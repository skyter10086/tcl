/* 
 * strtoul.c --
 *
 *	Source code for the "strtoul" library procedure.
 *
 * Copyright (c) 1988 The Regents of the University of California.
 * Copyright (c) 1994 Sun Microsystems, Inc.
 *
 * See the file "license.terms" for information on usage and redistribution of
 * this file, and for a DISCLAIMER OF ALL WARRANTIES.
<<<<<<< HEAD
 *
 * RCS: @(#) $Id: strtoul.c,v 1.9 2010/03/04 22:29:05 nijtmans Exp $
=======
>>>>>>> 09374559
 */

#include "tclInt.h"

/*
 * The table below is used to convert from ASCII digits to a numerical
 * equivalent. It maps from '0' through 'z' to integers (100 for non-digit
 * characters).
 */

static const char cvtIn[] = {
    0, 1, 2, 3, 4, 5, 6, 7, 8, 9,		/* '0' - '9' */
    100, 100, 100, 100, 100, 100, 100,		/* punctuation */
    10, 11, 12, 13, 14, 15, 16, 17, 18, 19,	/* 'A' - 'Z' */
    20, 21, 22, 23, 24, 25, 26, 27, 28, 29,
    30, 31, 32, 33, 34, 35,
    100, 100, 100, 100, 100, 100,		/* punctuation */
    10, 11, 12, 13, 14, 15, 16, 17, 18, 19,	/* 'a' - 'z' */
    20, 21, 22, 23, 24, 25, 26, 27, 28, 29,
    30, 31, 32, 33, 34, 35};

/*
 *----------------------------------------------------------------------
 *
 * strtoul --
 *
 *	Convert an ASCII string into an integer.
 *
 * Results:
 *	The return value is the integer equivalent of string. If endPtr is
 *	non-NULL, then *endPtr is filled in with the character after the last
 *	one that was part of the integer. If string doesn't contain a valid
 *	integer value, then zero is returned and *endPtr is set to string.
 *
 * Side effects:
 *	None.
 *
 *----------------------------------------------------------------------
 */

unsigned long int
strtoul(
    const char *string,		/* String of ASCII digits, possibly preceded
				 * by white space. For bases greater than 10,
				 * either lower- or upper-case digits may be
				 * used. */
    char **endPtr,		/* Where to store address of terminating
				 * character, or NULL. */
    int base)			/* Base for conversion.  Must be less than 37.
				 * If 0, then the base is chosen from the
				 * leading characters of string: "0x" means
				 * hex, "0" means octal, anything else means
				 * decimal. */
{
    register const char *p;
    register unsigned long int result = 0;
    register unsigned digit;
    int anyDigits = 0;
    int negative=0;
    int overflow=0;

    /*
     * Skip any leading blanks.
     */

    p = string;
    while (isspace(UCHAR(*p))) {
	p += 1;
    }
    if (*p == '-') {
        negative = 1;
        p += 1;
    } else {
        if (*p == '+') {
            p += 1;
        }
    }

    /*
     * If no base was provided, pick one from the leading characters of the
     * string.
     */
    
    if (base == 0) {
	if (*p == '0') {
	    p += 1;
	    if ((*p == 'x') || (*p == 'X')) {
		p += 1;
		base = 16;
	    } else {
		/*
		 * Must set anyDigits here, otherwise "0" produces a "no
		 * digits" error.
		 */

		anyDigits = 1;
		base = 8;
	    }
	} else {
	    base = 10;
	}
    } else if (base == 16) {
	/*
	 * Skip a leading "0x" from hex numbers.
	 */

	if ((p[0] == '0') && ((p[1] == 'x') || (p[1] == 'X'))) {
	    p += 2;
	}
    }

    /*
     * Sorry this code is so messy, but speed seems important. Do different
     * things for base 8, 10, 16, and other.
     */

    if (base == 8) {
	unsigned long maxres = ULONG_MAX >> 3;

	for ( ; ; p += 1) {
	    digit = *p - '0';
	    if (digit > 7) {
		break;
	    }
	    if (result > maxres) { overflow = 1; }
	    result = (result << 3);
	    if (digit > (ULONG_MAX - result)) { overflow = 1; }
	    result += digit;
	    anyDigits = 1;
	}
    } else if (base == 10) {
	unsigned long maxres = ULONG_MAX / 10;

	for ( ; ; p += 1) {
	    digit = *p - '0';
	    if (digit > 9) {
		break;
	    }
	    if (result > maxres) { overflow = 1; }
	    result *= 10;
	    if (digit > (ULONG_MAX - result)) { overflow = 1; }
	    result += digit;
	    anyDigits = 1;
	}
    } else if (base == 16) {
	unsigned long maxres = ULONG_MAX >> 4;

	for ( ; ; p += 1) {
	    digit = *p - '0';
	    if (digit > ('z' - '0')) {
		break;
	    }
	    digit = cvtIn[digit];
	    if (digit > 15) {
		break;
	    }
	    if (result > maxres) { overflow = 1; }
	    result = (result << 4);
	    if (digit > (ULONG_MAX - result)) { overflow = 1; }
	    result += digit;
	    anyDigits = 1;
	}
    } else if (base >= 2 && base <= 36) {
	unsigned long maxres = ULONG_MAX / base;

	for ( ; ; p += 1) {
	    digit = *p - '0';
	    if (digit > ('z' - '0')) {
		break;
	    }
	    digit = cvtIn[digit];
	    if (digit >= ( (unsigned) base )) {
		break;
	    }
	    if (result > maxres) { overflow = 1; }
	    result *= base;
	    if (digit > (ULONG_MAX - result)) { overflow = 1; }
	    result += digit;
	    anyDigits = 1;
	}
    }

    /*
     * See if there were any digits at all.
     */

    if (!anyDigits) {
	p = string;
    }

    if (endPtr != 0) {
	/* unsafe, but required by the strtoul prototype */
	*endPtr = (char *) p;
    }

    if (overflow) {
	errno = ERANGE;
	return ULONG_MAX;
    } 
    if (negative) {
	return -result;
    }
    return result;
}<|MERGE_RESOLUTION|>--- conflicted
+++ resolved
@@ -8,11 +8,6 @@
  *
  * See the file "license.terms" for information on usage and redistribution of
  * this file, and for a DISCLAIMER OF ALL WARRANTIES.
-<<<<<<< HEAD
- *
- * RCS: @(#) $Id: strtoul.c,v 1.9 2010/03/04 22:29:05 nijtmans Exp $
-=======
->>>>>>> 09374559
  */
 
 #include "tclInt.h"
