--- conflicted
+++ resolved
@@ -16,11 +16,7 @@
  */
 
 /* store in signed [big endian] format */
-<<<<<<< HEAD
-int mp_to_signed_bin (const mp_int * a, unsigned char *b)
-=======
-int mp_to_signed_bin(mp_int *a, unsigned char *b)
->>>>>>> 30f7e69b
+int mp_to_signed_bin(const mp_int *a, unsigned char *b)
 {
    int     res;
 
