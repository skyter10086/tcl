--- conflicted
+++ resolved
@@ -57,12 +57,8 @@
    return res;
 }
 
-<<<<<<< HEAD
-#endif
-=======
 #endif
 
 /* $Source$ */
 /* $Revision$ */
-/* $Date$ */
->>>>>>> 2adcff3e
+/* $Date$ */