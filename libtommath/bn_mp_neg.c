--- conflicted
+++ resolved
@@ -33,12 +33,8 @@
 
   return MP_OKAY;
 }
-<<<<<<< HEAD
-#endif
-=======
 #endif
 
 /* $Source$ */
 /* $Revision$ */
-/* $Date$ */
->>>>>>> 2adcff3e
+/* $Date$ */