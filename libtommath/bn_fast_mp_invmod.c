--- conflicted
+++ resolved
@@ -141,12 +141,8 @@
 LBL_ERR:mp_clear_multi (&x, &y, &u, &v, &B, &D, NULL);
   return res;
 }
-<<<<<<< HEAD
-#endif
-=======
 #endif
 
 /* $Source: /cvs/libtom/libtommath/bn_fast_mp_invmod.c,v $ */
 /* $Revision: 1.4 $ */
-/* $Date: 2006/12/28 01:25:13 $ */
->>>>>>> 3bb9dc03
+/* $Date: 2006/12/28 01:25:13 $ */