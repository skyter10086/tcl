#include <tommath.h>
#ifdef BN_MP_CNT_LSB_C
/* LibTomMath, multiple-precision integer library -- Tom St Denis
 *
 * LibTomMath is a library that provides multiple-precision
 * integer arithmetic as well as number theoretic functionality.
 *
 * The library was designed directly after the MPI library by
 * Michael Fromberger but has been written from scratch with
 * additional optimizations in place.
 *
 * The library is free for all purposes without any express
 * guarantee it works.
 *
 * Tom St Denis, tomstdenis@gmail.com, http://math.libtomcrypt.com
 */

static const int lnz[16] = { 
   4, 0, 1, 0, 2, 0, 1, 0, 3, 0, 1, 0, 2, 0, 1, 0
};

/* Counts the number of lsbs which are zero before the first zero bit */
int mp_cnt_lsb(mp_int *a)
{
   int x;
   mp_digit q, qq;

   /* easy out */
   if (mp_iszero(a) == 1) {
      return 0;
   }

   /* scan lower digits until non-zero */
   for (x = 0; x < a->used && a->dp[x] == 0; x++);
   q = a->dp[x];
   x *= DIGIT_BIT;

   /* now scan this digit until a 1 is found */
   if ((q & 1) == 0) {
      do {
         qq  = q & 15;
         x  += lnz[qq];
         q >>= 4;
      } while (qq == 0);
   }
   return x;
}

<<<<<<< HEAD
#endif

/* $Source: /root/tcl/repos-to-convert/tcl/libtommath/bn_mp_cnt_lsb.c,v $ */
/* $Revision: 1.1.1.1.4.2 $ */
/* $Date: 2008/01/22 16:55:25 $ */
=======
#endif
>>>>>>> 17bf2e2c
<|MERGE_RESOLUTION|>--- conflicted
+++ resolved
@@ -46,12 +46,4 @@
    return x;
 }
 
-<<<<<<< HEAD
-#endif
-
-/* $Source: /root/tcl/repos-to-convert/tcl/libtommath/bn_mp_cnt_lsb.c,v $ */
-/* $Revision: 1.1.1.1.4.2 $ */
-/* $Date: 2008/01/22 16:55:25 $ */
-=======
-#endif
->>>>>>> 17bf2e2c
+#endif