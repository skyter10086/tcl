--- conflicted
+++ resolved
@@ -313,13 +313,4 @@
   }
   return err;
 }
-<<<<<<< HEAD
-#endif
-
-
-/* $Source: /root/tcl/repos-to-convert/tcl/libtommath/bn_mp_exptmod_fast.c,v $ */
-/* $Revision: 1.1.1.2.2.2 $ */
-/* $Date: 2008/01/22 16:55:26 $ */
-=======
-#endif
->>>>>>> 17bf2e2c
+#endif