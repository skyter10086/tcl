/* super class file for PK algos */

/* default ... include all MPI */
#define LTM_ALL

/* RSA only (does not support DH/DSA/ECC) */
/* #define SC_RSA_1 */

/* For reference.... On an Athlon64 optimizing for speed...

   LTM's mpi.o with all functions [striped] is 142KiB in size.

*/

/* Works for RSA only, mpi.o is 68KiB */
#ifdef SC_RSA_1
   #define BN_MP_SHRINK_C
   #define BN_MP_LCM_C
   #define BN_MP_PRIME_RANDOM_EX_C
   #define BN_MP_INVMOD_C
   #define BN_MP_GCD_C
   #define BN_MP_MOD_C
   #define BN_MP_MULMOD_C
   #define BN_MP_ADDMOD_C
   #define BN_MP_EXPTMOD_C
   #define BN_MP_SET_INT_C
   #define BN_MP_INIT_MULTI_C
   #define BN_MP_CLEAR_MULTI_C
   #define BN_MP_UNSIGNED_BIN_SIZE_C
   #define BN_MP_TO_UNSIGNED_BIN_C
   #define BN_MP_MOD_D_C
   #define BN_MP_PRIME_RABIN_MILLER_TRIALS_C
   #define BN_REVERSE_C
   #define BN_PRIME_TAB_C

   /* other modifiers */
   #define BN_MP_DIV_SMALL                    /* Slower division, not critical */

   /* here we are on the last pass so we turn things off.  The functions classes are still there
    * but we remove them specifically from the build.  This also invokes tweaks in functions
    * like removing support for even moduli, etc...
    */
#ifdef LTM_LAST
   #undef  BN_MP_TOOM_MUL_C
   #undef  BN_MP_TOOM_SQR_C
   #undef  BN_MP_KARATSUBA_MUL_C
   #undef  BN_MP_KARATSUBA_SQR_C
   #undef  BN_MP_REDUCE_C
   #undef  BN_MP_REDUCE_SETUP_C
   #undef  BN_MP_DR_IS_MODULUS_C
   #undef  BN_MP_DR_SETUP_C
   #undef  BN_MP_DR_REDUCE_C
   #undef  BN_MP_REDUCE_IS_2K_C
   #undef  BN_MP_REDUCE_2K_SETUP_C
   #undef  BN_MP_REDUCE_2K_C
   #undef  BN_S_MP_EXPTMOD_C
   #undef  BN_MP_DIV_3_C
   #undef  BN_S_MP_MUL_HIGH_DIGS_C
   #undef  BN_FAST_S_MP_MUL_HIGH_DIGS_C
   #undef  BN_FAST_MP_INVMOD_C

   /* To safely undefine these you have to make sure your RSA key won't exceed the Comba threshold
    * which is roughly 255 digits [7140 bits for 32-bit machines, 15300 bits for 64-bit machines] 
    * which means roughly speaking you can handle upto 2536-bit RSA keys with these defined without
    * trouble.  
    */
   #undef  BN_S_MP_MUL_DIGS_C
   #undef  BN_S_MP_SQR_C
   #undef  BN_MP_MONTGOMERY_REDUCE_C
#endif

<<<<<<< HEAD
#endif

/* $Source: /root/tcl/repos-to-convert/tcl/libtommath/tommath_superclass.h,v $ */
/* $Revision: 1.2.2.1 $ */
/* $Date: 2008/01/22 16:55:27 $ */
=======
#endif
>>>>>>> 17bf2e2c
<|MERGE_RESOLUTION|>--- conflicted
+++ resolved
@@ -69,12 +69,4 @@
    #undef  BN_MP_MONTGOMERY_REDUCE_C
 #endif
 
-<<<<<<< HEAD
-#endif
-
-/* $Source: /root/tcl/repos-to-convert/tcl/libtommath/tommath_superclass.h,v $ */
-/* $Revision: 1.2.2.1 $ */
-/* $Date: 2008/01/22 16:55:27 $ */
-=======
-#endif
->>>>>>> 17bf2e2c
+#endif