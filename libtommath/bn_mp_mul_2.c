#include <tommath_private.h>
#ifdef BN_MP_MUL_2_C
/* LibTomMath, multiple-precision integer library -- Tom St Denis
 *
 * LibTomMath is a library that provides multiple-precision
 * integer arithmetic as well as number theoretic functionality.
 *
 * The library was designed directly after the MPI library by
 * Michael Fromberger but has been written from scratch with
 * additional optimizations in place.
 *
 * The library is free for all purposes without any express
 * guarantee it works.
 *
 * Tom St Denis, tstdenis82@gmail.com, http://libtom.org
 */

/* b = a*2 */
<<<<<<< HEAD
int mp_mul_2(const mp_int * a, mp_int * b)
=======
int mp_mul_2(mp_int *a, mp_int *b)
>>>>>>> 30f7e69b
{
   int     x, res, oldused;

   /* grow to accomodate result */
   if (b->alloc < (a->used + 1)) {
      if ((res = mp_grow(b, a->used + 1)) != MP_OKAY) {
         return res;
      }
   }

   oldused = b->used;
   b->used = a->used;

   {
      mp_digit r, rr, *tmpa, *tmpb;

      /* alias for source */
      tmpa = a->dp;

      /* alias for dest */
      tmpb = b->dp;

      /* carry */
      r = 0;
      for (x = 0; x < a->used; x++) {

         /* get what will be the *next* carry bit from the
          * MSB of the current digit
          */
         rr = *tmpa >> ((mp_digit)(DIGIT_BIT - 1));

         /* now shift up this digit, add in the carry [from the previous] */
         *tmpb++ = ((*tmpa++ << ((mp_digit)1)) | r) & MP_MASK;

         /* copy the carry that would be from the source
          * digit into the next iteration
          */
         r = rr;
      }

      /* new leading digit? */
      if (r != 0) {
         /* add a MSB which is always 1 at this point */
         *tmpb = 1;
         ++(b->used);
      }

      /* now zero any excess digits on the destination
       * that we didn't write to
       */
      tmpb = b->dp + b->used;
      for (x = b->used; x < oldused; x++) {
         *tmpb++ = 0;
      }
   }
   b->sign = a->sign;
   return MP_OKAY;
}
#endif

/* ref:         $Format:%D$ */
/* git commit:  $Format:%H$ */
/* commit time: $Format:%ai$ */<|MERGE_RESOLUTION|>--- conflicted
+++ resolved
@@ -16,11 +16,7 @@
  */
 
 /* b = a*2 */
-<<<<<<< HEAD
-int mp_mul_2(const mp_int * a, mp_int * b)
-=======
-int mp_mul_2(mp_int *a, mp_int *b)
->>>>>>> 30f7e69b
+int mp_mul_2(const mp_int *a, mp_int *b)
 {
    int     x, res, oldused;
 
