--- conflicted
+++ resolved
@@ -48,7 +48,7 @@
      * this allows numbers like 1AB and 1ab to represent the same  value
      * [e.g. in hex]
      */
-    ch = (char) ((radix < 36) ? toupper ((unsigned char) *str) : *str);
+    ch = (char) ((radix < 36) ? toupper (*str) : *str);
     for (y = 0; y < 64; y++) {
       if (ch == mp_s_rmap[y]) {
          break;
@@ -72,25 +72,14 @@
     ++str;
   }
   
-  /* if an illegal character was found, fail. */
-
-  if ( *str != '\0' ) {
-      mp_zero( a );
-      return MP_VAL;
-  }
-
   /* set the sign only if a != 0 */
   if (mp_iszero(a) != 1) {
      a->sign = neg;
   }
   return MP_OKAY;
 }
-<<<<<<< HEAD
-#endif
-=======
 #endif
 
 /* $Source: /cvs/libtom/libtommath/bn_mp_read_radix.c,v $ */
 /* $Revision: 1.5 $ */
-/* $Date: 2006/12/28 01:25:13 $ */
->>>>>>> 3bb9dc03
+/* $Date: 2006/12/28 01:25:13 $ */