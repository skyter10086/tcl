#include <tommath.h>
#ifdef BN_S_MP_MUL_HIGH_DIGS_C
/* LibTomMath, multiple-precision integer library -- Tom St Denis
 *
 * LibTomMath is a library that provides multiple-precision
 * integer arithmetic as well as number theoretic functionality.
 *
 * The library was designed directly after the MPI library by
 * Michael Fromberger but has been written from scratch with
 * additional optimizations in place.
 *
 * The library is free for all purposes without any express
 * guarantee it works.
 *
 * Tom St Denis, tomstdenis@gmail.com, http://math.libtomcrypt.com
 */

/* multiplies |a| * |b| and does not compute the lower digs digits
 * [meant to get the higher part of the product]
 */
int
s_mp_mul_high_digs (mp_int * a, mp_int * b, mp_int * c, int digs)
{
  mp_int  t;
  int     res, pa, pb, ix, iy;
  mp_digit u;
  mp_word r;
  mp_digit tmpx, *tmpt, *tmpy;

  /* can we use the fast multiplier? */
#ifdef BN_FAST_S_MP_MUL_HIGH_DIGS_C
  if (((a->used + b->used + 1) < MP_WARRAY)
      && MIN (a->used, b->used) < (1 << ((CHAR_BIT * sizeof (mp_word)) - (2 * DIGIT_BIT)))) {
    return fast_s_mp_mul_high_digs (a, b, c, digs);
  }
#endif

  if ((res = mp_init_size (&t, a->used + b->used + 1)) != MP_OKAY) {
    return res;
  }
  t.used = a->used + b->used + 1;

  pa = a->used;
  pb = b->used;
  for (ix = 0; ix < pa; ix++) {
    /* clear the carry */
    u = 0;

    /* left hand side of A[ix] * B[iy] */
    tmpx = a->dp[ix];

    /* alias to the address of where the digits will be stored */
    tmpt = &(t.dp[digs]);

    /* alias for where to read the right hand side from */
    tmpy = b->dp + (digs - ix);

    for (iy = digs - ix; iy < pb; iy++) {
      /* calculate the double precision result */
      r       = ((mp_word)*tmpt) +
                ((mp_word)tmpx) * ((mp_word)*tmpy++) +
                ((mp_word) u);

      /* get the lower part */
      *tmpt++ = (mp_digit) (r & ((mp_word) MP_MASK));

      /* carry the carry */
      u       = (mp_digit) (r >> ((mp_word) DIGIT_BIT));
    }
    *tmpt = u;
  }
  mp_clamp (&t);
  mp_exch (&t, c);
  mp_clear (&t);
  return MP_OKAY;
}
<<<<<<< HEAD
#endif

/* $Source: /root/tcl/repos-to-convert/tcl/libtommath/bn_s_mp_mul_high_digs.c,v $ */
/* $Revision: 1.1.1.1.4.2 $ */
/* $Date: 2008/01/22 16:55:27 $ */
=======
#endif
>>>>>>> 17bf2e2c
<|MERGE_RESOLUTION|>--- conflicted
+++ resolved
@@ -74,12 +74,4 @@
   mp_clear (&t);
   return MP_OKAY;
 }
-<<<<<<< HEAD
-#endif
-
-/* $Source: /root/tcl/repos-to-convert/tcl/libtommath/bn_s_mp_mul_high_digs.c,v $ */
-/* $Revision: 1.1.1.1.4.2 $ */
-/* $Date: 2008/01/22 16:55:27 $ */
-=======
-#endif
->>>>>>> 17bf2e2c
+#endif