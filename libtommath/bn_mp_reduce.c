#include <tommath_private.h>
#ifdef BN_MP_REDUCE_C
/* LibTomMath, multiple-precision integer library -- Tom St Denis
 *
 * LibTomMath is a library that provides multiple-precision
 * integer arithmetic as well as number theoretic functionality.
 *
 * The library was designed directly after the MPI library by
 * Michael Fromberger but has been written from scratch with
 * additional optimizations in place.
 *
 * The library is free for all purposes without any express
 * guarantee it works.
 *
 * Tom St Denis, tstdenis82@gmail.com, http://libtom.org
 */

/* reduces x mod m, assumes 0 < x < m**2, mu is
 * precomputed via mp_reduce_setup.
 * From HAC pp.604 Algorithm 14.42
 */
<<<<<<< HEAD
int mp_reduce(mp_int *x, const mp_int *m, mp_int *mu)
=======
int mp_reduce(mp_int *x, const mp_int *m, const mp_int *mu)
>>>>>>> afc317f9
{
   mp_int  q;
   int     res, um = m->used;

   /* q = x */
   if ((res = mp_init_copy(&q, x)) != MP_OKAY) {
      return res;
   }

   /* q1 = x / b**(k-1)  */
   mp_rshd(&q, um - 1);

   /* according to HAC this optimization is ok */
   if (((mp_digit) um) > (((mp_digit)1) << (DIGIT_BIT - 1))) {
      if ((res = mp_mul(&q, mu, &q)) != MP_OKAY) {
         goto CLEANUP;
      }
   } else {
#ifdef BN_S_MP_MUL_HIGH_DIGS_C
      if ((res = s_mp_mul_high_digs(&q, mu, &q, um)) != MP_OKAY) {
         goto CLEANUP;
      }
#elif defined(BN_FAST_S_MP_MUL_HIGH_DIGS_C)
      if ((res = fast_s_mp_mul_high_digs(&q, mu, &q, um)) != MP_OKAY) {
         goto CLEANUP;
      }
#else
      {
         res = MP_VAL;
         goto CLEANUP;
      }
#endif
   }

   /* q3 = q2 / b**(k+1) */
   mp_rshd(&q, um + 1);

   /* x = x mod b**(k+1), quick (no division) */
   if ((res = mp_mod_2d(x, DIGIT_BIT * (um + 1), x)) != MP_OKAY) {
      goto CLEANUP;
   }

   /* q = q * m mod b**(k+1), quick (no division) */
   if ((res = s_mp_mul_digs(&q, m, &q, um + 1)) != MP_OKAY) {
      goto CLEANUP;
   }

   /* x = x - q */
   if ((res = mp_sub(x, &q, x)) != MP_OKAY) {
      goto CLEANUP;
   }

   /* If x < 0, add b**(k+1) to it */
   if (mp_cmp_d(x, 0) == MP_LT) {
      mp_set(&q, 1);
      if ((res = mp_lshd(&q, um + 1)) != MP_OKAY)
         goto CLEANUP;
      if ((res = mp_add(x, &q, x)) != MP_OKAY)
         goto CLEANUP;
   }

   /* Back off if it's too big */
   while (mp_cmp(x, m) != MP_LT) {
      if ((res = s_mp_sub(x, m, x)) != MP_OKAY) {
         goto CLEANUP;
      }
   }

CLEANUP:
   mp_clear(&q);

   return res;
}
#endif

/* ref:         $Format:%D$ */
/* git commit:  $Format:%H$ */
/* commit time: $Format:%ai$ */<|MERGE_RESOLUTION|>--- conflicted
+++ resolved
@@ -19,11 +19,7 @@
  * precomputed via mp_reduce_setup.
  * From HAC pp.604 Algorithm 14.42
  */
-<<<<<<< HEAD
-int mp_reduce(mp_int *x, const mp_int *m, mp_int *mu)
-=======
 int mp_reduce(mp_int *x, const mp_int *m, const mp_int *mu)
->>>>>>> afc317f9
 {
    mp_int  q;
    int     res, um = m->used;
