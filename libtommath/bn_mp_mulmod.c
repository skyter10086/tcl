#include <tommath_private.h>
#ifdef BN_MP_MULMOD_C
/* LibTomMath, multiple-precision integer library -- Tom St Denis
 *
 * LibTomMath is a library that provides multiple-precision
 * integer arithmetic as well as number theoretic functionality.
 *
 * The library was designed directly after the MPI library by
 * Michael Fromberger but has been written from scratch with
 * additional optimizations in place.
 *
 * The library is free for all purposes without any express
 * guarantee it works.
 *
 * Tom St Denis, tstdenis82@gmail.com, http://libtom.org
 */

/* d = a * b (mod c) */
int mp_mulmod (mp_int * a, mp_int * b, mp_int * c, mp_int * d)
{
  int     res;
  mp_int  t;

  if ((res = mp_init (&t)) != MP_OKAY) {
    return res;
  }

  if ((res = mp_mul (a, b, &t)) != MP_OKAY) {
    mp_clear (&t);
    return res;
  }
  res = mp_mod (&t, c, d);
  mp_clear (&t);
  return res;
}
<<<<<<< HEAD
#endif
=======
#endif

/* $Source$ */
/* $Revision$ */
/* $Date$ */
>>>>>>> 2adcff3e
<|MERGE_RESOLUTION|>--- conflicted
+++ resolved
@@ -33,12 +33,8 @@
   mp_clear (&t);
   return res;
 }
-<<<<<<< HEAD
-#endif
-=======
 #endif
 
 /* $Source$ */
 /* $Revision$ */
-/* $Date$ */
->>>>>>> 2adcff3e
+/* $Date$ */