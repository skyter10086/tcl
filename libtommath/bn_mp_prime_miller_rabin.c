--- conflicted
+++ resolved
@@ -96,12 +96,8 @@
 LBL_N1:mp_clear (&n1);
   return err;
 }
-<<<<<<< HEAD
-#endif
-=======
 #endif
 
 /* $Source: /cvs/libtom/libtommath/bn_mp_prime_miller_rabin.c,v $ */
 /* $Revision: 1.4 $ */
-/* $Date: 2006/12/28 01:25:13 $ */
->>>>>>> 3bb9dc03
+/* $Date: 2006/12/28 01:25:13 $ */