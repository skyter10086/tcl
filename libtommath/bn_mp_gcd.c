#include <tommath_private.h>
#ifdef BN_MP_GCD_C
/* LibTomMath, multiple-precision integer library -- Tom St Denis
 *
 * LibTomMath is a library that provides multiple-precision
 * integer arithmetic as well as number theoretic functionality.
 *
 * The library was designed directly after the MPI library by
 * Michael Fromberger but has been written from scratch with
 * additional optimizations in place.
 *
 * The library is free for all purposes without any express
 * guarantee it works.
 *
 * Tom St Denis, tstdenis82@gmail.com, http://libtom.org
 */

/* Greatest Common Divisor using the binary method */
int mp_gcd (mp_int * a, mp_int * b, mp_int * c)
{
  mp_int  u, v;
  int     k, u_lsb, v_lsb, res;

  /* either zero than gcd is the largest */
  if (mp_iszero (a) == MP_YES) {
    return mp_abs (b, c);
  }
  if (mp_iszero (b) == MP_YES) {
    return mp_abs (a, c);
  }

  /* get copies of a and b we can modify */
  if ((res = mp_init_copy (&u, a)) != MP_OKAY) {
    return res;
  }

  if ((res = mp_init_copy (&v, b)) != MP_OKAY) {
    goto LBL_U;
  }

  /* must be positive for the remainder of the algorithm */
  u.sign = v.sign = MP_ZPOS;

  /* B1.  Find the common power of two for u and v */
  u_lsb = mp_cnt_lsb(&u);
  v_lsb = mp_cnt_lsb(&v);
  k     = MIN(u_lsb, v_lsb);

  if (k > 0) {
     /* divide the power of two out */
     if ((res = mp_div_2d(&u, k, &u, NULL)) != MP_OKAY) {
        goto LBL_V;
     }

     if ((res = mp_div_2d(&v, k, &v, NULL)) != MP_OKAY) {
        goto LBL_V;
     }
  }

  /* divide any remaining factors of two out */
  if (u_lsb != k) {
     if ((res = mp_div_2d(&u, u_lsb - k, &u, NULL)) != MP_OKAY) {
        goto LBL_V;
     }
  }

  if (v_lsb != k) {
     if ((res = mp_div_2d(&v, v_lsb - k, &v, NULL)) != MP_OKAY) {
        goto LBL_V;
     }
  }

  while (mp_iszero(&v) == MP_NO) {
     /* make sure v is the largest */
     if (mp_cmp_mag(&u, &v) == MP_GT) {
        /* swap u and v to make sure v is >= u */
        mp_exch(&u, &v);
     }
     
     /* subtract smallest from largest */
     if ((res = s_mp_sub(&v, &u, &v)) != MP_OKAY) {
        goto LBL_V;
     }
     
     /* Divide out all factors of two */
     if ((res = mp_div_2d(&v, mp_cnt_lsb(&v), &v, NULL)) != MP_OKAY) {
        goto LBL_V;
     } 
  } 

  /* multiply by 2**k which we divided out at the beginning */
  if ((res = mp_mul_2d (&u, k, c)) != MP_OKAY) {
     goto LBL_V;
  }
  c->sign = MP_ZPOS;
  res = MP_OKAY;
LBL_V:mp_clear (&u);
LBL_U:mp_clear (&v);
  return res;
}
<<<<<<< HEAD
#endif
=======
#endif

/* $Source$ */
/* $Revision$ */
/* $Date$ */
>>>>>>> 2adcff3e
<|MERGE_RESOLUTION|>--- conflicted
+++ resolved
@@ -98,12 +98,8 @@
 LBL_U:mp_clear (&v);
   return res;
 }
-<<<<<<< HEAD
-#endif
-=======
 #endif
 
 /* $Source$ */
 /* $Revision$ */
-/* $Date$ */
->>>>>>> 2adcff3e
+/* $Date$ */