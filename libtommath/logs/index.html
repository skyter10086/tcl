<html>
<head>
<title>LibTomMath Log Plots</title>
</head>
<body>

<h1>Addition and Subtraction</h1>
<center><img src=addsub.png></center>
<hr>

<h1>Multipliers</h1>
<center><img src=mult.png></center>
<hr>

<h1>Exptmod</h1>
<center><img src=expt.png></center>
<hr>

<h1>Modular Inverse</h1>
<center><img src=invmod.png></center>
<hr>

</body>
<<<<<<< HEAD
</html>
=======
</html>
/* $Source: /cvs/libtom/libtommath/logs/index.html,v $ */
/* $Revision: 1.2 $ */
/* $Date: 2005/05/05 14:38:47 $ */
>>>>>>> 3bb9dc03
<|MERGE_RESOLUTION|>--- conflicted
+++ resolved
@@ -21,11 +21,7 @@
 <hr>
 
 </body>
-<<<<<<< HEAD
-</html>
-=======
 </html>
 /* $Source: /cvs/libtom/libtommath/logs/index.html,v $ */
 /* $Revision: 1.2 $ */
-/* $Date: 2005/05/05 14:38:47 $ */
->>>>>>> 3bb9dc03
+/* $Date: 2005/05/05 14:38:47 $ */