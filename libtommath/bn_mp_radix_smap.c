#include <tommath.h>
#ifdef BN_MP_RADIX_SMAP_C
/* LibTomMath, multiple-precision integer library -- Tom St Denis
 *
 * LibTomMath is a library that provides multiple-precision
 * integer arithmetic as well as number theoretic functionality.
 *
 * The library was designed directly after the MPI library by
 * Michael Fromberger but has been written from scratch with
 * additional optimizations in place.
 *
 * The library is free for all purposes without any express
 * guarantee it works.
 *
 * Tom St Denis, tomstdenis@gmail.com, http://libtom.org
 */

/* chars used in radix conversions */
const char *mp_s_rmap = "0123456789ABCDEFGHIJKLMNOPQRSTUVWXYZabcdefghijklmnopqrstuvwxyz+/";
<<<<<<< HEAD
#endif
=======
#endif

/* $Source: /cvs/libtom/libtommath/bn_mp_radix_smap.c,v $ */
/* $Revision: 1.4 $ */
/* $Date: 2006/12/28 01:25:13 $ */
>>>>>>> 3bb9dc03
<|MERGE_RESOLUTION|>--- conflicted
+++ resolved
@@ -17,12 +17,8 @@
 
 /* chars used in radix conversions */
 const char *mp_s_rmap = "0123456789ABCDEFGHIJKLMNOPQRSTUVWXYZabcdefghijklmnopqrstuvwxyz+/";
-<<<<<<< HEAD
-#endif
-=======
 #endif
 
 /* $Source: /cvs/libtom/libtommath/bn_mp_radix_smap.c,v $ */
 /* $Revision: 1.4 $ */
-/* $Date: 2006/12/28 01:25:13 $ */
->>>>>>> 3bb9dc03
+/* $Date: 2006/12/28 01:25:13 $ */