#include <tommath.h>
#ifdef BN_MP_READ_SIGNED_BIN_C
/* LibTomMath, multiple-precision integer library -- Tom St Denis
 *
 * LibTomMath is a library that provides multiple-precision
 * integer arithmetic as well as number theoretic functionality.
 *
 * The library was designed directly after the MPI library by
 * Michael Fromberger but has been written from scratch with
 * additional optimizations in place.
 *
 * The library is free for all purposes without any express
 * guarantee it works.
 *
 * Tom St Denis, tomstdenis@gmail.com, http://libtom.org
 */

/* read signed bin, big endian, first byte is 0==positive or 1==negative */
int mp_read_signed_bin (mp_int * a, const unsigned char *b, int c)
{
  int     res;

  /* read magnitude */
  if ((res = mp_read_unsigned_bin (a, b + 1, c - 1)) != MP_OKAY) {
    return res;
  }

  /* first byte is 0 for positive, non-zero for negative */
  if (b[0] == 0) {
     a->sign = MP_ZPOS;
  } else {
     a->sign = MP_NEG;
  }

  return MP_OKAY;
}
<<<<<<< HEAD
#endif
=======
#endif

/* $Source: /cvs/libtom/libtommath/bn_mp_read_signed_bin.c,v $ */
/* $Revision: 1.5 $ */
/* $Date: 2006/12/28 01:25:13 $ */
>>>>>>> 3bb9dc03
<|MERGE_RESOLUTION|>--- conflicted
+++ resolved
@@ -34,12 +34,8 @@
 
   return MP_OKAY;
 }
-<<<<<<< HEAD
-#endif
-=======
 #endif
 
 /* $Source: /cvs/libtom/libtommath/bn_mp_read_signed_bin.c,v $ */
 /* $Revision: 1.5 $ */
-/* $Date: 2006/12/28 01:25:13 $ */
->>>>>>> 3bb9dc03
+/* $Date: 2006/12/28 01:25:13 $ */