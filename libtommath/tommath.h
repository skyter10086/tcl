/* LibTomMath, multiple-precision integer library -- Tom St Denis
 *
 * LibTomMath is a library that provides multiple-precision
 * integer arithmetic as well as number theoretic functionality.
 *
 * The library was designed directly after the MPI library by
 * Michael Fromberger but has been written from scratch with
 * additional optimizations in place.
 *
 * The library is free for all purposes without any express
 * guarantee it works.
 *
 * Tom St Denis, tstdenis82@gmail.com, http://math.libtomcrypt.com
 */
#ifndef BN_H_
#define BN_H_

#include <stdio.h>
#include <stdlib.h>
#include <stdint.h>
#include <limits.h>

#include <tommath_class.h>

#ifdef __cplusplus
extern "C" {
#endif

/* detect 64-bit mode if possible */
#if defined(__x86_64__) || defined(_M_X64) || defined(_M_AMD64) || \
    defined(__powerpc64__) || defined(__ppc64__) || defined(__PPC64__) || \
    defined(__s390x__) || defined(__arch64__) || defined(__aarch64__) || \
    defined(__sparcv9) || defined(__sparc_v9__) || defined(__sparc64__) || \
    defined(__ia64) || defined(__ia64__) || defined(__itanium__) || defined(_M_IA64) || \
    defined(__LP64__) || defined(_LP64) || defined(__64BIT__)
#   if !(defined(MP_32BIT) || defined(MP_16BIT) || defined(MP_8BIT) || defined(_MSC_VER))
#      define MP_64BIT
#   endif
#endif

typedef unsigned long long Tcl_WideUInt;

/* some default configurations.
 *
 * A "mp_digit" must be able to hold DIGIT_BIT + 1 bits
 * A "mp_word" must be able to hold 2*DIGIT_BIT + 1 bits
 *
 * At the very least a mp_digit must be able to hold 7 bits
 * [any size beyond that is ok provided it doesn't overflow the data type]
 */
#ifdef MP_8BIT
typedef uint8_t              mp_digit;
typedef uint16_t             mp_word;
#   define MP_SIZEOF_MP_DIGIT 1
#   ifdef DIGIT_BIT
#      error You must not define DIGIT_BIT when using MP_8BIT
#   endif
#elif defined(MP_16BIT)
typedef uint16_t             mp_digit;
typedef uint32_t             mp_word;
#   define MP_SIZEOF_MP_DIGIT 2
#   ifdef DIGIT_BIT
#      error You must not define DIGIT_BIT when using MP_16BIT
#   endif
#elif defined(MP_64BIT)
/* for GCC only on supported platforms */
typedef uint64_t mp_digit;
#   if defined(_WIN32)
typedef unsigned __int128    mp_word;
#   elif defined(__GNUC__)
typedef unsigned long        mp_word __attribute__((mode(TI)));
#   else
/* it seems you have a problem
 * but we assume you can somewhere define your own uint128_t */
typedef uint128_t            mp_word;
#   endif

#   define DIGIT_BIT 60
#else
/* this is the default case, 28-bit digits */

/* this is to make porting into LibTomCrypt easier :-) */
typedef uint32_t             mp_digit;
typedef uint64_t             mp_word;

#   ifdef MP_31BIT
/* this is an extension that uses 31-bit digits */
#      define DIGIT_BIT 31
#   else
/* default case is 28-bit digits, defines MP_28BIT as a handy macro to test */
#      define DIGIT_BIT 28
#      define MP_28BIT
#   endif
#endif

/* otherwise the bits per digit is calculated automatically from the size of a mp_digit */
#ifndef DIGIT_BIT
#   define DIGIT_BIT (((CHAR_BIT * MP_SIZEOF_MP_DIGIT) - 1))  /* bits per digit */
typedef uint_least32_t mp_min_u32;
#else
typedef mp_digit mp_min_u32;
#endif

/* use arc4random on platforms that support it */
#if defined(__FreeBSD__) || defined(__OpenBSD__) || defined(__NetBSD__) || defined(__DragonFly__)
#   define MP_GEN_RANDOM()    arc4random()
#   define MP_GEN_RANDOM_MAX  0xffffffff
#endif

/* use rand() as fall-back if there's no better rand function */
#ifndef MP_GEN_RANDOM
#   define MP_GEN_RANDOM()    rand()
#   define MP_GEN_RANDOM_MAX  RAND_MAX
#endif

#define MP_DIGIT_BIT     DIGIT_BIT
#define MP_MASK          ((((mp_digit)1)<<((mp_digit)DIGIT_BIT))-((mp_digit)1))
#define MP_DIGIT_MAX     MP_MASK

/* equalities */
#define MP_LT        -1   /* less than */
#define MP_EQ         0   /* equal to */
#define MP_GT         1   /* greater than */

#define MP_ZPOS       0   /* positive integer */
#define MP_NEG        1   /* negative */

#define MP_OKAY       0   /* ok result */
#define MP_MEM        -2  /* out of mem */
#define MP_VAL        -3  /* invalid input */
#define MP_RANGE      MP_VAL

#define MP_YES        1   /* yes response */
#define MP_NO         0   /* no response */

/* Primality generation flags */
#define LTM_PRIME_BBS      0x0001 /* BBS style prime */
#define LTM_PRIME_SAFE     0x0002 /* Safe prime (p-1)/2 == prime */
#define LTM_PRIME_2MSB_ON  0x0008 /* force 2nd MSB to 1 */

typedef int           mp_err;

/* you'll have to tune these... */
extern int KARATSUBA_MUL_CUTOFF,
       KARATSUBA_SQR_CUTOFF,
       TOOM_MUL_CUTOFF,
       TOOM_SQR_CUTOFF;

/* define this to use lower memory usage routines (exptmods mostly) */
/* #define MP_LOW_MEM */

/* default precision */
#ifndef MP_PREC
#   ifndef MP_LOW_MEM
#      define MP_PREC 32        /* default digits of precision */
#   else
#      define MP_PREC 8         /* default digits of precision */
#   endif
#endif

/* size of comba arrays, should be at least 2 * 2**(BITS_PER_WORD - BITS_PER_DIGIT*2) */
#define MP_WARRAY               (1 << (((sizeof(mp_word) * CHAR_BIT) - (2 * DIGIT_BIT)) + 1))

/* the infamous mp_int structure */
typedef struct  {
   int used, alloc, sign;
   mp_digit *dp;
} mp_int;

/* callback for mp_prime_random, should fill dst with random bytes and return how many read [upto len] */
typedef int ltm_prime_callback(unsigned char *dst, int len, void *dat);


#define USED(m)     ((m)->used)
#define DIGIT(m, k) ((m)->dp[(k)])
#define SIGN(m)     ((m)->sign)

/* error code to char* string */
const char *mp_error_to_string(int code);

/* ---> init and deinit bignum functions <--- */
/* init a bignum */
int mp_init(mp_int *a);

/* free a bignum */
void mp_clear(mp_int *a);

/* init a null terminated series of arguments */
int mp_init_multi(mp_int *mp, ...);

/* clear a null terminated series of arguments */
void mp_clear_multi(mp_int *mp, ...);

/* exchange two ints */
void mp_exch(mp_int *a, mp_int *b);

/* shrink ram required for a bignum */
int mp_shrink(mp_int *a);

/* grow an int to a given size */
int mp_grow(mp_int *a, int size);

/* init to a given number of digits */
int mp_init_size(mp_int *a, int size);

/* ---> Basic Manipulations <--- */
#define mp_iszero(a) (((a)->used == 0) ? MP_YES : MP_NO)
#define mp_iseven(a) ((((a)->used == 0) || (((a)->dp[0] & 1u) == 0u)) ? MP_YES : MP_NO)
#define mp_isodd(a)  ((((a)->used > 0) && (((a)->dp[0] & 1u) == 1u)) ? MP_YES : MP_NO)
#define mp_isneg(a)  (((a)->sign != MP_ZPOS) ? MP_YES : MP_NO)

/* set to zero */
void mp_zero(mp_int *a);

/* set to a digit */
void mp_set(mp_int *a, mp_digit b);

/* set a 32-bit const */
int mp_set_int(mp_int *a, unsigned long b);

/* set a platform dependent unsigned long value */
int mp_set_long(mp_int *a, unsigned long b);

/* set a platform dependent unsigned long long value */
int mp_set_long_long(mp_int *a, Tcl_WideUInt b);

/* get a 32-bit value */
unsigned long mp_get_int(const mp_int *a);

/* get a platform dependent unsigned long value */
unsigned long mp_get_long(const mp_int *a);

/* get a platform dependent unsigned long long value */
<<<<<<< HEAD
Tcl_WideUInt mp_get_long_long(const mp_int *a);
=======
unsigned long long mp_get_long_long(const mp_int *a);
>>>>>>> afc317f9

/* initialize and set a digit */
int mp_init_set(mp_int *a, mp_digit b);

/* initialize and set 32-bit value */
int mp_init_set_int(mp_int *a, unsigned long b);

/* copy, b = a */
int mp_copy(const mp_int *a, mp_int *b);

/* inits and copies, a = b */
int mp_init_copy(mp_int *a, const mp_int *b);

/* trim unused digits */
void mp_clamp(mp_int *a);

/* import binary data */
int mp_import(mp_int *rop, size_t count, int order, size_t size, int endian, size_t nails, const void *op);

/* export binary data */
int mp_export(void *rop, size_t *countp, int order, size_t size, int endian, size_t nails, const mp_int *op);

/* ---> digit manipulation <--- */

/* right shift by "b" digits */
void mp_rshd(mp_int *a, int b);

/* left shift by "b" digits */
int mp_lshd(mp_int *a, int b);

/* c = a / 2**b, implemented as c = a >> b */
int mp_div_2d(const mp_int *a, int b, mp_int *c, mp_int *d);

/* b = a/2 */
int mp_div_2(const mp_int *a, mp_int *b);

/* c = a * 2**b, implemented as c = a << b */
int mp_mul_2d(const mp_int *a, int b, mp_int *c);

/* b = a*2 */
int mp_mul_2(const mp_int *a, mp_int *b);

/* c = a mod 2**b */
int mp_mod_2d(const mp_int *a, int b, mp_int *c);

/* computes a = 2**b */
int mp_2expt(mp_int *a, int b);

/* Counts the number of lsbs which are zero before the first zero bit */
int mp_cnt_lsb(const mp_int *a);

/* I Love Earth! */

/* makes a pseudo-random int of a given size */
int mp_rand(mp_int *a, int digits);

/* ---> binary operations <--- */
/* c = a XOR b  */
int mp_xor(const mp_int *a, const mp_int *b, mp_int *c);

/* c = a OR b */
int mp_or(const mp_int *a, const mp_int *b, mp_int *c);

/* c = a AND b */
int mp_and(const mp_int *a, const mp_int *b, mp_int *c);

/* ---> Basic arithmetic <--- */

/* b = -a */
int mp_neg(const mp_int *a, mp_int *b);

/* b = |a| */
int mp_abs(const mp_int *a, mp_int *b);

/* compare a to b */
int mp_cmp(const mp_int *a, const mp_int *b);

/* compare |a| to |b| */
int mp_cmp_mag(const mp_int *a, const mp_int *b);

/* c = a + b */
int mp_add(const mp_int *a, const mp_int *b, mp_int *c);

/* c = a - b */
int mp_sub(const mp_int *a, const mp_int *b, mp_int *c);

/* c = a * b */
int mp_mul(const mp_int *a, const mp_int *b, mp_int *c);

/* b = a*a  */
int mp_sqr(const mp_int *a, mp_int *b);

/* a/b => cb + d == a */
int mp_div(const mp_int *a, const mp_int *b, mp_int *c, mp_int *d);

/* c = a mod b, 0 <= c < b  */
int mp_mod(const mp_int *a, const mp_int *b, mp_int *c);

/* ---> single digit functions <--- */

/* compare against a single digit */
int mp_cmp_d(const mp_int *a, mp_digit b);

/* c = a + b */
int mp_add_d(const mp_int *a, mp_digit b, mp_int *c);

/* c = a - b */
int mp_sub_d(const mp_int *a, mp_digit b, mp_int *c);

/* c = a * b */
int mp_mul_d(const mp_int *a, mp_digit b, mp_int *c);

/* a/b => cb + d == a */
int mp_div_d(const mp_int *a, mp_digit b, mp_int *c, mp_digit *d);

/* a/3 => 3c + d == a */
int mp_div_3(const mp_int *a, mp_int *c, mp_digit *d);

/* c = a**b */
int mp_expt_d(const mp_int *a, mp_digit b, mp_int *c);
int mp_expt_d_ex(const mp_int *a, mp_digit b, mp_int *c, int fast);

/* c = a mod b, 0 <= c < b  */
int mp_mod_d(const mp_int *a, mp_digit b, mp_digit *c);

/* ---> number theory <--- */

/* d = a + b (mod c) */
int mp_addmod(const mp_int *a, const mp_int *b, const mp_int *c, mp_int *d);

/* d = a - b (mod c) */
int mp_submod(const mp_int *a, const mp_int *b, const mp_int *c, mp_int *d);

/* d = a * b (mod c) */
int mp_mulmod(const mp_int *a, const mp_int *b, const mp_int *c, mp_int *d);

/* c = a * a (mod b) */
int mp_sqrmod(const mp_int *a, const mp_int *b, mp_int *c);

/* c = 1/a (mod b) */
int mp_invmod(const mp_int *a, const mp_int *b, mp_int *c);

/* c = (a, b) */
int mp_gcd(const mp_int *a, const mp_int *b, mp_int *c);

/* produces value such that U1*a + U2*b = U3 */
int mp_exteuclid(const mp_int *a, const mp_int *b, mp_int *U1, mp_int *U2, mp_int *U3);

/* c = [a, b] or (a*b)/(a, b) */
int mp_lcm(const mp_int *a, const mp_int *b, mp_int *c);

/* finds one of the b'th root of a, such that |c|**b <= |a|
 *
 * returns error if a < 0 and b is even
 */
int mp_n_root(const mp_int *a, mp_digit b, mp_int *c);
int mp_n_root_ex(const mp_int *a, mp_digit b, mp_int *c, int fast);

/* special sqrt algo */
int mp_sqrt(const mp_int *arg, mp_int *ret);

/* special sqrt (mod prime) */
int mp_sqrtmod_prime(const mp_int *arg, const mp_int *prime, mp_int *ret);

/* is number a square? */
int mp_is_square(const mp_int *arg, int *ret);

/* computes the jacobi c = (a | n) (or Legendre if b is prime)  */
int mp_jacobi(const mp_int *a, const mp_int *n, int *c);

/* used to setup the Barrett reduction for a given modulus b */
int mp_reduce_setup(mp_int *a, const mp_int *b);

/* Barrett Reduction, computes a (mod b) with a precomputed value c
 *
 * Assumes that 0 < a <= b*b, note if 0 > a > -(b*b) then you can merely
 * compute the reduction as -1 * mp_reduce(mp_abs(a)) [pseudo code].
 */
<<<<<<< HEAD
int mp_reduce(mp_int *a, const mp_int *b, mp_int *c);
=======
int mp_reduce(mp_int *a, const mp_int *b, const mp_int *c);
>>>>>>> afc317f9

/* setups the montgomery reduction */
int mp_montgomery_setup(const mp_int *a, mp_digit *mp);

/* computes a = B**n mod b without division or multiplication useful for
 * normalizing numbers in a Montgomery system.
 */
int mp_montgomery_calc_normalization(mp_int *a, const mp_int *b);

/* computes x/R == x (mod N) via Montgomery Reduction */
int mp_montgomery_reduce(mp_int *a, const mp_int *m, mp_digit mp);

/* returns 1 if a is a valid DR modulus */
int mp_dr_is_modulus(const mp_int *a);

/* sets the value of "d" required for mp_dr_reduce */
void mp_dr_setup(const mp_int *a, mp_digit *d);

/* reduces a modulo b using the Diminished Radix method */
int mp_dr_reduce(mp_int *a, const mp_int *b, mp_digit mp);

/* returns true if a can be reduced with mp_reduce_2k */
int mp_reduce_is_2k(const mp_int *a);

/* determines k value for 2k reduction */
int mp_reduce_2k_setup(const mp_int *a, mp_digit *d);

/* reduces a modulo b where b is of the form 2**p - k [0 <= a] */
int mp_reduce_2k(mp_int *a, const mp_int *n, mp_digit d);

/* returns true if a can be reduced with mp_reduce_2k_l */
int mp_reduce_is_2k_l(const mp_int *a);

/* determines k value for 2k reduction */
int mp_reduce_2k_setup_l(const mp_int *a, mp_int *d);

/* reduces a modulo b where b is of the form 2**p - k [0 <= a] */
<<<<<<< HEAD
int mp_reduce_2k_l(mp_int *a, const mp_int *n, mp_int *d);
=======
int mp_reduce_2k_l(mp_int *a, const mp_int *n, const mp_int *d);
>>>>>>> afc317f9

/* d = a**b (mod c) */
int mp_exptmod(const mp_int *a, const mp_int *b, const mp_int *c, mp_int *d);

/* ---> Primes <--- */

/* number of primes */
#ifdef MP_8BIT
#  define PRIME_SIZE 31
#else
#  define PRIME_SIZE 256
#endif

/* table of first PRIME_SIZE primes */
extern const mp_digit ltm_prime_tab[PRIME_SIZE];

/* result=1 if a is divisible by one of the first PRIME_SIZE primes */
int mp_prime_is_divisible(const mp_int *a, int *result);

/* performs one Fermat test of "a" using base "b".
 * Sets result to 0 if composite or 1 if probable prime
 */
int mp_prime_fermat(const mp_int *a, const mp_int *b, int *result);

/* performs one Miller-Rabin test of "a" using base "b".
 * Sets result to 0 if composite or 1 if probable prime
 */
int mp_prime_miller_rabin(const mp_int *a, const mp_int *b, int *result);

/* This gives [for a given bit size] the number of trials required
 * such that Miller-Rabin gives a prob of failure lower than 2^-96
 */
int mp_prime_rabin_miller_trials(int size);

/* performs t rounds of Miller-Rabin on "a" using the first
 * t prime bases.  Also performs an initial sieve of trial
 * division.  Determines if "a" is prime with probability
 * of error no more than (1/4)**t.
 *
 * Sets result to 1 if probably prime, 0 otherwise
 */
int mp_prime_is_prime(const mp_int *a, int t, int *result);

/* finds the next prime after the number "a" using "t" trials
 * of Miller-Rabin.
 *
 * bbs_style = 1 means the prime must be congruent to 3 mod 4
 */
int mp_prime_next_prime(mp_int *a, int t, int bbs_style);

/* makes a truly random prime of a given size (bytes),
 * call with bbs = 1 if you want it to be congruent to 3 mod 4
 *
 * You have to supply a callback which fills in a buffer with random bytes.  "dat" is a parameter you can
 * have passed to the callback (e.g. a state or something).  This function doesn't use "dat" itself
 * so it can be NULL
 *
 * The prime generated will be larger than 2^(8*size).
 */
#define mp_prime_random(a, t, size, bbs, cb, dat) mp_prime_random_ex(a, t, ((size) * 8) + 1, (bbs==1)?LTM_PRIME_BBS:0, cb, dat)

/* makes a truly random prime of a given size (bits),
 *
 * Flags are as follows:
 *
 *   LTM_PRIME_BBS      - make prime congruent to 3 mod 4
 *   LTM_PRIME_SAFE     - make sure (p-1)/2 is prime as well (implies LTM_PRIME_BBS)
 *   LTM_PRIME_2MSB_ON  - make the 2nd highest bit one
 *
 * You have to supply a callback which fills in a buffer with random bytes.  "dat" is a parameter you can
 * have passed to the callback (e.g. a state or something).  This function doesn't use "dat" itself
 * so it can be NULL
 *
 */
int mp_prime_random_ex(mp_int *a, int t, int size, int flags, ltm_prime_callback cb, void *dat);

/* ---> radix conversion <--- */
int mp_count_bits(const mp_int *a);

int mp_unsigned_bin_size(const mp_int *a);
int mp_read_unsigned_bin(mp_int *a, const unsigned char *b, int c);
int mp_to_unsigned_bin(const mp_int *a, unsigned char *b);
int mp_to_unsigned_bin_n(const mp_int *a, unsigned char *b, unsigned long *outlen);

int mp_signed_bin_size(const mp_int *a);
int mp_read_signed_bin(mp_int *a, const unsigned char *b, int c);
int mp_to_signed_bin(const mp_int *a,  unsigned char *b);
int mp_to_signed_bin_n(const mp_int *a, unsigned char *b, unsigned long *outlen);

int mp_read_radix(mp_int *a, const char *str, int radix);
int mp_toradix(const mp_int *a, char *str, int radix);
int mp_toradix_n(const mp_int *a, char *str, int radix, int maxlen);
int mp_radix_size(const mp_int *a, int radix, int *size);

#ifndef LTM_NO_FILE
int mp_fread(mp_int *a, int radix, FILE *stream);
int mp_fwrite(const mp_int *a, int radix, FILE *stream);
#endif

#define mp_read_raw(mp, str, len) mp_read_signed_bin((mp), (str), (len))
#define mp_raw_size(mp)           mp_signed_bin_size(mp)
#define mp_toraw(mp, str)         mp_to_signed_bin((mp), (str))
#define mp_read_mag(mp, str, len) mp_read_unsigned_bin((mp), (str), (len))
#define mp_mag_size(mp)           mp_unsigned_bin_size(mp)
#define mp_tomag(mp, str)         mp_to_unsigned_bin((mp), (str))

#define mp_tobinary(M, S)  mp_toradix((M), (S), 2)
#define mp_tooctal(M, S)   mp_toradix((M), (S), 8)
#define mp_todecimal(M, S) mp_toradix((M), (S), 10)
#define mp_tohex(M, S)     mp_toradix((M), (S), 16)

#ifdef __cplusplus
}
#endif

#endif


/* ref:         $Format:%D$ */
/* git commit:  $Format:%H$ */
/* commit time: $Format:%ai$ */<|MERGE_RESOLUTION|>--- conflicted
+++ resolved
@@ -231,11 +231,7 @@
 unsigned long mp_get_long(const mp_int *a);
 
 /* get a platform dependent unsigned long long value */
-<<<<<<< HEAD
 Tcl_WideUInt mp_get_long_long(const mp_int *a);
-=======
-unsigned long long mp_get_long_long(const mp_int *a);
->>>>>>> afc317f9
 
 /* initialize and set a digit */
 int mp_init_set(mp_int *a, mp_digit b);
@@ -414,11 +410,7 @@
  * Assumes that 0 < a <= b*b, note if 0 > a > -(b*b) then you can merely
  * compute the reduction as -1 * mp_reduce(mp_abs(a)) [pseudo code].
  */
-<<<<<<< HEAD
-int mp_reduce(mp_int *a, const mp_int *b, mp_int *c);
-=======
 int mp_reduce(mp_int *a, const mp_int *b, const mp_int *c);
->>>>>>> afc317f9
 
 /* setups the montgomery reduction */
 int mp_montgomery_setup(const mp_int *a, mp_digit *mp);
@@ -456,11 +448,7 @@
 int mp_reduce_2k_setup_l(const mp_int *a, mp_int *d);
 
 /* reduces a modulo b where b is of the form 2**p - k [0 <= a] */
-<<<<<<< HEAD
-int mp_reduce_2k_l(mp_int *a, const mp_int *n, mp_int *d);
-=======
 int mp_reduce_2k_l(mp_int *a, const mp_int *n, const mp_int *d);
->>>>>>> afc317f9
 
 /* d = a**b (mod c) */
 int mp_exptmod(const mp_int *a, const mp_int *b, const mp_int *c, mp_int *d);
