--- conflicted
+++ resolved
@@ -137,12 +137,8 @@
     }
   }
   return 0;
-<<<<<<< HEAD
-}
-=======
 }
 
 /* $Source: /cvs/libtom/libtommath/etc/mersenne.c,v $ */
 /* $Revision: 1.3 $ */
-/* $Date: 2006/03/31 14:18:47 $ */
->>>>>>> 3bb9dc03
+/* $Date: 2006/03/31 14:18:47 $ */