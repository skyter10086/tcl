--- conflicted
+++ resolved
@@ -45,12 +45,8 @@
 }
 
 
-<<<<<<< HEAD
-#endif
-=======
 #endif
 
 /* $Source$ */
 /* $Revision$ */
-/* $Date$ */
->>>>>>> 2adcff3e
+/* $Date$ */