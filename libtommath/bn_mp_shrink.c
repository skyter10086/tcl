--- conflicted
+++ resolved
@@ -28,12 +28,8 @@
   }
   return MP_OKAY;
 }
-<<<<<<< HEAD
-#endif
-=======
 #endif
 
 /* $Source: /cvs/libtom/libtommath/bn_mp_shrink.c,v $ */
 /* $Revision: 1.4 $ */
-/* $Date: 2006/12/28 01:25:13 $ */
->>>>>>> 3bb9dc03
+/* $Date: 2006/12/28 01:25:13 $ */