#include <tommath.h>
#ifdef BN_MP_PRIME_NEXT_PRIME_C
/* LibTomMath, multiple-precision integer library -- Tom St Denis
 *
 * LibTomMath is a library that provides multiple-precision
 * integer arithmetic as well as number theoretic functionality.
 *
 * The library was designed directly after the MPI library by
 * Michael Fromberger but has been written from scratch with
 * additional optimizations in place.
 *
 * The library is free for all purposes without any express
 * guarantee it works.
 *
 * Tom St Denis, tomstdenis@gmail.com, http://math.libtomcrypt.com
 */

/* finds the next prime after the number "a" using "t" trials
 * of Miller-Rabin.
 *
 * bbs_style = 1 means the prime must be congruent to 3 mod 4
 */
int mp_prime_next_prime(mp_int *a, int t, int bbs_style)
{
   int      err, res, x, y;
   mp_digit res_tab[PRIME_SIZE], step, kstep;
   mp_int   b;

   /* ensure t is valid */
   if (t <= 0 || t > PRIME_SIZE) {
      return MP_VAL;
   }

   /* force positive */
   a->sign = MP_ZPOS;

   /* simple algo if a is less than the largest prime in the table */
   if (mp_cmp_d(a, ltm_prime_tab[PRIME_SIZE-1]) == MP_LT) {
      /* find which prime it is bigger than */
      for (x = PRIME_SIZE - 2; x >= 0; x--) {
          if (mp_cmp_d(a, ltm_prime_tab[x]) != MP_LT) {
             if (bbs_style == 1) {
                /* ok we found a prime smaller or
                 * equal [so the next is larger]
                 *
                 * however, the prime must be
                 * congruent to 3 mod 4
                 */
                if ((ltm_prime_tab[x + 1] & 3) != 3) {
                   /* scan upwards for a prime congruent to 3 mod 4 */
                   for (y = x + 1; y < PRIME_SIZE; y++) {
                       if ((ltm_prime_tab[y] & 3) == 3) {
                          mp_set(a, ltm_prime_tab[y]);
                          return MP_OKAY;
                       }
                   }
                }
             } else {
                mp_set(a, ltm_prime_tab[x + 1]);
                return MP_OKAY;
             }
          }
      }
      /* at this point a maybe 1 */
      if (mp_cmp_d(a, 1) == MP_EQ) {
         mp_set(a, 2);
         return MP_OKAY;
      }
      /* fall through to the sieve */
   }

   /* generate a prime congruent to 3 mod 4 or 1/3 mod 4? */
   if (bbs_style == 1) {
      kstep   = 4;
   } else {
      kstep   = 2;
   }

   /* at this point we will use a combination of a sieve and Miller-Rabin */

   if (bbs_style == 1) {
      /* if a mod 4 != 3 subtract the correct value to make it so */
      if ((a->dp[0] & 3) != 3) {
         if ((err = mp_sub_d(a, (a->dp[0] & 3) + 1, a)) != MP_OKAY) { return err; };
      }
   } else {
      if (mp_iseven(a) == 1) {
         /* force odd */
         if ((err = mp_sub_d(a, 1, a)) != MP_OKAY) {
            return err;
         }
      }
   }

   /* generate the restable */
   for (x = 1; x < PRIME_SIZE; x++) {
      if ((err = mp_mod_d(a, ltm_prime_tab[x], res_tab + x)) != MP_OKAY) {
         return err;
      }
   }

   /* init temp used for Miller-Rabin Testing */
   if ((err = mp_init(&b)) != MP_OKAY) {
      return err;
   }

   for (;;) {
      /* skip to the next non-trivially divisible candidate */
      step = 0;
      do {
         /* y == 1 if any residue was zero [e.g. cannot be prime] */
         y     =  0;

         /* increase step to next candidate */
         step += kstep;

         /* compute the new residue without using division */
         for (x = 1; x < PRIME_SIZE; x++) {
             /* add the step to each residue */
             res_tab[x] += kstep;

             /* subtract the modulus [instead of using division] */
             if (res_tab[x] >= ltm_prime_tab[x]) {
                res_tab[x]  -= ltm_prime_tab[x];
             }

             /* set flag if zero */
             if (res_tab[x] == 0) {
                y = 1;
             }
         }
      } while (y == 1 && step < ((((mp_digit)1)<<DIGIT_BIT) - kstep));

      /* add the step */
      if ((err = mp_add_d(a, step, a)) != MP_OKAY) {
         goto LBL_ERR;
      }

      /* if didn't pass sieve and step == MAX then skip test */
      if (y == 1 && step >= ((((mp_digit)1)<<DIGIT_BIT) - kstep)) {
         continue;
      }

      /* is this prime? */
      for (x = 0; x < t; x++) {
          mp_set(&b, ltm_prime_tab[t]);
          if ((err = mp_prime_miller_rabin(a, &b, &res)) != MP_OKAY) {
             goto LBL_ERR;
          }
          if (res == MP_NO) {
             break;
          }
      }

      if (res == MP_YES) {
         break;
      }
   }

   err = MP_OKAY;
LBL_ERR:
   mp_clear(&b);
   return err;
}

<<<<<<< HEAD
#endif

/* $Source: /root/tcl/repos-to-convert/tcl/libtommath/bn_mp_prime_next_prime.c,v $ */
/* $Revision: 1.1.1.1.4.2 $ */
/* $Date: 2008/01/22 16:55:26 $ */
=======
#endif
>>>>>>> 17bf2e2c
<|MERGE_RESOLUTION|>--- conflicted
+++ resolved
@@ -163,12 +163,4 @@
    return err;
 }
 
-<<<<<<< HEAD
-#endif
-
-/* $Source: /root/tcl/repos-to-convert/tcl/libtommath/bn_mp_prime_next_prime.c,v $ */
-/* $Revision: 1.1.1.1.4.2 $ */
-/* $Date: 2008/01/22 16:55:26 $ */
-=======
-#endif
->>>>>>> 17bf2e2c
+#endif