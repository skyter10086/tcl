#include <tommath.h>
#ifdef BN_MP_COPY_C
/* LibTomMath, multiple-precision integer library -- Tom St Denis
 *
 * LibTomMath is a library that provides multiple-precision
 * integer arithmetic as well as number theoretic functionality.
 *
 * The library was designed directly after the MPI library by
 * Michael Fromberger but has been written from scratch with
 * additional optimizations in place.
 *
 * The library is free for all purposes without any express
 * guarantee it works.
 *
 * Tom St Denis, tomstdenis@gmail.com, http://libtom.org
 */

/* copy, b = a */
int
mp_copy (mp_int * a, mp_int * b)
{
  int     res, n;

  /* if dst == src do nothing */
  if (a == b) {
    return MP_OKAY;
  }

  /* grow dest */
  if (b->alloc < a->used) {
     if ((res = mp_grow (b, a->used)) != MP_OKAY) {
        return res;
     }
  }

  /* zero b and copy the parameters over */
  {
    register mp_digit *tmpa, *tmpb;

    /* pointer aliases */

    /* source */
    tmpa = a->dp;

    /* destination */
    tmpb = b->dp;

    /* copy all the digits */
    for (n = 0; n < a->used; n++) {
      *tmpb++ = *tmpa++;
    }

    /* clear high digits */
    for (; n < b->used; n++) {
      *tmpb++ = 0;
    }
  }

  /* copy used count and sign */
  b->used = a->used;
  b->sign = a->sign;
  return MP_OKAY;
}
<<<<<<< HEAD
#endif
=======
#endif

/* $Source: /cvs/libtom/libtommath/bn_mp_copy.c,v $ */
/* $Revision: 1.4 $ */
/* $Date: 2006/12/28 01:25:13 $ */
>>>>>>> 3bb9dc03
<|MERGE_RESOLUTION|>--- conflicted
+++ resolved
@@ -61,12 +61,8 @@
   b->sign = a->sign;
   return MP_OKAY;
 }
-<<<<<<< HEAD
-#endif
-=======
 #endif
 
 /* $Source: /cvs/libtom/libtommath/bn_mp_copy.c,v $ */
 /* $Revision: 1.4 $ */
-/* $Date: 2006/12/28 01:25:13 $ */
->>>>>>> 3bb9dc03
+/* $Date: 2006/12/28 01:25:13 $ */