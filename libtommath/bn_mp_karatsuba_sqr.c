--- conflicted
+++ resolved
@@ -22,11 +22,7 @@
  * is essentially the same algorithm but merely
  * tuned to perform recursive squarings.
  */
-<<<<<<< HEAD
-int mp_karatsuba_sqr (const mp_int * a, mp_int * b)
-=======
-int mp_karatsuba_sqr(mp_int *a, mp_int *b)
->>>>>>> 30f7e69b
+int mp_karatsuba_sqr(const mp_int *a, mp_int *b)
 {
    mp_int  x0, x1, t1, t2, x0x0, x1x1;
    int     B, err;
