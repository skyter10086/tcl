--- conflicted
+++ resolved
@@ -53,12 +53,4 @@
   mp_clear_multi (&t1, &t2, NULL);
   return res;
 }
-<<<<<<< HEAD
-#endif
-
-/* $Source: /root/tcl/repos-to-convert/tcl/libtommath/bn_mp_lcm.c,v $ */
-/* $Revision: 1.1.1.1.4.2 $ */
-/* $Date: 2008/01/22 16:55:26 $ */
-=======
-#endif
->>>>>>> 17bf2e2c
+#endif