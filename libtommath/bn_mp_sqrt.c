--- conflicted
+++ resolved
@@ -139,13 +139,4 @@
   return res;
 }
 
-<<<<<<< HEAD
-#endif
-
-/* $Source: /root/tcl/repos-to-convert/tcl/libtommath/bn_mp_sqrt.c,v $ */
-/* Based on Tom's 1.3 */
-/* $Revision: 1.1.1.1.4.4 $ */
-/* $Date: 2008/10/11 03:37:30 $ */
-=======
-#endif
->>>>>>> 17bf2e2c
+#endif