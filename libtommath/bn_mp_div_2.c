--- conflicted
+++ resolved
@@ -61,12 +61,8 @@
   mp_clamp (b);
   return MP_OKAY;
 }
-<<<<<<< HEAD
-#endif
-=======
 #endif
 
 /* $Source: /cvs/libtom/libtommath/bn_mp_div_2.c,v $ */
 /* $Revision: 1.4 $ */
-/* $Date: 2006/12/28 01:25:13 $ */
->>>>>>> 3bb9dc03
+/* $Date: 2006/12/28 01:25:13 $ */