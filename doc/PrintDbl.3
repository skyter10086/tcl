--- conflicted
+++ resolved
@@ -5,11 +5,6 @@
 '\" See the file "license.terms" for information on usage and redistribution
 '\" of this file, and for a DISCLAIMER OF ALL WARRANTIES.
 '\" 
-<<<<<<< HEAD
-'\" RCS: @(#) $Id: PrintDbl.3,v 1.2.42.7 2008/06/30 13:34:55 dgp Exp $
-'\" 
-=======
->>>>>>> 17bf2e2c
 .so man.macros
 .TH Tcl_PrintDouble 3 8.0 Tcl "Tcl Library Procedures"
 .BS
