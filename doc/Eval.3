'\"
'\" Copyright (c) 1989-1993 The Regents of the University of California.
'\" Copyright (c) 1994-1997 Sun Microsystems, Inc.
'\" Copyright (c) 2000 Scriptics Corporation.
'\"
'\" See the file "license.terms" for information on usage and redistribution
'\" of this file, and for a DISCLAIMER OF ALL WARRANTIES.
'\"
.TH Tcl_Eval 3 8.1 Tcl "Tcl Library Procedures"
.so man.macros
.BS
.SH NAME
Tcl_EvalObjEx, Tcl_EvalObjv, Tcl_Eval, Tcl_EvalEx \- execute Tcl scripts
.SH SYNOPSIS
.nf
\fB#include <tcl.h>\fR
.sp
int
\fBTcl_EvalObjEx\fR(\fIinterp, objPtr, flags\fR)
.sp
int
\fBTcl_EvalObjv\fR(\fIinterp, objc, objv, flags\fR)
.sp
int
\fBTcl_Eval\fR(\fIinterp, script\fR)
.sp
int
\fBTcl_EvalEx\fR(\fIinterp, script, numBytes, flags\fR)
.SH ARGUMENTS
.AS Tcl_Interp **termPtr
.AP Tcl_Interp *interp in
Interpreter in which to execute the script.  The interpreter's result is
modified to hold the result or error message from the script.
.AP Tcl_Obj *objPtr in
A Tcl value containing the script to execute.
.AP int flags in
ORed combination of flag bits that specify additional options.
\fBTCL_EVAL_GLOBAL\fR and \fBTCL_EVAL_DIRECT\fR are currently supported.
.AP "const char" *fileName in
Name of a file containing a Tcl script.
.AP int objc in
The number of values in the array pointed to by \fIobjPtr\fR;
this is also the number of words in the command.
.AP Tcl_Obj **objv in
Points to an array of pointers to values; each value holds the
value of a single word in the command to execute.
.AP int numBytes in
The number of bytes in \fIscript\fR, not including any
null terminating character.  If \-1, then all characters up to the
first null byte are used.
.AP "const char" *script in
Points to first byte of script to execute (null-terminated and UTF-8).
.AP char *part in
String forming part of a Tcl script.
.AP va_list argList in
An argument list which must have been initialized using
\fBva_start\fR, and cleared using \fBva_end\fR.
.BE

.SH DESCRIPTION
.PP
The procedures described here are invoked to execute Tcl scripts in
various forms.
\fBTcl_EvalObjEx\fR is the core procedure and is used by many of the others.
It executes the commands in the script stored in \fIobjPtr\fR
until either an error occurs or the end of the script is reached.
If this is the first time \fIobjPtr\fR has been executed,
its commands are compiled into bytecode instructions
which are then executed.  The
bytecodes are saved in \fIobjPtr\fR so that the compilation step
can be skipped if the value is evaluated again in the future.
.PP
The return value from \fBTcl_EvalObjEx\fR (and all the other procedures
described here) is a Tcl completion code with
one of the values \fBTCL_OK\fR, \fBTCL_ERROR\fR, \fBTCL_RETURN\fR,
\fBTCL_BREAK\fR, or \fBTCL_CONTINUE\fR, or possibly some other
integer value originating in an extension.
In addition, a result value or error message is left in \fIinterp\fR's
result; it can be retrieved using \fBTcl_GetObjResult\fR.
.PP
\fBTcl_EvalObjv\fR executes a single pre-parsed command instead of a
script.  The \fIobjc\fR and \fIobjv\fR arguments contain the values
of the words for the Tcl command, one word in each value in
\fIobjv\fR.  \fBTcl_EvalObjv\fR evaluates the command and returns
a completion code and result just like \fBTcl_EvalObjEx\fR.
The caller of \fBTcl_EvalObjv\fR has to manage the reference count of the
elements of \fIobjv\fR, insuring that the values are valid until
\fBTcl_EvalObjv\fR returns.
.PP
\fBTcl_Eval\fR is similar to \fBTcl_EvalObjEx\fR except that the script to
be executed is supplied as a string instead of a value and no compilation
occurs.  The string should be a proper UTF-8 string as converted by
\fBTcl_ExternalToUtfDString\fR or \fBTcl_ExternalToUtf\fR when it is known
to possibly contain upper ASCII characters whose possible combinations
might be a UTF-8 special code.  The string is parsed and executed directly
(using \fBTcl_EvalObjv\fR) instead of compiling it and executing the
bytecodes.  In situations where it is known that the script will never be
executed again, \fBTcl_Eval\fR may be faster than \fBTcl_EvalObjEx\fR.
<<<<<<< HEAD
 \fBTcl_Eval\fR returns a completion code and result just like 
\fBTcl_EvalObjEx\fR.
=======
 \fBTcl_Eval\fR returns a completion code and result just like
\fBTcl_EvalObjEx\fR.  Note: for backward compatibility with versions before
Tcl 8.0, \fBTcl_Eval\fR copies the value result in \fIinterp\fR to
\fIinterp->result\fR (use is deprecated) where it can be accessed directly.
 This makes \fBTcl_Eval\fR somewhat slower than \fBTcl_EvalEx\fR, which
does not do the copy.
>>>>>>> 8815f9f3
.PP
\fBTcl_EvalEx\fR is an extended version of \fBTcl_Eval\fR that takes
additional arguments \fInumBytes\fR and \fIflags\fR.  \fBTcl_EvalEx\fR
is generally preferred over \fBTcl_Eval\fR.

.SH "FLAG BITS"
.PP
Any ORed combination of the following values may be used for the
\fIflags\fR argument to procedures such as \fBTcl_EvalObjEx\fR:
.TP 23
\fBTCL_EVAL_DIRECT\fR
.
This flag is only used by \fBTcl_EvalObjEx\fR; it is ignored by
other procedures.  If this flag bit is set, the script is not
compiled to bytecodes; instead it is executed directly
as is done by \fBTcl_EvalEx\fR.  The
\fBTCL_EVAL_DIRECT\fR flag is useful in situations where the
contents of a value are going to change immediately, so the
bytecodes will not be reused in a future execution.  In this case,
it is faster to execute the script directly.
.TP 23
\fBTCL_EVAL_GLOBAL\fR
.
If this flag is set, the script is processed at global level.  This
means that it is evaluated in the global namespace and its variable
context consists of global variables only (it ignores any Tcl
procedures that are active).

.SH "MISCELLANEOUS DETAILS"
.PP
During the processing of a Tcl command it is legal to make nested
calls to evaluate other commands (this is how procedures and
some control structures are implemented).
If a code other than \fBTCL_OK\fR is returned
from a nested \fBTcl_EvalObjEx\fR invocation,
then the caller should normally return immediately,
passing that same return code back to its caller,
and so on until the top-level application is reached.
A few commands, like \fBfor\fR, will check for certain
return codes, like \fBTCL_BREAK\fR and \fBTCL_CONTINUE\fR, and process them
specially without returning.
.PP
\fBTcl_EvalObjEx\fR keeps track of how many nested \fBTcl_EvalObjEx\fR
invocations are in progress for \fIinterp\fR.
If a code of \fBTCL_RETURN\fR, \fBTCL_BREAK\fR, or \fBTCL_CONTINUE\fR is
about to be returned from the topmost \fBTcl_EvalObjEx\fR
invocation for \fIinterp\fR,
it converts the return code to \fBTCL_ERROR\fR
and sets \fIinterp\fR's result to an error message indicating that
the \fBreturn\fR, \fBbreak\fR, or \fBcontinue\fR command was
invoked in an inappropriate place.
This means that top-level applications should never see a return code
from \fBTcl_EvalObjEx\fR other then \fBTCL_OK\fR or \fBTCL_ERROR\fR.

.SH KEYWORDS
execute, file, global, result, script, value<|MERGE_RESOLUTION|>--- conflicted
+++ resolved
@@ -96,17 +96,8 @@
 (using \fBTcl_EvalObjv\fR) instead of compiling it and executing the
 bytecodes.  In situations where it is known that the script will never be
 executed again, \fBTcl_Eval\fR may be faster than \fBTcl_EvalObjEx\fR.
-<<<<<<< HEAD
- \fBTcl_Eval\fR returns a completion code and result just like 
+ \fBTcl_Eval\fR returns a completion code and result just like
 \fBTcl_EvalObjEx\fR.
-=======
- \fBTcl_Eval\fR returns a completion code and result just like
-\fBTcl_EvalObjEx\fR.  Note: for backward compatibility with versions before
-Tcl 8.0, \fBTcl_Eval\fR copies the value result in \fIinterp\fR to
-\fIinterp->result\fR (use is deprecated) where it can be accessed directly.
- This makes \fBTcl_Eval\fR somewhat slower than \fBTcl_EvalEx\fR, which
-does not do the copy.
->>>>>>> 8815f9f3
 .PP
 \fBTcl_EvalEx\fR is an extended version of \fBTcl_Eval\fR that takes
 additional arguments \fInumBytes\fR and \fIflags\fR.  \fBTcl_EvalEx\fR
