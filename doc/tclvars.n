'\"
'\" Copyright (c) 1993 The Regents of the University of California.
'\" Copyright (c) 1994-1997 Sun Microsystems, Inc.
'\"
'\" See the file "license.terms" for information on usage and redistribution
'\" of this file, and for a DISCLAIMER OF ALL WARRANTIES.
'\" 
.so man.macros
.TH tclvars n 8.0 Tcl "Tcl Built-In Commands"
.BS
'\" Note:  do not modify the .SH NAME line immediately below!
.SH NAME
argc, argv, argv0, auto_path, env, errorCode, errorInfo, tcl_interactive, tcl_library, tcl_nonwordchars, tcl_patchLevel, tcl_pkgPath, tcl_platform, tcl_precision, tcl_rcFileName, tcl_traceCompile, tcl_traceEval, tcl_wordchars, tcl_version \- Variables used by Tcl
.BE
.SH DESCRIPTION
.PP
The following global variables are created and managed automatically
by the Tcl library.  Except where noted below, these variables should
normally be treated as read-only by application-specific code and by users.
.TP
\fBauto_path\fR
.
If set, then it must contain a valid Tcl list giving directories to
search during auto-load operations (including for package index
files when using the default \fBpackage unknown\fR handler).
This variable is initialized during startup to contain, in order:
the directories listed in the \fBTCLLIBPATH\fR environment variable,
the directory named by the \fBtcl_library\fR global variable,
the parent directory of \fBtcl_library\fR,
the directories listed in the \fBtcl_pkgPath\fR variable.
Additional locations to look for files and package indices should
normally be added to this variable using \fBlappend\fR.
.RS
.PP
Additional variables relating to package management exist. More
details are listed in the \fBVARIABLES\fR section of the \fBlibrary\fR
manual page.
.RE
.TP
\fBenv\fR
.
This variable is maintained by Tcl as an array
whose elements are the environment variables for the process.
Reading an element will return the value of the corresponding
environment variable.
Setting an element of the array will modify the corresponding
environment variable or create a new one if it does not already
exist.
Unsetting an element of \fBenv\fR will remove the corresponding
environment variable.
Changes to the \fBenv\fR array will affect the environment
passed to children by commands like \fBexec\fR.
If the entire \fBenv\fR array is unset then Tcl will stop
monitoring \fBenv\fR accesses and will not update environment
variables.
.RS
.PP
Under Windows, the environment variables PATH and COMSPEC in any
capitalization are converted automatically to upper case.  For instance, the
PATH variable could be exported by the operating system as
.QW path ,
.QW Path ,
.QW PaTh ,
etc., causing otherwise simple Tcl code to have to
support many special cases.  All other environment variables inherited by
Tcl are left unmodified.  Setting an env array variable to blank is the
same as unsetting it as this is the behavior of the underlying Windows OS.
It should be noted that relying on an existing and empty environment variable
will not work on Windows and is discouraged for cross-platform usage.
.PP
The following elements of \fBenv\fR are special to Tcl:
.TP
\fBenv(HOME)\fR
.
This environment variable, if set, gives the location of the directory
considered to be the current user's home directory, and to which a
call of \fBcd\fR without arguments or with just
.QW ~
as an argument will change into. Most platforms set this correctly by
default; it does not normally need to be set by user code.
.TP
\fBenv(TCL_LIBRARY)\fR
.
If set, then it specifies the location of the directory containing
library scripts (the value of this variable will be
assigned to the \fBtcl_library\fR variable and therefore returned by
the command \fBinfo library\fR).  If this variable is not set then
a default value is used.
.RS
.PP
Note that this environment variable should \fInot\fR normally be set.
.RE
.TP
\fBenv(TCLLIBPATH)\fR
.
If set, then it must contain a valid Tcl list giving directories to
search during auto-load operations.  Directories must be specified in 
Tcl format, using
.QW /
as the path separator, regardless of platform.
This variable is only used when initializing the \fBauto_path\fR variable.
.TP
\fBenv(TCL_INTERP_DEBUG_FRAME)\fR
.
If existing, it has the same effect as running \fBinterp debug {} -frame 1\fR
as the very first command of each new Tcl interpreter.
.RE
.TP
\fBerrorCode\fR
<<<<<<< HEAD
.
=======
>>>>>>> 2b0f7b4b
This variable holds the value of the \fB\-errorcode\fR return option
set by the most recent error that occurred in this interpreter.
This list value represents additional information about the error
in a form that is easy to process with programs.
The first element of the list identifies a general class of
errors, and determines the format of the rest of the list.
The following formats for \fB\-errorcode\fR return options
are used by the Tcl core; individual applications may define
additional formats.
.RS
.TP
\fBARITH\fI code msg\fR
.
This format is used when an arithmetic error occurs (e.g. an attempt
to divide zero by zero in the \fBexpr\fR command).
\fICode\fR identifies the precise error and \fImsg\fR provides a
human-readable description of the error.  \fICode\fR will be either
DIVZERO (for an attempt to divide by zero),
DOMAIN (if an argument is outside the domain of a function, such as acos(\-3)),
IOVERFLOW (for integer overflow),
OVERFLOW (for a floating-point overflow),
or UNKNOWN (if the cause of the error cannot be determined).
.RS
.PP
Detection of these errors depends in part on the underlying hardware
and system libraries.
.RE
.TP
\fBCHILDKILLED\fI pid sigName msg\fR
.
This format is used when a child process has been killed because of
a signal.  The \fIpid\fR element will be the process's identifier (in decimal).
The \fIsigName\fR element will be the symbolic name of the signal that caused
the process to terminate; it will be one of the names from the
include file signal.h, such as \fBSIGPIPE\fR.
The \fImsg\fR element will be a short human-readable message
describing the signal, such as
.QW "write on pipe with no readers"
for \fBSIGPIPE\fR.
.TP
\fBCHILDSTATUS\fI pid code\fR
.
This format is used when a child process has exited with a non-zero
exit status.  The \fIpid\fR element will be the
process's identifier (in decimal) and the \fIcode\fR element will be the exit
code returned by the process (also in decimal).
.TP
\fBCHILDSUSP\fI pid sigName msg\fR
.
This format is used when a child process has been suspended because
of a signal.
The \fIpid\fR element will be the process's identifier, in decimal.
The \fIsigName\fR element will be the symbolic name of the signal that caused
the process to suspend; this will be one of the names from the
include file signal.h, such as \fBSIGTTIN\fR.
The \fImsg\fR element will be a short human-readable message
describing the signal, such as
.QW "background tty read"
for \fBSIGTTIN\fR.
.TP
\fBNONE\fR
.
This format is used for errors where no additional information is
available for an error besides the message returned with the
error.  In these cases the \fB\-errorcode\fR return option
will consist of a list containing a single element whose
contents are \fBNONE\fR.
.TP
\fBPOSIX \fIerrName msg\fR
<<<<<<< HEAD
.
=======
>>>>>>> 2b0f7b4b
If the first element is \fBPOSIX\fR, then
the error occurred during a POSIX kernel call.
The \fIerrName\fR element will contain the symbolic name
of the error that occurred, such as \fBENOENT\fR; this will
be one of the values defined in the include file errno.h.
The \fImsg\fR element will be a human-readable
message corresponding to \fIerrName\fR, such as
.QW "no such file or directory"
for the \fBENOENT\fR case.
<<<<<<< HEAD
.TP
\fBTCL\fR ...
.
Indicates some sort of problem generated in relation to Tcl itself, e.g. a
failure to look up a channel or variable.
=======
>>>>>>> 2b0f7b4b
.PP
To set the \fB\-errorcode\fR return option, applications should use library
procedures such as \fBTcl_SetObjErrorCode\fR, \fBTcl_SetReturnOptions\fR,
and \fBTcl_PosixError\fR, or they may invoke the \fB\-errorcode\fR
option of the \fBreturn\fR command.
If none of these methods for setting the error code has been used,
the Tcl interpreter will reset the variable to \fBNONE\fR after
the next error.
.RE
.\" .TP
.\" \fBTCL\fR ...
.\" .
.\" Indicates some sort of problem generated in relation to Tcl itself,
.\" e.g. a failure to look up a channel or variable.
.TP
\fBerrorInfo\fR
<<<<<<< HEAD
.
=======
>>>>>>> 2b0f7b4b
This variable holds the value of the \fB\-errorinfo\fR return option
set by the most recent error that occurred in this interpreter.
This string value will contain one or more lines
identifying the Tcl commands and procedures that were being executed
when the most recent error occurred.
Its contents take the form of a stack trace showing the various
nested Tcl commands that had been invoked at the time of the error.
.TP
\fBtcl_library\fR
.
This variable holds the name of a directory containing the
system library of Tcl scripts, such as those used for auto-loading.
The value of this variable is returned by the \fBinfo library\fR command.
See the \fBlibrary\fR manual entry for details of the facilities 
provided by the Tcl script library.
Normally each application or package will have its own application-specific
script library in addition to the Tcl script library;
each application should set a global variable with a name like
\fB$\fIapp\fB_library\fR (where \fIapp\fR is the application's name)
to hold the network file name for that application's library directory.
The initial value of \fBtcl_library\fR is set when an interpreter
is created by searching several different directories until one is
found that contains an appropriate Tcl startup script.
If the \fBTCL_LIBRARY\fR environment variable exists, then
the directory it names is checked first.
If \fBTCL_LIBRARY\fR is not set or doesn't refer to an appropriate
directory, then Tcl checks several other directories based on a
compiled-in default location, the location of the binary containing
the application, and the current working directory.
.TP
\fBtcl_patchLevel\fR
.
When an interpreter is created Tcl initializes this variable to
hold a string giving the current patch level for Tcl, such as
\fB8.4.16\fR for Tcl 8.4 with the first sixteen official patches, or
\fB8.5b3\fR for the third beta release of Tcl 8.5.
The value of this variable is returned by the \fBinfo patchlevel\fR
command.
.TP
\fBtcl_pkgPath\fR
.
This variable holds a list of directories indicating where packages are
normally installed.  It is not used on Windows.  It typically contains
either one or two entries; if it contains two entries, the first is
normally a directory for platform-dependent packages (e.g., shared library
binaries) and the second is normally a directory for platform-independent
packages (e.g., script files). Typically a package is installed as a
subdirectory of one of the entries in the \fBtcl_pkgPath\fR
variable. The directories in the \fBtcl_pkgPath\fR variable are
included by default in the \fBauto_path\fR
variable, so they and their immediate subdirectories are automatically
searched for packages during \fBpackage require\fR commands.  Note:
\fBtcl_pkgPath\fR is not intended to be modified by the application.  Its
value is added to \fBauto_path\fR at startup; changes to \fBtcl_pkgPath\fR
are not reflected in \fBauto_path\fR.  If you want Tcl to search additional
directories for packages you should add the names of those directories to
\fBauto_path\fR, not \fBtcl_pkgPath\fR.
.TP
\fBtcl_platform\fR
.
This is an associative array whose elements contain information about
the platform on which the application is running, such as the name of
the operating system, its current release number, and the machine's
instruction set.  The elements listed below will always
be defined, but they may have empty strings as values if Tcl could not
retrieve any relevant information.  In addition, extensions
and applications may add additional values to the array.  The
predefined elements are:
.RS
.TP
\fBbyteOrder\fR
.
The native byte order of this machine: either \fBlittleEndian\fR or
\fBbigEndian\fR. 
.TP
\fBdebug\fR
.
If this variable exists, then the interpreter was compiled with and linked
to a debug-enabled C run-time.  This variable will only exist on Windows,
so extension writers can specify which package to load depending on the
C run-time library that is in use.  This is not an indication that this core
contains symbols.
.TP
\fBmachine\fR
.
The instruction set executed by this machine, such as
\fBintel\fR, \fBPPC\fR, \fB68k\fR, or \fBsun4m\fR.  On UNIX machines, this
is the value returned by \fBuname -m\fR.
.TP
\fBos\fR
.
The name of the operating system running on this machine,
such as \fBWindows 95\fR, \fBWindows NT\fR, or \fBSunOS\fR.
On UNIX machines, this is the value returned by \fBuname -s\fR.
On Windows 95 and Windows 98, the value returned will be \fBWindows
95\fR to provide better backwards compatibility to Windows 95; to
distinguish between the two, check the \fBosVersion\fR.
.TP
\fBosVersion\fR
.
The version number for the operating system running on this machine.
On UNIX machines, this is the value returned by \fBuname -r\fR.  On
Windows 95, the version will be 4.0; on Windows 98, the version will
be 4.10.
.TP
\fBpathSeparator\fR
.VS 8.6
'\" Defined by TIP #315
The character that should be used to \fBsplit\fR PATH-like environment
variables into their corresponding list of directory names.
.VE 8.6
.TP
\fBplatform\fR
<<<<<<< HEAD
.
=======
>>>>>>> 2b0f7b4b
Either \fBwindows\fR, or \fBunix\fR.  This identifies the
general operating environment of the machine.
.TP
\fBpointerSize\fR
.
This gives the size of the native-machine pointer in bytes (strictly, it
is same as the result of evaluating \fIsizeof(void*)\fR in C.)
.TP
\fBthreaded\fR
.
If this variable exists, then the interpreter
was compiled with threads enabled.
.TP
\fBuser\fR
.
This identifies the
current user based on the login information available on the platform.
This comes from the USER or LOGNAME environment variable on Unix,
and the value from GetUserName on Windows.
.TP
\fBwordSize\fR
<<<<<<< HEAD
.
This gives the size of the native-machine word in bytes (strictly, it
is same as the result of evaluating \fIsizeof(long)\fR in C.)
=======
This gives the size of the native-machine word in bytes (strictly, it
is same as the result of evaluating \fIsizeof(long)\fR in C.)
.TP
\fBpointerSize\fR
This gives the size of the native-machine pointer in bytes (strictly, it
is same as the result of evaluating \fIsizeof(void*)\fR in C.)
>>>>>>> 2b0f7b4b
.RE
.TP
\fBtcl_precision\fR
.
This variable controls the number of digits to generate
when converting floating-point values to strings.  It defaults
to 0.  \fIApplications should not change this value;\fR it is
provided for compatibility with legacy code.
.PP
.RS
The default value of 0 is special, meaning that Tcl should
convert numbers using as few digits as possible while still
distinguishing any floating point number from its nearest
neighbours.  It differs from using an arbitrarily high value
for \fItcl_precision\fR in that an inexact number like \fI1.4\fR
will convert as \fI1.4\fR rather than \fI1.3999999999999999\fR
even though the latter is nearer to the exact value of the
binary number.
.RE
.PP
.RS
<<<<<<< HEAD
If \Btcl_precision\fB is not zero, then when Tcl converts a floating
=======
If \fBtcl_precision\fR is not zero, then when Tcl converts a floating
>>>>>>> 2b0f7b4b
point number, it creates a decimal representation of at most 
\fBtcl_precision\fR significant digits; the result may be shorter if
the shorter result represents the original number exactly. If no
result of at most \fBtcl_precision\fR digits is an exact representation
of the original number, the one that is closest to the original
number is chosen.
If the original number lies precisely between two equally accurate
decimal representations, then the one with an even value for the least
<<<<<<< HEAD
significant digit is chosen; for instance, if tcl_precision is 3, then
=======
significant digit is chosen; for instance, if \fBtcl_precision\fR is 3, then
>>>>>>> 2b0f7b4b
0.3125 will convert to 0.312, not 0.313, while 0.6875 will convert to
0.688, not 0.687. Any string of trailing zeroes that remains is trimmed.
.RE
.PP
.RS
a \fBtcl_precision\fR value of 17 digits is
.QW perfect
for IEEE floating-point in that it allows
double-precision values to be converted to strings and back to
binary with no loss of information. For this reason, you will often
see it as a value in legacy code that must run on Tcl versions before
8.5. It is no longer recommended; as noted above, a zero value is the
preferred method.
.RE
.PP
.RS
All interpreters in a thread share a single \fBtcl_precision\fR value:
changing it in one interpreter will affect all other interpreters as
well.  Safe interpreters are not allowed to modify the
variable.
.RE
.PP
.RS
<<<<<<< HEAD
Valid values for \Btcl_precision\fR range from 0 to 17.
=======
Valid values for \fBtcl_precision\fR range from 0 to 17.
>>>>>>> 2b0f7b4b
.RE
.TP
\fBtcl_rcFileName\fR
.
This variable is used during initialization to indicate the name of a
user-specific startup file.  If it is set by application-specific
initialization, then the Tcl startup code will check for the existence
of this file and \fBsource\fR it if it exists.  For example, for \fBwish\fR
the variable is set to \fB~/.wishrc\fR for Unix and \fB~/wishrc.tcl\fR
for Windows.
.TP
\fBtcl_traceCompile\fR
.
The value of this variable can be set to control
how much tracing information
is displayed during bytecode compilation.
By default, \fBtcl_traceCompile\fR is zero and no information is displayed.
Setting \fBtcl_traceCompile\fR to 1 generates a one-line summary in \fBstdout\fR
whenever a procedure or top-level command is compiled.
Setting it to 2 generates a detailed listing in \fBstdout\fR of the
bytecode instructions emitted during every compilation.
This variable is useful in
tracking down suspected problems with the Tcl compiler.
.PP
.RS
This variable and functionality only exist if
\fBTCL_COMPILE_DEBUG\fR was defined during Tcl's compilation.
.RE
.TP
\fBtcl_traceExec\fR
.
The value of this variable can be set to control
how much tracing information
is displayed during bytecode execution.
By default, \fBtcl_traceExec\fR is zero and no information is displayed.
Setting \fBtcl_traceExec\fR to 1 generates a one-line trace in \fBstdout\fR
on each call to a Tcl procedure.
Setting it to 2 generates a line of output
whenever any Tcl command is invoked
that contains the name of the command and its arguments.
Setting it to 3 produces a detailed trace showing the result of
executing each bytecode instruction.
Note that when \fBtcl_traceExec\fR is 2 or 3,
commands such as \fBset\fR and \fBincr\fR
that have been entirely replaced by a sequence
of bytecode instructions are not shown.
Setting this variable is useful in
tracking down suspected problems with the bytecode compiler
and interpreter.
.PP
.RS
This variable and functionality only exist if
\fBTCL_COMPILE_DEBUG\fR was defined during Tcl's compilation.
.RE
.TP
\fBtcl_wordchars\fR
.
The value of this variable is a regular expression that can be set to
control what are considered
.QW word
characters, for instances like
selecting a word by double-clicking in text in Tk.  It is platform
dependent.  On Windows, it defaults to \fB\eS\fR, meaning anything
but a Unicode space character.  Otherwise it defaults to \fB\ew\fR,
which is any Unicode word character (number, letter, or underscore).
.TP
\fBtcl_nonwordchars\fR
.
The value of this variable is a regular expression that can be set to
control what are considered
.QW non-word
characters, for instances like
selecting a word by double-clicking in text in Tk.  It is platform
dependent.  On Windows, it defaults to \fB\es\fR, meaning any Unicode space
character.  Otherwise it defaults to \fB\eW\fR, which is anything but a
Unicode word character (number, letter, or underscore).
.TP
\fBtcl_version\fR
.
When an interpreter is created Tcl initializes this variable to
hold the version number for this version of Tcl in the form \fIx.y\fR.
Changes to \fIx\fR represent major changes with probable
incompatibilities and changes to \fIy\fR represent small enhancements and
bug fixes that retain backward compatibility.
The value of this variable is returned by the \fBinfo tclversion\fR
command.
.SH "OTHER GLOBAL VARIABLES"
The following variables are only guaranteed to exist in \fBtclsh\fR
and \fBwish\fR executables; the Tcl library does not define them
itself but many Tcl environments do.
.TP 6
\fBargc\fR
.
The number of arguments to \fBtclsh\fR or \fBwish\fR.
.TP 6
\fBargv\fR
.
Tcl list of arguments to \fBtclsh\fR or \fBwish\fR.
.TP 6
\fBargv0\fR
.
The script that \fBtclsh\fR or \fBwish\fR started executing (if it was
specified) or otherwise the name by which \fBtclsh\fR or \fBwish\fR
was invoked.
.TP 6
\fBtcl_interactive\fR
.
Contains 1 if \fBtclsh\fR or \fBwish\fR is running interactively (no
script was specified and standard input is a terminal-like device), 0
otherwise.
<<<<<<< HEAD
.SH "SEE ALSO"
eval(n), library(n), tclsh(1), tkvars(n), wish(1)
=======
.PP
The \fBwish\fR executable additionally specifies the following global
variable:
.TP 6
\fBgeometry\fR
If set, contains the user-supplied geometry specification to use for
the main Tk window.
.SH "SEE ALSO"
eval(n), tclsh(1), wish(1)
>>>>>>> 2b0f7b4b
.SH KEYWORDS
arithmetic, bytecode, compiler, error, environment, POSIX, precision,
subprocess, user, variables
'\" Local Variables:
'\" mode: nroff
'\" End:<|MERGE_RESOLUTION|>--- conflicted
+++ resolved
@@ -107,10 +107,7 @@
 .RE
 .TP
 \fBerrorCode\fR
-<<<<<<< HEAD
-.
-=======
->>>>>>> 2b0f7b4b
+.
 This variable holds the value of the \fB\-errorcode\fR return option
 set by the most recent error that occurred in this interpreter.
 This list value represents additional information about the error
@@ -180,10 +177,7 @@
 contents are \fBNONE\fR.
 .TP
 \fBPOSIX \fIerrName msg\fR
-<<<<<<< HEAD
-.
-=======
->>>>>>> 2b0f7b4b
+.
 If the first element is \fBPOSIX\fR, then
 the error occurred during a POSIX kernel call.
 The \fIerrName\fR element will contain the symbolic name
@@ -193,14 +187,11 @@
 message corresponding to \fIerrName\fR, such as
 .QW "no such file or directory"
 for the \fBENOENT\fR case.
-<<<<<<< HEAD
 .TP
 \fBTCL\fR ...
 .
 Indicates some sort of problem generated in relation to Tcl itself, e.g. a
 failure to look up a channel or variable.
-=======
->>>>>>> 2b0f7b4b
 .PP
 To set the \fB\-errorcode\fR return option, applications should use library
 procedures such as \fBTcl_SetObjErrorCode\fR, \fBTcl_SetReturnOptions\fR,
@@ -210,17 +201,9 @@
 the Tcl interpreter will reset the variable to \fBNONE\fR after
 the next error.
 .RE
-.\" .TP
-.\" \fBTCL\fR ...
-.\" .
-.\" Indicates some sort of problem generated in relation to Tcl itself,
-.\" e.g. a failure to look up a channel or variable.
 .TP
 \fBerrorInfo\fR
-<<<<<<< HEAD
-.
-=======
->>>>>>> 2b0f7b4b
+.
 This variable holds the value of the \fB\-errorinfo\fR return option
 set by the most recent error that occurred in this interpreter.
 This string value will contain one or more lines
@@ -334,10 +317,7 @@
 .VE 8.6
 .TP
 \fBplatform\fR
-<<<<<<< HEAD
-.
-=======
->>>>>>> 2b0f7b4b
+.
 Either \fBwindows\fR, or \fBunix\fR.  This identifies the
 general operating environment of the machine.
 .TP
@@ -359,18 +339,9 @@
 and the value from GetUserName on Windows.
 .TP
 \fBwordSize\fR
-<<<<<<< HEAD
 .
 This gives the size of the native-machine word in bytes (strictly, it
 is same as the result of evaluating \fIsizeof(long)\fR in C.)
-=======
-This gives the size of the native-machine word in bytes (strictly, it
-is same as the result of evaluating \fIsizeof(long)\fR in C.)
-.TP
-\fBpointerSize\fR
-This gives the size of the native-machine pointer in bytes (strictly, it
-is same as the result of evaluating \fIsizeof(void*)\fR in C.)
->>>>>>> 2b0f7b4b
 .RE
 .TP
 \fBtcl_precision\fR
@@ -392,11 +363,7 @@
 .RE
 .PP
 .RS
-<<<<<<< HEAD
-If \Btcl_precision\fB is not zero, then when Tcl converts a floating
-=======
 If \fBtcl_precision\fR is not zero, then when Tcl converts a floating
->>>>>>> 2b0f7b4b
 point number, it creates a decimal representation of at most 
 \fBtcl_precision\fR significant digits; the result may be shorter if
 the shorter result represents the original number exactly. If no
@@ -405,11 +372,7 @@
 number is chosen.
 If the original number lies precisely between two equally accurate
 decimal representations, then the one with an even value for the least
-<<<<<<< HEAD
-significant digit is chosen; for instance, if tcl_precision is 3, then
-=======
 significant digit is chosen; for instance, if \fBtcl_precision\fR is 3, then
->>>>>>> 2b0f7b4b
 0.3125 will convert to 0.312, not 0.313, while 0.6875 will convert to
 0.688, not 0.687. Any string of trailing zeroes that remains is trimmed.
 .RE
@@ -433,11 +396,7 @@
 .RE
 .PP
 .RS
-<<<<<<< HEAD
-Valid values for \Btcl_precision\fR range from 0 to 17.
-=======
 Valid values for \fBtcl_precision\fR range from 0 to 17.
->>>>>>> 2b0f7b4b
 .RE
 .TP
 \fBtcl_rcFileName\fR
@@ -548,20 +507,8 @@
 Contains 1 if \fBtclsh\fR or \fBwish\fR is running interactively (no
 script was specified and standard input is a terminal-like device), 0
 otherwise.
-<<<<<<< HEAD
 .SH "SEE ALSO"
 eval(n), library(n), tclsh(1), tkvars(n), wish(1)
-=======
-.PP
-The \fBwish\fR executable additionally specifies the following global
-variable:
-.TP 6
-\fBgeometry\fR
-If set, contains the user-supplied geometry specification to use for
-the main Tk window.
-.SH "SEE ALSO"
-eval(n), tclsh(1), wish(1)
->>>>>>> 2b0f7b4b
 .SH KEYWORDS
 arithmetic, bytecode, compiler, error, environment, POSIX, precision,
 subprocess, user, variables
