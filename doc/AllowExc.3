--- conflicted
+++ resolved
@@ -29,13 +29,7 @@
 or \fBTCL_RETURN\fR, then Tcl normally converts this into a \fBTCL_ERROR\fR
 return with an appropriate message.  The particular script
 evaluation procedures of Tcl that act in the manner are
-<<<<<<< HEAD
 \fBTcl_EvalObjEx\fR, \fBTcl_EvalObjv\fR, \fBTcl_Eval\fR, \fBTcl_EvalEx\fR. 
-=======
-\fBTcl_EvalObjEx\fR, \fBTcl_EvalObjv\fR, \fBTcl_Eval\fR, \fBTcl_EvalEx\fR,
-\fBTcl_GlobalEval\fR, \fBTcl_GlobalEvalObj\fR, \fBTcl_VarEval\fR and
-\fBTcl_VarEvalVA\fR.
->>>>>>> 8815f9f3
 .PP
 However, if \fBTcl_AllowExceptions\fR is invoked immediately before
 calling one of those a procedures, then arbitrary completion
