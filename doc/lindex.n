--- conflicted
+++ resolved
@@ -6,11 +6,6 @@
 '\" See the file "license.terms" for information on usage and redistribution
 '\" of this file, and for a DISCLAIMER OF ALL WARRANTIES.
 '\" 
-<<<<<<< HEAD
-'\" RCS: @(#) $Id: lindex.n,v 1.7.6.10 2008/10/17 20:52:23 dgp Exp $
-'\" 
-=======
->>>>>>> 17bf2e2c
 .so man.macros
 .TH lindex n 8.4 Tcl "Tcl Built-In Commands"
 .BS
