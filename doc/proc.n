--- conflicted
+++ resolved
@@ -5,11 +5,6 @@
 '\" See the file "license.terms" for information on usage and redistribution
 '\" of this file, and for a DISCLAIMER OF ALL WARRANTIES.
 '\" 
-<<<<<<< HEAD
-'\" RCS: @(#) $Id: proc.n,v 1.10 2008/01/17 00:56:49 msofer Exp $
-'\" 
-=======
->>>>>>> 01562d4f
 .so man.macros
 .TH proc n "" Tcl "Tcl Built-In Commands"
 .BS
