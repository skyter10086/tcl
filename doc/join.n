--- conflicted
+++ resolved
@@ -5,11 +5,6 @@
 '\" See the file "license.terms" for information on usage and redistribution
 '\" of this file, and for a DISCLAIMER OF ALL WARRANTIES.
 '\" 
-<<<<<<< HEAD
-'\" RCS: @(#) $Id: join.n,v 1.10 2008/10/17 10:22:25 dkf Exp $
-'\" 
-=======
->>>>>>> 09374559
 .so man.macros
 .TH join n "" Tcl "Tcl Built-In Commands"
 .BS
