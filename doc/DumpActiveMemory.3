'\"
'\" Copyright (c) 1992-1999 Karl Lehenbauer and Mark Diekhans.
'\" Copyright (c) 2000 by Scriptics Corporation.
'\" All rights reserved.
'\" 
<<<<<<< HEAD
'\" RCS: @(#) $Id: DumpActiveMemory.3,v 1.8 2004/10/07 15:15:36 dkf Exp $
'\" 
=======
>>>>>>> 01562d4f
.so man.macros
.TH "Tcl_DumpActiveMemory" 3 8.1 Tcl "Tcl Library Procedures"
.BS
.SH NAME
Tcl_DumpActiveMemory, Tcl_InitMemory, Tcl_ValidateAllMemory \- Validated memory allocation interface
.SH SYNOPSIS
.nf
\fB#include <tcl.h>\fR
.sp
int
\fBTcl_DumpActiveMemory\fR(\fIfileName\fR)
.sp
void
\fBTcl_InitMemory\fR(\fIinterp\fR)
.sp
void
\fBTcl_ValidateAllMemory\fR(\fIfileName, line\fR)

.SH ARGUMENTS
.AS Tcl_Interp *fileName
.AP Tcl_Interp *interp in
Tcl interpreter in which to add commands.
.AP "const char" *fileName in
For \fBTcl_DumpActiveMemory\fR, name of the file to which memory
information will be written.  For \fBTcl_ValidateAllMemory\fR, name of
the file from which the call is being made (normally \fB__FILE__\fR).
.AP int line in
Line number at which the call to \fBTcl_ValidateAllMemory\fR is made
(normally \fB__LINE__\fR).
.BE

.SH DESCRIPTION
These functions provide access to Tcl memory debugging information.
They are only functional when Tcl has been compiled with
\fBTCL_MEM_DEBUG\fR defined at compile-time.  When \fBTCL_MEM_DEBUG\fR
is not defined, these functions are all no-ops.
.PP 
\fBTcl_DumpActiveMemory\fR will output a list of all currently
allocated memory to the specified file.  The information output for
each allocated block of memory is:  starting and ending addresses
(excluding guard zone), size, source file where \fBckalloc\fR was
called to allocate the block and line number in that file.  It is
especially useful to call \fBTcl_DumpActiveMemory\fR after the Tcl
interpreter has been deleted.
.PP
\fBTcl_InitMemory\fR adds the Tcl \fBmemory\fR command to the
interpreter given by \fIinterp\fR.  \fBTcl_InitMemory\fR is called
by \fBTcl_Main\fR.
.PP
\fBTcl_ValidateAllMemory\fR forces a validation of the guard zones of
all currently allocated blocks of memory.  Normally validation of a
block occurs when its freed, unless full validation is enabled, in
which case validation of all blocks occurs when \fBckalloc\fR and
\fBckfree\fR are called.  This function forces the validation to occur
at any point.

.SH "SEE ALSO"
TCL_MEM_DEBUG, memory

.SH KEYWORDS
memory, debug

<|MERGE_RESOLUTION|>--- conflicted
+++ resolved
@@ -3,11 +3,6 @@
 '\" Copyright (c) 2000 by Scriptics Corporation.
 '\" All rights reserved.
 '\" 
-<<<<<<< HEAD
-'\" RCS: @(#) $Id: DumpActiveMemory.3,v 1.8 2004/10/07 15:15:36 dkf Exp $
-'\" 
-=======
->>>>>>> 01562d4f
 .so man.macros
 .TH "Tcl_DumpActiveMemory" 3 8.1 Tcl "Tcl Library Procedures"
 .BS
