'\"
'\" Copyright (c) 1989-1993 The Regents of the University of California.
'\" Copyright (c) 1994-1997 Sun Microsystems, Inc.
'\"
'\" See the file "license.terms" for information on usage and redistribution
'\" of this file, and for a DISCLAIMER OF ALL WARRANTIES.
'\" 
<<<<<<< HEAD
'\" RCS: @(#) $Id: ExprLong.3,v 1.6.4.3 2007/11/01 16:55:53 dgp Exp $
'\" 
=======
>>>>>>> 17bf2e2c
.so man.macros
.TH Tcl_ExprLong 3 7.0 Tcl "Tcl Library Procedures"
.BS
.SH NAME
Tcl_ExprLong, Tcl_ExprDouble, Tcl_ExprBoolean, Tcl_ExprString \- evaluate an expression
.SH SYNOPSIS
.nf
\fB#include <tcl.h>\fR
.sp
int
\fBTcl_ExprLong\fR(\fIinterp, expr, longPtr\fR)
.sp
int
\fBTcl_ExprDouble\fR(\fIinterp, expr, doublePtr\fR)
.sp
int
\fBTcl_ExprBoolean\fR(\fIinterp, expr, booleanPtr\fR)
.sp
int
\fBTcl_ExprString\fR(\fIinterp, expr\fR)
.SH ARGUMENTS
.AS Tcl_Interp *booleanPtr out
.AP Tcl_Interp *interp in
Interpreter in whose context to evaluate \fIexpr\fR.
.AP "const char" *expr in
Expression to be evaluated.  
.AP long *longPtr out
Pointer to location in which to store the integer value of the
expression.
.AP int *doublePtr out
Pointer to location in which to store the floating-point value of the
expression.
.AP int *booleanPtr out
Pointer to location in which to store the 0/1 boolean value of the
expression.
.BE

.SH DESCRIPTION
.PP
These four procedures all evaluate the expression
given by the \fIexpr\fR argument
and return the result in one of four different forms.
The expression can have any of the forms accepted by the \fBexpr\fR command.
Note that these procedures have been largely replaced by the
object-based procedures \fBTcl_ExprLongObj\fR, \fBTcl_ExprDoubleObj\fR,
\fBTcl_ExprBooleanObj\fR, and \fBTcl_ExprObj\fR.
Those object-based procedures evaluate an expression held in a Tcl object
instead of a string.
The object argument can retain an internal representation
that is more efficient to execute.
.PP
The \fIinterp\fR argument refers to an interpreter used to
evaluate the expression (e.g. for variables and nested Tcl
commands) and to return error information.
.PP
For all of these procedures the return value is a standard
Tcl result: \fBTCL_OK\fR means the expression was successfully
evaluated, and \fBTCL_ERROR\fR means that an error occurred while
evaluating the expression.
If \fBTCL_ERROR\fR is returned then
the interpreter's result will hold a message describing the error.
If an error occurs while executing a Tcl command embedded in
the expression then that error will be returned.
.PP
If the expression is successfully evaluated, then its value is
returned in one of four forms, depending on which procedure
is invoked.
\fBTcl_ExprLong\fR stores an integer value at \fI*longPtr\fR.
If the expression's actual value is a floating-point number,
then it is truncated to an integer.
If the expression's actual value is a non-numeric string then
an error is returned.
.PP
\fBTcl_ExprDouble\fR stores a floating-point value at \fI*doublePtr\fR.
If the expression's actual value is an integer, it is converted to
floating-point.
If the expression's actual value is a non-numeric string then
an error is returned.
.PP
\fBTcl_ExprBoolean\fR stores a 0/1 integer value at \fI*booleanPtr\fR.
If the expression's actual value is an integer or floating-point
number, then they store 0 at \fI*booleanPtr\fR if
the value was zero and 1 otherwise.
If the expression's actual value is a non-numeric string then
it must be one of the values accepted by \fBTcl_GetBoolean\fR
such as
.QW yes
or
.QW no ,
or else an error occurs.
.PP
\fBTcl_ExprString\fR returns the value of the expression as a
string stored in the interpreter's result.

.SH "SEE ALSO"
Tcl_ExprLongObj, Tcl_ExprDoubleObj, Tcl_ExprBooleanObj, Tcl_ExprObj

.SH KEYWORDS
boolean, double, evaluate, expression, integer, object, string<|MERGE_RESOLUTION|>--- conflicted
+++ resolved
@@ -5,11 +5,6 @@
 '\" See the file "license.terms" for information on usage and redistribution
 '\" of this file, and for a DISCLAIMER OF ALL WARRANTIES.
 '\" 
-<<<<<<< HEAD
-'\" RCS: @(#) $Id: ExprLong.3,v 1.6.4.3 2007/11/01 16:55:53 dgp Exp $
-'\" 
-=======
->>>>>>> 17bf2e2c
 .so man.macros
 .TH Tcl_ExprLong 3 7.0 Tcl "Tcl Library Procedures"
 .BS
