'\" 
'\" Copyright (c) 2008 Donal K. Fellows
'\"
'\" See the file "license.terms" for information on usage and redistribution
'\" of this file, and for a DISCLAIMER OF ALL WARRANTIES.
'\"
<<<<<<< HEAD
'\" RCS: @(#) $Id: transchan.n,v 1.2.2.2 2008/10/11 03:37:26 dgp Exp $
=======
>>>>>>> 17bf2e2c
.so man.macros
.TH transchan n 8.6 Tcl "Tcl Built-In Commands"
.BS
'\" Note:  do not modify the .SH NAME line immediately below!
.SH NAME
transchan \- command handler API of channel transforms
.SH SYNOPSIS
\fBcmdPrefix \fIoption\fR ?\fIarg arg ...\fR?
.BE
.SH DESCRIPTION
.PP
The Tcl-level handler for a channel transformation has to be a command with
subcommands (termed an \fIensemble\fR despite not implying that it must be
created with \fBnamespace ensemble create\fR; this mechanism is not tied to
\fBnamespace ensemble\fR in any way). Note that \fIcmdPrefix\fR is whatever
was specified in the call to \fBchan push\fR, and may consist of multiple
arguments; this will be expanded to multiple words in place of the prefix.
.PP
Of all the possible subcommands, the handler \fImust\fR support
\fBinitialize\fR and \fBfinalize\fR. Transformations for writable channels
must also support \fBwrite\fR, and transformations for readable channels must
also support \fBread\fR.
.PP
Note that in the descriptions below \fIcmdPrefix\fR may be more than one word,
and \fIhandle\fR is the value returned by the \fBchan push\fR call used to
create the transformation.
.SS "GENERIC SUBCOMMANDS"
.PP
The following subcommands are relevant to all types of channel.
.TP
\fIcmdPrefix \fBclear \fIhandle\fR
.
This optional subcommand is called to signify to the transformation that any
data stored in internal buffers (either incoming or outgoing) must be
cleared. It is called when a \fBchan seek\fR is performed on the channel being
transformed.
.TP
\fIcmdPrefix \fBfinalize \fIhandle\fR
.
This mandatory subcommand is called last for the given \fIhandle\fR, and then
never again, and it exists to allow for cleaning up any Tcl-level data
structures associated with the transformation. \fIWarning!\fR Any errors
thrown by this subcommand will be ignored. It is not guaranteed to be called
if the interpreter is deleted.
.TP
\fIcmdPrefix \fBinitialize \fIhandle mode\fR
.
This mandatory subcommand is called first, and then never again (for the given
\fIhandle\fR). Its responsibility is to initialize all parts of the
transformation at the Tcl level. The \fImode\fR is a list containing any of
\fBread\fR and \fBwrite\fR.
.RS
.TP
\fBwrite\fR
.
implies that the channel is writable.
.TP
\fBread\fR
.
implies that the channel is readable.
.PP
The return value of the subcommand should be a list containing the names of
all subcommands supported by this handler. Any error thrown by the subcommand
will prevent the creation of the transformation. The thrown error will appear
as error thrown by \fBchan push\fR.
.RE
.SS "READ-RELATED SUBCOMMANDS"
.PP
These subcommands are used for handling transformations applied to readable
channels; though strictly \fBread\fR is optional, it must be supported if any
of the others is or the channel will be made non-readable.
.TP
\fIcmdPrefix \fBdrain \fIhandle\fR
.
This optional subcommand is called whenever data in the transformation input
(i.e. read) buffer has to be forced upward, i.e. towards the user or script.
The result returned by the method is taken as the \fIbinary\fR data to push
upward to the level above this transformation (the reader or a higher-level
transformation).
.RS
.PP
In other words, when this method is called the transformation cannot defer the
actual transformation operation anymore and has to transform all data waiting
in its internal read buffers and return the result of that action.
.RE
.TP
\fIcmdPrefix \fBlimit? \fIhandle\fR
.
This optional subcommand is called to allow the Tcl I/O engine to determine
how far ahead it should read. If present, it should return an integer number
greater than zero which indicates how many bytes ahead should be read, or an
integer less than zero to indicate that the I/O engine may read as far ahead
as it likes.
.TP
\fIcmdPrefix \fBread \fIhandle buffer\fR
.
This subcommand, which must be present if the transformation is to work with
readable channels, is called whenever the base channel, or a transformation
below this transformation, pushes data upward. The \fIbuffer\fR contains the
binary data which has been given to us from below. It is the responsibility of
this subcommand to actually transform the data. The result returned by the
subcommand is taken as the binary data to push further upward to the
transformation above this transformation. This can also be the user or script
that originally read from the channel.
.RS
.PP
Note that the result is allowed to be empty, or even less than the data we
received; the transformation is not required to transform everything given to
it right now. It is allowed to store incoming data in internal buffers and to
defer the actual transformation until it has more data.
.RE
.SS "WRITE-RELATED SUBCOMMANDS"
.PP
These subcommands are used for handling transformations applied to writable
channels; though strictly \fBwrite\fR is optional, it must be supported if any
of the others is or the channel will be made non-writable.
.TP
\fIcmdPrefix \fBflush \fIhandle\fR
.
This optional subcommand is called whenever data in the transformation 'write'
buffer has to be forced downward, i.e. towards the base channel. The result
returned by the subcommand is taken as the binary data to write to the
transformation below the current transformation. This can be the base channel
as well.
.RS
.PP
In other words, when this subcommand is called the transformation cannot defer
the actual transformation operation anymore and has to transform all data
waiting in its internal write buffers and return the result of that action.
.RE
.TP
\fIcmdPrefix \fBwrite \fIhandle buffer\fR
.
This subcommand, which must be present if the transformation is to work with
writable channels, is called whenever the user, or a transformation above this
transformation, writes data downward. The \fIbuffer\fR contains the binary
data which has been written to us. It is the responsibility of this subcommand
to actually transform the data.
.RS
.PP
The result returned by the subcommand is taken as the binary data to write to
the transformation below this transformation. This can be the base channel as
well. Note that the result is allowed to be empty, or less than the data we
got; the transformation is not required to transform everything which was
written to it right now. It is allowed to store this data in internal buffers
and to defer the actual transformation until it has more data.
.RE
.SH "SEE ALSO"
chan(n), refchan(n)
.SH KEYWORDS
API, channel, ensemble, prefix, transformation
'\" Local Variables:
'\" mode: nroff
'\" End:<|MERGE_RESOLUTION|>--- conflicted
+++ resolved
@@ -4,10 +4,6 @@
 '\" See the file "license.terms" for information on usage and redistribution
 '\" of this file, and for a DISCLAIMER OF ALL WARRANTIES.
 '\"
-<<<<<<< HEAD
-'\" RCS: @(#) $Id: transchan.n,v 1.2.2.2 2008/10/11 03:37:26 dgp Exp $
-=======
->>>>>>> 17bf2e2c
 .so man.macros
 .TH transchan n 8.6 Tcl "Tcl Built-In Commands"
 .BS
