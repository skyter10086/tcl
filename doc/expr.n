--- conflicted
+++ resolved
@@ -298,11 +298,7 @@
 String values may be used as operands of the comparison operators,
 although the expression evaluator tries to do comparisons as integer
 or floating-point when it can,
-<<<<<<< HEAD
-=======
 i.e., when all arguments to the operator allow numeric interpretations,
-.VS 8.4
->>>>>>> 03716dfe
 except in the case of the \fBeq\fR and \fBne\fR operators.
 If one of the operands of a comparison is a string and the other
 has a numeric value, a canonical string representation of the numeric
