--- conflicted
+++ resolved
@@ -463,19 +463,12 @@
 proc genStubs::makeDecl {name decl index} {
     variable scspec
     variable stubs
-<<<<<<< HEAD
-=======
     variable libraryName
->>>>>>> 680d2774
     lassign $decl rtype fname args
 
     append text "/* $index */\n"
     if {[info exists stubs($name,deprecated,$index)]} {
-<<<<<<< HEAD
-    set line "TCL_DEPRECATED $rtype"
-=======
     set line "[string toupper $libraryName]_DEPRECATED $rtype"
->>>>>>> 680d2774
     } else {
     set line "$scspec $rtype"
     }
