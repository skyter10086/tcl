/*
 * tclUnixInit.c --
 *
 *	Contains the Unix-specific interpreter initialization functions.
 *
 * Copyright (c) 1995-1997 Sun Microsystems, Inc.
 * Copyright (c) 1999 by Scriptics Corporation.
 * All rights reserved.
 */

#include "tclInt.h"
#include <stddef.h>
#include <locale.h>
#ifdef HAVE_LANGINFO
#   include <langinfo.h>
#   ifdef __APPLE__
#       if defined(HAVE_WEAK_IMPORT) && MAC_OS_X_VERSION_MIN_REQUIRED < 1030
	    /* Support for weakly importing nl_langinfo on Darwin. */
#	    define WEAK_IMPORT_NL_LANGINFO
	    extern char *nl_langinfo(nl_item) WEAK_IMPORT_ATTRIBUTE;
#       endif
#    endif
#endif
#include <sys/resource.h>
#if defined(__FreeBSD__) && defined(__GNUC__)
#   include <floatingpoint.h>
#endif
#if defined(__bsdi__)
#   include <sys/param.h>
#   if _BSDI_VERSION > 199501
#	include <dlfcn.h>
#   endif
#endif

#ifdef __CYGWIN__
DLLIMPORT extern __stdcall unsigned char GetVersionExW(void *);
DLLIMPORT extern __stdcall void *LoadLibraryW(const void *);
DLLIMPORT extern __stdcall void FreeLibrary(void *);
DLLIMPORT extern __stdcall void *GetProcAddress(void *, const char *);
DLLIMPORT extern __stdcall void GetSystemInfo(void *);

#define NUMPLATFORMS 4
static const char *const platforms[NUMPLATFORMS] = {
    "Win32s", "Windows 95", "Windows NT", "Windows CE"
};

#define NUMPROCESSORS 11
static const char *const processors[NUMPROCESSORS] = {
    "intel", "mips", "alpha", "ppc", "shx", "arm", "ia64", "alpha64", "msil",
    "amd64", "ia32_on_win64"
};

typedef struct {
  union {
    DWORD  dwOemId;
    struct {
      int wProcessorArchitecture;
      int wReserved;
    };
  };
  DWORD     dwPageSize;
  void *lpMinimumApplicationAddress;
  void *lpMaximumApplicationAddress;
  void *dwActiveProcessorMask;
  DWORD     dwNumberOfProcessors;
  DWORD     dwProcessorType;
  DWORD     dwAllocationGranularity;
  int      wProcessorLevel;
  int      wProcessorRevision;
} SYSTEM_INFO;

<<<<<<< HEAD
typedef struct {
=======
typedef struct _OSVERSIONINFOW {
>>>>>>> 9acd6848
  DWORD dwOSVersionInfoSize;
  DWORD dwMajorVersion;
  DWORD dwMinorVersion;
  DWORD dwBuildNumber;
  DWORD dwPlatformId;
  wchar_t szCSDVersion[128];
} OSVERSIONINFOW;
#endif

#ifdef HAVE_COREFOUNDATION
#include <CoreFoundation/CoreFoundation.h>
#endif

/*
 * Tcl tries to use standard and homebrew methods to guess the right encoding
 * on the platform. However, there is always a final fallback, and this value
 * is it. Make sure it is a real Tcl encoding.
 */

#ifndef TCL_DEFAULT_ENCODING
#define TCL_DEFAULT_ENCODING "iso8859-1"
#endif

/*
 * Default directory in which to look for Tcl library scripts. The symbol is
 * defined by Makefile.
 */

static char defaultLibraryDir[sizeof(TCL_LIBRARY)+200] = TCL_LIBRARY;

/*
 * Directory in which to look for packages (each package is typically
 * installed as a subdirectory of this directory). The symbol is defined by
 * Makefile.
 */

static char pkgPath[sizeof(TCL_PACKAGE_PATH)+200] = TCL_PACKAGE_PATH;

/*
 * The following table is used to map from Unix locale strings to encoding
 * files. If HAVE_LANGINFO is defined, then this is a fallback table when the
 * result from nl_langinfo isn't a recognized encoding. Otherwise this is the
 * first list checked for a mapping from env encoding to Tcl encoding name.
 */

typedef struct {
    const char *lang;
    const char *encoding;
} LocaleTable;

/*
 * The table below is sorted for the sake of doing binary searches on it. The
 * indenting reflects different categories of data. The leftmost data
 * represent the encoding names directly implemented by data files in Tcl's
 * default encoding directory. Indented by one TAB are the encoding names that
 * are common alternative spellings. Indented by two TABs are the accumulated
 * "bug fixes" that have been added to deal with the wide variability seen
 * among existing platforms.
 */

static const LocaleTable localeTable[] = {
	    {"",		"iso8859-1"},
		    {"ansi-1251",	"cp1251"},
	    {"ansi_x3.4-1968",	"iso8859-1"},
    {"ascii",		"ascii"},
    {"big5",		"big5"},
    {"cp1250",		"cp1250"},
    {"cp1251",		"cp1251"},
    {"cp1252",		"cp1252"},
    {"cp1253",		"cp1253"},
    {"cp1254",		"cp1254"},
    {"cp1255",		"cp1255"},
    {"cp1256",		"cp1256"},
    {"cp1257",		"cp1257"},
    {"cp1258",		"cp1258"},
    {"cp437",		"cp437"},
    {"cp737",		"cp737"},
    {"cp775",		"cp775"},
    {"cp850",		"cp850"},
    {"cp852",		"cp852"},
    {"cp855",		"cp855"},
    {"cp857",		"cp857"},
    {"cp860",		"cp860"},
    {"cp861",		"cp861"},
    {"cp862",		"cp862"},
    {"cp863",		"cp863"},
    {"cp864",		"cp864"},
    {"cp865",		"cp865"},
    {"cp866",		"cp866"},
    {"cp869",		"cp869"},
    {"cp874",		"cp874"},
    {"cp932",		"cp932"},
    {"cp936",		"cp936"},
    {"cp949",		"cp949"},
    {"cp950",		"cp950"},
    {"dingbats",	"dingbats"},
    {"ebcdic",		"ebcdic"},
    {"euc-cn",		"euc-cn"},
    {"euc-jp",		"euc-jp"},
    {"euc-kr",		"euc-kr"},
		    {"eucjp",		"euc-jp"},
		    {"euckr",		"euc-kr"},
		    {"euctw",		"euc-cn"},
    {"gb12345",		"gb12345"},
    {"gb1988",		"gb1988"},
    {"gb2312",		"gb2312"},
		    {"gb2312-1980",	"gb2312"},
    {"gb2312-raw",	"gb2312-raw"},
		    {"greek8",		"cp869"},
	    {"ibm1250",		"cp1250"},
	    {"ibm1251",		"cp1251"},
	    {"ibm1252",		"cp1252"},
	    {"ibm1253",		"cp1253"},
	    {"ibm1254",		"cp1254"},
	    {"ibm1255",		"cp1255"},
	    {"ibm1256",		"cp1256"},
	    {"ibm1257",		"cp1257"},
	    {"ibm1258",		"cp1258"},
	    {"ibm437",		"cp437"},
	    {"ibm737",		"cp737"},
	    {"ibm775",		"cp775"},
	    {"ibm850",		"cp850"},
	    {"ibm852",		"cp852"},
	    {"ibm855",		"cp855"},
	    {"ibm857",		"cp857"},
	    {"ibm860",		"cp860"},
	    {"ibm861",		"cp861"},
	    {"ibm862",		"cp862"},
	    {"ibm863",		"cp863"},
	    {"ibm864",		"cp864"},
	    {"ibm865",		"cp865"},
	    {"ibm866",		"cp866"},
	    {"ibm869",		"cp869"},
	    {"ibm874",		"cp874"},
	    {"ibm932",		"cp932"},
	    {"ibm936",		"cp936"},
	    {"ibm949",		"cp949"},
	    {"ibm950",		"cp950"},
	    {"iso-2022",	"iso2022"},
	    {"iso-2022-jp",	"iso2022-jp"},
	    {"iso-2022-kr",	"iso2022-kr"},
	    {"iso-8859-1",	"iso8859-1"},
	    {"iso-8859-10",	"iso8859-10"},
	    {"iso-8859-13",	"iso8859-13"},
	    {"iso-8859-14",	"iso8859-14"},
	    {"iso-8859-15",	"iso8859-15"},
	    {"iso-8859-16",	"iso8859-16"},
	    {"iso-8859-2",	"iso8859-2"},
	    {"iso-8859-3",	"iso8859-3"},
	    {"iso-8859-4",	"iso8859-4"},
	    {"iso-8859-5",	"iso8859-5"},
	    {"iso-8859-6",	"iso8859-6"},
	    {"iso-8859-7",	"iso8859-7"},
	    {"iso-8859-8",	"iso8859-8"},
	    {"iso-8859-9",	"iso8859-9"},
    {"iso2022",		"iso2022"},
    {"iso2022-jp",	"iso2022-jp"},
    {"iso2022-kr",	"iso2022-kr"},
    {"iso8859-1",	"iso8859-1"},
    {"iso8859-10",	"iso8859-10"},
    {"iso8859-13",	"iso8859-13"},
    {"iso8859-14",	"iso8859-14"},
    {"iso8859-15",	"iso8859-15"},
    {"iso8859-16",	"iso8859-16"},
    {"iso8859-2",	"iso8859-2"},
    {"iso8859-3",	"iso8859-3"},
    {"iso8859-4",	"iso8859-4"},
    {"iso8859-5",	"iso8859-5"},
    {"iso8859-6",	"iso8859-6"},
    {"iso8859-7",	"iso8859-7"},
    {"iso8859-8",	"iso8859-8"},
    {"iso8859-9",	"iso8859-9"},
		    {"iso88591",	"iso8859-1"},
		    {"iso885915",	"iso8859-15"},
		    {"iso88592",	"iso8859-2"},
		    {"iso88595",	"iso8859-5"},
		    {"iso88596",	"iso8859-6"},
		    {"iso88597",	"iso8859-7"},
		    {"iso88598",	"iso8859-8"},
		    {"iso88599",	"iso8859-9"},
#ifdef hpux
		    {"ja",		"shiftjis"},
#else
		    {"ja",		"euc-jp"},
#endif
		    {"ja_jp",		"euc-jp"},
		    {"ja_jp.euc",	"euc-jp"},
		    {"ja_jp.eucjp",	"euc-jp"},
		    {"ja_jp.jis",	"iso2022-jp"},
		    {"ja_jp.mscode",	"shiftjis"},
		    {"ja_jp.sjis",	"shiftjis"},
		    {"ja_jp.ujis",	"euc-jp"},
		    {"japan",		"euc-jp"},
#ifdef hpux
		    {"japanese",	"shiftjis"},
#else
		    {"japanese",	"euc-jp"},
#endif
		    {"japanese-sjis",	"shiftjis"},
		    {"japanese-ujis",	"euc-jp"},
		    {"japanese.euc",	"euc-jp"},
		    {"japanese.sjis",	"shiftjis"},
    {"jis0201",		"jis0201"},
    {"jis0208",		"jis0208"},
    {"jis0212",		"jis0212"},
		    {"jp_jp",		"shiftjis"},
		    {"ko",		"euc-kr"},
		    {"ko_kr",		"euc-kr"},
		    {"ko_kr.euc",	"euc-kr"},
		    {"ko_kw.euckw",	"euc-kr"},
    {"koi8-r",		"koi8-r"},
    {"koi8-u",		"koi8-u"},
		    {"korean",		"euc-kr"},
    {"ksc5601",		"ksc5601"},
    {"maccenteuro",	"macCentEuro"},
    {"maccroatian",	"macCroatian"},
    {"maccyrillic",	"macCyrillic"},
    {"macdingbats",	"macDingbats"},
    {"macgreek",	"macGreek"},
    {"maciceland",	"macIceland"},
    {"macjapan",	"macJapan"},
    {"macroman",	"macRoman"},
    {"macromania",	"macRomania"},
    {"macthai",		"macThai"},
    {"macturkish",	"macTurkish"},
    {"macukraine",	"macUkraine"},
		    {"roman8",		"iso8859-1"},
		    {"ru",		"iso8859-5"},
		    {"ru_ru",		"iso8859-5"},
		    {"ru_su",		"iso8859-5"},
    {"shiftjis",	"shiftjis"},
		    {"sjis",		"shiftjis"},
    {"symbol",		"symbol"},
    {"tis-620",		"tis-620"},
		    {"tis620",		"tis-620"},
		    {"turkish8",	"cp857"},
		    {"utf8",		"utf-8"},
		    {"zh",		"cp936"},
		    {"zh_cn.gb2312",	"euc-cn"},
		    {"zh_cn.gbk",	"euc-cn"},
		    {"zh_cz.gb2312",	"euc-cn"},
		    {"zh_tw",		"euc-tw"},
		    {"zh_tw.big5",	"big5"},
};

#ifdef HAVE_COREFOUNDATION
static int		MacOSXGetLibraryPath(Tcl_Interp *interp,
			    int maxPathLen, char *tclLibPath);
#endif /* HAVE_COREFOUNDATION */
#if defined(__APPLE__) && (defined(TCL_LOAD_FROM_MEMORY) || ( \
	defined(MAC_OS_X_VERSION_MIN_REQUIRED) && ( \
	(defined(TCL_THREADS) && MAC_OS_X_VERSION_MIN_REQUIRED < 1030) || \
	(defined(__LP64__) && MAC_OS_X_VERSION_MIN_REQUIRED < 1050) || \
	(defined(HAVE_COREFOUNDATION) && MAC_OS_X_VERSION_MIN_REQUIRED < 1050)\
	)))
/*
 * Need to check Darwin release at runtime in tclUnixFCmd.c and tclLoadDyld.c:
 * initialize release global at startup from uname().
 */
#define GET_DARWIN_RELEASE 1
MODULE_SCOPE long tclMacOSXDarwinRelease;
long tclMacOSXDarwinRelease = 0;
#endif


/*
 *---------------------------------------------------------------------------
 *
 * TclpInitPlatform --
 *
 *	Initialize all the platform-dependant things like signals and
 *	floating-point error handling.
 *
 *	Called at process initialization time.
 *
 * Results:
 *	None.
 *
 * Side effects:
 *	None.
 *
 *---------------------------------------------------------------------------
 */

void
TclpInitPlatform(void)
{
#ifdef DJGPP
    tclPlatform = TCL_PLATFORM_WINDOWS;
#else
    tclPlatform = TCL_PLATFORM_UNIX;
#endif

    /*
     * Make sure, that the standard FDs exist. [Bug 772288]
     */

    if (TclOSseek(0, (Tcl_SeekOffset) 0, SEEK_CUR) == -1 && errno == EBADF) {
	open("/dev/null", O_RDONLY);
    }
    if (TclOSseek(1, (Tcl_SeekOffset) 0, SEEK_CUR) == -1 && errno == EBADF) {
	open("/dev/null", O_WRONLY);
    }
    if (TclOSseek(2, (Tcl_SeekOffset) 0, SEEK_CUR) == -1 && errno == EBADF) {
	open("/dev/null", O_WRONLY);
    }

    /*
     * The code below causes SIGPIPE (broken pipe) errors to be ignored. This
     * is needed so that Tcl processes don't die if they create child
     * processes (e.g. using "exec" or "open") that terminate prematurely.
     * The signal handler is only set up when the first interpreter is
     * created; after this the application can override the handler with a
     * different one of its own, if it wants.
     */

#ifdef SIGPIPE
    (void) signal(SIGPIPE, SIG_IGN);
#endif /* SIGPIPE */

#if defined(__FreeBSD__) && defined(__GNUC__)
    /*
     * Adjust the rounding mode to be more conventional. Note that FreeBSD
     * only provides the __fpsetreg() used by the following two for the GNU
     * Compiler. When using, say, Intel's icc they break. (Partially based on
     * patch in BSD ports system from root@celsius.bychok.com)
     */

    fpsetround(FP_RN);
    (void) fpsetmask(0L);
#endif

#if defined(__bsdi__) && (_BSDI_VERSION > 199501)
    /*
     * Find local symbols. Don't report an error if we fail.
     */

    (void) dlopen(NULL, RTLD_NOW);			/* INTL: Native. */
#endif

    /*
     * Initialize the C library's locale subsystem. This is required for input
     * methods to work properly on X11. We only do this for LC_CTYPE because
     * that's the necessary one, and we don't want to affect LC_TIME here.
     * The side effect of setting the default locale should be to load any
     * locale specific modules that are needed by X. [BUG: 5422 3345 4236 2522
     * 2521].
     */

    setlocale(LC_CTYPE, "");

    /*
     * In case the initial locale is not "C", ensure that the numeric
     * processing is done in "C" locale regardless. This is needed because Tcl
     * relies on routines like strtod, but should not have locale dependent
     * behavior.
     */

    setlocale(LC_NUMERIC, "C");

#ifdef GET_DARWIN_RELEASE
    {
	struct utsname name;

	if (!uname(&name)) {
	    tclMacOSXDarwinRelease = strtol(name.release, NULL, 10);
	}
    }
#endif
}

/*
 *---------------------------------------------------------------------------
 *
 * TclpInitLibraryPath --
 *
 *	This is the fallback routine that sets the library path if the
 *	application has not set one by the first time it is needed.
 *
 * Results:
 *	None.
 *
 * Side effects:
 *	Sets the library path to an initial value.
 *
 *-------------------------------------------------------------------------
 */

void
TclpInitLibraryPath(
    char **valuePtr,
    int *lengthPtr,
    Tcl_Encoding *encodingPtr)
{
#define LIBRARY_SIZE	    32
    Tcl_Obj *pathPtr, *objPtr;
    const char *str;
    Tcl_DString buffer;

    pathPtr = Tcl_NewObj();

    /*
     * Look for the library relative to the TCL_LIBRARY env variable. If the
     * last dirname in the TCL_LIBRARY path does not match the last dirname in
     * the installLib variable, use the last dir name of installLib in
     * addition to the orginal TCL_LIBRARY path.
     */

    str = getenv("TCL_LIBRARY");			/* INTL: Native. */
    Tcl_ExternalToUtfDString(NULL, str, -1, &buffer);
    str = Tcl_DStringValue(&buffer);

    if ((str != NULL) && (str[0] != '\0')) {
	Tcl_DString ds;
	int pathc;
	const char **pathv;
	char installLib[LIBRARY_SIZE];

	Tcl_DStringInit(&ds);

	/*
	 * Initialize the substrings used when locating an executable. The
	 * installLib variable computes the path as though the executable is
	 * installed.
	 */

	sprintf(installLib, "lib/tcl%s", TCL_VERSION);

	/*
	 * If TCL_LIBRARY is set, search there.
	 */

	Tcl_ListObjAppendElement(NULL, pathPtr, Tcl_NewStringObj(str, -1));

	Tcl_SplitPath(str, &pathc, &pathv);
	if ((pathc > 0) && (strcasecmp(installLib + 4, pathv[pathc-1]) != 0)) {
	    /*
	     * If TCL_LIBRARY is set but refers to a different tcl
	     * installation than the current version, try fiddling with the
	     * specified directory to make it refer to this installation by
	     * removing the old "tclX.Y" and substituting the current version
	     * string.
	     */

	    pathv[pathc - 1] = installLib + 4;
	    str = Tcl_JoinPath(pathc, pathv, &ds);
	    Tcl_ListObjAppendElement(NULL, pathPtr, TclDStringToObj(&ds));
	}
	ckfree(pathv);
    }

    /*
     * Finally, look for the library relative to the compiled-in path. This is
     * needed when users install Tcl with an exec-prefix that is different
     * from the prefix.
     */

    {
#ifdef HAVE_COREFOUNDATION
	char tclLibPath[MAXPATHLEN + 1];

	if (MacOSXGetLibraryPath(NULL, MAXPATHLEN, tclLibPath) == TCL_OK) {
	    str = tclLibPath;
	} else
#endif /* HAVE_COREFOUNDATION */
	{
	    /*
	     * TODO: Pull this value from the TIP 59 table.
	     */

	    str = defaultLibraryDir;
	}
	if (str[0] != '\0') {
	    objPtr = Tcl_NewStringObj(str, -1);
	    Tcl_ListObjAppendElement(NULL, pathPtr, objPtr);
	}
    }
    Tcl_DStringFree(&buffer);

    *encodingPtr = Tcl_GetEncoding(NULL, NULL);
    str = Tcl_GetStringFromObj(pathPtr, lengthPtr);
    *valuePtr = ckalloc((*lengthPtr) + 1);
    memcpy(*valuePtr, str, (size_t)(*lengthPtr)+1);
    Tcl_DecrRefCount(pathPtr);
}

/*
 *---------------------------------------------------------------------------
 *
 * TclpSetInitialEncodings --
 *
 *	Based on the locale, determine the encoding of the operating system
 *	and the default encoding for newly opened files.
 *
 *	Called at process initialization time, and part way through startup,
 *	we verify that the initial encodings were correctly setup. Depending
 *	on Tcl's environment, there may not have been enough information first
 *	time through (above).
 *
 * Results:
 *	None.
 *
 * Side effects:
 *	The Tcl library path is converted from native encoding to UTF-8, on
 *	the first call, and the encodings may be changed on first or second
 *	call.
 *
 *---------------------------------------------------------------------------
 */

void
TclpSetInitialEncodings(void)
{
    Tcl_DString encodingName;
    Tcl_SetSystemEncoding(NULL,
	    Tcl_GetEncodingNameFromEnvironment(&encodingName));
    Tcl_DStringFree(&encodingName);
}

void
TclpSetInterfaces(void)
{
    /* do nothing */
}

static const char *
SearchKnownEncodings(
    const char *encoding)
{
    int left = 0;
    int right = sizeof(localeTable)/sizeof(LocaleTable);

    while (left <= right) {
	int test = (left + right)/2;
	int code = strcmp(localeTable[test].lang, encoding);

	if (code == 0) {
	    return localeTable[test].encoding;
	}
	if (code < 0) {
	    left = test+1;
	} else {
	    right = test-1;
	}
    }
    return NULL;
}

const char *
Tcl_GetEncodingNameFromEnvironment(
    Tcl_DString *bufPtr)
{
    const char *encoding;
    const char *knownEncoding;

    Tcl_DStringInit(bufPtr);

    /*
     * Determine the current encoding from the LC_* or LANG environment
     * variables. We previously used setlocale() to determine the locale, but
     * this does not work on some systems (e.g. Linux/i386 RH 5.0).
     */

#ifdef HAVE_LANGINFO
    if (
#ifdef WEAK_IMPORT_NL_LANGINFO
	    nl_langinfo != NULL &&
#endif
	    setlocale(LC_CTYPE, "") != NULL) {
	Tcl_DString ds;

	/*
	 * Use a DString so we can modify case.
	 */

	Tcl_DStringInit(&ds);
	encoding = Tcl_DStringAppend(&ds, nl_langinfo(CODESET), -1);
	Tcl_UtfToLower(Tcl_DStringValue(&ds));
	knownEncoding = SearchKnownEncodings(encoding);
	if (knownEncoding != NULL) {
	    Tcl_DStringAppend(bufPtr, knownEncoding, -1);
	} else if (NULL != Tcl_GetEncoding(NULL, encoding)) {
	    Tcl_DStringAppend(bufPtr, encoding, -1);
	}
	Tcl_DStringFree(&ds);
	if (Tcl_DStringLength(bufPtr)) {
	    return Tcl_DStringValue(bufPtr);
	}
    }
#endif /* HAVE_LANGINFO */

    /*
     * Classic fallback check. This tries a homebrew algorithm to determine
     * what encoding should be used based on env vars.
     */

    encoding = getenv("LC_ALL");

    if (encoding == NULL || encoding[0] == '\0') {
	encoding = getenv("LC_CTYPE");
    }
    if (encoding == NULL || encoding[0] == '\0') {
	encoding = getenv("LANG");
    }
    if (encoding == NULL || encoding[0] == '\0') {
	encoding = NULL;
    }

    if (encoding != NULL) {
	const char *p;
	Tcl_DString ds;

	Tcl_DStringInit(&ds);
	p = encoding;
	encoding = Tcl_DStringAppend(&ds, p, -1);
	Tcl_UtfToLower(Tcl_DStringValue(&ds));

	knownEncoding = SearchKnownEncodings(encoding);
	if (knownEncoding != NULL) {
	    Tcl_DStringAppend(bufPtr, knownEncoding, -1);
	} else if (NULL != Tcl_GetEncoding(NULL, encoding)) {
	    Tcl_DStringAppend(bufPtr, encoding, -1);
	}
	if (Tcl_DStringLength(bufPtr)) {
	    Tcl_DStringFree(&ds);
	    return Tcl_DStringValue(bufPtr);
	}

	/*
	 * We didn't recognize the full value as an encoding name. If there is
	 * an encoding subfield, we can try to guess from that.
	 */

	for (p = encoding; *p != '\0'; p++) {
	    if (*p == '.') {
		p++;
		break;
	    }
	}
	if (*p != '\0') {
	    knownEncoding = SearchKnownEncodings(p);
	    if (knownEncoding != NULL) {
		Tcl_DStringAppend(bufPtr, knownEncoding, -1);
	    } else if (NULL != Tcl_GetEncoding(NULL, p)) {
		Tcl_DStringAppend(bufPtr, p, -1);
	    }
	}
	Tcl_DStringFree(&ds);
	if (Tcl_DStringLength(bufPtr)) {
	    return Tcl_DStringValue(bufPtr);
	}
    }
    return Tcl_DStringAppend(bufPtr, TCL_DEFAULT_ENCODING, -1);
}

/*
 *---------------------------------------------------------------------------
 *
 * TclpSetVariables --
 *
 *	Performs platform-specific interpreter initialization related to the
 *	tcl_library and tcl_platform variables, and other platform-specific
 *	things.
 *
 * Results:
 *	None.
 *
 * Side effects:
 *	Sets "tclDefaultLibrary", "tcl_pkgPath", and "tcl_platform" Tcl
 *	variables.
 *
 *----------------------------------------------------------------------
 */

void
TclpSetVariables(
    Tcl_Interp *interp)
{
#ifdef __CYGWIN__
    SYSTEM_INFO sysInfo;
    static OSVERSIONINFOW osInfo;
    static int osInfoInitialized = 0;
    char buffer[TCL_INTEGER_SPACE * 2];
#elif !defined(NO_UNAME)
    struct utsname name;
#endif
    int unameOK;
    Tcl_DString ds;

#ifdef HAVE_COREFOUNDATION
    char tclLibPath[MAXPATHLEN + 1];

#if MAC_OS_X_VERSION_MAX_ALLOWED > 1020
    /*
     * Set msgcat fallback locale to current CFLocale identifier.
     */

    CFLocaleRef localeRef;
    
    if (CFLocaleCopyCurrent != NULL && CFLocaleGetIdentifier != NULL &&
	    (localeRef = CFLocaleCopyCurrent())) {
	CFStringRef locale = CFLocaleGetIdentifier(localeRef);

	if (locale) {
	    char loc[256];

	    if (CFStringGetCString(locale, loc, 256, kCFStringEncodingUTF8)) {
		if (!Tcl_CreateNamespace(interp, "::tcl::mac", NULL, NULL)) {
		    Tcl_ResetResult(interp);
		}
		Tcl_SetVar(interp, "::tcl::mac::locale", loc, TCL_GLOBAL_ONLY);
	    }
	}
	CFRelease(localeRef);
    }
#endif /* MAC_OS_X_VERSION_MAX_ALLOWED > 1020 */

    if (MacOSXGetLibraryPath(interp, MAXPATHLEN, tclLibPath) == TCL_OK) {
	const char *str;
	CFBundleRef bundleRef;

	Tcl_SetVar(interp, "tclDefaultLibrary", tclLibPath, TCL_GLOBAL_ONLY);
	Tcl_SetVar(interp, "tcl_pkgPath", tclLibPath, TCL_GLOBAL_ONLY);
	Tcl_SetVar(interp, "tcl_pkgPath", " ",
		TCL_GLOBAL_ONLY | TCL_APPEND_VALUE);

	str = TclGetEnv("DYLD_FRAMEWORK_PATH", &ds);
	if ((str != NULL) && (str[0] != '\0')) {
	    char *p = Tcl_DStringValue(&ds);

	    /*
	     * Convert DYLD_FRAMEWORK_PATH from colon to space separated.
	     */

	    do {
		if (*p == ':') {
		    *p = ' ';
		}
	    } while (*p++);
	    Tcl_SetVar(interp, "tcl_pkgPath", Tcl_DStringValue(&ds),
		    TCL_GLOBAL_ONLY | TCL_APPEND_VALUE);
	    Tcl_SetVar(interp, "tcl_pkgPath", " ",
		    TCL_GLOBAL_ONLY | TCL_APPEND_VALUE);
	    Tcl_DStringFree(&ds);
	}
	bundleRef = CFBundleGetMainBundle();
	if (bundleRef) {
	    CFURLRef frameworksURL;
	    Tcl_StatBuf statBuf;

	    frameworksURL = CFBundleCopyPrivateFrameworksURL(bundleRef);
	    if (frameworksURL) {
		if (CFURLGetFileSystemRepresentation(frameworksURL, TRUE,
			(unsigned char*) tclLibPath, MAXPATHLEN) &&
			! TclOSstat(tclLibPath, &statBuf) &&
			S_ISDIR(statBuf.st_mode)) {
		    Tcl_SetVar(interp, "tcl_pkgPath", tclLibPath,
			    TCL_GLOBAL_ONLY | TCL_APPEND_VALUE);
		    Tcl_SetVar(interp, "tcl_pkgPath", " ",
			    TCL_GLOBAL_ONLY | TCL_APPEND_VALUE);
		}
		CFRelease(frameworksURL);
	    }
	    frameworksURL = CFBundleCopySharedFrameworksURL(bundleRef);
	    if (frameworksURL) {
		if (CFURLGetFileSystemRepresentation(frameworksURL, TRUE,
			(unsigned char*) tclLibPath, MAXPATHLEN) &&
			! TclOSstat(tclLibPath, &statBuf) &&
			S_ISDIR(statBuf.st_mode)) {
		    Tcl_SetVar(interp, "tcl_pkgPath", tclLibPath,
			    TCL_GLOBAL_ONLY | TCL_APPEND_VALUE);
		    Tcl_SetVar(interp, "tcl_pkgPath", " ",
			    TCL_GLOBAL_ONLY | TCL_APPEND_VALUE);
		}
		CFRelease(frameworksURL);
	    }
	}
	Tcl_SetVar(interp, "tcl_pkgPath", pkgPath,
		TCL_GLOBAL_ONLY | TCL_APPEND_VALUE);
    } else
#endif /* HAVE_COREFOUNDATION */
    {
	Tcl_SetVar(interp, "tcl_pkgPath", pkgPath, TCL_GLOBAL_ONLY);
    }

#ifdef DJGPP
    Tcl_SetVar2(interp, "tcl_platform", "platform", "dos", TCL_GLOBAL_ONLY);
#else
    Tcl_SetVar2(interp, "tcl_platform", "platform", "unix", TCL_GLOBAL_ONLY);
#endif

    unameOK = 0;
#ifdef __CYGWIN__
	unameOK = 1;
    if (!osInfoInitialized) {
      HANDLE handle = LoadLibraryW(L"NTDLL");
      int(*getversion)(void *) = (int(*)(void *))GetProcAddress(handle, "RtlGetVersion");
      osInfo.dwOSVersionInfoSize = sizeof(OSVERSIONINFOW);
      if (!getversion || getversion(&osInfo)) {
        GetVersionExW(&osInfo);
      }
      if (handle) {
        FreeLibrary(handle);
      }
      osInfoInitialized = 1;
    }

    GetSystemInfo(&sysInfo);

    if (osInfo.dwPlatformId < NUMPLATFORMS) {
	Tcl_SetVar2(interp, "tcl_platform", "os",
		platforms[osInfo.dwPlatformId], TCL_GLOBAL_ONLY);
    }
    sprintf(buffer, "%d.%d", osInfo.dwMajorVersion, osInfo.dwMinorVersion);
    Tcl_SetVar2(interp, "tcl_platform", "osVersion", buffer, TCL_GLOBAL_ONLY);
    if (sysInfo.wProcessorArchitecture < NUMPROCESSORS) {
	Tcl_SetVar2(interp, "tcl_platform", "machine",
		processors[sysInfo.wProcessorArchitecture],
		TCL_GLOBAL_ONLY);
    }

#elif !defined NO_UNAME
    if (uname(&name) >= 0) {
	const char *native;

	unameOK = 1;

	native = Tcl_ExternalToUtfDString(NULL, name.sysname, -1, &ds);
	Tcl_SetVar2(interp, "tcl_platform", "os", native, TCL_GLOBAL_ONLY);
	Tcl_DStringFree(&ds);

	/*
	 * The following code is a special hack to handle differences in the
	 * way version information is returned by uname. On most systems the
	 * full version number is available in name.release. However, under
	 * AIX the major version number is in name.version and the minor
	 * version number is in name.release.
	 */

	if ((strchr(name.release, '.') != NULL)
		|| !isdigit(UCHAR(name.version[0]))) {	/* INTL: digit */
	    Tcl_SetVar2(interp, "tcl_platform", "osVersion", name.release,
		    TCL_GLOBAL_ONLY);
	} else {
#ifdef DJGPP
	    /*
	     * For some obscure reason DJGPP puts major version into
	     * name.release and minor into name.version. As of DJGPP 2.04 this
	     * is documented in djgpp libc.info file.
	     */

	    Tcl_SetVar2(interp, "tcl_platform", "osVersion", name.release,
		    TCL_GLOBAL_ONLY);
	    Tcl_SetVar2(interp, "tcl_platform", "osVersion", ".",
		    TCL_GLOBAL_ONLY|TCL_APPEND_VALUE);
	    Tcl_SetVar2(interp, "tcl_platform", "osVersion", name.version,
		    TCL_GLOBAL_ONLY|TCL_APPEND_VALUE);
#else
	    Tcl_SetVar2(interp, "tcl_platform", "osVersion", name.version,
		    TCL_GLOBAL_ONLY);
	    Tcl_SetVar2(interp, "tcl_platform", "osVersion", ".",
		    TCL_GLOBAL_ONLY|TCL_APPEND_VALUE);
	    Tcl_SetVar2(interp, "tcl_platform", "osVersion", name.release,
		    TCL_GLOBAL_ONLY|TCL_APPEND_VALUE);

#endif /* DJGPP */
	}
	Tcl_SetVar2(interp, "tcl_platform", "machine", name.machine,
		TCL_GLOBAL_ONLY);
    }
#endif /* !NO_UNAME */
    if (!unameOK) {
	Tcl_SetVar2(interp, "tcl_platform", "os", "", TCL_GLOBAL_ONLY);
	Tcl_SetVar2(interp, "tcl_platform", "osVersion", "", TCL_GLOBAL_ONLY);
	Tcl_SetVar2(interp, "tcl_platform", "machine", "", TCL_GLOBAL_ONLY);
    }

    /*
     * Copy the username of the real user (according to getuid()) into
     * tcl_platform(user).
     */

    {
	struct passwd *pwEnt = TclpGetPwUid(getuid());
	const char *user;

	if (pwEnt == NULL) {
	    user = "";
	    Tcl_DStringInit(&ds);	/* ensure cleanliness */
	} else {
	    user = Tcl_ExternalToUtfDString(NULL, pwEnt->pw_name, -1, &ds);
	}

	Tcl_SetVar2(interp, "tcl_platform", "user", user, TCL_GLOBAL_ONLY);
	Tcl_DStringFree(&ds);
    }

    /*
     * Define what the platform PATH separator is. [TIP #315]
     */

    Tcl_SetVar2(interp, "tcl_platform","pathSeparator", ":", TCL_GLOBAL_ONLY);
}

/*
 *----------------------------------------------------------------------
 *
 * TclpFindVariable --
 *
 *	Locate the entry in environ for a given name. On Unix this routine is
 *	case sensetive, on Windows this matches mixed case.
 *
 * Results:
 *	The return value is the index in environ of an entry with the name
 *	"name", or -1 if there is no such entry. The integer at *lengthPtr is
 *	filled in with the length of name (if a matching entry is found) or
 *	the length of the environ array (if no matching entry is found).
 *
 * Side effects:
 *	None.
 *
 *----------------------------------------------------------------------
 */

int
TclpFindVariable(
    const char *name,		/* Name of desired environment variable
				 * (native). */
    int *lengthPtr)		/* Used to return length of name (for
				 * successful searches) or number of non-NULL
				 * entries in environ (for unsuccessful
				 * searches). */
{
    int i, result = -1;
    register const char *env, *p1, *p2;
    Tcl_DString envString;

    Tcl_DStringInit(&envString);
    for (i = 0, env = environ[i]; env != NULL; i++, env = environ[i]) {
	p1 = Tcl_ExternalToUtfDString(NULL, env, -1, &envString);
	p2 = name;

	for (; *p2 == *p1; p1++, p2++) {
	    /* NULL loop body. */
	}
	if ((*p1 == '=') && (*p2 == '\0')) {
	    *lengthPtr = p2 - name;
	    result = i;
	    goto done;
	}

	Tcl_DStringFree(&envString);
    }

    *lengthPtr = i;

  done:
    Tcl_DStringFree(&envString);
    return result;
}


/*
 *----------------------------------------------------------------------
 *
 * MacOSXGetLibraryPath --
 *
 *	If we have a bundle structure for the Tcl installation, then check
 *	there first to see if we can find the libraries there.
 *
 * Results:
 *	TCL_OK if we have found the tcl library; TCL_ERROR otherwise.
 *
 * Side effects:
 *	Same as for Tcl_MacOSXOpenVersionedBundleResources.
 *
 *----------------------------------------------------------------------
 */

#ifdef HAVE_COREFOUNDATION
static int
MacOSXGetLibraryPath(
    Tcl_Interp *interp,
    int maxPathLen,
    char *tclLibPath)
{
    int foundInFramework = TCL_ERROR;

#ifdef TCL_FRAMEWORK
    foundInFramework = Tcl_MacOSXOpenVersionedBundleResources(interp,
	    "com.tcltk.tcllibrary", TCL_FRAMEWORK_VERSION, 0, maxPathLen,
	    tclLibPath);
#endif

    return foundInFramework;
}
#endif /* HAVE_COREFOUNDATION */

/*
 * Local Variables:
 * mode: c
 * c-basic-offset: 4
 * fill-column: 78
 * End:
 */<|MERGE_RESOLUTION|>--- conflicted
+++ resolved
@@ -69,11 +69,7 @@
   int      wProcessorRevision;
 } SYSTEM_INFO;
 
-<<<<<<< HEAD
 typedef struct {
-=======
-typedef struct _OSVERSIONINFOW {
->>>>>>> 9acd6848
   DWORD dwOSVersionInfoSize;
   DWORD dwMajorVersion;
   DWORD dwMinorVersion;
