/*
 * tclUnixChan.c
 *
 *	Common channel driver for Unix channels based on files, command pipes
 *	and TCP sockets.
 *
 * Copyright (c) 1995-1997 Sun Microsystems, Inc.
 * Copyright (c) 1998-1999 by Scriptics Corporation.
 *
 * See the file "license.terms" for information on usage and redistribution
 * of this file, and for a DISCLAIMER OF ALL WARRANTIES.
 */

#include "tclInt.h"	/* Internal definitions for Tcl. */
#include "tclIO.h"	/* To get Channel type declaration. */

#include <poll.h>

#undef SUPPORTS_TTY
#if defined(HAVE_TERMIOS_H)
#   define SUPPORTS_TTY 1
#   include <termios.h>
#   ifdef HAVE_SYS_IOCTL_H
#	include <sys/ioctl.h>
#   endif /* HAVE_SYS_IOCTL_H */
#   ifdef HAVE_SYS_MODEM_H
#	include <sys/modem.h>
#   endif /* HAVE_SYS_MODEM_H */

#   ifdef FIONREAD
#	define GETREADQUEUE(fd, int)	ioctl((fd), FIONREAD, &(int))
#   elif defined(FIORDCHK)
#	define GETREADQUEUE(fd, int)	int = ioctl((fd), FIORDCHK, NULL)
#   else
#       define GETREADQUEUE(fd, int)    int = 0
#   endif

#   ifdef TIOCOUTQ
#	define GETWRITEQUEUE(fd, int)	ioctl((fd), TIOCOUTQ, &(int))
#   else
#	define GETWRITEQUEUE(fd, int)	int = 0
#   endif

#   if !defined(CRTSCTS) && defined(CNEW_RTSCTS)
#	define CRTSCTS CNEW_RTSCTS
#   endif /* !CRTSCTS&CNEW_RTSCTS */
#   if !defined(PAREXT) && defined(CMSPAR)
#	define PAREXT CMSPAR
#   endif /* !PAREXT&&CMSPAR */

#endif	/* HAVE_TERMIOS_H */

/*
 * Helper macros to make parts of this file clearer. The macros do exactly
 * what they say on the tin. :-) They also only ever refer to their arguments
 * once, and so can be used without regard to side effects.
 */

#define SET_BITS(var, bits)	((var) |= (bits))
#define CLEAR_BITS(var, bits)	((var) &= ~(bits))

/*
 * This structure describes per-instance state of a file based channel.
 */

typedef struct FileState {
    Tcl_Channel channel;	/* Channel associated with this file. */
    int fd;			/* File handle. */
    int validMask;		/* OR'ed combination of TCL_READABLE,
				 * TCL_WRITABLE, or TCL_EXCEPTION: indicates
				 * which operations are valid on the file. */
} FileState;

#ifdef SUPPORTS_TTY

/*
 * The following structure is used to set or get the serial port attributes in
 * a platform-independant manner.
 */

typedef struct TtyAttrs {
    int baud;
    int parity;
    int data;
    int stop;
} TtyAttrs;

#endif	/* !SUPPORTS_TTY */

#define UNSUPPORTED_OPTION(detail) \
    if (interp) {							\
	Tcl_SetObjResult(interp, Tcl_ObjPrintf(				\
		"%s not supported for this platform", (detail)));	\
	Tcl_SetErrorCode(interp, "TCL", "UNSUPPORTED", NULL);		\
    }

/*
 * Static routines for this file:
 */

static int		FileBlockModeProc(ClientData instanceData, int mode);
static int		FileCloseProc(ClientData instanceData,
			    Tcl_Interp *interp);
static int		FileGetHandleProc(ClientData instanceData,
			    int direction, ClientData *handlePtr);
static int		FileInputProc(ClientData instanceData, char *buf,
			    int toRead, int *errorCode);
static int		FileOutputProc(ClientData instanceData,
			    const char *buf, int toWrite, int *errorCode);
static int		FileSeekProc(ClientData instanceData, long offset,
			    int mode, int *errorCode);
static int		FileTruncateProc(ClientData instanceData,
			    Tcl_WideInt length);
static Tcl_WideInt	FileWideSeekProc(ClientData instanceData,
			    Tcl_WideInt offset, int mode, int *errorCode);
static void		FileWatchProc(ClientData instanceData, int mask);
#ifdef SUPPORTS_TTY
static void		TtyGetAttributes(int fd, TtyAttrs *ttyPtr);
static int		TtyGetOptionProc(ClientData instanceData,
			    Tcl_Interp *interp, const char *optionName,
			    Tcl_DString *dsPtr);
static int		TtyGetBaud(speed_t speed);
static speed_t		TtyGetSpeed(int baud);
static void		TtyInit(int fd);
static void		TtyModemStatusStr(int status, Tcl_DString *dsPtr);
static int		TtyParseMode(Tcl_Interp *interp, const char *mode,
			    TtyAttrs *ttyPtr);
static void		TtySetAttributes(int fd, TtyAttrs *ttyPtr);
static int		TtySetOptionProc(ClientData instanceData,
			    Tcl_Interp *interp, const char *optionName,
			    const char *value);
#endif	/* SUPPORTS_TTY */

/*
 * This structure describes the channel type structure for file based IO:
 */

static const Tcl_ChannelType fileChannelType = {
    "file",			/* Type name. */
    TCL_CHANNEL_VERSION_5,	/* v5 channel */
    FileCloseProc,		/* Close proc. */
    FileInputProc,		/* Input proc. */
    FileOutputProc,		/* Output proc. */
    FileSeekProc,		/* Seek proc. */
    NULL,			/* Set option proc. */
    NULL,			/* Get option proc. */
    FileWatchProc,		/* Initialize notifier. */
    FileGetHandleProc,		/* Get OS handles out of channel. */
    NULL,			/* close2proc. */
    FileBlockModeProc,		/* Set blocking or non-blocking mode.*/
    NULL,			/* flush proc. */
    NULL,			/* handler proc. */
    FileWideSeekProc,		/* wide seek proc. */
    NULL,
    FileTruncateProc		/* truncate proc. */
};

#ifdef SUPPORTS_TTY
/*
 * This structure describes the channel type structure for serial IO.
 * Note that this type is a subclass of the "file" type.
 */

static const Tcl_ChannelType ttyChannelType = {
    "tty",			/* Type name. */
    TCL_CHANNEL_VERSION_5,	/* v5 channel */
    FileCloseProc,		/* Close proc. */
    FileInputProc,		/* Input proc. */
    FileOutputProc,		/* Output proc. */
    NULL,			/* Seek proc. */
    TtySetOptionProc,		/* Set option proc. */
    TtyGetOptionProc,		/* Get option proc. */
    FileWatchProc,		/* Initialize notifier. */
    FileGetHandleProc,		/* Get OS handles out of channel. */
    NULL,			/* close2proc. */
    FileBlockModeProc,		/* Set blocking or non-blocking mode.*/
    NULL,			/* flush proc. */
    NULL,			/* handler proc. */
    NULL,			/* wide seek proc. */
    NULL,			/* thread action proc. */
    NULL			/* truncate proc. */
};
#endif	/* SUPPORTS_TTY */

/*
 *----------------------------------------------------------------------
 *
 * FileBlockModeProc --
 *
 *	Helper function to set blocking and nonblocking modes on a file based
 *	channel. Invoked by generic IO level code.
 *
 * Results:
 *	0 if successful, errno when failed.
 *
 * Side effects:
 *	Sets the device into blocking or non-blocking mode.
 *
 *----------------------------------------------------------------------
 */

	/* ARGSUSED */
static int
FileBlockModeProc(
    ClientData instanceData,	/* File state. */
    int mode)			/* The mode to set. Can be TCL_MODE_BLOCKING
				 * or TCL_MODE_NONBLOCKING. */
{
    FileState *fsPtr = instanceData;

    if (TclUnixSetBlockingMode(fsPtr->fd, mode) < 0) {
	return errno;
    }

    return 0;
}

/*
 *----------------------------------------------------------------------
 *
 * FileInputProc --
 *
 *	This function is invoked from the generic IO level to read input from
 *	a file based channel.
 *
 * Results:
 *	The number of bytes read is returned or -1 on error. An output
 *	argument contains a POSIX error code if an error occurs, or zero.
 *
 * Side effects:
 *	Reads input from the input device of the channel.
 *
 *----------------------------------------------------------------------
 */

static int
FileInputProc(
    ClientData instanceData,	/* File state. */
    char *buf,			/* Where to store data read. */
    int toRead,			/* How much space is available in the
				 * buffer? */
    int *errorCodePtr)		/* Where to store error code. */
{
    FileState *fsPtr = instanceData;
    int bytesRead;		/* How many bytes were actually read from the
				 * input device? */

    *errorCodePtr = 0;

    /*
     * Assume there is always enough input available. This will block
     * appropriately, and read will unblock as soon as a short read is
     * possible, if the channel is in blocking mode. If the channel is
     * nonblocking, the read will never block.
     */

    bytesRead = read(fsPtr->fd, buf, (size_t) toRead);
    if (bytesRead > -1) {
	return bytesRead;
    }
    *errorCodePtr = errno;
    return -1;
}

/*
 *----------------------------------------------------------------------
 *
 * FileOutputProc--
 *
 *	This function is invoked from the generic IO level to write output to
 *	a file channel.
 *
 * Results:
 *	The number of bytes written is returned or -1 on error. An output
 *	argument contains a POSIX error code if an error occurred, or zero.
 *
 * Side effects:
 *	Writes output on the output device of the channel.
 *
 *----------------------------------------------------------------------
 */

static int
FileOutputProc(
    ClientData instanceData,	/* File state. */
    const char *buf,		/* The data buffer. */
    int toWrite,		/* How many bytes to write? */
    int *errorCodePtr)		/* Where to store error code. */
{
    FileState *fsPtr = instanceData;
    int written;

    *errorCodePtr = 0;

    if (toWrite == 0) {
	/*
	 * SF Tcl Bug 465765. Do not try to write nothing into a file. STREAM
	 * based implementations will considers this as EOF (if there is a
	 * pipe behind the file).
	 */

	return 0;
    }
    written = write(fsPtr->fd, buf, (size_t) toWrite);
    if (written > -1) {
	return written;
    }
    *errorCodePtr = errno;
    return -1;
}

/*
 *----------------------------------------------------------------------
 *
 * FileCloseProc --
 *
 *	This function is called from the generic IO level to perform
 *	channel-type-specific cleanup when a file based channel is closed.
 *
 * Results:
 *	0 if successful, errno if failed.
 *
 * Side effects:
 *	Closes the device of the channel.
 *
 *----------------------------------------------------------------------
 */

static int
FileCloseProc(
    ClientData instanceData,	/* File state. */
    Tcl_Interp *interp)		/* For error reporting - unused. */
{
    FileState *fsPtr = instanceData;
    int errorCode = 0;

    Tcl_DeleteFileHandler(fsPtr->fd);

    /*
     * Do not close standard channels while in thread-exit.
     */

    if (!TclInThreadExit()
	    || ((fsPtr->fd != 0) && (fsPtr->fd != 1) && (fsPtr->fd != 2))) {
	if (close(fsPtr->fd) < 0) {
	    errorCode = errno;
	}
    }
    ckfree(fsPtr);
    return errorCode;
}

/*
 *----------------------------------------------------------------------
 *
 * FileSeekProc --
 *
 *	This function is called by the generic IO level to move the access
 *	point in a file based channel.
 *
 * Results:
 *	-1 if failed, the new position if successful. An output argument
 *	contains the POSIX error code if an error occurred, or zero.
 *
 * Side effects:
 *	Moves the location at which the channel will be accessed in future
 *	operations.
 *
 *----------------------------------------------------------------------
 */

static int
FileSeekProc(
    ClientData instanceData,	/* File state. */
    long offset,		/* Offset to seek to. */
    int mode,			/* Relative to where should we seek? Can be
				 * one of SEEK_START, SEEK_SET or SEEK_END. */
    int *errorCodePtr)		/* To store error code. */
{
    FileState *fsPtr = instanceData;
    Tcl_WideInt oldLoc, newLoc;

    /*
     * Save our current place in case we need to roll-back the seek.
     */

    oldLoc = TclOSseek(fsPtr->fd, (Tcl_SeekOffset) 0, SEEK_CUR);
    if (oldLoc == Tcl_LongAsWide(-1)) {
	/*
	 * Bad things are happening. Error out...
	 */

	*errorCodePtr = errno;
	return -1;
    }

    newLoc = TclOSseek(fsPtr->fd, (Tcl_SeekOffset) offset, mode);

    /*
     * Check for expressability in our return type, and roll-back otherwise.
     */

    if (newLoc > Tcl_LongAsWide(INT_MAX)) {
	*errorCodePtr = EOVERFLOW;
	TclOSseek(fsPtr->fd, (Tcl_SeekOffset) oldLoc, SEEK_SET);
	return -1;
    } else {
	*errorCodePtr = (newLoc == Tcl_LongAsWide(-1)) ? errno : 0;
    }
    return (int) Tcl_WideAsLong(newLoc);
}

/*
 *----------------------------------------------------------------------
 *
 * FileWideSeekProc --
 *
 *	This function is called by the generic IO level to move the access
 *	point in a file based channel, with offsets expressed as wide
 *	integers.
 *
 * Results:
 *	-1 if failed, the new position if successful. An output argument
 *	contains the POSIX error code if an error occurred, or zero.
 *
 * Side effects:
 *	Moves the location at which the channel will be accessed in future
 *	operations.
 *
 *----------------------------------------------------------------------
 */

static Tcl_WideInt
FileWideSeekProc(
    ClientData instanceData,	/* File state. */
    Tcl_WideInt offset,		/* Offset to seek to. */
    int mode,			/* Relative to where should we seek? Can be
				 * one of SEEK_START, SEEK_CUR or SEEK_END. */
    int *errorCodePtr)		/* To store error code. */
{
    FileState *fsPtr = instanceData;
    Tcl_WideInt newLoc;

    newLoc = TclOSseek(fsPtr->fd, (Tcl_SeekOffset) offset, mode);

    *errorCodePtr = (newLoc == -1) ? errno : 0;
    return newLoc;
}

/*
 *----------------------------------------------------------------------
 *
 * FileWatchProc --
 *
 *	Initialize the notifier to watch the fd from this channel.
 *
 * Results:
 *	None.
 *
 * Side effects:
 *	Sets up the notifier so that a future event on the channel will
 *	be seen by Tcl.
 *
 *----------------------------------------------------------------------
 */

static void
FileWatchProc(
    ClientData instanceData,	/* The file state. */
    int mask)			/* Events of interest; an OR-ed combination of
				 * TCL_READABLE, TCL_WRITABLE and
				 * TCL_EXCEPTION. */
{
    FileState *fsPtr = instanceData;

    /*
     * Make sure we only register for events that are valid on this file. Note
     * that we are passing Tcl_NotifyChannel directly to Tcl_CreateFileHandler
     * with the channel pointer as the client data.
     */

    mask &= fsPtr->validMask;
    if (mask) {
	Tcl_CreateFileHandler(fsPtr->fd, mask,
		(Tcl_FileProc *) Tcl_NotifyChannel, fsPtr->channel);
    } else {
	Tcl_DeleteFileHandler(fsPtr->fd);
    }
}

/*
 *----------------------------------------------------------------------
 *
 * FileGetHandleProc --
 *
 *	Called from Tcl_GetChannelHandle to retrieve OS handles from a file
 *	based channel.
 *
 * Results:
 *	Returns TCL_OK with the fd in handlePtr, or TCL_ERROR if there is no
 *	handle for the specified direction.
 *
 * Side effects:
 *	None.
 *
 *----------------------------------------------------------------------
 */

static int
FileGetHandleProc(
    ClientData instanceData,	/* The file state. */
    int direction,		/* TCL_READABLE or TCL_WRITABLE */
    ClientData *handlePtr)	/* Where to store the handle. */
{
    FileState *fsPtr = instanceData;

    if (direction & fsPtr->validMask) {
	*handlePtr = INT2PTR(fsPtr->fd);
	return TCL_OK;
    }
    return TCL_ERROR;
}

#ifdef SUPPORTS_TTY
/*
 *----------------------------------------------------------------------
 *
 * TtyModemStatusStr --
 *
 *	Converts a RS232 modem status list of readable flags
 *
 *----------------------------------------------------------------------
 */

static void
TtyModemStatusStr(
    int status,			/* RS232 modem status */
    Tcl_DString *dsPtr)		/* Where to store string */
{
#ifdef TIOCM_CTS
    Tcl_DStringAppendElement(dsPtr, "CTS");
    Tcl_DStringAppendElement(dsPtr, (status & TIOCM_CTS) ? "1" : "0");
#endif /* TIOCM_CTS */
#ifdef TIOCM_DSR
    Tcl_DStringAppendElement(dsPtr, "DSR");
    Tcl_DStringAppendElement(dsPtr, (status & TIOCM_DSR) ? "1" : "0");
#endif /* TIOCM_DSR */
#ifdef TIOCM_RNG
    Tcl_DStringAppendElement(dsPtr, "RING");
    Tcl_DStringAppendElement(dsPtr, (status & TIOCM_RNG) ? "1" : "0");
#endif /* TIOCM_RNG */
#ifdef TIOCM_CD
    Tcl_DStringAppendElement(dsPtr, "DCD");
    Tcl_DStringAppendElement(dsPtr, (status & TIOCM_CD) ? "1" : "0");
#endif /* TIOCM_CD */
}

/*
 *----------------------------------------------------------------------
 *
 * TtySetOptionProc --
 *
 *	Sets an option on a channel.
 *
 * Results:
 *	A standard Tcl result. Also sets the interp's result on error if
 *	interp is not NULL.
 *
 * Side effects:
 *	May modify an option on a device. Sets Error message if needed (by
 *	calling Tcl_BadChannelOption).
 *
 *----------------------------------------------------------------------
 */

static int
TtySetOptionProc(
    ClientData instanceData,	/* File state. */
    Tcl_Interp *interp,		/* For error reporting - can be NULL. */
    const char *optionName,	/* Which option to set? */
    const char *value)		/* New value for option. */
{
    FileState *fsPtr = instanceData;
    unsigned int len, vlen;
    TtyAttrs tty;
    int argc;
    const char **argv;
    struct termios iostate;

    len = strlen(optionName);
    vlen = strlen(value);

    /*
     * Option -mode baud,parity,databits,stopbits
     */

    if ((len > 2) && (strncmp(optionName, "-mode", len) == 0)) {
	if (TtyParseMode(interp, value, &tty) != TCL_OK) {
	    return TCL_ERROR;
	}

	/*
	 * system calls results should be checked there. - dl
	 */

	TtySetAttributes(fsPtr->fd, &tty);
	return TCL_OK;
    }


    /*
     * Option -handshake none|xonxoff|rtscts|dtrdsr
     */

    if ((len > 1) && (strncmp(optionName, "-handshake", len) == 0)) {
	/*
	 * Reset all handshake options. DTR and RTS are ON by default.
	 */

	tcgetattr(fsPtr->fd, &iostate);
	CLEAR_BITS(iostate.c_iflag, IXON | IXOFF | IXANY);
#ifdef CRTSCTS
	CLEAR_BITS(iostate.c_cflag, CRTSCTS);
#endif /* CRTSCTS */
	if (Tcl_UtfNcasecmp(value, "NONE", vlen) == 0) {
	    /*
	     * Leave all handshake options disabled.
	     */
	} else if (Tcl_UtfNcasecmp(value, "XONXOFF", vlen) == 0) {
	    SET_BITS(iostate.c_iflag, IXON | IXOFF | IXANY);
	} else if (Tcl_UtfNcasecmp(value, "RTSCTS", vlen) == 0) {
#ifdef CRTSCTS
	    SET_BITS(iostate.c_cflag, CRTSCTS);
#else /* !CRTSTS */
	    UNSUPPORTED_OPTION("-handshake RTSCTS");
	    return TCL_ERROR;
#endif /* CRTSCTS */
	} else if (Tcl_UtfNcasecmp(value, "DTRDSR", vlen) == 0) {
	    UNSUPPORTED_OPTION("-handshake DTRDSR");
	    return TCL_ERROR;
	} else {
	    if (interp) {
		Tcl_SetObjResult(interp, Tcl_NewStringObj(
			"bad value for -handshake: must be one of"
			" xonxoff, rtscts, dtrdsr or none", -1));
		Tcl_SetErrorCode(interp, "TCL", "OPERATION", "FCONFIGURE",
			"VALUE", NULL);
	    }
	    return TCL_ERROR;
	}
	tcsetattr(fsPtr->fd, TCSADRAIN, &iostate);
	return TCL_OK;
    }

    /*
     * Option -xchar {\x11 \x13}
     */

    if ((len > 1) && (strncmp(optionName, "-xchar", len) == 0)) {
	Tcl_DString ds;

	if (Tcl_SplitList(interp, value, &argc, &argv) == TCL_ERROR) {
	    return TCL_ERROR;
	} else if (argc != 2) {
	    if (interp) {
		Tcl_SetObjResult(interp, Tcl_NewStringObj(
			"bad value for -xchar: should be a list of"
			" two elements", -1));
		Tcl_SetErrorCode(interp, "TCL", "OPERATION", "FCONFIGURE",
			"VALUE", NULL);
	    }
	    ckfree(argv);
	    return TCL_ERROR;
	}

	tcgetattr(fsPtr->fd, &iostate);

	Tcl_UtfToExternalDString(NULL, argv[0], -1, &ds);
	iostate.c_cc[VSTART] = *(const cc_t *) Tcl_DStringValue(&ds);
	TclDStringClear(&ds);

	Tcl_UtfToExternalDString(NULL, argv[1], -1, &ds);
	iostate.c_cc[VSTOP] = *(const cc_t *) Tcl_DStringValue(&ds);
	Tcl_DStringFree(&ds);
	ckfree(argv);

	tcsetattr(fsPtr->fd, TCSADRAIN, &iostate);
	return TCL_OK;
    }

    /*
     * Option -timeout msec
     */

    if ((len > 2) && (strncmp(optionName, "-timeout", len) == 0)) {
	int msec;

	tcgetattr(fsPtr->fd, &iostate);
	if (Tcl_GetInt(interp, value, &msec) != TCL_OK) {
	    return TCL_ERROR;
	}
	iostate.c_cc[VMIN] = 0;
	iostate.c_cc[VTIME] = (msec==0) ? 0 : (msec<100) ? 1 : (msec+50)/100;
	tcsetattr(fsPtr->fd, TCSADRAIN, &iostate);
	return TCL_OK;
    }

    /*
     * Option -ttycontrol {DTR 1 RTS 0 BREAK 0}
     */
    if ((len > 4) && (strncmp(optionName, "-ttycontrol", len) == 0)) {
#if defined(TIOCMGET) && defined(TIOCMSET)
	int i, control, flag;

	if (Tcl_SplitList(interp, value, &argc, &argv) == TCL_ERROR) {
	    return TCL_ERROR;
	}
	if ((argc % 2) == 1) {
	    if (interp) {
		Tcl_SetObjResult(interp, Tcl_NewStringObj(
			"bad value for -ttycontrol: should be a list of"
			" signal,value pairs", -1));
		Tcl_SetErrorCode(interp, "TCL", "OPERATION", "FCONFIGURE",
			"VALUE", NULL);
	    }
	    ckfree(argv);
	    return TCL_ERROR;
	}

	ioctl(fsPtr->fd, TIOCMGET, &control);
	for (i = 0; i < argc-1; i += 2) {
	    if (Tcl_GetBoolean(interp, argv[i+1], &flag) == TCL_ERROR) {
		ckfree(argv);
		return TCL_ERROR;
	    }
	    if (Tcl_UtfNcasecmp(argv[i], "DTR", strlen(argv[i])) == 0) {
		if (flag) {
		    SET_BITS(control, TIOCM_DTR);
		} else {
		    CLEAR_BITS(control, TIOCM_DTR);
		}
	    } else if (Tcl_UtfNcasecmp(argv[i], "RTS", strlen(argv[i])) == 0) {
		if (flag) {
		    SET_BITS(control, TIOCM_RTS);
		} else {
		    CLEAR_BITS(control, TIOCM_RTS);
		}
	    } else if (Tcl_UtfNcasecmp(argv[i], "BREAK", strlen(argv[i])) == 0) {
#if defined(TIOCSBRK) && defined(TIOCCBRK)
		if (flag) {
		    ioctl(fsPtr->fd, TIOCSBRK, NULL);
		} else {
		    ioctl(fsPtr->fd, TIOCCBRK, NULL);
		}
#else /* TIOCSBRK & TIOCCBRK */
		UNSUPPORTED_OPTION("-ttycontrol BREAK");
		ckfree(argv);
		return TCL_ERROR;
#endif /* TIOCSBRK & TIOCCBRK */
	    } else {
		if (interp) {
		    Tcl_SetObjResult(interp, Tcl_ObjPrintf(
			    "bad signal \"%s\" for -ttycontrol: must be"
			    " DTR, RTS or BREAK", argv[i]));
		    Tcl_SetErrorCode(interp, "TCL", "OPERATION", "FCONFIGURE",
			"VALUE", NULL);
		}
		ckfree(argv);
		return TCL_ERROR;
	    }
	} /* -ttycontrol options loop */

	ioctl(fsPtr->fd, TIOCMSET, &control);
	ckfree(argv);
	return TCL_OK;
#else /* TIOCMGET&TIOCMSET */
	UNSUPPORTED_OPTION("-ttycontrol");
#endif /* TIOCMGET&TIOCMSET */
    }

    return Tcl_BadChannelOption(interp, optionName,
	    "mode handshake timeout ttycontrol xchar");
}

/*
 *----------------------------------------------------------------------
 *
 * TtyGetOptionProc --
 *
 *	Gets a mode associated with an IO channel. If the optionName arg is
 *	non-NULL, retrieves the value of that option. If the optionName arg is
 *	NULL, retrieves a list of alternating option names and values for the
 *	given channel.
 *
 * Results:
 *	A standard Tcl result. Also sets the supplied DString to the string
 *	value of the option(s) returned.  Sets error message if needed
 *	(by calling Tcl_BadChannelOption).
 *
 *----------------------------------------------------------------------
 */

static int
TtyGetOptionProc(
    ClientData instanceData,	/* File state. */
    Tcl_Interp *interp,		/* For error reporting - can be NULL. */
    const char *optionName,	/* Option to get. */
    Tcl_DString *dsPtr)		/* Where to store value(s). */
{
    FileState *fsPtr = instanceData;
    unsigned int len;
    char buf[3*TCL_INTEGER_SPACE + 16];
    int valid = 0;		/* Flag if valid option parsed. */

    if (optionName == NULL) {
	len = 0;
    } else {
	len = strlen(optionName);
    }
    if (len == 0) {
	Tcl_DStringAppendElement(dsPtr, "-mode");
    }
    if (len==0 || (len>2 && strncmp(optionName, "-mode", len)==0)) {
	TtyAttrs tty;

	valid = 1;
	TtyGetAttributes(fsPtr->fd, &tty);
	sprintf(buf, "%d,%c,%d,%d", tty.baud, tty.parity, tty.data, tty.stop);
	Tcl_DStringAppendElement(dsPtr, buf);
    }

    /*
     * Get option -xchar
     */

    if (len == 0) {
	Tcl_DStringAppendElement(dsPtr, "-xchar");
	Tcl_DStringStartSublist(dsPtr);
    }
    if (len==0 || (len>1 && strncmp(optionName, "-xchar", len)==0)) {
	struct termios iostate;
	Tcl_DString ds;

	valid = 1;
	tcgetattr(fsPtr->fd, &iostate);
	Tcl_DStringInit(&ds);

	Tcl_ExternalToUtfDString(NULL, (char *) &iostate.c_cc[VSTART], 1, &ds);
	Tcl_DStringAppendElement(dsPtr, Tcl_DStringValue(&ds));
	TclDStringClear(&ds);

	Tcl_ExternalToUtfDString(NULL, (char *) &iostate.c_cc[VSTOP], 1, &ds);
	Tcl_DStringAppendElement(dsPtr, Tcl_DStringValue(&ds));
	Tcl_DStringFree(&ds);
    }
    if (len == 0) {
	Tcl_DStringEndSublist(dsPtr);
    }

    /*
     * Get option -queue
     * Option is readonly and returned by [fconfigure chan -queue] but not
     * returned by unnamed [fconfigure chan].
     */

    if ((len > 1) && (strncmp(optionName, "-queue", len) == 0)) {
	int inQueue=0, outQueue=0, inBuffered, outBuffered;

	valid = 1;
	GETREADQUEUE(fsPtr->fd, inQueue);
	GETWRITEQUEUE(fsPtr->fd, outQueue);
	inBuffered = Tcl_InputBuffered(fsPtr->channel);
	outBuffered = Tcl_OutputBuffered(fsPtr->channel);

	sprintf(buf, "%d", inBuffered+inQueue);
	Tcl_DStringAppendElement(dsPtr, buf);
	sprintf(buf, "%d", outBuffered+outQueue);
	Tcl_DStringAppendElement(dsPtr, buf);
    }

#if defined(TIOCMGET)
    /*
     * Get option -ttystatus
     * Option is readonly and returned by [fconfigure chan -ttystatus] but not
     * returned by unnamed [fconfigure chan].
     */
    if ((len > 4) && (strncmp(optionName, "-ttystatus", len) == 0)) {
	int status;

	valid = 1;
	ioctl(fsPtr->fd, TIOCMGET, &status);
	TtyModemStatusStr(status, dsPtr);
    }
#endif /* TIOCMGET */

    if (valid) {
	return TCL_OK;
    }
    return Tcl_BadChannelOption(interp, optionName, "mode"
	    " queue ttystatus xchar"
	    );
}


static const struct {int baud; speed_t speed;} speeds[] = {
#ifdef B0
    {0, B0},
#endif
#ifdef B50
    {50, B50},
#endif
#ifdef B75
    {75, B75},
#endif
#ifdef B110
    {110, B110},
#endif
#ifdef B134
    {134, B134},
#endif
#ifdef B150
    {150, B150},
#endif
#ifdef B200
    {200, B200},
#endif
#ifdef B300
    {300, B300},
#endif
#ifdef B600
    {600, B600},
#endif
#ifdef B1200
    {1200, B1200},
#endif
#ifdef B1800
    {1800, B1800},
#endif
#ifdef B2400
    {2400, B2400},
#endif
#ifdef B4800
    {4800, B4800},
#endif
#ifdef B9600
    {9600, B9600},
#endif
#ifdef B14400
    {14400, B14400},
#endif
#ifdef B19200
    {19200, B19200},
#endif
#ifdef EXTA
    {19200, EXTA},
#endif
#ifdef B28800
    {28800, B28800},
#endif
#ifdef B38400
    {38400, B38400},
#endif
#ifdef EXTB
    {38400, EXTB},
#endif
#ifdef B57600
    {57600, B57600},
#endif
#ifdef _B57600
    {57600, _B57600},
#endif
#ifdef B76800
    {76800, B76800},
#endif
#ifdef B115200
    {115200, B115200},
#endif
#ifdef _B115200
    {115200, _B115200},
#endif
#ifdef B153600
    {153600, B153600},
#endif
#ifdef B230400
    {230400, B230400},
#endif
#ifdef B307200
    {307200, B307200},
#endif
#ifdef B460800
    {460800, B460800},
#endif
    {-1, 0}
};

/*
 *---------------------------------------------------------------------------
 *
 * TtyGetSpeed --
 *
 *	Given an integer baud rate, get the speed_t value that should be
 *	used to select that baud rate.
 *
 * Results:
 *	As above.
 *
 *---------------------------------------------------------------------------
 */

static speed_t
TtyGetSpeed(
    int baud)			/* The baud rate to look up. */
{
    int bestIdx, bestDiff, i, diff;

    bestIdx = 0;
    bestDiff = 1000000;

    /*
     * If the baud rate does not correspond to one of the known mask values,
     * choose the mask value whose baud rate is closest to the specified baud
     * rate.
     */

    for (i = 0; speeds[i].baud >= 0; i++) {
	diff = speeds[i].baud - baud;
	if (diff < 0) {
	    diff = -diff;
	}
	if (diff < bestDiff) {
	    bestIdx = i;
	    bestDiff = diff;
	}
    }
    return speeds[bestIdx].speed;
}

/*
 *---------------------------------------------------------------------------
 *
 * TtyGetBaud --
 *
 *	Return the integer baud rate corresponding to a given speed_t value.
 *
 * Results:
 *	As above. If the mask value was not recognized, 0 is returned.
 *
 *---------------------------------------------------------------------------
 */

static int
TtyGetBaud(
    speed_t speed)		/* Speed mask value to look up. */
{
    int i;

    for (i = 0; speeds[i].baud >= 0; i++) {
	if (speeds[i].speed == speed) {
	    return speeds[i].baud;
	}
    }
    return 0;
}

/*
 *---------------------------------------------------------------------------
 *
 * TtyGetAttributes --
 *
 *	Get the current attributes of the specified serial device.
 *
 * Results:
 *	None.
 *
 * Side effects:
 *	None.
 *
 *---------------------------------------------------------------------------
 */

static void
TtyGetAttributes(
    int fd,			/* Open file descriptor for serial port to be
				 * queried. */
    TtyAttrs *ttyPtr)		/* Buffer filled with serial port
				 * attributes. */
{
    struct termios iostate;
    int baud, parity, data, stop;

    tcgetattr(fd, &iostate);

    baud = TtyGetBaud(cfgetospeed(&iostate));

    parity = 'n';
#ifdef PAREXT
    switch ((int) (iostate.c_cflag & (PARENB | PARODD | PAREXT))) {
    case PARENB			  : parity = 'e'; break;
    case PARENB | PARODD	  : parity = 'o'; break;
    case PARENB |	   PAREXT : parity = 's'; break;
    case PARENB | PARODD | PAREXT : parity = 'm'; break;
    }
#else /* !PAREXT */
    switch ((int) (iostate.c_cflag & (PARENB | PARODD))) {
    case PARENB		 : parity = 'e'; break;
    case PARENB | PARODD : parity = 'o'; break;
    }
#endif /* PAREXT */

    data = iostate.c_cflag & CSIZE;
    data = (data == CS5) ? 5 : (data == CS6) ? 6 : (data == CS7) ? 7 : 8;

    stop = (iostate.c_cflag & CSTOPB) ? 2 : 1;

    ttyPtr->baud    = baud;
    ttyPtr->parity  = parity;
    ttyPtr->data    = data;
    ttyPtr->stop    = stop;
}

/*
 *---------------------------------------------------------------------------
 *
 * TtySetAttributes --
 *
 *	Set the current attributes of the specified serial device.
 *
 * Results:
 *	None.
 *
 * Side effects:
 *	None.
 *
 *---------------------------------------------------------------------------
 */

static void
TtySetAttributes(
    int fd,			/* Open file descriptor for serial port to be
				 * modified. */
    TtyAttrs *ttyPtr)		/* Buffer containing new attributes for serial
				 * port. */
{
    struct termios iostate;
    int parity, data, flag;

    tcgetattr(fd, &iostate);
    cfsetospeed(&iostate, TtyGetSpeed(ttyPtr->baud));
    cfsetispeed(&iostate, TtyGetSpeed(ttyPtr->baud));

    flag = 0;
    parity = ttyPtr->parity;
    if (parity != 'n') {
	SET_BITS(flag, PARENB);
#ifdef PAREXT
	CLEAR_BITS(iostate.c_cflag, PAREXT);
	if ((parity == 'm') || (parity == 's')) {
	    SET_BITS(flag, PAREXT);
	}
#endif /* PAREXT */
	if ((parity == 'm') || (parity == 'o')) {
	    SET_BITS(flag, PARODD);
	}
    }
    data = ttyPtr->data;
    SET_BITS(flag,
	    (data == 5) ? CS5 :
	    (data == 6) ? CS6 :
	    (data == 7) ? CS7 : CS8);
    if (ttyPtr->stop == 2) {
	SET_BITS(flag, CSTOPB);
    }

    CLEAR_BITS(iostate.c_cflag, PARENB | PARODD | CSIZE | CSTOPB);
    SET_BITS(iostate.c_cflag, flag);

    tcsetattr(fd, TCSADRAIN, &iostate);
}

/*
 *---------------------------------------------------------------------------
 *
 * TtyParseMode --
 *
 *	Parse the "-mode" argument to the fconfigure command. The argument is
 *	of the form baud,parity,data,stop.
 *
 * Results:
 *	The return value is TCL_OK if the argument was successfully parsed,
 *	TCL_ERROR otherwise. If TCL_ERROR is returned, an error message is
 *	left in the interp's result (if interp is non-NULL).
 *
 *---------------------------------------------------------------------------
 */

static int
TtyParseMode(
    Tcl_Interp *interp,		/* If non-NULL, interp for error return. */
    const char *mode,		/* Mode string to be parsed. */
    TtyAttrs *ttyPtr)		/* Filled with data from mode string */
{
    int i, end;
    char parity;
    const char *bad = "bad value for -mode";

    i = sscanf(mode, "%d,%c,%d,%d%n",
	    &ttyPtr->baud,
	    &parity,
	    &ttyPtr->data,
	    &ttyPtr->stop, &end);
    if ((i != 4) || (mode[end] != '\0')) {
	if (interp != NULL) {
	    Tcl_SetObjResult(interp, Tcl_ObjPrintf(
		    "%s: should be baud,parity,data,stop", bad));
	    Tcl_SetErrorCode(interp, "TCL", "VALUE", "SERIALMODE", NULL);
	}
	return TCL_ERROR;
    }

    /*
     * Only allow setting mark/space parity on platforms that support it Make
     * sure to allow for the case where strchr is a macro. [Bug: 5089]
     *
     * We cannot if/else/endif the strchr arguments, it has to be the whole
     * function. On AIX this function is apparently a macro, and macros do
     * not allow pre-processor directives in their arguments.
     */

    if (
#if defined(PAREXT)
        strchr("noems", parity)
#else
        strchr("noe", parity)
#endif /* PAREXT */
                               == NULL) {
	if (interp != NULL) {
	    Tcl_SetObjResult(interp, Tcl_ObjPrintf(
		    "%s parity: should be %s", bad,
#if defined(PAREXT)
		    "n, o, e, m, or s"
#else
		    "n, o, or e"
#endif /* PAREXT */
		    ));
	    Tcl_SetErrorCode(interp, "TCL", "VALUE", "SERIALMODE", NULL);
	}
	return TCL_ERROR;
    }
    ttyPtr->parity = parity;
    if ((ttyPtr->data < 5) || (ttyPtr->data > 8)) {
	if (interp != NULL) {
	    Tcl_SetObjResult(interp, Tcl_ObjPrintf(
		    "%s data: should be 5, 6, 7, or 8", bad));
	    Tcl_SetErrorCode(interp, "TCL", "VALUE", "SERIALMODE", NULL);
	}
	return TCL_ERROR;
    }
    if ((ttyPtr->stop < 0) || (ttyPtr->stop > 2)) {
	if (interp != NULL) {
	    Tcl_SetObjResult(interp, Tcl_ObjPrintf(
		    "%s stop: should be 1 or 2", bad));
	    Tcl_SetErrorCode(interp, "TCL", "VALUE", "SERIALMODE", NULL);
	}
	return TCL_ERROR;
    }
    return TCL_OK;
}

/*
 *---------------------------------------------------------------------------
 *
 * TtyInit --
 *
 *	Given file descriptor that refers to a serial port, initialize the
 *	serial port to a set of sane values so that Tcl can talk to a device
 *	located on the serial port.
 *
 * Side effects:
 *	Serial device initialized to non-blocking raw mode, similar to sockets
 *	All other modes can be simulated on top of this in Tcl.
 *
 *---------------------------------------------------------------------------
 */

static void
TtyInit(
    int fd)	/* Open file descriptor for serial port to be initialized. */
{
    struct termios iostate;
    tcgetattr(fd, &iostate);

    if (iostate.c_iflag != IGNBRK
	    || iostate.c_oflag != 0
	    || iostate.c_lflag != 0
	    || iostate.c_cflag & CREAD
	    || iostate.c_cc[VMIN] != 1
	    || iostate.c_cc[VTIME] != 0)
    {
	iostate.c_iflag = IGNBRK;
	iostate.c_oflag = 0;
	iostate.c_lflag = 0;
	iostate.c_cflag |= CREAD;
	iostate.c_cc[VMIN] = 1;
	iostate.c_cc[VTIME] = 0;

	tcsetattr(fd, TCSADRAIN, &iostate);
    }
}
#endif	/* SUPPORTS_TTY */

/*
 *----------------------------------------------------------------------
 *
 * TclpOpenFileChannel --
 *
 *	Open an file based channel on Unix systems.
 *
 * Results:
 *	The new channel or NULL. If NULL, the output argument errorCodePtr is
 *	set to a POSIX error and an error message is left in the interp's
 *	result if interp is not NULL.
 *
 * Side effects:
 *	May open the channel and may cause creation of a file on the file
 *	system.
 *
 *----------------------------------------------------------------------
 */

Tcl_Channel
TclpOpenFileChannel(
    Tcl_Interp *interp,		/* Interpreter for error reporting; can be
				 * NULL. */
    Tcl_Obj *pathPtr,		/* Name of file to open. */
    int mode,			/* POSIX open mode. */
    int permissions)		/* If the open involves creating a file, with
				 * what modes to create it? */
{
    int fd, channelPermissions;
    FileState *fsPtr;
    const char *native, *translation;
    char channelName[16 + TCL_INTEGER_SPACE];
    const Tcl_ChannelType *channelTypePtr;

    switch (mode & (O_RDONLY | O_WRONLY | O_RDWR)) {
    case O_RDONLY:
	channelPermissions = TCL_READABLE;
	break;
    case O_WRONLY:
	channelPermissions = TCL_WRITABLE;
	break;
    case O_RDWR:
	channelPermissions = (TCL_READABLE | TCL_WRITABLE);
	break;
    default:
	/*
	 * This may occurr if modeString was "", for example.
	 */

	Tcl_Panic("TclpOpenFileChannel: invalid mode value");
	return NULL;
    }

    native = Tcl_FSGetNativePath(pathPtr);
    if (native == NULL) {
	if (interp != (Tcl_Interp *) NULL) {
	    Tcl_AppendResult(interp, "couldn't open \"",
	    TclGetString(pathPtr), "\": filename is invalid on this platform",
	    NULL);
	}
	return NULL;
    }

#ifdef DJGPP
    SET_BITS(mode, O_BINARY);
#endif

    fd = TclOSopen(native, mode, permissions);

    if (fd < 0) {
	if (interp != NULL) {
	    Tcl_SetObjResult(interp, Tcl_ObjPrintf(
		    "couldn't open \"%s\": %s",
		    TclGetString(pathPtr), Tcl_PosixError(interp)));
	}
	return NULL;
    }

    /*
     * Set close-on-exec flag on the fd so that child processes will not
     * inherit this fd.
     */

    fcntl(fd, F_SETFD, FD_CLOEXEC);

    sprintf(channelName, "file%d", fd);

#ifdef SUPPORTS_TTY
    if (strcmp(native, "/dev/tty") != 0 && isatty(fd)) {
	/*
	 * Initialize the serial port to a set of sane parameters. Especially
	 * important if the remote device is set to echo and the serial port
	 * driver was also set to echo -- as soon as a char were sent to the
	 * serial port, the remote device would echo it, then the serial
	 * driver would echo it back to the device, etc.
	 *
	 * Note that we do not do this if we're dealing with /dev/tty itself,
	 * as that tends to cause Bad Things To Happen when you're working
	 * interactively. Strictly a better check would be to see if the FD
	 * being set up is a device and has the same major/minor as the
	 * initial std FDs (beware reopening!) but that's nearly as messy.
	 */

	translation = "auto crlf";
	channelTypePtr = &ttyChannelType;
	TtyInit(fd);
    } else
#endif	/* SUPPORTS_TTY */
    {
	translation = NULL;
	channelTypePtr = &fileChannelType;
    }

    fsPtr = ckalloc(sizeof(FileState));
    fsPtr->validMask = channelPermissions | TCL_EXCEPTION;
    fsPtr->fd = fd;

    fsPtr->channel = Tcl_CreateChannel(channelTypePtr, channelName,
	    fsPtr, channelPermissions);

    if (translation != NULL) {
	/*
	 * Gotcha. Most modems need a "\r" at the end of the command sequence.
	 * If you just send "at\n", the modem will not respond with "OK"
	 * because it never got a "\r" to actually invoke the command. So, by
	 * default, newlines are translated to "\r\n" on output to avoid "bug"
	 * reports that the serial port isn't working.
	 */

	if (Tcl_SetChannelOption(interp, fsPtr->channel, "-translation",
		translation) != TCL_OK) {
	    Tcl_Close(NULL, fsPtr->channel);
	    return NULL;
	}
    }

    return fsPtr->channel;
}

/*
 *----------------------------------------------------------------------
 *
 * Tcl_MakeFileChannel --
 *
 *	Makes a Tcl_Channel from an existing OS level file handle.
 *
 * Results:
 *	The Tcl_Channel created around the preexisting OS level file handle.
 *
 * Side effects:
 *	None.
 *
 *----------------------------------------------------------------------
 */

Tcl_Channel
Tcl_MakeFileChannel(
    ClientData handle,		/* OS level handle. */
    int mode)			/* ORed combination of TCL_READABLE and
				 * TCL_WRITABLE to indicate file mode. */
{
    FileState *fsPtr;
    char channelName[16 + TCL_INTEGER_SPACE];
    int fd = PTR2INT(handle);
    const Tcl_ChannelType *channelTypePtr;
    struct sockaddr sockaddr;
    socklen_t sockaddrLen = sizeof(sockaddr);

    if (mode == 0) {
	return NULL;
    }

    sockaddr.sa_family = AF_UNSPEC;

#ifdef SUPPORTS_TTY
    if (isatty(fd)) {
	channelTypePtr = &ttyChannelType;
	sprintf(channelName, "serial%d", fd);
    } else
#endif /* SUPPORTS_TTY */
    if ((getsockname(fd, (struct sockaddr *)&sockaddr, &sockaddrLen) == 0)
	&& (sockaddrLen > 0)
	&& (sockaddr.sa_family == AF_INET || sockaddr.sa_family == AF_INET6)) {
	return TclpMakeTcpClientChannelMode(INT2PTR(fd), mode);
    } else {
	channelTypePtr = &fileChannelType;
	sprintf(channelName, "file%d", fd);
    }

    fsPtr = ckalloc(sizeof(FileState));
    fsPtr->fd = fd;
    fsPtr->validMask = mode | TCL_EXCEPTION;
    fsPtr->channel = Tcl_CreateChannel(channelTypePtr, channelName,
	    fsPtr, mode);

    return fsPtr->channel;
}

/*
 *----------------------------------------------------------------------
 *
 * TclpGetDefaultStdChannel --
 *
 *	Creates channels for standard input, standard output or standard error
 *	output if they do not already exist.
 *
 * Results:
 *	Returns the specified default standard channel, or NULL.
 *
 * Side effects:
 *	May cause the creation of a standard channel and the underlying file.
 *
 *----------------------------------------------------------------------
 */

Tcl_Channel
TclpGetDefaultStdChannel(
    int type)			/* One of TCL_STDIN, TCL_STDOUT, TCL_STDERR. */
{
    Tcl_Channel channel = NULL;
    int fd = 0;			/* Initializations needed to prevent */
    int mode = 0;		/* compiler warning (used before set). */
    const char *bufMode = NULL;

    /*
     * Some #def's to make the code a little clearer!
     */

#define ZERO_OFFSET	((Tcl_SeekOffset) 0)
#define ERROR_OFFSET	((Tcl_SeekOffset) -1)

    switch (type) {
    case TCL_STDIN:
	if ((TclOSseek(0, ZERO_OFFSET, SEEK_CUR) == ERROR_OFFSET)
		&& (errno == EBADF)) {
	    return NULL;
	}
	fd = 0;
	mode = TCL_READABLE;
	bufMode = "line";
	break;
    case TCL_STDOUT:
	if ((TclOSseek(1, ZERO_OFFSET, SEEK_CUR) == ERROR_OFFSET)
		&& (errno == EBADF)) {
	    return NULL;
	}
	fd = 1;
	mode = TCL_WRITABLE;
	bufMode = "line";
	break;
    case TCL_STDERR:
	if ((TclOSseek(2, ZERO_OFFSET, SEEK_CUR) == ERROR_OFFSET)
		&& (errno == EBADF)) {
	    return NULL;
	}
	fd = 2;
	mode = TCL_WRITABLE;
	bufMode = "none";
	break;
    default:
	Tcl_Panic("TclGetDefaultStdChannel: Unexpected channel type");
	break;
    }

#undef ZERO_OFFSET
#undef ERROR_OFFSET

    channel = Tcl_MakeFileChannel(INT2PTR(fd), mode);
    if (channel == NULL) {
	return NULL;
    }

    /*
     * Set up the normal channel options for stdio handles.
     */

    if (Tcl_GetChannelType(channel) == &fileChannelType) {
	Tcl_SetChannelOption(NULL, channel, "-translation", "auto");
    } else {
	Tcl_SetChannelOption(NULL, channel, "-translation", "auto crlf");
    }
    Tcl_SetChannelOption(NULL, channel, "-buffering", bufMode);
    return channel;
}

/*
 *----------------------------------------------------------------------
 *
 * Tcl_GetOpenFile --
 *
 *	Given a name of a channel registered in the given interpreter, returns
 *	a FILE * for it.
 *
 * Results:
 *	A standard Tcl result. If the channel is registered in the given
 *	interpreter and it is managed by the "file" channel driver, and it is
 *	open for the requested mode, then the output parameter filePtr is set
 *	to a FILE * for the underlying file. On error, the filePtr is not set,
 *	TCL_ERROR is returned and an error message is left in the interp's
 *	result.
 *
 * Side effects:
 *	May invoke fdopen to create the FILE * for the requested file.
 *
 *----------------------------------------------------------------------
 */

int
Tcl_GetOpenFile(
    Tcl_Interp *interp,		/* Interpreter in which to find file. */
    const char *chanID,		/* String that identifies file. */
    int forWriting,		/* 1 means the file is going to be used for
				 * writing, 0 means for reading. */
    int checkUsage,		/* 1 means verify that the file was opened in
				 * a mode that allows the access specified by
				 * "forWriting". Ignored, we always check that
				 * the channel is open for the requested
				 * mode. */
    ClientData *filePtr)	/* Store pointer to FILE structure here. */
{
    Tcl_Channel chan;
    int chanMode, fd;
    const Tcl_ChannelType *chanTypePtr;
    ClientData data;
    FILE *f;

    chan = Tcl_GetChannel(interp, chanID, &chanMode);
    if (chan == NULL) {
	return TCL_ERROR;
    }
    if (forWriting && !(chanMode & TCL_WRITABLE)) {
	Tcl_SetObjResult(interp, Tcl_ObjPrintf(
		"\"%s\" wasn't opened for writing", chanID));
	Tcl_SetErrorCode(interp, "TCL", "VALUE", "CHANNEL", "NOT_WRITABLE",
		NULL);
	return TCL_ERROR;
    } else if (!forWriting && !(chanMode & TCL_READABLE)) {
	Tcl_SetObjResult(interp, Tcl_ObjPrintf(
		"\"%s\" wasn't opened for reading", chanID));
	Tcl_SetErrorCode(interp, "TCL", "VALUE", "CHANNEL", "NOT_READABLE",
		NULL);
	return TCL_ERROR;
    }

    /*
     * We allow creating a FILE * out of file based, pipe based and socket
     * based channels. We currently do not allow any other channel types,
     * because it is likely that stdio will not know what to do with them.
     */

    chanTypePtr = Tcl_GetChannelType(chan);
    if ((chanTypePtr == &fileChannelType)
#ifdef SUPPORTS_TTY
	    || (chanTypePtr == &ttyChannelType)
#endif /* SUPPORTS_TTY */
	    || (strcmp(chanTypePtr->typeName, "tcp") == 0)
	    || (strcmp(chanTypePtr->typeName, "pipe") == 0)) {
	if (Tcl_GetChannelHandle(chan,
		(forWriting ? TCL_WRITABLE : TCL_READABLE), &data) == TCL_OK) {
	    fd = PTR2INT(data);

	    /*
	     * The call to fdopen below is probably dangerous, since it will
	     * truncate an existing file if the file is being opened for
	     * writing....
	     */

	    f = fdopen(fd, (forWriting ? "w" : "r"));
	    if (f == NULL) {
		Tcl_SetObjResult(interp, Tcl_ObjPrintf(
			"cannot get a FILE * for \"%s\"", chanID));
		Tcl_SetErrorCode(interp, "TCL", "VALUE", "CHANNEL",
			"FILE_FAILURE", NULL);
		return TCL_ERROR;
	    }
	    *filePtr = f;
	    return TCL_OK;
	}
    }

    Tcl_SetObjResult(interp, Tcl_ObjPrintf(
	    "\"%s\" cannot be used to get a FILE *", chanID));
    Tcl_SetErrorCode(interp, "TCL", "VALUE", "CHANNEL", "NO_DESCRIPTOR",
	    NULL);
    return TCL_ERROR;
}

#ifndef HAVE_COREFOUNDATION	/* Darwin/Mac OS X CoreFoundation notifier is
				 * in tclMacOSXNotify.c */
/*
 *----------------------------------------------------------------------
 *
 * TclUnixWaitForFile --
 *
 *	This function waits synchronously for a file to become readable or
 *	writable, with an optional timeout.
 *
 * Results:
 *	The return value is an OR'ed combination of TCL_READABLE,
 *	TCL_WRITABLE, and TCL_EXCEPTION, indicating the conditions that are
 *	present on file at the time of the return. This function will not
 *	return until either "timeout" milliseconds have elapsed or at least
 *	one of the conditions given by mask has occurred for file (a return
 *	value of 0 means that a timeout occurred). No normal events will be
 *	serviced during the execution of this function.
 *
 * Side effects:
 *	Time passes.
 *
 *----------------------------------------------------------------------
 */

int
TclUnixWaitForFile(
    int fd,			/* Handle for file on which to wait. */
    int mask,			/* What to wait for: OR'ed combination of
				 * TCL_READABLE, TCL_WRITABLE, and
				 * TCL_EXCEPTION. */
    int timeout)		/* Maximum amount of time to wait for one of
				 * the conditions in mask to occur, in
				 * milliseconds. A value of 0 means don't wait
				 * at all, and a value of -1 means wait
				 * forever. */
{
    Tcl_Time abortTime = {0, 0}, now; /* silence gcc 4 warning */
    struct timeval blockTime = {0, 0};
    int numFound, result = 0;
    struct pollfd pfd;

#ifndef _DARWIN_C_SOURCE
    /*
     * Sanity check fd.
     */

#endif

    /*
     * If there is a non-zero finite timeout, compute the time when we give
     * up.
     */

    if (timeout > 0) {
	Tcl_GetTime(&now);
	abortTime.sec = now.sec + timeout/1000;
	abortTime.usec = now.usec + (timeout%1000)*1000;
	if (abortTime.usec >= 1000000) {
	    abortTime.usec -= 1000000;
	    abortTime.sec += 1;
	}
    }

    /*
     * Loop in a mini-event loop of our own, waiting for either the file to
     * become ready or a timeout to occur.
     */

    while (1) {
	if (timeout > 0) {
	    blockTime.tv_sec = abortTime.sec - now.sec;
	    blockTime.tv_usec = abortTime.usec - now.usec;
	    if (blockTime.tv_usec < 0) {
		blockTime.tv_sec -= 1;
		blockTime.tv_usec += 1000000;
	    }
	    if (blockTime.tv_sec < 0) {
		blockTime.tv_sec = 0;
		blockTime.tv_usec = 0;
	    }
	}

	pfd.fd=fd;
	pfd.events=0;
	pfd.revents=0;

	/*
	 * Setup the select masks for the fd.
	 */

	if (mask & TCL_READABLE) {
	    pfd.events |= POLLIN;
	}
	if (mask & TCL_WRITABLE) {
	    pfd.events |= POLLOUT;
	}

	/*
	 * Wait for the event or a timeout.
	 */

	numFound = poll(&pfd, 1, 
	        (blockTime.tv_sec * 1000 + blockTime.tv_usec / 1000));
	if (numFound == 1) {
	    if (pfd.revents &  (POLLIN|POLLHUP)) {
		SET_BITS(result, TCL_READABLE);
	    }
	    if (pfd.revents &  POLLOUT) {
		SET_BITS(result, TCL_WRITABLE);
	    }
<<<<<<< HEAD
	    if (pfd.revents &  POLLERR) {
=======
	    if (FD_ISSET(fd, &exceptionMask)) {
>>>>>>> 33eb2510
		SET_BITS(result, TCL_EXCEPTION);
	    }
	    result &= mask;
	    if (result) {
		break;
	    }
	}
	if (timeout == 0) {
	    break;
	}
	if (timeout < 0) {
	    continue;
	}

	/*
	 * The select returned early, so we need to recompute the timeout.
	 */

	Tcl_GetTime(&now);
	if ((abortTime.sec < now.sec)
		|| (abortTime.sec==now.sec && abortTime.usec<=now.usec)) {
	    break;
	}
    }
    return result;
}
#endif /* HAVE_COREFOUNDATION */

/*
 *----------------------------------------------------------------------
 *
 * FileTruncateProc --
 *
 *	Truncates a file to a given length.
 *
 * Results:
 *	0 if the operation succeeded, and -1 if it failed (in which case
 *	*errorCodePtr will be set to errno).
 *
 * Side effects:
 *	The underlying file is potentially truncated. This can have a wide
 *	variety of side effects, including moving file pointers that point at
 *	places later in the file than the truncate point.
 *
 *----------------------------------------------------------------------
 */

static int
FileTruncateProc(
    ClientData instanceData,
    Tcl_WideInt length)
{
    FileState *fsPtr = instanceData;
    int result;

#ifdef HAVE_TYPE_OFF64_T
    /*
     * We assume this goes with the type for now...
     */

    result = ftruncate64(fsPtr->fd, (off64_t) length);
#else
    result = ftruncate(fsPtr->fd, (off_t) length);
#endif
    if (result) {
	return errno;
    }
    return 0;
}

/*
 * Local Variables:
 * mode: c
 * c-basic-offset: 4
 * fill-column: 78
 * End:
 */<|MERGE_RESOLUTION|>--- conflicted
+++ resolved
@@ -1828,11 +1828,7 @@
 	    if (pfd.revents &  POLLOUT) {
 		SET_BITS(result, TCL_WRITABLE);
 	    }
-<<<<<<< HEAD
 	    if (pfd.revents &  POLLERR) {
-=======
-	    if (FD_ISSET(fd, &exceptionMask)) {
->>>>>>> 33eb2510
 		SET_BITS(result, TCL_EXCEPTION);
 	    }
 	    result &= mask;
