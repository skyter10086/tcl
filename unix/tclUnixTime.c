/*
 * tclUnixTime.c --
 *
 *	Contains Unix specific versions of Tcl functions that obtain time
 *	values from the operating system.
 *
 * Copyright (c) 1995 Sun Microsystems, Inc.
 *
 * See the file "license.terms" for information on usage and redistribution of
 * this file, and for a DISCLAIMER OF ALL WARRANTIES.
 */

#include "tclInt.h"
#include <locale.h>
#if defined(TCL_WIDE_CLICKS) && defined(MAC_OSX_TCL)
#include <mach/mach_time.h>
#endif

#define TM_YEAR_BASE 1900
#define IsLeapYear(x)	(((x)%4 == 0) && ((x)%100 != 0 || (x)%400 == 0))

/*
 * TclpGetDate is coded to return a pointer to a 'struct tm'. For thread
 * safety, this structure must be in thread-specific data. The 'tmKey'
 * variable is the key to this buffer.
 */

static Tcl_ThreadDataKey tmKey;
typedef struct ThreadSpecificData {
    struct tm gmtime_buf;
    struct tm localtime_buf;
} ThreadSpecificData;

/*
 * If we fall back on the thread-unsafe versions of gmtime and localtime, use
 * this mutex to try to protect them.
 */

TCL_DECLARE_MUTEX(tmMutex)

static char *lastTZ = NULL;	/* Holds the last setting of the TZ
				 * environment variable, or an empty string if
				 * the variable was not set. */
<<<<<<< HEAD

/*
 * Static functions declared in this file.
 */

static void		SetTZIfNecessary(void);
static void		CleanupMemory(ClientData clientData);
static void		NativeScaleTime(Tcl_Time *timebuf,
			    ClientData clientData);
static void		NativeGetTime(Tcl_Time *timebuf,
			    ClientData clientData);

/*
 * TIP #233 (Virtualized Time): Data for the time hooks, if any.
=======

/*
 * Static functions declared in this file.
>>>>>>> 7f625262
 */

Tcl_GetTimeProc *tclGetTimeProcPtr = NativeGetTime;
Tcl_ScaleTimeProc *tclScaleTimeProcPtr = NativeScaleTime;
ClientData tclTimeClientData = NULL;

/*
 *----------------------------------------------------------------------
 *
 * TclpGetSeconds --
 *
 *	This procedure returns the number of seconds from the epoch. On most
 *	Unix systems the epoch is Midnight Jan 1, 1970 GMT.
 *
 * Results:
 *	Number of seconds from the epoch.
 *
 * Side effects:
 *	None.
 *
 *----------------------------------------------------------------------
 */

unsigned long
TclpGetSeconds(void)
{
    return time(NULL);
}

/*
 *----------------------------------------------------------------------
 *
 * TclpGetClicks --
 *
 *	This procedure returns a value that represents the highest resolution
 *	clock available on the system. There are no garantees on what the
 *	resolution will be. In Tcl we will call this value a "click". The
 *	start time is also system dependant.
 *
 * Results:
 *	Number of clicks from some start time.
 *
 * Side effects:
 *	None.
 *
 *----------------------------------------------------------------------
 */

unsigned long
TclpGetClicks(void)
{
    unsigned long now;

#ifdef NO_GETTOD
    if (tclGetTimeProcPtr != NativeGetTime) {
	Tcl_Time time;

	(*tclGetTimeProcPtr) (&time, tclTimeClientData);
	now = time.sec*1000000 + time.usec;
    } else {
	/*
	 * A semi-NativeGetTime, specialized to clicks.
	 */
	struct tms dummy;

	now = (unsigned long) times(&dummy);
    }
#else
    Tcl_Time time;

    (*tclGetTimeProcPtr) (&time, tclTimeClientData);
    now = time.sec*1000000 + time.usec;
#endif

    return now;
}
#ifdef TCL_WIDE_CLICKS

/*
 *-----------------------------------------------------------------------------
 *
 * TclpGetWideClicks --
 *
 *	This procedure returns a WideInt value that represents the highest
 *	resolution clock available on the system. There are no garantees on
 *	what the resolution will be. In Tcl we will call this value a "click".
 *	The start time is also system dependant.
 *
 * Results:
 *	Number of WideInt clicks from some start time.
 *
 * Side effects:
 *	None.
 *
 *-----------------------------------------------------------------------------
 */

Tcl_WideInt
TclpGetWideClicks(void)
{
    Tcl_WideInt now;

    if (tclGetTimeProcPtr != NativeGetTime) {
	Tcl_Time time;

	(*tclGetTimeProcPtr) (&time, tclTimeClientData);
	now = (Tcl_WideInt) (time.sec*1000000 + time.usec);
    } else {
#ifdef MAC_OSX_TCL
	now = (Tcl_WideInt) (mach_absolute_time() & INT64_MAX);
#else
#error Wide high-resolution clicks not implemented on this platform
#endif
    }

    return now;
}

/*
 *-----------------------------------------------------------------------------
 *
 * TclpWideClicksToNanoseconds --
 *
 *	This procedure converts click values from the TclpGetWideClicks native
 *	resolution to nanosecond resolution.
 *
 * Results:
 *	Number of nanoseconds from some start time.
 *
 * Side effects:
 *	None.
 *
 *-----------------------------------------------------------------------------
 */

double
TclpWideClicksToNanoseconds(
    Tcl_WideInt clicks)
{
    double nsec;

    if (tclGetTimeProcPtr != NativeGetTime) {
	nsec = clicks * 1000;
    } else {
#ifdef MAC_OSX_TCL
	static mach_timebase_info_data_t tb;
	static uint64_t maxClicksForUInt64;
	
	if (!tb.denom) {
	    mach_timebase_info(&tb);
	    maxClicksForUInt64 = UINT64_MAX / tb.numer;
	}
	if ((uint64_t) clicks < maxClicksForUInt64) {
	    nsec = ((uint64_t) clicks) * tb.numer / tb.denom;
	} else {
	    nsec = ((long double) (uint64_t) clicks) * tb.numer / tb.denom;
	}
#else
#error Wide high-resolution clicks not implemented on this platform
#endif
    }

    return nsec;
}
#endif /* TCL_WIDE_CLICKS */

/*
 *----------------------------------------------------------------------
 *
 * TclpGetTimeZone --
 *
 *	Determines the current timezone. The method varies wildly between
 *	different platform implementations, so its hidden in this function.
 *
 * Results:
 *	The return value is the local time zone, measured in minutes away from
 *	GMT (-ve for east, +ve for west).
 *
 * Side effects:
 *	None.
 *
 *----------------------------------------------------------------------
 */

int
<<<<<<< HEAD
TclpGetTimeZone(
    unsigned long currentTime)
=======
TclpGetTimeZone(currentTime)
    Tcl_WideInt currentTime;
>>>>>>> 7f625262
{
    int timeZone;

    /*
     * We prefer first to use the time zone in "struct tm" if the structure
     * contains such a member. Following that, we try to locate the external
     * 'timezone' variable and use its value. If both of those methods fail,
     * we attempt to convert a known time to local time and use the difference
     * from UTC as the local time zone. In all cases, we need to undo any
     * Daylight Saving Time adjustment.
     */

#if defined(HAVE_TM_TZADJ)
#define TCL_GOT_TIMEZONE
    /*
     * Struct tm contains tm_tzadj - that value may be used.
     */

    time_t curTime = (time_t) currentTime;
<<<<<<< HEAD
    struct tm *timeDataPtr = TclpLocaltime(&curTime);
=======
    struct tm *timeDataPtr = TclpLocaltime((TclpTime_t) &curTime);
>>>>>>> 7f625262

    timeZone = timeDataPtr->tm_tzadj / 60;
    if (timeDataPtr->tm_isdst) {
	timeZone += 60;
    }
#endif

#if defined(HAVE_TM_GMTOFF) && !defined (TCL_GOT_TIMEZONE)
#define TCL_GOT_TIMEZONE
    /*
     * Struct tm contains tm_gmtoff - that value may be used.
     */

    time_t curTime = (time_t) currentTime;
<<<<<<< HEAD
    struct tm *timeDataPtr = TclpLocaltime(&curTime);
=======
    struct tm *timeDataPtr = TclpLocaltime((TclpTime_t) &curTime);
>>>>>>> 7f625262

    timeZone = -(timeDataPtr->tm_gmtoff / 60);
    if (timeDataPtr->tm_isdst) {
	timeZone += 60;
    }
#endif

#if defined(HAVE_TIMEZONE_VAR) && !defined(TCL_GOT_TIMEZONE) && !defined(USE_DELTA_FOR_TZ)
#define TCL_GOT_TIMEZONE
    /*
     * The 'timezone' external var is present and may be used.
     */

    SetTZIfNecessary();

    /*
     * Note: this is not a typo in "timezone" below! See tzset documentation
     * for details.
     */

    timeZone = timezone / 60;
#endif

#if !defined(TCL_GOT_TIMEZONE)
#define TCL_GOT_TIMEZONE
    /*
     * Fallback - determine time zone with a known reference time.
     */

    time_t tt;
    struct tm *stm;

    tt = 849268800L;		/* 1996-11-29 12:00:00  GMT */
<<<<<<< HEAD
    stm = TclpLocaltime(&tt);	/* eg 1996-11-29  6:00:00  CST6CDT */
=======
    stm = TclpLocaltime((TclpTime_t) &tt);	/* eg 1996-11-29  6:00:00  CST6CDT */
>>>>>>> 7f625262

    /*
     * The calculation below assumes a max of +12 or -12 hours from GMT.
     */

    timeZone = (12 - stm->tm_hour)*60 + (0 - stm->tm_min);
    if (stm->tm_isdst) {
	timeZone += 60;
    }

    /*
     * Now have offset for our known reference time, eg +360 for CST6CDT.
     */
#endif

#ifndef TCL_GOT_TIMEZONE
    /*
     * Cause fatal compile error, we don't know how to get timezone.
     */

#error autoconf did not figure out how to determine the timezone.
#endif

    return timeZone;
}

/*
 *----------------------------------------------------------------------
 *
 * Tcl_GetTime --
 *
 *	Gets the current system time in seconds and microseconds since the
 *	beginning of the epoch: 00:00 UCT, January 1, 1970.
<<<<<<< HEAD
 *
 *	This function is hooked, allowing users to specify their own virtual
 *	system time.
=======
>>>>>>> 7f625262
 *
 * Results:
 *	Returns the current time in timePtr.
 *
 * Side effects:
 *	None.
 *
 *----------------------------------------------------------------------
 */

void
Tcl_GetTime(
    Tcl_Time *timePtr)		/* Location to store time information. */
{
    (*tclGetTimeProcPtr) (timePtr, tclTimeClientData);
}

/*
 *----------------------------------------------------------------------
 *
 * TclpGetDate --
 *
 *	This function converts between seconds and struct tm. If useGMT is
 *	true, then the returned date will be in Greenwich Mean Time (GMT).
 *	Otherwise, it will be in the local time zone.
 *
 * Results:
 *	Returns a static tm structure.
 *
 * Side effects:
 *	None.
 *
 *----------------------------------------------------------------------
 */

struct tm *
TclpGetDate(
    CONST time_t *time,
    int useGMT)
{
    if (useGMT) {
	return TclpGmtime(time);
    } else {
	return TclpLocaltime(time);
    }
}

/*
 *----------------------------------------------------------------------
 *
 * TclpGmtime --
 *
 *	Wrapper around the 'gmtime' library function to make it thread safe.
 *
 * Results:
 *	Returns a pointer to a 'struct tm' in thread-specific data.
 *
 * Side effects:
 *	Invokes gmtime or gmtime_r as appropriate.
 *
 *----------------------------------------------------------------------
 */

struct tm *
<<<<<<< HEAD
TclpGmtime(
    CONST time_t *timePtr)	/* Pointer to the number of seconds since the
				 * local system's epoch */
=======
TclpGmtime(tt)
    TclpTime_t_CONST tt;
>>>>>>> 7f625262
{
    /*
     * Get a thread-local buffer to hold the returned time.
     */

    ThreadSpecificData *tsdPtr = TCL_TSD_INIT(&tmKey);
<<<<<<< HEAD

=======
>>>>>>> 7f625262
#ifdef HAVE_GMTIME_R
    gmtime_r(timePtr, &(tsdPtr->gmtime_buf));
#else
    Tcl_MutexLock(&tmMutex);
<<<<<<< HEAD
    memcpy(&(tsdPtr->gmtime_buf), gmtime(timePtr), sizeof(struct tm));
    Tcl_MutexUnlock(&tmMutex);
#endif

    return &(tsdPtr->gmtime_buf);
}

/*
 * Forwarder for obsolete item in Stubs
 */

struct tm *
TclpGmtime_unix(
    CONST time_t *timePtr)
{
    return TclpGmtime(timePtr);
=======
    memcpy((VOID *) &(tsdPtr->gmtime_buf),
	    (VOID *) gmtime(timePtr),
	    sizeof(struct tm));
    Tcl_MutexUnlock(&tmMutex);
#endif
    return &(tsdPtr->gmtime_buf);
>>>>>>> 7f625262
}

/*
 *----------------------------------------------------------------------
 *
 * TclpLocaltime --
 *
 *	Wrapper around the 'localtime' library function to make it thread
 *	safe.
 *
 * Results:
 *	Returns a pointer to a 'struct tm' in thread-specific data.
 *
 * Side effects:
 *	Invokes localtime or localtime_r as appropriate.
 *
 *----------------------------------------------------------------------
 */

struct tm *
<<<<<<< HEAD
TclpLocaltime(
    CONST time_t *timePtr)	/* Pointer to the number of seconds since the
				 * local system's epoch */
=======
TclpLocaltime(tt)
    TclpTime_t_CONST tt;
>>>>>>> 7f625262
{
    /*
     * Get a thread-local buffer to hold the returned time.
     */

    ThreadSpecificData *tsdPtr = TCL_TSD_INIT(&tmKey);
<<<<<<< HEAD

=======
>>>>>>> 7f625262
    SetTZIfNecessary();
#ifdef HAVE_LOCALTIME_R
    localtime_r(timePtr, &(tsdPtr->localtime_buf));
#else
    Tcl_MutexLock(&tmMutex);
<<<<<<< HEAD
    memcpy(&(tsdPtr->localtime_buf), localtime(timePtr), sizeof(struct tm));
    Tcl_MutexUnlock(&tmMutex);
#endif

    return &(tsdPtr->localtime_buf);
}
/*
 * Forwarder for obsolete item in Stubs
 */
struct tm*
TclpLocaltime_unix(
    CONST time_t *timePtr)
{
    return TclpLocaltime(timePtr);
}

/*
 *----------------------------------------------------------------------
 *
 * Tcl_SetTimeProc --
 *
 *	TIP #233 (Virtualized Time): Registers two handlers for the
 *	virtualization of Tcl's access to time information.
 *
 * Results:
 *	None.
 *
 * Side effects:
 *	Remembers the handlers, alters core behaviour.
 *
 *----------------------------------------------------------------------
 */

void
Tcl_SetTimeProc(
    Tcl_GetTimeProc *getProc,
    Tcl_ScaleTimeProc *scaleProc,
    ClientData clientData)
{
    tclGetTimeProcPtr = getProc;
    tclScaleTimeProcPtr = scaleProc;
    tclTimeClientData = clientData;
}

/*
 *----------------------------------------------------------------------
 *
 * Tcl_QueryTimeProc --
 *
 *	TIP #233 (Virtualized Time): Query which time handlers are registered.
 *
 * Results:
 *	None.
 *
 * Side effects:
 *	None.
 *
 *----------------------------------------------------------------------
 */

void
Tcl_QueryTimeProc(
    Tcl_GetTimeProc **getProc,
    Tcl_ScaleTimeProc **scaleProc,
    ClientData *clientData)
{
    if (getProc) {
	*getProc = tclGetTimeProcPtr;
    }
    if (scaleProc) {
	*scaleProc = tclScaleTimeProcPtr;
    }
    if (clientData) {
	*clientData = tclTimeClientData;
    }
}

/*
 *----------------------------------------------------------------------
 *
 * NativeScaleTime --
 *
 *	TIP #233: Scale from virtual time to the real-time. For native scaling
 *	the relationship is 1:1 and nothing has to be done.
 *
 * Results:
 *	Scales the time in timePtr.
 *
 * Side effects:
 *	See above.
 *
 *----------------------------------------------------------------------
 */

static void
NativeScaleTime(
    Tcl_Time *timePtr,
    ClientData clientData)
{
    /* Native scale is 1:1. Nothing is done */
}

/*
 *----------------------------------------------------------------------
 *
 * NativeGetTime --
 *
 *	TIP #233: Gets the current system time in seconds and microseconds
 *	since the beginning of the epoch: 00:00 UCT, January 1, 1970.
 *
 * Results:
 *	Returns the current time in timePtr.
 *
 * Side effects:
 *	None.
 *
 *----------------------------------------------------------------------
 */

static void
NativeGetTime(
    Tcl_Time *timePtr,
    ClientData clientData)
{
    struct timeval tv;

    (void) gettimeofday(&tv, NULL);
    timePtr->sec = tv.tv_sec;
    timePtr->usec = tv.tv_usec;
}
=======
    memcpy((VOID *) &(tsdPtr -> localtime_buf),
	    (VOID *) localtime(timePtr),
	    sizeof(struct tm));
    Tcl_MutexUnlock(&tmMutex);
#endif
    return &(tsdPtr->localtime_buf);
}

>>>>>>> 7f625262
/*
 *----------------------------------------------------------------------
 *
 * SetTZIfNecessary --
 *
 *	Determines whether a call to 'tzset' is needed prior to the next call
 *	to 'localtime' or examination of the 'timezone' variable.
 *
 * Results:
 *	None.
 *
 * Side effects:
 *	If 'tzset' has never been called in the current process, or if the
 *	value of the environment variable TZ has changed since the last call
 *	to 'tzset', then 'tzset' is called again.
 *
 *----------------------------------------------------------------------
 */

static void
<<<<<<< HEAD
SetTZIfNecessary(void)
=======
SetTZIfNecessary()
>>>>>>> 7f625262
{
    CONST char *newTZ = getenv("TZ");

    Tcl_MutexLock(&tmMutex);
    if (newTZ == NULL) {
	newTZ = "";
    }
    if (lastTZ == NULL || strcmp(lastTZ, newTZ)) {
	tzset();
	if (lastTZ == NULL) {
	    Tcl_CreateExitHandler(CleanupMemory, (ClientData) NULL);
	} else {
	    Tcl_Free(lastTZ);
	}
	lastTZ = ckalloc(strlen(newTZ) + 1);
	strcpy(lastTZ, newTZ);
    }
    Tcl_MutexUnlock(&tmMutex);
}

/*
 *----------------------------------------------------------------------
 *
 * CleanupMemory --
 *
 *	Releases the private copy of the TZ environment variable upon exit
 *	from Tcl.
 *
 * Results:
 *	None.
 *
 * Side effects:
 *	Frees allocated memory.
 *
 *----------------------------------------------------------------------
 */

static void
<<<<<<< HEAD
CleanupMemory(
    ClientData ignored)
=======
CleanupMemory(ignored)
    ClientData ignored;
>>>>>>> 7f625262
{
    ckfree(lastTZ);
}

/*
 * Local Variables:
 * mode: c
 * c-basic-offset: 4
 * fill-column: 78
 * End:
 */<|MERGE_RESOLUTION|>--- conflicted
+++ resolved
@@ -41,7 +41,6 @@
 static char *lastTZ = NULL;	/* Holds the last setting of the TZ
 				 * environment variable, or an empty string if
 				 * the variable was not set. */
-<<<<<<< HEAD
 
 /*
  * Static functions declared in this file.
@@ -56,11 +55,6 @@
 
 /*
  * TIP #233 (Virtualized Time): Data for the time hooks, if any.
-=======
-
-/*
- * Static functions declared in this file.
->>>>>>> 7f625262
  */
 
 Tcl_GetTimeProc *tclGetTimeProcPtr = NativeGetTime;
@@ -251,13 +245,8 @@
  */
 
 int
-<<<<<<< HEAD
 TclpGetTimeZone(
     unsigned long currentTime)
-=======
-TclpGetTimeZone(currentTime)
-    Tcl_WideInt currentTime;
->>>>>>> 7f625262
 {
     int timeZone;
 
@@ -277,11 +266,7 @@
      */
 
     time_t curTime = (time_t) currentTime;
-<<<<<<< HEAD
     struct tm *timeDataPtr = TclpLocaltime(&curTime);
-=======
-    struct tm *timeDataPtr = TclpLocaltime((TclpTime_t) &curTime);
->>>>>>> 7f625262
 
     timeZone = timeDataPtr->tm_tzadj / 60;
     if (timeDataPtr->tm_isdst) {
@@ -296,11 +281,7 @@
      */
 
     time_t curTime = (time_t) currentTime;
-<<<<<<< HEAD
     struct tm *timeDataPtr = TclpLocaltime(&curTime);
-=======
-    struct tm *timeDataPtr = TclpLocaltime((TclpTime_t) &curTime);
->>>>>>> 7f625262
 
     timeZone = -(timeDataPtr->tm_gmtoff / 60);
     if (timeDataPtr->tm_isdst) {
@@ -334,11 +315,7 @@
     struct tm *stm;
 
     tt = 849268800L;		/* 1996-11-29 12:00:00  GMT */
-<<<<<<< HEAD
     stm = TclpLocaltime(&tt);	/* eg 1996-11-29  6:00:00  CST6CDT */
-=======
-    stm = TclpLocaltime((TclpTime_t) &tt);	/* eg 1996-11-29  6:00:00  CST6CDT */
->>>>>>> 7f625262
 
     /*
      * The calculation below assumes a max of +12 or -12 hours from GMT.
@@ -373,12 +350,9 @@
  *
  *	Gets the current system time in seconds and microseconds since the
  *	beginning of the epoch: 00:00 UCT, January 1, 1970.
-<<<<<<< HEAD
  *
  *	This function is hooked, allowing users to specify their own virtual
  *	system time.
-=======
->>>>>>> 7f625262
  *
  * Results:
  *	Returns the current time in timePtr.
@@ -445,54 +419,26 @@
  */
 
 struct tm *
-<<<<<<< HEAD
 TclpGmtime(
     CONST time_t *timePtr)	/* Pointer to the number of seconds since the
 				 * local system's epoch */
-=======
-TclpGmtime(tt)
-    TclpTime_t_CONST tt;
->>>>>>> 7f625262
 {
     /*
      * Get a thread-local buffer to hold the returned time.
      */
 
     ThreadSpecificData *tsdPtr = TCL_TSD_INIT(&tmKey);
-<<<<<<< HEAD
-
-=======
->>>>>>> 7f625262
+
 #ifdef HAVE_GMTIME_R
     gmtime_r(timePtr, &(tsdPtr->gmtime_buf));
 #else
     Tcl_MutexLock(&tmMutex);
-<<<<<<< HEAD
     memcpy(&(tsdPtr->gmtime_buf), gmtime(timePtr), sizeof(struct tm));
     Tcl_MutexUnlock(&tmMutex);
 #endif
 
     return &(tsdPtr->gmtime_buf);
 }
-
-/*
- * Forwarder for obsolete item in Stubs
- */
-
-struct tm *
-TclpGmtime_unix(
-    CONST time_t *timePtr)
-{
-    return TclpGmtime(timePtr);
-=======
-    memcpy((VOID *) &(tsdPtr->gmtime_buf),
-	    (VOID *) gmtime(timePtr),
-	    sizeof(struct tm));
-    Tcl_MutexUnlock(&tmMutex);
-#endif
-    return &(tsdPtr->gmtime_buf);
->>>>>>> 7f625262
-}
  
 /*
@@ -513,44 +459,26 @@
  */
 
 struct tm *
-<<<<<<< HEAD
 TclpLocaltime(
     CONST time_t *timePtr)	/* Pointer to the number of seconds since the
 				 * local system's epoch */
-=======
-TclpLocaltime(tt)
-    TclpTime_t_CONST tt;
->>>>>>> 7f625262
 {
     /*
      * Get a thread-local buffer to hold the returned time.
      */
 
     ThreadSpecificData *tsdPtr = TCL_TSD_INIT(&tmKey);
-<<<<<<< HEAD
-
-=======
->>>>>>> 7f625262
+
     SetTZIfNecessary();
 #ifdef HAVE_LOCALTIME_R
     localtime_r(timePtr, &(tsdPtr->localtime_buf));
 #else
     Tcl_MutexLock(&tmMutex);
-<<<<<<< HEAD
     memcpy(&(tsdPtr->localtime_buf), localtime(timePtr), sizeof(struct tm));
     Tcl_MutexUnlock(&tmMutex);
 #endif
 
     return &(tsdPtr->localtime_buf);
-}
-/*
- * Forwarder for obsolete item in Stubs
- */
-struct tm*
-TclpLocaltime_unix(
-    CONST time_t *timePtr)
-{
-    return TclpLocaltime(timePtr);
 }
  
@@ -671,17 +599,6 @@
     timePtr->sec = tv.tv_sec;
     timePtr->usec = tv.tv_usec;
 }
-=======
-    memcpy((VOID *) &(tsdPtr -> localtime_buf),
-	    (VOID *) localtime(timePtr),
-	    sizeof(struct tm));
-    Tcl_MutexUnlock(&tmMutex);
-#endif
-    return &(tsdPtr->localtime_buf);
-}
--
->>>>>>> 7f625262
 /*
  *----------------------------------------------------------------------
  *
@@ -702,11 +619,7 @@
  */
 
 static void
-<<<<<<< HEAD
 SetTZIfNecessary(void)
-=======
-SetTZIfNecessary()
->>>>>>> 7f625262
 {
     CONST char *newTZ = getenv("TZ");
 
@@ -746,13 +659,8 @@
  */
 
 static void
-<<<<<<< HEAD
 CleanupMemory(
     ClientData ignored)
-=======
-CleanupMemory(ignored)
-    ClientData ignored;
->>>>>>> 7f625262
 {
     ckfree(lastTZ);
 }
