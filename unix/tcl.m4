--- conflicted
+++ resolved
@@ -1121,6 +1121,7 @@
     LD_LIBRARY_PATH_VAR="LD_LIBRARY_PATH"
     PLAT_OBJS=""
     PLAT_SRCS=""
+    STUB_OBJS=""
     LDAIX_SRC=""
     AS_IF([test x"${SHLIB_VERSION}" = x], [SHLIB_VERSION="1.0"])
     case $system in
@@ -1225,13 +1226,9 @@
 	    SHLIB_LD='${CC} -shared'
 	    SHLIB_SUFFIX=".dll"
 	    DL_OBJS="tclLoadDl.o"
-<<<<<<< HEAD
 	    PLAT_OBJS='${CYGWIN_OBJS}'
 	    PLAT_SRCS='${CYGWIN_SRCS}'
-=======
-	    PLAT_OBJS="tclWinError.o"
 	    STUB_OBJS="tclWinPanic.o"
->>>>>>> 882b2826
 	    DL_LIBS="-ldl"
 	    CC_SEARCH_FLAGS=""
 	    LD_SEARCH_FLAGS=""
