/*
 * tclUnixSock.c --
 *
 *	This file contains Unix-specific socket related code.
 *
 * Copyright (c) 1995 Sun Microsystems, Inc.
 *
 * See the file "license.terms" for information on usage and redistribution of
 * this file, and for a DISCLAIMER OF ALL WARRANTIES.
 */

#include "tclInt.h"

/*
 * Helper macros to make parts of this file clearer. The macros do exactly
 * what they say on the tin. :-) They also only ever refer to their arguments
 * once, and so can be used without regard to side effects.
 */

#define SET_BITS(var, bits)	((var) |= (bits))
#define CLEAR_BITS(var, bits)	((var) &= ~(bits))

/* "sock" + a pointer in hex + \0 */
#define SOCK_CHAN_LENGTH        (4 + sizeof(void *) * 2 + 1)
#define SOCK_TEMPLATE           "sock%lx"

#undef SOCKET   /* Possible conflict with win32 SOCKET */

/*
 * This is needed to comply with the strict aliasing rules of GCC, but it also
 * simplifies casting between the different sockaddr types.
 */

typedef union {
    struct sockaddr sa;
    struct sockaddr_in sa4;
    struct sockaddr_in6 sa6;
    struct sockaddr_storage sas;
} address;

/*
 * This structure describes per-instance state of a tcp based channel.
 */

typedef struct TcpState TcpState;

typedef struct TcpFdList {
    TcpState *statePtr;
    int fd;
    struct TcpFdList *next;
} TcpFdList;

struct TcpState {
    Tcl_Channel channel;	/* Channel associated with this file. */
    TcpFdList fds;		/* The file descriptors of the sockets. */
    int flags;			/* ORed combination of the bitfields defined
				 * below. */
    int interest;		/* Event types of interest */

    /*
     * Only needed for server sockets
     */

    Tcl_TcpAcceptProc *acceptProc;
                                /* Proc to call on accept. */
    ClientData acceptProcData;  /* The data for the accept proc. */

    /*
     * Only needed for client sockets
     */

    struct addrinfo *addrlist;	/* Addresses to connect to. */
    struct addrinfo *addr;	/* Iterator over addrlist. */
    struct addrinfo *myaddrlist;/* Local address. */
    struct addrinfo *myaddr;	/* Iterator over myaddrlist. */
    int filehandlers;           /* Caches FileHandlers that get set up while
                                 * an async socket is not yet connected. */
    int connectError;           /* Cache SO_ERROR of async socket. */
    int cachedBlocking;         /* Cache blocking mode of async socket. */
};

/*
 * These bits may be ORed together into the "flags" field of a TcpState
 * structure.
 */

#define TCP_NONBLOCKING		(1<<0)	/* Socket with non-blocking I/O */
#define TCP_ASYNC_CONNECT	(1<<1)	/* Async connect in progress. */
#define TCP_ASYNC_PENDING	(1<<4)	/* TcpConnect was called to
					 * process an async connect. This
					 * flag indicates that reentry is
					 * still pending */
#define TCP_ASYNC_FAILED	(1<<5)	/* An async connect finally failed */

/*
 * The following defines the maximum length of the listen queue. This is the
 * number of outstanding yet-to-be-serviced requests for a connection on a
 * server socket, more than this number of outstanding requests and the
 * connection request will fail.
 */

#ifndef SOMAXCONN
#   define SOMAXCONN	100
#elif (SOMAXCONN < 100)
#   undef  SOMAXCONN
#   define SOMAXCONN	100
#endif /* SOMAXCONN < 100 */

/*
 * The following defines how much buffer space the kernel should maintain for
 * a socket.
 */

#define SOCKET_BUFSIZE	4096

/*
 * Static routines for this file:
 */

static int		TcpConnect(Tcl_Interp *interp,
                                           TcpState *state);
static void		TcpAccept(ClientData data, int mask);
static int		TcpBlockModeProc(ClientData data, int mode);
static int		TcpCloseProc(ClientData instanceData,
			    Tcl_Interp *interp);
static int		TcpClose2Proc(ClientData instanceData,
			    Tcl_Interp *interp, int flags);
static int		TcpGetHandleProc(ClientData instanceData,
			    int direction, ClientData *handlePtr);
static int		TcpGetOptionProc(ClientData instanceData,
			    Tcl_Interp *interp, const char *optionName,
			    Tcl_DString *dsPtr);
static int		TcpInputProc(ClientData instanceData, char *buf,
			    int toRead, int *errorCode);
static int		TcpOutputProc(ClientData instanceData,
			    const char *buf, int toWrite, int *errorCode);
static void		TcpWatchProc(ClientData instanceData, int mask);
static int		WaitForConnect(TcpState *statePtr, int *errorCodePtr);
static void		WrapNotify(ClientData clientData, int mask);

/*
 * This structure describes the channel type structure for TCP socket
 * based IO:
 */

static const Tcl_ChannelType tcpChannelType = {
    "tcp",			/* Type name. */
    TCL_CHANNEL_VERSION_5,	/* v5 channel */
    TcpCloseProc,		/* Close proc. */
    TcpInputProc,		/* Input proc. */
    TcpOutputProc,		/* Output proc. */
    NULL,			/* Seek proc. */
    NULL,			/* Set option proc. */
    TcpGetOptionProc,		/* Get option proc. */
    TcpWatchProc,		/* Initialize notifier. */
    TcpGetHandleProc,		/* Get OS handles out of channel. */
    TcpClose2Proc,		/* Close2 proc. */
    TcpBlockModeProc,		/* Set blocking or non-blocking mode.*/
    NULL,			/* flush proc. */
    NULL,			/* handler proc. */
    NULL,			/* wide seek proc. */
    NULL,			/* thread action proc. */
    NULL			/* truncate proc. */
};

/*
 * The following variable holds the network name of this host.
 */

static TclInitProcessGlobalValueProc InitializeHostName;
static ProcessGlobalValue hostName =
	{0, 0, NULL, NULL, InitializeHostName, NULL, NULL};

#if 0
/* printf debugging */
void printaddrinfo(struct addrinfo *addrlist, char *prefix)
{
    char host[NI_MAXHOST], port[NI_MAXSERV];
    struct addrinfo *ai;
    for (ai = addrlist; ai != NULL; ai = ai->ai_next) {
	getnameinfo(ai->ai_addr, ai->ai_addrlen,
		    host, sizeof(host),
		    port, sizeof(port),
		    NI_NUMERICHOST|NI_NUMERICSERV);
	fprintf(stderr,"%s: %s:%s\n", prefix, host, port);
    }
}
#endif
/*
 *----------------------------------------------------------------------
 *
 * InitializeHostName --
 *
 * 	This routine sets the process global value of the name of the local
 * 	host on which the process is running.
 *
 * Results:
 *	None.
 *
 *----------------------------------------------------------------------
 */

static void
InitializeHostName(
    char **valuePtr,
    size_t *lengthPtr,
    Tcl_Encoding *encodingPtr)
{
    const char *native = NULL;

#ifndef NO_UNAME
    struct utsname u;
    struct hostent *hp;

    memset(&u, (int) 0, sizeof(struct utsname));
    if (uname(&u) > -1) {				/* INTL: Native. */
        hp = TclpGetHostByName(u.nodename);		/* INTL: Native. */
	if (hp == NULL) {
	    /*
	     * Sometimes the nodename is fully qualified, but gets truncated
	     * as it exceeds SYS_NMLN. See if we can just get the immediate
	     * nodename and get a proper answer that way.
	     */

	    char *dot = strchr(u.nodename, '.');

	    if (dot != NULL) {
		char *node = ckalloc(dot - u.nodename + 1);

		memcpy(node, u.nodename, (size_t) (dot - u.nodename));
		node[dot - u.nodename] = '\0';
		hp = TclpGetHostByName(node);
		ckfree(node);
	    }
	}
        if (hp != NULL) {
	    native = hp->h_name;
        } else {
	    native = u.nodename;
        }
    }
#else /* !NO_UNAME */
    /*
     * Uname doesn't exist; try gethostname instead.
     *
     * There is no portable macro for the maximum length of host names
     * returned by gethostbyname(). We should only trust SYS_NMLN if it is at
     * least 255 + 1 bytes to comply with DNS host name limits.
     *
     * Note: SYS_NMLN is a restriction on "uname" not on gethostbyname!
     *
     * For example HP-UX 10.20 has SYS_NMLN == 9, while gethostbyname() can
     * return a fully qualified name from DNS of up to 255 bytes.
     *
     * Fix suggested by Viktor Dukhovni (viktor@esm.com)
     */

#    if defined(SYS_NMLN) && (SYS_NMLEN >= 256)
    char buffer[SYS_NMLEN];
#    else
    char buffer[256];
#    endif

    if (gethostname(buffer, sizeof(buffer)) > -1) {	/* INTL: Native. */
	native = buffer;
    }
#endif /* NO_UNAME */

    *encodingPtr = Tcl_GetEncoding(NULL, NULL);
<<<<<<< HEAD
    if (native) {
	*lengthPtr = strlen(native);
	*valuePtr = ckalloc((*lengthPtr) + 1);
	memcpy(*valuePtr, native, (size_t)(*lengthPtr)+1);
    } else {
	*lengthPtr = 0;
	*valuePtr = ckalloc(1);
	*valuePtr[0] = '\0';
    }
=======
    *lengthPtr = strlen(native);
    *valuePtr = ckalloc(*lengthPtr + 1);
    memcpy(*valuePtr, native, *lengthPtr + 1);
>>>>>>> 29606e4a
}

/*
 *----------------------------------------------------------------------
 *
 * Tcl_GetHostName --
 *
 *	Returns the name of the local host.
 *
 * Results:
 *	A string containing the network name for this machine, or an empty
 *	string if we can't figure out the name. The caller must not modify or
 *	free this string.
 *
 * Side effects:
 *	Caches the name to return for future calls.
 *
 *----------------------------------------------------------------------
 */

const char *
Tcl_GetHostName(void)
{
    return Tcl_GetString(TclGetProcessGlobalValue(&hostName));
}

/*
 *----------------------------------------------------------------------
 *
 * TclpHasSockets --
 *
 *	Detect if sockets are available on this platform.
 *
 * Results:
 *	Returns TCL_OK.
 *
 * Side effects:
 *	None.
 *
 *----------------------------------------------------------------------
 */

int
TclpHasSockets(
    Tcl_Interp *interp)		/* Not used. */
{
    return TCL_OK;
}

/*
 *----------------------------------------------------------------------
 *
 * TclpFinalizeSockets --
 *
 *	Performs per-thread socket subsystem finalization.
 *
 * Results:
 *	None.
 *
 * Side effects:
 *	None.
 *
 *----------------------------------------------------------------------
 */

void
TclpFinalizeSockets(void)
{
    return;
}

/*
 *----------------------------------------------------------------------
 *
 * TcpBlockModeProc --
 *
 *	This function is invoked by the generic IO level to set blocking and
 *	nonblocking mode on a TCP socket based channel.
 *
 * Results:
 *	0 if successful, errno when failed.
 *
 * Side effects:
 *	Sets the device into blocking or nonblocking mode.
 *
 *----------------------------------------------------------------------
 */

	/* ARGSUSED */
static int
TcpBlockModeProc(
    ClientData instanceData,	/* Socket state. */
    int mode)			/* The mode to set. Can be one of
				 * TCL_MODE_BLOCKING or
				 * TCL_MODE_NONBLOCKING. */
{
    TcpState *statePtr = instanceData;

    if (mode == TCL_MODE_BLOCKING) {
	CLEAR_BITS(statePtr->flags, TCP_NONBLOCKING);
    } else {
	SET_BITS(statePtr->flags, TCP_NONBLOCKING);
    }
    if (statePtr->flags & TCP_ASYNC_CONNECT) {
        statePtr->cachedBlocking = mode;
        return 0;
    }
    if (TclUnixSetBlockingMode(statePtr->fds.fd, mode) < 0) {
	return errno;
    }
    return 0;
}

/*
 *----------------------------------------------------------------------
 *
 * WaitForConnect --
 *
 *	Check the state of an async connect process. If a connection
 *	attempt terminated, process it, which may finalize it or may
 *	start the next attempt. If a connect error occures, it is saved
 *	in statePtr->connectError to be reported by 'fconfigure -error'.
 *
 *	There are two modes of operation, defined by errorCodePtr:
 *	 *  non-NULL: Called by explicite read/write command. block if
 *	    socket is blocking.
 *	    May return two error codes:
 *	     *	EWOULDBLOCK: if connect is still in progress
 *	     *	ENOTCONN: if connect failed. This would be the error
 *		message of a rect or sendto syscall so this is
 *		emulated here.
 *	 *  NULL: Called by a backround operation. Do not block and
 *	    don't return any error code.
 *
 * Results:
 * 	0 if the connection has completed, -1 if still in progress
 * 	or there is an error.
 *
 * Side effects:
 *	Processes socket events off the system queue.
 *	May process asynchroneous connect.
 *
 *----------------------------------------------------------------------
 */

static int
WaitForConnect(
    TcpState *statePtr,		/* State of the socket. */
    int *errorCodePtr)
{
    int timeout;

    /*
     * Check if an async connect failed already and error reporting is demanded,
     * return the error ENOTCONN
     */

    if (errorCodePtr != NULL && (statePtr->flags & TCP_ASYNC_FAILED)) {
	*errorCodePtr = ENOTCONN;
	return -1;
    }

    /*
     * Check if an async connect is running. If not return ok
     */

    if (!(statePtr->flags & TCP_ASYNC_PENDING)) {
	return 0;
    }

    if (errorCodePtr == NULL || (statePtr->flags & TCP_NONBLOCKING)) {
        timeout = 0;
    } else {
        timeout = -1;
    }
    do {
        if (TclUnixWaitForFile(statePtr->fds.fd,
                                TCL_WRITABLE | TCL_EXCEPTION, timeout) != 0) {
            TcpConnect(NULL, statePtr);
        }
        /* Do this only once in the nonblocking case and repeat it until the
         * socket is final when blocking */
    } while (timeout == -1 && statePtr->flags & TCP_ASYNC_CONNECT);

    if (errorCodePtr != NULL) {
        if (statePtr->flags & TCP_ASYNC_PENDING) {
            *errorCodePtr = EAGAIN;
            return -1;
        } else if (statePtr->connectError != 0) {
            *errorCodePtr = ENOTCONN;
            return -1;
        }
    }
    return 0;
}

/*
 *----------------------------------------------------------------------
 *
 * TcpInputProc --
 *
 *	This function is invoked by the generic IO level to read input from a
 *	TCP socket based channel.
 *
 *	NOTE: We cannot share code with FilePipeInputProc because here we must
 *	use recv to obtain the input from the channel, not read.
 *
 * Results:
 *	The number of bytes read is returned or -1 on error. An output
 *	argument contains the POSIX error code on error, or zero if no error
 *	occurred.
 *
 * Side effects:
 *	Reads input from the input device of the channel.
 *
 *----------------------------------------------------------------------
 */

	/* ARGSUSED */
static int
TcpInputProc(
    ClientData instanceData,	/* Socket state. */
    char *buf,			/* Where to store data read. */
    int bufSize,		/* How much space is available in the
				 * buffer? */
    int *errorCodePtr)		/* Where to store error code. */
{
    TcpState *statePtr = instanceData;
    int bytesRead;

    *errorCodePtr = 0;
    if (WaitForConnect(statePtr, errorCodePtr) != 0) {
	return -1;
    }
    bytesRead = recv(statePtr->fds.fd, buf, (size_t) bufSize, 0);
    if (bytesRead > -1) {
	return bytesRead;
    }
    if (errno == ECONNRESET) {
	/*
	 * Turn ECONNRESET into a soft EOF condition.
	 */

	return 0;
    }
    *errorCodePtr = errno;
    return -1;
}

/*
 *----------------------------------------------------------------------
 *
 * TcpOutputProc --
 *
 *	This function is invoked by the generic IO level to write output to a
 *	TCP socket based channel.
 *
 *	NOTE: We cannot share code with FilePipeOutputProc because here we
 *	must use send, not write, to get reliable error reporting.
 *
 * Results:
 *	The number of bytes written is returned. An output argument is set to
 *	a POSIX error code if an error occurred, or zero.
 *
 * Side effects:
 *	Writes output on the output device of the channel.
 *
 *----------------------------------------------------------------------
 */

static int
TcpOutputProc(
    ClientData instanceData,	/* Socket state. */
    const char *buf,		/* The data buffer. */
    int toWrite,		/* How many bytes to write? */
    int *errorCodePtr)		/* Where to store error code. */
{
    TcpState *statePtr = instanceData;
    int written;

    *errorCodePtr = 0;
    if (WaitForConnect(statePtr, errorCodePtr) != 0) {
	return -1;
    }
    written = send(statePtr->fds.fd, buf, (size_t) toWrite, 0);

    if (written > -1) {
	return written;
    }
    *errorCodePtr = errno;
    return -1;
}

/*
 *----------------------------------------------------------------------
 *
 * TcpCloseProc --
 *
 *	This function is invoked by the generic IO level to perform
 *	channel-type-specific cleanup when a TCP socket based channel is
 *	closed.
 *
 * Results:
 *	0 if successful, the value of errno if failed.
 *
 * Side effects:
 *	Closes the socket of the channel.
 *
 *----------------------------------------------------------------------
 */

	/* ARGSUSED */
static int
TcpCloseProc(
    ClientData instanceData,	/* The socket to close. */
    Tcl_Interp *interp)		/* For error reporting - unused. */
{
    TcpState *statePtr = instanceData;
    int errorCode = 0;
    TcpFdList *fds;

    /*
     * Delete a file handler that may be active for this socket if this is a
     * server socket - the file handler was created automatically by Tcl as
     * part of the mechanism to accept new client connections. Channel
     * handlers are already deleted in the generic IO channel closing code
     * that called this function, so we do not have to delete them here.
     */

    for (fds = &statePtr->fds; fds != NULL; fds = fds->next) {
	if (fds->fd < 0) {
	    continue;
	}
	Tcl_DeleteFileHandler(fds->fd);
	if (close(fds->fd) < 0) {
	    errorCode = errno;
	}

    }
    fds = statePtr->fds.next;
    while (fds != NULL) {
	TcpFdList *next = fds->next;
        ckfree(fds);
	fds = next;
    }
    if (statePtr->addrlist != NULL) {
        freeaddrinfo(statePtr->addrlist);
    }
    if (statePtr->myaddrlist != NULL) {
        freeaddrinfo(statePtr->myaddrlist);
    }
    ckfree(statePtr);
    return errorCode;
}

/*
 *----------------------------------------------------------------------
 *
 * TcpClose2Proc --
 *
 *	This function is called by the generic IO level to perform the channel
 *	type specific part of a half-close: namely, a shutdown() on a socket.
 *
 * Results:
 *	0 if successful, the value of errno if failed.
 *
 * Side effects:
 *	Shuts down one side of the socket.
 *
 *----------------------------------------------------------------------
 */

static int
TcpClose2Proc(
    ClientData instanceData,	/* The socket to close. */
    Tcl_Interp *interp,		/* For error reporting. */
    int flags)			/* Flags that indicate which side to close. */
{
    TcpState *statePtr = instanceData;
    int errorCode = 0;
    int sd;

    /*
     * Shutdown the OS socket handle.
     */

    switch(flags) {
    case TCL_CLOSE_READ:
        sd = SHUT_RD;
        break;
    case TCL_CLOSE_WRITE:
        sd = SHUT_WR;
        break;
    default:
        if (interp) {
            Tcl_SetObjResult(interp, Tcl_NewStringObj(
                    "socket close2proc called bidirectionally", -1));
        }
        return TCL_ERROR;
    }
    if (shutdown(statePtr->fds.fd,sd) < 0) {
	errorCode = errno;
    }

    return errorCode;
}

/*
 *----------------------------------------------------------------------
 *
 * TcpHostPortList --
 *
 *	This function is called by the -gethostname and -getpeername
 *	switches of TcpGetOptionProc() to add three list elements
 *	with the textual representation of the given address to the
 *	given DString.
 *
 * Results:
 *	None.
 *
 * Side effects:
 *	Adds three elements do dsPtr
 *
 *----------------------------------------------------------------------
 */
static void
TcpHostPortList(
    Tcl_Interp *interp,
    Tcl_DString *dsPtr,
    address addr,
    socklen_t salen)
{
#define SUPPRESS_RDNS_VAR "::tcl::unsupported::noReverseDNS"
    char host[NI_MAXHOST], nhost[NI_MAXHOST], nport[NI_MAXSERV];
    int flags = 0;

    getnameinfo(&addr.sa, salen,
                nhost, sizeof(nhost), nport, sizeof(nport),
                NI_NUMERICHOST | NI_NUMERICSERV);
    Tcl_DStringAppendElement(dsPtr, nhost);
    /*
     * We don't want to resolve INADDR_ANY and sin6addr_any; they
     * can sometimes cause problems (and never have a name).
     */
    if (addr.sa.sa_family == AF_INET) {
        if (addr.sa4.sin_addr.s_addr == INADDR_ANY) {
            flags |= NI_NUMERICHOST;
        }
#ifndef NEED_FAKE_RFC2553
    } else if (addr.sa.sa_family == AF_INET6) {
        if ((IN6_ARE_ADDR_EQUAL(&addr.sa6.sin6_addr,
                                &in6addr_any))
            || (IN6_IS_ADDR_V4MAPPED(&addr.sa6.sin6_addr) &&
                addr.sa6.sin6_addr.s6_addr[12] == 0 &&
                addr.sa6.sin6_addr.s6_addr[13] == 0 &&
                addr.sa6.sin6_addr.s6_addr[14] == 0 &&
                addr.sa6.sin6_addr.s6_addr[15] == 0)) {
            flags |= NI_NUMERICHOST;
        }
#endif /* NEED_FAKE_RFC2553 */
    }
    /* Check if reverse DNS has been switched off globally */
    if (interp != NULL && Tcl_GetVar2(interp, SUPPRESS_RDNS_VAR, NULL, 0) != NULL) {
        flags |= NI_NUMERICHOST;
    }
    if (getnameinfo(&addr.sa, salen, host, sizeof(host), NULL, 0, flags) == 0) {
        /* Reverse mapping worked */
        Tcl_DStringAppendElement(dsPtr, host);
    } else {
        /* Reverse mappong failed - use the numeric rep once more */
        Tcl_DStringAppendElement(dsPtr, nhost);
    }
    Tcl_DStringAppendElement(dsPtr, nport);
}

/*
 *----------------------------------------------------------------------
 *
 * TcpGetOptionProc --
 *
 *	Computes an option value for a TCP socket based channel, or a list of
 *	all options and their values.
 *
 *	Note: This code is based on code contributed by John Haxby.
 *
 * Results:
 *	A standard Tcl result. The value of the specified option or a list of
 *	all options and their values is returned in the supplied DString. Sets
 *	Error message if needed.
 *
 * Side effects:
 *	None.
 *
 *----------------------------------------------------------------------
 */

static int
TcpGetOptionProc(
    ClientData instanceData,	/* Socket state. */
    Tcl_Interp *interp,		/* For error reporting - can be NULL. */
    const char *optionName,	/* Name of the option to retrieve the value
				 * for, or NULL to get all options and their
				 * values. */
    Tcl_DString *dsPtr)		/* Where to store the computed value;
				 * initialized by caller. */
{
    TcpState *statePtr = instanceData;
    size_t len = 0;

    WaitForConnect(statePtr, NULL);

    if (optionName != NULL) {
	len = strlen(optionName);
    }

    if ((len > 1) && (optionName[1] == 'e') &&
	    (strncmp(optionName, "-error", len) == 0)) {
	socklen_t optlen = sizeof(int);

        if (statePtr->flags & TCP_ASYNC_CONNECT) {
            /* Suppress errors as long as we are not done */
            errno = 0;
        } else if (statePtr->connectError != 0) {
            errno = statePtr->connectError;
            statePtr->connectError = 0;
        } else {
            int err;
            getsockopt(statePtr->fds.fd, SOL_SOCKET, SO_ERROR,
                    (char *) &err, &optlen);
            errno = err;
        }
        if (errno != 0) {
	    Tcl_DStringAppend(dsPtr, Tcl_ErrnoMsg(errno), -1);
        }
	return TCL_OK;
    }

    if ((len > 1) && (optionName[1] == 'c') &&
	    (strncmp(optionName, "-connecting", len) == 0)) {

        Tcl_DStringAppend(dsPtr,
                        (statePtr->flags & TCP_ASYNC_CONNECT) ? "1" : "0", -1);
        return TCL_OK;
    }

    if ((len == 0) || ((len > 1) && (optionName[1] == 'p') &&
	    (strncmp(optionName, "-peername", len) == 0))) {
        address peername;
        socklen_t size = sizeof(peername);

	if ( (statePtr->flags & TCP_ASYNC_CONNECT) ) {
	    /*
	     * In async connect output an empty string
	     */
	    if (len == 0) {
		Tcl_DStringAppendElement(dsPtr, "-peername");
		Tcl_DStringAppendElement(dsPtr, "");
	    } else {
		return TCL_OK;
	    }
	} else if (getpeername(statePtr->fds.fd, &peername.sa, &size) >= 0) {
	    /*
	     * Peername fetch succeeded - output list
	     */
	    if (len == 0) {
		Tcl_DStringAppendElement(dsPtr, "-peername");
		Tcl_DStringStartSublist(dsPtr);
	    }
            TcpHostPortList(interp, dsPtr, peername, size);
	    if (len) {
                return TCL_OK;
            }
            Tcl_DStringEndSublist(dsPtr);
	} else {
	    /*
	     * getpeername failed - but if we were asked for all the options
	     * (len==0), don't flag an error at that point because it could be
	     * an fconfigure request on a server socket (which have no peer).
	     * Same must be done on win&mac.
	     */

	    if (len) {
		if (interp) {
		    Tcl_SetObjResult(interp, Tcl_ObjPrintf(
                            "can't get peername: %s",
			    Tcl_PosixError(interp)));
		}
		return TCL_ERROR;
	    }
	}
    }

    if ((len == 0) || ((len > 1) && (optionName[1] == 's') &&
	    (strncmp(optionName, "-sockname", len) == 0))) {
	TcpFdList *fds;
        address sockname;
        socklen_t size;
	int found = 0;

	if (len == 0) {
	    Tcl_DStringAppendElement(dsPtr, "-sockname");
	    Tcl_DStringStartSublist(dsPtr);
	}
	if ( (statePtr->flags & TCP_ASYNC_CONNECT) ) {
	    /*
	     * In async connect output an empty string
	     */
	     found = 1;
	} else {
	    for (fds = &statePtr->fds; fds != NULL; fds = fds->next) {
		size = sizeof(sockname);
		if (getsockname(fds->fd, &(sockname.sa), &size) >= 0) {
		    found = 1;
		    TcpHostPortList(interp, dsPtr, sockname, size);
		}
	    }
	}
        if (found) {
            if (len) {
                return TCL_OK;
            }
            Tcl_DStringEndSublist(dsPtr);
        } else {
            if (interp) {
                Tcl_SetObjResult(interp, Tcl_ObjPrintf(
                        "can't get sockname: %s", Tcl_PosixError(interp)));
            }
	    return TCL_ERROR;
	}
    }

    if (len > 0) {
	return Tcl_BadChannelOption(interp, optionName, "connecting peername sockname");
    }

    return TCL_OK;
}

/*
 *----------------------------------------------------------------------
 *
 * TcpWatchProc --
 *
 *	Initialize the notifier to watch the fd from this channel.
 *
 * Results:
 *	None.
 *
 * Side effects:
 *	Sets up the notifier so that a future event on the channel will be
 *	seen by Tcl.
 *
 *----------------------------------------------------------------------
 */

static void
WrapNotify(
    ClientData clientData,
    int mask)
{
    TcpState *statePtr = (TcpState *) clientData;
    int newmask = mask & statePtr->interest;

    if (newmask == 0) {
	/*
	 * There was no overlap between the states the channel is
	 * interested in notifications for, and the states that are
	 * reported present on the file descriptor by select().  The
	 * only way that can happen is when the channel is interested
	 * in a writable condition, and only a readable state is reported
	 * present (see TcpWatchProc() below).  In that case, signal back
	 * to the caller the writable state, which is really an error
	 * condition.  As an extra check on that assumption, check for
	 * a non-zero value of errno before reporting an artificial
	 * writable state.
	 */
	if (errno == 0) {
	    return;
	}
	newmask = TCL_WRITABLE;
    }
    Tcl_NotifyChannel(statePtr->channel, newmask);
}

static void
TcpWatchProc(
    ClientData instanceData,	/* The socket state. */
    int mask)			/* Events of interest; an OR-ed combination of
				 * TCL_READABLE, TCL_WRITABLE and
				 * TCL_EXCEPTION. */
{
    TcpState *statePtr = instanceData;

    if (statePtr->acceptProc != NULL) {
        /*
         * Make sure we don't mess with server sockets since they will never
         * be readable or writable at the Tcl level. This keeps Tcl scripts
         * from interfering with the -accept behavior (bug #3394732).
         */
    	return;
    }

    if (statePtr->flags & TCP_ASYNC_PENDING) {
        /* Async sockets use a FileHandler internally while connecting, so we
         * need to cache this request until the connection has succeeded. */
        statePtr->filehandlers = mask;
    } else if (mask) {

	/*
	 * Whether it is a bug or feature or otherwise, it is a fact
	 * of life that on at least some Linux kernels select() fails
	 * to report that a socket file descriptor is writable when
	 * the other end of the socket is closed.  This is in contrast
	 * to the guarantees Tcl makes that its channels become
	 * writable and fire writable events on an error conditon.
	 * This has caused a leak of file descriptors in a state of
	 * background flushing.  See Tcl ticket 1758a0b603.
	 *
	 * As a workaround, when our caller indicates an interest in
	 * writable notifications, we must tell the notifier built
	 * around select() that we are interested in the readable state
	 * of the file descriptor as well, as that is the only reliable
	 * means to get notified of error conditions.  Then it is the
	 * task of WrapNotify() above to untangle the meaning of these
	 * channel states and report the chan events as best it can.
	 * We save a copy of the mask passed in to assist with that.
	 */

	statePtr->interest = mask;
        Tcl_CreateFileHandler(statePtr->fds.fd, mask|TCL_READABLE,
                (Tcl_FileProc *) WrapNotify, statePtr);
    } else {
        Tcl_DeleteFileHandler(statePtr->fds.fd);
    }
}

/*
 *----------------------------------------------------------------------
 *
 * TcpGetHandleProc --
 *
 *	Called from Tcl_GetChannelHandle to retrieve OS handles from inside a
 *	TCP socket based channel.
 *
 * Results:
 *	Returns TCL_OK with the fd in handlePtr, or TCL_ERROR if there is no
 *	handle for the specified direction.
 *
 * Side effects:
 *	None.
 *
 *----------------------------------------------------------------------
 */

	/* ARGSUSED */
static int
TcpGetHandleProc(
    ClientData instanceData,	/* The socket state. */
    int direction,		/* Not used. */
    ClientData *handlePtr)	/* Where to store the handle. */
{
    TcpState *statePtr = instanceData;

    *handlePtr = INT2PTR(statePtr->fds.fd);
    return TCL_OK;
}

/*
 *----------------------------------------------------------------------
 *
 * TcpAsyncCallback --
 *
 *	Called by the event handler that TcpConnect sets up
 *	internally for [socket -async] to get notified when the
 *	asyncronous connection attempt has succeeded or failed.
 *
 *----------------------------------------------------------------------
 */
static void
TcpAsyncCallback(
    ClientData clientData,	/* The socket state. */
    int mask)			/* Events of interest; an OR-ed combination of
				 * TCL_READABLE, TCL_WRITABLE and
				 * TCL_EXCEPTION. */
{
    TcpConnect(NULL, clientData);
}

/*
 *----------------------------------------------------------------------
 *
 * TcpConnect --
 *
 *	This function opens a new socket in client mode.
 *
 * Results:
 *      TCL_OK, if the socket was successfully connected or an asynchronous
 *      connection is in progress. If an error occurs, TCL_ERROR is returned
 *      and an error message is left in interp.
 *
 * Side effects:
 *	Opens a socket.
 *
 * Remarks:
 *	A single host name may resolve to more than one IP address, e.g. for
 *	an IPv4/IPv6 dual stack host. For handling asyncronously connecting
 *	sockets in the background for such hosts, this function can act as a
 *	coroutine. On the first call, it sets up the control variables for the
 *	two nested loops over the local and remote addresses. Once the first
 *	connection attempt is in progress, it sets up itself as a writable
 *	event handler for that socket, and returns. When the callback occurs,
 *	control is transferred to the "reenter" label, right after the initial
 *	return and the loops resume as if they had never been interrupted.
 *	For syncronously connecting sockets, the loops work the usual way.
 *
 *----------------------------------------------------------------------
 */

static int
TcpConnect(
    Tcl_Interp *interp,		/* For error reporting; can be NULL. */
    TcpState *statePtr)
{
    socklen_t optlen;
    int async_callback = statePtr->flags & TCP_ASYNC_PENDING;
    int ret = -1, error = EHOSTUNREACH;
    int async = statePtr->flags & TCP_ASYNC_CONNECT;

    if (async_callback) {
        goto reenter;
    }

    for (statePtr->addr = statePtr->addrlist; statePtr->addr != NULL;
            statePtr->addr = statePtr->addr->ai_next) {

        for (statePtr->myaddr = statePtr->myaddrlist; statePtr->myaddr != NULL;
                statePtr->myaddr = statePtr->myaddr->ai_next) {
            int reuseaddr = 1;

	    /*
	     * No need to try combinations of local and remote addresses of
	     * different families.
	     */

	    if (statePtr->myaddr->ai_family != statePtr->addr->ai_family) {
		continue;
	    }

            /*
             * Close the socket if it is still open from the last unsuccessful
             * iteration.
             */

            if (statePtr->fds.fd >= 0) {
		close(statePtr->fds.fd);
		statePtr->fds.fd = -1;
                errno = 0;
	    }

	    statePtr->fds.fd = socket(statePtr->addr->ai_family, SOCK_STREAM, 0);
	    if (statePtr->fds.fd < 0) {
		continue;
	    }

	    /*
	     * Set the close-on-exec flag so that the socket will not get
	     * inherited by child processes.
	     */

	    fcntl(statePtr->fds.fd, F_SETFD, FD_CLOEXEC);

	    /*
	     * Set kernel space buffering
	     */

	    TclSockMinimumBuffers(INT2PTR(statePtr->fds.fd), SOCKET_BUFSIZE);

	    if (async) {
                ret = TclUnixSetBlockingMode(statePtr->fds.fd,TCL_MODE_NONBLOCKING);
                if (ret < 0) {
                    continue;
                }
            }

            /* Gotta reset the error variable here, before we use it for the
             * first time in this iteration. */
            error = 0;

            (void) setsockopt(statePtr->fds.fd, SOL_SOCKET, SO_REUSEADDR,
                    (char *) &reuseaddr, sizeof(reuseaddr));
            ret = bind(statePtr->fds.fd, statePtr->myaddr->ai_addr,
                    statePtr->myaddr->ai_addrlen);
            if (ret < 0) {
                error = errno;
                continue;
            }

	    /*
	     * Attempt to connect. The connect may fail at present with an
	     * EINPROGRESS but at a later time it will complete. The caller
	     * will set up a file handler on the socket if she is interested
	     * in being informed when the connect completes.
	     */

	    ret = connect(statePtr->fds.fd, statePtr->addr->ai_addr,
                        statePtr->addr->ai_addrlen);
            if (ret < 0) error = errno;
	    if (ret < 0 && errno == EINPROGRESS) {
                Tcl_CreateFileHandler(statePtr->fds.fd,
                        TCL_WRITABLE|TCL_EXCEPTION, TcpAsyncCallback, statePtr);
                errno = EWOULDBLOCK;
                SET_BITS(statePtr->flags, TCP_ASYNC_PENDING);
                return TCL_OK;

            reenter:
                CLEAR_BITS(statePtr->flags, TCP_ASYNC_PENDING);
                Tcl_DeleteFileHandler(statePtr->fds.fd);

                /*
                 * Read the error state from the socket to see if the async
                 * connection has succeeded or failed. As this clears the
                 * error condition, we cache the status in the socket state
                 * struct for later retrieval by [fconfigure -error].
                 */

                optlen = sizeof(int);

                getsockopt(statePtr->fds.fd, SOL_SOCKET, SO_ERROR,
                        (char *) &error, &optlen);
                errno = error;
            }
	    if (error == 0) {
		goto out;
	    }
	}
    }

out:
    statePtr->connectError = error;
    CLEAR_BITS(statePtr->flags, TCP_ASYNC_CONNECT);
    if (async_callback) {
        /*
         * An asynchonous connection has finally succeeded or failed.
         */

        TcpWatchProc(statePtr, statePtr->filehandlers);
        TclUnixSetBlockingMode(statePtr->fds.fd, statePtr->cachedBlocking);

        if (error != 0) {
            SET_BITS(statePtr->flags, TCP_ASYNC_FAILED);
        }

        /*
         * We need to forward the writable event that brought us here, bcasue
         * upon reading of getsockopt(SO_ERROR), at least some OSes clear the
         * writable state from the socket, and so a subsequent select() on
         * behalf of a script level [fileevent] would not fire. It doesn't
         * hurt that this is also called in the successful case and will save
         * the event mechanism one roundtrip through select().
         */

	if (statePtr->cachedBlocking == TCL_MODE_NONBLOCKING) {
	    Tcl_NotifyChannel(statePtr->channel, TCL_WRITABLE);
	}
    }
    if (error != 0) {
        /*
         * Failure for either a synchronous connection, or an async one that
         * failed before it could enter background mode, e.g. because an
         * invalid -myaddr was given.
         */

        if (interp != NULL) {
            errno = error;
            Tcl_SetObjResult(interp, Tcl_ObjPrintf(
                    "couldn't open socket: %s", Tcl_PosixError(interp)));
        }
        return TCL_ERROR;
    }
    return TCL_OK;
}

/*
 *----------------------------------------------------------------------
 *
 * Tcl_OpenTcpClient --
 *
 *	Opens a TCP client socket and creates a channel around it.
 *
 * Results:
 *	The channel or NULL if failed. An error message is returned in the
 *	interpreter on failure.
 *
 * Side effects:
 *	Opens a client socket and creates a new channel.
 *
 *----------------------------------------------------------------------
 */

Tcl_Channel
Tcl_OpenTcpClient(
    Tcl_Interp *interp,		/* For error reporting; can be NULL. */
    int port,			/* Port number to open. */
    const char *host,		/* Host on which to open port. */
    const char *myaddr,		/* Client-side address */
    int myport,			/* Client-side port */
    int async)			/* If nonzero, attempt to do an asynchronous
				 * connect. Otherwise we do a blocking
				 * connect. */
{
    TcpState *statePtr;
    const char *errorMsg = NULL;
    struct addrinfo *addrlist = NULL, *myaddrlist = NULL;
    char channelName[SOCK_CHAN_LENGTH];

    /*
     * Do the name lookups for the local and remote addresses.
     */

    if (!TclCreateSocketAddress(interp, &addrlist, host, port, 0, &errorMsg)
            || !TclCreateSocketAddress(interp, &myaddrlist, myaddr, myport, 1,
                    &errorMsg)) {
        if (addrlist != NULL) {
            freeaddrinfo(addrlist);
        }
        if (interp != NULL) {
            Tcl_SetObjResult(interp, Tcl_ObjPrintf(
                    "couldn't open socket: %s", errorMsg));
        }
        return NULL;
    }

    /*
     * Allocate a new TcpState for this socket.
     */
    statePtr = ckalloc(sizeof(TcpState));
    memset(statePtr, 0, sizeof(TcpState));
    statePtr->flags = async ? TCP_ASYNC_CONNECT : 0;
    statePtr->cachedBlocking = TCL_MODE_BLOCKING;
    statePtr->addrlist = addrlist;
    statePtr->myaddrlist = myaddrlist;
    statePtr->fds.fd = -1;

    /*
     * Create a new client socket and wrap it in a channel.
     */
    if (TcpConnect(interp, statePtr) != TCL_OK) {
        TcpCloseProc(statePtr, NULL);
        return NULL;
    }

    sprintf(channelName, SOCK_TEMPLATE, (long) statePtr);

    statePtr->channel = Tcl_CreateChannel(&tcpChannelType, channelName, statePtr,
            (TCL_READABLE | TCL_WRITABLE));
    if (Tcl_SetChannelOption(interp, statePtr->channel, "-translation",
	    "auto crlf") == TCL_ERROR) {
	Tcl_Close(NULL, statePtr->channel);
	return NULL;
    }
    return statePtr->channel;
}

/*
 *----------------------------------------------------------------------
 *
 * Tcl_MakeTcpClientChannel --
 *
 *	Creates a Tcl_Channel from an existing client TCP socket.
 *
 * Results:
 *	The Tcl_Channel wrapped around the preexisting TCP socket.
 *
 * Side effects:
 *	None.
 *
 *----------------------------------------------------------------------
 */

Tcl_Channel
Tcl_MakeTcpClientChannel(
    ClientData sock)		/* The socket to wrap up into a channel. */
{
    return (Tcl_Channel) TclpMakeTcpClientChannelMode(sock, (TCL_READABLE | TCL_WRITABLE));
}

/*
 *----------------------------------------------------------------------
 *
 * TclpMakeTcpClientChannelMode --
 *
 *	Creates a Tcl_Channel from an existing client TCP socket
 *	with given mode.
 *
 * Results:
 *	The Tcl_Channel wrapped around the preexisting TCP socket.
 *
 * Side effects:
 *	None.
 *
 *----------------------------------------------------------------------
 */

void *
TclpMakeTcpClientChannelMode(
    void *sock,		/* The socket to wrap up into a channel. */
    int mode)			/* ORed combination of TCL_READABLE and
				 * TCL_WRITABLE to indicate file mode. */
{
    TcpState *statePtr;
    char channelName[SOCK_CHAN_LENGTH];

    statePtr = ckalloc(sizeof(TcpState));
    memset(statePtr, 0, sizeof(TcpState));
    statePtr->fds.fd = PTR2INT(sock);
    statePtr->flags = 0;

    sprintf(channelName, SOCK_TEMPLATE, (long)statePtr);

    statePtr->channel = Tcl_CreateChannel(&tcpChannelType, channelName,
	    statePtr, mode);
    if (Tcl_SetChannelOption(NULL, statePtr->channel, "-translation",
	    "auto crlf") == TCL_ERROR) {
	Tcl_Close(NULL, statePtr->channel);
	return NULL;
    }
    return statePtr->channel;
}

/*
 *----------------------------------------------------------------------
 *
 * Tcl_OpenTcpServer --
 *
 *	Opens a TCP server socket and creates a channel around it.
 *
 * Results:
 *	The channel or NULL if failed. If an error occurred, an error message
 *	is left in the interp's result if interp is not NULL.
 *
 * Side effects:
 *	Opens a server socket and creates a new channel.
 *
 *----------------------------------------------------------------------
 */

Tcl_Channel
Tcl_OpenTcpServer(
    Tcl_Interp *interp,		/* For error reporting - may be NULL. */
    int port,			/* Port number to open. */
    const char *myHost,		/* Name of local host. */
    Tcl_TcpAcceptProc *acceptProc,
				/* Callback for accepting connections from new
				 * clients. */
    ClientData acceptProcData)	/* Data for the callback. */
{
    int status = 0, sock = -1, reuseaddr = 1, chosenport;
    struct addrinfo *addrlist = NULL, *addrPtr;	/* socket address */
    TcpState *statePtr = NULL;
    char channelName[SOCK_CHAN_LENGTH];
    const char *errorMsg = NULL;
    TcpFdList *fds = NULL, *newfds;

    /*
     * Try to record and return the most meaningful error message, i.e. the
     * one from the first socket that went the farthest before it failed.
     */

    enum { LOOKUP, SOCKET, BIND, LISTEN } howfar = LOOKUP;
    int my_errno = 0;

    /*
     * If we were called with port 0 to listen on a random port number, we
     * copy the port number from the first member of the addrinfo list to all
     * subsequent members, so that IPv4 and IPv6 listen on the same port. This
     * might fail to bind() with EADDRINUSE if a port is free on the first
     * address family in the list but already used on the other. In this case
     * we revert everything we've done so far and start from scratch hoping
     * that next time we'll find a port number that is usable on all address
     * families. We try this at most MAXRETRY times to avoid an endless loop
     * if all ports are taken.
     */
    int retry = 0;
#define MAXRETRY 10

 repeat:
    if (retry > 0) {
        if (statePtr != NULL) {
            TcpCloseProc(statePtr, NULL);
            statePtr = NULL;
        }
        if (addrlist != NULL) {
            freeaddrinfo(addrlist);
            addrlist = NULL;
        }
        if (retry >= MAXRETRY) {
            goto error;
        }
    }
    retry++;
    chosenport = 0;

    if (!TclCreateSocketAddress(interp, &addrlist, myHost, port, 1, &errorMsg)) {
	my_errno = errno;
	goto error;
    }

    for (addrPtr = addrlist; addrPtr != NULL; addrPtr = addrPtr->ai_next) {
	sock = socket(addrPtr->ai_family, addrPtr->ai_socktype,
                addrPtr->ai_protocol);
	if (sock == -1) {
	    if (howfar < SOCKET) {
		howfar = SOCKET;
		my_errno = errno;
	    }
	    continue;
	}

	/*
	 * Set the close-on-exec flag so that the socket will not get
	 * inherited by child processes.
	 */

	fcntl(sock, F_SETFD, FD_CLOEXEC);

	/*
	 * Set kernel space buffering
	 */

	TclSockMinimumBuffers(INT2PTR(sock), SOCKET_BUFSIZE);

	/*
	 * Set up to reuse server addresses automatically and bind to the
	 * specified port.
	 */

	(void) setsockopt(sock, SOL_SOCKET, SO_REUSEADDR,
		(char *) &reuseaddr, sizeof(reuseaddr));

        /*
         * Make sure we use the same port number when opening two server
         * sockets for IPv4 and IPv6 on a random port.
         *
         * As sockaddr_in6 uses the same offset and size for the port member
         * as sockaddr_in, we can handle both through the IPv4 API.
         */

	if (port == 0 && chosenport != 0) {
	    ((struct sockaddr_in *) addrPtr->ai_addr)->sin_port =
                    htons(chosenport);
	}

#ifdef IPV6_V6ONLY
	/* Missing on: Solaris 2.8 */
        if (addrPtr->ai_family == AF_INET6) {
            int v6only = 1;

            (void) setsockopt(sock, IPPROTO_IPV6, IPV6_V6ONLY,
                    &v6only, sizeof(v6only));
        }
#endif /* IPV6_V6ONLY */

	status = bind(sock, addrPtr->ai_addr, addrPtr->ai_addrlen);
        if (status == -1) {
	    if (howfar < BIND) {
		howfar = BIND;
		my_errno = errno;
	    }
            close(sock);
            sock = -1;
            if (port == 0 && errno == EADDRINUSE) {
                goto repeat;
            }
            continue;
        }
        if (port == 0 && chosenport == 0) {
            address sockname;
            socklen_t namelen = sizeof(sockname);

            /*
             * Synchronize port numbers when binding to port 0 of multiple
             * addresses.
             */

            if (getsockname(sock, &sockname.sa, &namelen) >= 0) {
                chosenport = ntohs(sockname.sa4.sin_port);
            }
        }
        status = listen(sock, SOMAXCONN);
        if (status < 0) {
	    if (howfar < LISTEN) {
		howfar = LISTEN;
		my_errno = errno;
	    }
            close(sock);
            sock = -1;
            if (port == 0 && errno == EADDRINUSE) {
                goto repeat;
            }
            continue;
        }
        if (statePtr == NULL) {
            /*
             * Allocate a new TcpState for this socket.
             */

            statePtr = ckalloc(sizeof(TcpState));
            memset(statePtr, 0, sizeof(TcpState));
            statePtr->acceptProc = acceptProc;
            statePtr->acceptProcData = acceptProcData;
            sprintf(channelName, SOCK_TEMPLATE, (long) statePtr);
            newfds = &statePtr->fds;
        } else {
            newfds = ckalloc(sizeof(TcpFdList));
            memset(newfds, (int) 0, sizeof(TcpFdList));
            fds->next = newfds;
        }
        newfds->fd = sock;
        newfds->statePtr = statePtr;
        fds = newfds;

        /*
         * Set up the callback mechanism for accepting connections from new
         * clients.
         */

        Tcl_CreateFileHandler(sock, TCL_READABLE, TcpAccept, fds);
    }

  error:
    if (addrlist != NULL) {
	freeaddrinfo(addrlist);
    }
    if (statePtr != NULL) {
	statePtr->channel = Tcl_CreateChannel(&tcpChannelType, channelName,
		statePtr, 0);
	return statePtr->channel;
    }
    if (interp != NULL) {
        Tcl_Obj *errorObj = Tcl_NewStringObj("couldn't open socket: ", -1);

	if (errorMsg == NULL) {
            errno = my_errno;
            Tcl_AppendToObj(errorObj, Tcl_PosixError(interp), -1);
        } else {
	    Tcl_AppendToObj(errorObj, errorMsg, -1);
	}
        Tcl_SetObjResult(interp, errorObj);
    }
    if (sock != -1) {
	close(sock);
    }
    return NULL;
}

/*
 *----------------------------------------------------------------------
 *
 * TcpAccept --
 *	Accept a TCP socket connection.	 This is called by the event loop.
 *
 * Results:
 *	None.
 *
 * Side effects:
 *	Creates a new connection socket. Calls the registered callback for the
 *	connection acceptance mechanism.
 *
 *----------------------------------------------------------------------
 */

	/* ARGSUSED */
static void
TcpAccept(
    ClientData data,		/* Callback token. */
    int mask)			/* Not used. */
{
    TcpFdList *fds = data;	/* Client data of server socket. */
    int newsock;		/* The new client socket */
    TcpState *newSockState;	/* State for new socket. */
    address addr;		/* The remote address */
    socklen_t len;		/* For accept interface */
    char channelName[SOCK_CHAN_LENGTH];
    char host[NI_MAXHOST], port[NI_MAXSERV];

    len = sizeof(addr);
    newsock = accept(fds->fd, &addr.sa, &len);
    if (newsock < 0) {
	return;
    }

    /*
     * Set close-on-exec flag to prevent the newly accepted socket from being
     * inherited by child processes.
     */

    (void) fcntl(newsock, F_SETFD, FD_CLOEXEC);

    newSockState = ckalloc(sizeof(TcpState));
    memset(newSockState, 0, sizeof(TcpState));
    newSockState->flags = 0;
    newSockState->fds.fd = newsock;

    sprintf(channelName, SOCK_TEMPLATE, (long) newSockState);
    newSockState->channel = Tcl_CreateChannel(&tcpChannelType, channelName,
	    newSockState, (TCL_READABLE | TCL_WRITABLE));

    Tcl_SetChannelOption(NULL, newSockState->channel, "-translation",
	    "auto crlf");

    if (fds->statePtr->acceptProc != NULL) {
	getnameinfo(&addr.sa, len, host, sizeof(host), port, sizeof(port),
                NI_NUMERICHOST|NI_NUMERICSERV);
	fds->statePtr->acceptProc(fds->statePtr->acceptProcData,
                newSockState->channel, host, atoi(port));
    }
}

/*
 * Local Variables:
 * mode: c
 * c-basic-offset: 4
 * fill-column: 78
 * tab-width: 8
 * indent-tabs-mode: nil
 * End:
 */<|MERGE_RESOLUTION|>--- conflicted
+++ resolved
@@ -268,21 +268,15 @@
 #endif /* NO_UNAME */
 
     *encodingPtr = Tcl_GetEncoding(NULL, NULL);
-<<<<<<< HEAD
     if (native) {
 	*lengthPtr = strlen(native);
-	*valuePtr = ckalloc((*lengthPtr) + 1);
-	memcpy(*valuePtr, native, (size_t)(*lengthPtr)+1);
+	*valuePtr = ckalloc(*lengthPtr + 1);
+	memcpy(*valuePtr, native, *lengthPtr + 1);
     } else {
 	*lengthPtr = 0;
 	*valuePtr = ckalloc(1);
 	*valuePtr[0] = '\0';
     }
-=======
-    *lengthPtr = strlen(native);
-    *valuePtr = ckalloc(*lengthPtr + 1);
-    memcpy(*valuePtr, native, *lengthPtr + 1);
->>>>>>> 29606e4a
 }
  
