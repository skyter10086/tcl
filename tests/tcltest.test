--- conflicted
+++ resolved
@@ -65,9 +65,9 @@
 proc slave {msgVar args} {
     upvar 1 $msgVar msg
 
-    interp create -- [namespace current]::i
+    interp create [namespace current]::i
     # Fake the slave interp into dumping output to a file
-    i eval {namespace eval ::tcltest ""}
+    i eval {namespace eval ::tcltest {}}
     i eval "set tcltest::outputChannel\
 	    \[[list open [set of [makeFile {} output]] w]]"
     i eval "set tcltest::errorChannel\
@@ -80,14 +80,7 @@
 
     # Need to capture output in msg
 
-<<<<<<< HEAD
-    set code [catch {i eval {source $argv0}} foo]
-if {$code} {
-#puts "$code: $foo\n$::errorInfo"
-}
-=======
     set code [catch {i eval {source $argv0}}]
->>>>>>> f50bf4d1
     i eval {close $tcltest::outputChannel}
     interp delete [namespace current]::i
     set f [open $of]
@@ -522,10 +515,10 @@
     exit
 } a.tcl]
 
-set tdiaf [::tcltest::makeFile {} thisdirectoryisafile]
-
-set normaldirectory [::tcltest::makeDirectory normaldirectory]
-::tcltest::normalizePath normaldirectory
+set tdiaf [makeFile {} thisdirectoryisafile]
+
+set normaldirectory [makeDirectory normaldirectory]
+normalizePath normaldirectory
 
 # -tmpdir, [temporaryDirectory]
 test tcltest-8.1 {tcltest a.tcl -tmpdir a} -constraints unixOrPc -setup {
@@ -719,11 +712,7 @@
 # clean up from directory testing
 
 switch -- $::tcl_platform(platform) {
-<<<<<<< HEAD
-    "unix" {
-=======
     unix {
->>>>>>> f50bf4d1
 	file attributes $notReadableDir -permissions 777
 	file attributes $notWriteableDir -permissions 777
     }
