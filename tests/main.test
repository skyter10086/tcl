# This file contains a collection of tests for generic/tclMain.c.

if {[catch {package require tcltest 2.0.2}]} {
    puts stderr "Skipping tests in [info script]. tcltest 2.0.2 required."
    return
}

namespace eval ::tcl::test::main {
    namespace import ::tcltest::*

    # Is [exec] defined?
    testConstraint exec [llength [info commands exec]]

    # Is the Tcltest package loaded?
    #	- that is, the special C-coded testing commands in tclTest.c
    #   - tests use testing commands introduced in Tcltest 8.4
    testConstraint Tcltest [expr {
	[llength [package provide Tcltest]]
<<<<<<< HEAD
	&& [package vsatisfies [package provide Tcltest] 8.4-]}]
=======
	&& [package vsatisfies [package provide Tcltest] 8.5-]}]
>>>>>>> 179ed8fa

    # Procedure to simulate interactive typing of commands, line by line
    proc type {chan script} {
	foreach line [split $script \n] {
	    if {[catch {
	        puts $chan $line
	        flush $chan
	    }]} {
		return
	    }
	    # Grrr... Behavior depends on this value.
	    after 1000
	}
    }

    cd [temporaryDirectory]
    # Tests Tcl_Main-1.*: variable initializations

    test Tcl_Main-1.1 {
	Tcl_Main: startup script - normal
    } -constraints {
	stdio
    } -setup {
	makeFile {puts [list $argv0 $argv $tcl_interactive]} script
	catch {set f [open "|[list [interpreter] script]" r]}
    } -body {
	read $f
    } -cleanup {
	close $f
	removeFile script
    } -result [list script {} 0]\n

    test Tcl_Main-1.2 {
	Tcl_Main: startup script - can't begin with '-'
    } -constraints {
	stdio
    } -setup {
	makeFile {puts [list $argv0 $argv $tcl_interactive]} -script
	catch {set f [open "|[list [interpreter] -script]" w+]}
    } -body {
	puts $f {puts [list $argv0 $argv $tcl_interactive]; exit}
	flush $f
	read $f
    } -cleanup {
	close $f
	removeFile -script
    } -result [list [interpreter] -script 0]\n

    test Tcl_Main-1.3 {
    } -constraints {
	stdio
    } -setup {
	makeFile {puts [list $argv0 $argv $tcl_interactive]} script
	catch {set f [open "|[list [interpreter] script \u00c0]" r]}
    } -body {
	read $f
    } -cleanup {
	close $f
	removeFile script
    } -result [list script [list [encoding convertfrom [encoding system] \
	[encoding convertto [encoding system] \u00c0]]] 0]\n

    test Tcl_Main-1.4 {
    } -constraints {
	stdio
    } -setup {
	makeFile {puts [list $argv0 $argv $tcl_interactive]} script
	catch {set f [open "|[list [interpreter] script \u20ac]" r]}
    } -body {
	read $f
    } -cleanup {
	close $f
	removeFile script
    } -result [list script [list [encoding convertfrom [encoding system] \
	[encoding convertto [encoding system] \u20ac]]] 0]\n

    test Tcl_Main-1.5 {
    } -constraints {
	stdio
    } -setup {
	makeFile {puts [list $argv0 $argv $tcl_interactive]} \u00c0
	catch {set f [open "|[list [interpreter] \u00c0]" r]}
    } -body {
	read $f
    } -cleanup {
	close $f
	removeFile \u00c0
    } -result [list [list [encoding convertfrom [encoding system] \
	[encoding convertto [encoding system] \u00c0]]] {} 0]\n

    test Tcl_Main-1.6 {
    } -constraints {
	stdio
    } -setup {
	makeFile {puts [list $argv0 $argv $tcl_interactive]} \u20ac
	catch {set f [open "|[list [interpreter] \u20ac]" r]}
    } -body {
	read $f
    } -cleanup {
	close $f
	removeFile \u20ac
    } -result [list [list [encoding convertfrom [encoding system] \
	[encoding convertto [encoding system] \u20ac]]] {} 0]\n

    test Tcl_Main-1.7 {
	Tcl_Main: startup script - -encoding option
    } -constraints {
	stdio
    } -setup {
	set script [makeFile {} script]
	file delete $script
	set f [open $script w]
	chan configure $f -encoding utf-8
	puts $f {puts [list $argv0 $argv $tcl_interactive]}
	puts -nonewline $f {puts [string equal \u20ac }
	puts $f "\u20ac]"
	close $f
	catch {set f [open "|[list [interpreter] -encoding utf-8 script]" r]}
    } -body {
	read $f
    } -cleanup {
	close $f
	removeFile script
    } -result [list script {} 0]\n1\n

    test Tcl_Main-1.8 {
	Tcl_Main: startup script - -encoding option - mismatched encodings
    } -constraints {
	stdio
    } -setup {
	set script [makeFile {} script]
	file delete $script
	set f [open $script w]
	chan configure $f -encoding utf-8
	puts $f {puts [list $argv0 $argv $tcl_interactive]}
	puts -nonewline $f {puts [string equal \u20ac }
	puts $f "\u20ac]"
	close $f
	catch {set f [open "|[list [interpreter] -encoding ascii script]" r]}
    } -body {
	read $f
    } -cleanup {
	close $f
	removeFile script
    } -result [list script {} 0]\n0\n

    test Tcl_Main-1.9 {
	Tcl_Main: startup script - -encoding option - no abbrevation
    } -constraints {
	stdio
    } -setup {
	set script [makeFile {} script]
	file delete $script
	set f [open $script w]
	chan configure $f -encoding utf-8
	puts $f {puts [list $argv0 $argv $tcl_interactive]}
	puts -nonewline $f {puts [string equal \u20ac }
	puts $f "\u20ac]"
	close $f
	catch {set f [open "|[list [interpreter] -enc utf-8 script]" r+]}
    } -body {
	type $f {
	    puts $argv
	}
	list [catch {gets $f} line] $line
    } -cleanup {
	close $f
	removeFile script
    } -result {0 {-enc utf-8 script}}

    # Tests Tcl_Main-2.*: application-initialization procedure

    test Tcl_Main-2.1 {
	Tcl_Main: appInitProc returns error
    } -constraints {
	exec Tcltest
    } -setup {
	makeFile {puts "In script"} script
    } -body {
	exec [interpreter] script -appinitprocerror >& result
	set f [open result]
	read $f
    } -cleanup {
	close $f
	file delete result
	removeFile script
    } -result "application-specific initialization failed: \nIn script\n"

    test Tcl_Main-2.2 {
	Tcl_Main: appInitProc returns error
    } -constraints {
	exec Tcltest
    } -body {
	exec [interpreter] << {puts "In script"} -appinitprocerror >& result
	set f [open result]
	read $f
    } -cleanup {
	close $f
	file delete result
    } -result "application-specific initialization failed: \nIn script\n"

    test Tcl_Main-2.3 {
	Tcl_Main: appInitProc deletes interp
    } -constraints {
	exec Tcltest
    } -setup {
	makeFile {puts "In script"} script
    } -body {
	exec [interpreter] script -appinitprocdeleteinterp >& result
	set f [open result]
	read $f
    } -cleanup {
	close $f
	file delete result
	removeFile script
    } -result "application-specific initialization failed: \n"

    test Tcl_Main-2.4 {
	Tcl_Main: appInitProc deletes interp
    } -constraints {
	exec Tcltest
    } -body {
	exec [interpreter] << {puts "In script"} \
		-appinitprocdeleteinterp >& result
	set f [open result]
	read $f
    } -cleanup {
	close $f
	file delete result
    } -result "application-specific initialization failed: \n"

    test Tcl_Main-2.5 {
	Tcl_Main: appInitProc closes stderr
    } -constraints {
	exec Tcltest
    } -body {
	exec [interpreter] << {puts "In script"} \
		-appinitprocclosestderr >& result
	set f [open result]
	read $f
    } -cleanup {
	close $f
	file delete result
    } -result "In script\n"

    # Tests Tcl_Main-3.*: startup script evaluation

    test Tcl_Main-3.1 {
	Tcl_Main: startup script does not exist
    } -constraints {
	exec
    } -setup {
	if {[file exists no-such-file]} {
	    error "Can't run test Tcl_Main-3.1\
		    where a file named \"no-such-file\" exists"
	}
    } -body {
	set code [catch {exec [interpreter] no-such-file >& result} result]
	set f [open result]
	list $code $result [read $f]
    } -cleanup {
	close $f
	file delete result
    } -match glob -result [list 1 {child process exited abnormally} \
	{couldn't read file "no-such-file":*}]

    test Tcl_Main-3.2 {
	Tcl_Main: startup script raises error
    } -constraints {
	exec
    } -setup {
	makeFile {error ERROR} script
    } -body {
	set code [catch {exec [interpreter] script >& result} result]
	set f [open result]
	list $code $result [read $f]
    } -cleanup {
	close $f
	file delete result
	removeFile script
    } -match glob -result [list 1 {child process exited abnormally} \
	"ERROR\n    while executing*"]

    test Tcl_Main-3.3 {
	Tcl_Main: startup script closes stderr
    } -constraints {
	exec
    } -setup {
	makeFile {close stderr; error ERROR} script
    } -body {
	set code [catch {exec [interpreter] script >& result} result]
	set f [open result]
	list $code $result [read $f]
    } -cleanup {
	close $f
	file delete result
	removeFile script
    } -result [list 1 {child process exited abnormally} {}]

    test Tcl_Main-3.4 {
	Tcl_Main: startup script holds incomplete script
    } -constraints {
	exec
    } -setup {
	makeFile "if 1 \{" script
    } -body {
	set code [catch {exec [interpreter] script >& result} result]
	set f [open result]
	join [list $code $result [read $f]] \n
    } -cleanup {
	close $f
	file delete result
	removeFile script
    } -match glob -result [join [list 1 {child process exited abnormally}\
	"missing close-brace\n    while executing*"] \n]

    test Tcl_Main-3.5 {
	Tcl_Main: startup script sets main loop
    } -constraints {
	exec Tcltest
    } -setup {
	makeFile {
		rename exit _exit
		proc exit {code} {
		    puts "In exit"
		    _exit $code
		}
		after 0 {
			puts event
			testexitmainloop
		}
		testexithandler create 0
		testsetmainloop
	} script
    } -body {
	exec [interpreter] script >& result
	set f [open result]
	read $f
    } -cleanup {
	close $f
	file delete result
	removeFile script
    } -result "event\nExit MainLoop\nIn exit\neven 0\n"

    test Tcl_Main-3.6 {
	Tcl_Main: startup script sets main loop and closes stdin
    } -constraints {
	exec Tcltest
    } -setup {
	makeFile {
		close stdin
		testsetmainloop
		rename exit _exit
		proc exit {code} {
		    puts "In exit"
		    _exit $code
		}
		after 0 {
			puts event
			testexitmainloop
		}
		testexithandler create 0
	} script
    } -body {
	exec [interpreter] script >& result
	set f [open result]
	read $f
    } -cleanup {
	close $f
	file delete result
	removeFile script
    } -result "event\nExit MainLoop\nIn exit\neven 0\n"

    test Tcl_Main-3.7 {
	Tcl_Main: startup script deletes interp
    } -constraints {
	exec Tcltest
    } -setup {
	makeFile {
		rename exit _exit
		proc exit {code} {
		    puts "In exit"
		    _exit $code
		}
		testexithandler create 0
		testinterpdelete {}
	} script
    } -body {
	exec [interpreter] script >& result
	set f [open result]
	read $f
    } -cleanup {
	close $f
	file delete result
	removeFile script
    } -result "even 0\n"

    test Tcl_Main-3.8 {
	Tcl_Main: startup script deletes interp and sets mainloop
    } -constraints {
	exec Tcltest
    } -setup {
	makeFile {
		testsetmainloop
		rename exit _exit
		proc exit {code} {
		    puts "In exit"
		    _exit $code
		}
		testexitmainloop
		testexithandler create 0
		testinterpdelete {}
	} script
    } -body {
	exec [interpreter] script >& result
	set f [open result]
	read $f
    } -cleanup {
	close $f
	file delete result
	removeFile script
    } -result "Exit MainLoop\neven 0\n"

    test Tcl_Main-3.9 {
	Tcl_Main: startup script can set tcl_interactive without limit
    } -constraints {
	exec
    } -setup {
	makeFile {set tcl_interactive foo} script
    } -body {
	exec [interpreter] script >& result
	set f [open result]
	read $f
    } -cleanup {
	close $f
	file delete result
	removeFile script
    } -result {}

    # Tests Tcl_Main-4.*: rc file evaluation

    test Tcl_Main-4.1 {
	Tcl_Main: rcFile evaluation deletes interp
    } -constraints {
	exec Tcltest
    } -setup {
	set rc [makeFile {testinterpdelete {}} rc]
    } -body {
	exec [interpreter] << {puts "In script"} \
		-appinitprocsetrcfile $rc >& result
	set f [open result]
	read $f
    } -cleanup {
	close $f
	file delete result
	removeFile rc
    } -result "application-specific initialization failed: \n"

    test Tcl_Main-4.2 {
	Tcl_Main: rcFile evaluation closes stdin
    } -constraints {
	exec Tcltest
    } -setup {
	set rc [makeFile {close stdin} rc]
    } -body {
	exec [interpreter] << {puts "In script"} \
		-appinitprocsetrcfile $rc >& result
	set f [open result]
	read $f
    } -cleanup {
	close $f
	file delete result
	removeFile rc
    } -result "application-specific initialization failed: \n"

    test Tcl_Main-4.3 {
	Tcl_Main: rcFile evaluation closes stdin and sets main loop
    } -constraints {
	exec Tcltest
    } -setup {
	set rc [makeFile {
		close stdin
		testsetmainloop
		after 0 testexitmainloop
		testexithandler create 0
		rename exit _exit
		proc exit code {
		    puts "In exit"
		    _exit $code
		}
	} rc]
    } -body {
	exec [interpreter] << {puts "In script"} \
		-appinitprocsetrcfile $rc >& result
	set f [open result]
	read $f
    } -cleanup {
	close $f
	file delete result
	removeFile rc
    } -result "application-specific initialization failed:\
	\nExit MainLoop\nIn exit\neven 0\n"

    test Tcl_Main-4.4 {
	Tcl_Main: rcFile evaluation sets main loop
    } -constraints {
	exec Tcltest
    } -setup {
	set rc [makeFile {
		testsetmainloop
		after 0 testexitmainloop
		testexithandler create 0
		rename exit _exit
		proc exit code {
		    puts "In exit"
		    _exit $code
		}
	} rc]
    } -body {
	exec [interpreter] << {} \
		-appinitprocsetrcfile $rc >& result
	set f [open result]
	read $f
    } -cleanup {
	close $f
	file delete result
	removeFile rc
    } -result "application-specific initialization failed:\
	\nExit MainLoop\nIn exit\neven 0\n"

    test Tcl_Main-4.5 {
        Tcl_Main: Bug 1481986
    } -constraints {
        exec Tcltest
    } -setup {
        set rc [makeFile {
                testsetmainloop
                after 0 {puts "Event callback"}
        } rc]
    } -body {
        set f [open "|[list [interpreter] -appinitprocsetrcfile $rc]" w+]
        after 1000
        type $f {puts {Interactive output}
            exit
        }
        read $f
    } -cleanup {
        catch {close $f}
        removeFile rc
    } -result "Event callback\nInteractive output\n"

    # Tests Tcl_Main-5.*: interactive operations

    test Tcl_Main-5.1 {
	Tcl_Main: tcl_interactive must be boolean
    } -constraints {
	exec
    } -body {
	exec [interpreter] << {set tcl_interactive foo} >& result
	set f [open result]
	read $f
    } -cleanup {
	close $f
	file delete result
    } -result "can't set \"tcl_interactive\":\
	     variable must have boolean value\n"

    test Tcl_Main-5.2 {
	Tcl_Main able to handle non-blocking stdin
    } -constraints {
	exec
    } -setup {
	catch {set f [open "|[list [interpreter]]" w+]}
    } -body {
	type $f {
	    chan configure stdin -blocking 0
	    puts SUCCESS
	}
	list [catch {gets $f} line] $line
    } -cleanup {
	close $f
    } -result [list 0 SUCCESS]

    test Tcl_Main-5.3 {
	Tcl_Main handles stdin EOF in mid-command
    } -constraints {
	exec
    } -setup {
	catch {set f [open "|[list [interpreter]]" w+]}
	catch {chan configure $f -blocking 0}
    } -body {
	type $f "chan configure stdin -eofchar \\032
	    if 1 \{\n\032"
	variable wait
	chan event $f readable \
		[list set [namespace which -variable wait] "child exit"]
	set id [after 2000 [list set [namespace which -variable wait] timeout]]
	vwait [namespace which -variable wait]
	after cancel $id
	set wait
    } -cleanup {
	if {$wait eq "timeout" && [testConstraint unix]} {
	    exec kill [pid $f]
	}
	close $f
    } -result {child exit}

    test Tcl_Main-5.4 {
	Tcl_Main handles stdin EOF in mid-command
    } -constraints {
	exec
    } -setup {
	set cmd {makeFile "if 1 \{" script}
	catch {set f [open "|[list [interpreter]] < [list [eval $cmd]]" r]}
	catch {chan configure $f -blocking 0}
    } -body {
	variable wait
	chan event $f readable \
		[list set [namespace which -variable wait] "child exit"]
	set id [after 2000 [list set [namespace which -variable wait] timeout]]
	vwait [namespace which -variable wait]
	after cancel $id
	set wait
    } -cleanup {
	if {$wait eq "timeout" && [testConstraint unix]} {
	    exec kill [pid $f]
	}
	close $f
	removeFile script
    } -result {child exit}

    test Tcl_Main-5.5 {
	Tcl_Main: error raised in interactive mode
    } -constraints {
	exec
    } -body {
	exec [interpreter] << {error foo} >& result
	set f [open result]
	read $f
    } -cleanup {
	close $f
	file delete result
    } -result "foo\n"

    test Tcl_Main-5.6 {
	Tcl_Main: interactive mode: errors don't stop command loop
    } -constraints {
	exec
    } -body {
	exec [interpreter] << {
		error foo
		puts bar
	} >& result
	set f [open result]
	read $f
    } -cleanup {
	close $f
	file delete result
    } -result "foo\nbar\n"

    test Tcl_Main-5.7 {
	Tcl_Main: interactive mode: closed stderr
    } -constraints {
	exec
    } -body {
	exec [interpreter] << {
		close stderr
		error foo
		puts bar
	} >& result
	set f [open result]
	read $f
    } -cleanup {
	close $f
	file delete result
    } -result "bar\n"

    test Tcl_Main-5.8 {
	Tcl_Main: interactive mode: close stdin
		-> main loop & [exit] & exit handlers
    } -constraints {
	exec Tcltest
    } -body {
	exec [interpreter] << {
		rename exit _exit
		proc exit code {
		    puts "In exit"
		    _exit $code
		}
		testsetmainloop
		testexitmainloop
		testexithandler create 0
		close stdin
	} >& result
	set f [open result]
	read $f
    } -cleanup {
	close $f
	file delete result
    } -result "Exit MainLoop\nIn exit\neven 0\n"

    test Tcl_Main-5.9 {
	Tcl_Main: interactive mode: delete interp
		-> main loop & exit handlers, but no [exit]
    } -constraints {
	exec Tcltest
    } -body {
	exec [interpreter] << {
		rename exit _exit
		proc exit code {
		    puts "In exit"
		    _exit $code
		}
		testsetmainloop
		testexitmainloop
		testexithandler create 0
		testinterpdelete {}
	} >& result
	set f [open result]
	read $f
    } -cleanup {
	close $f
	file delete result
    } -result "Exit MainLoop\neven 0\n"

    test Tcl_Main-5.10 {
	Tcl_Main: exit main loop in mid-interactive command
    } -constraints {
	exec Tcltest
    } -setup {
	catch {set f [open "|[list [interpreter]]" w+]}
	catch {chan configure $f -blocking 0}
    } -body {
	type $f "testsetmainloop
	         after 2000 testexitmainloop
	         puts \{1 2"
	after 4000
	type $f "3 4\}"
	set code1 [catch {gets $f} line1]
	set code2 [catch {gets $f} line2]
	set code3 [catch {gets $f} line3]
	list $code1 $line1 $code2 $line2 $code3 $line3
    } -cleanup {
	close $f
    } -result [list 0 {Exit MainLoop} 0 {1 2} 0 {3 4}]

    test Tcl_Main-5.11 {
	Tcl_Main: EOF in interactive main loop
    } -constraints {
	exec Tcltest
    } -body {
	exec [interpreter] << {
		rename exit _exit
		proc exit code {
		    puts "In exit"
		    _exit $code
		}
		testexithandler create 0
		after 0 testexitmainloop
		testsetmainloop
	} >& result
	set f [open result]
	read $f
    } -cleanup {
	close $f
	file delete result
    } -result "Exit MainLoop\nIn exit\neven 0\n"

    test Tcl_Main-5.12 {
	Tcl_Main: close stdin in interactive main loop
    } -constraints {
	exec Tcltest
    } -body {
	exec [interpreter] << {
		rename exit _exit
		proc exit code {
		    puts "In exit"
		    _exit $code
		}
		testexithandler create 0
		after 100 testexitmainloop
		testsetmainloop
		close stdin
		puts "don't reach this"
	} >& result
	set f [open result]
	read $f
    } -cleanup {
	close $f
	file delete result
    } -result "Exit MainLoop\nIn exit\neven 0\n"

    test Tcl_Main-5.13 {
	Bug 1775878
    } -constraints {
	exec
    } -setup {
	catch {set f [open "|[list [interpreter]]" w+]}
    } -body {
	type $f "puts \\"
	type $f return
	list [catch {gets $f} line] $line
    } -cleanup {
	close $f
    } -result [list 0 return]

    # Tests Tcl_Main-6.*: interactive operations with prompts

    test Tcl_Main-6.1 {
	Tcl_Main: enable prompts with tcl_interactive
    } -constraints {
	exec
    } -body {
	exec [interpreter] << {set tcl_interactive 1} >& result
	set f [open result]
	read $f
    } -cleanup {
	close $f
	file delete result
    } -result "1\n% "

    test Tcl_Main-6.2 {
	Tcl_Main: prompt deletes interp
    } -constraints {
	exec Tcltest
    } -body {
	exec [interpreter] << {
		set tcl_prompt1 {testinterpdelete {}}
		set tcl_interactive 1
		puts "not reached"
	} >& result
	set f [open result]
	read $f
    } -cleanup {
	close $f
	file delete result
    } -result "1\n"

    test Tcl_Main-6.3 {
	Tcl_Main: prompt closes stdin
    } -constraints {
	exec
    } -body {
	exec [interpreter] << {
		set tcl_prompt1 {close stdin}
		set tcl_interactive 1
		puts "not reached"
	} >& result
	set f [open result]
	read $f
    } -cleanup {
	close $f
	file delete result
    } -result "1\n"

    test Tcl_Main-6.4 {
	Tcl_Main: interactive output, closed stdout
    } -constraints {
	exec
    } -body {
	exec [interpreter] << {
		set tcl_interactive 1
		close stdout
		set a NO
		puts stderr YES
	} >& result
	set f [open result]
	read $f
    } -cleanup {
	close $f
	file delete result
    } -result "1\n% YES\n"

    test Tcl_Main-6.5 {
	Tcl_Main: interactive entry to main loop
    } -constraints {
	exec Tcltest
    } -body {
	exec [interpreter] << {
		set tcl_interactive 1
		testsetmainloop
		testexitmainloop} >& result
	set f [open result]
	read $f
    } -cleanup {
	close $f
	file delete result
    } -result "1\n% % % Exit MainLoop\n"

    test Tcl_Main-6.6 {
	Tcl_Main: number of prompts during stdin close exit
    } -constraints {
	exec
    } -body {
	exec [interpreter] << {
		set tcl_interactive 1
		close stdin} >& result
	set f [open result]
	read $f
    } -cleanup {
	close $f
	file delete result
    } -result "1\n% "

    test Tcl_Main-6.7 {
	[unknown]: interactive auto-completion.
    } -constraints {
	exec
    } -body {
	exec [interpreter] << {
		proc foo\{ x {}
		set ::auto_noexec xxx
		set tcl_interactive 1
		foo y} >& result
	set f [open result]
	read $f
    } -cleanup {
	close $f
	file delete result
    } -result "1\n% % "

    # Tests Tcl_Main-7.*: exiting

    test Tcl_Main-7.1 {
	Tcl_Main: [exit] defined as no-op -> still have exithandlers
    } -constraints {
	exec Tcltest
    } -body {
	exec [interpreter] << {
		proc exit args {}
		testexithandler create 0
	} >& result
	set f [open result]
	read $f
    } -cleanup {
	close $f
	file delete result
    } -result "even 0\n"

    test Tcl_Main-7.2 {
	Tcl_Main: [exit] defined as no-op -> still have exithandlers
    } -constraints {
	exec Tcltest
    } -body {
	exec [interpreter] << {
		proc exit args {}
		testexithandler create 0
		after 0 testexitmainloop
		testsetmainloop
	} >& result
	set f [open result]
	read $f
    } -cleanup {
	close $f
	file delete result
    } -result "Exit MainLoop\neven 0\n"

    # Tests Tcl_Main-8.*: StdinProc operations

    test Tcl_Main-8.1 {
	StdinProc: handles non-blocking stdin
    } -constraints {
	exec Tcltest
    } -body {
	exec [interpreter] << {
		testsetmainloop
		chan configure stdin -blocking 0
		testexitmainloop
	} >& result
	set f [open result]
	read $f
    } -cleanup {
	close $f
	file delete result
    } -result "Exit MainLoop\n"

    test Tcl_Main-8.2 {
	StdinProc: handles stdin EOF
    } -constraints {
	exec Tcltest
    } -body {
	exec [interpreter] << {
		testsetmainloop
		testexithandler create 0
		rename exit _exit
		proc exit code {
		    puts "In exit"
		    _exit $code
		}
		after 100 testexitmainloop
	} >& result
	set f [open result]
	read $f
    } -cleanup {
	close $f
	file delete result
    } -result "Exit MainLoop\nIn exit\neven 0\n"

    test Tcl_Main-8.3 {
	StdinProc: handles interactive stdin EOF
    } -constraints {
	exec Tcltest
    } -body {
	exec [interpreter] << {
		testsetmainloop
		testexithandler create 0
		rename exit _exit
		proc exit code {
		    puts "In exit"
		    _exit $code
		}
		set tcl_interactive 1} >& result
	set f [open result]
	read $f
    } -cleanup {
	close $f
	file delete result
    } -result "1\n% even 0\n"

    test Tcl_Main-8.4 {
	StdinProc: handles stdin close
    } -constraints {
	exec Tcltest
    } -body {
	exec [interpreter] << {
		testsetmainloop
		rename exit _exit
		proc exit code {
		    puts "In exit"
		    _exit $code
		}
		after 100 testexitmainloop
		after 0 puts 1
		close stdin
	} >& result
	set f [open result]
	read $f
    } -cleanup {
	close $f
	file delete result
    } -result "1\nExit MainLoop\nIn exit\n"

    test Tcl_Main-8.5 {
	StdinProc: handles interactive stdin close
    } -constraints {
	exec Tcltest
    } -body {
	exec [interpreter] << {
		testsetmainloop
		set tcl_interactive 1
		rename exit _exit
		proc exit code {
		    puts "In exit"
		    _exit $code
		}
		after 100 testexitmainloop
		after 0 puts 1
		close stdin
	} >& result
	set f [open result]
	read $f
    } -cleanup {
	close $f
	file delete result
    } -result "1\n% % % after#0\n% after#1\n% 1\nExit MainLoop\nIn exit\n"

    test Tcl_Main-8.6 {
	StdinProc: handles event loop re-entry
    } -constraints {
	exec Tcltest
    } -body {
	exec [interpreter] << {
		testsetmainloop
		after 100 {puts 1; set delay 1}
		vwait delay
		puts 2
		testexitmainloop
	} >& result
	set f [open result]
	read $f
    } -cleanup {
	close $f
	file delete result
    } -result "1\n2\nExit MainLoop\n"

    test Tcl_Main-8.7 {
	StdinProc: handling of errors
    } -constraints {
	exec Tcltest
    } -body {
	exec [interpreter] << {
		testsetmainloop
		error foo
		testexitmainloop
	} >& result
	set f [open result]
	read $f
    } -cleanup {
	close $f
	file delete result
    } -result "foo\nExit MainLoop\n"

    test Tcl_Main-8.8 {
	StdinProc: handling of errors, closed stderr
    } -constraints {
	exec Tcltest
    } -body {
	exec [interpreter] << {
		testsetmainloop
		close stderr
		error foo
		testexitmainloop
	} >& result
	set f [open result]
	read $f
    } -cleanup {
	close $f
	file delete result
    } -result "Exit MainLoop\n"

    test Tcl_Main-8.9 {
	StdinProc: interactive output
    } -constraints {
	exec Tcltest
    } -body {
	exec [interpreter] << {
		testsetmainloop
		set tcl_interactive 1
		testexitmainloop} >& result
	set f [open result]
	read $f
    } -cleanup {
	close $f
	file delete result
    } -result "1\n% % Exit MainLoop\n"

    test Tcl_Main-8.10 {
	StdinProc: interactive output, closed stdout
    } -constraints {
	exec Tcltest
    } -body {
	exec [interpreter] << {
		testsetmainloop
		close stdout
		set tcl_interactive 1
		testexitmainloop
	} >& result
	set f [open result]
	read $f
    } -cleanup {
	close $f
	file delete result
    } -result {}

    test Tcl_Main-8.11 {
	StdinProc: prompt deletes interp
    } -constraints {
	exec Tcltest
    } -body {
	exec [interpreter] << {
		testsetmainloop
		set tcl_prompt1 {testinterpdelete {}}
		set tcl_interactive 1} >& result
	set f [open result]
	read $f
    } -cleanup {
	close $f
	file delete result
    } -result "1\n"

    test Tcl_Main-8.12 {
	StdinProc: prompt closes stdin
    } -constraints {
	exec Tcltest
    } -body {
	exec [interpreter] << {
		testsetmainloop
		set tcl_prompt1 {close stdin}
		after 100 testexitmainloop
		set tcl_interactive 1
		puts "not reached"
	} >& result
	set f [open result]
	read $f
    } -cleanup {
	close $f
	file delete result
    } -result "1\nExit MainLoop\n"

    test Tcl_Main-8.13 {
	Bug 1775878
    } -constraints {
	exec Tcltest
    } -setup {
	catch {set f [open "|[list [interpreter]]" w+]}
    } -body {
	exec [interpreter] << "testsetmainloop\nputs \\\npwd\ntestexitmainloop" >& result
	set f [open result]
	read $f
    } -cleanup {
	close $f
	file delete result
    } -result "pwd\nExit MainLoop\n"

    # Tests Tcl_Main-9.*: Prompt operations

    test Tcl_Main-9.1 {
	Prompt: custom prompt variables
    } -constraints {
	exec
    } -body {
	exec [interpreter] << {
		set tcl_prompt1 {puts -nonewline stdout "one "}
		set tcl_prompt2 {puts -nonewline stdout "two "}
		set tcl_interactive 1
		puts {This is
		a test}} >& result
	set f [open result]
	read $f
    } -cleanup {
	close $f
	file delete result
    } -result "1\none two This is\n\t\ta test\none "

    test Tcl_Main-9.2 {
	Prompt: error in custom prompt variables
    } -constraints {
	exec
    } -body {
	exec [interpreter] << {
		set tcl_prompt1 {error foo}
		set tcl_interactive 1
		set errorInfo} >& result
	set f [open result]
	read $f
    } -cleanup {
	close $f
	file delete result
    } -result "1\nfoo\n% foo\n    while executing\n\"error foo\"\n    (script\
	that generates prompt)\nfoo\n% "

    test Tcl_Main-9.3 {
	Prompt: error in custom prompt variables, closed stderr
    } -constraints {
	exec
    } -body {
	exec [interpreter] << {
		set tcl_prompt1 {close stderr; error foo}
		set tcl_interactive 1} >& result
	set f [open result]
	read $f
    } -cleanup {
	close $f
	file delete result
    } -result "1\n% "

    test Tcl_Main-9.4 {
	Prompt: error in custom prompt variables, closed stdout
    } -constraints {
	exec
    } -body {
	exec [interpreter] << {
		set tcl_prompt1 {close stdout; error foo}
		set tcl_interactive 1} >& result
	set f [open result]
	read $f
    } -cleanup {
	close $f
	file delete result
    } -result "1\nfoo\n"

    cd [workingDirectory]

    cleanupTests
}

namespace delete ::tcl::test::main
return<|MERGE_RESOLUTION|>--- conflicted
+++ resolved
@@ -16,11 +16,7 @@
     #   - tests use testing commands introduced in Tcltest 8.4
     testConstraint Tcltest [expr {
 	[llength [package provide Tcltest]]
-<<<<<<< HEAD
-	&& [package vsatisfies [package provide Tcltest] 8.4-]}]
-=======
 	&& [package vsatisfies [package provide Tcltest] 8.5-]}]
->>>>>>> 179ed8fa
 
     # Procedure to simulate interactive typing of commands, line by line
     proc type {chan script} {
