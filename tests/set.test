--- conflicted
+++ resolved
@@ -563,12 +563,12 @@
 catch {unset x}
 catch {unset z}
 ::tcltest::cleanupTests
-<<<<<<< HEAD
-return
-=======
 return 
 
 # Local Variables:
 # mode: tcl
 # End:
->>>>>>> 758db779
+
+# Local Variables:
+# mode: tcl
+# End: