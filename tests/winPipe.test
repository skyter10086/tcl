#
# winPipe.test --
#
# This file contains a collection of tests for tclWinPipe.c
#
# Sourcing this file into Tcl runs the tests and generates output for errors.
# No output (except for one message) means no errors were found.
#
# Copyright (c) 1996 Sun Microsystems, Inc.
# Copyright (c) 1998-1999 by Scriptics Corporation.
#
# See the file "license.terms" for information on usage and redistribution of
# this file, and for a DISCLAIMER OF ALL WARRANTIES.

package require tcltest
namespace import -force ::tcltest::*
unset -nocomplain path

catch {
    ::tcltest::loadTestedCommands
    package require -exact Tcltest [info patchlevel]
    set ::tcltestlib [lindex [package ifneeded Tcltest [info patchlevel]] 1]
}

set bindir [file join [pwd] [file dirname [info nameofexecutable]]]
set cat32 [file join $bindir cat32.exe]

testConstraint exec         [llength [info commands exec]]
testConstraint cat32        [file exists $cat32]
testConstraint AllocConsole [catch {puts console1 ""}]
testConstraint RealConsole  [expr {![testConstraint AllocConsole]}]
testConstraint testexcept   [llength [info commands testexcept]]


set big bbbbbbbbbbbbbbbbbbbbbbbbbbbbbbbbbbbbbbbbbbbbbbbbbbbbbbbbbbbbbbbb\n
append big $big
append big $big	
append big $big
append big $big
append big $big
append big $big

set path(little) [makeFile {} little]
set f [open $path(little) w] 
puts -nonewline $f "little"
close $f

set path(big) [makeFile {} big]
set f [open $path(big) w]
puts -nonewline $f $big
close $f

proc contents {file} {
    set f [open $file r]
    set r [read $f]
    close $f
    set r
}

set path(more) [makeFile {
    while {[eof stdin] == 0} {
	puts -nonewline [read stdin]
    }
} more]

set path(stdout) [makeFile {} stdout]
set path(stderr) [makeFile {} stderr]

test winpipe-1.1 {32 bit comprehensive tests: from little file} {win exec cat32} {
    exec $cat32 < $path(little) > $path(stdout) 2> $path(stderr)
    list [contents $path(stdout)] [contents $path(stderr)]
} {little stderr32}
test winpipe-1.2 {32 bit comprehensive tests: from big file} {win exec cat32} {
    exec $cat32 < $path(big) > $path(stdout) 2> $path(stderr)
    list [contents $path(stdout)] [contents $path(stderr)]
} "{$big} stderr32"
test winpipe-1.3 {32 bit comprehensive tests: a little from pipe} {win nt exec cat32} {
    exec [interpreter] $path(more) < $path(little) | $cat32 > $path(stdout) 2> $path(stderr)
    list [contents $path(stdout)] [contents $path(stderr)]
} {little stderr32}
test winpipe-1.4 {32 bit comprehensive tests: a lot from pipe} {win nt exec cat32} {
    exec [interpreter] $path(more) < $path(big) | $cat32 > $path(stdout) 2> $path(stderr)
    list [contents $path(stdout)] [contents $path(stderr)]
} "{$big} stderr32"
test winpipe-1.6 {32 bit comprehensive tests: from console} \
	{win cat32 AllocConsole} {
    # would block waiting for human input
} {}
test winpipe-1.7 {32 bit comprehensive tests: from NUL} {win exec cat32} {
    exec $cat32 < nul > $path(stdout) 2> $path(stderr)
    list [contents $path(stdout)] [contents $path(stderr)]
} {{} stderr32}
test winpipe-1.8 {32 bit comprehensive tests: from socket} {win cat32} {
    # doesn't work
} {}
test winpipe-1.9 {32 bit comprehensive tests: from nowhere} \
	{win exec cat32 RealConsole} {
    exec $cat32 > $path(stdout) 2> $path(stderr)
    list [contents $path(stdout)] [contents $path(stderr)]
} {{} stderr32}
test winpipe-1.10 {32 bit comprehensive tests: from file handle} \
	{win exec cat32} {
    set f [open $path(little) r]
    exec $cat32 <@$f > $path(stdout) 2> $path(stderr)
    close $f
    list [contents $path(stdout)] [contents $path(stderr)]
} {little stderr32}
test winpipe-1.11 {32 bit comprehensive tests: read from application} \
	{win exec cat32} {
    set f [open "|[list $cat32] < [list $path(little)]" r]
    gets $f line
    catch {close $f} msg
    list $line $msg
} {little stderr32}
test winpipe-1.12 {32 bit comprehensive tests: a little to file} \
	{win exec cat32} {
    exec $cat32 < $path(little) > $path(stdout) 2> $path(stderr)
    list [contents $path(stdout)] [contents $path(stderr)]
} {little stderr32}
test winpipe-1.13 {32 bit comprehensive tests: a lot to file} \
	{win exec cat32} {
    exec $cat32 < $path(big) > $path(stdout) 2> $path(stderr)
    list [contents $path(stdout)] [contents $path(stderr)]
} "{$big} stderr32"
test winpipe-1.14 {32 bit comprehensive tests: a little to pipe} \
	{win exec stdio cat32} {
    exec $cat32 < $path(little) | [interpreter] $path(more) > $path(stdout) 2> $path(stderr)
    list [contents $path(stdout)] [contents $path(stderr)]
} {little stderr32}
test winpipe-1.15 {32 bit comprehensive tests: a lot to pipe} \
	{win exec stdio cat32} {
    exec $cat32 < $path(big) | [interpreter] $path(more) > $path(stdout) 2> $path(stderr)
    list [contents $path(stdout)] [contents $path(stderr)]
} "{$big} stderr32"
test winpipe-1.16 {32 bit comprehensive tests: to console} {win exec cat32} {
    catch {exec $cat32 << "You should see this\n" >@stdout} msg
    set msg
} stderr32
test winpipe-1.17 {32 bit comprehensive tests: to NUL} {win exec cat32} {
    # some apps hang when sending a large amount to NUL.  $cat32 isn't one.
    catch {exec $cat32 < $path(big) > nul} msg
    set msg
} stderr32
test winpipe-1.18 {32 bit comprehensive tests: to nowhere} \
	{win exec cat32 RealConsole} {
    exec $cat32 < $path(big) >&@stdout
} {}
test winpipe-1.19 {32 bit comprehensive tests: to file handle} {win exec cat32} {
    set f1 [open $path(stdout) w]
    set f2 [open $path(stderr) w]
    exec $cat32 < $path(little) >@$f1 2>@$f2
    close $f1
    close $f2
    list [contents $path(stdout)] [contents $path(stderr)]
} {little stderr32}
test winpipe-1.20 {32 bit comprehensive tests: write to application} \
	{win exec cat32} {
    set f [open |[list $cat32 >$path(stdout)] w]
    puts -nonewline $f "foo"
    catch {close $f} msg
    list [contents $path(stdout)] $msg
} {foo stderr32}
test winpipe-1.21 {32 bit comprehensive tests: read/write application} \
	{win exec cat32} {
    set f [open "|[list $cat32]" r+]
    puts $f $big
    puts $f \032
    flush $f
    set r [read $f 64]
    catch {close $f}
    set r
} "bbbbbbbbbbbbbbbbbbbbbbbbbbbbbbbbbbbbbbbbbbbbbbbbbbbbbbbbbbbbbbbb"

test winpipe-4.1 {Tcl_WaitPid} {win nt exec cat32} {
    proc readResults {f} {
	global x result
	if { [eof $f] } {
	    close $f
	    set x 1
	} else {
	    set line [read $f ]
	    set result "$result$line"
	}
    }
    set f [open "|[list $cat32] < $path(big) 2> $path(stderr)" r]
    fconfigure $f  -buffering none -blocking 0
    fileevent $f readable "readResults $f"
    set x 0
    set result ""
    vwait x
    list $result $x [contents $path(stderr)]
} "{$big} 1 stderr32"
test winpipe-4.2 {Tcl_WaitPid: return of exception codes, SIGFPE} {win exec testexcept} {
    set f [open "|[list [interpreter]]" w+]
    set pid [pid $f]
    puts $f "load $::tcltestlib Tcltest"
    puts $f "testexcept float_underflow"
    set status [catch {close $f}]
    list $status [expr {$pid == [lindex $::errorCode 1]}] [lindex $::errorCode 2]
} {1 1 SIGFPE}
test winpipe-4.3 {Tcl_WaitPid: return of exception codes, SIGSEGV} {win exec testexcept} {
    set f [open "|[list [interpreter]]" w+]
    set pid [pid $f]
    puts $f "load $::tcltestlib Tcltest"
    puts $f "testexcept access_violation"
    set status [catch {close $f}]
    list $status [expr {$pid == [lindex $::errorCode 1]}] [lindex $::errorCode 2]
} {1 1 SIGSEGV}
test winpipe-4.4 {Tcl_WaitPid: return of exception codes, SIGILL} {win exec testexcept} {
    set f [open "|[list [interpreter]]" w+]
    set pid [pid $f]
    puts $f "load $::tcltestlib Tcltest"
    puts $f "testexcept illegal_instruction"
    set status [catch {close $f}]
    list $status [expr {$pid == [lindex $::errorCode 1]}] [lindex $::errorCode 2]
} {1 1 SIGILL}
test winpipe-4.5 {Tcl_WaitPid: return of exception codes, SIGINT} {win exec testexcept} {
    set f [open "|[list [interpreter]]" w+]
    set pid [pid $f]
    puts $f "load $::tcltestlib Tcltest"
    puts $f "testexcept ctrl+c"
    set status [catch {close $f}]
    list $status [expr {$pid == [lindex $::errorCode 1]}] [lindex $::errorCode 2]
} {1 1 SIGINT}

set path(nothing) [makeFile {} nothing]
close [open $path(nothing) w]

catch {set env_tmp $env(TMP)}
catch {set env_temp $env(TEMP)}

set env(TMP) c:/
set env(TEMP) c:/

test winpipe-5.1 {TclpCreateTempFile: cleanup temp files} {win exec} {
    set x {}
    set existing [glob -nocomplain c:/tcl*.tmp]
    exec [interpreter] < $path(nothing)
    foreach p [glob -nocomplain c:/tcl*.tmp] {
	if {$p ni $existing} {
	    lappend x $p
	}
    }
    set x
} {}
test winpipe-5.2 {TclpCreateTempFile: TMP and TEMP not defined} {win exec} {
    set tmp $env(TMP)
    set temp $env(TEMP)
    unset env(TMP)
    unset env(TEMP)
    exec [interpreter] < $path(nothing)
    set env(TMP) $tmp
    set env(TEMP) $temp
    set x {}
} {}
test winpipe-5.3 {TclpCreateTempFile: TMP specifies non-existent directory} \
	{win exec } {
    set tmp $env(TMP)
    set env(TMP) snarky
    exec [interpreter] < $path(nothing)
    set env(TMP) $tmp
    set x {}
} {}
test winpipe-5.4 {TclpCreateTempFile: TEMP specifies non-existent directory} \
	{win exec} {
    set tmp $env(TMP)
    set temp $env(TEMP)
    unset env(TMP)
    set env(TEMP) snarky
    exec [interpreter] < $path(nothing)
    set env(TMP) $tmp
    set env(TEMP) $temp
    set x {}
} {}

test winpipe-6.1 {PipeSetupProc & PipeCheckProc: read threads} \
	{win exec cat32} {
    set f [open "|[list $cat32]" r+]
    fconfigure $f -blocking 0
    fileevent $f writable { set x writable }
    set x {}
    vwait x
    fileevent $f writable {}
    fileevent $f readable { lappend x readable }
    after 100 { lappend x timeout }
    vwait x
    puts $f foobar
    flush $f
    vwait x
    lappend x [read $f]
    after 100 { lappend x timeout }
    vwait x
    fconfigure $f -blocking 1
    lappend x [catch {close $f} msg] $msg
} {writable timeout readable {foobar
} timeout 1 stderr32}
test winpipe-6.2 {PipeSetupProc & PipeCheckProc: write threads} \
	{win exec cat32} {
    set f [open "|[list $cat32]" r+]
    fconfigure $f -blocking 0
    fileevent $f writable { set x writable }
    set x {}
    vwait x
    puts -nonewline $f $big$big$big$big
    flush $f
    after 100 { lappend x timeout }
    vwait x
    lappend x [catch {close $f} msg] $msg
} {writable timeout 0 {}}

<<<<<<< HEAD
set path(echoArgs.tcl) [makeFile {
    puts "[list $argv0 $argv]"
} echoArgs.tcl]
=======
proc _testExecArgs {single args} {
    variable path
    if {![info exists path(echoArgs.tcl)] || ![file exists $path(echoArgs.tcl)]} {
	set path(echoArgs.tcl) [makeFile {
	    puts "[list [file tail $argv0] {*}$argv]"
	} echoArgs.tcl]
    }
    if {![info exists path(echoArgs.bat)] || ![file exists $path(echoArgs.bat)]} {
	set path(echoArgs.bat) [makeFile "@[file native [interpreter]] $path(echoArgs.tcl) %*" "echoArgs.bat"]
    }
    set cmds [list [list [interpreter] $path(echoArgs.tcl)]]
    if {!($single & 2)} {
	lappend cmds [list $path(echoArgs.bat)]
    } else {
	if {![info exists path(echoArgs2.bat)] || ![file exists $path(echoArgs2.bat)]} {
	    file mkdir [file join [temporaryDirectory] test(Dir)Check]
	    set path(echoArgs2.bat) [makeFile "@[file native [interpreter]] $path(echoArgs.tcl) %*" \
		"test(Dir)Check/echo(Cmd)Test Args & Batch.bat"]
	}
	lappend cmds [list $path(echoArgs2.bat)]
    }
    set broken {}
    foreach args $args {
	if {$single & 1} {
	    # enclose single test-arg between 1st/3rd to be sure nothing is truncated 
	    # (e. g. to cover unexpected trim by nts-zero case, and args don't recombined):
	    set args [list "1st" $args "3rd"]
	}
	set args [list {*}$args]; # normalized canonical list
	foreach cmd $cmds {
	    set e [linsert $args 0 [file tail $path(echoArgs.tcl)]]
	    tcltest::DebugPuts 4 "  ## test exec [file extension [lindex $cmd 0]] ($cmd) for\n  ##   $args"
	    if {[catch {
		exec {*}$cmd {*}$args
	    } r]} {
		set r "ERROR: $r"
	    }
	    if {$r ne $e} {
		append broken "\[ERROR\]: exec [file extension [lindex $cmd 0]] on $args\n  -- result:\n$r\n  -- expected:\n$e\n"
	    }
	}
    }
    return $broken
}
>>>>>>> cf3cb6de

### validate the raw output of BuildCommandLine().
###
test winpipe-7.1 {BuildCommandLine: null arguments} {win exec} {
    exec $env(COMSPEC) /c echo foo "" bar
} {foo "" bar}
test winpipe-7.2 {BuildCommandLine: null arguments} {win exec} {
    exec $env(COMSPEC) /c echo foo {} bar
} {foo "" bar}
test winpipe-7.3 {BuildCommandLine: dbl quote quoting #1} {win exec} {
    exec $env(COMSPEC) /c echo foo "\"" bar
} {foo \" bar}
test winpipe-7.4 {BuildCommandLine: dbl quote quoting #2} {win exec} {
    exec $env(COMSPEC) /c echo foo {""} bar
} {foo \"\" bar}
test winpipe-7.5 {BuildCommandLine: dbl quote quoting #3} {win exec} {
    exec $env(COMSPEC) /c echo foo "\" " bar
} {foo "\" " bar}
test winpipe-7.6 {BuildCommandLine: dbl quote quoting #4} {win exec} {
    exec $env(COMSPEC) /c echo foo {a="b"} bar
} {foo a=\"b\" bar}
test winpipe-7.7 {BuildCommandLine: dbl quote quoting #5} {win exec} {
    exec $env(COMSPEC) /c echo foo {a = "b"} bar
} {foo "a = \"b\"" bar}
test winpipe-7.8 {BuildCommandLine: dbl quote quoting #6} {win exec} {
    exec $env(COMSPEC) /c echo {"hello"} {""hello""} {"""hello"""} {"\"hello\""} {he llo} "he \" llo"
} {\"hello\" \"\"hello\"\" \"\"\"hello\"\"\" \"\\\"hello\\\"\" "he llo" "he \" llo"}
test winpipe-7.9 {BuildCommandLine: N backslashes followed a quote rule #1} {win exec} {
    exec $env(COMSPEC) /c echo foo \\ bar
} {foo \ bar}
test winpipe-7.10 {BuildCommandLine: N backslashes followed a quote rule #2} {win exec} {
    exec $env(COMSPEC) /c echo foo \\\\ bar
} {foo \\ bar}
test winpipe-7.11 {BuildCommandLine: N backslashes followed a quote rule #3} {win exec} {
    exec $env(COMSPEC) /c echo foo \\\ \\ bar
} {foo "\ \\" bar}
test winpipe-7.12 {BuildCommandLine: N backslashes followed a quote rule #4} {win exec} {
    exec $env(COMSPEC) /c echo foo \\\ \\\\ bar
} {foo "\ \\\\" bar}
test winpipe-7.13 {BuildCommandLine: N backslashes followed a quote rule #5} {win exec} {
    exec $env(COMSPEC) /c echo foo \\\ \\\\\\ bar
} {foo "\ \\\\\\" bar}
test winpipe-7.14 {BuildCommandLine: N backslashes followed a quote rule #6} {win exec} {
    exec $env(COMSPEC) /c echo foo \\\ \\\" bar
} {foo "\ \\\"" bar}
test winpipe-7.15 {BuildCommandLine: N backslashes followed a quote rule #7} {win exec} {
    exec $env(COMSPEC) /c echo foo \\\ \\\\\" bar
} {foo "\ \\\\\"" bar}
test winpipe-7.16 {BuildCommandLine: N backslashes followed a quote rule #8} {win exec} {
    exec $env(COMSPEC) /c echo foo \\\ \\\\\\\" bar
} {foo "\ \\\\\\\"" bar}
test winpipe-7.17 {BuildCommandLine: special chars #4} {win exec} {
    exec $env(COMSPEC) /c echo foo \{ bar
} "foo \{ bar"
test winpipe-7.18 {BuildCommandLine: special chars #5} {win exec} {
    exec $env(COMSPEC) /c echo foo \} bar
} "foo \} bar"

set injectList {
    {test"whoami}     {test""whoami}
    {test"""whoami}   {test""""whoami}

    "test\"whoami\\"     "test\"\"whoami\\"
    "test\"\"\"whoami\\" "test\"\"\"\"whoami\\"

    {test\\&\\test}    {test"\\&\\test}
    {"test\\&\\test}   {"test"\\&\\"test"}
    {test\\"&"\\test}  {test"\\"&"\\test}
    {"test\\"&"\\test} {"test"\\"&"\\"test"}

    {test\"&whoami}    {test"\"&whoami}
    {test""\"&whoami}  {test"""\"&whoami}
    {test\"\&whoami}   {test"\"\&whoami}
    {test""\"\&whoami} {test"""\"\&whoami}

    {test&whoami}    {test|whoami}
    {"test&whoami}   {"test|whoami}
    {test"&whoami}   {test"|whoami}
    {"test"&whoami}  {"test"|whoami}
    {""test"&whoami} {""test"|whoami}

    {test&echo "}    {test|echo "}
    {"test&echo "}   {"test|echo "}
    {test"&echo "}   {test"|echo "}
    {"test"&echo "}  {"test"|echo "}
    {""test"&echo "} {""test"|echo "}

    {test&echo ""}    {test|echo ""}
    {"test&echo ""}   {"test|echo ""}
    {test"&echo ""}   {test"|echo ""}
    {"test"&echo ""}  {"test"|echo ""}
    {""test"&echo ""} {""test"|echo ""}

    {test>whoami}    {test<whoami}
    {"test>whoami}   {"test<whoami}
    {test">whoami}   {test"<whoami}
    {"test">whoami}  {"test"<whoami}
    {""test">whoami} {""test"<whoami}
    {test(whoami)}   {test(whoami)}
    {test"(whoami)}  {test"(whoami)}
    {test^whoami}    {test^^echo ^^^}
    {test"^whoami}   {test"^^echo ^^^}
    {test"^echo ^^^"} {test""^echo" ^^^"}

    {test%USERDOMAIN%\%USERNAME%}
    {test" %USERDOMAIN%\%USERNAME%}
    {test%USERDOMAIN%\\%USERNAME%}
    {test" %USERDOMAIN%\\%USERNAME%}
    {test%USERDOMAIN%&%USERNAME%}
    {test" %USERDOMAIN%&%USERNAME%}
    {test%USERDOMAIN%\&\%USERNAME%}
    {test" %USERDOMAIN%\&\%USERNAME%}

    {test%USERDOMAIN%\&\test}
    {test" %USERDOMAIN%\&\test}
    {test%USERDOMAIN%\\&\\test}
    {test" %USERDOMAIN%\\&\\test}

    {test%USERDOMAIN%\&\"test}
    {test" %USERDOMAIN%\&\"test}
    {test%USERDOMAIN%\\&\\"test}
    {test" %USERDOMAIN%\\&\\"test}
}

### validate the pass-thru from BuildCommandLine() to the crt's parse_cmdline().
###
<<<<<<< HEAD
test winpipe-8.1 {BuildCommandLine/parse_cmdline pass-thru: null arguments} {win exec} {
    exec [interpreter] $path(echoArgs.tcl) foo "" bar
} [list $path(echoArgs.tcl) [list foo {} bar]]
test winpipe-8.2 {BuildCommandLine/parse_cmdline pass-thru: null arguments} {win exec} {
    exec [interpreter] $path(echoArgs.tcl) foo {} bar
} [list $path(echoArgs.tcl) [list foo {} bar]]
test winpipe-8.3 {BuildCommandLine/parse_cmdline pass-thru: dbl quote quoting #1} {win exec} {
    exec [interpreter] $path(echoArgs.tcl) foo "\"" bar
} [list $path(echoArgs.tcl) [list foo "\"" bar]]
test winpipe-8.4 {BuildCommandLine/parse_cmdline pass-thru: dbl quote quoting #2} {win exec} {
    exec [interpreter] $path(echoArgs.tcl) foo {""} bar
} [list $path(echoArgs.tcl) [list foo {""} bar]]
test winpipe-8.5 {BuildCommandLine/parse_cmdline pass-thru: dbl quote quoting #3} {win exec} {
    exec [interpreter] $path(echoArgs.tcl) foo "\" " bar
} [list $path(echoArgs.tcl) [list foo "\" " bar]]
test winpipe-8.6 {BuildCommandLine/parse_cmdline pass-thru: dbl quote quoting #4} {win exec} {
    exec [interpreter] $path(echoArgs.tcl) foo {a="b"} bar
} [list $path(echoArgs.tcl) [list foo {a="b"} bar]]
test winpipe-8.7 {BuildCommandLine/parse_cmdline pass-thru: dbl quote quoting #5} {win exec} {
    exec [interpreter] $path(echoArgs.tcl) foo {a = "b"} bar
} [list $path(echoArgs.tcl) [list foo {a = "b"} bar]]
test winpipe-8.8 {BuildCommandLine/parse_cmdline pass-thru: dbl quote quoting #6} {win exec} {
    exec [interpreter] $path(echoArgs.tcl) {"hello"} {""hello""} {"""hello"""} {"\"hello\""} {he llo} {he " llo}
} [list $path(echoArgs.tcl) [list {"hello"} {""hello""} {"""hello"""} {"\"hello\""} {he llo} {he " llo}]]
test winpipe-8.9 {BuildCommandLine/parse_cmdline pass-thru: N backslashes followed a quote rule #1} {win exec} {
    exec [interpreter] $path(echoArgs.tcl) foo \\ bar
} [list $path(echoArgs.tcl) [list foo \\ bar]]
test winpipe-8.10 {BuildCommandLine/parse_cmdline pass-thru: N backslashes followed a quote rule #2} {win exec} {
    exec [interpreter] $path(echoArgs.tcl) foo \\\\ bar
} [list $path(echoArgs.tcl) [list foo \\\\ bar]]
test winpipe-8.11 {BuildCommandLine/parse_cmdline pass-thru: N backslashes followed a quote rule #3} {win exec} {
    exec [interpreter] $path(echoArgs.tcl) foo \\\ \\ bar
} [list $path(echoArgs.tcl) [list foo \\\ \\ bar]]
test winpipe-8.12 {BuildCommandLine/parse_cmdline pass-thru: N backslashes followed a quote rule #4} {win exec} {
    exec [interpreter] $path(echoArgs.tcl) foo \\\ \\\\ bar
} [list $path(echoArgs.tcl) [list foo \\\ \\\\ bar]]
test winpipe-8.13 {BuildCommandLine/parse_cmdline pass-thru: N backslashes followed a quote rule #5} {win exec} {
    exec [interpreter] $path(echoArgs.tcl) foo \\\ \\\\\\ bar
} [list $path(echoArgs.tcl) [list foo \\\ \\\\\\ bar]]
test winpipe-8.14 {BuildCommandLine/parse_cmdline pass-thru: N backslashes followed a quote rule #6} {win exec} {
    exec [interpreter] $path(echoArgs.tcl) foo \\\ \\\" bar
} [list $path(echoArgs.tcl) [list foo \\\ \\\" bar]]
test winpipe-8.15 {BuildCommandLine/parse_cmdline pass-thru: N backslashes followed a quote rule #7} {win exec} {
    exec [interpreter] $path(echoArgs.tcl) foo \\\ \\\\\" bar
} [list $path(echoArgs.tcl) [list foo \\\ \\\\\" bar]]
test winpipe-8.16 {BuildCommandLine/parse_cmdline pass-thru: N backslashes followed a quote rule #8} {win exec} {
    exec [interpreter] $path(echoArgs.tcl) foo \\\ \\\\\\\" bar
} [list $path(echoArgs.tcl) [list foo \\\ \\\\\\\" bar]]
test winpipe-8.17 {BuildCommandLine/parse_cmdline pass-thru: special chars #1} {win exec} {
    exec [interpreter] $path(echoArgs.tcl) foo \{ bar
} [list $path(echoArgs.tcl) [list foo \{ bar]]
test winpipe-8.18 {BuildCommandLine/parse_cmdline pass-thru: special chars #2} {win exec} {
    exec [interpreter] $path(echoArgs.tcl) foo \} bar
} [list $path(echoArgs.tcl) [list foo \} bar]]
test winpipe-8.19 {ensure parse_cmdline isn't doing wildcard replacement} {win exec} {
    exec [interpreter] $path(echoArgs.tcl) foo * makefile.?c bar
} [list $path(echoArgs.tcl) [list foo * makefile.?c bar]]

=======
test winpipe-8.1 {BuildCommandLine/parse_cmdline pass-thru: dumped arguments are equal original} \
-constraints {win exec} -body {
    _testExecArgs 0 \
	[list foo "" bar] \
	[list foo {} bar] \
	[list foo "\"" bar] \
	[list foo {""} bar] \
	[list foo "\" " bar] \
	[list foo {a="b"} bar] \
	[list foo {a = "b"} bar] \
	[list {"hello"} {""hello""} {"""hello"""} {"\"hello\""} {he llo} {he " llo}] \
	[list foo \\ bar] \
	[list foo \\\\ bar] \
	[list foo \\\ \\ bar] \
	[list foo \\\ \\\\ bar] \
	[list foo \\\ \\\\\\ bar] \
	[list foo \\\ \\\" bar] \
	[list foo \\\ \\\\\" bar] \
	[list foo \\\ \\\\\\\" bar] \
	[list foo \{ bar] \
	[list foo \} bar] \
	[list foo * makefile.?c bar]
} -result {}

test winpipe-8.2 {BuildCommandLine/parse_cmdline pass-thru: check injection on special meta-chars (particular)} \
-constraints {win exec slowTest} -body {
    _testExecArgs 1 {*}$injectList
} -result {}

test winpipe-8.3 {BuildCommandLine/parse_cmdline pass-thru: check injection on special meta-chars (jointly)} \
-constraints {win exec} -body {
    _testExecArgs 0 \
	[list START     {*}$injectList END] \
	[list "START\"" {*}$injectList END] \
	[list START     {*}$injectList "\"END"] \
	[list "START\"" {*}$injectList "\"END"]
} -result {}

test winpipe-8.4 {BuildCommandLine/parse_cmdline pass-thru: check injection on special meta-chars (command/jointly args)} \
-constraints {win exec} -body {
    _testExecArgs 2 \
	[list START     {*}$injectList END] \
	[list "START\"" {*}$injectList END] \
	[list START     {*}$injectList "\"END"] \
	[list "START\"" {*}$injectList "\"END"]
} -result {}

test winpipe-8.5 {BuildCommandLine/parse_cmdline pass-thru: check injection on special meta-chars (random mix)} \
-constraints {win exec} -body {
    set lst {}
    set maps {
	{\&|^<>!()%}
	{\&|^<>!()% }
	{"\&|^<>!()%}
	{"\&|^<>!()% }
	{"""""\\\\\&|^<>!()%}
	{"""""\\\\\&|^<>!()% }
    }
    set i 0
    time {
	set args {[incr i].}
	time {
	    set map [lindex $maps [expr {int(rand()*[llength $maps])}]]
	    # be sure arg has some prefix (avoid special handling, like |& etc)
	    set a {x}
	    while {[string length $a] < 50} {
		append a [string index $map [expr {int(rand()*[string length $map])}]]
	    }
	    lappend args $a
	} 20
	lappend lst $args
    } 10
    _testExecArgs 0 {*}$lst
} -result {} -cleanup {
    unset -nocomplain lst args a map maps
}

rename _testExecArgs {}

>>>>>>> cf3cb6de
# restore old values for env(TMP) and env(TEMP)

if {[catch {set env(TMP) $env_tmp}]} {
    unset env(TMP)
}
if {[catch {set env(TEMP) $env_temp}]} {
    unset env(TEMP)
}

# cleanup
<<<<<<< HEAD
removeFile little
removeFile big
removeFile more
removeFile stdout
removeFile stderr
removeFile nothing
removeFile echoArgs.tcl
=======
file delete big little stdout stderr nothing echoArgs.tcl echoArgs.bat 
file delete -force [file join [temporaryDirectory] test(Dir)Check]
>>>>>>> cf3cb6de
::tcltest::cleanupTests
return

# Local Variables:
# mode: tcl
# End:<|MERGE_RESOLUTION|>--- conflicted
+++ resolved
@@ -309,11 +309,6 @@
     lappend x [catch {close $f} msg] $msg
 } {writable timeout 0 {}}
 
-<<<<<<< HEAD
-set path(echoArgs.tcl) [makeFile {
-    puts "[list $argv0 $argv]"
-} echoArgs.tcl]
-=======
 proc _testExecArgs {single args} {
     variable path
     if {![info exists path(echoArgs.tcl)] || ![file exists $path(echoArgs.tcl)]} {
@@ -358,7 +353,6 @@
     }
     return $broken
 }
->>>>>>> cf3cb6de
 
 ### validate the raw output of BuildCommandLine().
 ###
@@ -485,67 +479,6 @@
 
 ### validate the pass-thru from BuildCommandLine() to the crt's parse_cmdline().
 ###
-<<<<<<< HEAD
-test winpipe-8.1 {BuildCommandLine/parse_cmdline pass-thru: null arguments} {win exec} {
-    exec [interpreter] $path(echoArgs.tcl) foo "" bar
-} [list $path(echoArgs.tcl) [list foo {} bar]]
-test winpipe-8.2 {BuildCommandLine/parse_cmdline pass-thru: null arguments} {win exec} {
-    exec [interpreter] $path(echoArgs.tcl) foo {} bar
-} [list $path(echoArgs.tcl) [list foo {} bar]]
-test winpipe-8.3 {BuildCommandLine/parse_cmdline pass-thru: dbl quote quoting #1} {win exec} {
-    exec [interpreter] $path(echoArgs.tcl) foo "\"" bar
-} [list $path(echoArgs.tcl) [list foo "\"" bar]]
-test winpipe-8.4 {BuildCommandLine/parse_cmdline pass-thru: dbl quote quoting #2} {win exec} {
-    exec [interpreter] $path(echoArgs.tcl) foo {""} bar
-} [list $path(echoArgs.tcl) [list foo {""} bar]]
-test winpipe-8.5 {BuildCommandLine/parse_cmdline pass-thru: dbl quote quoting #3} {win exec} {
-    exec [interpreter] $path(echoArgs.tcl) foo "\" " bar
-} [list $path(echoArgs.tcl) [list foo "\" " bar]]
-test winpipe-8.6 {BuildCommandLine/parse_cmdline pass-thru: dbl quote quoting #4} {win exec} {
-    exec [interpreter] $path(echoArgs.tcl) foo {a="b"} bar
-} [list $path(echoArgs.tcl) [list foo {a="b"} bar]]
-test winpipe-8.7 {BuildCommandLine/parse_cmdline pass-thru: dbl quote quoting #5} {win exec} {
-    exec [interpreter] $path(echoArgs.tcl) foo {a = "b"} bar
-} [list $path(echoArgs.tcl) [list foo {a = "b"} bar]]
-test winpipe-8.8 {BuildCommandLine/parse_cmdline pass-thru: dbl quote quoting #6} {win exec} {
-    exec [interpreter] $path(echoArgs.tcl) {"hello"} {""hello""} {"""hello"""} {"\"hello\""} {he llo} {he " llo}
-} [list $path(echoArgs.tcl) [list {"hello"} {""hello""} {"""hello"""} {"\"hello\""} {he llo} {he " llo}]]
-test winpipe-8.9 {BuildCommandLine/parse_cmdline pass-thru: N backslashes followed a quote rule #1} {win exec} {
-    exec [interpreter] $path(echoArgs.tcl) foo \\ bar
-} [list $path(echoArgs.tcl) [list foo \\ bar]]
-test winpipe-8.10 {BuildCommandLine/parse_cmdline pass-thru: N backslashes followed a quote rule #2} {win exec} {
-    exec [interpreter] $path(echoArgs.tcl) foo \\\\ bar
-} [list $path(echoArgs.tcl) [list foo \\\\ bar]]
-test winpipe-8.11 {BuildCommandLine/parse_cmdline pass-thru: N backslashes followed a quote rule #3} {win exec} {
-    exec [interpreter] $path(echoArgs.tcl) foo \\\ \\ bar
-} [list $path(echoArgs.tcl) [list foo \\\ \\ bar]]
-test winpipe-8.12 {BuildCommandLine/parse_cmdline pass-thru: N backslashes followed a quote rule #4} {win exec} {
-    exec [interpreter] $path(echoArgs.tcl) foo \\\ \\\\ bar
-} [list $path(echoArgs.tcl) [list foo \\\ \\\\ bar]]
-test winpipe-8.13 {BuildCommandLine/parse_cmdline pass-thru: N backslashes followed a quote rule #5} {win exec} {
-    exec [interpreter] $path(echoArgs.tcl) foo \\\ \\\\\\ bar
-} [list $path(echoArgs.tcl) [list foo \\\ \\\\\\ bar]]
-test winpipe-8.14 {BuildCommandLine/parse_cmdline pass-thru: N backslashes followed a quote rule #6} {win exec} {
-    exec [interpreter] $path(echoArgs.tcl) foo \\\ \\\" bar
-} [list $path(echoArgs.tcl) [list foo \\\ \\\" bar]]
-test winpipe-8.15 {BuildCommandLine/parse_cmdline pass-thru: N backslashes followed a quote rule #7} {win exec} {
-    exec [interpreter] $path(echoArgs.tcl) foo \\\ \\\\\" bar
-} [list $path(echoArgs.tcl) [list foo \\\ \\\\\" bar]]
-test winpipe-8.16 {BuildCommandLine/parse_cmdline pass-thru: N backslashes followed a quote rule #8} {win exec} {
-    exec [interpreter] $path(echoArgs.tcl) foo \\\ \\\\\\\" bar
-} [list $path(echoArgs.tcl) [list foo \\\ \\\\\\\" bar]]
-test winpipe-8.17 {BuildCommandLine/parse_cmdline pass-thru: special chars #1} {win exec} {
-    exec [interpreter] $path(echoArgs.tcl) foo \{ bar
-} [list $path(echoArgs.tcl) [list foo \{ bar]]
-test winpipe-8.18 {BuildCommandLine/parse_cmdline pass-thru: special chars #2} {win exec} {
-    exec [interpreter] $path(echoArgs.tcl) foo \} bar
-} [list $path(echoArgs.tcl) [list foo \} bar]]
-test winpipe-8.19 {ensure parse_cmdline isn't doing wildcard replacement} {win exec} {
-    exec [interpreter] $path(echoArgs.tcl) foo * makefile.?c bar
-} [list $path(echoArgs.tcl) [list foo * makefile.?c bar]]
--
-=======
 test winpipe-8.1 {BuildCommandLine/parse_cmdline pass-thru: dumped arguments are equal original} \
 -constraints {win exec} -body {
     _testExecArgs 0 \
@@ -624,8 +557,8 @@
 }
 
 rename _testExecArgs {}
-
->>>>>>> cf3cb6de
++
 # restore old values for env(TMP) and env(TEMP)
 
 if {[catch {set env(TMP) $env_tmp}]} {
@@ -636,7 +569,6 @@
 }
 
 # cleanup
-<<<<<<< HEAD
 removeFile little
 removeFile big
 removeFile more
@@ -644,10 +576,8 @@
 removeFile stderr
 removeFile nothing
 removeFile echoArgs.tcl
-=======
-file delete big little stdout stderr nothing echoArgs.tcl echoArgs.bat 
+removeFile echoArgs.bat
 file delete -force [file join [temporaryDirectory] test(Dir)Check]
->>>>>>> cf3cb6de
 ::tcltest::cleanupTests
 return
 
