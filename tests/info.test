# -*- tcl -*-
# Commands covered:  info
#
# This file contains a collection of tests for one or more of the Tcl
# built-in commands.  Sourcing this file into Tcl runs the tests and
# generates output for errors.  No output means no errors were found.
#
# Copyright (c) 1991-1994 The Regents of the University of California.
# Copyright (c) 1994-1997 Sun Microsystems, Inc.
# Copyright (c) 1998-1999 by Scriptics Corporation.
# Copyright (c) 2006      ActiveState
#
# See the file "license.terms" for information on usage and redistribution
# of this file, and for a DISCLAIMER OF ALL WARRANTIES.
#
<<<<<<< HEAD
# RCS: @(#) $Id: info.test,v 1.25.2.29 2010/11/16 17:39:54 dgp Exp $
=======
# DO NOT DELETE THIS LINE
>>>>>>> 17bf2e2c

if {{::tcltest} ni [namespace children]} {
    package require tcltest 2
    namespace import -force ::tcltest::*
}

# Set up namespaces needed to test operation of "info args", "info body",
# "info default", and "info procs" with imported procedures.

catch {namespace delete test_ns_info1 test_ns_info2}

namespace eval test_ns_info1 {
    namespace export *
    proc p {x} {return "x=$x"}
    proc q {{y 27} {z {}}} {return "y=$y"}
}

test info-1.1 {info args option} {
    proc t1 {a bbb c} {return foo}
    info args t1
} {a bbb c}
test info-1.2 {info args option} {
    proc t1 {{a default1} {bbb default2} {c default3} args} {return foo}
    info a t1
} {a bbb c args}
test info-1.3 {info args option} {
    proc t1 "" {return foo}
    info args t1
} {}
test info-1.4 {info args option} -body {
    catch {rename t1 {}}
    info args t1
} -returnCodes error -result {"t1" isn't a procedure}
test info-1.5 {info args option} -body {
    info args set
} -returnCodes error -result {"set" isn't a procedure}
test info-1.6 {info args option} {
    proc t1 {a b} {set c 123; set d $c}
    t1 1 2
    info args t1
} {a b}
test info-1.7 {info args option} {
    catch {namespace delete test_ns_info2}
    namespace eval test_ns_info2 {
        namespace import ::test_ns_info1::*
        list [info args p] [info args q]
    }
} {x {y z}}

test info-2.1 {info body option} {
    proc t1 {} {body of t1}
    info body t1
} {body of t1}
test info-2.2 {info body option} -body {
    info body set
} -returnCodes error -result {"set" isn't a procedure}
test info-2.3 {info body option} -body {
    info args set 1
} -returnCodes error -result {wrong # args: should be "info args procname"}
test info-2.4 {info body option} {
    catch {namespace delete test_ns_info2}
    namespace eval test_ns_info2 {
        namespace import ::test_ns_info1::*
        list [info body p] [info body q]
    }
} {{return "x=$x"} {return "y=$y"}}
# Prior to 8.3.0 this would cause a crash because [info body]
# would return the bytecompiled version of foo, which the catch
# would then try and eval out of the foo context, accessing
# compiled local indices
test info-2.5 {info body option, returning bytecompiled bodies} -body {
    catch {unset args}
    proc foo {args} {
	foreach v $args {
	    upvar $v var
	    return "variable $v existence: [info exists var]"
	}
    }
    foo a
    eval [info body foo]
} -returnCodes error -result {can't read "args": no such variable}
# Fix for problem tested for in info-2.5 caused problems when
# procedure body had no string rep (i.e. was not yet bytecode)
# causing an empty string to be returned [Bug #545644]
test info-2.6 {info body option, returning list bodies} {
    proc foo args [list subst bar]
    list [string bytelength [info body foo]] \
	    [foo; string bytelength [info body foo]]
} {9 9}

proc testinfocmdcount {} {
    set x [info cmdcount]
    set y 12345
    set z [info cm]
    expr {$z-$x}
}
test info-3.1 {info cmdcount compiled} {
    testinfocmdcount
} 4
test info-3.2 {info cmdcount evaled} -body {
    set x [info cmdcount]
    set y 12345
    set z [info cm]
    expr {$z-$x}
} -cleanup {unset x y z} -result 4
test info-3.3 {info cmdcount evaled} -body [info body testinfocmdcount] -cleanup {unset x y z} -result 4
test info-3.4 {info cmdcount option} -body {
    info cmdcount 1
} -returnCodes error -result {wrong # args: should be "info cmdcount"}

test info-4.1 {info commands option} -body {
    proc t1 {} {}
    proc t2 {} {}
    set x " [info commands] "
    list [string match {* t1 *} $x] [string match {* t2 *} $x] \
            [string match {* set *} $x] [string match {* list *} $x]
} -cleanup {unset x} -result {1 1 1 1}
test info-4.2 {info commands option} -body {
    proc t1 {} {}
    rename t1 {}
    string match {* t1 *} \
	[info comm]
} -result 0
test info-4.3 {info commands option} {
    proc _t1_ {} {}
    proc _t2_ {} {}
    info commands _t1_
} _t1_
test info-4.4 {info commands option} {
    proc _t1_ {} {}
    proc _t2_ {} {}
    lsort [info commands _t*]
} {_t1_ _t2_}
catch {rename _t1_ {}}
catch {rename _t2_ {}}
test info-4.5 {info commands option} -returnCodes error -body {
    info commands a b
} -result {wrong # args: should be "info commands ?pattern?"}
# Also some tests in namespace.test

test info-5.1 {info complete option} -body {
    info complete
} -returnCodes error -result {wrong # args: should be "info complete command"}
test info-5.2 {info complete option} {
    info complete abc
} 1
test info-5.3 {info complete option} {
    info complete "\{abcd "
} 0
test info-5.4 {info complete option} {
    info complete {# Comment should be complete command}
} 1
test info-5.5 {info complete option} {
    info complete {[a [b] }
} 0
test info-5.6 {info complete option} {
    info complete {[a [b]}
} 0

test info-6.1 {info default option} {
    proc t1 {a b {c d} {e "long default value"}} {}
    info default t1 a value
} 0
test info-6.2 {info default option} -body {
    proc t1 {a b {c d} {e "long default value"}} {}
    set value 12345
    info d t1 a value
    return $value
} -cleanup {unset value} -result {}
test info-6.3 {info default option} -body {
    proc t1 {a b {c d} {e "long default value"}} {}
    info default t1 c value
} -cleanup {unset value} -result 1
test info-6.4 {info default option} -body {
    proc t1 {a b {c d} {e "long default value"}} {}
    set value 12345
    info default t1 c value
    return $value
} -cleanup {unset value} -result d
test info-6.5 {info default option} -body {
    proc t1 {a b {c d} {e "long default value"}} {}
    set value 12345
    set x [info default t1 e value]
    list $x $value
} -cleanup {unset x value} -result {1 {long default value}}
test info-6.6 {info default option} -returnCodes error -body {
    info default a b
} -result {wrong # args: should be "info default procname arg varname"}
test info-6.7 {info default option} -returnCodes error -body {
    info default _nonexistent_ a b
} -result {"_nonexistent_" isn't a procedure}
test info-6.8 {info default option} -returnCodes error -body {
    proc t1 {a b} {}
    info default t1 x value
} -result {procedure "t1" doesn't have an argument "x"}
test info-6.9 {info default option} -returnCodes error -setup {
    catch {unset a}
} -cleanup {unset a} -body {
    set a(0) 88
    proc t1 {a b} {}
    info default t1 a a
} -returnCodes error -result {couldn't store default value in variable "a"}
test info-6.10 {info default option} -setup {
    catch {unset a}
} -cleanup {unset a} -body {
    set a(0) 88
    proc t1 {{a 18} b} {}
    info default t1 a a
} -returnCodes error -result {couldn't store default value in variable "a"}
test info-6.11 {info default option} {
    catch {namespace delete test_ns_info2}
    namespace eval test_ns_info2 {
        namespace import ::test_ns_info1::*
        list [info default p x foo] $foo [info default q y bar] $bar
    }
} {0 {} 1 27}


test info-7.1 {info exists option} -body {
    set value foo
    info exists value
} -cleanup {unset value} -result 1

test info-7.2 {info exists option} -setup {catch {unset _nonexistent_}} -body {
    info exists _nonexistent_
} -result 0
test info-7.3 {info exists option} {
    proc t1 {x} {return [info exists x]}
    t1 2
} 1
test info-7.4 {info exists option} -body {
    proc t1 {x} {
        global _nonexistent_
        return [info exists _nonexistent_]
    }
    t1 2
} -setup {unset -nocomplain _nonexistent_} -result 0
test info-7.5 {info exists option} {
    proc t1 {x} {
        set y 47
        return [info exists y]
    }
    t1 2
} 1
test info-7.6 {info exists option} {
    proc t1 {x} {return [info exists value]}
    t1 2
} 0
test info-7.7 {info exists option} -setup {
    catch {unset x}
} -body {
    set x(2) 44
    list [info exists x] [info exists x(1)] [info exists x(2)]
} -result {1 0 1}
catch {unset x}
test info-7.8 {info exists option} -body {
    info exists
} -returnCodes error -result {wrong # args: should be "info exists varName"}
test info-7.9 {info exists option} -body {
    info exists 1 2
} -returnCodes error -result {wrong # args: should be "info exists varName"}

test info-8.1 {info globals option} -body {
    set x 1
    set y 2
    set value 23
    set a " [info globals] "
    list [string match {* x *} $a] [string match {* y *} $a] \
            [string match {* value *} $a] [string match {* _foobar_ *} $a]
} -cleanup {unset x y value a} -result {1 1 1 0}
test info-8.2 {info globals option} -body {
    set _xxx1 1
    set _xxx2 2
    lsort [info g _xxx*]
} -cleanup {unset _xxx1 _xxx2} -result {_xxx1 _xxx2}
test info-8.3 {info globals option} -returnCodes error -body {
    info globals 1 2
} -result {wrong # args: should be "info globals ?pattern?"}
test info-8.4 {info globals option: may have leading namespace qualifiers} -body {
    set x 0
    list [info globals x] [info globals :x] [info globals ::x] [info globals :::x] [info globals ::::x]
} -cleanup {unset x} -result {x {} x x x}
test info-8.5 {info globals option: only return existing global variables} {
    -setup {
	unset -nocomplain ::NO_SUCH_VAR
	proc evalInProc script {eval $script}
    }
    -body {
	evalInProc {global NO_SUCH_VAR; info globals NO_SUCH_VAR}
    }
    -cleanup {
	rename evalInProc {}
    }
    -result {}
}

test info-9.1 {info level option} {
    info level
} 0
test info-9.2 {info level option} {
    proc t1 {a b} {
        set x [info le]
        set y [info level 1]
        list $x $y
    }
    t1 146 testString
} {1 {t1 146 testString}}
test info-9.3 {info level option} {
    proc t1 {a b} {
        t2 [expr $a*2] $b
    }
    proc t2 {x y} {
        list [info level] [info level 1] [info level 2] [info level -1] \
                [info level 0]
    }
    t1 146 {a {b c} {{{c}}}}
} {2 {t1 146 {a {b c} {{{c}}}}} {t2 292 {a {b c} {{{c}}}}} {t1 146 {a {b c} {{{c}}}}} {t2 292 {a {b c} {{{c}}}}}}
test info-9.4 {info level option} {
    proc t1 {} {
        set x [info level]
        set y [info level 1]
        list $x $y
    }
    t1
} {1 t1}
test info-9.5 {info level option} -body {
    info level 1 2
} -returnCodes error -result {wrong # args: should be "info level ?number?"}
test info-9.6 {info level option} -body {
    info level 123a
} -returnCodes error -result {expected integer but got "123a"}
test info-9.7 {info level option} -body {
    info level 0
} -returnCodes error -result {bad level "0"}
test info-9.8 {info level option} -body {
    proc t1 {} {info level -1}
    t1
} -returnCodes error -result {bad level "-1"}
test info-9.9 {info level option} -body {
    proc t1 {x} {info level $x}
    t1 -3
} -returnCodes error -result {bad level "-3"}
test info-9.10 {info level option, namespaces} -body {
    namespace eval t {info level 0}
} -cleanup {
    namespace delete t
} -result {namespace eval t {info level 0}}
test info-9.11 {info level option, aliases} -constraints knownBug -setup {
    proc w {x y z} {info level 0}
    interp alias {} a {} w a b
} -body {
    a c
} -cleanup {
    rename a {}
    rename w {}
} -result {a c}
test info-9.12 {info level option, ensembles} -constraints knownBug -setup {
    proc w {x y z} {info level 0}
    namespace ensemble create -command a -map {foo ::w}
} -body {
    a foo 1 2 3
} -cleanup {
    rename a {}
    rename w {}
} -result {a foo 1 2 3}

set savedLibrary $tcl_library
test info-10.1 {info library option} -body {
    info library x
} -returnCodes error -result {wrong # args: should be "info library"}
test info-10.2 {info library option} {
    set tcl_library 12345
    info library
} {12345}
test info-10.3 {info library option} -body {
    unset tcl_library
    info library
} -returnCodes error -result {no library has been specified for Tcl}
set tcl_library $savedLibrary; unset savedLibrary

test info-11.1 {info loaded option} -body {
    info loaded a b
} -returnCodes error -result {wrong # args: should be "info loaded ?interp?"}
test info-11.2 {info loaded option} -body {
    info loaded {}; info loaded gorp
} -returnCodes error -result {could not find interpreter "gorp"}

test info-12.1 {info locals option} -body {
    set a 22
    proc t1 {x y} {
        set b 13
        set c testing
        global a
	global aa
	set aa 23
        return [info locals]
    }
    lsort [t1 23 24]
} -cleanup {unset a aa} -result {b c x y}
test info-12.2 {info locals option} {
    proc t1 {x y} {
        set xx1 2
        set xx2 3
        set y 4
        return [info loc x*]
    }
    lsort [t1 2 3]
} {x xx1 xx2}
test info-12.3 {info locals option} -body {
    info locals 1 2
} -returnCodes error -result {wrong # args: should be "info locals ?pattern?"}
test info-12.4 {info locals option} {
    info locals
} {}
test info-12.5 {info locals option} {
    proc t1 {} {return [info locals]}
    t1
} {}
test info-12.6 {info locals vs unset compiled locals} {
    proc t1 {lst} {
        foreach $lst $lst {}
        unset lst
        return [info locals]
    }
    lsort [t1 {a b c c d e f}]
} {a b c d e f}
test info-12.7 {info locals with temporary variables} {
    proc t1 {} {
        foreach a {b c} {}
        info locals
    }
    t1
} {a}

test info-13.1 {info nameofexecutable option} -returnCodes error -body {
    info nameofexecutable foo
} -result {wrong # args: should be "info nameofexecutable"}

test info-14.1 {info patchlevel option} -body {
    set a [info patchlevel]
    regexp {[0-9]+\.[0-9]+([p[0-9]+)?} $a
} -cleanup {unset a} -result 1
test info-14.2 {info patchlevel option} -returnCodes error -body {
    info patchlevel a
} -result {wrong # args: should be "info patchlevel"}
test info-14.3 {info patchlevel option} -setup {
    set t $tcl_patchLevel
} -body {
    unset tcl_patchLevel
    info patchlevel
} -cleanup {
    set tcl_patchLevel $t; unset t
} -returnCodes error -result {can't read "tcl_patchLevel": no such variable}

test info-15.1 {info procs option} -body {
    proc t1 {} {}
    proc t2 {} {}
    set x " [info procs] "
    list [string match {* t1 *} $x] [string match {* t2 *} $x] \
            [string match {* _undefined_ *} $x]
} -cleanup {unset x} -result {1 1 0}
test info-15.2 {info procs option} {
    proc _tt1 {} {}
    proc _tt2 {} {}
    lsort [info pr _tt*]
} {_tt1 _tt2}
catch {rename _tt1 {}}
catch {rename _tt2 {}}
test info-15.3 {info procs option} -body {
    info procs 2 3
} -returnCodes error -result {wrong # args: should be "info procs ?pattern?"}
test info-15.4 {info procs option} -setup {
    catch {namespace delete test_ns_info2}
} -body {
    namespace eval test_ns_info2 {
        namespace import ::test_ns_info1::*
        proc r {} {}
        list [lsort [info procs]] [info procs p*]
    }
} -result {{p q r} p}
test info-15.5 {info procs option with a proc in a namespace} -setup {
    catch {namespace delete test_ns_info2}
} -body {
    namespace eval test_ns_info2 {
	proc p1 { arg } {
	    puts cmd
	}
        proc p2 { arg } {
	    puts cmd
	}
    }
    info procs ::test_ns_info2::p1
} -result {::test_ns_info2::p1}
test info-15.6 {info procs option with a pattern in a namespace} -setup {
    catch {namespace delete test_ns_info2}
} -body {
    namespace eval test_ns_info2 {
	proc p1 { arg } {
	    puts cmd
	}
        proc p2 { arg } {
	    puts cmd
	}
    }
    lsort [info procs ::test_ns_info2::p*]
} -result [lsort [list ::test_ns_info2::p1 ::test_ns_info2::p2]]
test info-15.7 {info procs option with a global shadowing proc} -setup {
    catch {namespace delete test_ns_info2}
} -body {
    proc string_cmd { arg } {
        puts cmd
    }
    namespace eval test_ns_info2 {
	proc string_cmd { arg } {
	    puts cmd
	}
    }
    info procs test_ns_info2::string*
} -result {::test_ns_info2::string_cmd}
# This regression test is currently commented out because it requires
# that the implementation of "info procs" looks into the global namespace,
# which it does not (in contrast to "info commands")
test info-15.8 {info procs option with a global shadowing proc} -setup {
    catch {namespace delete test_ns_info2}
} -constraints knownBug -body {
    proc string_cmd { arg } {
        puts cmd
    }
    proc string_cmd2 { arg } {
        puts cmd
    }
    namespace eval test_ns_info2 {
	proc string_cmd { arg } {
	    puts cmd
	}
    }
    namespace eval test_ns_info2 {
        lsort [info procs string*]
    }
} -result [lsort [list string_cmd string_cmd2]]

test info-16.1 {info script option} -returnCodes error -body {
    info script x x
} -result {wrong # args: should be "info script ?filename?"}
test info-16.2 {info script option} {
    file tail [info sc]
} "info.test"
set gorpfile [makeFile "info script\n" gorp.info]
test info-16.3 {info script option} {
    list [source $gorpfile] [file tail [info script]]
} [list $gorpfile info.test]
test info-16.4 {resetting "info script" after errors} {
    catch {source ~_nobody_/foo}
    file tail [info script]
} "info.test"
test info-16.5 {resetting "info script" after errors} {
    catch {source _nonexistent_}
    file tail [info script]
} "info.test"
test info-16.6 {info script option} -body {
    set script [info script]
    list [file tail [info script]] \
	    [info script newname.txt] \
	    [file tail [info script $script]]
} -result [list info.test newname.txt info.test] -cleanup {unset script}
test info-16.7 {info script option} -body {
    set script [info script]
    info script newname.txt
    list [source $gorpfile] [file tail [info script]] \
	    [file tail [info script $script]]
} -result [list $gorpfile newname.txt info.test] -cleanup {unset script}
removeFile gorp.info
set gorpfile [makeFile {list [info script] [info script foo.bar]} gorp.info]
test info-16.8 {info script option} {
    list [source $gorpfile] [file tail [info script]]
} [list [list $gorpfile foo.bar] info.test]
removeFile gorp.info; unset gorpfile

test info-17.1 {info sharedlibextension option} -returnCodes error -body {
    info sharedlibextension foo
} -result {wrong # args: should be "info sharedlibextension"}

test info-18.1 {info tclversion option} -body {
    scan [info tclversion] "%d.%d%c" a b c
} -cleanup {unset -nocomplain a b c} -result 2
test info-18.2 {info tclversion option} -body {
    info t 2
} -returnCodes error -result {wrong # args: should be "info tclversion"}
test info-18.3 {info tclversion option} -body {
    unset tcl_version
    info tclversion
} -returnCodes error -setup {
    set t $tcl_version
} -cleanup {
    set tcl_version $t; unset t
} -result {can't read "tcl_version": no such variable}

test info-19.1 {info vars option} -body {
    set a 1
    set b 2
    proc t1 {x y} {
        global a b
        set c 33
        return [info vars]
    }
    lsort [t1 18 19]
} -cleanup {unset a b} -result {a b c x y}
test info-19.2 {info vars option} -body {
    set xxx1 1
    set xxx2 2
    proc t1 {xxa y} {
        global xxx1 xxx2
        set c 33
        return [info vars x*]
    }
    lsort [t1 18 19]
} -cleanup {unset xxx1 xxx2} -result {xxa xxx1 xxx2}
test info-19.3 {info vars option} {
    lsort [info vars]
} [lsort [info globals]]
test info-19.4 {info vars option} -returnCodes error -body {
    info vars a b
} -result {wrong # args: should be "info vars ?pattern?"}
test info-19.5 {info vars with temporary variables} {
    proc t1 {} {
        foreach a {b c} {}
        info vars
    }
    t1
} {a}
test info-19.6 {info vars: Bug 1072654} -setup {
    namespace eval :: unset -nocomplain foo
    catch {namespace delete x}
} -body {
    namespace eval x info vars foo
} -cleanup {
    namespace delete x
} -result {}

set functions {abs acos asin atan atan2 bool ceil cos cosh double entier exp floor fmod hypot int isqrt log log10 max min pow rand round sin sinh sqrt srand tan tanh wide}
# Check whether the extra testing functions are defined...
if {!([catch {expr T1()} msg] && ($msg eq {invalid command name "tcl::mathfunc::T1"}))} {
    set functions "T1 T2 T3 $functions"  ;# A lazy way of prepending!
}
test info-20.1 {info functions option} {info functions sin} sin
test info-20.2 {info functions option} {lsort [info functions]} $functions
test info-20.3 {info functions option} {
    lsort [info functions a*]
} {abs acos asin atan atan2}
test info-20.4 {info functions option} {
    lsort [info functions *tan*]
} {atan atan2 tan tanh}
test info-20.5 {info functions option} -returnCodes error -body {
    info functions raise an error
} -result {wrong # args: should be "info functions ?pattern?"}
unset functions msg

test info-21.1 {miscellaneous error conditions} -returnCodes error -body {
    info
} -result {wrong # args: should be "info subcommand ?arg ...?"}
test info-21.2 {miscellaneous error conditions} -returnCodes error -body {
    info gorp
} -result {unknown or ambiguous subcommand "gorp": must be args, body, class, cmdcount, commands, complete, coroutine, default, errorstack, exists, frame, functions, globals, hostname, level, library, loaded, locals, nameofexecutable, object, patchlevel, procs, script, sharedlibextension, tclversion, or vars}
test info-21.3 {miscellaneous error conditions} -returnCodes error -body {
    info c
} -result {unknown or ambiguous subcommand "c": must be args, body, class, cmdcount, commands, complete, coroutine, default, errorstack, exists, frame, functions, globals, hostname, level, library, loaded, locals, nameofexecutable, object, patchlevel, procs, script, sharedlibextension, tclversion, or vars}
test info-21.4 {miscellaneous error conditions} -returnCodes error -body {
    info l
} -result {unknown or ambiguous subcommand "l": must be args, body, class, cmdcount, commands, complete, coroutine, default, errorstack, exists, frame, functions, globals, hostname, level, library, loaded, locals, nameofexecutable, object, patchlevel, procs, script, sharedlibextension, tclversion, or vars}
test info-21.5 {miscellaneous error conditions} -returnCodes error -body {
    info s
} -result {unknown or ambiguous subcommand "s": must be args, body, class, cmdcount, commands, complete, coroutine, default, errorstack, exists, frame, functions, globals, hostname, level, library, loaded, locals, nameofexecutable, object, patchlevel, procs, script, sharedlibextension, tclversion, or vars}

##
# ### ### ### ######### ######### #########
## info frame
## Helper
# For the more complex results we cut the file name down to remove path
# dependencies, and we use only part of the first line of the reported
# command. The latter is required because otherwise the whole test case may
# appear in some results, but the result is part of the testcase. An infinite
# string would be required to describe that. The cutting-down breaks this.
proc reduce {frame} {
    set  pos [lsearch -exact $frame cmd]
    incr pos
    set  cmd [lindex $frame $pos]
    if {[regexp \n $cmd]} {
	set first [string range [lindex [split $cmd \n] 0] 0 end-4]
	set frame [lreplace $frame $pos $pos $first]
    }
    set pos [lsearch -exact $frame file]
    if {$pos >=0} {
	incr pos
	set tail  [file tail [lindex $frame $pos]]
	set frame [lreplace $frame $pos $pos $tail]
    }
    set frame
}
proc subinterp {} { interp create sub ; interp debug sub -frame 1;
    interp eval sub [list proc reduce [info args reduce] [info body reduce]]
}
## Helper
# Generate a stacktrace from the current location to top.  This code
# not only depends on the exact location of things, but also on the
# implementation of tcltest. Any changes and these tests will have to
# be updated.

proc etrace {} {
    set res {}
    set level [info frame]
    while {$level} {
	lappend res [list $level [reduce [info frame $level]]]
	incr level -1
    }
    return $res
}

##

test info-22.0 {info frame, levels} {!singleTestInterp} {
    info frame
} 7
test info-22.1 {info frame, bad level relative} {!singleTestInterp} {
    # catch is another level!, i.e. we have 8, not 7
    catch {info frame -8} msg
    set msg
} {bad level "-8"}
test info-22.2 {info frame, bad level absolute} {!singleTestInterp} {
    # catch is another level!, i.e. we have 8, not 7
    catch {info frame 9} msg
    set msg
} {bad level "9"}
test info-22.3 {info frame, current, relative} -match glob -body {
    info frame 0
} -result {type source line 750 file */info.test cmd {info frame 0} proc ::tcltest::RunTest}
test info-22.4 {info frame, current, relative, nested} -match glob -body {
    set res [info frame 0]
} -result {type source line 753 file */info.test cmd {info frame 0} proc ::tcltest::RunTest} -cleanup {unset res}
test info-22.5 {info frame, current, absolute} -constraints {!singleTestInterp} -match glob -body {
    reduce [info frame 7]
} -result {type source line 756 file info.test cmd {info frame 7} proc ::tcltest::RunTest}
test info-22.6 {info frame, global, relative} {!singleTestInterp} {
    reduce [info frame -6]
} {type source line 758 file info.test cmd test\ info-22.6\ \{info\ frame,\ global,\ relative\}\ \{!singleTestInter level 0}
test info-22.7 {info frame, global, absolute} {!singleTestInterp} {
    reduce [info frame 1]
} {type source line 761 file info.test cmd test\ info-22.7\ \{info\ frame,\ global,\ absolute\}\ \{!singleTestInter level 0}
test info-22.8 {info frame, basic trace} -match glob -body {
    join [lrange [etrace] 0 2] \n
} -result {* {type source line 728 file info.test cmd {info frame $level} proc ::etrace level 0}
* {type source line 765 file info.test cmd etrace proc ::tcltest::RunTest}
* {type source line * file tcltest* cmd {uplevel 1 $script} proc ::tcltest::RunTest}}
unset -nocomplain msg

test info-23.0.0 {eval'd info frame} {!singleTestInterp} {
    eval {info frame}
} 8
test info-23.0.1 {eval'd info frame} -constraints {singleTestInterp} -match glob -body {
    eval {info frame}
} -result {1[12]} ;# SingleTestInterp results changes depending on running the whole suite, or info.test alone.
test info-23.1.0 {eval'd info frame, semi-dynamic} {!singleTestInterp} {
    eval info frame
} 8
test info-23.1.1 {eval'd info frame, semi-dynamic} -constraints {singleTestInterp} -match glob -body {
    eval info frame
} -result {1[12]}
test info-23.2.0 {eval'd info frame, dynamic} -constraints {!singleTestInterp} -body {
    set script {info frame}
    eval $script
} -cleanup {unset script} -result 8
test info-23.2.1 {eval'd info frame, dynamic} -constraints {singleTestInterp} -match glob -body {
    set script {info frame}
    eval $script
} -cleanup {unset script} -result {1[12]}
test info-23.3 {eval'd info frame, literal} -match glob -body {
    eval {
	info frame 0
    }
} -result {type source line 793 file * cmd {info frame 0} proc ::tcltest::RunTest}
test info-23.4 {eval'd info frame, semi-dynamic} {
    eval info frame 0
} {type eval line 1 cmd {info frame 0} proc ::tcltest::RunTest}
test info-23.5 {eval'd info frame, dynamic} -cleanup {unset script} -body {
    set script {info frame 0}
    eval $script
} -result {type eval line 1 cmd {info frame 0} proc ::tcltest::RunTest}
test info-23.6 {eval'd info frame, trace} -match glob -cleanup {unset script} -body {
    set script {etrace}
    join [lrange [eval $script] 0 2] \n
} -result {* {type source line 728 file info.test cmd {info frame $level} proc ::etrace level 0}
* {type eval line 1 cmd etrace proc ::tcltest::RunTest}
* {type source line 805 file info.test cmd {eval $script} proc ::tcltest::RunTest}}

# -------------------------------------------------------------------------

# Procedures defined in scripts which are arguments to control
# structures (like 'namespace eval', 'interp eval', 'if', 'while',
# 'switch', 'catch', 'for', 'foreach', etc.) have no absolute
# location. The command implementations execute such scripts through
# Tcl_EvalObjEx. Flag 0 causes it to use the bytecode compiler. This
# causes the connection to the context to be lost. Currently only
# procedure bodies are able to remember their context.

# NOTE THAT THESE DO NOT USE THE -setup OPTION TO [test]

# -------------------------------------------------------------------------

namespace eval foo {
    proc bar {} {info frame 0}
}

test info-24.0 {info frame, interaction, namespace eval} -body {
    reduce [foo::bar]
} -cleanup {
    namespace delete foo
} -result {type source line 825 file info.test cmd {info frame 0} proc ::foo::bar level 0}

# -------------------------------------------------------------------------

set flag 1
if {$flag} {
    namespace eval foo {}
    proc ::foo::bar {} {info frame 0}
}

test info-24.1 {info frame, interaction, if} -body {
    reduce [foo::bar]
} -cleanup {
    namespace delete foo
} -result {type source line 839 file info.test cmd {info frame 0} proc ::foo::bar level 0}

# -------------------------------------------------------------------------

set flag 1
while {$flag} {
    namespace eval foo {}
    proc ::foo::bar {} {info frame 0}
    set flag 0
};unset flag

test info-24.2 {info frame, interaction, while} -body {
    reduce [foo::bar]
} -cleanup {
    namespace delete foo
} -result {type source line 853 file info.test cmd {info frame 0} proc ::foo::bar level 0}

# -------------------------------------------------------------------------

catch {
    namespace eval foo {}
    proc ::foo::bar {} {info frame 0}
}

test info-24.3 {info frame, interaction, catch} -body {
    reduce [foo::bar]
} -cleanup {
    namespace delete foo
} -result {type source line 867 file info.test cmd {info frame 0} proc ::foo::bar level 0}

# -------------------------------------------------------------------------

foreach var val {
    namespace eval foo {}
    proc ::foo::bar {} {info frame 0}
    break
}; unset var

test info-24.4 {info frame, interaction, foreach} -body {
    reduce [foo::bar]
} -cleanup {
    namespace delete foo
} -result {type source line 880 file info.test cmd {info frame 0} proc ::foo::bar level 0}

# -------------------------------------------------------------------------

for {} {1} {} {
    namespace eval foo {}
    proc ::foo::bar {} {info frame 0}
    break
}

test info-24.5 {info frame, interaction, for} -body {
    reduce [foo::bar]
} -cleanup {
    namespace delete foo
} -result {type source line 894 file info.test cmd {info frame 0} proc ::foo::bar level 0}

# -------------------------------------------------------------------------

namespace eval foo {}
set x foo
switch -exact -- $x {
    foo {
	proc ::foo::bar {} {info frame 0}
    }
}

test info-24.6.0 {info frame, interaction, switch, list body} -body {
    reduce [foo::bar]
} -cleanup {
    namespace delete foo
    unset x
} -result {type source line 910 file info.test cmd {info frame 0} proc ::foo::bar level 0}

# -------------------------------------------------------------------------

namespace eval foo {}
set x foo
switch -exact -- $x foo {
    proc ::foo::bar {} {info frame 0}
}

test info-24.6.1 {info frame, interaction, switch, multi-body} -body {
    reduce [foo::bar]
} -cleanup {
    namespace delete foo
    unset x
} -result {type source line 926 file info.test cmd {info frame 0} proc ::foo::bar level 0}

# -------------------------------------------------------------------------

namespace eval foo {}
set x foo
switch -exact -- $x [list foo {
    proc ::foo::bar {} {info frame 0}
}]

test info-24.6.2 {info frame, interaction, switch, list body, dynamic} -body {
    reduce [foo::bar]
} -cleanup {
    namespace delete foo
    unset x
} -result {type proc line 1 cmd {info frame 0} proc ::foo::bar level 0}

# -------------------------------------------------------------------------

namespace eval foo {}
dict for {k v} {foo bar} {
    proc ::foo::bar {} {info frame 0}
}

test info-24.7 {info frame, interaction, dict for} {
    reduce [foo::bar]
} {type source line 955 file info.test cmd {info frame 0} proc ::foo::bar level 0}

namespace delete foo; unset k v

# -------------------------------------------------------------------------

namespace eval foo {}
set thedict {foo bar}
dict with thedict {
    proc ::foo::bar {} {info frame 0}
}

test info-24.8 {info frame, interaction, dict with} {
    reduce [foo::bar]
} {type source line 969 file info.test cmd {info frame 0} proc ::foo::bar level 0}

namespace delete foo
unset thedict foo

# -------------------------------------------------------------------------

namespace eval foo {}
dict filter {foo bar} script {k v} {
    proc ::foo::bar {} {info frame 0}
    set x 1
}; unset k v x

test info-24.9 {info frame, interaction, dict filter} {
    reduce [foo::bar]
} {type source line 983 file info.test cmd {info frame 0} proc ::foo::bar level 0}

namespace delete foo
#unset x

# -------------------------------------------------------------------------

eval {
    proc bar {} {info frame 0}
}

test info-25.0 {info frame, proc in eval} {
    reduce [bar]
} {type source line 997 file info.test cmd {info frame 0} proc ::bar level 0}
# Don't need to clean up yet...

proc bar {} {info frame 0}

test info-25.1 {info frame, regular proc} {
    reduce [bar]
} {type source line 1005 file info.test cmd {info frame 0} proc ::bar level 0}

rename bar {}

# -------------------------------------------------------------------------
# More info-30.x test cases at the end of the file.
test info-30.0 {bs+nl in literal words} -cleanup {unset res} -body {
    if {1} {
	set res \
	    [reduce [info frame 0]];#1018
    }
    return $res
    # This was reporting line 3 instead of the correct 4 because the
    # bs+nl combination is subst by the parser before the 'if'
    # command, and the bcc, see the word. Fixed by recording the
    # offsets of all bs+nl sequences in literal words, then using the
    # information in the bcc and other places to bump line numbers when
    # parsing over the location. Also affected: testcases 22.8 and 23.6.
} -result {type source line 1018 file info.test cmd {info frame 0} proc ::tcltest::RunTest}

# -------------------------------------------------------------------------
# See 24.0 - 24.5 for similar situations, using literal scripts.

set body {set flag 0
    set a c
    set res [info frame 0]} ;# line 3!

test info-31.0 {ns eval, script in variable} -body {namespace eval foo {variable res {}}
    namespace eval foo $body
    return $foo::res
} -result {type eval line 3 cmd {info frame 0} level 0} -cleanup {
    catch {namespace delete foo}
}
test info-31.1 {if, script in variable} -cleanup {unset res a flag} -body {
    if 1 $body
    return $res
} -result {type eval line 3 cmd {info frame 0} proc ::tcltest::RunTest}

test info-31.1a {if, script in variable} -cleanup {unset res a flag} -body {
    if 1 then $body
    return $res
} -result {type eval line 3 cmd {info frame 0} proc ::tcltest::RunTest}

test info-31.2 {while, script in variable} -cleanup {unset flag res a} -body {
    set flag 1
    while {$flag} $body
    return $res
} -result {type eval line 3 cmd {info frame 0} proc ::tcltest::RunTest}

# .3 - proc - scoping prevent return of result ...

test info-31.4 {foreach, script in variable} -cleanup {unset var res a flag} -body {
    foreach var val $body
    set res
} -result {type eval line 3 cmd {info frame 0} proc ::tcltest::RunTest}

test info-31.5 {for, script in variable} -cleanup {unset flag res a} -body {
    set flag 1
    for {} {$flag} {} $body
    return $res
} -result {type eval line 3 cmd {info frame 0} proc ::tcltest::RunTest}

test info-31.6 {eval, script in variable} -cleanup {unset res a flag} -body {
    eval $body
    return $res
} -result {type eval line 3 cmd {info frame 0} proc ::tcltest::RunTest}

# -------------------------------------------------------------------------

set body {
    foo {
	proc ::foo::bar {} {info frame 0}
    }
}

namespace eval foo {}
set x foo
switch -exact -- $x $body; unset body

test info-31.7 {info frame, interaction, switch, dynamic} -body {
    reduce [foo::bar]
} -cleanup {
    namespace delete foo
    unset x
} -result {type proc line 1 cmd {info frame 0} proc ::foo::bar level 0}

# -------------------------------------------------------------------------

set body {
    proc ::foo::bar {} {info frame 0}
}

namespace eval foo {}
eval $body

test info-32.0 {info frame, dynamic procedure} -body {
    reduce [foo::bar]
} -cleanup {
    namespace delete foo
} -result {type proc line 1 cmd {info frame 0} proc ::foo::bar level 0}

# -------------------------------------------------------------------------

namespace {*}{
    eval
    foo
    {proc bar {} {info frame 0}}
}
test info-33.0 {{*}, literal, direct} -body {
    reduce [foo::bar]
} -cleanup {
    namespace delete foo
} -result {type source line 1115 file info.test cmd {info frame 0} proc ::foo::bar level 0}

# -------------------------------------------------------------------------

namespace eval foo {}
proc foo::bar {} {
    set flag 1
    if {*}{
	{$flag}
	{info frame 0}
    }
}
test info-33.1 {{*}, literal, simple, bytecompiled} -body {
    reduce [foo::bar]
} -cleanup {
    namespace delete foo
} -result {type source line 1130 file info.test cmd {info frame 0} proc ::foo::bar level 0}

# -------------------------------------------------------------------------

namespace {*}"
    eval
    foo
    {proc bar {} {info frame 0}}
"
test info-33.2 {{*}, literal, direct} {
    reduce [foo::bar]
} {type source line 1144 file info.test cmd {info frame 0} proc ::foo::bar level 0}

namespace delete foo

# -------------------------------------------------------------------------

namespace {*}"eval\nfoo\n{proc bar {} {info frame 0}}\n"

test info-33.2a {{*}, literal, not simple, direct} {
    reduce [foo::bar]
} {type proc line 1 cmd {info frame 0} proc ::foo::bar level 0}

namespace delete foo

# -------------------------------------------------------------------------

namespace eval foo {}
proc foo::bar {} {
    set flag 1
    if {*}"
	{1}
	{info frame 0}
    "
}
test info-33.3 {{*}, literal, simple, bytecompiled} {
    reduce [foo::bar]
} {type source line 1169 file info.test cmd {info frame 0} proc ::foo::bar level 0}

namespace delete foo

# -------------------------------------------------------------------------

namespace eval foo {}
proc foo::bar {} {
    set flag 1
    if {*}"\n{1}\n{info frame 0}"
}
test info-33.3a {{*}, literal, not simple, bytecompiled} {
    reduce [foo::bar]
} {type eval line 1 cmd {info frame 0} proc ::foo::bar level 0}

namespace delete foo

# -------------------------------------------------------------------------

set body {
    eval
    foo
    {proc bar {} {
	info frame 0
    }}
}
namespace {*}$body
test info-34.0 {{*}, dynamic, direct} {
    reduce [foo::bar]
} {type proc line 2 cmd {info frame 0} proc ::foo::bar level 0}

unset body
namespace delete foo

# -------------------------------------------------------------------------

namespace eval foo {}
set body {
    {$flag}
    {info frame 0}
}
proc foo::bar {} {
    global body ; set flag 1
    if {*}$body
}
test info-34.1 {{*}, literal, bytecompiled} {
    reduce [foo::bar]
} {type eval line 1 cmd {info frame 0} proc ::foo::bar level 0}

unset body
namespace delete foo

# -------------------------------------------------------------------------

proc foo {} {
    apply {
	{x y}
	{info frame 0}
    } 0 0
}
test info-35.0 {apply, literal} {
    reduce [foo]
} {type source line 1231 file info.test cmd {info frame 0} lambda {
	{x y}
	{info frame 0}
    } level 0}
rename foo {}

set lambda {
    {x y}
    {info frame 0}
}
test info-35.1 {apply, dynamic} {
    reduce [apply $lambda 0 0]
} {type proc line 1 cmd {info frame 0} lambda {
    {x y}
    {info frame 0}
} level 0}
unset lambda

# -------------------------------------------------------------------------

namespace eval foo {}
proc foo::bar {} {
    dict for {k v} {foo bar} {
	set x [info frame 0]
    }
    set x
}
test info-36.0 {info frame, dict for, bcc} -body {
    reduce [foo::bar]
} -result {type source line 1259 file info.test cmd {info frame 0} proc ::foo::bar level 0}

namespace delete foo

# -------------------------------------------------------------------------

namespace eval foo {}
proc foo::bar {} {
    set x foo
    switch -exact -- $x {
	foo {set y [info frame 0]}
    }
    set y
}

test info-36.1.0 {switch, list literal, bcc} -body {
    reduce [foo::bar]
} -result {type source line 1275 file info.test cmd {info frame 0} proc ::foo::bar level 0}

namespace delete foo

# -------------------------------------------------------------------------

namespace eval foo {}
proc foo::bar {} {
    set x foo
    switch -exact -- $x foo {set y [info frame 0]}
    set y
}

test info-36.1.1 {switch, multi-body literals, bcc} -body {
    reduce [foo::bar]
} -result {type source line 1291 file info.test cmd {info frame 0} proc ::foo::bar level 0}

namespace delete foo

# -------------------------------------------------------------------------

test info-37.0 {eval pure list, single line} -match glob -body {
    # Basically, counting the newline in the word seen through $foo
    # doesn't really make sense. It makes a bit of sense if the word
    # would have been a string literal in the command list.
    #
    # Problem: At the point where we see the list elements we cannot
    # distinguish the two cases, thus we cannot switch between
    # count/not-count, it is has to be one or the other for all
    # cases. Of the two possibilities miguel convinced me that 'not
    # counting' is the more proper.
    set foo {b
	c}
    set cmd [list foreach $foo {x y} {
	set res [join [lrange [etrace] 0 2] \n]
	break
    }]
    eval $cmd
    return $res
} -result {* {type source line 728 file info.test cmd {info frame $level} proc ::etrace level 0}
* {type eval line 2 cmd etrace proc ::tcltest::RunTest}
* {type eval line 1 cmd foreac proc ::tcltest::RunTest}} -cleanup {unset foo cmd res b c}

# -------------------------------------------------------------------------

# 6 cases.
## DV. direct-var          - unchanged
## DPV direct-proc-var     - ditto
## PPV proc-proc-var       - ditto
## DL. direct-literal      - now tracking absolute location
## DPL direct-proc-literal - ditto
## PPL proc-proc-literal   - ditto
## ### ### ### ######### ######### #########"

proc control {vv script} {
    upvar 1 $vv var
    return [uplevel 1 $script]
}

proc datal {} {
    control y {
	set y PPL
	etrace
    }
}

proc datav {} {
    set script {
	set y PPV
	etrace
    }
    control y $script
}

test info-38.1 {location information for uplevel, dv, direct-var} -match glob -body {
    set script {
	set y DV.
	etrace
    }
    join [lrange [uplevel \#0 $script] 0 2] \n
} -result {* {type source line 728 file info.test cmd {info frame $level} proc ::etrace level 0}
* {type eval line 3 cmd etrace proc ::tcltest::RunTest}
* {type source line 1361 file info.test cmd {uplevel \\#0 $script} proc ::tcltest::RunTest}} -cleanup {unset script y}

# 38.2 moved to bottom to not disturb other tests with the necessary changes to this one.








test info-38.3 {location information for uplevel, dpv, direct-proc-var} -match glob -body {
    set script {
	set y DPV
	etrace
    }
    join [lrange [control y $script] 0 3] \n
} -result {* {type source line 728 file info.test cmd {info frame $level} proc ::etrace level 0}
* {type eval line 3 cmd etrace proc ::control}
* {type source line 1338 file info.test cmd {uplevel 1 $script} proc ::control}
* {type source line 1380 file info.test cmd {control y $script} proc ::tcltest::RunTest}} -cleanup {unset script y}

# 38.4 moved to bottom to not disturb other tests with the necessary changes to this one.









test info-38.5 {location information for uplevel, ppv, proc-proc-var} -match glob -body {
    join [lrange [datav] 0 4] \n
} -result {* {type source line 728 file info.test cmd {info frame $level} proc ::etrace level 0}
* {type eval line 3 cmd etrace proc ::control}
* {type source line 1338 file info.test cmd {uplevel 1 $script} proc ::control}
* {type source line 1353 file info.test cmd {control y $script} proc ::datav level 1}
* {type source line 1397 file info.test cmd datav proc ::tcltest::RunTest}}

# 38.6 moved to bottom to not disturb other tests with the necessary changes to this one.







testConstraint testevalex [llength [info commands testevalex]]
test info-38.7 {location information for arg substitution} -constraints testevalex -match glob -body {
    join [lrange [testevalex {return -level 0 [etrace]}] 0 3] \n
} -result {* {type source line 728 file info.test cmd {info frame \$level} proc ::etrace level 0}
* {type eval line 1 cmd etrace proc ::tcltest::RunTest}
* {type source line 1414 file info.test cmd {testevalex {return -level 0 \[etrace]}} proc ::tcltest::RunTest}
* {type source line * file tcltest* cmd {uplevel 1 $script} proc ::tcltest::RunTest}}

# -------------------------------------------------------------------------
# literal sharing

test info-39.0 {location information not confused by literal sharing} -body {
    namespace eval ::foo {}
    proc ::foo::bar {} {
	lappend res {}
	lappend res [reduce [eval {info frame 0}]]
	lappend res [reduce [eval {info frame 0}]]
	return $res
    }
    set res [::foo::bar]
    namespace delete ::foo
    join $res \n
} -cleanup {unset res} -result {
type source line 1427 file info.test cmd {info frame 0} proc ::foo::bar level 0
type source line 1428 file info.test cmd {info frame 0} proc ::foo::bar level 0}

# -------------------------------------------------------------------------
# Additional tests for info-30.*, handling of continuation lines (bs+nl sequences).

test info-30.1 {bs+nl in literal words, procedure body, compiled} -body {
    proc abra {} {
	if {1} \
	    {
		return \
		    [reduce [info frame 0]];# line 1446
	    }
    }
    abra
} -cleanup {
    rename abra {}
} -result {type source line 1446 file info.test cmd {info frame 0} proc ::abra level 0}

test info-30.2 {bs+nl in literal words, namespace script} {
    namespace eval xxx {
	variable res \
	    [reduce [info frame 0]];# line 1457
    }
    return $xxx::res
} {type source line 1457 file info.test cmd {info frame 0} level 0}

test info-30.3 {bs+nl in literal words, namespace multi-word script} {
    namespace eval xxx variable res \
	[list [reduce [info frame 0]]];# line 1464
    return $xxx::res
} {type source line 1464 file info.test cmd {info frame 0} proc ::tcltest::RunTest}

test info-30.4 {bs+nl in literal words, eval script} -cleanup {unset res} -body {
    eval {
	set ::res \
	    [reduce [info frame 0]];# line 1471
    }
    return $res
} -result {type source line 1471 file info.test cmd {info frame 0} proc ::tcltest::RunTest}

test info-30.5 {bs+nl in literal words, eval script, with nested words} -body {
    eval {
	if {1} \
	    {
		set ::res \
		    [reduce [info frame 0]];# line 1481
	    }
    }
    return $res
} -cleanup {unset res} -result {type source line 1481 file info.test cmd {info frame 0} proc ::tcltest::RunTest}

test info-30.6 {bs+nl in computed word} -cleanup {unset res} -body {
    set res "\
[reduce [info frame 0]]";# line 1489
} -result { type source line 1489 file info.test cmd {info frame 0} proc ::tcltest::RunTest}

test info-30.7 {bs+nl in computed word, in proc} -body {
    proc abra {} {
	return "\
[reduce [info frame 0]]";# line 1495
    }
    abra
} -cleanup {
    rename abra {}
} -result { type source line 1495 file info.test cmd {info frame 0} proc ::abra level 0}

test info-30.8 {bs+nl in computed word, nested eval} -body {
    eval {
	set \
	    res "\
[reduce [info frame 0]]";# line 1506
}
} -cleanup {unset res} -result { type source line 1506 file info.test cmd {info frame 0} proc ::tcltest::RunTest}

test info-30.9 {bs+nl in computed word, nested eval} -body {
    eval {
	set \
	    res "\
[reduce \
     [info frame 0]]";# line 1515
}
} -cleanup {unset res} -result { type source line 1515 file info.test cmd {info frame 0} proc ::tcltest::RunTest}

test info-30.10 {bs+nl in computed word, key to array} -body {
    set tmp([set \
	    res "\
[reduce \
     [info frame 0]]"]) x ; #1523
    unset tmp
    set res
} -cleanup {unset res} -result { type source line 1523 file info.test cmd {info frame 0} proc ::tcltest::RunTest}

test info-30.11 {bs+nl in subst arguments} -body {
    subst {[set \
	    res "\
[reduce \
     [info frame 0]]"]} ; #1532
} -cleanup {unset res} -result { type source line 1532 file info.test cmd {info frame 0} proc ::tcltest::RunTest}

test info-30.12 {bs+nl in computed word, nested eval} -body {
    eval {
	set \
	    res "\
[set x {}] \
[reduce \
     [info frame 0]]";# line 1541
}
} -cleanup {unset res x} -result {   type source line 1541 file info.test cmd {info frame 0} proc ::tcltest::RunTest}

test info-30.13 {bs+nl in literal words, uplevel script, with nested words} -body {
    subinterp ; set res [interp eval sub { uplevel #0 {
	if {1} \
	    {
		set ::res \
		    [reduce [info frame 0]];# line 1550
	    }
    }
    set res }] ; interp delete sub ; set res
} -cleanup {unset res} -result {type source line 1550 file info.test cmd {info frame 0} level 0}

test info-30.14 {bs+nl, literal word, uplevel through proc} {
    subinterp ; set res [interp eval sub { proc abra {script} {
	uplevel 1 $script
    }
    set res [abra {
	return "\
[reduce [info frame 0]]";# line 1562
    }]
    rename abra {}
    set res }] ; interp delete sub ; set res
} { type source line 1562 file info.test cmd {info frame 0} proc ::abra}

test info-30.15 {bs+nl in literal words, nested proc body, compiled} {
    proc a {} {
	proc b {} {
	    if {1} \
		{
		    return \
			[reduce [info frame 0]];# line 1574
		}
	}
    }
    a ; set res [b]
    rename a {}
    rename b {}
    set res
} {type source line 1574 file info.test cmd {info frame 0} proc ::b level 0}

test info-30.16 {bs+nl in multi-body switch, compiled} {
    proc a {value} {
	switch -regexp -- $value \
	    ^key     { info frame 0; # 1587 } \
	    \t###    { info frame 0; # 1588 } \
	    {[0-9]*} { info frame 0; # 1589 }
    }
    set res {}
    lappend res [reduce [a {key   }]]
    lappend res [reduce [a {1alpha}]]
    set res "\n[join $res \n]"
} {
type source line 1587 file info.test cmd {info frame 0} proc ::a level 0
type source line 1589 file info.test cmd {info frame 0} proc ::a level 0}

test info-30.17 {bs+nl in multi-body switch, direct} {
    switch -regexp -- {key    } \
	^key     { reduce [info frame 0] ;# 1601 } \
        \t###    { } \
        {[0-9]*} { }
} {type source line 1601 file info.test cmd {info frame 0} proc ::tcltest::RunTest}

test info-30.18 {bs+nl, literal word, uplevel through proc, appended, loss of primary tracking data} {
    proc abra {script} {
	append script "\n# end of script"
	uplevel 1 $script
    }
    set res [abra {
	return "\
[reduce [info frame 0]]";# line 1613, still line of 3 appended script
    }]
    rename abra {}
    set res
} { type eval line 3 cmd {info frame 0} proc ::abra}
# { type source line 1606 file info.test cmd {info frame 0} proc ::abra}

test info-30.19 {bs+nl in single-body switch, compiled} {
    proc a {value} {
	switch -regexp -- $value {
	    ^key     { reduce \
			   [info frame 0] }
	    \t       { reduce \
			   [info frame 0] }
	    {[0-9]*} { reduce \
			   [info frame 0] }
	}
    }
    set res {}
    lappend res [a {key   }]
    lappend res [a {1alpha}]
    set res "\n[join $res \n]"
} {
type source line 1624 file info.test cmd {info frame 0} proc ::a level 0
type source line 1628 file info.test cmd {info frame 0} proc ::a level 0}

test info-30.20 {bs+nl in single-body switch, direct} {
    switch -regexp -- {key    } { \

	^key     { reduce \
		       [info frame 0] }
	\t###    { }
        {[0-9]*} { }
    }
} {type source line 1643 file info.test cmd {info frame 0} proc ::tcltest::RunTest}

test info-30.21 {bs+nl in if, full compiled} {
    proc a {value} {
	if {$value} \
	    {info frame 0} \
	    {info frame 0} ; # 1653
    }
    set res {}
    lappend res [reduce [a 1]]
    lappend res [reduce [a 0]]
    set res "\n[join $res \n]"
} {
type source line 1652 file info.test cmd {info frame 0} proc ::a level 0
type source line 1653 file info.test cmd {info frame 0} proc ::a level 0}

test info-30.22 {bs+nl in computed word, key to array, compiled} {
    proc a {} {
	set tmp([set \
		     res "\
[reduce \
     [info frame 0]]"]) x ; #1668
    unset tmp
    set res
    }
    set res [a]
    rename a {}
    set res
} { type source line 1668 file info.test cmd {info frame 0} proc ::a level 0}

test info-30.23 {bs+nl in multi-body switch, full compiled} {
    proc a {value} {
	switch -exact -- $value \
	    key     { info frame 0; # 1680 } \
	    xxx     { info frame 0; # 1681 } \
	    000     { info frame 0; # 1682 }
    }
    set res {}
    lappend res [reduce [a key]]
    lappend res [reduce [a 000]]
    set res "\n[join $res \n]"
} {
type source line 1680 file info.test cmd {info frame 0} proc ::a level 0
type source line 1682 file info.test cmd {info frame 0} proc ::a level 0}

test info-30.24 {bs+nl in single-body switch, full compiled} {
    proc a {value} {
	switch -exact -- $value {
	    key { reduce \
		      [info frame 0] }
	    xxx { reduce \
		      [info frame 0] }
	    000 { reduce \
		      [info frame 0] }
	}
    }
    set res {}
    lappend res [a key]
    lappend res [a 000]
    set res "\n[join $res \n]"
} {
type source line 1696 file info.test cmd {info frame 0} proc ::a level 0
type source line 1700 file info.test cmd {info frame 0} proc ::a level 0}

test info-30.25 {TIP 280 for compiled [subst]} {
    subst {[reduce [info frame 0]]} ; # 1712
} {type source line 1712 file info.test cmd {info frame 0} proc ::tcltest::RunTest}
test info-30.26 {TIP 280 for compiled [subst]} {
    subst \
	    {[reduce [info frame 0]]} ; # 1716
} {type source line 1716 file info.test cmd {info frame 0} proc ::tcltest::RunTest}
test info-30.27 {TIP 280 for compiled [subst]} {
    subst {
[reduce [info frame 0]]} ; # 1720
} {
type source line 1720 file info.test cmd {info frame 0} proc ::tcltest::RunTest}
test info-30.28 {TIP 280 for compiled [subst]} {
    subst {\
[reduce [info frame 0]]} ; # 1725
} { type source line 1725 file info.test cmd {info frame 0} proc ::tcltest::RunTest}
test info-30.29 {TIP 280 for compiled [subst]} {
    subst {foo\
[reduce [info frame 0]]} ; # 1729
} {foo type source line 1729 file info.test cmd {info frame 0} proc ::tcltest::RunTest}
test info-30.30 {TIP 280 for compiled [subst]} {
    subst {foo
[reduce [info frame 0]]} ; # 1733
} {foo
type source line 1733 file info.test cmd {info frame 0} proc ::tcltest::RunTest}
test info-30.31 {TIP 280 for compiled [subst]} {
    subst {[][reduce [info frame 0]]} ; # 1737
} {type source line 1737 file info.test cmd {info frame 0} proc ::tcltest::RunTest}
test info-30.32 {TIP 280 for compiled [subst]} {
    subst {[\
][reduce [info frame 0]]} ; # 1741
} {type source line 1741 file info.test cmd {info frame 0} proc ::tcltest::RunTest}
test info-30.33 {TIP 280 for compiled [subst]} {
    subst {[
][reduce [info frame 0]]} ; # 1745
} {type source line 1745 file info.test cmd {info frame 0} proc ::tcltest::RunTest}
test info-30.34 {TIP 280 for compiled [subst]} {
    subst {[format %s {}
][reduce [info frame 0]]} ; # 1749
} {type source line 1749 file info.test cmd {info frame 0} proc ::tcltest::RunTest}
test info-30.35 {TIP 280 for compiled [subst]} {
    subst {[format %s {}
]
[reduce [info frame 0]]} ; # 1754
} {
type source line 1754 file info.test cmd {info frame 0} proc ::tcltest::RunTest}
test info-30.36 {TIP 280 for compiled [subst]} {
    subst {
[format %s {}][reduce [info frame 0]]} ; # 1759
} {
type source line 1759 file info.test cmd {info frame 0} proc ::tcltest::RunTest}
test info-30.37 {TIP 280 for compiled [subst]} {
    subst {
[format %s {}]
[reduce [info frame 0]]} ; # 1765
} {

type source line 1765 file info.test cmd {info frame 0} proc ::tcltest::RunTest}
test info-30.38 {TIP 280 for compiled [subst]} {
    subst {\
[format %s {}][reduce [info frame 0]]} ; # 1771
} { type source line 1771 file info.test cmd {info frame 0} proc ::tcltest::RunTest}
test info-30.39 {TIP 280 for compiled [subst]} {
    subst {\
[format %s {}]\
[reduce [info frame 0]]} ; # 1776
} {  type source line 1776 file info.test cmd {info frame 0} proc ::tcltest::RunTest}
test info-30.40 {TIP 280 for compiled [subst]} -setup {
    unset -nocomplain empty
} -body {
    set empty {}
    subst {$empty[reduce [info frame 0]]} ; # 1782
} -cleanup {
    unset empty
} -result {type source line 1782 file info.test cmd {info frame 0} proc ::tcltest::RunTest}
test info-30.41 {TIP 280 for compiled [subst]} -setup {
    unset -nocomplain empty
} -body {
    set empty {}
    subst {$empty
[reduce [info frame 0]]} ; # 1791
} -cleanup {
    unset empty
} -result {
type source line 1791 file info.test cmd {info frame 0} proc ::tcltest::RunTest}
test info-30.42 {TIP 280 for compiled [subst]} -setup {
    unset -nocomplain empty
} -body {
    set empty {}; subst {$empty\
[reduce [info frame 0]]} ; # 1800
} -cleanup {
    unset empty
} -result { type source line 1800 file info.test cmd {info frame 0} proc ::tcltest::RunTest}
test info-30.43 {TIP 280 for compiled [subst]} -body {
    unset -nocomplain a\nb
    set a\nb {}
    subst {${a
b}[reduce [info frame 0]]} ; # 1808
} -cleanup {unset a\nb} -result {type source line 1808 file info.test cmd {info frame 0} proc ::tcltest::RunTest}
test info-30.44 {TIP 280 for compiled [subst]} {
    unset -nocomplain a
    set a(\n) {}
    subst {$a(
)[reduce [info frame 0]]} ; # 1814
} {type source line 1814 file info.test cmd {info frame 0} proc ::tcltest::RunTest}
test info-30.45 {TIP 280 for compiled [subst]} {
    unset -nocomplain a
    set a() {}
    subst {$a([
return -level 0])[reduce [info frame 0]]} ; # 1820
} {type source line 1820 file info.test cmd {info frame 0} proc ::tcltest::RunTest}
test info-30.46 {TIP 280 for compiled [subst]} {
    unset -nocomplain a
    set a(1825) YES;  set a(1824) 1824; set a(1826) 1826
    subst {$a([dict get [info frame 0] line])} ; # 1825
} YES
test info-30.47 {TIP 280 for compiled [subst]} {
    unset -nocomplain a
    set a(\n1831) YES;  set a(\n1830) 1830; set a(\n1832) 1832 
    subst {$a(
[dict get [info frame 0] line])} ; # 1831
} YES
unset -nocomplain a

test info-30.48 {Bug 2850901} testevalex {
    testevalex {return -level 0 [format %s {}
][reduce [info frame 0]]} ; # line 2 of the eval
} {type eval line 2 cmd {info frame 0} proc ::tcltest::RunTest}


# -------------------------------------------------------------------------
# literal sharing 2, bug 2933089

test info-39.1 {location information not confused by literal sharing, bug 2933089} -setup {
    set result {}

    proc print_one {} {}
    proc test_info_frame {} {
	set x 1
	set y x

	if "$x != 1" {
	} else {
	    print_one
	} ;#line 1854^

	if "$$y != 1" {
	} else {
	    print_one
	} ;#line 1859^
	# Do not put the comments listing the line numbers into the
	# branches. We need shared literals, and the comments would
	# make them different, thus unshared.
    }

    proc get_frame_info { cmd_str op } {
	lappend ::result [reduce [eval {info frame -3}]]
    }
    trace add execution print_one enter get_frame_info
} -body {
    test_info_frame;
    join $result \n
} -cleanup {
    trace remove execution print_one enter get_frame_info
    rename get_frame_info {}
    rename test_info_frame {}
    rename print_one {}
} -result {type source line 1854 file info.test cmd print_one proc ::test_info_frame level 1
type source line 1859 file info.test cmd print_one proc ::test_info_frame level 1}

# -------------------------------------------------------------------------
# Tests moved to the end to not disturb other tests and their locations.

test info-38.6 {location information for uplevel, ppl, proc-proc-literal} -match glob -setup {subinterp} -body {
    interp eval sub {
	proc etrace {} {
	    set res {}
	    set level [info frame]
	    while {$level} {
		lappend res [list $level [reduce [info frame $level]]]
		incr level -1
	    }
	    return $res
	}
	proc control {vv script} {
	    upvar 1 $vv var
	    return [uplevel 1 $script]
	}
	proc datal {} {
	    control y {
		set y PPL
		etrace
	    }
	}
	join [lrange [datal] 0 4] \n
    }
} -result {* {type source line 1890 file info.test cmd {info frame $level} proc ::etrace level 0}
* {type source line 1902 file info.test cmd etrace proc ::control}
* {type source line 1897 file info.test cmd {uplevel 1 $script} proc ::control}
* {type source line 1900 file info.test cmd control proc ::datal level 1}
* {type source line 1905 file info.test cmd datal level 2}} -cleanup {interp delete sub}

test info-38.4 {location information for uplevel, dpv, direct-proc-literal} -match glob -setup {subinterp} -body {
    interp eval sub {
	proc etrace {} {
	    set res {}
	    set level [info frame]
	    while {$level} {
		lappend res [list $level [reduce [info frame $level]]]
		incr level -1
	    }
	    return $res
	}
	proc control {vv script} {
	    upvar 1 $vv var
	    return [uplevel 1 $script]
	}
	join [lrange [control y {
	    set y DPL
	    etrace
	}] 0 3] \n
    }
} -result {* {type source line 1919 file info.test cmd {info frame $level} proc ::etrace level 0}
* {type source line 1930 file info.test cmd etrace proc ::control}
* {type source line 1926 file info.test cmd {uplevel 1 $script} proc ::control}
* {type source line 1928 file info.test cmd control level 1}} -cleanup {interp delete sub}

test info-38.2 {location information for uplevel, dl, direct-literal} -match glob -setup {subinterp} -body {
    interp eval sub {
	proc etrace {} {
	    set res {}
	    set level [info frame]
	    while {$level} {
		lappend res [list $level [reduce [info frame $level]]]
		incr level -1
	    }
	    return $res
	}
	join [lrange [uplevel \#0 {
	    set y DL.
	    etrace
	}] 0 2] \n
    }
} -result {* {type source line 1944 file info.test cmd {info frame $level} proc ::etrace level 0}
* {type source line 1951 file info.test cmd etrace level 1}
* {type source line 1949 file info.test cmd uplevel\\ \\\\ level 1}} -cleanup {interp delete sub}

# -------------------------------------------------------------------------
unset -nocomplain res

# cleanup
catch {namespace delete test_ns_info1 test_ns_info2}
::tcltest::cleanupTests
return<|MERGE_RESOLUTION|>--- conflicted
+++ resolved
@@ -13,11 +13,7 @@
 # See the file "license.terms" for information on usage and redistribution
 # of this file, and for a DISCLAIMER OF ALL WARRANTIES.
 #
-<<<<<<< HEAD
-# RCS: @(#) $Id: info.test,v 1.25.2.29 2010/11/16 17:39:54 dgp Exp $
-=======
 # DO NOT DELETE THIS LINE
->>>>>>> 17bf2e2c
 
 if {{::tcltest} ni [namespace children]} {
     package require tcltest 2
