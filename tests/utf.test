--- conflicted
+++ resolved
@@ -105,11 +105,7 @@
     testnumutfchars [testbytestring "\xC2\xA2"] 2
 } {1}
 test utf-4.7 {Tcl_NumUtfChars: long string, calc len} {testnumutfchars testbytestring} {
-<<<<<<< HEAD
-    testnumutfchars [testbytestring "abc\xC2\xA2\xe4\xb9\x8e\uA2\u4e"] 1
-=======
     testnumutfchars [testbytestring "abc\xC2\xA2\xe4\xb9\x8e\uA2\u4e4e"] 10
->>>>>>> ec41119a
 } {7}
 test utf-4.8 {Tcl_NumUtfChars: #u0000, calc len} {testnumutfchars testbytestring} {
     testnumutfchars [testbytestring "\xC0\x80"] 2
