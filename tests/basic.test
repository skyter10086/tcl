--- conflicted
+++ resolved
@@ -14,12 +14,6 @@
 #
 # See the file "license.terms" for information on usage and redistribution
 # of this file, and for a DISCLAIMER OF ALL WARRANTIES.
-<<<<<<< HEAD
-#
-# RCS: @(#) $Id: basic.test,v 1.27.2.16 2009/09/17 18:12:50 dgp Exp $
-#
-=======
->>>>>>> 17bf2e2c
 
 package require tcltest 2
 namespace import -force ::tcltest::*
