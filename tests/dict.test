--- conflicted
+++ resolved
@@ -8,11 +8,6 @@
 # Copyright (c) 2003-2009 Donal K. Fellows
 # See the file "license.terms" for information on usage and redistribution of
 # this file, and for a DISCLAIMER OF ALL WARRANTIES.
-<<<<<<< HEAD
-#
-# RCS: @(#) $Id: dict.test,v 1.2.2.24 2010/10/04 13:04:47 dgp Exp $
-=======
->>>>>>> 17bf2e2c
 
 if {[lsearch [namespace children] ::tcltest] == -1} {
     package require tcltest 2
