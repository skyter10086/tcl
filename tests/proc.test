# This file contains tests for the tclProc.c source file. Tests appear in the
# same order as the C code that they test. The set of tests is currently
# incomplete since it includes only new tests, in particular tests for code
# changed for the addition of Tcl namespaces. Other procedure-related tests
# appear in other test files such as proc-old.test.
#
# Sourcing this file into Tcl runs the tests and generates output for errors.
# No output means no errors were found.
#
# Copyright (c) 1997 Sun Microsystems, Inc.
# Copyright (c) 1998-1999 by Scriptics Corporation.
#
# See the file "license.terms" for information on usage and redistribution of
# this file, and for a DISCLAIMER OF ALL WARRANTIES.

if {"::tcltest" ni [namespace children]} {
    package require tcltest 2
    namespace import -force ::tcltest::*
}

testConstraint procbodytest [expr {![catch {package require procbodytest}]}]
testConstraint memory	    [llength [info commands memory]]

catch {namespace delete {*}[namespace children :: test_ns_*]}
catch {rename p ""}
catch {rename {} ""}
catch {unset msg}

test proc-1.1 {Tcl_ProcObjCmd, put proc in namespace specified in name, if any} -setup {
    catch {namespace delete {*}[namespace children :: test_ns_*]}
} -body {
    namespace eval test_ns_1 {
        namespace eval baz {}
    }
    proc test_ns_1::baz::p {} {
        return "p in [namespace current]"
    }
    list [test_ns_1::baz::p] \
         [namespace eval test_ns_1 {baz::p}] \
         [info commands test_ns_1::baz::*]
} -result {{p in ::test_ns_1::baz} {p in ::test_ns_1::baz} ::test_ns_1::baz::p}
test proc-1.2 {Tcl_ProcObjCmd, namespace specified in proc name must exist} -setup {
    catch {namespace delete {*}[namespace children :: test_ns_*]}
} -returnCodes error -body {
    proc test_ns_1::baz::p {} {}
} -result {can't create procedure "test_ns_1::baz::p": unknown namespace}
test proc-1.3 {Tcl_ProcObjCmd, empty proc name} -setup {
    catch {namespace delete {*}[namespace children :: test_ns_*]}
} -body {
    proc :: {} {
        return "empty called"
    }
    list [::] \
         [info body {}]
} -result {{empty called} {
        return "empty called"
    }}
test proc-1.4 {Tcl_ProcObjCmd, simple proc name and proc defined in namespace} -setup {
    catch {namespace delete {*}[namespace children :: test_ns_*]}
} -body {
    namespace eval test_ns_1 {
        namespace eval baz {
            proc p {} {
                return "p in [namespace current]"
            }
        }
    }
    list [test_ns_1::baz::p] \
         [info commands test_ns_1::baz::*]
} -result {{p in ::test_ns_1::baz} ::test_ns_1::baz::p}
test proc-1.5 {Tcl_ProcObjCmd, qualified proc name and proc defined in namespace} -setup {
    catch {namespace delete {*}[namespace children :: test_ns_*]}
} -body {
    namespace eval test_ns_1::baz {}
    namespace eval test_ns_1 {
        proc baz::p {} {
            return "p in [namespace current]"
        }
    }
    list [test_ns_1::baz::p] \
         [info commands test_ns_1::baz::*] \
         [namespace eval test_ns_1::baz {namespace which p}]
} -result {{p in ::test_ns_1::baz} ::test_ns_1::baz::p ::test_ns_1::baz::p}
test proc-1.6 {Tcl_ProcObjCmd, namespace code ignores single ":"s in middle or end of command names} -setup {
    catch {namespace delete {*}[namespace children :: test_ns_*]}
} -body {
    namespace eval test_ns_1 {
        proc q: {} {return "q:"}
        proc value:at: {} {return "value:at:"}
    }
    list [namespace eval test_ns_1 {q:}] \
         [namespace eval test_ns_1 {value:at:}] \
         [test_ns_1::q:] \
         [test_ns_1::value:at:] \
         [lsort [info commands test_ns_1::*]] \
         [namespace eval test_ns_1 {namespace which q:}] \
         [namespace eval test_ns_1 {namespace which value:at:}]
} -result {q: value:at: q: value:at: {::test_ns_1::q: ::test_ns_1::value:at:} ::test_ns_1::q: ::test_ns_1::value:at:}
test proc-1.7 {Tcl_ProcObjCmd, check that formal parameter names are not array elements} -setup {
    catch {rename p ""}
} -returnCodes error -body {
    proc p {a(1) a(2)} { 
	set z [expr $a(1)+$a(2)]
	puts "$z=z, $a(1)=$a(1)"
    }
} -result {formal parameter "a(1)" is an array element}
test proc-1.8 {Tcl_ProcObjCmd, check that formal parameter names are simple names} -setup {
    catch {rename p ""}
} -body {
    proc p {b:a b::a} { 
    }
} -returnCodes error -result {formal parameter "b::a" is not a simple name}

test proc-2.1 {TclFindProc, simple proc name and proc not in namespace} -setup {
    catch {namespace delete {*}[namespace children :: test_ns_*]}
    catch {rename p ""}
} -body {
    proc p {} {return "p in [namespace current]"}
    info body p
} -result {return "p in [namespace current]"}
test proc-2.2 {TclFindProc, simple proc name and proc defined in namespace} -setup {
    catch {namespace delete {*}[namespace children :: test_ns_*]}
} -body {
    namespace eval test_ns_1 {
        namespace eval baz {
            proc p {} {return "p in [namespace current]"}
        }
    }
    namespace eval test_ns_1::baz {info body p}
} -result {return "p in [namespace current]"}
test proc-2.3 {TclFindProc, qualified proc name and proc defined in namespace} -setup {
    catch {namespace delete {*}[namespace children :: test_ns_*]}
} -body {
    namespace eval test_ns_1::baz {}
    namespace eval test_ns_1 {
        proc baz::p {} {return "p in [namespace current]"}
    }
    namespace eval test_ns_1 {info body baz::p}
} -result {return "p in [namespace current]"}
test proc-2.4 {TclFindProc, global proc and executing in namespace} -setup {
    catch {namespace delete {*}[namespace children :: test_ns_*]}
    catch {rename p ""}
} -body {
    proc p {} {return "global p"}
    namespace eval test_ns_1::baz {info body p}
} -result {return "global p"}

test proc-3.1 {TclObjInterpProc, proc defined and executing in same namespace} -setup {
    catch {namespace delete {*}[namespace children :: test_ns_*]}
} -body {
    proc p {} {return "p in [namespace current]"}
    p
} -result {p in ::}
test proc-3.2 {TclObjInterpProc, proc defined and executing in same namespace} -setup {
    catch {namespace delete {*}[namespace children :: test_ns_*]}
} -body {
    namespace eval test_ns_1::baz {
        proc p {} {return "p in [namespace current]"}
        p
    }
} -result {p in ::test_ns_1::baz}
test proc-3.3 {TclObjInterpProc, proc defined and executing in different namespaces} -setup {
    catch {namespace delete {*}[namespace children :: test_ns_*]}
    catch {rename p ""}
} -body {
    proc p {} {return "p in [namespace current]"}
    namespace eval test_ns_1::baz {
        p
    }
} -result {p in ::}
test proc-3.4 {TclObjInterpProc, procs execute in the namespace in which they were defined unless renamed into new namespace} -setup {
    catch {namespace delete {*}[namespace children :: test_ns_*]}
    catch {rename p ""}
} -body {
    namespace eval test_ns_1::baz {
        proc p {} {return "p in [namespace current]"}
        rename ::test_ns_1::baz::p ::p
        list [p] [namespace which p]
    }
} -result {{p in ::} ::p}
test proc-3.5 {TclObjInterpProc, any old result is reset before appending error msg about missing arguments} -body {
    proc p {x} {info commands 3m}
    p
} -returnCodes error -result {wrong # args: should be "p x"}
test proc-3.6 {TclObjInterpProc, proper quoting of proc name, Bug 942757} -body {
    proc {a b  c} {x} {info commands 3m}
    {a b  c}
} -returnCodes error -result {wrong # args: should be "{a b  c} x"}

test proc-3.7 {TclObjInterpProc, wrong num args, Bug 3366265} {
    proc {} {x} {}
    list [catch {{}} msg] $msg
} {1 {wrong # args: should be "{} x"}}

catch {namespace delete {*}[namespace children :: test_ns_*]}
catch {rename p ""}
catch {rename {} ""}
catch {rename {a b  c} {}}
catch {unset msg}

catch {rename p ""}
catch {rename t ""}

# Note that the test require that procedures whose body is used to create
# procbody objects must be executed before the procbodytest::proc command is
# executed, so that the Proc struct is populated correctly (CompiledLocals are
# added at compile time).

test proc-4.1 {TclCreateProc, procbody obj} -constraints procbodytest -body {
    proc p x {return "$x:$x"}
    set rv [p P]
    procbodytest::proc t x p
    lappend rv [t T]
} -cleanup {
    catch {rename p ""}
    catch {rename t ""}
} -result {P:P T:T}
test proc-4.2 {TclCreateProc, procbody obj, use compiled locals} -body {
    proc p x {
	set y [string tolower $x]
	return "$x:$y"
    }
    set rv [p P]
    procbodytest::proc t x p
    lappend rv [t T]
} -constraints procbodytest -cleanup {
    catch {rename p ""}
    catch {rename t ""}
} -result {P:p T:t}
test proc-4.3 {TclCreateProc, procbody obj, too many args} -body {
    proc p x {
	set y [string tolower $x]
	return "$x:$y"
    }
    set rv [p P]
    procbodytest::proc t {x x1 x2} p
    lappend rv [t T]
} -constraints procbodytest -returnCodes error -cleanup {
    catch {rename p ""}
    catch {rename t ""}
} -result {procedure "t": arg list contains 3 entries, precompiled header expects 1}
test proc-4.4 {TclCreateProc, procbody obj, inconsistent arg name} -body {
    proc p {x y z} {
	set v [join [list $x $y $z]]
	set w [string tolower $v]
	return "$v:$w"
    }
    set rv [p P Q R]
    procbodytest::proc t {x x1 z} p
    lappend rv [t S T U]
} -constraints procbodytest -returnCodes error -cleanup {
    catch {rename p ""}
    catch {rename t ""}
} -result {procedure "t": formal parameter 1 is inconsistent with precompiled body}
test proc-4.5 {TclCreateProc, procbody obj, inconsistent arg default type} -body {
    proc p {x y {z Z}} {
	set v [join [list $x $y $z]]
	set w [string tolower $v]
	return "$v:$w"
    }
    set rv [p P Q R]
    procbodytest::proc t {x y z} p
    lappend rv [t S T U]
} -constraints procbodytest -returnCodes error -cleanup {
    catch {rename p ""}
    catch {rename t ""}
} -result {procedure "t": formal parameter 2 is inconsistent with precompiled body}
test proc-4.6 {TclCreateProc, procbody obj, inconsistent arg default type} -body {
    proc p {x y z} {
	set v [join [list $x $y $z]]
	set w [string tolower $v]
	return "$v:$w"
    }
    set rv [p P Q R]
    procbodytest::proc t {x y {z Z}} p
    lappend rv [t S T U]
} -returnCodes error -constraints procbodytest -cleanup {
    catch {rename p ""}
    catch {rename t ""}
} -result {procedure "t": formal parameter 2 is inconsistent with precompiled body}
test proc-4.7 {TclCreateProc, procbody obj, inconsistent arg default value} -body {
    proc p {x y {z Z}} {
	set v [join [list $x $y $z]]
	set w [string tolower $v]
	return "$v:$w"
    }
    set rv [p P Q R]
    procbodytest::proc t {x y {z ZZ}} p
    lappend rv [t S T U]
} -constraints procbodytest -returnCodes error -cleanup {
    catch {rename p ""}
    catch {rename t ""}
} -result {procedure "t": formal parameter "z" has default value inconsistent with precompiled body}
test proc-4.8 {TclCreateProc, procbody obj, no leak on multiple iterations} -setup {
    proc getbytes {} {
	set lines [split [memory info] "\n"]
	lindex $lines 3 3
    }
    proc px x {
	set y [string tolower $x]
	return "$x:$y"
    }
    px x
} -constraints {procbodytest memory} -body {
    set end [getbytes]
    for {set i 0} {$i < 5} {incr i} {
	procbodytest::proc tx x px
	set tmp $end
	set end [getbytes]
    }
    set leakedBytes [expr {$end - $tmp}]
} -cleanup {
    rename getbytes {}
    unset -nocomplain end i tmp leakedBytes
} -result 0

test proc-5.1 {Bytecompiling noop; test for correct argument substitution} -body {
    proc p args {} ; # this will be bytecompiled into t
    proc t {} {
	set res {}
	set a 0
	set b 0
	trace add variable a read {append res a ;#}
	trace add variable b write {append res b ;#}
	p $a ccccccw {bfe} {$a} [incr b] [incr a] {[incr b]} {$a} hello
	set res
    }
    t
} -cleanup {
    catch {rename p ""}
    catch {rename t ""}
} -result {aba}    

test proc-6.1 {ProcessProcResultCode: Bug 647307 (negative return code)} -body {
    proc a {} {return -code -5}
    proc b {} a
    catch b
} -cleanup {
    rename a {}
    rename b {}
} -result -5

test proc-7.1 {Redefining a compiled cmd: Bug 729692} {
    proc bar args {}
    proc foo {} {
	proc bar args {return bar}
	bar
    }
    foo
} bar
test proc-7.2 {Shadowing a compiled cmd: Bug 729692} -body {
    namespace eval ugly {}
    proc ugly::foo {} {
	proc set args {return bar}
	set x 1
    }
    ugly::foo
} -cleanup {
    namespace delete ugly
} -result bar
test proc-7.3 {Returning loop exception from redefined cmd: Bug 729692} -body {
    namespace eval ugly {}
    proc ugly::foo {} {
	set i 0
	while { 1 } {
	    if { [incr i] > 3 } {
		proc continue {} {return -code break}
	    }
	    continue
	}
	return $i
    }
    ugly::foo
} -cleanup {
    namespace delete ugly
<<<<<<< HEAD
} -result 4

=======
    set res
} {0 4}

test proc-7.4 {Proc struct outlives its interp: Bug 3532959} {
    set lambda x
    lappend lambda {set a 1}
    interp create slave
    slave eval [list apply $lambda foo]
    interp delete slave
    unset lambda
} {}


>>>>>>> 45d29cd4
# cleanup
catch {rename p ""}
catch {rename t ""}
::tcltest::cleanupTests
return

# Local Variables:
# mode: tcl
# fill-column: 78
# End:<|MERGE_RESOLUTION|>--- conflicted
+++ resolved
@@ -374,13 +374,7 @@
     ugly::foo
 } -cleanup {
     namespace delete ugly
-<<<<<<< HEAD
 } -result 4
--
-=======
-    set res
-} {0 4}
 
 test proc-7.4 {Proc struct outlives its interp: Bug 3532959} {
     set lambda x
@@ -390,9 +384,8 @@
     interp delete slave
     unset lambda
 } {}
-
-
->>>>>>> 45d29cd4
++
 # cleanup
 catch {rename p ""}
 catch {rename t ""}
