# Commands covered:  append lappend
#
# This file contains a collection of tests for one or more of the Tcl built-in
# commands. Sourcing this file into Tcl runs the tests and generates output
# for errors. No output means no errors were found.
#
# Copyright (c) 1991-1993 The Regents of the University of California.
# Copyright (c) 1994-1996 Sun Microsystems, Inc.
# Copyright (c) 1998-1999 by Scriptics Corporation.
#
# See the file "license.terms" for information on usage and redistribution of
# this file, and for a DISCLAIMER OF ALL WARRANTIES.
<<<<<<< HEAD
#
# RCS: @(#) $Id: append.test,v 1.7.14.6 2010/12/09 15:39:43 dgp Exp $
=======
>>>>>>> 17bf2e2c

if {[lsearch [namespace children] ::tcltest] == -1} {
    package require tcltest 2
    namespace import -force ::tcltest::*
}
unset -nocomplain x

test append-1.1 {append command} {
    unset -nocomplain x
    list [append x 1 2 abc "long string"] $x
} {{12abclong string} {12abclong string}}
test append-1.2 {append command} {
    set x ""
    list [append x first] [append x second] [append x third] $x
} {first firstsecond firstsecondthird firstsecondthird}
test append-1.3 {append command} {
    set x "abcd"
    append x
} abcd

test append-2.1 {long appends} {
    set x ""
    for {set i 0} {$i < 1000} {set i [expr $i+1]} {
	append x "foobar "
    }
    set y "foobar"
    set y "$y $y $y $y $y $y $y $y $y $y"
    set y "$y $y $y $y $y $y $y $y $y $y"
    set y "$y $y $y $y $y $y $y $y $y $y "
    expr {$x == $y}
} 1

test append-3.1 {append errors} -returnCodes error -body {
    append
} -result {wrong # args: should be "append varName ?value ...?"}
test append-3.2 {append errors} -returnCodes error -body {
    set x ""
    append x(0) 44
} -result {can't set "x(0)": variable isn't array}
test append-3.3 {append errors} -returnCodes error -body {
    unset -nocomplain x
    append x
} -result {can't read "x": no such variable}

test append-4.1 {lappend command} {
    unset -nocomplain x
    list [lappend x 1 2 abc "long string"] $x
} {{1 2 abc {long string}} {1 2 abc {long string}}}
test append-4.2 {lappend command} {
    set x ""
    list [lappend x first] [lappend x second] [lappend x third] $x
} {first {first second} {first second third} {first second third}}
test append-4.3 {lappend command} -body {
    proc foo {} {
	global x
	set x old
	unset x
	lappend x new
    }
    foo
} -cleanup {
    rename foo {}
} -result {new}
test append-4.4 {lappend command} {
    set x {}
    lappend x \{\  abc
} {\{\  abc}
test append-4.5 {lappend command} {
    set x {}
    lappend x \{ abc
} {\{ abc}
test append-4.6 {lappend command} {
    set x {1 2 3}
    lappend x
} {1 2 3}
test append-4.7 {lappend command} {
    set x "a\{"
    lappend x abc
} "a\\\{ abc"
test append-4.8 {lappend command} {
    set x "\\\{"
    lappend x abc
} "\\{ abc"
test append-4.9 {lappend command} -returnCodes error -body {
    set x " \{"
    lappend x abc
} -result {unmatched open brace in list}
test append-4.10 {lappend command} -returnCodes error -body {
    set x "	\{"
    lappend x abc
} -result {unmatched open brace in list}
test append-4.11 {lappend command} -returnCodes error -body {
    set x "\{\{\{"
    lappend x abc
} -result {unmatched open brace in list}
test append-4.12 {lappend command} -returnCodes error -body {
    set x "x \{\{\{"
    lappend x abc
} -result {unmatched open brace in list}
test append-4.13 {lappend command} {
    set x "x\{\{\{"
    lappend x abc
} "x\\\{\\\{\\\{ abc"
test append-4.14 {lappend command} {
    set x " "
    lappend x abc
} "abc"
test append-4.15 {lappend command} {
    set x "\\ "
    lappend x abc
} "{ } abc"
test append-4.16 {lappend command} {
    set x "x "
    lappend x abc
} "x abc"
test append-4.17 {lappend command} {
    unset -nocomplain x
    lappend x
} {}
test append-4.18 {lappend command} {
    unset -nocomplain x
    lappend x {}
} {{}}
test append-4.19 {lappend command} {
    unset -nocomplain x
    lappend x(0)
} {}
test append-4.20 {lappend command} {
    unset -nocomplain x
    lappend x(0) abc
} {abc}
unset -nocomplain x
test append-4.21 {lappend command} -returnCodes error -body {
    set x \"
    lappend x
} -result {unmatched open quote in list}
test append-4.22 {lappend command} -returnCodes error -body {
    set x \"
    lappend x abc
} -result {unmatched open quote in list}

test append-5.1 {long lappends} -setup {
    unset -nocomplain x
    proc check {var size} {
	set l [llength $var]
	if {$l != $size} {
	    return "length mismatch: should have been $size, was $l"
	}
	for {set i 0} {$i < $size} {set i [expr $i+1]} {
	    set j [lindex $var $i]
	    if {$j ne "item $i"} {
		return "element $i should have been \"item $i\", was \"$j\""
	    }
	}
	return ok
    }
} -body {
    set x ""
    for {set i 0} {$i < 300} {incr i} {
	lappend x "item $i"
    }
    check $x 300
} -cleanup {
    rename check {}
} -result ok

test append-6.1 {lappend errors} -returnCodes error -body {
    lappend
} -result {wrong # args: should be "lappend varName ?value ...?"}
test append-6.2 {lappend errors} -returnCodes error -body {
    set x ""
    lappend x(0) 44
} -result {can't set "x(0)": variable isn't array}

test append-7.1 {lappend-created var and error in trace on that var} -setup {
    catch {rename foo ""}
    unset -nocomplain x
} -body {
    trace variable x w foo
    proc foo {} {global x; unset x}
    catch {lappend x 1}
    proc foo {args} {global x; unset x}
    info exists x
    set x
    lappend x 1
    list [info exists x] [catch {set x} msg] $msg
} -result {0 1 {can't read "x": no such variable}}
test append-7.2 {lappend var triggers read trace} -setup {
    unset -nocomplain myvar
    unset -nocomplain ::result
} -body {
    trace variable myvar r foo
    proc foo {args} {append ::result $args}
    lappend myvar a
    return $::result
} -result {myvar {} r}
test append-7.3 {lappend var triggers read trace, array var} -setup {
    unset -nocomplain myvar
    unset -nocomplain ::result
} -body {
    # The behavior of read triggers on lappend changed in 8.0 to not trigger
    # them, and was changed back in 8.4.
    trace variable myvar r foo
    proc foo {args} {append ::result $args}
    lappend myvar(b) a
    return $::result
} -result {myvar b r}
test append-7.4 {lappend var triggers read trace, array var exists} -setup {
    unset -nocomplain myvar
    unset -nocomplain ::result
} -body {
    set myvar(0) 1
    trace variable myvar r foo
    proc foo {args} {append ::result $args}
    lappend myvar(b) a
    return $::result
} -result {myvar b r}
test append-7.5 {append var does not trigger read trace} -setup {
    unset -nocomplain myvar
    unset -nocomplain ::result
} -body {
    trace variable myvar r foo
    proc foo {args} {append ::result $args}
    append myvar a
    info exists ::result
} -result {0}

# THERE ARE NO append-8.* TESTS

# New tests for bug 3057639 to show off the more consistent behaviour of
# lappend in both direct-eval and bytecompiled code paths (see appendComp.test
# for the compiled variants). lappend now behaves like append. 9.0/1 lappend -
# 9.2/3 append

test append-9.0 {bug 3057639, lappend direct eval, read trace on non-existing array variable element} -setup {
    unset -nocomplain myvar
} -body {
    array set myvar {}
    proc nonull {var key val} {
	upvar 1 $var lvar
	if {![info exists lvar($key)]} {
	    return -code error "no such variable"
	}
    }
    trace add variable myvar read nonull
    list [catch {
	lappend myvar(key) "new value"
    } msg] $msg
} -result {0 {{new value}}}
test append-9.1 {bug 3057639, lappend direct eval, read trace on non-existing env element} -setup {
    unset -nocomplain ::env(__DUMMY__)
} -body {
    list [catch {
	lappend ::env(__DUMMY__) "new value"
    } msg] $msg
} -cleanup {
    unset -nocomplain ::env(__DUMMY__)
} -result {0 {{new value}}}
test append-9.2 {bug 3057639, append direct eval, read trace on non-existing array variable element} -setup {
    unset -nocomplain myvar
} -body {
    array set myvar {}
    proc nonull {var key val} {
	upvar 1 $var lvar
	if {![info exists lvar($key)]} {
	    return -code error "no such variable"
	}
    }
    trace add variable myvar read nonull
    list [catch {
	append myvar(key) "new value"
    } msg] $msg
} -result {0 {new value}}
test append-9.3 {bug 3057639, append direct eval, read trace on non-existing env element} -setup {
    unset -nocomplain ::env(__DUMMY__)
} -body {
    list [catch {
	append ::env(__DUMMY__) "new value"
    } msg] $msg
} -cleanup {
    unset -nocomplain ::env(__DUMMY__)
} -result {0 {new value}}

unset -nocomplain i x result y
catch {rename foo ""}

# cleanup
::tcltest::cleanupTests
return

# Local Variables:
# mode: tcl
# fill-column: 78
# End:<|MERGE_RESOLUTION|>--- conflicted
+++ resolved
@@ -10,11 +10,6 @@
 #
 # See the file "license.terms" for information on usage and redistribution of
 # this file, and for a DISCLAIMER OF ALL WARRANTIES.
-<<<<<<< HEAD
-#
-# RCS: @(#) $Id: append.test,v 1.7.14.6 2010/12/09 15:39:43 dgp Exp $
-=======
->>>>>>> 17bf2e2c
 
 if {[lsearch [namespace children] ::tcltest] == -1} {
     package require tcltest 2
