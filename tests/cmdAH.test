--- conflicted
+++ resolved
@@ -189,11 +189,7 @@
 test cmdAH-4.6 {Tcl_EncodingObjCmd} -setup {
     set system [encoding system]
 } -body {
-<<<<<<< HEAD
-    encoding system iso8859-1 
-=======
     encoding system iso8859-1
->>>>>>> ee47b247
     encoding convertto jis0208 \u4e4e
 } -cleanup {
     encoding system $system
