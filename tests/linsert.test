# Commands covered:  linsert
#
# This file contains a collection of tests for one or more of the Tcl
# built-in commands.  Sourcing this file into Tcl runs the tests and
# generates output for errors.  No output means no errors were found.
#
# Copyright (c) 1991-1993 The Regents of the University of California.
# Copyright (c) 1994 Sun Microsystems, Inc.
# Copyright (c) 1998-1999 by Scriptics Corporation.
#
# See the file "license.terms" for information on usage and redistribution
# of this file, and for a DISCLAIMER OF ALL WARRANTIES.
<<<<<<< HEAD
#
# RCS: @(#) $Id: linsert.test,v 1.8.26.2 2008/09/30 13:16:24 dgp Exp $
=======
>>>>>>> 17bf2e2c

if {[lsearch [namespace children] ::tcltest] == -1} {
    package require tcltest
    namespace import -force ::tcltest::*
}

catch {unset lis}
catch {rename p ""}

test linsert-1.1 {linsert command} {
    linsert {1 2 3 4 5} 0 a
} {a 1 2 3 4 5}
test linsert-1.2 {linsert command} {
    linsert {1 2 3 4 5} 1 a
} {1 a 2 3 4 5}
test linsert-1.3 {linsert command} {
    linsert {1 2 3 4 5} 2 a
} {1 2 a 3 4 5}
test linsert-1.4 {linsert command} {
    linsert {1 2 3 4 5} 3 a
} {1 2 3 a 4 5}
test linsert-1.5 {linsert command} {
    linsert {1 2 3 4 5} 4 a
} {1 2 3 4 a 5}
test linsert-1.6 {linsert command} {
    linsert {1 2 3 4 5} 5 a
} {1 2 3 4 5 a}
test linsert-1.7 {linsert command} {
    linsert {1 2 3 4 5} 2 one two \{three \$four
} {1 2 one two \{three {$four} 3 4 5}
test linsert-1.8 {linsert command} {
    linsert {\{one \$two \{three \ four \ five} 2 a b c
} {\{one {$two} a b c \{three { four} { five}}
test linsert-1.9 {linsert command} {
    linsert {{1 2} {3 4} {5 6} {7 8}} 2 {x y} {a b}
} {{1 2} {3 4} {x y} {a b} {5 6} {7 8}}
test linsert-1.10 {linsert command} {
    linsert {} 2 a b c
} {a b c}
test linsert-1.11 {linsert command} {
    linsert {} 2 {}
} {{}}
test linsert-1.12 {linsert command} {
    linsert {a b "c c" d e} 3 1
} {a b {c c} 1 d e}
test linsert-1.13 {linsert command} {
    linsert { a b c d} 0 1 2
} {1 2 a b c d}
test linsert-1.14 {linsert command} {
    linsert {a b c {d e f}} 4 1 2
} {a b c {d e f} 1 2}
test linsert-1.15 {linsert command} {
    linsert {a b c \{\  abc} 4 q r
} {a b c \{\  q r abc}
test linsert-1.16 {linsert command} {
    linsert {a b c \{ abc} 4 q r
} {a b c \{ q r abc}
test linsert-1.17 {linsert command} {
    linsert {a b c} end q r
} {a b c q r}
test linsert-1.18 {linsert command} {
    linsert {a} end q r
} {a q r}
test linsert-1.19 {linsert command} {
    linsert {} end q r
} {q r}
test linsert-1.20 {linsert command, use of end-int index} {
    linsert {a b c d} end-2 e f
} {a b e f c d}

test linsert-2.1 {linsert errors} {
    list [catch linsert msg] $msg
} {1 {wrong # args: should be "linsert list index ?element ...?"}}
test linsert-2.2 {linsert errors} {
    list [catch {linsert a b} msg] $msg
} {1 {bad index "b": must be integer?[+-]integer? or end?[+-]integer?}}
test linsert-2.3 {linsert errors} {
    list [catch {linsert a 12x 2} msg] $msg
} {1 {bad index "12x": must be integer?[+-]integer? or end?[+-]integer?}}
test linsert-2.4 {linsert errors} {
    list [catch {linsert \{ 12 2} msg] $msg
} {1 {unmatched open brace in list}}
test linsert-2.5 {syntax (TIP 323)} {
    linsert {a b c} 0
} [list a b c]
test linsert-2.6 {syntax (TIP 323)} {
    linsert "a\nb\nc" 0
} [list a b c]

test linsert-3.1 {linsert won't modify shared argument objects} {
    proc p {} {
        linsert "a b c" 1 "x y"
        return "a b c"
    }
    p
} "a b c"
test linsert-3.2 {linsert won't modify shared argument objects} {
    catch {unset lis}
    set lis [format "a \"%s\" c" "b"]
    linsert $lis 0 [string length $lis]
} "7 a b c"

# cleanup
catch {unset lis}
catch {rename p ""}
::tcltest::cleanupTests
return<|MERGE_RESOLUTION|>--- conflicted
+++ resolved
@@ -10,11 +10,6 @@
 #
 # See the file "license.terms" for information on usage and redistribution
 # of this file, and for a DISCLAIMER OF ALL WARRANTIES.
-<<<<<<< HEAD
-#
-# RCS: @(#) $Id: linsert.test,v 1.8.26.2 2008/09/30 13:16:24 dgp Exp $
-=======
->>>>>>> 17bf2e2c
 
 if {[lsearch [namespace children] ::tcltest] == -1} {
     package require tcltest
