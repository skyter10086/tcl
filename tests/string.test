--- conflicted
+++ resolved
@@ -35,7 +35,6 @@
 # Used for constraining memory leak tests
 testConstraint memory [llength [info commands memory]]
 
-<<<<<<< HEAD
 foreach noComp {0 1} {
 
 if $noComp {
@@ -46,24 +45,17 @@
     set constraints {}
 }
 
+proc representationpoke s {
+    set r [::tcl::unsupported::representation $s]
+    list [lindex $r 3] [string match {*, string representation "*"} $r]
+}
++
 test string-1.1.$noComp {error conditions} {
     list [catch {run {string gorp a b}} msg] $msg
 } {1 {unknown or ambiguous subcommand "gorp": must be bytelength, cat, compare, equal, first, index, insert, is, last, length, map, match, range, repeat, replace, reverse, tolower, totitle, toupper, trim, trimleft, trimright, wordend, or wordstart}}
 test string-1.2.$noComp {error conditions} {
     list [catch {run {string}} msg] $msg
-=======
-proc representationpoke s {
-    set r [::tcl::unsupported::representation $s]
-    list [lindex $r 3] [string match {*, string representation "*"} $r]
-}
--
-test string-1.1 {error conditions} {
-    list [catch {string gorp a b} msg] $msg
-} {1 {unknown or ambiguous subcommand "gorp": must be bytelength, cat, compare, equal, first, index, is, last, length, map, match, range, repeat, replace, reverse, tolower, totitle, toupper, trim, trimleft, trimright, wordend, or wordstart}}
-test string-1.2 {error conditions} {
-    list [catch {string} msg] $msg
->>>>>>> 86b4d9b5
 } {1 {wrong # args: should be "string subcommand ?arg ...?"}}
 
 test string-2.1.$noComp {string compare, too few args} {
@@ -1729,83 +1721,43 @@
     set y de
     run {string reverse $x$y}
 } edcba
-<<<<<<< HEAD
 test string-24.5.$noComp {string reverse command - shared unicode string} {
-    set x abcde\udead
+    set x abcde\ud0ad
     run {string reverse $x}
-} \udeadedcba
+} \ud0adedcba
 test string-24.6.$noComp {string reverse command - unshared string} {
     set x abc
-    set y de\udead
+    set y de\ud0ad
     run {string reverse $x$y}
-} \udeadedcba
+} \ud0adedcba
 test string-24.7.$noComp {string reverse command - simple case} {
     run {string reverse a}
 } a
 test string-24.8.$noComp {string reverse command - simple case} {
-    run {string reverse \udead}
-} \udead
+    run {string reverse \ud0ad}
+} \ud0ad
 test string-24.9.$noComp {string reverse command - simple case} {
     run {string reverse {}}
 } {}
 test string-24.10.$noComp {string reverse command - corner case} {
-    set x \ubeef\udead
+    set x \ubeef\ud0ad
     run {string reverse $x}
-} \udead\ubeef
+} \ud0ad\ubeef
 test string-24.11.$noComp {string reverse command - corner case} {
     set x \ubeef
-    set y \udead
+    set y \ud0ad
     run {string reverse $x$y}
-} \udead\ubeef
+} \ud0ad\ubeef
 test string-24.12.$noComp {string reverse command - corner case} {
     set x \ubeef
-    set y \udead
+    set y \ud0ad
     run {string is ascii [run {string reverse $x$y}]}
 } 0
 test string-24.13.$noComp {string reverse command - pure Unicode string} {
-    run {string reverse [run {string range \ubeef\udead\ubeef\udead\ubeef\udead 1 5}]}
-} \udead\ubeef\udead\ubeef\udead
+    run {string reverse [run {string range \ubeef\ud0ad\ubeef\ud0ad\ubeef\ud0ad 1 5}]}
+} \ud0ad\ubeef\ud0ad\ubeef\ud0ad
 test string-24.14.$noComp {string reverse command - pure bytearray} {
     binary scan [run {string reverse [binary format H* 010203]}] H* x
-=======
-test string-24.5 {string reverse command - shared unicode string} {
-    set x abcde\ud0ad
-    string reverse $x
-} \ud0adedcba
-test string-24.6 {string reverse command - unshared string} {
-    set x abc
-    set y de\ud0ad
-    string reverse $x$y
-} \ud0adedcba
-test string-24.7 {string reverse command - simple case} {
-    string reverse a
-} a
-test string-24.8 {string reverse command - simple case} {
-    string reverse \ud0ad
-} \ud0ad
-test string-24.9 {string reverse command - simple case} {
-    string reverse {}
-} {}
-test string-24.10 {string reverse command - corner case} {
-    set x \ubeef\ud0ad
-    string reverse $x
-} \ud0ad\ubeef
-test string-24.11 {string reverse command - corner case} {
-    set x \ubeef
-    set y \ud0ad
-    string reverse $x$y
-} \ud0ad\ubeef
-test string-24.12 {string reverse command - corner case} {
-    set x \ubeef
-    set y \ud0ad
-    string is ascii [string reverse $x$y]
-} 0
-test string-24.13 {string reverse command - pure Unicode string} {
-    string reverse [string range \ubeef\ud0ad\ubeef\ud0ad\ubeef\ud0ad 1 5]
-} \ud0ad\ubeef\ud0ad\ubeef\ud0ad
-test string-24.14 {string reverse command - pure bytearray} {
-    binary scan [string reverse [binary format H* 010203]] H* x
->>>>>>> 86b4d9b5
     set x
 } 030201
 test string-24.15.$noComp {string reverse command - pure bytearray} {
@@ -2128,7 +2080,6 @@
 } -body {
     tcl::unsupported::representation [run {string cat $e $f $e $f [list x]}]
 } -match glob -result {*no string representation}
-<<<<<<< HEAD
 }
 
 # Note: string-30.* tests use [tcl::string::insert] rather than [string insert]
@@ -2216,10 +2167,6 @@
 
 }
 
-=======
--
->>>>>>> 86b4d9b5
 # cleanup
 rename MemStress {}
 rename makeByteArray {}
