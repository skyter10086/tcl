--- conflicted
+++ resolved
@@ -366,22 +366,9 @@
     testPathEqual [file norm /../..] [file norm /]
 } ok
 test filesystem-1.51.1 {file normalisation .. beyond root (Bug 1379287)} {
-<<<<<<< HEAD
     testPathEqual [file norm /../../] [file norm /]
 } ok
-test filesystem-1.52 {bug f9f390d0fa: file join where strep is not canonical} -body {
-=======
-    set a [file norm /../../]
-    set b [file norm /]
-    
-    if {![string equal $a $b]} {
-        set res "Paths should be equal: $a , $b"
-    } else {
-        set res "ok"
-    }
-} {ok}
 test filesystem-1.52 {bug f9f390d0fa: file join where strep is not canonical} -constraints unix -body {
->>>>>>> 1c8d056c
     set x //foo
     file normalize $x
     file join $x bar
