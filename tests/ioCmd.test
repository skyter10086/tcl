# -*- tcl -*-
# Commands covered: open, close, gets, read, puts, seek, tell, eof, flush,
#		    fblocked, fconfigure, open, channel, fcopy
#
# This file contains a collection of tests for one or more of the Tcl
# built-in commands.  Sourcing this file into Tcl runs the tests and
# generates output for errors.  No output means no errors were found.
#
# Copyright (c) 1991-1994 The Regents of the University of California.
# Copyright (c) 1994-1996 Sun Microsystems, Inc.
# Copyright (c) 1998-1999 by Scriptics Corporation.
#
# See the file "license.terms" for information on usage and redistribution
# of this file, and for a DISCLAIMER OF ALL WARRANTIES.
<<<<<<< HEAD
#
# RCS: @(#) $Id: ioCmd.test,v 1.54 2011/01/17 11:27:28 nijtmans Exp $
=======
>>>>>>> 09374559

if {[lsearch [namespace children] ::tcltest] == -1} {
    package require tcltest 2
    namespace import -force ::tcltest::*
}

# Custom constraints used in this file
testConstraint fcopy		[llength [info commands fcopy]]
testConstraint testchannel	[llength [info commands testchannel]]
testConstraint testthread	[llength [info commands testthread]]

#----------------------------------------------------------------------

test iocmd-1.1 {puts command} {
   list [catch {puts} msg] $msg
} {1 {wrong # args: should be "puts ?-nonewline? ?channelId? string"}}
test iocmd-1.2 {puts command} {
   list [catch {puts a b c d e f g} msg] $msg
} {1 {wrong # args: should be "puts ?-nonewline? ?channelId? string"}}
test iocmd-1.3 {puts command} {
   list [catch {puts froboz -nonewline kablooie} msg] $msg
} {1 {wrong # args: should be "puts ?-nonewline? ?channelId? string"}}
test iocmd-1.4 {puts command} {
   list [catch {puts froboz hello} msg] $msg
} {1 {can not find channel named "froboz"}}
test iocmd-1.5 {puts command} {
   list [catch {puts stdin hello} msg] $msg
} {1 {channel "stdin" wasn't opened for writing}}

set path(test1) [makeFile {} test1]

test iocmd-1.6 {puts command} {
    set f [open $path(test1) w]
    fconfigure $f -translation lf -eofchar {}
    puts -nonewline $f foobar
    close $f
    file size $path(test1)
} 6
test iocmd-1.7 {puts command} {
    set f [open $path(test1) w]
    fconfigure $f -translation lf -eofchar {}
    puts $f foobar
    close $f
    file size $path(test1)
} 7
test iocmd-1.8 {puts command} {
    set f [open $path(test1) w]
    fconfigure $f -translation lf -eofchar {} -encoding iso8859-1
    puts -nonewline $f [binary format a4a5 foo bar]
    close $f
    file size $path(test1)
} 9

test iocmd-2.1 {flush command} {
   list [catch {flush} msg] $msg
} {1 {wrong # args: should be "flush channelId"}}
test iocmd-2.2 {flush command} {
   list [catch {flush a b c d e} msg] $msg
} {1 {wrong # args: should be "flush channelId"}}
test iocmd-2.3 {flush command} {
   list [catch {flush foo} msg] $msg
} {1 {can not find channel named "foo"}}
test iocmd-2.4 {flush command} {
   list [catch {flush stdin} msg] $msg
} {1 {channel "stdin" wasn't opened for writing}}

test iocmd-3.1 {gets command} {
   list [catch {gets} msg] $msg
} {1 {wrong # args: should be "gets channelId ?varName?"}}
test iocmd-3.2 {gets command} {
   list [catch {gets a b c d e f g} msg] $msg
} {1 {wrong # args: should be "gets channelId ?varName?"}}
test iocmd-3.3 {gets command} {
   list [catch {gets aaa} msg] $msg
} {1 {can not find channel named "aaa"}}
test iocmd-3.4 {gets command} {
   list [catch {gets stdout} msg] $msg
} {1 {channel "stdout" wasn't opened for reading}}
test iocmd-3.5 {gets command} {
    set f [open $path(test1) w]
    puts $f [binary format a4a5 foo bar]
    close $f
    set f [open $path(test1) r]
    set result [gets $f]
    close $f
    set x foo\x00
    set x "${x}bar\x00\x00"
    string compare $x $result
} 0

test iocmd-4.1 {read command} {
   list [catch {read} msg] $msg
} {1 {wrong # args: should be "read channelId ?numChars?" or "read ?-nonewline? channelId"}}
test iocmd-4.2 {read command} {
   list [catch {read a b c d e f g h} msg] $msg
} {1 {wrong # args: should be "read channelId ?numChars?" or "read ?-nonewline? channelId"}}
test iocmd-4.3 {read command} {
   list [catch {read aaa} msg] $msg
} {1 {can not find channel named "aaa"}}
test iocmd-4.4 {read command} {
   list [catch {read -nonewline} msg] $msg
} {1 {wrong # args: should be "read channelId ?numChars?" or "read ?-nonewline? channelId"}}
test iocmd-4.5 {read command} {
   list [catch {read -nonew file4} msg] $msg $::errorCode
} {1 {can not find channel named "-nonew"} {TCL LOOKUP CHANNEL -nonew}}
test iocmd-4.6 {read command} {
   list [catch {read stdout} msg] $msg
} {1 {channel "stdout" wasn't opened for reading}}
test iocmd-4.7 {read command} {
   list [catch {read -nonewline stdout} msg] $msg
} {1 {channel "stdout" wasn't opened for reading}}
test iocmd-4.8 {read command with incorrect combination of arguments} {
    file delete $path(test1)
    set f [open $path(test1) w]
    puts $f "Two lines: this one"
    puts $f "and this one"
    close $f
    set f [open $path(test1)]
    set x [list [catch {read -nonewline $f 20 z} msg] $msg $::errorCode]
    close $f
    set x
} {1 {wrong # args: should be "read channelId ?numChars?" or "read ?-nonewline? channelId"} {TCL WRONGARGS}}
test iocmd-4.9 {read command} {
    list [catch {read stdin foo} msg] $msg $::errorCode
} {1 {expected non-negative integer but got "foo"} {TCL VALUE NUMBER}}
test iocmd-4.10 {read command} {
    list [catch {read file107} msg] $msg $::errorCode
} {1 {can not find channel named "file107"} {TCL LOOKUP CHANNEL file107}}
set path(test3) [makeFile {} test3]
test iocmd-4.11 {read command} {
    set f [open $path(test3) w]
    set x [list [catch {read $f} msg] $msg $::errorCode]
    close $f
    string compare [string tolower $x] \
	[list 1 [format "channel \"%s\" wasn't opened for reading" $f] none]
} 0
test iocmd-4.12 {read command} -setup {
    set f [open $path(test1)]
} -body {
    list [catch {read $f 12z} msg] $msg $::errorCode
} -cleanup {
    close $f
} -result {1 {expected non-negative integer but got "12z"} {TCL VALUE NUMBER}}

test iocmd-5.1 {seek command} -returnCodes error -body {
    seek
} -result {wrong # args: should be "seek channelId offset ?origin?"}
test iocmd-5.2 {seek command} -returnCodes error -body {
    seek a b c d e f g
} -result {wrong # args: should be "seek channelId offset ?origin?"}
test iocmd-5.3 {seek command} -returnCodes error -body {
    seek stdin gugu
} -result {expected integer but got "gugu"}
test iocmd-5.4 {seek command} -returnCodes error -body {
    seek stdin 100 gugu
} -result {bad origin "gugu": must be start, current, or end}

test iocmd-6.1 {tell command} {
    list [catch {tell} msg] $msg
} {1 {wrong # args: should be "tell channelId"}}
test iocmd-6.2 {tell command} {
    list [catch {tell a b c d e} msg] $msg
} {1 {wrong # args: should be "tell channelId"}}
test iocmd-6.3 {tell command} {
    list [catch {tell aaa} msg] $msg
} {1 {can not find channel named "aaa"}}

test iocmd-7.1 {close command} {
    list [catch {close} msg] $msg
} {1 {wrong # args: should be "close channelId ?direction?"}}
test iocmd-7.2 {close command} {
    list [catch {close a b c d e} msg] $msg
} {1 {wrong # args: should be "close channelId ?direction?"}}
test iocmd-7.3 {close command} {
    list [catch {close aaa} msg] $msg
} {1 {can not find channel named "aaa"}}
test iocmd-7.4 {close command} -setup {
    set chan [open [info script] r]
} -body {
    chan close $chan bar
} -cleanup {
    close $chan
} -returnCodes error -result "bad direction \"bar\": must be read or write"
test iocmd-7.5 {close command} -setup {
    set chan [open [info script] r]
} -body {
    chan close $chan write
} -cleanup {
    close $chan
} -returnCodes error -result "Half-close of write-side not possible, side not opened or already closed"

test iocmd-8.1 {fconfigure command} {
    list [catch {fconfigure} msg] $msg
} {1 {wrong # args: should be "fconfigure channelId ?-option value ...?"}}
test iocmd-8.2 {fconfigure command} {
    list [catch {fconfigure a b c d e f} msg] $msg
} {1 {wrong # args: should be "fconfigure channelId ?-option value ...?"}}
test iocmd-8.3 {fconfigure command} {
    list [catch {fconfigure a b} msg] $msg
} {1 {can not find channel named "a"}}
test iocmd-8.4 {fconfigure command} {
    file delete $path(test1)
    set f1 [open $path(test1) w]
    set x [list [catch {fconfigure $f1 froboz} msg] $msg]
    close $f1
    set x
} {1 {bad option "froboz": should be one of -blocking, -buffering, -buffersize, -encoding, -eofchar, or -translation}}
test iocmd-8.5 {fconfigure command} {
    list [catch {fconfigure stdin -buffering froboz} msg] $msg
} {1 {bad value for -buffering: must be one of full, line, or none}}
test iocmd-8.6 {fconfigure command} {
    list [catch {fconfigure stdin -translation froboz} msg] $msg
} {1 {bad value for -translation: must be one of auto, binary, cr, lf, crlf, or platform}}
test iocmd-8.7 {fconfigure command} {
    file delete $path(test1)
    set f1 [open $path(test1) w]
    fconfigure $f1 -translation lf -eofchar {} -encoding unicode
    set x [fconfigure $f1]
    close $f1
    set x
} {-blocking 1 -buffering full -buffersize 4096 -encoding unicode -eofchar {} -translation lf}
test iocmd-8.8 {fconfigure command} {
    file delete $path(test1)
    set f1 [open $path(test1) w]
    fconfigure $f1 -translation lf -buffering line -buffersize 3030 \
		-eofchar {} -encoding unicode
    set x ""
    lappend x [fconfigure $f1 -buffering]
    lappend x [fconfigure $f1]
    close $f1
    set x
} {line {-blocking 1 -buffering line -buffersize 3030 -encoding unicode -eofchar {} -translation lf}}
test iocmd-8.9 {fconfigure command} {
    file delete $path(test1)
    set f1 [open $path(test1) w]
    fconfigure $f1 -translation binary -buffering none -buffersize 4040 \
		-eofchar {} -encoding binary
    set x [fconfigure $f1]
    close $f1
    set x
} {-blocking 1 -buffering none -buffersize 4040 -encoding binary -eofchar {} -translation lf}
test iocmd-8.10 {fconfigure command} {
    list [catch {fconfigure a b} msg] $msg
} {1 {can not find channel named "a"}}
set path(fconfigure.dummy) [makeFile {} fconfigure.dummy]
test iocmd-8.11 {fconfigure command} {
    set chan [open $path(fconfigure.dummy) r]
    set res [list [catch {fconfigure $chan -froboz blarfo} msg] $msg]
    close $chan
    set res
} {1 {bad option "-froboz": should be one of -blocking, -buffering, -buffersize, -encoding, -eofchar, or -translation}}
test iocmd-8.12 {fconfigure command} {
    set chan [open $path(fconfigure.dummy) r]
    set res [list [catch {fconfigure $chan -b blarfo} msg] $msg]
    close $chan
    set res
} {1 {bad option "-b": should be one of -blocking, -buffering, -buffersize, -encoding, -eofchar, or -translation}}
test iocmd-8.13 {fconfigure command} {
    set chan [open $path(fconfigure.dummy) r]
    set res [list [catch {fconfigure $chan -buffer blarfo} msg] $msg]
    close $chan
    set res
} {1 {bad option "-buffer": should be one of -blocking, -buffering, -buffersize, -encoding, -eofchar, or -translation}}
removeFile fconfigure.dummy
test iocmd-8.14 {fconfigure command} {
    fconfigure stdin -buffers
} 4096
test iocmd-8.15.1 {fconfigure command / tcp channel} -constraints {socket unixOrPc} -setup {
    set srv [socket -server iocmdSRV -myaddr 127.0.0.1 0]
    set port [lindex [fconfigure $srv -sockname] 2]
    proc iocmdSRV {sock ip port} {close $sock}
    set cli [socket 127.0.0.1 $port]
} -body {
    fconfigure $cli -blah
} -cleanup {
    close $cli
    close $srv
    unset cli srv port
    rename iocmdSRV {}
} -returnCodes error -result {bad option "-blah": should be one of -blocking, -buffering, -buffersize, -encoding, -eofchar, -translation, -peername, or -sockname}
test iocmd-8.16 {fconfigure command / tcp channel} -constraints socket -setup {
    set srv [socket -server iocmdSRV -myaddr 127.0.0.1 0]
    set port [lindex [fconfigure $srv -sockname] 2]
    proc iocmdSRV {sock ip port} {close $sock}
    set cli [socket 127.0.0.1 $port]
} -body {
    expr {[lindex [fconfigure $cli -peername] 2] == $port}
} -cleanup {
    close $cli
    close $srv
    unset cli srv port
    rename iocmdSRV {}
} -result 1
test iocmd-8.17 {fconfigure command / tcp channel} -constraints nonPortable -setup {
    set srv [socket -server iocmdSRV -myaddr 127.0.0.1 0]
    set port [lindex [fconfigure $srv -sockname] 2]
    proc iocmdSRV {sock ip port} {close $sock}
    set cli [socket 127.0.0.1 $port]
} -body {
    # It is possible that you don't get the connection reset by peer
    # error but rather a valid answer. Depends on the tcp implementation
    update
    puts $cli "blah"
    flush $cli;			# that flush could/should fail too
    update
    regsub -all {can([^:])+: } [catch {fconfigure $cli -peername} msg] {}
} -cleanup {
    close $cli
    close $srv
    unset cli srv port
    rename iocmdSRV {}
} -result 1
test iocmd-8.18 {fconfigure command / unix tty channel} -constraints {nonPortable unix} -setup {
    set tty ""
} -body {
    # might fail if /dev/ttya is unavailable
    set tty [open /dev/ttya]
    fconfigure $tty -blah blih
} -cleanup {
    if {$tty ne ""} {
	close $tty
    }
} -returnCodes error -result {bad option "-blah": should be one of -blocking, -buffering, -buffersize, -encoding, -eofchar, -translation, or -mode}
test iocmd-8.19 {fconfigure command / win tty channel} -constraints {nonPortable win} -setup {
    set tty ""
} -body {
    # might fail early if com1 is unavailable
    set tty [open com1]
    fconfigure $tty -blah blih
} -cleanup {
    if {$tty ne ""} {
	close $tty
    }
} -returnCodes error -result {bad option "-blah": should be one of -blocking, -buffering, -buffersize, -encoding, -eofchar, -translation, -mode, -handshake, -pollinterval, -sysbuffer, -timeout, -ttycontrol, or -xchar}
# TODO: Test parsing of serial channel options (nonportable, since requires an
# open channel to work with).

test iocmd-9.1 {eof command} {
    list [catch {eof} msg] $msg $::errorCode
} {1 {wrong # args: should be "eof channelId"} {TCL WRONGARGS}}
test iocmd-9.2 {eof command} {
    list [catch {eof a b} msg] $msg $::errorCode
} {1 {wrong # args: should be "eof channelId"} {TCL WRONGARGS}}
test iocmd-9.3 {eof command} {
    catch {close file100}
    list [catch {eof file100} msg] $msg $::errorCode
} {1 {can not find channel named "file100"} {TCL LOOKUP CHANNEL file100}}

# The tests for Tcl_ExecObjCmd are in exec.test

test iocmd-10.1 {fblocked command} {
    list [catch {fblocked} msg] $msg
} {1 {wrong # args: should be "fblocked channelId"}}
test iocmd-10.2 {fblocked command} {
    list [catch {fblocked a b c d e f g} msg] $msg
} {1 {wrong # args: should be "fblocked channelId"}}
test iocmd-10.3 {fblocked command} {
    list [catch {fblocked file1000} msg] $msg
} {1 {can not find channel named "file1000"}}
test iocmd-10.4 {fblocked command} {
    list [catch {fblocked stdout} msg] $msg
} {1 {channel "stdout" wasn't opened for reading}}
test iocmd-10.5 {fblocked command} {
    fblocked stdin
} 0

set path(test4) [makeFile {} test4]
set path(test5) [makeFile {} test5]

file delete $path(test5)
test iocmd-11.1 {I/O to command pipelines} {unixOrPc unixExecs} {
    set f [open $path(test4) w]
    close $f
    list [catch {open "| cat < \"$path(test4)\" > \"$path(test5)\"" w} msg] $msg $::errorCode
} {1 {can't write input to command: standard input was redirected} NONE}
test iocmd-11.2 {I/O to command pipelines} {unixOrPc unixExecs} {
    list [catch {open "| echo > \"$path(test5)\"" r} msg] $msg $::errorCode
} {1 {can't read output from command: standard output was redirected} NONE}
test iocmd-11.3 {I/O to command pipelines} {unixOrPc unixExecs} {
    list [catch {open "| echo > \"$path(test5)\"" r+} msg] $msg $::errorCode
} {1 {can't read output from command: standard output was redirected} NONE}
test iocmd-11.4 {I/O to command pipelines} unixOrPc {
    list [catch {open "| no_such_command_exists" rb} msg] $msg $::errorCode
} {1 {couldn't execute "no_such_command_exists": no such file or directory} {POSIX ENOENT {no such file or directory}}}

test iocmd-12.1 {POSIX open access modes: RDONLY} {
    file delete $path(test1)
    set f [open $path(test1) w]
    puts $f "Two lines: this one"
    puts $f "and this one"
    close $f
    set f [open $path(test1) RDONLY]
    set x [list [gets $f] [catch {puts $f Test} msg] $msg]
    close $f
    string compare $x \
	"{Two lines: this one} 1 [list [format "channel \"%s\" wasn't opened for writing" $f]]"
} 0
test iocmd-12.2 {POSIX open access modes: RDONLY} -match regexp -body {
    file delete $path(test3)
    open $path(test3) RDONLY
} -returnCodes error -result {(?i)couldn't open ".*test3": no such file or directory}
test iocmd-12.3 {POSIX open access modes: WRONLY} -match regexp -body {
    file delete $path(test3)
    open $path(test3) WRONLY
} -returnCodes error -result {(?i)couldn't open ".*test3": no such file or directory}
#
# Test 13.4 relies on assigning the same channel name twice.
#
test iocmd-12.4 {POSIX open access modes: WRONLY} {unix} {
    file delete $path(test3)
    set f [open $path(test3) w]
    fconfigure $f -eofchar {}
    puts $f xyzzy
    close $f
    set f [open $path(test3) WRONLY]
    fconfigure $f -eofchar {}
    puts -nonewline $f "ab"
    seek $f 0 current
    set x [list [catch {gets $f} msg] $msg]
    close $f
    set f [open $path(test3) r]
    fconfigure $f -eofchar {}
    lappend x [gets $f]
    close $f
    set y [list 1 [format "channel \"%s\" wasn't opened for reading" $f] abzzy]
    string compare $x $y
} 0
test iocmd-12.5 {POSIX open access modes: RDWR} -match regexp -body {
    file delete $path(test3)
    open $path(test3) RDWR
} -returnCodes error -result {(?i)couldn't open ".*test3": no such file or directory}
test iocmd-12.6 {POSIX open access modes: errors} {
    concat [catch {open $path(test3) "FOO \{BAR BAZ"} msg] $msg\n$::errorInfo
} "1 unmatched open brace in list
unmatched open brace in list
    while processing open access modes \"FOO {BAR BAZ\"
    invoked from within
\"open \$path(test3) \"FOO \\{BAR BAZ\"\""
test iocmd-12.7 {POSIX open access modes: errors} {
  list [catch {open $path(test3) {FOO BAR BAZ}} msg] $msg
} {1 {invalid access mode "FOO": must be RDONLY, WRONLY, RDWR, APPEND, BINARY, CREAT, EXCL, NOCTTY, NONBLOCK, or TRUNC}}
test iocmd-12.8 {POSIX open access modes: errors} {
    list [catch {open $path(test3) {TRUNC CREAT}} msg] $msg
} {1 {access mode must include either RDONLY, WRONLY, or RDWR}}
close [open $path(test3) w]
test iocmd-12.9 {POSIX open access modes: BINARY} {
    list [catch {open $path(test1) BINARY} msg] $msg
} {1 {access mode must include either RDONLY, WRONLY, or RDWR}}
test iocmd-12.10 {POSIX open access modes: BINARY} {
    set f [open $path(test1) {WRONLY BINARY TRUNC}]
    puts $f a
    puts $f b
    puts -nonewline $f c	;# contents are now 5 bytes: a\nb\nc
    close $f
    set f [open $path(test1) r]
    fconfigure $f -translation binary
    set result [string length [read $f]]
    close $f
    set result
} 5
test iocmd-12.11 {POSIX open access modes: BINARY} {
    set f [open $path(test1) {WRONLY BINARY TRUNC}]
    puts $f \u0248		;# gets truncated to \u0048
    close $f
    set f [open $path(test1) r]
    fconfigure $f -translation binary
    set result [read -nonewline $f]
    close $f
    set result
} \u0048

test iocmd-13.1 {errors in open command} {
    list [catch {open} msg] $msg
} {1 {wrong # args: should be "open fileName ?access? ?permissions?"}}
test iocmd-13.2 {errors in open command} {
    list [catch {open a b c d} msg] $msg
} {1 {wrong # args: should be "open fileName ?access? ?permissions?"}}
test iocmd-13.3 {errors in open command} {
    list [catch {open $path(test1) x} msg] $msg
} {1 {illegal access mode "x"}}
test iocmd-13.4 {errors in open command} {
    list [catch {open $path(test1) rw} msg] $msg
} {1 {illegal access mode "rw"}}
test iocmd-13.5 {errors in open command} {
    list [catch {open $path(test1) r+1} msg] $msg
} {1 {illegal access mode "r+1"}}
test iocmd-13.6 {errors in open command} {
    set msg [list [catch {open _non_existent_} msg] $msg $::errorCode]
    regsub [file join {} _non_existent_] $msg "_non_existent_" msg
    string tolower $msg
} {1 {couldn't open "_non_existent_": no such file or directory} {posix enoent {no such file or directory}}}
test iocmd-13.7 {errors in open command} {
    list [catch {open $path(test1) b} msg] $msg
} {1 {illegal access mode "b"}}
test iocmd-13.8 {errors in open command} {
    list [catch {open $path(test1) rbb} msg] $msg
} {1 {illegal access mode "rbb"}}
test iocmd-13.9 {errors in open command} {
    list [catch {open $path(test1) r++} msg] $msg
} {1 {illegal access mode "r++"}}
test iocmd-13.10.1 {open for append, a mode} -setup {
    set log   [makeFile {} out]
    set chans {}
} -body {
    foreach i { 0 1 2 3 4 5 6 7 8 9 } {
	puts [set ch [open $log a]] $i
	lappend chans $ch
    }
    foreach ch $chans {catch {close $ch}}
    lsort [split [string trim [viewFile out]] \n]
} -cleanup {
    removeFile out
    # Ensure that channels are gone, even if body failed to do so
    foreach ch $chans {catch {close $ch}}
} -result {0 1 2 3 4 5 6 7 8 9}
test iocmd-13.10.2 {open for append, O_APPEND} -setup {
    set log   [makeFile {} out]
    set chans {}
} -body {
    foreach i { 0 1 2 3 4 5 6 7 8 9 } {
	puts [set ch [open $log {WRONLY CREAT APPEND}]] $i
	lappend chans $ch
    }
    foreach ch $chans {catch {close $ch}}
    lsort [split [string trim [viewFile out]] \n]
} -cleanup {
    removeFile out
    # Ensure that channels are gone, even if body failed to do so
    foreach ch $chans {catch {close $ch}}
} -result {0 1 2 3 4 5 6 7 8 9}
test ioCmd-13.11 {open ... a+ must not use O_APPEND: Bug 1773127} -setup {
    set f [makeFile {} ioutil41.tmp]
    set fid [open $f wb]
    puts -nonewline $fid 123
    close $fid
} -body {
    set fid [open $f ab+]
    puts -nonewline $fid 456
    seek $fid 2
    set d [read $fid 2]
    seek $fid 4
    puts -nonewline $fid x
    close $fid
    set fid [open $f rb]
    append d [read $fid]
    close $fid
    return $d
} -cleanup {
    removeFile $f
} -result 341234x6


test iocmd-14.1 {file id parsing errors} {
    list [catch {eof gorp} msg] $msg $::errorCode
} {1 {can not find channel named "gorp"} {TCL LOOKUP CHANNEL gorp}}
test iocmd-14.2 {file id parsing errors} {
    list [catch {eof filex} msg] $msg
} {1 {can not find channel named "filex"}}
test iocmd-14.3 {file id parsing errors} {
    list [catch {eof file12a} msg] $msg
} {1 {can not find channel named "file12a"}}
test iocmd-14.4 {file id parsing errors} {
    list [catch {eof file123} msg] $msg
} {1 {can not find channel named "file123"}}
test iocmd-14.5 {file id parsing errors} {
    list [catch {eof stdout} msg] $msg
} {0 0}
test iocmd-14.6 {file id parsing errors} {
    list [catch {eof stdin} msg] $msg
} {0 0}
test iocmd-14.7 {file id parsing errors} {
    list [catch {eof stdout} msg] $msg
} {0 0}
test iocmd-14.8 {file id parsing errors} {
    list [catch {eof stderr} msg] $msg
} {0 0}
test iocmd-14.9 {file id parsing errors} {
    list [catch {eof stderr1} msg] $msg
} {1 {can not find channel named "stderr1"}}

set f [open $path(test1) w]
close $f

set expect "1 {can not find channel named \"$f\"}"
test iocmd-14.10 {file id parsing errors} {
    list [catch {eof $f} msg] $msg
} $expect

test iocmd-15.1 {Tcl_FcopyObjCmd} {fcopy} {
    list [catch {fcopy} msg] $msg
} {1 {wrong # args: should be "fcopy input output ?-size size? ?-command callback?"}}
test iocmd-15.2 {Tcl_FcopyObjCmd} {fcopy} {
    list [catch {fcopy 1} msg] $msg
} {1 {wrong # args: should be "fcopy input output ?-size size? ?-command callback?"}}
test iocmd-15.3 {Tcl_FcopyObjCmd} {fcopy} {
    list [catch {fcopy 1 2 3 4 5 6 7} msg] $msg
} {1 {wrong # args: should be "fcopy input output ?-size size? ?-command callback?"}}
test iocmd-15.4 {Tcl_FcopyObjCmd} {fcopy} {
    list [catch {fcopy 1 2 3} msg] $msg
} {1 {wrong # args: should be "fcopy input output ?-size size? ?-command callback?"}}
test iocmd-15.5 {Tcl_FcopyObjCmd} {fcopy} {
    list [catch {fcopy 1 2 3 4 5} msg] $msg
} {1 {wrong # args: should be "fcopy input output ?-size size? ?-command callback?"}}

set path(test2) [makeFile {} test2]
set f [open $path(test1) w]
close $f
set rfile [open $path(test1) r]
set wfile [open $path(test2) w]

test iocmd-15.6 {Tcl_FcopyObjCmd} {fcopy} {
    list [catch {fcopy foo $wfile} msg] $msg
} {1 {can not find channel named "foo"}}
test iocmd-15.7 {Tcl_FcopyObjCmd} {fcopy} {
    list [catch {fcopy $rfile foo} msg] $msg
} {1 {can not find channel named "foo"}}
test iocmd-15.8 {Tcl_FcopyObjCmd} {fcopy} {
    list [catch {fcopy $wfile $wfile} msg] $msg
} "1 {channel \"$wfile\" wasn't opened for reading}"
test iocmd-15.9 {Tcl_FcopyObjCmd} {fcopy} {
    list [catch {fcopy $rfile $rfile} msg] $msg
} "1 {channel \"$rfile\" wasn't opened for writing}"
test iocmd-15.10 {Tcl_FcopyObjCmd} {fcopy} {
    list [catch {fcopy $rfile $wfile foo bar} msg] $msg
} {1 {bad switch "foo": must be -size or -command}}
test iocmd-15.11 {Tcl_FcopyObjCmd} {fcopy} {
    list [catch {fcopy $rfile $wfile -size foo} msg] $msg
} {1 {expected integer but got "foo"}}
test iocmd-15.12 {Tcl_FcopyObjCmd} {fcopy} {
    list [catch {fcopy $rfile $wfile -command bar -size foo} msg] $msg
} {1 {expected integer but got "foo"}}

close $rfile
close $wfile

# ### ### ### ######### ######### #########
## Testing the reflected channel.

test iocmd-20.0 {chan, wrong#args} {
    catch {chan} msg
    set msg
} {wrong # args: should be "chan subcommand ?arg ...?"}
test iocmd-20.1 {chan, unknown method} -body {
    chan foo
} -returnCodes error -match glob -result {unknown or ambiguous subcommand "foo": must be *}

# --- --- --- --------- --------- ---------
# chan create, and method "initalize"

test iocmd-21.0 {chan create, wrong#args, not enough} {
    catch {chan create} msg
    set msg
} {wrong # args: should be "chan create mode cmdprefix"}
test iocmd-21.1 {chan create, wrong#args, too many} {
    catch {chan create a b c} msg
    set msg
} {wrong # args: should be "chan create mode cmdprefix"}
test iocmd-21.2 {chan create, invalid r/w mode, empty} {
    proc foo {} {}
    catch {chan create {} foo} msg
    rename foo {}
    set msg
} {bad mode list: is empty}
test iocmd-21.3 {chan create, invalid r/w mode, bad string} {
    proc foo {} {}
    catch {chan create {c} foo} msg
    rename foo {}
    set msg
} {bad mode "c": must be read or write}
test iocmd-21.4 {chan create, bad handler, not a list} {
    catch {chan create {r w} "foo \{"} msg
    set msg
} {unmatched open brace in list}
test iocmd-21.5 {chan create, bad handler, not a command} {
    catch {chan create {r w} foo} msg
    set msg
} {invalid command name "foo"}
test iocmd-21.6 {chan create, initialize failed, bad signature} {
    proc foo {} {}
    catch {chan create {r w} foo} msg
    rename foo {}
    set msg
} {wrong # args: should be "foo"}
test iocmd-21.7 {chan create, initialize failed, bad signature} {
    proc foo {} {}
    catch {chan create {r w} ::foo} msg
    rename foo {}
    set msg
} {wrong # args: should be "::foo"}
test iocmd-21.8 {chan create, initialize failed, bad result, not a list} -body {
    proc foo {args} {return "\{"}
    catch {chan create {r w} foo} msg
    rename foo {}
    set ::errorInfo
} -match glob -result {chan handler "foo initialize" returned non-list: *}
test iocmd-21.9 {chan create, initialize failed, bad result, not a list} -body {
    proc foo {args} {return \{\{\}}
    catch {chan create {r w} foo} msg
    rename foo {}
    set msg
} -match glob -result {chan handler "foo initialize" returned non-list: *}
test iocmd-21.10 {chan create, initialize failed, bad result, empty list} -body {
    proc foo {args} {}
    catch {chan create {r w} foo} msg
    rename foo {}
    set msg
} -match glob -result {*all required methods*}
test iocmd-21.11 {chan create, initialize failed, bad result, bogus method name} -body {
    proc foo {args} {return 1}
    catch {chan create {r w} foo} msg
    rename foo {}
    set msg
} -match glob -result {*bad method "1": must be *}
test iocmd-21.12 {chan create, initialize failed, bad result, bogus method name} -body {
    proc foo {args} {return {a b c}}
    catch {chan create {r w} foo} msg
    rename foo {}
    set msg
} -match glob -result {*bad method "c": must be *}
test iocmd-21.13 {chan create, initialize failed, bad result, required methods missing} -body {
    proc foo {args} {return {initialize finalize}}
    catch {chan create {r w} foo} msg
    rename foo {}
    set msg
} -match glob -result {*all required methods*}
test iocmd-21.14 {chan create, initialize failed, bad result, mode/handler mismatch} -body {
    proc foo {args} {return {initialize finalize watch read}}
    catch {chan create {r w} foo} msg
    rename foo {}
    set msg
} -match glob -result {*lacks a "write" method}
test iocmd-21.15 {chan create, initialize failed, bad result, mode/handler mismatch} -body {
    proc foo {args} {return {initialize finalize watch write}}
    catch {chan create {r w} foo} msg
    rename foo {}
    set msg
} -match glob -result {*lacks a "read" method}
test iocmd-21.16 {chan create, initialize failed, bad result, cget(all) mismatch} -body {
    proc foo {args} {return {initialize finalize watch cget write read}}
    catch {chan create {r w} foo} msg
    rename foo {}
    set msg
} -match glob -result {*supports "cget" but not "cgetall"}
test iocmd-21.17 {chan create, initialize failed, bad result, cget(all) mismatch} -body {
    proc foo {args} {return {initialize finalize watch cgetall read write}}
    catch {chan create {r w} foo} msg
    rename foo {}
    set msg
} -match glob -result {*supports "cgetall" but not "cget"}
test iocmd-21.18 {chan create, initialize ok, creates channel} -match glob -body {
    proc foo {args} {
	global  res
	lappend res $args
	if {[lindex $args 0] ne "initialize"} {return}
	return {initialize finalize watch read write}
    }
    set res {}
    lappend res [file channel rc*]
    lappend res [chan create {r w} foo]
    lappend res [close [lindex $res end]]
    lappend res [file channel rc*]
    rename foo {}
    set res
} -result {{} {initialize rc* {read write}} rc* {finalize rc*} {} {}}
test iocmd-21.19 {chan create, init failure -> no channel, no finalize} -match glob -body {
    proc foo {args} {
	global  res
	lappend res $args
	return {}
    }
    set res {}
    lappend res [file channel rc*]
    lappend res [catch {chan create {r w} foo} msg]
    lappend res $msg
    lappend res [file channel rc*]
    rename foo {}
    set res
} -result {{} {initialize rc* {read write}} 1 {*all required methods*} {}}

# --- --- --- --------- --------- ---------
# Helper commands to record the arguments to handler methods.

# Stored in a script so that the threads and interpreters needing this
# code do not need their own copy but can access this variable.

set helperscript {

proc note  {item}  {global res; lappend res $item; return}
proc track {}      {upvar args item; note $item; return}
proc notes {items} {foreach i $items {note $i}}
# This forces the return options to be in the order that the test expects!
proc noteOpts opts {global res; lappend res [dict merge {
    -code !?! -level !?! -errorcode !?! -errorline !?! -errorinfo !?!
} $opts]; return}

# Helper command, canned result for 'initialize' method.
# Gets the optional methods as arguments. Use return features
# to post the result higher up.

proc init {args} {
    lappend args initialize finalize watch read write
    return -code return $args
}
proc oninit {args} {
    upvar args hargs
    if {[lindex $hargs 0] ne "initialize"} {return}
    lappend args initialize finalize watch read write
    return -code return $args
}
proc onfinal {} {
    upvar args hargs
    if {[lindex $hargs 0] ne "finalize"} {return}
    return -code return ""
}
}

# Set everything up in the main thread.
eval $helperscript

# --- --- --- --------- --------- ---------
# method finalize

test iocmd-22.1 {chan finalize, handler destruction has no effect on channel} -match glob -body {
    set res {}
    proc foo {args} {track; oninit; return}
    note [set c [chan create {r w} foo]]
    rename foo {}
    note [file channels rc*]
    note [catch {close $c} msg]; note $msg
    note [file channels rc*]
    set res
} -result {{initialize rc* {read write}} rc* rc* 1 {invalid command name "foo"} {}}
test iocmd-22.2 {chan finalize, for close} -match glob -body {
    set res {}
    proc foo {args} {track; oninit; return {}}
    note [set c [chan create {r w} foo]]
    close $c
    # Close deleted the channel.
    note [file channels rc*]
    # Channel destruction does not kill handler command!
    note [info command foo]
    rename foo {}
    set res
} -result {{initialize rc* {read write}} rc* {finalize rc*} {} foo}
test iocmd-22.3 {chan finalize, for close, error, close error} -match glob -body {
    set res {}
    proc foo {args} {track; oninit; return -code error 5}
    note [set c [chan create {r w} foo]]
    note [catch {close $c} msg]; note $msg
    # Channel is gone despite error.
    note [file channels rc*]
    rename foo {}
    set res
} -result {{initialize rc* {read write}} rc* {finalize rc*} 1 5 {}}
test iocmd-22.4 {chan finalize, for close, error, close error} -match glob -body {
    set res {}
    proc foo {args} {track; oninit; error FOO}
    note [set c [chan create {r w} foo]]
    note [catch {close $c} msg]; note $msg; note $::errorInfo
    rename foo {}
    set res
} -result {{initialize rc* {read write}} rc* {finalize rc*} 1 FOO {FOO
*"close $c"}}
test iocmd-22.5 {chan finalize, for close, arbitrary result, ignored} -match glob -body {
    set res {}
    proc foo {args} {track; oninit; return SOMETHING}
    note [set c [chan create {r w} foo]]
    note [catch {close $c} msg]; note $msg
    rename foo {}
    set res
} -result {{initialize rc* {read write}} rc* {finalize rc*} 0 {}}
test iocmd-22.6 {chan finalize, for close, break, close error} -match glob -body {
    set res {}
    proc foo {args} {track; oninit; return -code 3}
    note [set c [chan create {r w} foo]]
    note [catch {close $c} msg]; note $msg
    rename foo {}
    set res
} -result {{initialize rc* {read write}} rc* {finalize rc*} 1 *bad code*}
test iocmd-22.7 {chan finalize, for close, continue, close error} -match glob -body {
    set res {}
    proc foo {args} {track; oninit; return -code 4}
    note [set c [chan create {r w} foo]]
    note [catch {close $c} msg]; note $msg
    rename foo {}
    set res
} -result {{initialize rc* {read write}} rc* {finalize rc*} 1 *bad code*}
test iocmd-22.8 {chan finalize, for close, custom code, close error} -match glob -body {
    set res {}
    proc foo {args} {track; oninit; return -code 777 BANG}
    note [set c [chan create {r w} foo]]
    note [catch {close $c} msg]; note $msg
    rename foo {}
    set res
} -result {{initialize rc* {read write}} rc* {finalize rc*} 1 *bad code*}
test iocmd-22.9 {chan finalize, for close, ignore level, close error} -match glob -setup {
    set res {}
} -body {
    proc foo {args} {track; oninit; return -level 5 -code 777 BANG}
    note [set c [chan create {r w} foo]]
    note [catch {close $c} msg opt]; note $msg; noteOpts $opt
    return $res
} -cleanup {
    rename foo {}
} -result {{initialize rc* {read write}} rc* {finalize rc*} 1 *bad code* {-code 1 -level 0 -errorcode NONE -errorline 1 -errorinfo *bad code*subcommand "finalize"*}}

# --- === *** ###########################
# method read

test iocmd-23.1 {chan read, regular data return} -match glob -body {
    set res {}
    proc foo {args} {
	oninit; onfinal; track
	return snarf
    }
    set c [chan create {r w} foo]
    note [read $c 10]
    close $c
    rename foo {}
    set res
} -result {{read rc* 4096} {read rc* 4096} snarfsnarf}
test iocmd-23.2 {chan read, bad data return, to much} -match glob -body {
    set res {}
    proc foo {args} {
	oninit; onfinal; track
	return [string repeat snarf 1000]
    }
    set c [chan create {r w} foo]
    note [catch {read $c 2} msg]; note $msg
    close $c
    rename foo {}
    set res
} -result {{read rc* 4096} 1 {read delivered more than requested}}
test iocmd-23.3 {chan read, for non-readable channel} -match glob -body {
    set res {}
    proc foo {args} {
	oninit; onfinal; track; note MUST_NOT_HAPPEN
    }
    set c [chan create {w} foo]
    note [catch {read $c 2} msg]; note $msg
    close $c
    rename foo {}
    set res
} -result {1 {channel "rc*" wasn't opened for reading}}
test iocmd-23.4 {chan read, error return} -match glob -body {
    set res {}
    proc foo {args} {
	oninit; onfinal; track
	return -code error BOOM!
    }
    set c [chan create {r w} foo]
    note [catch {read $c 2} msg]; note $msg
    close $c
    rename foo {}
    set res
} -result {{read rc* 4096} 1 BOOM!}
test iocmd-23.5 {chan read, break return is error} -match glob -body {
    set res {}
    proc foo {args} {
	oninit; onfinal; track
	return -code break BOOM!
    }
    set c [chan create {r w} foo]
    note [catch {read $c 2} msg]; note $msg
    close $c
    rename foo {}
    set res
} -result {{read rc* 4096} 1 *bad code*}
test iocmd-23.6 {chan read, continue return is error} -match glob -body {
    set res {}
    proc foo {args} {
	oninit; onfinal; track
	return -code continue BOOM!
    }
    set c [chan create {r w} foo]
    note [catch {read $c 2} msg]; note $msg
    close $c
    rename foo {}
    set res
} -result {{read rc* 4096} 1 *bad code*}
test iocmd-23.7 {chan read, custom return is error} -match glob -body {
    set res {}
    proc foo {args} {
	oninit; onfinal; track
	return -code 777 BOOM!
    }
    set c [chan create {r w} foo]
    note [catch {read $c 2} msg]; note $msg
    close $c
    rename foo {}
    set res
} -result {{read rc* 4096} 1 *bad code*}
test iocmd-23.8 {chan read, level is squashed} -match glob -body {
    set res {}
    proc foo {args} {
	oninit; onfinal; track
	return -level 55 -code 777 BOOM!
    }
    set c [chan create {r w} foo]
    note [catch {read $c 2} msg opt]; note $msg; noteOpts $opt
    close $c
    rename foo {}
    set res
} -result {{read rc* 4096} 1 *bad code* {-code 1 -level 0 -errorcode NONE -errorline 1 -errorinfo *bad code*subcommand "read"*}}
test iocmd-23.9 {chan read, no data means eof} -match glob -setup {
    set res {}
    proc foo {args} {
	oninit; onfinal; track
	return ""
    }
    set c [chan create {r w} foo]
} -body {
    note [read $c 2]
    note [eof $c]
    set res
} -cleanup {
    close $c
    rename foo {}
    unset res
} -result {{read rc* 4096} {} 1}
test iocmd-23.10 {chan read, EAGAIN means no data, yet no eof either} -match glob -setup {
    set res {}
    proc foo {args} {
	oninit; onfinal; track
	error EAGAIN
    }
    set c [chan create {r w} foo]
} -body {
    note [read $c 2]
    note [eof $c]
    set res
} -cleanup {
    close $c
    rename foo {}
    unset res
} -result {{read rc* 4096} {} 0}

# --- === *** ###########################
# method write

test iocmd-24.1 {chan write, regular write} -match glob -body {
    set res {}
    proc foo {args} {
	oninit; onfinal; track
	set     written [string length [lindex $args 2]]
	note   $written
	return $written
    }
    set c [chan create {r w} foo]
    puts -nonewline $c snarf; flush $c
    close $c
    rename foo {}
    set res
} -result {{write rc* snarf} 5}
test iocmd-24.2 {chan write, partial write is ok} -match glob -body {
    set res {}
    proc foo {args} {
	oninit; onfinal; track
	set     written [string length [lindex $args 2]]
	if {$written > 10} {set written [expr {$written / 2}]}
	note   $written
	return $written
    }
    set c [chan create {r w} foo]
    puts -nonewline $c snarfsnarfsnarf; flush $c
    close $c
    rename foo {}
    set res
} -result {{write rc* snarfsnarfsnarf} 7 {write rc* arfsnarf} 8}
test iocmd-24.3 {chan write, failed write} -match glob -body {
    set res {}
    proc foo {args} {oninit; onfinal; track; note -1; return -1}
    set c [chan create {r w} foo]
    puts -nonewline $c snarfsnarfsnarf; flush $c
    close $c
    rename foo {}
    set res
} -result {{write rc* snarfsnarfsnarf} -1}
test iocmd-24.4 {chan write, non-writable channel} -match glob -body {
    set res {}
    proc foo {args} {oninit; onfinal; track; note MUST_NOT_HAPPEN; return}
    set c [chan create {r} foo]
    note [catch {puts -nonewline $c snarfsnarfsnarf; flush $c} msg]; note $msg
    close $c
    rename foo {}
    set res
} -result {1 {channel "rc*" wasn't opened for writing}}
test iocmd-24.5 {chan write, bad result, more written than data} -match glob -body {
    set res {}
    proc foo {args} {oninit; onfinal; track; return 10000}
    set c [chan create {r w} foo]
    note [catch {puts -nonewline $c snarf; flush $c} msg]; note $msg
    close $c
    rename foo {}
    set res
} -result {{write rc* snarf} 1 {write wrote more than requested}}
test iocmd-24.6 {chan write, bad result, zero-length write} -match glob -body {
    set res {}
    proc foo {args} {oninit; onfinal; track; return 0}
    set c [chan create {r w} foo]
    note [catch {puts -nonewline $c snarf; flush $c} msg]; note $msg
    close $c
    rename foo {}
    set res
} -result {{write rc* snarf} 1 {write wrote nothing}}
test iocmd-24.7 {chan write, failed write, error return} -match glob -body {
    set res {}
    proc foo {args} {oninit; onfinal; track; return -code error BOOM!}
    set c [chan create {r w} foo]
    note [catch {puts -nonewline $c snarfsnarfsnarf; flush $c} msg]
    note $msg
    close $c
    rename foo {}
    set res
} -result {{write rc* snarfsnarfsnarf} 1 BOOM!}
test iocmd-24.8 {chan write, failed write, error return} -match glob -body {
    set res {}
    proc foo {args} {oninit; onfinal; track; error BOOM!}
    set c [chan create {r w} foo]
    notes [catch {puts -nonewline $c snarfsnarfsnarf; flush $c} msg]
    note $msg
    close $c
    rename foo {}
    set res
} -result {{write rc* snarfsnarfsnarf} 1 BOOM!}
test iocmd-24.9 {chan write, failed write, break return is error} -match glob -body {
    set res {}
    proc foo {args} {oninit; onfinal; track; return -code break BOOM!}
    set c [chan create {r w} foo]
    note [catch {puts -nonewline $c snarfsnarfsnarf; flush $c} msg]
    note $msg
    close $c
    rename foo {}
    set res
} -result {{write rc* snarfsnarfsnarf} 1 *bad code*}
test iocmd-24.10 {chan write, failed write, continue return is error} -match glob -body {
    set res {}
    proc foo {args} {oninit; onfinal; track; return -code continue BOOM!}
    set c [chan create {r w} foo]
    note [catch {puts -nonewline $c snarfsnarfsnarf; flush $c} msg]
    note $msg
    close $c
    rename foo {}
    set res
} -result {{write rc* snarfsnarfsnarf} 1 *bad code*}
test iocmd-24.11 {chan write, failed write, custom return is error} -match glob -body {
    set res {}
    proc foo {args} {oninit; onfinal; track; return -code 777 BOOM!}
    set c [chan create {r w} foo]
    note [catch {puts -nonewline $c snarfsnarfsnarf; flush $c} msg]
    note $msg
    close $c
    rename foo {}
    set res
} -result {{write rc* snarfsnarfsnarf} 1 *bad code*}
test iocmd-24.12 {chan write, failed write, non-numeric return is error} -match glob -body {
    set res {}
    proc foo {args} {oninit; onfinal; track; return BANG}
    set c [chan create {r w} foo]
    note [catch {puts -nonewline $c snarfsnarfsnarf; flush $c} msg]
    note $msg
    close $c
    rename foo {}
    set res
} -result {{write rc* snarfsnarfsnarf} 1 {expected integer but got "BANG"}}
test iocmd-24.13 {chan write, failed write, level is ignored} -match glob -body {
    set res {}
    proc foo {args} {oninit; onfinal; track; return -level 55 -code 777 BOOM!}
    set c [chan create {r w} foo]
    note [catch {puts -nonewline $c snarfsnarfsnarf; flush $c} msg opt]
    note $msg
    noteOpts $opt
    close $c
    rename foo {}
    set res
} -result {{write rc* snarfsnarfsnarf} 1 *bad code* {-code 1 -level 0 -errorcode NONE -errorline 1 -errorinfo *bad code*subcommand "write"*}}
test iocmd-24.14 {chan write, no EAGAIN means that writing is allowed at this time, bug 2936225} -match glob -setup {
    set res {}
    proc foo {args} {
	oninit; onfinal; track
	return 3
    }
    set c [chan create {r w} foo]
} -body {
    note [puts -nonewline $c ABC ; flush $c]
    set res
} -cleanup {
    close $c
    rename foo {}
    unset res
} -result {{write rc* ABC} {}}
test iocmd-24.15 {chan write, EAGAIN means that writing is not allowed at this time, bug 2936225} -match glob -setup {
    set res {}
    proc foo {args} {
	oninit; onfinal; track
	# Note: The EAGAIN signals that the channel cannot accept
	# write requests right now, this in turn causes the IO core to
	# request the generation of writable events (see expected
	# result below, and compare to case 24.14 above).
	error EAGAIN
    }
    set c [chan create {r w} foo]
} -body {
    note [puts -nonewline $c ABC ; flush $c]
    set res
} -cleanup {
    close $c
    rename foo {}
    unset res
} -result {{write rc* ABC} {watch rc* write} {}}

# --- === *** ###########################
# method cgetall

test iocmd-25.1 {chan configure, cgetall, standard options} -match glob -body {
    set res {}
    proc foo {args} {oninit; onfinal; track; note MUST_NOT_HAPPEN; return}
    set c [chan create {r w} foo]
    note [fconfigure $c]
    close $c
    rename foo {}
    set res
} -result {{-blocking 1 -buffering full -buffersize 4096 -encoding * -eofchar {{} {}} -translation {auto *}}}
test iocmd-25.2 {chan configure, cgetall, no options} -match glob -body {
    set res {}
    proc foo {args} {oninit cget cgetall; onfinal; track; return ""}
    set c [chan create {r w} foo]
    note [fconfigure $c]
    close $c
    rename foo {}
    set res
} -result {{cgetall rc*} {-blocking 1 -buffering full -buffersize 4096 -encoding * -eofchar {{} {}} -translation {auto *}}}
test iocmd-25.3 {chan configure, cgetall, regular result} -match glob -body {
    set res {}
    proc foo {args} {
	oninit cget cgetall; onfinal; track
	return "-bar foo -snarf x"
    }
    set c [chan create {r w} foo]
    note [fconfigure $c]
    close $c
    rename foo {}
    set res
} -result {{cgetall rc*} {-blocking 1 -buffering full -buffersize 4096 -encoding * -eofchar {{} {}} -translation {auto *} -bar foo -snarf x}}
test iocmd-25.4 {chan configure, cgetall, bad result, list of uneven length} -match glob -body {
    set res {}
    proc foo {args} {
	oninit cget cgetall; onfinal; track
	return "-bar"
    }
    set c [chan create {r w} foo]
    note [catch {fconfigure $c} msg]; note $msg
    close $c
    rename foo {}
    set res
} -result {{cgetall rc*} 1 {Expected list with even number of elements, got 1 element instead}}
test iocmd-25.5 {chan configure, cgetall, bad result, not a list} -match glob -body {
    set res {}
    proc foo {args} {
	oninit cget cgetall; onfinal; track
	return "\{"
    }
    set c [chan create {r w} foo]
    note [catch {fconfigure $c} msg]; note $msg
    close $c
    rename foo {}
    set res
} -result {{cgetall rc*} 1 {unmatched open brace in list}}
test iocmd-25.6 {chan configure, cgetall, error return} -match glob -body {
    set res {}
    proc foo {args} {
	oninit cget cgetall; onfinal; track
	return -code error BOOM!
    }
    set c [chan create {r w} foo]
    note [catch {fconfigure $c} msg]; note $msg
    close $c
    rename foo {}
    set res
} -result {{cgetall rc*} 1 BOOM!}
test iocmd-25.7 {chan configure, cgetall, break return is error} -match glob -body {
    set res {}
    proc foo {args} {
	oninit cget cgetall; onfinal; track
	return -code break BOOM!
    }
    set c [chan create {r w} foo]
    note [catch {fconfigure $c} msg]; note $msg
    close $c
    rename foo {}
    set res
} -result {{cgetall rc*} 1 *bad code*}
test iocmd-25.8 {chan configure, cgetall, continue return is error} -match glob -body {
    set res {}
    proc foo {args} {
	oninit cget cgetall; onfinal; track
	return -code continue BOOM!
    }
    set c [chan create {r w} foo]
    note [catch {fconfigure $c} msg]; note $msg
    close $c
    rename foo {}
    set res
} -result {{cgetall rc*} 1 *bad code*}
test iocmd-25.9 {chan configure, cgetall, custom return is error} -match glob -body {
    set res {}
    proc foo {args} {
	oninit cget cgetall; onfinal; track
	return -code 777 BOOM!
    }
    set c [chan create {r w} foo]
    note [catch {fconfigure $c} msg]; note $msg
    close $c
    rename foo {}
    set res
} -result {{cgetall rc*} 1 *bad code*}
test iocmd-25.10 {chan configure, cgetall, level is ignored} -match glob -body {
    set res {}
    proc foo {args} {
	oninit cget cgetall; onfinal; track
	return -level 55 -code 777 BANG
    }
    set c [chan create {r w} foo]
    note [catch {fconfigure $c} msg opt]; note $msg; noteOpts $opt
    close $c
    rename foo {}
    set res
} -result {{cgetall rc*} 1 *bad code* {-code 1 -level 0 -errorcode NONE -errorline 1 -errorinfo *bad code*subcommand "cgetall"*}}

# --- === *** ###########################
# method configure

test iocmd-26.1 {chan configure, set standard option} -match glob -body {
    set res {}
    proc foo {args} {
	oninit configure; onfinal; track; note MUST_NOT_HAPPEN; return
    }
    set c [chan create {r w} foo]
    note [fconfigure $c -translation lf]
    close $c
    rename foo {}
    set res
} -result {{}}
test iocmd-26.2 {chan configure, set option, error return} -match glob -body {
    set res {}
    proc foo {args} {
	oninit configure; onfinal; track
	return -code error BOOM!
    }
    set c [chan create {r w} foo]
    note [catch {fconfigure $c -rc-foo bar} msg]; note $msg
    close $c
    rename foo {}
    set res
} -result {{configure rc* -rc-foo bar} 1 BOOM!}
test iocmd-26.3 {chan configure, set option, ok return} -match glob -body {
    set res {}
    proc foo {args} {oninit configure; onfinal; track; return}
    set c [chan create {r w} foo]
    note [fconfigure $c -rc-foo bar]
    close $c
    rename foo {}
    set res
} -result {{configure rc* -rc-foo bar} {}}
test iocmd-26.4 {chan configure, set option, break return is error} -match glob -body {
    set res {}
    proc foo {args} {
	oninit configure; onfinal; track
	return -code break BOOM!
    }
    set c [chan create {r w} foo]
    note [catch {fconfigure $c -rc-foo bar} msg]; note $msg
    close $c
    rename foo {}
    set res
} -result {{configure rc* -rc-foo bar} 1 *bad code*}
test iocmd-26.5 {chan configure, set option, continue return is error} -match glob -body {
    set res {}
    proc foo {args} {
	oninit configure; onfinal; track
	return -code continue BOOM!
    }
    set c [chan create {r w} foo]
    note [catch {fconfigure $c -rc-foo bar} msg]; note $msg
    close $c
    rename foo {}
    set res
} -result {{configure rc* -rc-foo bar} 1 *bad code*}
test iocmd-26.6 {chan configure, set option, custom return is error} -match glob -body {
    set res {}
    proc foo {args} {
	oninit configure; onfinal; track
	return -code 444 BOOM!
    }
    set c [chan create {r w} foo]
    note [catch {fconfigure $c -rc-foo bar} msg]; note $msg
    close $c
    rename foo {}
    set res
} -result {{configure rc* -rc-foo bar} 1 *bad code*}
test iocmd-26.7 {chan configure, set option, level is ignored} -match glob -body {
    set res {}
    proc foo {args} {
	oninit configure; onfinal; track
	return -level 55 -code 444 BANG
    }
    set c [chan create {r w} foo]
    note [catch {fconfigure $c -rc-foo bar} msg opt]; note $msg; noteOpts $opt
    close $c
    rename foo {}
    set res
} -result {{configure rc* -rc-foo bar} 1 *bad code* {-code 1 -level 0 -errorcode NONE -errorline 1 -errorinfo *bad code*subcommand "configure"*}}

# --- === *** ###########################
# method cget

test iocmd-27.1 {chan configure, get option, ok return} -match glob -body {
    set res {}
    proc foo {args} {oninit cget cgetall; onfinal; track; return foo}
    set c [chan create {r w} foo]
    note [fconfigure $c -rc-foo]
    close $c
    rename foo {}
    set res
} -result {{cget rc* -rc-foo} foo}
test iocmd-27.2 {chan configure, get option, error return} -match glob -body {
    set res {}
    proc foo {args} {
	oninit cget cgetall; onfinal; track
	return -code error BOOM!
    }
    set c [chan create {r w} foo]
    note [catch {fconfigure $c -rc-foo} msg]; note $msg
    close $c
    rename foo {}
    set res
} -result {{cget rc* -rc-foo} 1 BOOM!}
test iocmd-27.3 {chan configure, get option, break return is error} -match glob -body {
    set res {}
    proc foo {args} {
	oninit cget cgetall; onfinal; track
	return -code error BOOM!
    }
    set c [chan create {r w} foo]
    note [catch {fconfigure $c -rc-foo} msg]; note $msg
    close $c
    rename foo {}
    set res
} -result {{cget rc* -rc-foo} 1 BOOM!}
test iocmd-27.4 {chan configure, get option, continue return is error} -match glob -body {
    set res {}
    proc foo {args} {
	oninit cget cgetall; onfinal; track
	return -code continue BOOM!
    }
    set c [chan create {r w} foo]
    note [catch {fconfigure $c -rc-foo} msg]; note $msg
    close $c
    rename foo {}
    set res
} -result {{cget rc* -rc-foo} 1 *bad code*}
test iocmd-27.5 {chan configure, get option, custom return is error} -match glob -body {
    set res {}
    proc foo {args} {
	oninit cget cgetall; onfinal; track
	return -code 333 BOOM!
    }
    set c [chan create {r w} foo]
    note [catch {fconfigure $c -rc-foo} msg]; note $msg
    close $c
    rename foo {}
    set res
} -result {{cget rc* -rc-foo} 1 *bad code*}
test iocmd-27.6 {chan configure, get option, level is ignored} -match glob -body {
    set res {}
    proc foo {args} {
	oninit cget cgetall; onfinal; track
	return -level 77 -code 333 BANG
    }
    set c [chan create {r w} foo]
    note [catch {fconfigure $c -rc-foo} msg opt]; note $msg; noteOpts $opt
    close $c
    rename foo {}
    set res
} -result {{cget rc* -rc-foo} 1 *bad code* {-code 1 -level 0 -errorcode NONE -errorline 1 -errorinfo *bad code*subcommand "cget"*}}

# --- === *** ###########################
# method seek

test iocmd-28.1 {chan tell, not supported by handler} -match glob -body {
    set res {}
    proc foo {args} {oninit; onfinal; track; note MUST_NOT_HAPPEN; return}
    set c [chan create {r w} foo]
    note [tell $c]
    close $c
    rename foo {}
    set res
} -result {-1}
test iocmd-28.2 {chan tell, error return} -match glob -body {
    set res {}
    proc foo {args} {oninit seek; onfinal; track; return -code error BOOM!}
    set c [chan create {r w} foo]
    note [catch {tell $c} msg]; note $msg
    close $c
    rename foo {}
    set res
} -result {{seek rc* 0 current} 1 BOOM!}
test iocmd-28.3 {chan tell, break return is error} -match glob -body {
    set res {}
    proc foo {args} {oninit seek; onfinal; track; return -code break BOOM!}
    set c [chan create {r w} foo]
    note [catch {tell $c} msg]; note $msg
    close $c
    rename foo {}
    set res
} -result {{seek rc* 0 current} 1 *bad code*}
test iocmd-28.4 {chan tell, continue return is error} -match glob -body {
    set res {}
    proc foo {args} {oninit seek; onfinal; track; return -code continue BOOM!}
    set c [chan create {r w} foo]
    note [catch {tell $c} msg]; note $msg
    close $c
    rename foo {}
    set res
} -result {{seek rc* 0 current} 1 *bad code*}
test iocmd-28.5 {chan tell, custom return is error} -match glob -body {
    set res {}
    proc foo {args} {oninit seek; onfinal; track; return -code 222 BOOM!}
    set c [chan create {r w} foo]
    note [catch {tell $c} msg]; note $msg
    close $c
    rename foo {}
    set res
} -result {{seek rc* 0 current} 1 *bad code*}
test iocmd-28.6 {chan tell, level is ignored} -match glob -body {
    set res {}
    proc foo {args} {oninit seek; onfinal; track; return -level 11 -code 222 BANG}
    set c [chan create {r w} foo]
    note [catch {tell $c} msg opt]; note $msg; noteOpts $opt
    close $c
    rename foo {}
    set res
} -result {{seek rc* 0 current} 1 *bad code* {-code 1 -level 0 -errorcode NONE -errorline 1 -errorinfo *bad code*subcommand "seek"*}}
test iocmd-28.7 {chan tell, regular return} -match glob -body {
    set res {}
    proc foo {args} {oninit seek; onfinal; track; return 88}
    set c [chan create {r w} foo]
    note [tell $c]
    close $c
    rename foo {}
    set res
} -result {{seek rc* 0 current} 88}
test iocmd-28.8 {chan tell, negative return} -match glob -body {
    set res {}
    proc foo {args} {oninit seek; onfinal; track; return -1}
    set c [chan create {r w} foo]
    note [catch {tell $c} msg]; note $msg
    close $c
    rename foo {}
    set res
} -result {{seek rc* 0 current} 1 {Tried to seek before origin}}
test iocmd-28.9 {chan tell, string return} -match glob -body {
    set res {}
    proc foo {args} {oninit seek; onfinal; track; return BOGUS}
    set c [chan create {r w} foo]
    note [catch {tell $c} msg]; note $msg
    close $c
    rename foo {}
    set res
} -result {{seek rc* 0 current} 1 {expected integer but got "BOGUS"}}
test iocmd-28.10 {chan seek, not supported by handler} -match glob -body {
    set res {}
    proc foo {args} {oninit; onfinal; track; note MUST_NOT_HAPPEN; return}
    set c [chan create {r w} foo]
    note [catch {seek $c 0 start} msg]; note $msg
    close $c
    rename foo {}
    set res
} -result {1 {error during seek on "rc*": invalid argument}}
test iocmd-28.11 {chan seek, error return} -match glob -body {
    set res {}
    proc foo {args} {oninit seek; onfinal; track; return -code error BOOM!}
    set c [chan create {r w} foo]
    note [catch {seek $c 0 start} msg]; note $msg
    close $c
    rename foo {}
    set res
} -result {{seek rc* 0 start} 1 BOOM!}
test iocmd-28.12 {chan seek, break return is error} -match glob -body {
    set res {}
    proc foo {args} {oninit seek; onfinal; track; return -code break BOOM!}
    set c [chan create {r w} foo]
    note [catch {seek $c 0 start} msg]; note $msg
    close $c
    rename foo {}
    set res
} -result {{seek rc* 0 start} 1 *bad code*}
test iocmd-28.13 {chan seek, continue return is error} -match glob -body {
    set res {}
    proc foo {args} {oninit seek; onfinal; track; return -code continue BOOM!}
    set c [chan create {r w} foo]
    note [catch {seek $c 0 start} msg]; note $msg
    close $c
    rename foo {}
    set res
} -result {{seek rc* 0 start} 1 *bad code*}
test iocmd-28.14 {chan seek, custom return is error} -match glob -body {
    set res {}
    proc foo {args} {oninit seek; onfinal; track; return -code 99 BOOM!}
    set c [chan create {r w} foo]
    note [catch {seek $c 0 start} msg]; note $msg
    close $c
    rename foo {}
    set res
} -result {{seek rc* 0 start} 1 *bad code*}
test iocmd-28.15 {chan seek, level is ignored} -match glob -body {
    set res {}
    proc foo {args} {oninit seek; onfinal; track; return -level 33 -code 99 BANG}
    set c [chan create {r w} foo]
    note [catch {seek $c 0 start} msg opt]; note $msg; noteOpts $opt
    close $c
    rename foo {}
    set res
} -result {{seek rc* 0 start} 1 *bad code* {-code 1 -level 0 -errorcode NONE -errorline 1 -errorinfo *bad code*subcommand "seek"*}}
test iocmd-28.16 {chan seek, bogus return, negative location} -match glob -body {
    set res {}
    proc foo {args} {oninit seek; onfinal; track; return -45}
    set c [chan create {r w} foo]
    note [catch {seek $c 0 start} msg]; note $msg
    close $c
    rename foo {}
    set res
} -result {{seek rc* 0 start} 1 {Tried to seek before origin}}
test iocmd-28.17 {chan seek, bogus return, string return} -match glob -body {
    set res {}
    proc foo {args} {oninit seek; onfinal; track; return BOGUS}
    set c [chan create {r w} foo]
    note [catch {seek $c 0 start} msg]; note $msg
    close $c
    rename foo {}
    set res
} -result {{seek rc* 0 start} 1 {expected integer but got "BOGUS"}}
test iocmd-28.18 {chan seek, ok result} -match glob -body {
    set res {}
    proc foo {args} {oninit seek; onfinal; track; return 23}
    set c [chan create {r w} foo]
    note [seek $c 0 current]
    close $c
    rename foo {}
    set res
} -result {{seek rc* 0 current} {}}
foreach {testname code} {
    iocmd-28.19.0 start
    iocmd-28.19.1 current
    iocmd-28.19.2 end
} {
    test $testname "chan seek, base conversion, $code" -match glob -body {
	set res {}
	proc foo {args} {oninit seek; onfinal; track; return 0}
	set c [chan create {r w} foo]
	note [seek $c 0 $code]
	close $c
	rename foo {}
	set res
    } -result [list [list seek rc* 0 $code] {}]
}

# --- === *** ###########################
# method blocking

test iocmd-29.1 {chan blocking, no handler support} -match glob -body {
    set res {}
    proc foo {args} {oninit; onfinal; track; note MUST_NOT_HAPPEN; return}
    set c [chan create {r w} foo]
    note [fconfigure $c -blocking]
    close $c
    rename foo {}
    set res
} -result {1}
test iocmd-29.2 {chan blocking, no handler support} -match glob -body {
    set res {}
    proc foo {args} {oninit; onfinal; track; note MUST_NOT_HAPPEN; return}
    set c [chan create {r w} foo]
    note [fconfigure $c -blocking 0]
    note [fconfigure $c -blocking]
    close $c
    rename foo {}
    set res
} -result {{} 0}
test iocmd-29.3 {chan blocking, retrieval, handler support} -match glob -body {
    set res {}
    proc foo {args} {oninit blocking; onfinal; track; note MUST_NOT_HAPPEN; return}
    set c [chan create {r w} foo]
    note [fconfigure $c -blocking]
    close $c
    rename foo {}
    set res
} -result {1}
test iocmd-29.4 {chan blocking, resetting, handler support} -match glob -body {
    set res {}
    proc foo {args} {oninit blocking; onfinal; track; return}
    set c [chan create {r w} foo]
    note [fconfigure $c -blocking 0]
    note [fconfigure $c -blocking]
    close $c
    rename foo {}
    set res
} -result {{blocking rc* 0} {} 0}
test iocmd-29.5 {chan blocking, setting, handler support} -match glob -body {
    set res {}
    proc foo {args} {oninit blocking; onfinal; track; return}
    set c [chan create {r w} foo]
    note [fconfigure $c -blocking 1]
    note [fconfigure $c -blocking]
    close $c
    rename foo {}
    set res
} -result {{blocking rc* 1} {} 1}
test iocmd-29.6 {chan blocking, error return} -match glob -body {
    set res {}
    proc foo {args} {oninit blocking; onfinal; track; error BOOM!}
    set c [chan create {r w} foo]
    note [catch {fconfigure $c -blocking 0} msg]; note $msg
    # Catch the close. It changes blocking mode internally, and runs into the error result.
    catch {close $c}
    rename foo {}
    set res
} -result {{blocking rc* 0} 1 BOOM!}
test iocmd-29.7 {chan blocking, break return is error} -match glob -body {
    set res {}
    proc foo {args} {oninit blocking; onfinal; track; return -code break BOOM!}
    set c [chan create {r w} foo]
    note [catch {fconfigure $c -blocking 0} msg]; note $msg
    catch {close $c}
    rename foo {}
    set res
} -result {{blocking rc* 0} 1 *bad code*}
test iocmd-29.8 {chan blocking, continue return is error} -match glob -body {
    set res {}
    proc foo {args} {oninit blocking; onfinal; track; return -code continue BOOM!}
    set c [chan create {r w} foo]
    note [catch {fconfigure $c -blocking 0} msg]; note $msg
    catch {close $c}
    rename foo {}
    set res
} -result {{blocking rc* 0} 1 *bad code*}
test iocmd-29.9 {chan blocking, custom return is error} -match glob -body {
    set res {}
    proc foo {args} {oninit blocking; onfinal; track; return -code 44 BOOM!}
    set c [chan create {r w} foo]
    note [catch {fconfigure $c -blocking 0} msg]; note $msg
    catch {close $c}
    rename foo {}
    set res
} -result {{blocking rc* 0} 1 *bad code*}
test iocmd-29.10 {chan blocking, level is ignored} -match glob -setup {
    set res {}
} -body {
    proc foo {args} {oninit blocking; onfinal; track; return -level 99 -code 44 BANG}
    set c [chan create {r w} foo]
    note [catch {fconfigure $c -blocking 0} msg opt]; note $msg; noteOpts $opt
    catch {close $c}
    return $res
} -cleanup {
    rename foo {}
} -result {{blocking rc* 0} 1 *bad code* {-code 1 -level 0 -errorcode NONE -errorline 1 -errorinfo *bad code*subcommand "blocking"*}}
test iocmd-29.11 {chan blocking, regular return ok, value ignored} -match glob -body {
    set res {}
    proc foo {args} {oninit blocking; onfinal; track; return BOGUS}
    set c [chan create {r w} foo]
    note [catch {fconfigure $c -blocking 0} msg]; note $msg
    catch {close $c}
    rename foo {}
    set res
} -result {{blocking rc* 0} 0 {}}

# --- === *** ###########################
# method watch

test iocmd-30.1 {chan watch, read interest, some return} -match glob -body {
    set res {}
    proc foo {args} {oninit; onfinal; track; return IGNORED}
    set c [chan create {r w} foo]
    note [fileevent $c readable {set tick $tick}]
    close $c			;# 2nd watch, interest zero.
    rename foo {}
    set res
} -result {{watch rc* read} {} {watch rc* {}}}
test iocmd-30.2 {chan watch, write interest, error return} -match glob -body {
    set res {}
    proc foo {args} {oninit; onfinal; track; return -code error BOOM!_IGNORED}
    set c [chan create {r w} foo]
    note [fileevent $c writable {set tick $tick}]
    note [fileevent $c writable {}]
    close $c
    rename foo {}
    set res
} -result {{watch rc* write} {} {watch rc* {}} {}}
test iocmd-30.3 {chan watch, accumulated interests} -match glob -body {
    set res {}
    proc foo {args} {oninit; onfinal; track; return}
    set c [chan create {r w} foo]
    note [fileevent $c writable {set tick $tick}]
    note [fileevent $c readable {set tick $tick}]
    note [fileevent $c writable {}]
    note [fileevent $c readable {}]
    close $c
    rename foo {}
    set res
} -result {{watch rc* write} {} {watch rc* {read write}} {} {watch rc* read} {} {watch rc* {}} {}}
test iocmd-30.4 {chan watch, unchanged interest not forwarded} -match glob -body {
    set res {}
    proc foo {args} {oninit; onfinal; track; return}
    set c [chan create {r w} foo]
    note [fileevent $c writable {set tick $tick}]
    note [fileevent $c readable {set tick $tick}] ;# Script is changing,
    note [fileevent $c readable {set tock $tock}] ;# interest does not.
    close $c		;# 3rd and 4th watch, removing the event handlers.
    rename foo {}
    set res
} -result {{watch rc* write} {} {watch rc* {read write}} {} {} {watch rc* write} {watch rc* {}}}

# --- === *** ###########################
# chan postevent

test iocmd-31.1 {chan postevent, restricted to reflected channels} -match glob -body {
    set c [open [makeFile {} goo] r]
    catch {chan postevent $c {r w}} msg
    close $c
    removeFile goo
    set msg
} -result {can not find reflected channel named "file*"}
test iocmd-31.2 {chan postevent, unwanted events} -match glob -body {
    set res {}
    proc foo {args} {oninit; onfinal; track; return}
    set c [chan create {r w} foo]
    catch {chan postevent $c {r w}} msg; note $msg
    close $c
    rename foo {}
    set res
} -result {{tried to post events channel "rc*" is not interested in}}
test iocmd-31.3 {chan postevent, bad input, empty list} -match glob -body {
    set res {}
    proc foo {args} {oninit; onfinal; track; return}
    set c [chan create {r w} foo]
    catch {chan postevent $c {}} msg; note $msg
    close $c
    rename foo {}
    set res
} -result {{bad event list: is empty}}
test iocmd-31.4 {chan postevent, bad input, illlegal keyword} -match glob -body {
    set res {}
    proc foo {args} {oninit; onfinal; track; return}
    set c [chan create {r w} foo]
    catch {chan postevent $c goo} msg; note $msg
    close $c
    rename foo {}
    set res
} -result {{bad event "goo": must be read or write}}
test iocmd-31.5 {chan postevent, bad input, not a list} -match glob -body {
    set res {}
    proc foo {args} {oninit; onfinal; track; return}
    set c [chan create {r w} foo]
    catch {chan postevent $c "\{"} msg; note $msg
    close $c
    rename foo {}
    set res
} -result {{unmatched open brace in list}}
test iocmd-31.6 {chan postevent, posted events do happen} -match glob -body {
    set res {}
    proc foo {args} {oninit; onfinal; track; return}
    set c [chan create {r w} foo]
    note [fileevent $c readable {note TOCK}]
    set stop [after 10000 {note TIMEOUT}]
    after  1000 {note [chan postevent $c r]}
    vwait ::res
    catch {after cancel $stop}
    close $c
    rename foo {}
    set res
} -result {{watch rc* read} {} TOCK {} {watch rc* {}}}
test iocmd-31.7 {chan postevent, posted events do happen} -match glob -body {
    set res {}
    proc foo {args} {oninit; onfinal; track; return}
    set c [chan create {r w} foo]
    note [fileevent $c writable {note TOCK}]
    set stop [after 10000 {note TIMEOUT}]
    after  1000 {note [chan postevent $c w]}
    vwait ::res
    catch {after cancel $stop}
    close $c
    rename foo {}
    set res
} -result {{watch rc* write} {} TOCK {} {watch rc* {}}}
test iocmd-31.8 {chan postevent after close throws error} -match glob -setup {
    proc foo {args} {oninit; onfinal; track; return}
    proc dummy args { return }
    set c [chan create {r w} foo]
    fileevent $c readable dummy
} -body {
    close $c
    chan postevent $c read
} -cleanup {
    rename foo   {}
    rename dummy {}
} -returnCodes error -result {can not find reflected channel named "rc*"}

# --- === *** ###########################
# 'Pull the rug' tests. Create channel in a interpreter A, move to
# other interpreter B, destroy the origin interpreter (A) before or
# during access from B. Must not crash, must return proper errors.

test iocmd-32.0 {origin interpreter of moved channel gone} -match glob -body {

    set ida [interp create];#puts <<$ida>>
    set idb [interp create];#puts <<$idb>>

    # Magic to get the test* commands in the slaves
    load {} Tcltest $ida
    load {} Tcltest $idb

    # Set up channel in interpreter
    interp eval $ida $helperscript
    set chan [interp eval $ida {
	proc foo {args} {oninit seek; onfinal; track; return}
	set chan [chan create {r w} foo]
	fconfigure $chan -buffering none
	set chan
    }]

    # Move channel to 2nd interpreter.
    interp eval $ida [list testchannel cut    $chan]
    interp eval $idb [list testchannel splice $chan]

    # Kill origin interpreter, then access channel from 2nd interpreter.
    interp delete $ida

    set     res {}
    lappend res [catch {interp eval $idb [list puts  $chan shoo]} msg] $msg
    lappend res [catch {interp eval $idb [list tell  $chan]}      msg] $msg
    lappend res [catch {interp eval $idb [list seek  $chan 1]}    msg] $msg
    lappend res [catch {interp eval $idb [list gets  $chan]}      msg] $msg
    lappend res [catch {interp eval $idb [list close $chan]}      msg] $msg
    set res

} -constraints {testchannel} \
    -result {1 {Owner lost} 1 {Owner lost} 1 {Owner lost} 1 {Owner lost} 1 {Owner lost}}

test iocmd-32.1 {origin interpreter of moved channel destroyed during access} -match glob -body {

    set ida [interp create];#puts <<$ida>>
    set idb [interp create];#puts <<$idb>>

    # Magic to get the test* commands in the slaves
    load {} Tcltest $ida
    load {} Tcltest $idb

    # Set up channel in thread
    set chan [interp eval $ida $helperscript]
    set chan [interp eval $ida {
	proc foo {args} {
	    oninit; onfinal; track;
	    # destroy interpreter during channel access
	    # Actually not possible for an interp to destroy itself.
	    interp delete {}
	    return}
	set chan [chan create {r w} foo]
	fconfigure $chan -buffering none
	set chan
    }]

    # Move channel to 2nd thread.
    interp eval $ida [list testchannel cut    $chan]
    interp eval $idb [list testchannel splice $chan]

    # Run access from interpreter B, this will give us a synchronous
    # response.

    interp eval $idb [list set chan $chan]
    interp eval $idb [list set mid $tcltest::mainThread]
    set res [interp eval $idb {
	# wait a bit, give the main thread the time to start its event
	# loop to wait for the response from B
	after 2000
	catch { puts $chan shoo } res
	set res
    }]
    set res
} -constraints {testchannel impossible} \
    -result {Owner lost}

test iocmd-32.2 {delete interp of reflected chan} {
    # Bug 3034840
    # Run this test in an interp with memory debugging to panic
    # on the double free
    interp create slave
    slave eval {
        proc no-op args {}
        proc driver {sub args} {return {initialize finalize watch read}}
        chan event [chan create read driver] readable no-op
    }
    interp delete slave
} {}

# ### ### ### ######### ######### #########
## Same tests as above, but exercising the code forwarding and
## receiving driver operations to the originator thread.

# -*- tcl -*-
# ### ### ### ######### ######### #########
## Testing the reflected channel (Thread forwarding).
#
## The id numbers refer to the original test without thread
## forwarding, and gaps due to tests not applicable to forwarding are
## left to keep this asociation.

# Duplicate of code in "thread.test". Find a better way of doing this
# without duplication. Maybe placement into a proc which transforms to
# nop after the first call, and placement of its defintion in a
# central location.

if {[testConstraint testthread]} {
    testthread errorproc ThreadError

    proc ThreadError {id info} {
	global threadError
	set threadError $info
    }
    proc ThreadNullError {id info} {
	# ignore
    }
}

# ### ### ### ######### ######### #########
## Helper command. Runs a script in a separate thread and returns the
## result. A channel is transfered into the thread as well, and list of
## configuation variables

proc inthread {chan script args} {
    # Test thread.

    set tid [testthread create]

    # Init thread configuration.
    # - Listed variables
    # - Id of main thread
    # - A number of helper commands

    foreach v $args {
	upvar 1 $v x
	testthread send $tid [list set $v $x]
    }
    testthread send $tid [list set mid $tcltest::mainThread]
    testthread send $tid {
	proc note {item} {global notes; lappend notes $item}
	proc notes {} {global notes; return $notes}
	proc noteOpts opts {global notes; lappend notes [dict merge {
	    -code !?! -level !?! -errorcode !?! -errorline !?! -errorinfo !?!
	} $opts]}
    }
    testthread send $tid [list proc s {} [list uplevel 1 $script]]; # (*)

    # Transfer channel (cut/splice aka detach/attach)

    testchannel cut $chan
    testthread send $tid [list testchannel splice $chan]

    # Run test script, also run local event loop!
    # The local event loop waits for the result to come back.
    # It is also necessary for the execution of forwarded channel
    # operations.

    set ::tres ""
    testthread send -async $tid {
	after 500
	catch {s} res; # This runs the script, 's' was defined at (*)
	testthread send -async $mid [list set ::tres $res]
    }
    vwait ::tres
    # Remove test thread, and return the captured result.

    tcltest::threadReap
    return $::tres
}

# ### ### ### ######### ######### #########

# ### ### ### ######### ######### #########

test iocmd.tf-22.2 {chan finalize, for close} -match glob -body {
    set res {}
    proc foo {args} {track; oninit; return {}}
    note [set c [chan create {r w} foo]]
    note [inthread $c {
	close $c
	# Close the deleted the channel.
	file channels rc*
    } c]
    # Channel destruction does not kill handler command!
    note [info command foo]
    rename foo {}
    set res
} -constraints {testchannel testthread} -result {{initialize rc* {read write}} rc* {finalize rc*} {} foo}
test iocmd.tf-22.3 {chan finalize, for close, error, close error} -match glob -body {
    set res {}
    proc foo {args} {track; oninit; return -code error 5}
    note [set c [chan create {r w} foo]]
    notes [inthread $c {
	note [catch {close $c} msg]; note $msg
	# Channel is gone despite error.
	note [file channels rc*]
	notes
    } c]
    rename foo {}
    set res
} -constraints {testchannel testthread} -result {{initialize rc* {read write}} rc* {finalize rc*} 1 5 {}}
test iocmd.tf-22.4 {chan finalize, for close, error, close errror} -match glob -body {
    set res {}
    proc foo {args} {track; oninit; error FOO}
    note [set c [chan create {r w} foo]]
    notes [inthread $c {
	note [catch {close $c} msg]; note $msg
	notes
    } c]
    rename foo {}
    set res
} -constraints {testchannel testthread} -result {{initialize rc* {read write}} rc* {finalize rc*} 1 FOO}
test iocmd.tf-22.5 {chan finalize, for close, arbitrary result} -match glob -body {
    set res {}
    proc foo {args} {track; oninit; return SOMETHING}
    note [set c [chan create {r w} foo]]
    notes [inthread $c {
	note [catch {close $c} msg]; note $msg
	notes
    } c]
    rename foo {}
    set res
} -constraints {testchannel testthread} -result {{initialize rc* {read write}} rc* {finalize rc*} 0 {}}
test iocmd.tf-22.6 {chan finalize, for close, break, close error} -match glob -body {
    set res {}
    proc foo {args} {track; oninit; return -code 3}
    note [set c [chan create {r w} foo]]
    notes [inthread $c {
	note [catch {close $c} msg]; note $msg
	notes
    } c]
    rename foo {}
    set res
} -result {{initialize rc* {read write}} rc* {finalize rc*} 1 *bad code*} \
    -constraints {testchannel testthread}
test iocmd.tf-22.7 {chan finalize, for close, continue, close error} -match glob -body {
    set res {}
    proc foo {args} {track; oninit; return -code 4}
    note [set c [chan create {r w} foo]]
    notes [inthread $c {
	note [catch {close $c} msg]; note $msg
	notes
    } c]
    rename foo {}
    set res
} -result {{initialize rc* {read write}} rc* {finalize rc*} 1 *bad code*} \
    -constraints {testchannel testthread}
test iocmd.tf-22.8 {chan finalize, for close, custom code, close error} -match glob -body {
    set res {}
    proc foo {args} {track; oninit; return -code 777 BANG}
    note [set c [chan create {r w} foo]]
    notes [inthread $c {
	note [catch {close $c} msg]; note $msg
	notes
    } c]
    rename foo {}
    set res
} -result {{initialize rc* {read write}} rc* {finalize rc*} 1 *bad code*} \
    -constraints {testchannel testthread}
test iocmd.tf-22.9 {chan finalize, for close, ignore level, close error} -match glob -body {
    set res {}
    proc foo {args} {track; oninit; return -level 5 -code 777 BANG}
    note [set c [chan create {r w} foo]]
    notes [inthread $c {
	note [catch {close $c} msg opt]; note $msg; noteOpts $opt
	notes
    } c]
    rename foo {}
    set res
} -result {{initialize rc* {read write}} rc* {finalize rc*} 1 *bad code* {-code 1 -level 0 -errorcode NONE -errorline 1 -errorinfo *bad code*subcommand "finalize"*}} \
    -constraints {testchannel testthread}

# --- === *** ###########################
# method read

test iocmd.tf-23.1 {chan read, regular data return} -match glob -body {
    set res {}
    proc foo {args} {
	oninit; onfinal; track
	return snarf
    }
    set c [chan create {r w} foo]
    notes [inthread $c {
	note [read $c 10]
	close $c
	notes
    } c]
    rename foo {}
    set res
} -constraints {testchannel testthread} -result {{read rc* 4096} {read rc* 4096} snarfsnarf}
test iocmd.tf-23.2 {chan read, bad data return, to much} -match glob -body {
    set res {}
    proc foo {args} {
	oninit; onfinal; track
	return [string repeat snarf 1000]
    }
    set c [chan create {r w} foo]
    notes [inthread $c {
	note [catch {[read $c 2]} msg]; note $msg
	close $c
	notes
    } c]
    rename foo {}
    set res
} -constraints {testchannel testthread} -result {{read rc* 4096} 1 {read delivered more than requested}}
test iocmd.tf-23.3 {chan read, for non-readable channel} -match glob -body {
    set res {}
    proc foo {args} {
	oninit; onfinal; track; note MUST_NOT_HAPPEN
    }
    set c [chan create {w} foo]
    notes [inthread $c {
	note [catch {[read $c 2]} msg]; note $msg
	close $c
	notes
    } c]
    rename foo {}
    set res
} -constraints {testchannel testthread} -result {1 {channel "rc*" wasn't opened for reading}}
test iocmd.tf-23.4 {chan read, error return} -match glob -body {
    set res {}
    proc foo {args} {
	oninit; onfinal; track
	return -code error BOOM!
    }
    set c [chan create {r w} foo]
    notes [inthread $c {
	note [catch {read $c 2} msg]; note $msg
	close $c
	notes
    } c]
    rename foo {}
    set res
} -result {{read rc* 4096} 1 BOOM!} \
    -constraints {testchannel testthread}
test iocmd.tf-23.5 {chan read, break return is error} -match glob -body {
    set res {}
    proc foo {args} {
	oninit; onfinal; track
	return -code break BOOM!
    }
    set c [chan create {r w} foo]
    notes [inthread $c {
	note [catch {read $c 2} msg]; note $msg
	close $c
	notes
    } c]
    rename foo {}
    set res
} -result {{read rc* 4096} 1 *bad code*} \
    -constraints {testchannel testthread}
test iocmd.tf-23.6 {chan read, continue return is error} -match glob -body {
    set res {}
    proc foo {args} {
	oninit; onfinal; track
	return -code continue BOOM!
    }
    set c [chan create {r w} foo]
    notes [inthread $c {
	note [catch {read $c 2} msg]; note $msg
	close $c
	notes
    } c]
    rename foo {}
    set res
} -result {{read rc* 4096} 1 *bad code*} \
    -constraints {testchannel testthread}
test iocmd.tf-23.7 {chan read, custom return is error} -match glob -body {
    set res {}
    proc foo {args} {
	oninit; onfinal; track
	return -code 777 BOOM!
    }
    set c [chan create {r w} foo]
    notes [inthread $c {
	note [catch {read $c 2} msg]; note $msg
	close $c
	notes
    } c]
    rename foo {}
    set res
} -result {{read rc* 4096} 1 *bad code*} \
    -constraints {testchannel testthread}
test iocmd.tf-23.8 {chan read, level is squashed} -match glob -body {
    set res {}
    proc foo {args} {
	oninit; onfinal; track
	return -level 55 -code 777 BOOM!
    }
    set c [chan create {r w} foo]
    notes [inthread $c {
	note [catch {read $c 2} msg opt]; note $msg; noteOpts $opt
	close $c
	notes
    } c]
    rename foo {}
    set res
} -result {{read rc* 4096} 1 *bad code* {-code 1 -level 0 -errorcode NONE -errorline 1 -errorinfo *bad code*subcommand "read"*}} \
    -constraints {testchannel testthread}
test iocmd.tf-23.9 {chan read, no data means eof} -match glob -setup {
    set res {}
    proc foo {args} {
	oninit; onfinal; track
	return ""
    }
    set c [chan create {r w} foo]
} -body {
    notes [inthread $c {
	note [read $c 2]
	note [eof $c]
	close $c
	notes
    } c]
    set res
} -cleanup {
    rename foo {}
    unset res
} -result {{read rc* 4096} {} 1} \
    -constraints {testchannel testthread}
test iocmd.tf-23.10 {chan read, EAGAIN means no data, yet no eof either} -match glob -setup {
    set res {}
    proc foo {args} {
	oninit; onfinal; track
	error EAGAIN
    }
    set c [chan create {r w} foo]
} -body {
    notes [inthread $c {
	note [read $c 2]
	note [eof $c]
	close $c
	notes
    } c]
    set res
} -cleanup {
    rename foo {}
    unset res
} -result {{read rc* 4096} {} 0} \
    -constraints {testchannel testthread}

# --- === *** ###########################
# method write

test iocmd.tf-24.1 {chan write, regular write} -match glob -body {
    set res {}
    proc foo {args} {
	oninit; onfinal; track
	set     written [string length [lindex $args 2]]
	note   $written
	return $written
    }
    set c [chan create {r w} foo]
    inthread $c {
	puts -nonewline $c snarf; flush $c
	close $c
    } c
    rename foo {}
    set res
} -constraints {testchannel testthread} -result {{write rc* snarf} 5}
test iocmd.tf-24.2 {chan write, ack partial writes} -match glob -body {
    set res {}
    proc foo {args} {
	oninit; onfinal; track
	set     written [string length [lindex $args 2]]
	if {$written > 10} {set written [expr {$written / 2}]}
	note   $written
	return $written
    }
    set c [chan create {r w} foo]
    inthread $c {
	puts -nonewline $c snarfsnarfsnarf; flush $c
	close $c
    } c
    rename foo {}
    set res
} -constraints {testchannel testthread} -result {{write rc* snarfsnarfsnarf} 7 {write rc* arfsnarf} 8}
test iocmd.tf-24.3 {chan write, failed write} -match glob -body {
    set res {}
    proc foo {args} {oninit; onfinal; track; note -1; return -1}
    set c [chan create {r w} foo]
    inthread $c {
	puts -nonewline $c snarfsnarfsnarf; flush $c
	close $c
    } c
    rename foo {}
    set res
} -constraints {testchannel testthread} -result {{write rc* snarfsnarfsnarf} -1}
test iocmd.tf-24.4 {chan write, non-writable channel} -match glob -body {
    set res {}
    proc foo {args} {oninit; onfinal; track; note MUST_NOT_HAPPEN; return}
    set c [chan create {r} foo]
    notes [inthread $c {
	note [catch {puts -nonewline $c snarfsnarfsnarf; flush $c} msg]
	note $msg
	close $c
	notes
    } c]
    rename foo {}
    set res
} -constraints {testchannel testthread} -result {1 {channel "rc*" wasn't opened for writing}}
test iocmd.tf-24.5 {chan write, bad result, more written than data} -match glob -body {
    set res {}
    proc foo {args} {oninit; onfinal; track; return 10000}
    set c [chan create {r w} foo]
    notes [inthread $c {
	note [catch {puts -nonewline $c snarf; flush $c} msg]
	note $msg
	close $c
	notes
    } c]
    rename foo {}
    set res
} -constraints {testchannel testthread} -result {{write rc* snarf} 1 {write wrote more than requested}}
test iocmd.tf-24.6 {chan write, zero writes} -match glob -body {
    set res {}
    proc foo {args} {oninit; onfinal; track; return 0}
    set c [chan create {r w} foo]
    notes [inthread $c {
	note [catch {puts -nonewline $c snarf; flush $c} msg]
	note $msg
	close $c
	notes
    } c]
    rename foo {}
    set res
} -constraints {testchannel testthread} -result {{write rc* snarf} 1 {write wrote more than requested}}
test iocmd.tf-24.7 {chan write, failed write, error return} -match glob -body {
    set res {}
    proc foo {args} {oninit; onfinal; track; return -code error BOOM!}
    set c [chan create {r w} foo]
    notes [inthread $c {
	note [catch {puts -nonewline $c snarfsnarfsnarf; flush $c} msg]
	note $msg
	close $c
	notes
    } c]
    rename foo {}
    set res
} -result {{write rc* snarfsnarfsnarf} 1 BOOM!} \
    -constraints {testchannel testthread}
test iocmd.tf-24.8 {chan write, failed write, error return} -match glob -body {
    set res {}
    proc foo {args} {oninit; onfinal; track; error BOOM!}
    set c [chan create {r w} foo]
    notes [inthread $c {
	note [catch {puts -nonewline $c snarfsnarfsnarf; flush $c} msg]
	note $msg
	close $c
	notes
    } c]
    rename foo {}
    set res
} -result {{write rc* snarfsnarfsnarf} 1 BOOM!} \
    -constraints {testchannel testthread}
test iocmd.tf-24.9 {chan write, failed write, break return is error} -match glob -body {
    set res {}
    proc foo {args} {oninit; onfinal; track; return -code break BOOM!}
    set c [chan create {r w} foo]
    notes [inthread $c {
	note [catch {puts -nonewline $c snarfsnarfsnarf; flush $c} msg]
	note $msg
	close $c
	notes
    } c]
    rename foo {}
    set res
} -result {{write rc* snarfsnarfsnarf} 1 *bad code*} \
    -constraints {testchannel testthread}
test iocmd.tf-24.10 {chan write, failed write, continue return is error} -match glob -body {
    set res {}
    proc foo {args} {oninit; onfinal; track; return -code continue BOOM!}
    set c [chan create {r w} foo]
    notes [inthread $c {
	note [catch {puts -nonewline $c snarfsnarfsnarf; flush $c} msg]
	note $msg
	close $c
	notes
    } c]
    rename foo {}
    set res
} -result {{write rc* snarfsnarfsnarf} 1 *bad code*} \
    -constraints {testchannel testthread}
test iocmd.tf-24.11 {chan write, failed write, custom return is error} -match glob -body {
    set res {}
    proc foo {args} {oninit; onfinal; track; return -code 777 BOOM!}
    set c [chan create {r w} foo]
    notes [inthread $c {
	note [catch {puts -nonewline $c snarfsnarfsnarf; flush $c} msg]
	note $msg
	close $c
	notes
    } c]
    rename foo {}
    set res
} -result {{write rc* snarfsnarfsnarf} 1 *bad code*} \
    -constraints {testchannel testthread}
test iocmd.tf-24.12 {chan write, failed write, non-numeric return is error} -match glob -body {
    set res {}
    proc foo {args} {oninit; onfinal; track; return BANG}
    set c [chan create {r w} foo]
    notes [inthread $c {
	note [catch {puts -nonewline $c snarfsnarfsnarf; flush $c} msg]
	note $msg
	close $c
	notes
    } c]
    rename foo {}
    set res
} -result {{write rc* snarfsnarfsnarf} 1 {expected integer but got "BANG"}} \
    -constraints {testchannel testthread}
test iocmd.tf-24.13 {chan write, failed write, level is ignored} -match glob -body {
    set res {}
    proc foo {args} {oninit; onfinal; track; return -level 55 -code 777 BOOM!}
    set c [chan create {r w} foo]
    notes [inthread $c {
	note [catch {puts -nonewline $c snarfsnarfsnarf; flush $c} msg opt]
	note $msg
	noteOpts $opt
	close $c
	notes
    } c]
    rename foo {}
    set res
} -result {{write rc* snarfsnarfsnarf} 1 *bad code* {-code 1 -level 0 -errorcode NONE -errorline 1 -errorinfo *bad code*subcommand "write"*}} \
    -constraints {testchannel testthread}
test iocmd.tf-24.14 {chan write, no EAGAIN means that writing is allowed at this time, bug 2936225} -match glob -setup {
    set res {}
    proc foo {args} {
	oninit; onfinal; track
	return 3
    }
    set c [chan create {r w} foo]
} -body {
    notes [inthread $c {
	note [puts -nonewline $c ABC ; flush $c]
	close $c
	notes
    } c]
    set res
} -cleanup {
    rename foo {}
    unset res
} -result {{write rc* ABC} {}} \
    -constraints {testchannel testthread}
test iocmd.tf-24.15 {chan write, EAGAIN means that writing is not allowed at this time, bug 2936225} -match glob -setup {
    set res {}
    proc foo {args} {
	oninit; onfinal; track
	# Note: The EAGAIN signals that the channel cannot accept
	# write requests right now, this in turn causes the IO core to
	# request the generation of writable events (see expected
	# result below, and compare to case 24.14 above).
	error EAGAIN
    }
    set c [chan create {r w} foo]
} -body {
    notes [inthread $c {
	note [puts -nonewline $c ABC ; flush $c]
	close $c
	notes
    } c]
    set res
} -cleanup {
    rename foo {}
    unset res
} -result {{write rc* ABC} {watch rc* write} {}} \
    -constraints {testchannel testthread}

# --- === *** ###########################
# method cgetall

test iocmd.tf-25.1 {chan configure, cgetall, standard options} -match glob -body {
    set res {}
    proc foo {args} {oninit; onfinal; track; note MUST_NOT_HAPPEN; return}
    set c [chan create {r w} foo]
    notes [inthread $c {
	note [fconfigure $c]
	close $c
	notes
    } c]
    rename foo {}
    set res
} -constraints {testchannel testthread} \
    -result {{-blocking 1 -buffering full -buffersize 4096 -encoding * -eofchar {{} {}} -translation {auto *}}}
test iocmd.tf-25.2 {chan configure, cgetall, no options} -match glob -body {
    set res {}
    proc foo {args} {oninit cget cgetall; onfinal; track; return ""}
    set c [chan create {r w} foo]
    notes [inthread $c {
	note [fconfigure $c]
	close $c
	notes
    } c]
    rename foo {}
    set res
} -constraints {testchannel testthread} \
    -result {{cgetall rc*} {-blocking 1 -buffering full -buffersize 4096 -encoding * -eofchar {{} {}} -translation {auto *}}}
test iocmd.tf-25.3 {chan configure, cgetall, regular result} -match glob -body {
    set res {}
    proc foo {args} {
	oninit cget cgetall; onfinal; track
	return "-bar foo -snarf x"
    }
    set c [chan create {r w} foo]
    notes [inthread $c {
	note [fconfigure $c]
	close $c
	notes
    } c]
    rename foo {}
    set res
} -constraints {testchannel testthread} \
    -result {{cgetall rc*} {-blocking 1 -buffering full -buffersize 4096 -encoding * -eofchar {{} {}} -translation {auto *} -bar foo -snarf x}}
test iocmd.tf-25.4 {chan configure, cgetall, bad result, list of uneven length} -match glob -body {
    set res {}
    proc foo {args} {
	oninit cget cgetall; onfinal; track
	return "-bar"
    }
    set c [chan create {r w} foo]
    notes [inthread $c {
	note [catch {fconfigure $c} msg]
	note $msg
	close $c
	notes
    } c]
    rename foo {}
    set res
} -constraints {testchannel testthread} -result {{cgetall rc*} 1 {Expected list with even number of elements, got 1 element instead}}
test iocmd.tf-25.5 {chan configure, cgetall, bad result, not a list} -match glob -body {
    set res {}
    proc foo {args} {
	oninit cget cgetall; onfinal; track
	return "\{"
    }
    set c [chan create {r w} foo]
    notes [inthread $c {
	note [catch {fconfigure $c} msg]
	note $msg
	close $c
	notes
    } c]
    rename foo {}
    set res
} -constraints {testchannel testthread} -result {{cgetall rc*} 1 {unmatched open brace in list}}
test iocmd.tf-25.6 {chan configure, cgetall, error return} -match glob -body {
    set res {}
    proc foo {args} {
	oninit cget cgetall; onfinal; track
	return -code error BOOM!
    }
    set c [chan create {r w} foo]
    notes [inthread $c {
	note [catch {fconfigure $c} msg]
	note $msg
	close $c
	notes
    } c]
    rename foo {}
    set res
} -constraints {testchannel testthread} -result {{cgetall rc*} 1 BOOM!}
test iocmd.tf-25.7 {chan configure, cgetall, break return is error} -match glob -body {
    set res {}
    proc foo {args} {
	oninit cget cgetall; onfinal; track
	return -code break BOOM!
    }
    set c [chan create {r w} foo]
    notes [inthread $c {
	note [catch {fconfigure $c} msg]
	note $msg
	close $c
	notes
    } c]
    rename foo {}
    set res
} -result {{cgetall rc*} 1 *bad code*} \
    -constraints {testchannel testthread}
test iocmd.tf-25.8 {chan configure, cgetall, continue return is error} -match glob -body {
    set res {}
    proc foo {args} {
	oninit cget cgetall; onfinal; track
	return -code continue BOOM!
    }
    set c [chan create {r w} foo]
    notes [inthread $c {
	note [catch {fconfigure $c} msg]
	note $msg
	close $c
	notes
    } c]
    rename foo {}
    set res
} -result {{cgetall rc*} 1 *bad code*} \
    -constraints {testchannel testthread}
test iocmd.tf-25.9 {chan configure, cgetall, custom return is error} -match glob -body {
    set res {}
    proc foo {args} {
	oninit cget cgetall; onfinal; track
	return -code 777 BOOM!
    }
    set c [chan create {r w} foo]
    notes [inthread $c {
	note [catch {fconfigure $c} msg]
	note $msg
	close $c
	notes
    } c]
    rename foo {}
    set res
} -result {{cgetall rc*} 1 *bad code*} \
    -constraints {testchannel testthread}
test iocmd.tf-25.10 {chan configure, cgetall, level is ignored} -match glob -body {
    set res {}
    proc foo {args} {
	oninit cget cgetall; onfinal; track
	return -level 55 -code 777 BANG
    }
    set c [chan create {r w} foo]
    notes [inthread $c {
	note [catch {fconfigure $c} msg opt]
	note $msg
	noteOpts $opt
	close $c
	notes
    } c]
    rename foo {}
    set res
} -result {{cgetall rc*} 1 *bad code* {-code 1 -level 0 -errorcode NONE -errorline 1 -errorinfo *bad code*subcommand "cgetall"*}} \
    -constraints {testchannel testthread}

# --- === *** ###########################
# method configure

test iocmd.tf-26.1 {chan configure, set standard option} -match glob -body {
    set res {}
    proc foo {args} {
	oninit configure; onfinal; track; note MUST_NOT_HAPPEN; return
    }
    set c [chan create {r w} foo]
    notes [inthread $c {
	note [fconfigure $c -translation lf]
	close $c
	notes
    } c]
    rename foo {}
    set res
} -constraints {testchannel testthread} -result {{}}
test iocmd.tf-26.2 {chan configure, set option, error return} -match glob -body {
    set res {}
    proc foo {args} {
	oninit configure; onfinal; track
	return -code error BOOM!
    }
    set c [chan create {r w} foo]
    notes [inthread $c {
	note [catch {fconfigure $c -rc-foo bar} msg]
	note $msg
	close $c
	notes
    } c]
    rename foo {}
    set res
} -constraints {testchannel testthread} -result {{configure rc* -rc-foo bar} 1 BOOM!}
test iocmd.tf-26.3 {chan configure, set option, ok return} -match glob -body {
    set res {}
    proc foo {args} {oninit configure; onfinal; track; return}
    set c [chan create {r w} foo]
    notes [inthread $c {
	note [fconfigure $c -rc-foo bar]
	close $c
	notes
    } c]
    rename foo {}
    set res
} -constraints {testchannel testthread} -result {{configure rc* -rc-foo bar} {}}
test iocmd.tf-26.4 {chan configure, set option, break return is error} -match glob -body {
    set res {}
    proc foo {args} {
	oninit configure; onfinal; track
	return -code break BOOM!
    }
    set c [chan create {r w} foo]
    notes [inthread $c {
	note [catch {fconfigure $c -rc-foo bar} msg]
	note $msg
	close $c
	notes
    } c]
    rename foo {}
    set res
} -result {{configure rc* -rc-foo bar} 1 *bad code*} \
    -constraints {testchannel testthread}
test iocmd.tf-26.5 {chan configure, set option, continue return is error} -match glob -body {
    set res {}
    proc foo {args} {
	oninit configure; onfinal; track
	return -code continue BOOM!
    }
    set c [chan create {r w} foo]
    notes [inthread $c {
	note [catch {fconfigure $c -rc-foo bar} msg]
	note $msg
	close $c
	notes
    } c]
    rename foo {}
    set res
} -result {{configure rc* -rc-foo bar} 1 *bad code*} \
    -constraints {testchannel testthread}
test iocmd.tf-26.6 {chan configure, set option, custom return is error} -match glob -body {
    set res {}
    proc foo {args} {
	oninit configure; onfinal; track
	return -code 444 BOOM!
    }
    set c [chan create {r w} foo]
    notes [inthread $c {
	note [catch {fconfigure $c -rc-foo bar} msg]
	note $msg
	close $c
	notes
    } c]
    rename foo {}
    set res
} -result {{configure rc* -rc-foo bar} 1 *bad code*} \
    -constraints {testchannel testthread}
test iocmd.tf-26.7 {chan configure, set option, level is ignored} -match glob -body {
    set res {}
    proc foo {args} {
	oninit configure; onfinal; track
	return -level 55 -code 444 BANG
    }
    set c [chan create {r w} foo]
    notes [inthread $c {
	note [catch {fconfigure $c -rc-foo bar} msg opt]
	note $msg
	noteOpts $opt
	close $c
	notes
    } c]
    rename foo {}
    set res
} -result {{configure rc* -rc-foo bar} 1 *bad code* {-code 1 -level 0 -errorcode NONE -errorline 1 -errorinfo *bad code*subcommand "configure"*}} \
    -constraints {testchannel testthread}

# --- === *** ###########################
# method cget

test iocmd.tf-27.1 {chan configure, get option, ok return} -match glob -body {
    set res {}
    proc foo {args} {oninit cget cgetall; onfinal; track; return foo}
    set c [chan create {r w} foo]
    notes [inthread $c {
	note [fconfigure $c -rc-foo]
	close $c
	notes
    } c]
    rename foo {}
    set res
} -constraints {testchannel testthread} -result {{cget rc* -rc-foo} foo}
test iocmd.tf-27.2 {chan configure, get option, error return} -match glob -body {
    set res {}
    proc foo {args} {
	oninit cget cgetall; onfinal; track
	return -code error BOOM!
    }
    set c [chan create {r w} foo]
    notes [inthread $c {
	note [catch {fconfigure $c -rc-foo} msg]
	note $msg
	close $c
	notes
    } c]
    rename foo {}
    set res
} -constraints {testchannel testthread} -result {{cget rc* -rc-foo} 1 BOOM!}
test iocmd.tf-27.3 {chan configure, get option, break return is error} -match glob -body {
    set res {}
    proc foo {args} {
	oninit cget cgetall; onfinal; track
	return -code error BOOM!
    }
    set c [chan create {r w} foo]
    notes [inthread $c {
	note [catch {fconfigure $c -rc-foo} msg]
	note $msg
	close $c
	notes
    } c]
    rename foo {}
    set res
} -result {{cget rc* -rc-foo} 1 BOOM!} \
    -constraints {testchannel testthread}
test iocmd.tf-27.4 {chan configure, get option, continue return is error} -match glob -body {
    set res {}
    proc foo {args} {
	oninit cget cgetall; onfinal; track
	return -code continue BOOM!
    }
    set c [chan create {r w} foo]
    notes [inthread $c {
	note [catch {fconfigure $c -rc-foo} msg]
	note $msg
	close $c
	notes
    } c]
    rename foo {}
    set res
} -result {{cget rc* -rc-foo} 1 *bad code*} \
    -constraints {testchannel testthread}
test iocmd.tf-27.5 {chan configure, get option, custom return is error} -match glob -body {
    set res {}
    proc foo {args} {
	oninit cget cgetall; onfinal; track
	return -code 333 BOOM!
    }
    set c [chan create {r w} foo]
    notes [inthread $c {
	note [catch {fconfigure $c -rc-foo} msg]
	note $msg
	close $c
	notes
    } c]
    rename foo {}
    set res
} -result {{cget rc* -rc-foo} 1 *bad code*} \
    -constraints {testchannel testthread}
test iocmd.tf-27.6 {chan configure, get option, level is ignored} -match glob -body {
    set res {}
    proc foo {args} {
	oninit cget cgetall; onfinal; track
	return -level 77 -code 333 BANG
    }
    set c [chan create {r w} foo]
    notes [inthread $c {
	note [catch {fconfigure $c -rc-foo} msg opt]
	note $msg
	noteOpts $opt
	close $c
	notes
    } c]
    rename foo {}
    set res
} -result {{cget rc* -rc-foo} 1 *bad code* {-code 1 -level 0 -errorcode NONE -errorline 1 -errorinfo *bad code*subcommand "cget"*}} \
    -constraints {testchannel testthread}

# --- === *** ###########################
# method seek

test iocmd.tf-28.1 {chan tell, not supported by handler} -match glob -body {
    set res {}
    proc foo {args} {oninit; onfinal; track; note MUST_NOT_HAPPEN; return}
    set c [chan create {r w} foo]
    notes [inthread $c {
	note [tell $c]
	close $c
	notes
    } c]
    rename foo {}
    set res
} -result {-1} \
    -constraints {testchannel testthread}
test iocmd.tf-28.2 {chan tell, error return} -match glob -body {
    set res {}
    proc foo {args} {oninit seek; onfinal; track; return -code error BOOM!}
    set c [chan create {r w} foo]
    notes [inthread $c {
	note [catch {tell $c} msg]
	note $msg
	close $c
	notes
    } c]
    rename foo {}
    set res
} -result {{seek rc* 0 current} 1 BOOM!} \
    -constraints {testchannel testthread}
test iocmd.tf-28.3 {chan tell, break return is error} -match glob -body {
    set res {}
    proc foo {args} {oninit seek; onfinal; track; return -code break BOOM!}
    set c [chan create {r w} foo]
    notes [inthread $c {
	note [catch {tell $c} msg]
	note $msg
	close $c
	notes
    } c]
    rename foo {}
    set res
} -result {{seek rc* 0 current} 1 *bad code*} \
    -constraints {testchannel testthread}
test iocmd.tf-28.4 {chan tell, continue return is error} -match glob -body {
    set res {}
    proc foo {args} {oninit seek; onfinal; track; return -code continue BOOM!}
    set c [chan create {r w} foo]
    notes [inthread $c {
	note [catch {tell $c} msg]
	note $msg
	close $c
	notes
    } c]
    rename foo {}
    set res
} -result {{seek rc* 0 current} 1 *bad code*} \
    -constraints {testchannel testthread}
test iocmd.tf-28.5 {chan tell, custom return is error} -match glob -body {
    set res {}
    proc foo {args} {oninit seek; onfinal; track; return -code 222 BOOM!}
    set c [chan create {r w} foo]
    notes [inthread $c {
	note [catch {tell $c} msg]
	note $msg
	close $c
	notes
    } c]
    rename foo {}
    set res
} -result {{seek rc* 0 current} 1 *bad code*} \
    -constraints {testchannel testthread}
test iocmd.tf-28.6 {chan tell, level is ignored} -match glob -body {
    set res {}
    proc foo {args} {oninit seek; onfinal; track; return -level 11 -code 222 BANG}
    set c [chan create {r w} foo]
    notes [inthread $c {
	note [catch {tell $c} msg opt]
	note $msg
	noteOpts $opt
	close $c
	notes
    } c]
    rename foo {}
    set res
} -result {{seek rc* 0 current} 1 *bad code* {-code 1 -level 0 -errorcode NONE -errorline 1 -errorinfo *bad code*subcommand "seek"*}} \
    -constraints {testchannel testthread}
test iocmd.tf-28.7 {chan tell, regular return} -match glob -body {
    set res {}
    proc foo {args} {oninit seek; onfinal; track; return 88}
    set c [chan create {r w} foo]
    notes [inthread $c {
	note [tell $c]
	close $c
	notes
    } c]
    rename foo {}
    set res
} -result {{seek rc* 0 current} 88} \
    -constraints {testchannel testthread}
test iocmd.tf-28.8 {chan tell, negative return} -match glob -body {
    set res {}
    proc foo {args} {oninit seek; onfinal; track; return -1}
    set c [chan create {r w} foo]
    notes [inthread $c {
	note [catch {tell $c} msg]
	note $msg
	close $c
	notes
    } c]
    rename foo {}
    set res
} -result {{seek rc* 0 current} 1 {Tried to seek before origin}} \
    -constraints {testchannel testthread}
test iocmd.tf-28.9 {chan tell, string return} -match glob -body {
    set res {}
    proc foo {args} {oninit seek; onfinal; track; return BOGUS}
    set c [chan create {r w} foo]
    notes [inthread $c {
	note [catch {tell $c} msg]
	note $msg
	close $c
	notes
    } c]
    rename foo {}
    set res
} -result {{seek rc* 0 current} 1 {expected integer but got "BOGUS"}} \
    -constraints {testchannel testthread}
test iocmd.tf-28.10 {chan seek, not supported by handler} -match glob -body {
    set res {}
    proc foo {args} {oninit; onfinal; track; note MUST_NOT_HAPPEN; return}
    set c [chan create {r w} foo]
    notes [inthread $c {
	note [catch {seek $c 0 start} msg]
	note $msg
	close $c
	notes
    } c]
    rename foo {}
    set res
} -result {1 {error during seek on "rc*": invalid argument}} \
    -constraints {testchannel testthread}
test iocmd.tf-28.11 {chan seek, error return} -match glob -body {
    set res {}
    proc foo {args} {oninit seek; onfinal; track; return -code error BOOM!}
    set c [chan create {r w} foo]
    notes [inthread $c {
	note [catch {seek $c 0 start} msg]
	note $msg
	close $c
	notes
    } c]
    rename foo {}
    set res
} -result {{seek rc* 0 start} 1 BOOM!} \
    -constraints {testchannel testthread}
test iocmd.tf-28.12 {chan seek, break return is error} -match glob -body {
    set res {}
    proc foo {args} {oninit seek; onfinal; track; return -code break BOOM!}
    set c [chan create {r w} foo]
    notes [inthread $c {
	note [catch {seek $c 0 start} msg]
	note $msg
	close $c
	notes
    } c]
    rename foo {}
    set res
} -result {{seek rc* 0 start} 1 *bad code*} \
    -constraints {testchannel testthread}
test iocmd.tf-28.13 {chan seek, continue return is error} -match glob -body {
    set res {}
    proc foo {args} {oninit seek; onfinal; track; return -code continue BOOM!}
    set c [chan create {r w} foo]
    notes [inthread $c {
	note [catch {seek $c 0 start} msg]
	note $msg
	close $c
	notes
    } c]
    rename foo {}
    set res
} -result {{seek rc* 0 start} 1 *bad code*} \
    -constraints {testchannel testthread}
test iocmd.tf-28.14 {chan seek, custom return is error} -match glob -body {
    set res {}
    proc foo {args} {oninit seek; onfinal; track; return -code 99 BOOM!}
    set c [chan create {r w} foo]
    notes [inthread $c {
	note [catch {seek $c 0 start} msg]
	note $msg
	close $c
	notes
    } c]
    rename foo {}
    set res
} -result {{seek rc* 0 start} 1 *bad code*} \
    -constraints {testchannel testthread}
test iocmd.tf-28.15 {chan seek, level is ignored} -match glob -body {
    set res {}
    proc foo {args} {oninit seek; onfinal; track; return -level 33 -code 99 BANG}
    set c [chan create {r w} foo]
    notes [inthread $c {
	note [catch {seek $c 0 start} msg opt]
	note $msg
	noteOpts $opt
	close $c
	notes
    } c]
    rename foo {}
    set res
} -result {{seek rc* 0 start} 1 *bad code* {-code 1 -level 0 -errorcode NONE -errorline 1 -errorinfo *bad code*subcommand "seek"*}} \
    -constraints {testchannel testthread}
test iocmd.tf-28.16 {chan seek, bogus return, negative location} -match glob -body {
    set res {}
    proc foo {args} {oninit seek; onfinal; track; return -45}
    set c [chan create {r w} foo]
    notes [inthread $c {
	note [catch {seek $c 0 start} msg]
	note $msg
	close $c
	notes
    } c]
    rename foo {}
    set res
} -result {{seek rc* 0 start} 1 {Tried to seek before origin}} \
    -constraints {testchannel testthread}
test iocmd.tf-28.17 {chan seek, bogus return, string return} -match glob -body {
    set res {}
    proc foo {args} {oninit seek; onfinal; track; return BOGUS}
    set c [chan create {r w} foo]
    notes [inthread $c {
	note [catch {seek $c 0 start} msg]
	note $msg
	close $c
	notes
    } c]
    rename foo {}
    set res
} -result {{seek rc* 0 start} 1 {expected integer but got "BOGUS"}} \
    -constraints {testchannel testthread}
test iocmd.tf-28.18 {chan seek, ok result} -match glob -body {
    set res {}
    proc foo {args} {oninit seek; onfinal; track; return 23}
    set c [chan create {r w} foo]
    notes [inthread $c {
	note [seek $c 0 current]
	close $c
	notes
    } c]
    rename foo {}
    set res
} -result {{seek rc* 0 current} {}} \
    -constraints {testchannel testthread}
foreach {testname code} {
    iocmd.tf-28.19.0 start
    iocmd.tf-28.19.1 current
    iocmd.tf-28.19.2 end
} {
    test $testname "chan seek, base conversion, $code" -match glob -body {
	set res {}
	proc foo {args} {oninit seek; onfinal; track; return 0}
	set c [chan create {r w} foo]
	notes [inthread $c {
	    note [seek $c 0 $code]
	    close $c
	    notes
	} c code]
	rename foo {}
	set res
    } -result [list [list seek rc* 0 $code] {}] \
	-constraints {testchannel testthread}
}

# --- === *** ###########################
# method blocking

test iocmd.tf-29.1 {chan blocking, no handler support} -match glob -body {
    set res {}
    proc foo {args} {oninit; onfinal; track; note MUST_NOT_HAPPEN; return}
    set c [chan create {r w} foo]
    notes [inthread $c {
	note [fconfigure $c -blocking]
	close $c
	notes
    } c]
    rename foo {}
    set res
} -result {1} \
    -constraints {testchannel testthread}
test iocmd.tf-29.2 {chan blocking, no handler support} -match glob -body {
    set res {}
    proc foo {args} {oninit; onfinal; track; note MUST_NOT_HAPPEN; return}
    set c [chan create {r w} foo]
    notes [inthread $c {
	note [fconfigure $c -blocking 0]
	note [fconfigure $c -blocking]
	close $c
	notes
    } c]
    rename foo {}
    set res
} -result {{} 0} \
    -constraints {testchannel testthread}
test iocmd.tf-29.3 {chan blocking, retrieval, handler support} -match glob -body {
    set res {}
    proc foo {args} {oninit blocking; onfinal; track; note MUST_NOT_HAPPEN; return}
    set c [chan create {r w} foo]
    notes [inthread $c {
	note [fconfigure $c -blocking]
	close $c
	notes
    } c]
    rename foo {}
    set res
} -result {1} \
    -constraints {testchannel testthread}
test iocmd.tf-29.4 {chan blocking, resetting, handler support} -match glob -body {
    set res {}
    proc foo {args} {oninit blocking; onfinal; track; return}
    set c [chan create {r w} foo]
    notes [inthread $c {
	note [fconfigure $c -blocking 0]
	note [fconfigure $c -blocking]
	close $c
	notes
    } c]
    rename foo {}
    set res
} -result {{blocking rc* 0} {} 0} \
    -constraints {testchannel testthread}
test iocmd.tf-29.5 {chan blocking, setting, handler support} -match glob -body {
    set res {}
    proc foo {args} {oninit blocking; onfinal; track; return}
    set c [chan create {r w} foo]
    notes [inthread $c {
	note [fconfigure $c -blocking 1]
	note [fconfigure $c -blocking]
	close $c
	notes
    } c]
    rename foo {}
    set res
} -result {{blocking rc* 1} {} 1} \
    -constraints {testchannel testthread}
test iocmd.tf-29.6 {chan blocking, error return} -match glob -body {
    set res {}
    proc foo {args} {oninit blocking; onfinal; track; error BOOM!}
    set c [chan create {r w} foo]
    notes [inthread $c {
	note [catch {fconfigure $c -blocking 0} msg]
	note $msg
	# Catch the close. It changes blocking mode internally, and runs into the error result.
	catch {close $c}
	notes
    } c]
    rename foo {}
    set res
} -result {{blocking rc* 0} 1 BOOM!} \
    -constraints {testchannel testthread}
test iocmd.tf-29.7 {chan blocking, break return is error} -match glob -body {
    set res {}
    proc foo {args} {oninit blocking; onfinal; track; return -code break BOOM!}
    set c [chan create {r w} foo]
    notes [inthread $c {
	note [catch {fconfigure $c -blocking 0} msg]
	note $msg
	catch {close $c}
	notes
    } c]
    rename foo {}
    set res
} -result {{blocking rc* 0} 1 *bad code*} \
    -constraints {testchannel testthread}
test iocmd.tf-29.8 {chan blocking, continue return is error} -match glob -body {
    set res {}
    proc foo {args} {oninit blocking; onfinal; track; return -code continue BOOM!}
    set c [chan create {r w} foo]
    notes [inthread $c {
	note [catch {fconfigure $c -blocking 0} msg]
	note $msg
	catch {close $c}
	notes
    } c]
    rename foo {}
    set res
} -result {{blocking rc* 0} 1 *bad code*} \
    -constraints {testchannel testthread}
test iocmd.tf-29.9 {chan blocking, custom return is error} -match glob -body {
    set res {}
    proc foo {args} {oninit blocking; onfinal; track; return -code 44 BOOM!}
    set c [chan create {r w} foo]
    notes [inthread $c {
	note [catch {fconfigure $c -blocking 0} msg]
	note $msg
	catch {close $c}
	notes
    } c]
    rename foo {}
    set res
} -result {{blocking rc* 0} 1 *bad code*} \
    -constraints {testchannel testthread}
test iocmd.tf-29.10 {chan blocking, level is ignored} -match glob -body {
    set res {}
    proc foo {args} {oninit blocking; onfinal; track; return -level 99 -code 44 BANG}
    set c [chan create {r w} foo]
    notes [inthread $c {
	note [catch {fconfigure $c -blocking 0} msg opt]
	note $msg
	noteOpts $opt
	catch {close $c}
	notes
    } c]
    rename foo {}
    set res
} -result {{blocking rc* 0} 1 *bad code* {-code 1 -level 0 -errorcode NONE -errorline 1 -errorinfo *bad code*subcommand "blocking"*}} \
    -constraints {testchannel testthread}
test iocmd.tf-29.11 {chan blocking, regular return ok, value ignored} -match glob -body {
    set res {}
    proc foo {args} {oninit blocking; onfinal; track; return BOGUS}
    set c [chan create {r w} foo]
    notes [inthread $c {
	note [catch {fconfigure $c -blocking 0} msg]
	note $msg
	catch {close $c}
	notes
    } c]
    rename foo {}
    set res
} -result {{blocking rc* 0} 0 {}} \
    -constraints {testchannel testthread}

# --- === *** ###########################
# method watch

test iocmd.tf-30.1 {chan watch, read interest, some return} -match glob -body {
    set res {}
    proc foo {args} {oninit; onfinal; track; return IGNORED}
    set c [chan create {r w} foo]
    notes [inthread $c {
	note [fileevent $c readable {set tick $tick}]
	close $c		;# 2nd watch, interest zero.
	notes
    } c]
    rename foo {}
    set res
} -constraints {testchannel testthread} -result {{watch rc* read} {watch rc* {}} {}}
test iocmd.tf-30.2 {chan watch, write interest, error return} -match glob -body {
    set res {}
    proc foo {args} {oninit; onfinal; track; return -code error BOOM!_IGNORED}
    set c [chan create {r w} foo]
    notes [inthread $c {
	note [fileevent $c writable {set tick $tick}]
	note [fileevent $c writable {}]
	close $c
	notes
    } c]
    rename foo {}
    set res
} -constraints {testchannel testthread} -result {{watch rc* write} {watch rc* {}} {} {}}
test iocmd.tf-30.3 {chan watch, accumulated interests} -match glob -body {
    set res {}
    proc foo {args} {oninit; onfinal; track; return}
    set c [chan create {r w} foo]
    notes [inthread $c {
	note [fileevent $c writable {set tick $tick}]
	note [fileevent $c readable {set tick $tick}]
	note [fileevent $c writable {}]
	note [fileevent $c readable {}]
	close $c
	notes
    } c]
    rename foo {}
    set res
} -constraints {testchannel testthread} \
    -result {{watch rc* write} {watch rc* {read write}} {watch rc* read} {watch rc* {}} {} {} {} {}}
test iocmd.tf-30.4 {chan watch, unchanged interest not forwarded} -match glob -body {
    set res {}
    proc foo {args} {oninit; onfinal; track; return}
    set c [chan create {r w} foo]
    notes [inthread $c {
	note [fileevent $c writable {set tick $tick}]
	note [fileevent $c readable {set tick $tick}] ;# Script is changing,
	note [fileevent $c readable {set tock $tock}] ;# interest does not.
	close $c	;# 3rd and 4th watch, removing the event handlers.
	notes
    } c]
    rename foo {}
    set res
} -constraints {testchannel testthread} \
    -result {{watch rc* write} {watch rc* {read write}} {watch rc* write} {watch rc* {}} {} {} {}}

# --- === *** ###########################
# postevent
# Not possible from a thread not containing the command handler.
# Check that this is rejected.

test iocmd.tf-31.8 {chan postevent, bad input} -match glob -body {
    set res {}
    proc foo {args} {oninit; onfinal; track; return}
    set c [chan create {r w} foo]
    notes [inthread $c {
	catch {chan postevent $c r} msg
	note $msg
	close $c
	notes
    } c]
    rename foo {}
    set res
} -constraints {testchannel testthread} \
    -result {{can not find reflected channel named "rc*"}}

# --- === *** ###########################
# 'Pull the rug' tests. Create channel in a thread A, move to other
# thread B, destroy the origin thread (A) before or during access from
# B. Must not crash, must return proper errors.

test iocmd.tf-32.0 {origin thread of moved channel gone} -match glob -body {

    #puts <<$tcltest::mainThread>>main
    set tida [testthread create];#puts <<$tida>>
    set tidb [testthread create];#puts <<$tidb>>

    # Set up channel in thread
    testthread send $tida $helperscript
    set chan [testthread send $tida {
	proc foo {args} {oninit seek; onfinal; track; return}
	set chan [chan create {r w} foo]
	fconfigure $chan -buffering none
	set chan
    }]

    # Move channel to 2nd thread.
    testthread send $tida [list testchannel cut    $chan]
    testthread send $tidb [list testchannel splice $chan]

    # Kill origin thread, then access channel from 2nd thread.
    testthread send -async $tida {testthread exit}
    after 100

    set     res {}
    lappend res [catch {testthread send $tidb [list puts  $chan shoo]} msg] $msg

    lappend res [catch {testthread send $tidb [list tell  $chan]}      msg] $msg
    lappend res [catch {testthread send $tidb [list seek  $chan 1]}    msg] $msg
    lappend res [catch {testthread send $tidb [list gets  $chan]}      msg] $msg
    lappend res [catch {testthread send $tidb [list close $chan]}      msg] $msg
    tcltest::threadReap
    set res

} -constraints {testchannel testthread} \
    -result {1 {Owner lost} 1 {Owner lost} 1 {Owner lost} 1 {Owner lost} 1 {Owner lost}}

test iocmd.tf-32.1 {origin thread of moved channel destroyed during access} -match glob -body {

    #puts <<$tcltest::mainThread>>main
    set tida [testthread create];#puts <<$tida>>
    set tidb [testthread create];#puts <<$tidb>>

    # Set up channel in thread
    set chan [testthread send $tida $helperscript]
    set chan [testthread send $tida {
	proc foo {args} {
	    oninit; onfinal; track;
	    # destroy thread during channel access
	    testthread exit
	    return}
	set chan [chan create {r w} foo]
	fconfigure $chan -buffering none
	set chan
    }]

    # Move channel to 2nd thread.
    testthread send $tida [list testchannel cut    $chan]
    testthread send $tidb [list testchannel splice $chan]

    # Run access from thread B, wait for response from A (A is not
    # using event loop at this point, so the event pile up in the
    # queue.

    testthread send $tidb [list set chan $chan]
    testthread send $tidb [list set mid $tcltest::mainThread]
    testthread send -async $tidb {
	# wait a bit, give the main thread the time to start its event
	# loop to wait for the response from B
	after 2000
	catch { puts $chan shoo } res
	testthread send -async $mid [list set ::res $res]
    }
    vwait ::res

    tcltest::threadReap
    set res
} -constraints {testchannel testthread} \
    -result {Owner lost}

# ### ### ### ######### ######### #########

# ### ### ### ######### ######### #########

rename track {}
# cleanup
foreach file [list test1 test2 test3 test4] {
    removeFile $file
}
# delay long enough for background processes to finish
after 500
foreach file [list test5] {
    removeFile $file
}
cleanupTests
return<|MERGE_RESOLUTION|>--- conflicted
+++ resolved
@@ -12,11 +12,6 @@
 #
 # See the file "license.terms" for information on usage and redistribution
 # of this file, and for a DISCLAIMER OF ALL WARRANTIES.
-<<<<<<< HEAD
-#
-# RCS: @(#) $Id: ioCmd.test,v 1.54 2011/01/17 11:27:28 nijtmans Exp $
-=======
->>>>>>> 09374559
 
 if {[lsearch [namespace children] ::tcltest] == -1} {
     package require tcltest 2
