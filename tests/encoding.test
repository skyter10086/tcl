--- conflicted
+++ resolved
@@ -580,14 +580,10 @@
 file delete {*}[glob -directory [temporaryDirectory] *.chars *.tcltestout]
 # ===> Cut here <===
 
-<<<<<<< HEAD
 # EscapeFreeProc, GetTableEncoding, unilen are fully tested by the rest of
 # this file.
  
-=======
-# EscapeFreeProc, GetTableEncoding, unilen
-# are fully tested by the rest of this file
 
 test encoding-27.1 {encoding dirs basic behavior} -returnCodes error -body {
     encoding dirs ? ?
@@ -596,7 +592,6 @@
     encoding dirs "\{not a list"
 } -result "expected directory list but got \"\{not a list\""
 
->>>>>>> 527a4f67
 }
 runtests
 
