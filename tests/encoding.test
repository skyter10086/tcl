--- conflicted
+++ resolved
@@ -571,11 +571,7 @@
     }
 }
 
-<<<<<<< HEAD
-test encoding-26.0 {Tcl_GetDefaultEncodingDir} -constraints {
-=======
 test encoding-26.0 {Tcl_GetEncodingSearchPath} -constraints {
->>>>>>> cb4e793d
     testgetencpath
 } -setup {
     set origPath [testgetencpath]
