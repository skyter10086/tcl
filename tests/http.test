# Commands covered:  http::config, http::geturl, http::wait, http::reset
#
# This file contains a collection of tests for the http script library.
# Sourcing this file into Tcl runs the tests and generates output for errors.
# No output means no errors were found.
#
# Copyright (c) 1991-1993 The Regents of the University of California.
# Copyright (c) 1994-1996 Sun Microsystems, Inc.
# Copyright (c) 1998-2000 by Ajuba Solutions.
#
# See the file "license.terms" for information on usage and redistribution of
# this file, and for a DISCLAIMER OF ALL WARRANTIES.

package require tcltest 2
namespace import -force ::tcltest::*

if {[catch {package require http 2} version]} {
    if {[info exists http2]} {
	catch {puts "Cannot load http 2.* package"}
	return
    } else {
	catch {puts "Running http 2.* tests in slave interp"}
	set interp [interp create http2]
	$interp eval [list set http2 "running"]
	$interp eval [list set argv $argv]
	$interp eval [list source [info script]]
	interp delete $interp
	return
    }
}

proc bgerror {args} {
    global errorInfo
    puts stderr "http.test bgerror"
    puts stderr [join $args]
    puts stderr $errorInfo
}

set port 8010
set bindata "This is binary data\x0d\x0amore\x0dmore\x0amore\x00null"
catch {unset data}

# Ensure httpd file exists

set origFile [file join [pwd] [file dirname [info script]] httpd]
set httpdFile [file join [temporaryDirectory] httpd_[pid]]
if {![file exists $httpdFile]} {
    makeFile "" $httpdFile
    file delete $httpdFile
    file copy $origFile $httpdFile
    set removeHttpd 1
}

catch {package require Thread 2.6}
if {[catch {package present Thread}] == 0 && [file exists $httpdFile]} {
    set httpthread [thread::create -preserved]
    thread::send $httpthread [list source $httpdFile]
    thread::send $httpthread [list set port $port]
    thread::send $httpthread [list set bindata $bindata]
    thread::send $httpthread {httpd_init $port}
    puts "Running httpd in thread $httpthread"
} else {
    if {![file exists $httpdFile]} {
	puts "Cannot read $httpdFile script, http test skipped"
	unset port
	return
    }
    source $httpdFile
    # Let the OS pick the port; that's much more flexible
    if {[catch {httpd_init 0} listen]} {
	puts "Cannot start http server, http test skipped"
	unset port
	return
    } else {
	set port [lindex [fconfigure $listen -sockname] 2]
    }
}

test http-1.1 {http::config} {
    http::config -useragent UserAgent
    http::config
} [list -accept */* -proxyfilter http::ProxyRequired -proxyhost {} -proxyport {} -urlencoding utf-8 -useragent "UserAgent"]
test http-1.2 {http::config} {
    http::config -proxyfilter
} http::ProxyRequired
test http-1.3 {http::config} {
    catch {http::config -junk}
} 1
test http-1.4 {http::config} {
    set savedconf [http::config]
    http::config -proxyhost nowhere.come -proxyport 8080 \
	-proxyfilter myFilter -useragent "Tcl Test Suite" \
	-urlencoding iso8859-1
    set x [http::config]
    http::config {*}$savedconf
    set x
} {-accept */* -proxyfilter myFilter -proxyhost nowhere.come -proxyport 8080 -urlencoding iso8859-1 -useragent {Tcl Test Suite}}
test http-1.5 {http::config} -returnCodes error -body {
    http::config -proxyhost {} -junk 8080
} -result {Unknown option -junk, must be: -accept, -proxyfilter, -proxyhost, -proxyport, -urlencoding, -useragent}
test http-1.6 {http::config} -setup {
    set oldenc [http::config -urlencoding]
} -body {
    set enc [list [http::config -urlencoding]]
    http::config -urlencoding iso8859-1
    lappend enc [http::config -urlencoding]
} -cleanup {
    http::config -urlencoding $oldenc
} -result {utf-8 iso8859-1}

test http-2.1 {http::reset} {
    catch {http::reset http#1}
} 0

test http-3.1 {http::geturl} -returnCodes error -body {
    http::geturl -bogus flag
} -result {Unknown option flag, can be: -binary, -blocksize, -channel, -command, -handler, -headers, -keepalive, -method, -myaddr, -progress, -protocol, -query, -queryblocksize, -querychannel, -queryprogress, -strict, -timeout, -type, -validate}
test http-3.2 {http::geturl} -returnCodes error -body {
    http::geturl http:junk
} -result {Unsupported URL: http:junk}
set url //[info hostname]:$port
set badurl //[info hostname]:6666
test http-3.3 {http::geturl} -body {
    set token [http::geturl $url]
    http::data $token
} -cleanup {
    http::cleanup $token
} -result "<html><head><title>HTTP/1.0 TEST</title></head><body>
<h1>Hello, World!</h1>
<h2>GET /</h2>
</body></html>"
set tail /a/b/c
set url //[info hostname]:$port/a/b/c
set fullurl http://user:pass@[info hostname]:$port/a/b/c
set binurl //[info hostname]:$port/binary
set posturl //[info hostname]:$port/post
set badposturl //[info hostname]:$port/droppost
test http-3.4 {http::geturl} -body {
    set token [http::geturl $url]
    http::data $token
} -cleanup {
    http::cleanup $token
} -result "<html><head><title>HTTP/1.0 TEST</title></head><body>
<h1>Hello, World!</h1>
<h2>GET $tail</h2>
</body></html>"
proc selfproxy {host} {
    global port
    return [list [info hostname] $port]
}
test http-3.5 {http::geturl} -body {
    http::config -proxyfilter selfproxy
    set token [http::geturl $url]
    http::data $token
} -cleanup {
    http::config -proxyfilter http::ProxyRequired
    http::cleanup $token
} -result "<html><head><title>HTTP/1.0 TEST</title></head><body>
<h1>Hello, World!</h1>
<h2>GET http:$url</h2>
</body></html>"
test http-3.6 {http::geturl} -body {
    http::config -proxyfilter bogus
    set token [http::geturl $url]
    http::data $token
} -cleanup {
    http::config -proxyfilter http::ProxyRequired
    http::cleanup $token
} -result "<html><head><title>HTTP/1.0 TEST</title></head><body>
<h1>Hello, World!</h1>
<h2>GET $tail</h2>
</body></html>"
test http-3.7 {http::geturl} -body {
    set token [http::geturl $url -headers {Pragma no-cache}]
    http::data $token
} -cleanup {
    http::cleanup $token
} -result "<html><head><title>HTTP/1.0 TEST</title></head><body>
<h1>Hello, World!</h1>
<h2>GET $tail</h2>
</body></html>"
test http-3.8 {http::geturl} -body {
    set token [http::geturl $url -query Name=Value&Foo=Bar -timeout 2000]
    http::data $token
} -cleanup {
    http::cleanup $token
} -result "<html><head><title>HTTP/1.0 TEST</title></head><body>
<h1>Hello, World!</h1>
<h2>POST $tail</h2>
<h2>Query</h2>
<dl>
<dt>Name<dd>Value
<dt>Foo<dd>Bar
</dl>
</body></html>"
test http-3.9 {http::geturl} -body {
    set token [http::geturl $url -validate 1]
    http::code $token
} -cleanup {
    http::cleanup $token
} -result "HTTP/1.0 200 OK"
test http-3.10 {http::geturl queryprogress} -setup {
    set query foo=bar
    set sep ""
    set i 0
    # Create about 120K of query data
    while {$i < 14} {
	incr i
	append query $sep$query
	set sep &
    }
} -body {
    proc postProgress {token x y} {
	global postProgress
	lappend postProgress $y
    }
    set postProgress {}
    set t [http::geturl $posturl -keepalive 0 -query $query \
	    -queryprogress postProgress -queryblocksize 16384]
    http::wait $t
    list [http::status $t] [string length $query] $postProgress [http::data $t]
} -cleanup {
    http::cleanup $t
} -result {ok 122879 {16384 32768 49152 65536 81920 98304 114688 122879} {Got 122879 bytes}}
test http-3.11 {http::geturl querychannel with -command} -setup {
    set query foo=bar
    set sep ""
    set i 0
    # Create about 120K of query data
    while {$i < 14} {
	incr i
	append query $sep$query
	set sep &
    }
    set file [makeFile $query outdata]
} -body {
    set fp [open $file]
    proc asyncCB {token} {
	global postResult
	lappend postResult [http::data $token]
    }
    set postResult [list ]
    set t [http::geturl $posturl -querychannel $fp]
    http::wait $t
    set testRes [list [http::status $t] [string length $query] [http::data $t]]
    # Now do async
    http::cleanup $t
    close $fp
    set fp [open $file]
    set t [http::geturl $posturl -querychannel $fp -command asyncCB]
    set postResult [list PostStart]
    http::wait $t
    close $fp
    lappend testRes [http::status $t] $postResult
} -cleanup {
    removeFile outdata
    http::cleanup $t
} -result {ok 122879 {Got 122880 bytes} ok {PostStart {Got 122880 bytes}}}
# On Linux platforms when the client and server are on the same host, the
# client is unable to read the server's response one it hits the write error.
# The status is "eof".
# On Windows, the http::wait procedure gets a "connection reset by peer" error
# while reading the reply.
test http-3.12 {http::geturl querychannel with aborted request} -setup {
    set query foo=bar
    set sep ""
    set i 0
    # Create about 120K of query data
    while {$i < 14} {
	incr i
	append query $sep$query
	set sep &
    }
    set file [makeFile $query outdata]
} -constraints {nonPortable} -body {
    set fp [open $file]
    proc asyncCB {token} {
	global postResult
	lappend postResult [http::data $token]
    }
    proc postProgress {token x y} {
	global postProgress
	lappend postProgress $y
    }
    set postProgress {}
    # Now do async
    set postResult [list PostStart]
    if {[catch {
	set t [http::geturl $badposturl -querychannel $fp -command asyncCB \
		-queryprogress postProgress]
	http::wait $t
	upvar #0 $t state
    } err]} {
	puts $::errorInfo
	error $err
    }
    list [http::status $t] [http::code $t]
} -cleanup {
    removeFile outdata
    http::cleanup $t
} -result {ok {HTTP/1.0 200 Data follows}}
test http-3.13 {http::geturl socket leak test} {
    set chanCount [llength [file channels]]
    for {set i 0} {$i < 3} {incr i} {
	catch {http::geturl $badurl -timeout 5000}
    }

    # No extra channels should be taken
    expr {[llength [file channels]] == $chanCount}
} 1
test http-3.14 "http::geturl $fullurl" -body {
    set token [http::geturl $fullurl -validate 1]
    http::code $token
} -cleanup {
    http::cleanup $token
} -result "HTTP/1.0 200 OK"
test http-3.15 {http::geturl parse failures} -body {
    http::geturl "{invalid}:url"
} -returnCodes error -result {Unsupported URL: {invalid}:url}
test http-3.16 {http::geturl parse failures} -body {
    http::geturl http:relative/url
} -returnCodes error -result {Unsupported URL: http:relative/url}
test http-3.17 {http::geturl parse failures} -body {
    http::geturl /absolute/url
} -returnCodes error -result {Missing host part: /absolute/url}
test http-3.18 {http::geturl parse failures} -body {
    http::geturl http://somewhere:123456789/
} -returnCodes error -result {Invalid port number: 123456789}
test http-3.19 {http::geturl parse failures} -body {
    http::geturl http://{user}@somewhere
} -returnCodes error -result {Illegal characters in URL user}
test http-3.20 {http::geturl parse failures} -body {
    http::geturl http://%user@somewhere
} -returnCodes error -result {Illegal encoding character usage "%us" in URL user}
test http-3.21 {http::geturl parse failures} -body {
    http::geturl http://somewhere/{path}
} -returnCodes error -result {Illegal characters in URL path}
test http-3.22 {http::geturl parse failures} -body {
    http::geturl http://somewhere/%path
} -returnCodes error -result {Illegal encoding character usage "%pa" in URL path}
test http-3.23 {http::geturl parse failures} -body {
    http::geturl http://somewhere/path?{query}?
} -returnCodes error -result {Illegal characters in URL path}
test http-3.24 {http::geturl parse failures} -body {
    http::geturl http://somewhere/path?%query
} -returnCodes error -result {Illegal encoding character usage "%qu" in URL path}
test http-3.25 {http::meta} -setup {
    unset -nocomplain m token
} -body {
    set token [http::geturl $url -timeout 2000]
    array set m [http::meta $token]
    lsort [array names m]
} -cleanup {
    http::cleanup $token
    unset -nocomplain m token
} -result {Content-Length Content-Type Date}
test http-3.26 {http::meta} -setup {
    unset -nocomplain m token
} -body {
    set token [http::geturl $url -headers {X-Check 1} -timeout 2000]
    array set m [http::meta $token]
    lsort [array names m]
} -cleanup {
    http::cleanup $token
    unset -nocomplain m token
} -result {Content-Length Content-Type Date X-Check}
test http-3.27 {http::geturl: -headers override -type} -body {
    set token [http::geturl $url/headers -type "text/plain" -query dummy \
	    -headers [list "Content-Type" "text/plain;charset=utf-8"]]
    http::data $token
} -cleanup {
    http::cleanup $token
} -match regexp -result {(?n)Accept \*/\*
Host .*
User-Agent .*
Connection close
Content-Type {text/plain;charset=utf-8}
Accept-Encoding .*
Content-Length 5}
test http-3.28 {http::geturl: -headers override -type default} -body {
    set token [http::geturl $url/headers -query dummy \
	    -headers [list "Content-Type" "text/plain;charset=utf-8"]]
    http::data $token
} -cleanup {
    http::cleanup $token
} -match regexp -result {(?n)Accept \*/\*
Host .*
User-Agent .*
Connection close
Content-Type {text/plain;charset=utf-8}
Accept-Encoding .*
Content-Length 5}

test http-4.1 {http::Event} -body {
    set token [http::geturl $url -keepalive 0]
    upvar #0 $token data
    array set meta $data(meta)
    expr {($data(totalsize) == $meta(Content-Length))}
} -cleanup {
    http::cleanup $token
} -result 1
test http-4.2 {http::Event} -body {
    set token [http::geturl $url]
    upvar #0 $token data
    array set meta $data(meta)
    string compare $data(type) [string trim $meta(Content-Type)]
} -cleanup {
    http::cleanup $token
} -result 0
test http-4.3 {http::Event} -body {
    set token [http::geturl $url]
    http::code $token
} -cleanup {
    http::cleanup $token
} -result {HTTP/1.0 200 Data follows}
test http-4.4 {http::Event} -setup {
    set testfile [makeFile "" testfile]
} -body {
    set out [open $testfile w]
    set token [http::geturl $url -channel $out]
    close $out
    set in [open $testfile]
    set x [read $in]
} -cleanup {
    catch {close $in}
    catch {close $out}
    removeFile $testfile
    http::cleanup $token
} -result "<html><head><title>HTTP/1.0 TEST</title></head><body>
<h1>Hello, World!</h1>
<h2>GET $tail</h2>
</body></html>"
test http-4.5 {http::Event} -setup {
    set testfile [makeFile "" testfile]
} -body {
    set out [open $testfile w]
    fconfigure $out -translation lf
    set token [http::geturl $url -channel $out]
    close $out
    upvar #0 $token data
    expr {$data(currentsize) == $data(totalsize)}
} -cleanup {
    removeFile $testfile
    http::cleanup $token
} -result 1
test http-4.6 {http::Event} -setup {
    set testfile [makeFile "" testfile]
} -body {
    set out [open $testfile w]
    set token [http::geturl $binurl -channel $out]
    close $out
    set in [open $testfile]
    fconfigure $in -translation binary
    read $in
} -cleanup {
    catch {close $in}
    catch {close $out}
    removeFile $testfile
    http::cleanup $token
} -result "$bindata[string trimleft $binurl /]"
proc myProgress {token total current} {
    global progress httpLog
    if {[info exists httpLog] && $httpLog} {
	puts "progress $total $current"
    }
    set progress [list $total $current]
}
if 0 {
    # This test hangs on Windows95 because the client never gets EOF
    set httpLog 1
    test http-4.6.1 {http::Event} knownBug {
	set token [http::geturl $url -blocksize 50 -progress myProgress]
	return $progress
    } {111 111}
}
test http-4.7 {http::Event} -body {
    set token [http::geturl $url -keepalive 0 -progress myProgress]
    return $progress
} -cleanup {
    http::cleanup $token
} -result {111 111}
test http-4.8 {http::Event} -body {
    set token [http::geturl $url]
    http::status $token
} -cleanup {
    http::cleanup $token
} -result {ok}
test http-4.9 {http::Event} -body {
    set token [http::geturl $url -progress myProgress]
    http::code $token
} -cleanup {
    http::cleanup $token
} -result {HTTP/1.0 200 Data follows}
test http-4.10 {http::Event} -body {
    set token [http::geturl $url -progress myProgress]
    http::size $token
} -cleanup {
    http::cleanup $token
} -result {111}
# Timeout cases
#	Short timeout to working server (the test server). This lets us try a
#	reset during the connection.
test http-4.11 {http::Event} -body {
    set token [http::geturl $url -timeout 1 -keepalive 0 -command \#]
    http::reset $token
    http::status $token
} -cleanup {
    http::cleanup $token
} -result {reset}
#	Longer timeout with reset.
test http-4.12 {http::Event} -body {
    set token [http::geturl $url/?timeout=10 -keepalive 0 -command \#]
    http::reset $token
    http::status $token
} -cleanup {
    http::cleanup $token
} -result {reset}
#	Medium timeout to working server that waits even longer. The timeout
#	hits while waiting for a reply.
test http-4.13 {http::Event} -body {
    set token [http::geturl $url?timeout=30 -keepalive 0 -timeout 10 -command \#]
    http::wait $token
    http::status $token
} -cleanup {
    http::cleanup $token
} -result {timeout}
#	Longer timeout to good host, bad port, gets an error after the
#	connection "completes" but the socket is bad.
test http-4.14 {http::Event} -body {
    set token [http::geturl $badurl/?timeout=10 -timeout 10000 -command \#]
    if {$token eq ""} {
	error "bogus return from http::geturl"
    }
    http::wait $token
    http::status $token
    # error code varies among platforms.
} -returnCodes 1 -match regexp -cleanup {
    catch {http::cleanup $token}
} -result {(connect failed|couldn't open socket)}
# Bogus host
test http-4.15 {http::Event} -body {
    # This test may fail if you use a proxy server. That is to be
    # expected and is not a problem with Tcl.
    set token [http::geturl //not_a_host.tcl.tk -timeout 1000 -command \#]
    http::wait $token
    http::status $token
    # error codes vary among platforms.
} -cleanup {
    catch {http::cleanup $token}
} -returnCodes 1 -match glob -result "couldn't open socket*"

test http-5.1 {http::formatQuery} {
    http::formatQuery name1 value1 name2 "value two"
} {name1=value1&name2=value%20two}
# test http-5.2 obsoleted by 5.4 and 5.5 with http 2.5
test http-5.3 {http::formatQuery} {
    http::formatQuery lines "line1\nline2\nline3"
} {lines=line1%0D%0Aline2%0D%0Aline3}
test http-5.4 {http::formatQuery} {
    http::formatQuery name1 ~bwelch name2 \xa1\xa2\xa2
} {name1=~bwelch&name2=%C2%A1%C2%A2%C2%A2}
test http-5.5 {http::formatQuery} {
    set enc [http::config -urlencoding]
    http::config -urlencoding iso8859-1
    set res [http::formatQuery name1 ~bwelch name2 \xa1\xa2\xa2]
    http::config -urlencoding $enc
    set res
} {name1=~bwelch&name2=%A1%A2%A2}

test http-6.1 {http::ProxyRequired} -body {
    http::config -proxyhost [info hostname] -proxyport $port
    set token [http::geturl $url]
    http::wait $token
    upvar #0 $token data
    set data(body)
} -cleanup {
    http::config -proxyhost {} -proxyport {}
    http::cleanup $token
} -result "<html><head><title>HTTP/1.0 TEST</title></head><body>
<h1>Hello, World!</h1>
<h2>GET http:$url</h2>
</body></html>"

test http-7.1 {http::mapReply} {
    http::mapReply "abc\$\[\]\"\\()\}\{"
} {abc%24%5B%5D%22%5C%28%29%7D%7B}
test http-7.2 {http::mapReply} {
    # RFC 2718 specifies that we pass urlencoding on utf-8 chars by default,
    # so make sure this gets converted to utf-8 then urlencoded.
    http::mapReply "\u2208"
<<<<<<< HEAD
} {%e2%88%88}
test http-7.3 {http::formatQuery} -setup {
=======
} {%E2%88%88}
test http-7.3 {http::formatQuery} {
>>>>>>> 85723f77
    set enc [http::config -urlencoding]
} -returnCodes error -body {
    # this would be reverting to http <=2.4 behavior
    http::config -urlencoding ""
    http::mapReply "\u2208"
} -cleanup {
    http::config -urlencoding $enc
} -result "can't read \"formMap(\u2208)\": no such element in array"
test http-7.4 {http::formatQuery} -setup {
    set enc [http::config -urlencoding]
} -body {
    # this would be reverting to http <=2.4 behavior w/o errors
    # (unknown chars become '?')
    http::config -urlencoding "iso8859-1"
    http::mapReply "\u2208"
} -cleanup {
    http::config -urlencoding $enc
<<<<<<< HEAD
} -result {%3f}

=======
    set res
} {%3F}

>>>>>>> 85723f77
# cleanup
catch {unset url}
catch {unset badurl}
catch {unset port}
catch {unset data}
if {[info exists httpthread]} {
    thread::release $httpthread
} else {
    close $listen
}

if {[info exists removeHttpd]} {
    removeFile $httpdFile
}

rename bgerror {}
::tcltest::cleanupTests

# Local variables:
# mode: tcl
# End:<|MERGE_RESOLUTION|>--- conflicted
+++ resolved
@@ -589,13 +589,8 @@
     # RFC 2718 specifies that we pass urlencoding on utf-8 chars by default,
     # so make sure this gets converted to utf-8 then urlencoded.
     http::mapReply "\u2208"
-<<<<<<< HEAD
-} {%e2%88%88}
+} {%E2%88%88}
 test http-7.3 {http::formatQuery} -setup {
-=======
-} {%E2%88%88}
-test http-7.3 {http::formatQuery} {
->>>>>>> 85723f77
     set enc [http::config -urlencoding]
 } -returnCodes error -body {
     # this would be reverting to http <=2.4 behavior
@@ -613,15 +608,9 @@
     http::mapReply "\u2208"
 } -cleanup {
     http::config -urlencoding $enc
-<<<<<<< HEAD
-} -result {%3f}
+} -result {%3F}
  
-=======
-    set res
-} {%3F}
-
->>>>>>> 85723f77
 # cleanup
 catch {unset url}
 catch {unset badurl}
