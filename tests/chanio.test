# -*- tcl -*-
# Functionality covered: operation of all IO commands, and all procedures
# defined in generic/tclIO.c.
#
# This file contains a collection of tests for one or more of the Tcl built-in
# commands. Sourcing this file into Tcl runs the tests and generates output
# for errors. No output means no errors were found.
#
# Copyright (c) 1991-1994 The Regents of the University of California.
# Copyright (c) 1994-1997 Sun Microsystems, Inc.
# Copyright (c) 1998-1999 by Scriptics Corporation.
#
<<<<<<< HEAD
# See the file "license.terms" for information on usage and redistribution of
# this file, and for a DISCLAIMER OF ALL WARRANTIES.
#
# RCS: @(#) $Id: chanio.test,v 1.27 2011/01/17 11:27:28 nijtmans Exp $
=======
# See the file "license.terms" for information on usage and redistribution
# of this file, and for a DISCLAIMER OF ALL WARRANTIES.
>>>>>>> 09374559

if {[catch {package require tcltest 2}]} {
    chan puts stderr "Skipping tests in [info script].  tcltest 2 required."
    return
}
namespace eval ::tcl::test::io {
    namespace import ::tcltest::*

    variable umaskValue
    variable path
    variable f
    variable i
    variable n
    variable v
    variable msg
    variable expected

    testConstraint testchannel      [llength [info commands testchannel]]
    testConstraint exec             [llength [info commands exec]]
    testConstraint openpipe         1
    testConstraint fileevent        [llength [info commands fileevent]]
    testConstraint fcopy            [llength [info commands fcopy]]
    testConstraint testfevent       [llength [info commands testfevent]]
    testConstraint testchannelevent [llength [info commands testchannelevent]]
    testConstraint testmainthread   [llength [info commands testmainthread]]
    testConstraint testthread       [llength [info commands testthread]]

    # You need a *very* special environment to do some tests.  In particular,
    # many file systems do not support large-files...
    testConstraint largefileSupport 0

    # some tests can only be run is umask is 2 if "umask" cannot be run, the
    # tests will be skipped.
    set umaskValue 0
    testConstraint umask [expr {![catch {set umaskValue [scan [exec /bin/sh -c umask] %o]}]}]

    testConstraint makeFileInHome [expr {![file exists ~/_test_] && [file writable ~]}]

    # set up a long data file for some of the following tests

    set path(longfile) [makeFile {} longfile]
    set f [open $path(longfile) w]
    chan configure $f -eofchar {} -translation lf
    for { set i 0 } { $i < 100 } { incr i} {
	chan puts $f "#123456789abcdef0123456789abcdef0123456789abcdef0123456789abcdef0123456789abcdef
\#123456789abcdef01
\#"
    }
    chan close $f

    set path(cat) [makeFile {
	set f stdin
	if {$argv != ""} {
	    set f [open [lindex $argv 0]]
	}
	chan configure $f -encoding binary -translation lf -blocking 0 -eofchar \x1a
	chan configure stdout -encoding binary -translation lf -buffering none
	chan event $f readable "foo $f"
	proc foo {f} {
	    set x [chan read $f]
	    catch {chan puts -nonewline $x}
	    if {[chan eof $f]} {
		chan close $f
		exit 0
	    }
	}
	vwait forever
    } cat]

    set thisScript [file join [pwd] [info script]]

    proc contents {file} {
	set f [open $file]
	chan configure $f -translation binary
	set a [chan read $f]
	chan close $f
	return $a
    }

    # Wrapper round butt-ugly pipe syntax
    proc openpipe {{mode r+} args} {
	open "|[list [interpreter] {*}$args]" $mode
    }

test chan-io-1.5 {Tcl_WriteChars: CheckChannelErrors} {emptyTest} {
    # no test, need to cause an async error.
} {}
set path(test1) [makeFile {} test1]
test chan-io-1.6 {Tcl_WriteChars: WriteBytes} {
    set f [open $path(test1) w]
    chan configure $f -encoding binary
    chan puts -nonewline $f "a\u4e4d\0"
    chan close $f
    contents $path(test1)
} "a\x4d\x00"
test chan-io-1.7 {Tcl_WriteChars: WriteChars} {
    set f [open $path(test1) w]
    chan configure $f -encoding shiftjis
    chan puts -nonewline $f "a\u4e4d\0"
    chan close $f
    contents $path(test1)
} "a\x93\xe1\x00"
set path(test2) [makeFile {} test2]
test chan-io-1.8 {Tcl_WriteChars: WriteChars} {
    # This test written for SF bug #506297.
    #
    # Executing this test without the fix for the referenced bug applied to
    # tcl will cause tcl, more specifically WriteChars, to go into an infinite
    # loop.
    set f [open $path(test2) w] 
    chan configure      $f -encoding iso2022-jp 
    chan puts -nonewline $f [format %s%c [string repeat " " 4] 12399] 
    chan close           $f 
    contents $path(test2)
} "    \x1b\$B\$O\x1b(B"
test chan-io-1.9 {Tcl_WriteChars: WriteChars} {
    # When closing a channel with an encoding that appends escape bytes, check
    # for the case where the escape bytes overflow the current IO buffer. The
    # bytes should be moved into a new buffer.
    set data "1234567890 [format %c 12399]"
    set sizes [list]
    # With default buffer size
    set f [open $path(test2) w]
    chan configure      $f -encoding iso2022-jp
    chan puts -nonewline $f $data
    chan close           $f
    lappend sizes [file size $path(test2)]
    # With buffer size equal to the length of the data, the escape bytes would
    # go into the next buffer.
    set f [open $path(test2) w]
    chan configure      $f -encoding iso2022-jp -buffersize 16
    chan puts -nonewline $f $data
    chan close           $f
    lappend sizes [file size $path(test2)]
    # With buffer size that is large enough to hold 1 byte of escaped data,
    # but not all 3. This should not write the escape bytes to the first
    # buffer and then again to the second buffer.
    set f [open $path(test2) w]
    chan configure      $f -encoding iso2022-jp -buffersize 17
    chan puts -nonewline $f $data
    chan close           $f
    lappend sizes [file size $path(test2)]
    # With buffer size that can hold 2 out of 3 bytes of escaped data.
    set f [open $path(test2) w]
    chan configure      $f -encoding iso2022-jp -buffersize 18
    chan puts -nonewline $f $data
    chan close           $f
    lappend sizes [file size $path(test2)]
    # With buffer size that can hold all the data and escape bytes.
    set f [open $path(test2) w]
    chan configure      $f -encoding iso2022-jp -buffersize 19
    chan puts -nonewline $f $data
    chan close           $f
    lappend sizes [file size $path(test2)]
} {19 19 19 19 19}

test chan-io-2.1 {WriteBytes} {
    # loop until all bytes are written
    set f [open $path(test1) w]
    chan configure $f  -encoding binary -buffersize 16 -translation crlf
    chan puts $f "abcdefghijklmnopqrstuvwxyz"
    chan close $f
    contents $path(test1)
} "abcdefghijklmnopqrstuvwxyz\r\n"
test chan-io-2.2 {WriteBytes: savedLF > 0} {
    # After flushing buffer, there was a \n left over from the last
    # \n -> \r\n expansion.  It gets stuck at beginning of this buffer.
    set f [open $path(test1) w]
    chan configure $f -encoding binary -buffersize 16 -translation crlf
    chan puts -nonewline $f "123456789012345\n12"
    set x [list [contents $path(test1)]]
    chan close $f
    lappend x [contents $path(test1)]
} [list "123456789012345\r" "123456789012345\r\n12"]
test chan-io-2.3 {WriteBytes: flush on line} -body {
    # Tcl "line" buffering has weird behavior: if current buffer contains a
    # \n, entire buffer gets flushed.  Logical behavior would be to flush only
    # up to the \n.
    set f [open $path(test1) w]
    chan configure $f -encoding binary -buffering line -translation crlf
    chan puts -nonewline $f "\n12"
    contents $path(test1)
} -cleanup {
    chan close $f
} -result "\r\n12"
test chan-io-2.4 {WriteBytes: reset sawLF after each buffer} {
    set f [open $path(test1) w]
     chan configure $f -encoding binary -buffering line -translation lf \
	     -buffersize 16
    chan puts -nonewline $f "abcdefg\nhijklmnopqrstuvwxyz"
    set x [list [contents $path(test1)]]
    chan close $f
    lappend x [contents $path(test1)]
} [list "abcdefg\nhijklmno" "abcdefg\nhijklmnopqrstuvwxyz"]

test chan-io-3.1 {WriteChars: compatibility with WriteBytes} {
    # loop until all bytes are written
    set f [open $path(test1) w]
    chan configure $f -encoding ascii -buffersize 16 -translation crlf
    chan puts $f "abcdefghijklmnopqrstuvwxyz"
    chan close $f
    contents $path(test1)
} "abcdefghijklmnopqrstuvwxyz\r\n"
test chan-io-3.2 {WriteChars: compatibility with WriteBytes: savedLF > 0} {
    # After flushing buffer, there was a \n left over from the last
    # \n -> \r\n expansion.  It gets stuck at beginning of this buffer.
    set f [open $path(test1) w]
    chan configure $f -encoding ascii -buffersize 16 -translation crlf
    chan puts -nonewline $f "123456789012345\n12"
    set x [list [contents $path(test1)]]
    chan close $f
    lappend x [contents $path(test1)]
} [list "123456789012345\r" "123456789012345\r\n12"]
test chan-io-3.3 {WriteChars: compatibility with WriteBytes: flush on line} -body {
    # Tcl "line" buffering has weird behavior: if current buffer contains a
    # \n, entire buffer gets flushed.  Logical behavior would be to flush only
    # up to the \n.
    set f [open $path(test1) w]
    chan configure $f -encoding ascii -buffering line -translation crlf
    chan puts -nonewline $f "\n12"
    contents $path(test1)
} -cleanup {
    chan close $f
} -result "\r\n12"
test chan-io-3.4 {WriteChars: loop over stage buffer} {
    # stage buffer maps to more than can be queued at once.
    set f [open $path(test1) w]
    chan configure $f -encoding jis0208 -buffersize 16 
    chan puts -nonewline $f "\\\\\\\\\\\\\\\\\\\\\\\\\\\\\\"
    set x [list [contents $path(test1)]]
    chan close $f
    lappend x [contents $path(test1)]
} [list "!)!)!)!)!)!)!)!)" "!)!)!)!)!)!)!)!)!)!)!)!)!)!)!)"]
test chan-io-3.5 {WriteChars: saved != 0} {
    # Bytes produced by UtfToExternal from end of last channel buffer had to
    # be moved to beginning of next channel buffer to preserve requested
    # buffersize.
    set f [open $path(test1) w]
    chan configure $f -encoding jis0208 -buffersize 17 
    chan puts -nonewline $f "\\\\\\\\\\\\\\\\\\\\\\\\\\\\\\"
    set x [list [contents $path(test1)]]
    chan close $f
    lappend x [contents $path(test1)]
} [list "!)!)!)!)!)!)!)!)!" "!)!)!)!)!)!)!)!)!)!)!)!)!)!)!)"]
test chan-io-3.6 {WriteChars: (stageRead + dstWrote == 0)} {
    # One incomplete UTF-8 character at end of staging buffer. Backup in src
    # to the beginning of that UTF-8 character and try again.
    #
    # Translate the first 16 bytes, produce 14 bytes of output, 2 left over
    # (first two bytes of \uff21 in UTF-8). Given those two bytes try
    # translating them again, find that no bytes are read produced, and break
    # to outer loop where those two bytes will have the remaining 4 bytes (the
    # last byte of \uff21 plus the all of \uff22) appended.
    set f [open $path(test1) w]
    chan configure $f -encoding shiftjis -buffersize 16
    chan puts -nonewline $f "12345678901234\uff21\uff22"
    set x [list [contents $path(test1)]]
    chan close $f
    lappend x [contents $path(test1)]
} [list "12345678901234\x82\x60" "12345678901234\x82\x60\x82\x61"]
test chan-io-3.7 {WriteChars: (bufPtr->nextAdded > bufPtr->length)} {
    # When translating UTF-8 to external, the produced bytes went past end of
    # the channel buffer. This is done on purpose - we then truncate the bytes
    # at the end of the partial character to preserve the requested blocksize
    # on flush. The truncated bytes are moved to the beginning of the next
    # channel buffer.
    set f [open $path(test1) w]
    chan configure $f -encoding jis0208 -buffersize 17 
    chan puts -nonewline $f "\\\\\\\\\\\\\\\\\\\\\\\\\\\\\\"
    set x [list [contents $path(test1)]]
    chan close $f
    lappend x [contents $path(test1)]
} [list "!)!)!)!)!)!)!)!)!" "!)!)!)!)!)!)!)!)!)!)!)!)!)!)!)"]
test chan-io-3.8 {WriteChars: reset sawLF after each buffer} {
    set f [open $path(test1) w]
    chan configure $f -encoding ascii -buffering line -translation lf \
	     -buffersize 16
    chan puts -nonewline $f "abcdefg\nhijklmnopqrstuvwxyz"
    set x [list [contents $path(test1)]]
    chan close $f
    lappend x [contents $path(test1)]
} [list "abcdefg\nhijklmno" "abcdefg\nhijklmnopqrstuvwxyz"]

test chan-io-4.1 {TranslateOutputEOL: lf} {
    # search for \n
    set f [open $path(test1) w]
    chan configure $f -buffering line -translation lf
    chan puts $f "abcde"
    set x [list [contents $path(test1)]]
    chan close $f
    lappend x [contents $path(test1)]
} [list "abcde\n" "abcde\n"]
test chan-io-4.2 {TranslateOutputEOL: cr} {
    # search for \n, replace with \r
    set f [open $path(test1) w]
    chan configure $f -buffering line -translation cr
    chan puts $f "abcde"
    set x [list [contents $path(test1)]]
    chan close $f
    lappend x [contents $path(test1)]
} [list "abcde\r" "abcde\r"]
test chan-io-4.3 {TranslateOutputEOL: crlf} {
    # simple case: search for \n, replace with \r
    set f [open $path(test1) w]
    chan configure $f -buffering line -translation crlf
    chan puts $f "abcde"
    set x [list [contents $path(test1)]]
    chan close $f
    lappend x [contents $path(test1)]
} [list "abcde\r\n" "abcde\r\n"]
test chan-io-4.4 {TranslateOutputEOL: crlf} {
    # Keep storing more bytes in output buffer until output buffer is full. We
    # have 13 bytes initially that would turn into 18 bytes. Fill dest buffer
    # while (dstEnd < dstMax).
    set f [open $path(test1) w]
    chan configure $f -translation crlf -buffersize 16
    chan puts -nonewline $f "1234567\n\n\n\n\nA"
    set x [list [contents $path(test1)]]
    chan close $f
    lappend x [contents $path(test1)]
} [list "1234567\r\n\r\n\r\n\r\n\r" "1234567\r\n\r\n\r\n\r\n\r\nA"]
test chan-io-4.5 {TranslateOutputEOL: crlf} {
    # Check for overflow of the destination buffer
    set f [open $path(test1) w]
    chan configure $f -translation crlf -buffersize 12
    chan puts -nonewline $f "12345678901\n456789012345678901234"
    chan close $f
    set x [contents $path(test1)]
} "12345678901\r\n456789012345678901234"

test chan-io-5.1 {CheckFlush: not full} {
    set f [open $path(test1) w]
    chan configure $f 
    chan puts -nonewline $f "12345678901234567890"
    set x [list [contents $path(test1)]]
    chan close $f
    lappend x [contents $path(test1)]
} [list "" "12345678901234567890"]
test chan-io-5.2 {CheckFlush: full} {
    set f [open $path(test1) w]
    chan configure $f -buffersize 16
    chan puts -nonewline $f "12345678901234567890"
    set x [list [contents $path(test1)]]
    chan close $f
    lappend x [contents $path(test1)]
} [list "1234567890123456" "12345678901234567890"]
test chan-io-5.3 {CheckFlush: not line} {
    set f [open $path(test1) w]
    chan configure $f -buffering line
    chan puts -nonewline $f "12345678901234567890"
    set x [list [contents $path(test1)]]
    chan close $f
    lappend x [contents $path(test1)]
} [list "" "12345678901234567890"]
test chan-io-5.4 {CheckFlush: line} {
    set f [open $path(test1) w]
    chan configure $f -buffering line -translation lf -encoding ascii
    chan puts -nonewline $f "1234567890\n1234567890"
    set x [list [contents $path(test1)]]
    chan close $f
    lappend x [contents $path(test1)]
} [list "1234567890\n1234567890" "1234567890\n1234567890"]
test chan-io-5.5 {CheckFlush: none} {
    set f [open $path(test1) w]
    chan configure $f -buffering none
    chan puts -nonewline $f "1234567890"
    set x [list [contents $path(test1)]]
    chan close $f
    lappend x [contents $path(test1)]
} [list "1234567890" "1234567890"]

test chan-io-6.1 {Tcl_GetsObj: working} -body {
    set f [open $path(test1) w]
    chan puts $f "foo\nboo"
    chan close $f
    set f [open $path(test1)]
    chan gets $f
} -cleanup {
    chan close $f
} -result {foo}
test chan-io-6.2 {Tcl_GetsObj: CheckChannelErrors() != 0} emptyTest {
    # no test, need to cause an async error.
} {}
test chan-io-6.3 {Tcl_GetsObj: how many have we used?} -body {
    # if (bufPtr != NULL) {oldRemoved = bufPtr->nextRemoved}
    set f [open $path(test1) w]
    chan configure $f -translation crlf
    chan puts $f "abc\ndefg"
    chan close $f
    set f [open $path(test1)]
    list [chan tell $f] [chan gets $f line] [chan tell $f] [chan gets $f line] $line
} -cleanup {
    chan close $f
} -result {0 3 5 4 defg}
test chan-io-6.4 {Tcl_GetsObj: encoding == NULL} -body {
    set f [open $path(test1) w]
    chan configure $f -translation binary
    chan puts $f "\x81\u1234\0"
    chan close $f
    set f [open $path(test1)]
    chan configure $f -translation binary
    list [chan gets $f line] $line
} -cleanup {
    chan close $f
} -result [list 3 "\x81\x34\x00"]
test chan-io-6.5 {Tcl_GetsObj: encoding != NULL} -body {
    set f [open $path(test1) w]
    chan configure $f -translation binary
    chan puts $f "\x88\xea\x92\x9a"
    chan close $f
    set f [open $path(test1)]
    chan configure $f -encoding shiftjis
    list [chan gets $f line] $line
} -cleanup {
    chan close $f
} -result [list 2 "\u4e00\u4e01"]
set a "bbbbbbbbbbbbbbbbbbbbbbbbbbbbbbbbbbbbbbbbbbbbbbbbbbbbbbbbbbbbbbbb"
append a $a
append a $a
test chan-io-6.6 {Tcl_GetsObj: loop test} -body {
    # if (dst >= dstEnd) 
    set f [open $path(test1) w]
    chan puts $f $a
    chan puts $f hi
    chan close $f
    set f [open $path(test1)]
    list [chan gets $f line] $line
} -cleanup {
    chan close $f
} -result [list 256 $a]
test chan-io-6.7 {Tcl_GetsObj: error in input} -constraints {stdio openpipe} -body {
    # if (FilterInputBytes(chanPtr, &gs) != 0)
    set f [openpipe w+ $path(cat)]
    chan puts -nonewline $f "hi\nwould"
    chan flush $f
    chan gets $f
    chan configure $f -blocking 0
    chan gets $f line
} -cleanup {
    chan close $f
} -result {-1}
test chan-io-6.8 {Tcl_GetsObj: remember if EOF is seen} -body {
    set f [open $path(test1) w]
    chan puts $f "abcdef\x1aghijk\nwombat"
    chan close $f
    set f [open $path(test1)]
    chan configure $f -eofchar \x1a
    list [chan gets $f line] $line [chan gets $f line] $line
} -cleanup {
    chan close $f
} -result {6 abcdef -1 {}}
test chan-io-6.9 {Tcl_GetsObj: remember if EOF is seen} -body {
    set f [open $path(test1) w]
    chan puts $f "abcdefghijk\nwom\u001abat"
    chan close $f
    set f [open $path(test1)]
    chan configure $f -eofchar \x1a
    list [chan gets $f line] $line [chan gets $f line] $line
} -cleanup {
    chan close $f
} -result {11 abcdefghijk 3 wom}
# Comprehensive tests
test chan-io-6.10 {Tcl_GetsObj: lf mode: no chars} -body {
    set f [open $path(test1) w]
    chan close $f
    set f [open $path(test1)]
    chan configure $f -translation lf
    list [chan gets $f line] $line
} -cleanup {
    chan close $f
} -result {-1 {}}
test chan-io-6.11 {Tcl_GetsObj: lf mode: lone \n} -body {
    set f [open $path(test1) w]
    chan configure $f -translation lf
    chan puts -nonewline $f "\n"
    chan close $f
    set f [open $path(test1)]
    chan configure $f -translation lf
    list [chan gets $f line] $line [chan gets $f line] $line
} -cleanup {
    chan close $f
} -result {0 {} -1 {}}
test chan-io-6.12 {Tcl_GetsObj: lf mode: lone \r} -body {
    set f [open $path(test1) w]
    chan configure $f -translation lf
    chan puts -nonewline $f "\r"
    chan close $f
    set f [open $path(test1)]
    chan configure $f -translation lf
    set x [list [chan gets $f line] $line [chan gets $f line] $line]
} -cleanup {
    chan close $f
} -result [list 1 "\r" -1 ""]
test chan-io-6.13 {Tcl_GetsObj: lf mode: 1 char} -body {
    set f [open $path(test1) w]
    chan configure $f -translation lf
    chan puts -nonewline $f a
    chan close $f
    set f [open $path(test1)]
    chan configure $f -translation lf
    list [chan gets $f line] $line [chan gets $f line] $line
} -cleanup {
    chan close $f
} -result {1 a -1 {}}
test chan-io-6.14 {Tcl_GetsObj: lf mode: 1 char followed by EOL} -body {
    set f [open $path(test1) w]
    chan configure $f -translation lf
    chan puts -nonewline $f "a\n"
    chan close $f
    set f [open $path(test1)]
    chan configure $f -translation lf
    list [chan gets $f line] $line [chan gets $f line] $line
} -cleanup {
    chan close $f
} -result {1 a -1 {}}
test chan-io-6.15 {Tcl_GetsObj: lf mode: several chars} -body {
    set f [open $path(test1) w]
    chan configure $f -translation lf
    chan puts -nonewline $f "abcd\nefgh\rijkl\r\nmnop"
    chan close $f
    set f [open $path(test1)]
    chan configure $f -translation lf
    list [chan gets $f line] $line [chan gets $f line] $line \
	[chan gets $f line] $line [chan gets $f line] $line
} -cleanup {
    chan close $f
} -result [list 4 "abcd" 10 "efgh\rijkl\r" 4 "mnop" -1 ""]
test chan-io-6.16 {Tcl_GetsObj: cr mode: no chars} -body {
    set f [open $path(test1) w]
    chan close $f
    set f [open $path(test1)]
    chan configure $f -translation cr
    list [chan gets $f line] $line
} -cleanup {
    chan close $f
} -result {-1 {}}
test chan-io-6.17 {Tcl_GetsObj: cr mode: lone \n} -body {
    set f [open $path(test1) w]
    chan configure $f -translation lf
    chan puts -nonewline $f "\n"
    chan close $f
    set f [open $path(test1)]
    chan configure $f -translation cr
    list [chan gets $f line] $line [chan gets $f line] $line
} -cleanup {
    chan close $f
} -result [list 1 "\n" -1 ""]
test chan-io-6.18 {Tcl_GetsObj: cr mode: lone \r} -body {
    set f [open $path(test1) w]
    chan configure $f -translation lf
    chan puts -nonewline $f "\r"
    chan close $f
    set f [open $path(test1)]
    chan configure $f -translation cr
    list [chan gets $f line] $line [chan gets $f line] $line
} -cleanup {
    chan close $f
} -result {0 {} -1 {}}
test chan-io-6.19 {Tcl_GetsObj: cr mode: 1 char} -body {
    set f [open $path(test1) w]
    chan configure $f -translation lf
    chan puts -nonewline $f a
    chan close $f
    set f [open $path(test1)]
    chan configure $f -translation cr
    list [chan gets $f line] $line [chan gets $f line] $line
} -cleanup {
    chan close $f
} -result {1 a -1 {}}
test chan-io-6.20 {Tcl_GetsObj: cr mode: 1 char followed by EOL} -body {
    set f [open $path(test1) w]
    chan configure $f -translation lf
    chan puts -nonewline $f "a\r"
    chan close $f
    set f [open $path(test1)]
    chan configure $f -translation cr
    list [chan gets $f line] $line [chan gets $f line] $line
} -cleanup {
    chan close $f
} -result {1 a -1 {}}
test chan-io-6.21 {Tcl_GetsObj: cr mode: several chars} -body {
    set f [open $path(test1) w]
    chan configure $f -translation lf
    chan puts -nonewline $f "abcd\nefgh\rijkl\r\nmnop"
    chan close $f
    set f [open $path(test1)]
    chan configure $f -translation cr
    list [chan gets $f line] $line [chan gets $f line] $line [chan gets $f line] $line [chan gets $f line] $line
} -cleanup {
    chan close $f
} -result [list 9 "abcd\nefgh" 4 "ijkl" 5 "\nmnop" -1 ""]
test chan-io-6.22 {Tcl_GetsObj: crlf mode: no chars} -body {
    set f [open $path(test1) w]
    chan close $f
    set f [open $path(test1)]
    chan configure $f -translation crlf
    list [chan gets $f line] $line
} -cleanup {
    chan close $f
} -result {-1 {}}
test chan-io-6.23 {Tcl_GetsObj: crlf mode: lone \n} -body {
    set f [open $path(test1) w]
    chan configure $f -translation lf
    chan puts -nonewline $f "\n"
    chan close $f
    set f [open $path(test1)]
    chan configure $f -translation crlf
    list [chan gets $f line] $line [chan gets $f line] $line
} -cleanup {
    chan close $f
} -result [list 1 "\n" -1 ""]
test chan-io-6.24 {Tcl_GetsObj: crlf mode: lone \r} -body {
    set f [open $path(test1) w]
    chan configure $f -translation lf
    chan puts -nonewline $f "\r"
    chan close $f
    set f [open $path(test1)]
    chan configure $f -translation crlf
    list [chan gets $f line] $line [chan gets $f line] $line
} -cleanup {
    chan close $f
} -result [list 1 "\r" -1 ""]
test chan-io-6.25 {Tcl_GetsObj: crlf mode: \r\r} -body {
    set f [open $path(test1) w]
    chan configure $f -translation lf
    chan puts -nonewline $f "\r\r"
    chan close $f
    set f [open $path(test1)]
    chan configure $f -translation crlf
    list [chan gets $f line] $line [chan gets $f line] $line
} -cleanup {
    chan close $f
} -result [list 2 "\r\r" -1 ""]
test chan-io-6.26 {Tcl_GetsObj: crlf mode: \r\n} -body {
    set f [open $path(test1) w]
    chan configure $f -translation lf
    chan puts -nonewline $f "\r\n"
    chan close $f
    set f [open $path(test1)]
    chan configure $f -translation crlf
    list [chan gets $f line] $line [chan gets $f line] $line
} -cleanup {
    chan close $f
} -result {0 {} -1 {}}
test chan-io-6.27 {Tcl_GetsObj: crlf mode: 1 char} -body {
    set f [open $path(test1) w]
    chan configure $f -translation lf
    chan puts -nonewline $f a
    chan close $f
    set f [open $path(test1)]
    chan configure $f -translation crlf
    list [chan gets $f line] $line [chan gets $f line] $line
} -cleanup {
    chan close $f
} -result {1 a -1 {}}
test chan-io-6.28 {Tcl_GetsObj: crlf mode: 1 char followed by EOL} -body {
    set f [open $path(test1) w]
    chan configure $f -translation lf
    chan puts -nonewline $f "a\r\n"
    chan close $f
    set f [open $path(test1)]
    chan configure $f -translation crlf
    list [chan gets $f line] $line [chan gets $f line] $line
} -cleanup {
    chan close $f
} -result {1 a -1 {}}
test chan-io-6.29 {Tcl_GetsObj: crlf mode: several chars} -body {
    set f [open $path(test1) w]
    chan configure $f -translation lf
    chan puts -nonewline $f "abcd\nefgh\rijkl\r\nmnop"
    chan close $f
    set f [open $path(test1)]
    chan configure $f -translation crlf
    list [chan gets $f line] $line [chan gets $f line] $line [chan gets $f line] $line
} -cleanup {
    chan close $f
} -result [list 14 "abcd\nefgh\rijkl" 4 "mnop" -1 ""]
test chan-io-6.30 {Tcl_GetsObj: crlf mode: buffer exhausted} -constraints {testchannel} -body {
    # if (eol >= dstEnd)
    set f [open $path(test1) w]
    chan configure $f -translation lf
    chan puts -nonewline $f "123456789012345\r\nabcdefghijklmnoprstuvwxyz"
    chan close $f
    set f [open $path(test1)]
    chan configure $f -translation crlf -buffersize 16
    list [chan gets $f line] $line [testchannel inputbuffered $f]
} -cleanup {
    chan close $f
} -result [list 15 "123456789012345" 15]
test chan-io-6.31 {Tcl_GetsObj: crlf mode: buffer exhausted, blocked} -setup {
    set x ""
} -constraints {stdio testchannel openpipe fileevent} -body {
    # (FilterInputBytes() != 0)
    set f [openpipe w+ $path(cat)]
    chan configure $f -translation {crlf lf} -buffering none
    chan puts -nonewline $f "bbbbbbbbbbbbbb\r\n123456789012345\r"
    chan configure $f -buffersize 16
    lappend x [chan gets $f]
    chan configure $f -blocking 0
    lappend x [chan gets $f line] $line [chan blocked $f] \
	[testchannel inputbuffered $f]
} -cleanup {
    chan close $f
} -result {bbbbbbbbbbbbbb -1 {} 1 16}
test chan-io-6.32 {Tcl_GetsObj: crlf mode: buffer exhausted, more data} -constraints {testchannel} -body {
    # not (FilterInputBytes() != 0)
    set f [open $path(test1) w]
    chan configure $f -translation lf
    chan puts -nonewline $f "123456789012345\r\n123"
    chan close $f
    set f [open $path(test1)]
    chan configure $f -translation crlf -buffersize 16
    list [chan gets $f line] $line [chan tell $f] [testchannel inputbuffered $f]
} -cleanup {
    chan close $f
} -result {15 123456789012345 17 3}
test chan-io-6.33 {Tcl_GetsObj: crlf mode: buffer exhausted, at eof} -body {
    # eol still equals dstEnd
    set f [open $path(test1) w]
    chan configure $f -translation lf
    chan puts -nonewline $f "123456789012345\r"
    chan close $f
    set f [open $path(test1)]
    chan configure $f -translation crlf -buffersize 16
    list [chan gets $f line] $line [chan eof $f]
} -cleanup {
    chan close $f
} -result [list 16 "123456789012345\r" 1]
test chan-io-6.34 {Tcl_GetsObj: crlf mode: buffer exhausted, not followed by \n} -body {
    # not (*eol == '\n') 
    set f [open $path(test1) w]
    chan configure $f -translation lf
    chan puts -nonewline $f "123456789012345\rabcd\r\nefg"
    chan close $f
    set f [open $path(test1)]
    chan configure $f -translation crlf -buffersize 16
    list [chan gets $f line] $line [chan tell $f]
} -cleanup {
    chan close $f
} -result [list 20 "123456789012345\rabcd" 22]
test chan-io-6.35 {Tcl_GetsObj: auto mode: no chars} -body {
    set f [open $path(test1) w]
    chan close $f
    set f [open $path(test1)]
    chan configure $f -translation auto
    list [chan gets $f line] $line
} -cleanup {
    chan close $f
} -result {-1 {}}
test chan-io-6.36 {Tcl_GetsObj: auto mode: lone \n} -body {
    set f [open $path(test1) w]
    chan configure $f -translation lf
    chan puts -nonewline $f "\n"
    chan close $f
    set f [open $path(test1)]
    chan configure $f -translation auto
    list [chan gets $f line] $line [chan gets $f line] $line
} -cleanup {
    chan close $f
} -result {0 {} -1 {}}
test chan-io-6.37 {Tcl_GetsObj: auto mode: lone \r} -body {
    set f [open $path(test1) w]
    chan configure $f -translation lf
    chan puts -nonewline $f "\r"
    chan close $f
    set f [open $path(test1)]
    chan configure $f -translation auto
    list [chan gets $f line] $line [chan gets $f line] $line
} -cleanup {
    chan close $f
} -result {0 {} -1 {}}
test chan-io-6.38 {Tcl_GetsObj: auto mode: \r\r} -body {
    set f [open $path(test1) w]
    chan configure $f -translation lf
    chan puts -nonewline $f "\r\r"
    chan close $f
    set f [open $path(test1)]
    chan configure $f -translation auto
    list [chan gets $f line] $line [chan gets $f line] $line [chan gets $f line] $line
} -cleanup {
    chan close $f
} -result {0 {} 0 {} -1 {}}
test chan-io-6.39 {Tcl_GetsObj: auto mode: \r\n} -body {
    set f [open $path(test1) w]
    chan configure $f -translation lf
    chan puts -nonewline $f "\r\n"
    chan close $f
    set f [open $path(test1)]
    chan configure $f -translation auto
    list [chan gets $f line] $line [chan gets $f line] $line
} -cleanup {
    chan close $f
} -result {0 {} -1 {}}
test chan-io-6.40 {Tcl_GetsObj: auto mode: 1 char} -body {
    set f [open $path(test1) w]
    chan configure $f -translation lf
    chan puts -nonewline $f a
    chan close $f
    set f [open $path(test1)]
    chan configure $f -translation auto
    list [chan gets $f line] $line [chan gets $f line] $line
} -cleanup {
    chan close $f
} -result {1 a -1 {}}
test chan-io-6.41 {Tcl_GetsObj: auto mode: 1 char followed by EOL} -body {
    set f [open $path(test1) w]
    chan configure $f -translation lf
    chan puts -nonewline $f "a\r\n"
    chan close $f
    set f [open $path(test1)]
    chan configure $f -translation auto
    list [chan gets $f line] $line [chan gets $f line] $line
} -cleanup {
    chan close $f
} -result {1 a -1 {}}
test chan-io-6.42 {Tcl_GetsObj: auto mode: several chars} -setup {
    set x ""
} -body {
    set f [open $path(test1) w]
    chan configure $f -translation lf
    chan puts -nonewline $f "abcd\nefgh\rijkl\r\nmnop"
    chan close $f
    set f [open $path(test1)]
    chan configure $f -translation auto
    lappend x [chan gets $f line] $line [chan gets $f line] $line
    lappend x [chan gets $f line] $line [chan gets $f line] $line [chan gets $f line] $line
} -cleanup {
    chan close $f
} -result {4 abcd 4 efgh 4 ijkl 4 mnop -1 {}}
test chan-io-6.43 {Tcl_GetsObj: input saw cr} -setup {
    set x ""
} -constraints {stdio testchannel openpipe fileevent} -body {
    # if (chanPtr->flags & INPUT_SAW_CR)
    set f [openpipe w+ $path(cat)]
    chan configure $f -translation {auto lf} -buffering none
    chan puts -nonewline $f "bbbbbbbbbbbbbbb\n123456789abcdef\r"
    chan configure $f -buffersize 16
    lappend x [chan gets $f]
    chan configure $f -blocking 0
    lappend x [chan gets $f line] $line [testchannel queuedcr $f] 
    chan configure $f -blocking 1
    chan puts -nonewline $f "\nabcd\refg\x1a"
    lappend x [chan gets $f line] $line [testchannel queuedcr $f]
    lappend x [chan gets $f line] $line
} -cleanup {
    chan close $f
} -result {bbbbbbbbbbbbbbb 15 123456789abcdef 1 4 abcd 0 3 efg}
test chan-io-6.44 {Tcl_GetsObj: input saw cr, not followed by cr} -setup {
    set x ""
} -constraints {stdio testchannel openpipe fileevent} -body {
    # not (*eol == '\n') 
    set f [openpipe w+ $path(cat)]
    chan configure $f -translation {auto lf} -buffering none
    chan puts -nonewline $f "bbbbbbbbbbbbbbb\n123456789abcdef\r"
    chan configure $f -buffersize 16
    lappend x [chan gets $f]
    chan configure $f -blocking 0
    lappend x [chan gets $f line] $line [testchannel queuedcr $f] 
    chan configure $f -blocking 1
    chan puts -nonewline $f "abcd\refg\x1a"
    lappend x [chan gets $f line] $line [testchannel queuedcr $f]
    lappend x [chan gets $f line] $line
} -cleanup {
    chan close $f
} -result {bbbbbbbbbbbbbbb 15 123456789abcdef 1 4 abcd 0 3 efg}
test chan-io-6.45 {Tcl_GetsObj: input saw cr, skip right number of bytes} -setup {
    set x ""
} -constraints {stdio testchannel openpipe fileevent} -body {
    # Tcl_ExternalToUtf()
    set f [openpipe w+ $path(cat)]
    chan configure $f -translation {auto lf} -buffering none
    chan configure $f -encoding unicode
    chan puts -nonewline $f "bbbbbbbbbbbbbbb\n123456789abcdef\r"
    chan configure $f -buffersize 16
    chan gets $f
    chan configure $f -blocking 0
    lappend x [chan gets $f line] $line [testchannel queuedcr $f]
    chan configure $f -blocking 1
    chan puts -nonewline $f "\nabcd\refg"
    lappend x [chan gets $f line] $line [testchannel queuedcr $f]
} -cleanup {
    chan close $f
} -result {15 123456789abcdef 1 4 abcd 0}
test chan-io-6.46 {Tcl_GetsObj: input saw cr, followed by just \n should give eof} -setup {
    set x ""
} -constraints {stdio testchannel openpipe fileevent} -body {
    # memmove()
    set f [openpipe w+ $path(cat)]
    chan configure $f -translation {auto lf} -buffering none
    chan puts -nonewline $f "bbbbbbbbbbbbbbb\n123456789abcdef\r"
    chan configure $f -buffersize 16
    chan gets $f
    chan configure $f -blocking 0
    lappend x [chan gets $f line] $line [testchannel queuedcr $f]
    chan configure $f -blocking 1
    chan puts -nonewline $f "\n\x1a"
    lappend x [chan gets $f line] $line [testchannel queuedcr $f]
} -cleanup {
    chan close $f
} -result {15 123456789abcdef 1 -1 {} 0}
test chan-io-6.47 {Tcl_GetsObj: auto mode: \r at end of buffer, peek for \n} -constraints {testchannel} -body {
    # (eol == dstEnd)
    set f [open $path(test1) w]
    chan configure $f -translation lf
    chan puts -nonewline $f "123456789012345\r\nabcdefghijklmnopq"
    chan close $f
    set f [open $path(test1)]
    chan configure $f -translation auto -buffersize 16
    list [chan gets $f] [testchannel inputbuffered $f]
} -cleanup {
    chan close $f
} -result {123456789012345 15}
test chan-io-6.48 {Tcl_GetsObj: auto mode: \r at end of buffer, no more avail} -constraints {testchannel} -body {
    # PeekAhead() did not get any, so (eol >= dstEnd)
    set f [open $path(test1) w]
    chan configure $f -translation lf
    chan puts -nonewline $f "123456789012345\r"
    chan close $f
    set f [open $path(test1)]
    chan configure $f -translation auto -buffersize 16
    list [chan gets $f] [testchannel queuedcr $f]
} -cleanup {
    chan close $f
} -result {123456789012345 1}
test chan-io-6.49 {Tcl_GetsObj: auto mode: \r followed by \n} -constraints {testchannel} -body {
    # if (*eol == '\n') {skip++}
    set f [open $path(test1) w]
    chan configure $f -translation lf
    chan puts -nonewline $f "123456\r\n78901"
    chan close $f
    set f [open $path(test1)]
    list [chan gets $f] [testchannel queuedcr $f] [chan tell $f] [chan gets $f]
} -cleanup {
    chan close $f
} -result {123456 0 8 78901}
test chan-io-6.50 {Tcl_GetsObj: auto mode: \r not followed by \n} -constraints {testchannel} -body {
    # not (*eol == '\n') 
    set f [open $path(test1) w]
    chan configure $f -translation lf
    chan puts -nonewline $f "123456\r78901"
    chan close $f
    set f [open $path(test1)]
    list [chan gets $f] [testchannel queuedcr $f] [chan tell $f] [chan gets $f]
} -cleanup {
    chan close $f
} -result {123456 0 7 78901}
test chan-io-6.51 {Tcl_GetsObj: auto mode: \n} -body {
    # else if (*eol == '\n') {goto gotoeol;}
    set f [open $path(test1) w]
    chan configure $f -translation lf
    chan puts -nonewline $f "123456\n78901"
    chan close $f
    set f [open $path(test1)]
    list [chan gets $f] [chan tell $f] [chan gets $f]
} -cleanup {
    chan close $f
} -result {123456 7 78901}
test chan-io-6.52 {Tcl_GetsObj: saw EOF character} -constraints {testchannel} -body {
    # if (eof != NULL)
    set f [open $path(test1) w]
    chan configure $f -translation lf
    chan puts -nonewline $f "123456\x1ak9012345\r"
    chan close $f
    set f [open $path(test1)]
    chan configure $f -eofchar \x1a
    list [chan gets $f] [testchannel queuedcr $f] [chan tell $f] [chan gets $f]
} -cleanup {
    chan close $f
} -result {123456 0 6 {}}
test chan-io-6.53 {Tcl_GetsObj: device EOF} -body {
    # didn't produce any bytes
    set f [open $path(test1) w]
    chan close $f
    set f [open $path(test1)]
    list [chan gets $f line] $line [chan eof $f]
} -cleanup {
    chan close $f
} -result {-1 {} 1}
test chan-io-6.54 {Tcl_GetsObj: device EOF} -body {
    # got some bytes before EOF.
    set f [open $path(test1) w]
    chan puts -nonewline $f abc
    chan close $f
    set f [open $path(test1)]
    list [chan gets $f line] $line [chan eof $f]
} -cleanup {
    chan close $f
} -result {3 abc 1}
test chan-io-6.55 {Tcl_GetsObj: overconverted} -body {
    # Tcl_ExternalToUtf(), make sure state updated
    set f [open $path(test1) w]
    chan configure $f -encoding iso2022-jp
    chan puts $f "there\u4e00ok\n\u4e01more bytes\nhere"
    chan close $f
    set f [open $path(test1)]
    chan configure $f -encoding iso2022-jp
    list [chan gets $f line] $line [chan gets $f line] $line [chan gets $f line] $line
} -cleanup {
    chan close $f
} -result [list 8 "there\u4e00ok" 11 "\u4e01more bytes" 4 "here"]
test chan-io-6.56 {Tcl_GetsObj: incomplete lines should disable file events} -setup {
    update
    variable x {}
} -constraints {stdio openpipe fileevent} -body {
    set f [openpipe w+ $path(cat)]
    chan configure $f -buffering none
    chan puts -nonewline $f "foobar"
    chan configure $f -blocking 0
    after 500 [namespace code {
	lappend x timeout
    }]
    chan event $f readable [namespace code {
	lappend x [chan gets $f]
    }]
    vwait [namespace which -variable x]
    vwait [namespace which -variable x]
    chan configure $f -blocking 1
    chan puts -nonewline $f "baz\n"
    after 500 [namespace code {
	lappend x timeout
    }]
    chan configure $f -blocking 0
    vwait [namespace which -variable x]
    vwait [namespace which -variable x]
    return $x
} -cleanup {
    chan close $f
} -result {{} timeout foobarbaz timeout}

test chan-io-7.1 {FilterInputBytes: split up character at end of buffer} -body {
    # (result == TCL_CONVERT_MULTIBYTE)
    set f [open $path(test1) w]
    chan configure $f -encoding shiftjis
    chan puts $f "1234567890123\uff10\uff11\uff12\uff13\uff14\nend"
    chan close $f
    set f [open $path(test1)]
    chan configure $f -encoding shiftjis -buffersize 16
    chan gets $f
} -cleanup {
    chan close $f
} -result "1234567890123\uff10\uff11\uff12\uff13\uff14"
test chan-io-7.2 {FilterInputBytes: split up character in middle of buffer} -body {
    # (bufPtr->nextAdded < bufPtr->bufLength)
    set f [open $path(test1) w]
    chan configure $f -encoding binary
    chan puts -nonewline $f "1234567890\n123\x82\x4f\x82\x50\x82"
    chan close $f
    set f [open $path(test1)]
    chan configure $f -encoding shiftjis
    list [chan gets $f line] $line [chan eof $f]
} -cleanup {
    chan close $f
} -result {10 1234567890 0}
test chan-io-7.3 {FilterInputBytes: split up character at EOF} -setup {
    set x ""
} -constraints {testchannel} -body {
    set f [open $path(test1) w]
    chan configure $f -encoding binary
    chan puts -nonewline $f "1234567890123\x82\x4f\x82\x50\x82"
    chan close $f
    set f [open $path(test1)]
    chan configure $f -encoding shiftjis
    lappend x [chan gets $f line] $line
    lappend x [chan tell $f] [testchannel inputbuffered $f] [chan eof $f]
    lappend x [chan gets $f line] $line
} -cleanup {
    chan close $f
} -result [list 15 "1234567890123\uff10\uff11" 18 0 1 -1 ""]
test chan-io-7.4 {FilterInputBytes: recover from split up character} -setup {
    variable x ""
} -constraints {stdio openpipe fileevent} -body {
    set f [openpipe w+ $path(cat)]
    chan configure $f -encoding binary -buffering none
    chan puts -nonewline $f "1234567890123\x82\x4f\x82\x50\x82"
    chan configure $f -encoding shiftjis -blocking 0
    chan event $f read [namespace code {
	lappend x [chan gets $f line] $line [chan blocked $f]
    }]
    vwait [namespace which -variable x]
    chan configure $f -encoding binary -blocking 1
    chan puts $f "\x51\x82\x52"
    chan configure $f -encoding shiftjis
    vwait [namespace which -variable x]
    return $x
} -cleanup {
    chan close $f
} -result [list -1 "" 1 17 "1234567890123\uff10\uff11\uff12\uff13" 0]

test chan-io-8.1 {PeekAhead: only go to device if no more cached data} -constraints {testchannel} -body {
    # (bufPtr->nextPtr == NULL)
    set f [open $path(test1) w]
    chan configure $f -encoding ascii -translation lf
    chan puts -nonewline $f "123456789012345\r\n2345678"
    chan close $f
    set f [open $path(test1)]
    chan configure $f -encoding ascii -translation auto -buffersize 16
    # here
    chan gets $f
    testchannel inputbuffered $f
} -cleanup {
    chan close $f
} -result 7
test chan-io-8.2 {PeekAhead: only go to device if no more cached data} -setup {
    variable x {}
} -constraints {stdio testchannel openpipe fileevent} -body {
    # not (bufPtr->nextPtr == NULL)
    set f [openpipe w+ $path(cat)]
    chan configure $f -translation lf -encoding ascii -buffering none
    chan puts -nonewline $f "123456789012345\r\nbcdefghijklmnopqrstuvwxyz"
    chan event $f read [namespace code {
	lappend x [chan gets $f line] $line [testchannel inputbuffered $f]
    }]
    chan configure $f -encoding unicode -buffersize 16 -blocking 0
    vwait [namespace which -variable x]
    chan configure $f -translation auto -encoding ascii -blocking 1
    # here
    vwait [namespace which -variable x]
    return $x
} -cleanup {
    chan close $f
} -result {-1 {} 42 15 123456789012345 25}
test chan-io-8.3 {PeekAhead: no cached data available} -constraints {stdio testchannel openpipe fileevent} -body {
    # (bytesLeft == 0)
    set f [openpipe w+ $path(cat)]
    chan configure $f -translation {auto binary}
    chan puts -nonewline $f "abcdefghijklmno\r"
    chan flush $f
    list [chan gets $f line] $line [testchannel queuedcr $f]
} -cleanup {
    chan close $f
} -result {15 abcdefghijklmno 1}
set a "123456789012345678901234567890"
append a "123456789012345678901234567890"
append a "1234567890123456789012345678901"
test chan-io-8.4 {PeekAhead: cached data available in this buffer} -body {
    # not (bytesLeft == 0)
    set f [open $path(test1) w+]
    chan configure $f -translation binary
    chan puts $f "${a}\r\nabcdef"
    chan close $f
    set f [open $path(test1)]
    chan configure $f -encoding binary -translation auto
    # "${a}\r" was converted in one operation (because ENCODING_LINESIZE is
    # 30). To check if "\n" follows, calls PeekAhead and determines that
    # cached data is available in buffer w/o having to call driver.
    chan gets $f
} -cleanup {
    chan close $f
} -result $a
unset a
test chan-io-8.5 {PeekAhead: don't peek if last read was short} -constraints {stdio testchannel openpipe fileevent} -body {
    # (bufPtr->nextAdded < bufPtr->length)
    set f [openpipe w+ $path(cat)]
    chan configure $f -translation {auto binary}
    chan puts -nonewline $f "abcdefghijklmno\r"
    chan flush $f
    # here
    list [chan gets $f line] $line [testchannel queuedcr $f]
} -cleanup {
    chan close $f
} -result {15 abcdefghijklmno 1}
test chan-io-8.6 {PeekAhead: change to non-blocking mode} -constraints {stdio testchannel openpipe fileevent} -body {
    # ((chanPtr->flags & CHANNEL_NONBLOCKING) == 0) 
    set f [openpipe w+ $path(cat)]
    chan configure $f -translation {auto binary} -buffersize 16
    chan puts -nonewline $f "abcdefghijklmno\r"
    chan flush $f
    # here
    list [chan gets $f line] $line [testchannel queuedcr $f]
} -cleanup {
    chan close $f
} -result {15 abcdefghijklmno 1}
test chan-io-8.7 {PeekAhead: cleanup} -setup {
    set x ""
} -constraints {stdio testchannel openpipe fileevent} -body {
    # Make sure bytes are removed from buffer.
    set f [openpipe w+ $path(cat)]
    chan configure $f -translation {auto binary} -buffering none
    chan puts -nonewline $f "abcdefghijklmno\r"
    # here
    lappend x [chan gets $f line] $line [testchannel queuedcr $f]
    chan puts -nonewline $f "\x1a"
    lappend x [chan gets $f line] $line
} -cleanup {
    chan close $f
} -result {15 abcdefghijklmno 1 -1 {}}

test chan-io-9.1 {CommonGetsCleanup} emptyTest {
} {}

test chan-io-10.1 {Tcl_ReadChars: CheckChannelErrors} emptyTest {
    # no test, need to cause an async error.
} {}
test chan-io-10.2 {Tcl_ReadChars: loop until enough copied} -body {
    # one time
    # for (copied = 0; (unsigned) toRead > 0; )
    set f [open $path(test1) w]
    chan puts $f abcdefghijklmnop
    chan close $f
    set f [open $path(test1)]
    chan read $f 5
} -cleanup {
    chan close $f
} -result {abcde}
test chan-io-10.3 {Tcl_ReadChars: loop until enough copied} -body {
    # multiple times
    # for (copied = 0; (unsigned) toRead > 0; )
    set f [open $path(test1) w]
    chan puts $f abcdefghijklmnopqrstuvwxyz
    chan close $f
    set f [open $path(test1)]
    chan configure $f -buffersize 16
    # here
    chan read $f 19
} -cleanup {
    chan close $f
} -result {abcdefghijklmnopqrs}
test chan-io-10.4 {Tcl_ReadChars: no more in channel buffer} -body {
    # (copiedNow < 0)
    set f [open $path(test1) w]
    chan puts -nonewline $f abcdefghijkl
    chan close $f
    set f [open $path(test1)]
    # here
    chan read $f 1000
} -cleanup {
    chan close $f
} -result {abcdefghijkl}
test chan-io-10.5 {Tcl_ReadChars: stop on EOF} -body {
    # (chanPtr->flags & CHANNEL_EOF)
    set f [open $path(test1) w]
    chan puts -nonewline $f abcdefghijkl
    chan close $f
    set f [open $path(test1)]
    # here
    chan read $f 1000
} -cleanup {
    chan close $f
} -result {abcdefghijkl}

test chan-io-11.1 {ReadBytes: want to read a lot} -body {
    # ((unsigned) toRead > (unsigned) srcLen)
    set f [open $path(test1) w]
    chan puts -nonewline $f abcdefghijkl
    chan close $f
    set f [open $path(test1)]
    chan configure $f -encoding binary
    # here
    chan read $f 1000
} -cleanup {
    chan close $f
} -result {abcdefghijkl}
test chan-io-11.2 {ReadBytes: want to read all} -body {
    # ((unsigned) toRead > (unsigned) srcLen)
    set f [open $path(test1) w]
    chan puts -nonewline $f abcdefghijkl
    chan close $f
    set f [open $path(test1)]
    chan configure $f -encoding binary
    # here
    chan read $f
} -cleanup {
    chan close $f
} -result {abcdefghijkl}
test chan-io-11.3 {ReadBytes: allocate more space} -body {
    # (toRead > length - offset - 1)
    set f [open $path(test1) w]
    chan puts -nonewline $f abcdefghijklmnopqrstuvwxyz
    chan close $f
    set f [open $path(test1)]
    chan configure $f -buffersize 16 -encoding binary
    # here
    chan read $f
} -cleanup {
    chan close $f
} -result {abcdefghijklmnopqrstuvwxyz}
test chan-io-11.4 {ReadBytes: EOF char found} -body {
    # (TranslateInputEOL() != 0)
    set f [open $path(test1) w]
    chan puts $f abcdefghijklmnopqrstuvwxyz
    chan close $f
    set f [open $path(test1)]
    chan configure $f -eofchar m -encoding binary
    # here
    list [chan read $f] [chan eof $f] [chan read $f] [chan eof $f]
} -cleanup {
    chan close $f
} -result {abcdefghijkl 1 {} 1}

test chan-io-12.1 {ReadChars: want to read a lot} -body {
    # ((unsigned) toRead > (unsigned) srcLen)
    set f [open $path(test1) w]
    chan puts -nonewline $f abcdefghijkl
    chan close $f
    set f [open $path(test1)]
    # here
    chan read $f 1000
} -cleanup {
    chan close $f
} -result {abcdefghijkl}
test chan-io-12.2 {ReadChars: want to read all} -body {
    # ((unsigned) toRead > (unsigned) srcLen)
    set f [open $path(test1) w]
    chan puts -nonewline $f abcdefghijkl
    chan close $f
    set f [open $path(test1)]
    # here
    chan read $f
} -cleanup {
    chan close $f
} -result {abcdefghijkl}
test chan-io-12.3 {ReadChars: allocate more space} -body {
    # (toRead > length - offset - 1)
    set f [open $path(test1) w]
    chan puts -nonewline $f abcdefghijklmnopqrstuvwxyz
    chan close $f
    set f [open $path(test1)]
    chan configure $f -buffersize 16
    # here
    chan read $f
} -cleanup {
    chan close $f
} -result {abcdefghijklmnopqrstuvwxyz}
test chan-io-12.4 {ReadChars: split-up char} -setup {
    variable x {}
} -constraints {stdio testchannel openpipe fileevent} -body {
    # (srcRead == 0)
    set f [openpipe w+ $path(cat)]
    chan configure $f -encoding binary -buffering none -buffersize 16
    chan puts -nonewline $f "123456789012345\x96"
    chan configure $f -encoding shiftjis -blocking 0
    chan event $f read [namespace code {
	lappend x [chan read $f] [testchannel inputbuffered $f]
    }]
    chan configure $f -encoding shiftjis
    vwait [namespace which -variable x]
    chan configure $f -encoding binary -blocking 1
    chan puts -nonewline $f "\x7b"
    after 500			;# Give the cat process time to catch up
    chan configure $f -encoding shiftjis -blocking 0
    vwait [namespace which -variable x]
    return $x
} -cleanup {
    chan close $f
} -result [list "123456789012345" 1 "\u672c" 0]
test chan-io-12.5 {ReadChars: chan events on partial characters} -setup {
    variable x {}
} -constraints {stdio openpipe fileevent} -body {
    set path(test1) [makeFile {
	chan configure stdout -encoding binary -buffering none
	chan gets stdin; chan puts -nonewline "\xe7"
	chan gets stdin; chan puts -nonewline "\x89"
	chan gets stdin; chan puts -nonewline "\xa6"
    } test1]
    set f [openpipe r+ $path(test1)]
    chan event $f readable [namespace code {
	lappend x [chan read $f]
	if {[chan eof $f]} {
	    lappend x eof
	}
    }]
    chan puts $f "go1"
    chan flush $f
    chan configure $f -blocking 0 -encoding utf-8
    vwait [namespace which -variable x]
    after 500 [namespace code { lappend x timeout }]
    vwait [namespace which -variable x]
    chan puts $f "go2"
    chan flush $f
    vwait [namespace which -variable x]
    after 500 [namespace code { lappend x timeout }]
    vwait [namespace which -variable x]
    chan puts $f "go3"
    chan flush $f
    vwait [namespace which -variable x]
    vwait [namespace which -variable x]
    lappend x [catch {chan close $f} msg] $msg
} -result "{} timeout {} timeout \u7266 {} eof 0 {}"

test chan-io-13.1 {TranslateInputEOL: cr mode} -body {
    set f [open $path(test1) w]
    chan configure $f -translation lf
    chan puts -nonewline $f "abcd\rdef\r"
    chan close $f
    set f [open $path(test1)]
    chan configure $f -translation cr
    chan read $f
} -cleanup {
    chan close $f
} -result "abcd\ndef\n"
test chan-io-13.2 {TranslateInputEOL: crlf mode} -body {
    set f [open $path(test1) w]
    chan configure $f -translation lf
    chan puts -nonewline $f "abcd\r\ndef\r\n"
    chan close $f
    set f [open $path(test1)]
    chan configure $f -translation crlf
    chan read $f
} -cleanup {
    chan close $f
} -result "abcd\ndef\n"
test chan-io-13.3 {TranslateInputEOL: crlf mode: naked cr} -body {
    # (src >= srcMax) 
    set f [open $path(test1) w]
    chan configure $f -translation lf
    chan puts -nonewline $f "abcd\r\ndef\r"
    chan close $f
    set f [open $path(test1)]
    chan configure $f -translation crlf
    chan read $f
} -cleanup {
    chan close $f
} -result "abcd\ndef\r"
test chan-io-13.4 {TranslateInputEOL: crlf mode: cr followed by not \n} -body {
    # (src >= srcMax) 
    set f [open $path(test1) w]
    chan configure $f -translation lf
    chan puts -nonewline $f "abcd\r\ndef\rfgh"
    chan close $f
    set f [open $path(test1)]
    chan configure $f -translation crlf
    chan read $f
} -cleanup {
    chan close $f
} -result "abcd\ndef\rfgh"
test chan-io-13.5 {TranslateInputEOL: crlf mode: naked lf} -body {
    # (src >= srcMax) 
    set f [open $path(test1) w]
    chan configure $f -translation lf
    chan puts -nonewline $f "abcd\r\ndef\nfgh"
    chan close $f
    set f [open $path(test1)]
    chan configure $f -translation crlf
    chan read $f
} -cleanup {
    chan close $f
} -result "abcd\ndef\nfgh"
test chan-io-13.6 {TranslateInputEOL: auto mode: saw cr in last segment} -setup {
    variable x {}
    variable y {}
} -constraints {stdio testchannel openpipe fileevent} -body {
    # (chanPtr->flags & INPUT_SAW_CR)
    # This test may fail on slower machines.
    set f [openpipe w+ $path(cat)]
    chan configure $f -blocking 0 -buffering none -translation {auto lf}
    chan event $f read [namespace code {
	lappend x [chan read $f] [testchannel queuedcr $f]
    }]
    chan puts -nonewline $f "abcdefghj\r"
    after 500 [namespace code {set y ok}]
    vwait [namespace which -variable y]
    chan puts -nonewline $f "\n01234"
    after 500 [namespace code {set y ok}]
    vwait [namespace which -variable y]
    return $x
} -cleanup {
    chan close $f
} -result [list "abcdefghj\n" 1 "01234" 0]
test chan-io-13.7 {TranslateInputEOL: auto mode: naked \r} -constraints {testchannel openpipe} -body {
    # (src >= srcMax)
    set f [open $path(test1) w]
    chan configure $f -translation lf
    chan puts -nonewline $f "abcd\r"
    chan close $f
    set f [open $path(test1)]
    chan configure $f -translation auto
    list [chan read $f] [testchannel queuedcr $f]
} -cleanup {
    chan close $f
} -result [list "abcd\n" 1]
test chan-io-13.8 {TranslateInputEOL: auto mode: \r\n} -body {
    # (*src == '\n')
    set f [open $path(test1) w]
    chan configure $f -translation lf
    chan puts -nonewline $f "abcd\r\ndef"
    chan close $f
    set f [open $path(test1)]
    chan configure $f -translation auto
    chan read $f
} -cleanup {
    chan close $f
} -result "abcd\ndef"
test chan-io-13.9 {TranslateInputEOL: auto mode: \r followed by not \n} -body {
    set f [open $path(test1) w]
    chan configure $f -translation lf
    chan puts -nonewline $f "abcd\rdef"
    chan close $f
    set f [open $path(test1)]
    chan configure $f -translation auto
    chan read $f
} -cleanup {
    chan close $f
} -result "abcd\ndef"
test chan-io-13.10 {TranslateInputEOL: auto mode: \n} -body {
    # not (*src == '\r') 
    set f [open $path(test1) w]
    chan configure $f -translation lf
    chan puts -nonewline $f "abcd\ndef"
    chan close $f
    set f [open $path(test1)]
    chan configure $f -translation auto
    chan read $f
} -cleanup {
    chan close $f
} -result "abcd\ndef"
test chan-io-13.11 {TranslateInputEOL: EOF char} -body {
    # (*chanPtr->inEofChar != '\0')
    set f [open $path(test1) w]
    chan configure $f -translation lf
    chan puts -nonewline $f "abcd\ndefgh"
    chan close $f
    set f [open $path(test1)]
    chan configure $f -translation auto -eofchar e
    chan read $f
} -cleanup {
    chan close $f
} -result "abcd\nd"
test chan-io-13.12 {TranslateInputEOL: find EOF char in src} -body {
    # (*chanPtr->inEofChar != '\0')
    set f [open $path(test1) w]
    chan configure $f -translation lf
    chan puts -nonewline $f "\r\n\r\n\r\nab\r\n\r\ndef\r\n\r\n\r\n"
    chan close $f
    set f [open $path(test1)]
    chan configure $f -translation auto -eofchar e
    chan read $f
} -cleanup {
    chan close $f
} -result "\n\n\nab\n\nd"

# Test standard handle management. The functions tested are Tcl_SetStdChannel
# and Tcl_GetStdChannel. Incidentally we are also testing channel table
# management.

if {[testConstraint testchannel]} {
    set consoleFileNames [lsort [testchannel open]]
} else {
    # just to avoid an error
    set consoleFileNames [list]
}

test chan-io-14.1 {Tcl_SetStdChannel and Tcl_GetStdChannel} {testchannel} {
    set result ""
    lappend result [chan configure stdin -buffering]
    lappend result [chan configure stdout -buffering]
    lappend result [chan configure stderr -buffering]
    lappend result [lsort [testchannel open]]
} [list line line none $consoleFileNames]
test chan-io-14.2 {Tcl_SetStdChannel and Tcl_GetStdChannel} -setup {
    interp create x
    set result ""
} -body {
    lappend result [x eval {chan configure stdin -buffering}]
    lappend result [x eval {chan configure stdout -buffering}]
    lappend result [x eval {chan configure stderr -buffering}]
} -cleanup {
    interp delete x
} -result {line line none}
set path(test3) [makeFile {} test3]
test chan-io-14.3 {Tcl_SetStdChannel & Tcl_GetStdChannel} -constraints {exec openpipe} -body {
    set f [open $path(test1) w]
    chan puts -nonewline $f {
	chan close stdin
	chan close stdout
	chan close stderr
	set f  [}
    chan puts $f [list open $path(test1) r]]
    chan puts $f "set f2 \[[list open $path(test2) w]]"
    chan puts $f "set f3 \[[list open $path(test3) w]]"
    chan puts $f {	chan puts stdout [chan gets stdin]
	chan puts stdout out
	chan puts stderr err
	chan close $f
	chan close $f2
	chan close $f3
    }
    chan close $f
    set result [exec [interpreter] $path(test1)]
    set f  [open $path(test2) r]
    set f2 [open $path(test3) r]
    lappend result [chan read $f] [chan read $f2]
} -cleanup {
    chan close $f
    chan close $f2
} -result {{
out
} {err
}}
# This test relies on the fact that stdout is used before stderr.
test chan-io-14.4 {Tcl_SetStdChannel & Tcl_GetStdChannel} -constraints {exec} -body {
    set f [open $path(test1) w]
    chan puts -nonewline $f { chan close stdin
	chan close stdout
	chan close stderr
	set f  [}
    chan puts $f [list open $path(test1) r]]
    chan puts $f "set f2 \[[list open $path(test2) w]]"
    chan puts $f "set f3 \[[list open $path(test3) w]]"
    chan puts $f {
	chan puts stdout [chan gets stdin]
	chan puts stdout $f2
	chan puts stderr $f3
	chan close $f
	chan close $f2
	chan close $f3
    }
    chan close $f
    set result [exec [interpreter] $path(test1)]
    set f  [open $path(test2) r]
    set f2 [open $path(test3) r]
    lappend result [chan read $f] [chan read $f2]
} -cleanup {
    chan close $f
    chan close $f2
} -result {{ chan close stdin
stdout
} {stderr
}}
catch {interp delete z}
test chan-io-14.5 {Tcl_GetChannel: stdio name translation} -setup {
    interp create z
} -body {
    chan eof stdin
    catch {z eval chan flush stdin} msg1
    catch {z eval chan close stdin} msg2
    catch {z eval chan flush stdin} msg3
    list $msg1 $msg2 $msg3
} -cleanup {
    interp delete z
} -result {{channel "stdin" wasn't opened for writing} {} {can not find channel named "stdin"}}
test chan-io-14.6 {Tcl_GetChannel: stdio name translation} -setup {
    interp create z
} -body {
    chan eof stdout
    catch {z eval chan flush stdout} msg1
    catch {z eval chan close stdout} msg2
    catch {z eval chan flush stdout} msg3
    list $msg1 $msg2 $msg3
} -cleanup {
    interp delete z
} -result {{} {} {can not find channel named "stdout"}}
test chan-io-14.7 {Tcl_GetChannel: stdio name translation} -setup {
    interp create z
} -body {
    chan eof stderr
    catch {z eval chan flush stderr} msg1
    catch {z eval chan close stderr} msg2
    catch {z eval chan flush stderr} msg3
    list $msg1 $msg2 $msg3
} -cleanup {
    interp delete z
} -result {{} {} {can not find channel named "stderr"}}
set path(script) [makeFile {} script]
test chan-io-14.8 {reuse of stdio special channels} -setup {
    file delete $path(script)
    file delete $path(test1)
} -constraints {stdio openpipe} -body {
    set f [open $path(script) w]
    chan puts -nonewline $f {
	chan close stderr
	set f [}
    chan puts $f [list open $path(test1) w]]
    chan puts -nonewline $f {
	chan puts stderr hello
	chan close $f
	set f [}
    chan puts $f [list open $path(test1) r]]
    chan puts $f {
	chan puts [chan gets $f]
    }
    chan close $f
    set f [openpipe r $path(script)]
    chan gets $f
} -cleanup {
    chan close $f
} -result hello
test chan-io-14.9 {reuse of stdio special channels} -setup {
    file delete $path(script)
    file delete $path(test1)
} -constraints {stdio openpipe fileevent} -body {
    set f [open $path(script) w]
    chan puts $f {
        array set path [lindex $argv 0]
	set f [open $path(test1) w]
	chan puts $f hello
	chan close $f
	chan close stderr
	set f [open "|[list [info nameofexecutable] $path(cat) $path(test1)]" r]
	chan puts [chan gets $f]
    }
    chan close $f
    set f [openpipe r $path(script) [array get path]]
    chan gets $f
} -cleanup {
    chan close $f
    # Added delay to give Windows time to stop the spawned process and clean
    # up its grip on the file test1. Added delete as proper test cleanup.
    # The failing tests were 18.1 and 18.2 as first re-users of file "test1".
    after [expr {[testConstraint win] ? 10000 : 500}]
    file delete $path(script)
    file delete $path(test1)
} -result hello

test chan-io-15.1 {Tcl_CreateChan CloseHandler} emptyTest {
} {}

test chan-io-16.1 {Tcl_DeleteChan CloseHandler} emptyTest {
} {}

# Test channel table management. The functions tested are GetChannelTable,
# DeleteChannelTable, Tcl_RegisterChannel, Tcl_UnregisterChannel,
# Tcl_GetChannel and Tcl_CreateChannel.
#
# These functions use "eof stdin" to ensure that the standard channels are
# added to the channel table of the interpreter.

test chan-io-17.1 {GetChannelTable, DeleteChannelTable on std handles} -setup {
    set l ""
} -constraints {testchannel} -body {
    set l1 [testchannel refcount stdin]
    chan eof stdin
    interp create x
    lappend l [expr {[testchannel refcount stdin] - $l1}]
    x eval {chan eof stdin}
    lappend l [expr {[testchannel refcount stdin] - $l1}]
    interp delete x
    lappend l [expr {[testchannel refcount stdin] - $l1}]
} -result {0 1 0}
test chan-io-17.2 {GetChannelTable, DeleteChannelTable on std handles} -setup  {
    set l ""
} -constraints {testchannel} -body {
    set l1 [testchannel refcount stdout]
    chan eof stdin
    interp create x
    lappend l [expr {[testchannel refcount stdout] - $l1}]
    x eval {chan eof stdout}
    lappend l [expr {[testchannel refcount stdout] - $l1}]
    interp delete x
    lappend l [expr {[testchannel refcount stdout] - $l1}]
} -result {0 1 0}
test chan-io-17.3 {GetChannelTable, DeleteChannelTable on std handles} -setup {
    set l ""
} -constraints {testchannel} -body {
    set l1 [testchannel refcount stderr]
    chan eof stdin
    interp create x
    lappend l [expr {[testchannel refcount stderr] - $l1}]
    x eval {chan eof stderr}
    lappend l [expr {[testchannel refcount stderr] - $l1}]
    interp delete x
    lappend l [expr {[testchannel refcount stderr] - $l1}]
} -result {0 1 0}

test chan-io-18.1 {Tcl_RegisterChannel, Tcl_UnregisterChannel} -setup {
    file delete -force $path(test1)
    set l ""
} -constraints {testchannel} -body {
    set f [open $path(test1) w]
    lappend l [lindex [testchannel info $f] 15]
    chan close $f
    if {[catch {lindex [testchannel info $f] 15} msg]} {
	lappend l $msg
    } else {
	lappend l "very broken: $f found after being chan closed"
    }
    string equal $l [list 1 "can not find channel named \"$f\""]
} -result 1
test chan-io-18.2 {Tcl_RegisterChannel, Tcl_UnregisterChannel} -setup {
    file delete -force $path(test1)
    set l ""
} -constraints {testchannel} -body {
    set f [open $path(test1) w]
    lappend l [lindex [testchannel info $f] 15]
    interp create x
    interp share "" $f x
    lappend l [lindex [testchannel info $f] 15]
    x eval chan close $f
    lappend l [lindex [testchannel info $f] 15]
    interp delete x
    lappend l [lindex [testchannel info $f] 15]
    chan close $f
    if {[catch {lindex [testchannel info $f] 15} msg]} {
	lappend l $msg
    } else {
	lappend l "very broken: $f found after being chan closed"
    }
    string equal $l [list 1 2 1 1 "can not find channel named \"$f\""]
} -result 1
test chan-io-18.3 {Tcl_RegisterChannel, Tcl_UnregisterChannel} -setup {
    file delete $path(test1)
    set l ""
} -constraints {testchannel} -body {
    set f [open $path(test1) w]
    lappend l [lindex [testchannel info $f] 15]
    interp create x
    interp share "" $f x
    lappend l [lindex [testchannel info $f] 15]
    interp delete x
    lappend l [lindex [testchannel info $f] 15]
    chan close $f
    if {[catch {lindex [testchannel info $f] 15} msg]} {
	lappend l $msg
    } else {
	lappend l "very broken: $f found after being chan closed"
    }
    string equal $l [list 1 2 1 "can not find channel named \"$f\""]
} -result 1

test chan-io-19.1 {Tcl_GetChannel->Tcl_GetStdChannel, standard handles} {
    chan eof stdin
} 0
test chan-io-19.2 {testing Tcl_GetChannel, user opened handle} -setup {
    file delete $path(test1)
} -body {
    set f [open $path(test1) w]
    chan eof $f
} -cleanup {
    chan close $f
} -result 0
test chan-io-19.3 {Tcl_GetChannel, channel not found} -body {
    chan eof file34
} -returnCodes error -result {can not find channel named "file34"}
test chan-io-19.4 {Tcl_CreateChannel, insertion into channel table} -setup {
    file delete $path(test1)
    set l ""
} -constraints {testchannel} -body {
    set f [open $path(test1) w]
    lappend l [chan eof $f]
    chan close $f
    if {[catch {lindex [testchannel info $f] 15} msg]} {
	lappend l $msg
    } else {
	lappend l "very broken: $f found after being chan closed"
    }
    string equal $l [list 0 "can not find channel named \"$f\""]
} -result 1

test chan-io-20.1 {Tcl_CreateChannel: initial settings} -setup {
    set old [encoding system]
} -body {
    set a [open $path(test2) w]
    encoding system ascii
    set f [open $path(test1) w]
    chan configure $f -encoding
} -cleanup {
    encoding system $old
    chan close $f
    chan close $a
} -result {ascii}
test chan-io-20.2 {Tcl_CreateChannel: initial settings} -constraints {win} -body {
    set f [open $path(test1) w+]
    list [chan configure $f -eofchar] [chan configure $f -translation]
} -cleanup {
    chan close $f
} -result [list [list \x1a ""] {auto crlf}]
test chan-io-20.3 {Tcl_CreateChannel: initial settings} -constraints {unix} -body {
    set f [open $path(test1) w+]
    list [chan configure $f -eofchar] [chan configure $f -translation]
} -cleanup {
    chan close $f
} -result {{{} {}} {auto lf}}
test chan-io-20.5 {Tcl_CreateChannel: install channel in empty slot} -setup {
    set path(stdout) [makeFile {} stdout]
} -constraints {stdio openpipe} -body {
    set f [open $path(script) w]
    chan puts -nonewline $f {
	chan close stdout
	set f1 [}
    chan puts $f [list open $path(stdout) w]]
    chan puts $f {
	chan configure $f1 -buffersize 777
	chan puts stderr [chan configure stdout -buffersize]
    }
    chan close $f
    set f [openpipe r $path(script)]
    chan close $f
} -cleanup {
    removeFile $path(stdout)
} -returnCodes error -result {777}

test chan-io-21.1 {Chan CloseChannelsOnExit} emptyTest {
} {}

# Test management of attributes associated with a channel, such as its default
# translation, its name and type, etc. The functions tested in this group are
# Tcl_GetChannelName, Tcl_GetChannelType and Tcl_GetChannelFile.
# Tcl_GetChannelInstanceData not tested because files do not use the instance
# data.

test chan-io-22.1 {Tcl_GetChannelMode} emptyTest {
    # Not used anywhere in Tcl.
} {}

test chan-io-23.1 {Tcl_GetChannelName} -constraints {testchannel} -setup {
    file delete $path(test1)
} -body {
    set f [open $path(test1) w]
    set n [testchannel name $f]
    expr {$n eq $f ? "ok" : "$n != $f"}
} -cleanup {
    chan close $f
} -result ok

test chan-io-24.1 {Tcl_GetChannelType} -constraints {testchannel} -setup {
    file delete $path(test1)
} -body {
    set f [open $path(test1) w]
    testchannel type $f
} -cleanup {
    chan close $f
} -result "file"

test chan-io-25.1 {Tcl_GetChannelHandle, input} -setup {
    set l ""
} -constraints {testchannel} -body {
    set f [open $path(test1) w]
    chan configure $f -translation lf -eofchar {}
    chan puts $f "1234567890\n098765432"
    chan close $f
    set f [open $path(test1) r]
    chan gets $f
    lappend l [testchannel inputbuffered $f]
    lappend l [chan tell $f]
} -cleanup {
    chan close $f
} -result {10 11}
test chan-io-25.2 {Tcl_GetChannelHandle, output} -setup {
    file delete $path(test1)
    set l ""
} -constraints {testchannel} -body {
    set f [open $path(test1) w]
    chan configure $f -translation lf
    chan puts $f hello
    lappend l [testchannel outputbuffered $f]
    lappend l [chan tell $f]
    chan flush $f
    lappend l [testchannel outputbuffered $f]
    lappend l [chan tell $f]
} -cleanup {
    chan close $f
    file delete $path(test1)
} -result {6 6 0 6}

test chan-io-26.1 {Tcl_GetChannelInstanceData} -body {
    # "pid" command uses Tcl_GetChannelInstanceData
    # Don't care what pid is (but must be a number), just want to exercise it.
    set f [openpipe r << exit]
    pid $f
} -constraints {stdio openpipe} -cleanup {
    chan close $f
} -match regexp -result {^\d+$}

# Test flushing. The functions tested here are FlushChannel.

test chan-io-27.1 {FlushChannel, no output buffered} -setup {
    file delete $path(test1)
} -body {
    set f [open $path(test1) w]
    chan flush $f
    file size $path(test1)
} -cleanup {
    chan close $f
} -result 0
test chan-io-27.2 {FlushChannel, some output buffered} -setup {
    file delete $path(test1)
    set l ""
} -body {
    set f [open $path(test1) w]
    chan configure $f -translation lf -eofchar {}
    chan puts $f hello
    lappend l [file size $path(test1)]
    chan flush $f
    lappend l [file size $path(test1)]
    chan close $f
    lappend l [file size $path(test1)]
} -result {0 6 6}
test chan-io-27.3 {FlushChannel, implicit flush on chan close} -setup {
    file delete $path(test1)
    set l ""
} -body {
    set f [open $path(test1) w]
    chan configure $f -translation lf -eofchar {}
    chan puts $f hello
    lappend l [file size $path(test1)]
    chan close $f
    lappend l [file size $path(test1)]
} -result {0 6}
test chan-io-27.4 {FlushChannel, implicit flush when buffer fills} -setup {
    file delete $path(test1)
    set l ""
} -body {
    set f [open $path(test1) w]
    chan configure $f -translation lf -eofchar {}
    chan configure $f -buffersize 60
    lappend l [file size $path(test1)]
    for {set i 0} {$i < 12} {incr i} {
	chan puts $f hello
    }
    lappend l [file size $path(test1)]
    chan flush $f
    lappend l [file size $path(test1)]
} -cleanup {
    chan close $f
} -result {0 60 72}
test chan-io-27.5 {FlushChannel, implicit flush when buffer fills and on chan close} -setup {
    file delete $path(test1)
    set l ""
} -constraints {unixOrPc} -body {
    set f [open $path(test1) w]
    chan configure $f -translation lf -buffersize 60 -eofchar {}
    lappend l [file size $path(test1)]
    for {set i 0} {$i < 12} {incr i} {
	chan puts $f hello
    }
    lappend l [file size $path(test1)]
    chan close $f
    lappend l [file size $path(test1)]
} -result {0 60 72}
set path(pipe)   [makeFile {} pipe]
set path(output) [makeFile {} output]
test chan-io-27.6 {FlushChannel, async flushing, async chan close} -setup {
    file delete $path(pipe)
    file delete $path(output)
} -constraints {stdio asyncPipeChan Close openpipe} -body {
    set f [open $path(pipe) w]
    chan puts $f "set f \[[list open $path(output) w]]"
    chan puts $f {
	chan configure $f -translation lf -buffering none -eofchar {}
	while {![chan eof stdin]} {
	    after 20
	    chan puts -nonewline $f [chan read stdin 1024]
	}
	chan close $f
    }
    chan close $f
    set x 01234567890123456789012345678901
    for {set i 0} {$i < 11} {incr i} {
        set x "$x$x"
    }
    set f [open $path(output) w]
    chan close $f
    set f [openpipe w $path(pipe)]
    chan configure $f -blocking off
    chan puts -nonewline $f $x
    chan close $f
    set counter 0
    while {([file size $path(output)] < 65536) && ($counter < 1000)} {
	after 20 [list incr [namespace which -variable counter]]
	vwait [namespace which -variable counter]
    }
    if {$counter == 1000} {
        set result "file size only [file size $path(output)]"
    } else {
        set result ok
    }
} -result ok

# Tests closing a channel. The functions tested are Chan CloseChannel and
# Tcl_Chan Close.

test chan-io-28.1 {Chan CloseChannel called when all references are dropped} -setup {
    file delete $path(test1)
    set l ""
} -constraints {testchannel} -body {
    set f [open $path(test1) w]
    interp create x
    interp share "" $f x
    lappend l [testchannel refcount $f]
    x eval chan close $f
    interp delete x
    lappend l [testchannel refcount $f]
} -cleanup {
    chan close $f
} -result {2 1}
test chan-io-28.2 {Chan CloseChannel called when all references are dropped} -setup {
    file delete $path(test1)
} -body {
    set f [open $path(test1) w]
    interp create x
    interp share "" $f x
    chan puts -nonewline $f abc
    chan close $f
    x eval chan puts $f def
    x eval chan close $f
    interp delete x
    set f [open $path(test1) r]
    chan gets $f
} -cleanup {
    chan close $f
} -result abcdef
test chan-io-28.3 {Chan CloseChannel, not called before output queue is empty} -setup {
    file delete $path(pipe)
    file delete $path(output)
} -constraints {stdio asyncPipeChan Close nonPortable openpipe} -body {
    set f [open $path(pipe) w]
    chan puts $f {
	# Need to not have eof char appended on chan close, because the other
	# side of the pipe already chan closed, so that writing would cause an
	# error "invalid file".
	chan configure stdout -eofchar {}
	chan configure stderr -eofchar {}
	set f [open $path(output) w]
	chan configure $f -translation lf -buffering none
	for {set x 0} {$x < 20} {incr x} {
	    after 20
	    chan puts -nonewline $f [chan read stdin 1024]
	}
	chan close $f
    }
    chan close $f
    set x 01234567890123456789012345678901
    for {set i 0} {$i < 11} {incr i} {
        set x "$x$x"
    }
    set f [open $path(output) w]
    chan close $f
    set f [openpipe r+ $path(pipe)]
    chan configure $f -blocking off -eofchar {}
    chan puts -nonewline $f $x
    chan close $f
    set counter 0
    while {([file size $path(output)] < 20480) && ($counter < 1000)} {
	after 20 [list incr [namespace which -variable counter]]
	vwait [namespace which -variable counter]
    }
    if {$counter == 1000} {
        set result probably_broken
    } else {
        set result ok
    }
} -result ok
test chan-io-28.4 {Tcl_Chan Close} -constraints {testchannel} -setup {
    file delete $path(test1)
    set l ""
} -body {
    lappend l [lsort [testchannel open]]
    set f [open $path(test1) w]
    lappend l [lsort [testchannel open]]
    chan close $f
    lappend l [lsort [testchannel open]]
    set x [list $consoleFileNames \
		[lsort [list {*}$consoleFileNames $f]] \
		$consoleFileNames]
    expr {$l eq $x ? "ok" : "{$l} != {$x}"}
} -result ok
test chan-io-28.5 {Tcl_Chan Close vs standard handles} -setup {
    file delete $path(script)
} -constraints {stdio unix testchannel openpipe} -body {
    set f [open $path(script) w]
    chan puts $f {
	chan close stdin
	chan puts [testchannel open]
    }
    chan close $f
    set f [openpipe r $path(script)]
    set l [chan gets $f]
    chan close $f
    lsort $l
} -result {file1 file2}
test chan-io-28.6 {Tcl_CloseEx (half-close) pipe} -setup {
    set cat [makeFile {
	fconfigure stdout -buffering line
	while {[gets stdin line] >= 0} {puts $line}
	puts DONE
	exit 0
    } cat.tcl]
    variable done
} -body {
    set ff [openpipe r+ $cat]
    puts $ff Hey
    close $ff w
    set timer [after 1000 [namespace code {set done Failed}]]
    set acc {}
    fileevent $ff readable [namespace code {
	if {[gets $ff line] < 0} {
	    set done Succeeded
	} else {
	    lappend acc $line
	}
    }]
    vwait [namespace which -variable done]
    after cancel $timer
    close $ff r
    list $done $acc
} -cleanup {
    removeFile cat.tcl
} -result {Succeeded {Hey DONE}}
test chan-io-28.7 {Tcl_CloseEx (half-close) socket} -setup {
    set echo [makeFile {
	proc accept {s args} {set ::sok $s}
	set s [socket -server accept 0]
	puts [lindex [fconfigure $s -sockname] 2]
	flush stdout
	vwait ::sok
	fconfigure $sok -buffering line
	while {[gets $sok line]>=0} {puts $sok $line}
	puts $sok DONE
	exit 0
    } echo.tcl]
} -body {
    set ff [openpipe r $echo]
    gets $ff port
    set s [socket 127.0.0.1 $port]
    puts $s Hey
    close $s w
    set timer [after 1000 [namespace code {set ::done Failed}]]
    set acc {}
    fileevent $s readable [namespace code {
	if {[gets $s line]<0} {
	    set done Succeeded
	} else {
	    lappend acc $line
	}
    }]
    vwait [namespace which -variable done]
    after cancel $timer
    close $s r
    close $ff
    list $done $acc
} -cleanup {
    removeFile echo.tcl
} -result {Succeeded {Hey DONE}}

test chan-io-29.1 {Tcl_WriteChars, channel not writable} -body {
    chan puts stdin hello
} -returnCodes error -result {channel "stdin" wasn't opened for writing}
test chan-io-29.2 {Tcl_WriteChars, empty string} -setup {
    file delete $path(test1)
} -body {
    set f [open $path(test1) w]
    chan configure $f -eofchar {}
    chan puts -nonewline $f ""
    chan close $f
    file size $path(test1)
} -result 0
test chan-io-29.3 {Tcl_WriteChars, nonempty string} -setup {
    file delete $path(test1)
} -body {
    set f [open $path(test1) w]
    chan configure $f -eofchar {}
    chan puts -nonewline $f hello
    chan close $f
    file size $path(test1)
} -result 5
test chan-io-29.4 {Tcl_WriteChars, buffering in full buffering mode} -setup {
    file delete $path(test1)
    set l ""
} -constraints {testchannel} -body {
    set f [open $path(test1) w]
    chan configure $f -translation lf -buffering full -eofchar {}
    chan puts $f hello
    lappend l [testchannel outputbuffered $f]
    lappend l [file size $path(test1)]
    chan flush $f
    lappend l [testchannel outputbuffered $f]
    lappend l [file size $path(test1)]
} -cleanup {
    chan close $f
} -result {6 0 0 6}
test chan-io-29.5 {Tcl_WriteChars, buffering in line buffering mode} -setup {
    file delete $path(test1)
    set l ""
} -constraints {testchannel} -body {
    set f [open $path(test1) w]
    chan configure $f -translation lf -buffering line -eofchar {}
    chan puts -nonewline $f hello
    lappend l [testchannel outputbuffered $f]
    lappend l [file size $path(test1)]
    chan puts $f hello
    lappend l [testchannel outputbuffered $f]
    lappend l [file size $path(test1)]
} -cleanup {
    chan close $f
} -result {5 0 0 11}
test chan-io-29.6 {Tcl_WriteChars, buffering in no buffering mode} -setup {
    file delete $path(test1)
    set l ""
} -constraints {testchannel} -body {
    set f [open $path(test1) w]
    chan configure $f -translation lf -buffering none -eofchar {}
    chan puts -nonewline $f hello
    lappend l [testchannel outputbuffered $f]
    lappend l [file size $path(test1)]
    chan puts $f hello
    lappend l [testchannel outputbuffered $f]
    lappend l [file size $path(test1)]
} -cleanup {
    chan close $f
} -result {0 5 0 11}
test chan-io-29.7 {Tcl_Flush, full buffering} -setup {
    file delete $path(test1)
    set l ""
} -constraints {testchannel} -body {
    set f [open $path(test1) w]
    chan configure $f -translation lf -buffering full -eofchar {}
    chan puts -nonewline $f hello
    lappend l [testchannel outputbuffered $f]
    lappend l [file size $path(test1)]
    chan puts $f hello
    lappend l [testchannel outputbuffered $f]
    lappend l [file size $path(test1)]
    chan flush $f
    lappend l [testchannel outputbuffered $f]
    lappend l [file size $path(test1)]
} -cleanup {
    chan close $f
} -result {5 0 11 0 0 11}
test chan-io-29.8 {Tcl_Flush, full buffering} -setup {
    file delete $path(test1)
    set l ""
} -constraints {testchannel} -body {
    set f [open $path(test1) w]
    chan configure $f -translation lf -buffering line
    chan puts -nonewline $f hello
    lappend l [testchannel outputbuffered $f]
    lappend l [file size $path(test1)]
    chan flush $f
    lappend l [testchannel outputbuffered $f]
    lappend l [file size $path(test1)]
    chan puts $f hello
    lappend l [testchannel outputbuffered $f]
    lappend l [file size $path(test1)]
    chan flush $f
    lappend l [testchannel outputbuffered $f]
    lappend l [file size $path(test1)]
} -cleanup {
    chan close $f
} -result {5 0 0 5 0 11 0 11}
test chan-io-29.9 {Tcl_Flush, channel not writable} -body {
    chan flush stdin
} -returnCodes error -result {channel "stdin" wasn't opened for writing}
test chan-io-29.10 {Tcl_WriteChars, looping and buffering} -setup {
    file delete $path(test1)
} -body {
    set f1 [open $path(test1) w]
    chan configure $f1 -translation lf -eofchar {}
    set f2 [open $path(longfile) r]
    for {set x 0} {$x < 10} {incr x} {
	chan puts $f1 [chan gets $f2]
    }
    chan close $f2
    chan close $f1
    file size $path(test1)
} -result 387
test chan-io-29.11 {Tcl_WriteChars, no newline, implicit flush} -setup {
    file delete $path(test1)
} -body {
    set f1 [open $path(test1) w]
    chan configure $f1 -eofchar {}
    set f2 [open $path(longfile) r]
    for {set x 0} {$x < 10} {incr x} {
	chan puts -nonewline $f1 [chan gets $f2]
    }
    chan close $f1
    chan close $f2
    file size $path(test1)
} -result 377
test chan-io-29.12 {Tcl_WriteChars on a pipe} -setup {
    file delete $path(test1)
    file delete $path(pipe)
} -constraints {stdio openpipe} -body {
    set f1 [open $path(pipe) w]
    chan puts $f1 "set f1 \[[list open $path(longfile) r]]"
    chan puts $f1 {
	for {set x 0} {$x < 10} {incr x} {
	    chan puts [chan gets $f1]
	}
    }
    chan close $f1
    set f1 [openpipe r $path(pipe)]
    set f2 [open $path(longfile) r]
    set y ok
    for {set x 0} {$x < 10} {incr x} {
	set l1 [chan gets $f1]
	set l2 [chan gets $f2]
	if {$l1 ne $l2} {
	    set y broken:$x
	}
    }
    return $y
} -cleanup {
    chan close $f1
    chan close $f2
} -result ok
test chan-io-29.13 {Tcl_WriteChars to a pipe, line buffered} -setup {
    file delete $path(test1)
    file delete $path(pipe)
} -constraints {stdio openpipe} -body {
    set f1 [open $path(pipe) w]
    chan puts $f1 {
	chan puts [chan gets stdin]
	chan puts [chan gets stdin]
    }
    chan close $f1
    set y ok
    set f1 [openpipe r+ $path(pipe)]
    chan configure $f1 -buffering line
    set f2 [open $path(longfile) r]
    set line [chan gets $f2]
    chan puts $f1 $line
    set backline [chan gets $f1]
    if {$line ne $backline} {
	set y broken1
    }
    set line [chan gets $f2]
    chan puts $f1 $line
    set backline [chan gets $f1]
    if {$line ne $backline} {
	set y broken2
    }
    return $y
} -cleanup {
    chan close $f1
    chan close $f2
} -result ok
test chan-io-29.14 {Tcl_WriteChars, buffering and implicit flush at chan close} -setup {
    file delete $path(test3)
} -body {
    set f [open $path(test3) w]
    chan puts -nonewline $f "Text1"
    chan puts -nonewline $f " Text 2"
    chan puts $f " Text 3"
    chan close $f
    set f [open $path(test3) r]
    chan gets $f
} -cleanup {
    chan close $f
} -result {Text1 Text 2 Text 3}
test chan-io-29.15 {Tcl_Flush, channel not open for writing} -setup {
    file delete $path(test1)
    set fd [open $path(test1) w]
    chan close $fd
} -body {
    set fd [open $path(test1) r]
    chan flush $fd
} -returnCodes error -cleanup {
    catch {chan close $fd}
} -match glob -result {channel "*" wasn't opened for writing}
test chan-io-29.16 {Tcl_Flush on pipe opened only for reading} -setup {
    set fd [openpipe r cat longfile]
} -constraints {stdio openpipe} -body {
    chan flush $fd
} -returnCodes error -cleanup {
    catch {chan close $fd}
} -match glob -result {channel "*" wasn't opened for writing}
test chan-io-29.17 {Tcl_WriteChars buffers, then Tcl_Flush flushes} -setup {
    file delete $path(test1)
} -body {
    set f1 [open $path(test1) w]
    chan configure $f1 -translation lf
    chan puts $f1 hello
    chan puts $f1 hello
    chan puts $f1 hello
    chan flush $f1
    file size $path(test1)
} -cleanup {
    chan close $f1
} -result 18
test chan-io-29.18 {Tcl_WriteChars and Tcl_Flush intermixed} -setup {
    file delete $path(test1)
    set x ""
    set f1 [open $path(test1) w]
} -body {
    chan configure $f1 -translation lf
    chan puts $f1 hello
    chan puts $f1 hello
    chan puts $f1 hello
    chan flush $f1
    lappend x [file size $path(test1)]
    chan puts $f1 hello
    chan flush $f1
    lappend x [file size $path(test1)]
    chan puts $f1 hello
    chan flush $f1
    lappend x [file size $path(test1)]
} -cleanup {
    chan close $f1
} -result {18 24 30}
test chan-io-29.19 {Explicit and implicit flushes} -setup {
    file delete $path(test1)
} -body {
    set f1 [open $path(test1) w]
    chan configure $f1 -translation lf -eofchar {}
    set x ""
    chan puts $f1 hello
    chan puts $f1 hello
    chan puts $f1 hello
    chan flush $f1
    lappend x [file size $path(test1)]
    chan puts $f1 hello
    chan flush $f1
    lappend x [file size $path(test1)]
    chan puts $f1 hello
    chan close $f1
    lappend x [file size $path(test1)]
} -result {18 24 30}
test chan-io-29.20 {Implicit flush when buffer is full} -setup {
    file delete $path(test1)
} -body {
    set f1 [open $path(test1) w]
    chan configure $f1 -translation lf -eofchar {}
    set line "abcdefghijklmnopqrstuvwxyzABCDEFGHIJKLMNOPQRSTUVWXYZ0123456789"
    for {set x 0} {$x < 100} {incr x} {
      chan puts $f1 $line
    }
    set z ""
    lappend z [file size $path(test1)]
    for {set x 0} {$x < 100} {incr x} {
	chan puts $f1 $line
    }
    lappend z [file size $path(test1)]
    chan close $f1
    lappend z [file size $path(test1)]
} -result {4096 12288 12600}
test chan-io-29.21 {Tcl_Flush to pipe} -setup {
    file delete $path(pipe)
} -constraints {stdio openpipe} -body {
    set f1 [open $path(pipe) w]
    chan puts $f1 {set x [chan read stdin 6]}
    chan puts $f1 {set cnt [string length $x]}
    chan puts $f1 {chan puts "read $cnt characters"}
    chan close $f1
    set f1 [openpipe r+ $path(pipe)]
    chan puts $f1 hello
    chan flush $f1
    chan gets $f1
} -cleanup {
    catch {chan close $f1}
} -result "read 6 characters"
test chan-io-29.22 {Tcl_Flush called at other end of pipe} -setup {
    file delete $path(pipe)
} -constraints {stdio openpipe} -body {
    set f1 [open $path(pipe) w]
    chan puts $f1 {
	chan configure stdout -buffering full
	chan puts hello
	chan puts hello
	chan flush stdout
	chan gets stdin
	chan puts bye
	chan flush stdout
    }
    chan close $f1
    set f1 [openpipe r+ $path(pipe)]
    set x ""
    lappend x [chan gets $f1]
    lappend x [chan gets $f1]
    chan puts $f1 hello
    chan flush $f1
    lappend x [chan gets $f1]
} -cleanup {
    chan close $f1
} -result {hello hello bye}
test chan-io-29.23 {Tcl_Flush and line buffering at end of pipe} -setup {
    file delete $path(pipe)
} -constraints {stdio openpipe} -body {
    set f1 [open $path(pipe) w]
    chan puts $f1 {
	chan puts hello
	chan puts hello
	chan gets stdin
	chan puts bye
    }
    chan close $f1
    set f1 [openpipe r+ $path(pipe)]
    set x ""
    lappend x [chan gets $f1]
    lappend x [chan gets $f1]
    chan puts $f1 hello
    chan flush $f1
    lappend x [chan gets $f1]
} -cleanup {
    chan close $f1
} -result {hello hello bye}
test chan-io-29.24 {Tcl_WriteChars and Tcl_Flush move end of file} -setup {
    variable x {}
} -body {
    set f [open $path(test3) w]
    chan puts $f "Line 1"
    chan puts $f "Line 2"
    set f2 [open $path(test3)]
    lappend x [chan read -nonewline $f2]
    chan close $f2
    chan flush $f
    set f2 [open $path(test3)]
    lappend x [chan read -nonewline $f2]
} -cleanup {
    chan close $f2
    chan close $f
} -result "{} {Line 1\nLine 2}"
test chan-io-29.25 {Implicit flush with Tcl_Flush to command pipelines} -setup {
    file delete $path(test3)
} -constraints {stdio openpipe fileevent} -body {
    set f [openpipe w $path(cat) | [interpreter] $path(cat) > $path(test3)]
    chan puts $f "Line 1"
    chan puts $f "Line 2"
    chan close $f
    after 100
    set f [open $path(test3) r]
    chan read $f
} -cleanup {
    chan close $f
} -result "Line 1\nLine 2\n"
test chan-io-29.26 {Tcl_Flush, Tcl_Write on bidirectional pipelines} -constraints {stdio unixExecs openpipe} -body {
    set f [open "|[list cat -u]" r+]
    chan puts $f "Line1"
    chan flush $f
    chan gets $f
} -cleanup {
    chan close $f
} -result {Line1}
test chan-io-29.27 {Tcl_Flush on chan closed pipeline} -setup {
    file delete $path(pipe)
    set f [open $path(pipe) w]
    chan puts $f {exit}
    chan close $f
} -constraints {stdio openpipe} -body {
    set f [openpipe r+ $path(pipe)]
    chan gets $f
    chan puts $f output
    after 50
    #
    # The flush below will get a SIGPIPE. This is an expected part of the test
    # and indicates that the test operates correctly. If you run this test
    # under a debugger, the signal will by intercepted unless you disable the
    # debugger's signal interception.
    #
    if {[catch {chan flush $f} msg]} {
	set x [list 1 $msg $::errorCode]
	catch {chan close $f}
    } elseif {[catch {chan close $f} msg]} {
	set x [list 1 $msg $::errorCode]
    } else {
	set x {this was supposed to fail and did not}
    }
    string tolower $x
} -match glob -result {1 {error flushing "*": broken pipe} {posix epipe {broken pipe}}}
test chan-io-29.28 {Tcl_WriteChars, lf mode} -setup {
    file delete $path(test1)
} -body {
    set f [open $path(test1) w]
    chan configure $f -translation lf -eofchar {}
    chan puts $f hello\nthere\nand\nhere
    chan flush $f
    file size $path(test1)
} -cleanup {
    chan close $f
} -result 21
test chan-io-29.29 {Tcl_WriteChars, cr mode} -setup {
    file delete $path(test1)
} -body {
    set f [open $path(test1) w]
    chan configure $f -translation cr -eofchar {}
    chan puts $f hello\nthere\nand\nhere
    chan close $f
    file size $path(test1)
} -result 21
test chan-io-29.30 {Tcl_WriteChars, crlf mode} -setup {
    file delete $path(test1)
} -body {
    set f [open $path(test1) w]
    chan configure $f -translation crlf -eofchar {}
    chan puts $f hello\nthere\nand\nhere
    chan close $f
    file size $path(test1)
} -result 25
test chan-io-29.31 {Tcl_WriteChars, background flush} -setup {
    file delete $path(pipe)
    file delete $path(output)
} -constraints {stdio openpipe} -body {
    set f [open $path(pipe) w]
    chan puts $f "set f \[[list open $path(output)  w]]"
    chan puts $f {chan configure $f -translation lf}
    set x [list while {![chan eof stdin]}]
    set x "$x {"
    chan puts $f $x
    chan puts $f {  chan puts -nonewline $f [chan read stdin 4096]}
    chan puts $f {  chan flush $f}
    chan puts $f "}"
    chan puts $f {chan close $f}
    chan close $f
    set x 01234567890123456789012345678901
    for {set i 0} {$i < 11} {incr i} {
	set x "$x$x"
    }
    set f [open $path(output) w]
    chan close $f
    set f [openpipe r+ $path(pipe)]
    chan configure $f -blocking off
    chan puts -nonewline $f $x
    chan close $f
    set counter 0
    while {([file size $path(output)] < 65536) && ($counter < 1000)} {
	after 10 [list incr [namespace which -variable counter]]
	vwait [namespace which -variable counter]
    }
    if {$counter == 1000} {
	set result "file size only [file size $path(output)]"
    } else {
	set result ok
    }
    # allow a little time for the background process to chan close.
    # otherwise, the following test fails on the [file delete $path(output)
    # on Windows because a process still has the file open.
    after 100 set v 1; vwait v
    return $result
} -result ok
test chan-io-29.32 {Tcl_WriteChars, background flush to slow reader} -setup {
    file delete $path(pipe)
    file delete $path(output)
} -constraints {stdio asyncPipeChan Close openpipe} -body {
    set f [open $path(pipe) w]
    chan puts $f "set f \[[list open $path(output) w]]"
    chan puts $f {chan configure $f -translation lf}
    set x [list while {![chan eof stdin]}]
    set x "$x \{"
    chan puts $f $x
    chan puts $f {  after 20}
    chan puts $f {  chan puts -nonewline $f [chan read stdin 1024]}
    chan puts $f {  chan flush $f}
    chan puts $f "\}"
    chan puts $f {chan close $f}
    chan close $f
    set x 01234567890123456789012345678901
    for {set i 0} {$i < 11} {incr i} {
	set x "$x$x"
    }
    set f [open $path(output) w]
    chan close $f
    set f [openpipe r+ $path(pipe)]
    chan configure $f -blocking off
    chan puts -nonewline $f $x
    chan close $f
    set counter 0
    while {([file size $path(output)] < 65536) && ($counter < 1000)} {
	after 20 [list incr [namespace which -variable counter]]
	vwait [namespace which -variable counter]
    }
    if {$counter == 1000} {
	set result "file size only [file size $path(output)]"
    } else {
	set result ok
    }
} -result ok
test chan-io-29.33 {Tcl_Flush, implicit flush on exit} -setup {
    set f [open $path(script) w]
    chan puts $f "set f \[[list open $path(test1) w]]"
    chan puts $f {chan configure $f -translation lf
	chan puts $f hello
	chan puts $f bye
	chan puts $f strange
    }
    chan close $f
} -constraints exec -body {
    exec [interpreter] $path(script)
    set f [open $path(test1) r]
    chan read $f
} -cleanup {
    chan close $f
} -result "hello\nbye\nstrange\n"
test chan-io-29.34 {Tcl_Chan Close, async flush on chan close, using sockets} -setup {
    variable c 0
    variable x running
    set l abcdefghijklmnopqrstuvwxyzabcdefghijklmnopqrstuvwxyzabcdefghijklmnopqrstuvwxyz
    proc writelots {s l} {
	for {set i 0} {$i < 2000} {incr i} {
	    chan puts $s $l
	}
    }
} -constraints {socket tempNotMac fileevent} -body {
    proc accept {s a p} {
	variable x
	chan event $s readable [namespace code [list readit $s]]
	chan configure $s -blocking off
	set x accepted
    }
    proc readit {s} {
	variable c
	variable x
	set l [chan gets $s]
	if {[chan eof $s]} {
	    chan close $s
	    set x done
	} elseif {([string length $l] > 0) || ![chan blocked $s]} {
	    incr c
	}
    }
    set ss [socket -server [namespace code accept] -myaddr 127.0.0.1 0]
    set cs [socket 127.0.0.1 [lindex [chan configure $ss -sockname] 2]]
    vwait [namespace which -variable x]
    chan configure $cs -blocking off
    writelots $cs $l
    chan close $cs
    chan close $ss
    vwait [namespace which -variable x]
    return $c
} -result 2000
test chan-io-29.35 {Tcl_Chan Close vs chan event vs multiple interpreters} -setup {
    catch {interp delete x}
    catch {interp delete y}
} -constraints {socket tempNotMac fileevent} -body {
    # On Mac, this test screws up sockets such that subsequent tests using
    # port 2828 either cause errors or panic().
    interp create x
    interp create y
    set s [socket -server [namespace code accept] -myaddr 127.0.0.1 0]
    proc accept {s a p} {
	chan puts $s hello
	chan close $s
    }
    set c [socket 127.0.0.1 [lindex [chan configure $s -sockname] 2]]
    interp share {} $c x
    interp share {} $c y
    chan close $c
    x eval {
	proc readit {s} {
	    chan gets $s
	    if {[chan eof $s]} {
		chan close $s
	    }
	}
    }
    y eval {
	proc readit {s} {
	    chan gets $s
	    if {[chan eof $s]} {
		chan close $s
	    }
	}
    }
    x eval "chan event $c readable \{readit $c\}"
    y eval "chan event $c readable \{readit $c\}"
    y eval [list chan close $c]
    update
} -cleanup {
    chan close $s
    interp delete x
    interp delete y
} -result ""

# Test end of line translations. Procedures tested are Tcl_Write, Tcl_Read.

test chan-io-30.1 {Tcl_Write lf, Tcl_Read lf} -setup {
    file delete $path(test1)
} -body {
    set f [open $path(test1) w]
    chan configure $f -translation lf
    chan puts $f hello\nthere\nand\nhere
    chan close $f
    set f [open $path(test1) r]
    chan configure $f -translation lf
    chan read $f
} -cleanup {
    chan close $f
} -result "hello\nthere\nand\nhere\n"
test chan-io-30.2 {Tcl_Write lf, Tcl_Read cr} -setup {
    file delete $path(test1)
} -body {
    set f [open $path(test1) w]
    chan configure $f -translation lf
    chan puts $f hello\nthere\nand\nhere
    chan close $f
    set f [open $path(test1) r]
    chan configure $f -translation cr
    chan read $f
} -cleanup {
    chan close $f
} -result "hello\nthere\nand\nhere\n"
test chan-io-30.3 {Tcl_Write lf, Tcl_Read crlf} -setup {
    file delete $path(test1)
} -body {
    set f [open $path(test1) w]
    chan configure $f -translation lf
    chan puts $f hello\nthere\nand\nhere
    chan close $f
    set f [open $path(test1) r]
    chan configure $f -translation crlf
    chan read $f
} -cleanup {
    chan close $f
} -result "hello\nthere\nand\nhere\n"
test chan-io-30.4 {Tcl_Write cr, Tcl_Read cr} -setup {
    file delete $path(test1)
} -body {
    set f [open $path(test1) w]
    chan configure $f -translation cr
    chan puts $f hello\nthere\nand\nhere
    chan close $f
    set f [open $path(test1) r]
    chan configure $f -translation cr
    chan read $f
} -cleanup {
    chan close $f
} -result "hello\nthere\nand\nhere\n"
test chan-io-30.5 {Tcl_Write cr, Tcl_Read lf} -setup {
    file delete $path(test1)
} -body {
    set f [open $path(test1) w]
    chan configure $f -translation cr
    chan puts $f hello\nthere\nand\nhere
    chan close $f
    set f [open $path(test1) r]
    chan configure $f -translation lf
    chan read $f
} -cleanup {
    chan close $f
} -result "hello\rthere\rand\rhere\r"
test chan-io-30.6 {Tcl_Write cr, Tcl_Read crlf} -setup {
    file delete $path(test1)
} -body {
    set f [open $path(test1) w]
    chan configure $f -translation cr
    chan puts $f hello\nthere\nand\nhere
    chan close $f
    set f [open $path(test1) r]
    chan configure $f -translation crlf
    chan read $f
} -cleanup {
    chan close $f
} -result "hello\rthere\rand\rhere\r"
test chan-io-30.7 {Tcl_Write crlf, Tcl_Read crlf} -setup {
    file delete $path(test1)
} -body {
    set f [open $path(test1) w]
    chan configure $f -translation crlf
    chan puts $f hello\nthere\nand\nhere
    chan close $f
    set f [open $path(test1) r]
    chan configure $f -translation crlf
    chan read $f
} -cleanup {
    chan close $f
} -result "hello\nthere\nand\nhere\n"
test chan-io-30.8 {Tcl_Write crlf, Tcl_Read lf} -setup {
    file delete $path(test1)
} -body {
    set f [open $path(test1) w]
    chan configure $f -translation crlf
    chan puts $f hello\nthere\nand\nhere
    chan close $f
    set f [open $path(test1) r]
    chan configure $f -translation lf
    chan read $f
} -cleanup {
    chan close $f
} -result "hello\r\nthere\r\nand\r\nhere\r\n"
test chan-io-30.9 {Tcl_Write crlf, Tcl_Read cr} -setup {
    file delete $path(test1)
} -body {
    set f [open $path(test1) w]
    chan configure $f -translation crlf
    chan puts $f hello\nthere\nand\nhere
    chan close $f
    set f [open $path(test1) r]
    chan configure $f -translation cr
    chan read $f
} -cleanup {
    chan close $f
} -result "hello\n\nthere\n\nand\n\nhere\n\n"
test chan-io-30.10 {Tcl_Write lf, Tcl_Read auto} -setup {
    file delete $path(test1)
} -body {
    set f [open $path(test1) w]
    chan configure $f -translation lf
    chan puts $f hello\nthere\nand\nhere
    chan close $f
    set f [open $path(test1) r]
    list [chan read $f] [chan configure $f -translation]
} -cleanup {
    chan close $f
} -result {{hello
there
and
here
} auto}
test chan-io-30.11 {Tcl_Write cr, Tcl_Read auto} -setup {
    file delete $path(test1)
} -body {
    set f [open $path(test1) w]
    chan configure $f -translation cr
    chan puts $f hello\nthere\nand\nhere
    chan close $f
    set f [open $path(test1) r]
    list [chan read $f] [chan configure $f -translation]
} -cleanup {
    chan close $f
} -result {{hello
there
and
here
} auto}
test chan-io-30.12 {Tcl_Write crlf, Tcl_Read auto} -setup {
    file delete $path(test1)
} -body {
    set f [open $path(test1) w]
    chan configure $f -translation crlf
    chan puts $f hello\nthere\nand\nhere
    chan close $f
    set f [open $path(test1) r]
    list [chan read $f] [chan configure $f -translation]
} -cleanup {
    chan close $f
} -result {{hello
there
and
here
} auto}
test chan-io-30.13 {Tcl_Write crlf on block boundary, Tcl_Read auto} -setup {
    file delete $path(test1)
} -body {
    set f [open $path(test1) w]
    chan configure $f -translation crlf
    set line "123456789ABCDE"	;# 14 char plus crlf
    chan puts -nonewline $f x	;# shift crlf across block boundary
    for {set i 0} {$i < 700} {incr i} {
	chan puts $f $line
    }
    chan close $f
    set f [open $path(test1) r]
    chan configure $f -translation auto
    string length [chan read $f]
} -cleanup {
    chan close $f
} -result [expr 700*15+1]
test chan-io-30.14 {Tcl_Write crlf on block boundary, Tcl_Read crlf} -setup {
    file delete $path(test1)
} -body {
    set f [open $path(test1) w]
    chan configure $f -translation crlf
    set line "123456789ABCDE"	;# 14 char plus crlf
    chan puts -nonewline $f x	;# shift crlf across block boundary
    for {set i 0} {$i < 700} {incr i} {
	chan puts $f $line
    }
    chan close $f
    set f [open $path(test1) r]
    chan configure $f -translation crlf
    string length [chan read $f]
} -cleanup {
    chan close $f
} -result [expr 700*15+1]
test chan-io-30.15 {Tcl_Write mixed, Tcl_Read auto} -setup {
    file delete $path(test1)
} -body {
    set f [open $path(test1) w]
    chan configure $f -translation lf
    chan puts $f hello\nthere\nand\rhere
    chan close $f
    set f [open $path(test1) r]
    chan configure $f -translation auto
    chan read $f
} -cleanup {
    chan close $f
} -result {hello
there
and
here
}
test chan-io-30.16 {Tcl_Write ^Z at end, Tcl_Read auto} -setup {
    file delete $path(test1)
} -body {
    set f [open $path(test1) w]
    chan configure $f -translation lf
    chan puts -nonewline $f hello\nthere\nand\rhere\n\x1a
    chan close $f
    set f [open $path(test1) r]
    chan configure $f -eofchar \x1a -translation auto
    chan read $f
} -cleanup {
    chan close $f
} -result {hello
there
and
here
}
test chan-io-30.17 {Tcl_Write, implicit ^Z at end, Tcl_Read auto} -setup {
    file delete $path(test1)
} -constraints {win} -body {
    set f [open $path(test1) w]
    chan configure $f -eofchar \x1a -translation lf
    chan puts $f hello\nthere\nand\rhere
    chan close $f
    set f [open $path(test1) r]
    chan configure $f -eofchar \x1a -translation auto
    chan read $f
} -cleanup {
    chan close $f
} -result {hello
there
and
here
}
test chan-io-30.18 {Tcl_Write, ^Z in middle, Tcl_Read auto} -setup {
    file delete $path(test1)
} -body {
    set f [open $path(test1) w]
    chan configure $f -translation lf
    set s [format "abc\ndef\n%cghi\nqrs" 26]
    chan puts $f $s
    chan close $f
    set f [open $path(test1) r]
    chan configure $f -eofchar \x1a -translation auto
    set l ""
    lappend l [chan gets $f]
    lappend l [chan gets $f]
    lappend l [chan eof $f]
    lappend l [chan gets $f]
    lappend l [chan eof $f]
    lappend l [chan gets $f]
    lappend l [chan eof $f]
} -cleanup {
    chan close $f
} -result {abc def 0 {} 1 {} 1}
test chan-io-30.19 {Tcl_Write, ^Z no newline in middle, Tcl_Read auto} -setup {
    file delete $path(test1)
} -body {
    set f [open $path(test1) w]
    chan configure $f -translation lf
    set s [format "abc\ndef\n%cghi\nqrs" 26]
    chan puts $f $s
    chan close $f
    set f [open $path(test1) r]
    chan configure $f -eofchar \x1a -translation auto
    set l ""
    lappend l [chan gets $f]
    lappend l [chan gets $f]
    lappend l [chan eof $f]
    lappend l [chan gets $f]
    lappend l [chan eof $f]
    lappend l [chan gets $f]
    lappend l [chan eof $f]
} -cleanup {
    chan close $f
} -result {abc def 0 {} 1 {} 1}
test chan-io-30.20 {Tcl_Write, ^Z in middle ignored, Tcl_Read lf} -setup {
    file delete $path(test1)
    set l ""
} -body {
    set f [open $path(test1) w]
    chan configure $f -translation lf -eofchar {}
    chan puts $f [format "abc\ndef\n%cghi\nqrs" 26]
    chan close $f
    set f [open $path(test1) r]
    chan configure $f -translation lf -eofchar {}
    lappend l [chan gets $f]
    lappend l [chan gets $f]
    lappend l [chan eof $f]
    lappend l [chan gets $f]
    lappend l [chan eof $f]
    lappend l [chan gets $f]
    lappend l [chan eof $f]
    lappend l [chan gets $f]
    lappend l [chan eof $f]
} -cleanup {
    chan close $f
} -result "abc def 0 \x1aghi 0 qrs 0 {} 1"
test chan-io-30.21 {Tcl_Write, ^Z in middle ignored, Tcl_Read cr} -setup {
    file delete $path(test1)
    set l ""
} -body {
    set f [open $path(test1) w]
    chan configure $f -translation lf -eofchar {}
    chan puts $f [format "abc\ndef\n%cghi\nqrs" 26]
    chan close $f
    set f [open $path(test1) r]
    chan configure $f -translation cr -eofchar {}
    set x [chan gets $f]
    lappend l [string equal $x "abc\ndef\n\x1aghi\nqrs\n"]
    lappend l [chan eof $f]
    lappend l [chan gets $f]
    lappend l [chan eof $f]
} -cleanup {
    chan close $f
} -result {1 1 {} 1}
test chan-io-30.22 {Tcl_Write, ^Z in middle ignored, Tcl_Read crlf} -setup {
    file delete $path(test1)
    set l ""
} -body {
    set f [open $path(test1) w]
    chan configure $f -translation lf -eofchar {}
    chan puts $f [format "abc\ndef\n%cghi\nqrs" 26]
    chan close $f
    set f [open $path(test1) r]
    chan configure $f -translation crlf -eofchar {}
    set x [chan gets $f]
    lappend l [string equal $x "abc\ndef\n\x1aghi\nqrs\n"]
    lappend l [chan eof $f]
    lappend l [chan gets $f]
    lappend l [chan eof $f]
} -cleanup {
    chan close $f
} -result {1 1 {} 1}
test chan-io-30.23 {Tcl_Write lf, ^Z in middle, Tcl_Read auto} -setup {
    file delete $path(test1)
} -body {
    set f [open $path(test1) w]
    chan configure $f -translation lf
    chan puts $f [format abc\ndef\n%cqrs\ntuv 26]
    chan close $f
    set f [open $path(test1) r]
    chan configure $f -translation auto -eofchar \x1a
    list [string length [chan read $f]] [chan eof $f]
} -cleanup {
    chan close $f
} -result {8 1}
test chan-io-30.24 {Tcl_Write lf, ^Z in middle, Tcl_Read lf} -setup {
    file delete $path(test1)
} -body {
    set f [open $path(test1) w]
    chan configure $f -translation lf
    set c [format abc\ndef\n%cqrs\ntuv 26]
    chan puts $f $c
    chan close $f
    set f [open $path(test1) r]
    chan configure $f -translation lf -eofchar \x1a
    list [string length [chan read $f]] [chan eof $f]
} -cleanup {
    chan close $f
} -result {8 1}
test chan-io-30.25 {Tcl_Write cr, ^Z in middle, Tcl_Read auto} -setup {
    file delete $path(test1)
} -body {
    set f [open $path(test1) w]
    chan configure $f -translation cr
    set c [format abc\ndef\n%cqrs\ntuv 26]
    chan puts $f $c
    chan close $f
    set f [open $path(test1) r]
    chan configure $f -translation auto -eofchar \x1a
    list [string length [chan read $f]] [chan eof $f]
} -cleanup {
    chan close $f
} -result {8 1}
test chan-io-30.26 {Tcl_Write cr, ^Z in middle, Tcl_Read cr} -setup {
    file delete $path(test1)
} -body {
    set f [open $path(test1) w]
    chan configure $f -translation cr
    set c [format abc\ndef\n%cqrs\ntuv 26]
    chan puts $f $c
    chan close $f
    set f [open $path(test1) r]
    chan configure $f -translation cr -eofchar \x1a
    list [string length [chan read $f]] [chan eof $f]
} -cleanup {
    chan close $f
} -result {8 1}
test chan-io-30.27 {Tcl_Write crlf, ^Z in middle, Tcl_Read auto} -setup {
    file delete $path(test1)
} -body {
    set f [open $path(test1) w]
    chan configure $f -translation crlf
    set c [format abc\ndef\n%cqrs\ntuv 26]
    chan puts $f $c
    chan close $f
    set f [open $path(test1) r]
    chan configure $f -translation auto -eofchar \x1a
    list [string length [chan read $f]] [chan eof $f]
} -cleanup {
    chan close $f
} -result {8 1}
test chan-io-30.28 {Tcl_Write crlf, ^Z in middle, Tcl_Read crlf} -setup {
    file delete $path(test1)
} -body {
    set f [open $path(test1) w]
    chan configure $f -translation crlf
    set c [format abc\ndef\n%cqrs\ntuv 26]
    chan puts $f $c
    chan close $f
    set f [open $path(test1) r]
    chan configure $f -translation crlf -eofchar \x1a
    list [string length [chan read $f]] [chan eof $f]
} -cleanup {
    chan close $f
} -result {8 1}

# Test end of line translations. Functions tested are Tcl_Write and
# Tcl_Gets.

test chan-io-31.1 {Tcl_Write lf, Tcl_Gets auto} -setup {
    file delete $path(test1)
    set l ""
} -body {
    set f [open $path(test1) w]
    chan configure $f -translation lf
    chan puts $f hello\nthere\nand\nhere
    chan close $f
    set f [open $path(test1) r]
    lappend l [chan gets $f]
    lappend l [chan tell $f]
    lappend l [chan configure $f -translation]
    lappend l [chan gets $f]
    lappend l [chan tell $f]
    lappend l [chan configure $f -translation]
} -cleanup {
    chan close $f
} -result {hello 6 auto there 12 auto}
test chan-io-31.2 {Tcl_Write cr, Tcl_Gets auto} -setup {
    file delete $path(test1)
    set l ""
} -body {
    set f [open $path(test1) w]
    chan configure $f -translation cr
    chan puts $f hello\nthere\nand\nhere
    chan close $f
    set f [open $path(test1) r]
    lappend l [chan gets $f]
    lappend l [chan tell $f]
    lappend l [chan configure $f -translation]
    lappend l [chan gets $f]
    lappend l [chan tell $f]
    lappend l [chan configure $f -translation]
} -cleanup {
    chan close $f
} -result {hello 6 auto there 12 auto}
test chan-io-31.3 {Tcl_Write crlf, Tcl_Gets auto} -setup {
    file delete $path(test1)
    set l ""
} -body {
    set f [open $path(test1) w]
    chan configure $f -translation crlf
    chan puts $f hello\nthere\nand\nhere
    chan close $f
    set f [open $path(test1) r]
    lappend l [chan gets $f]
    lappend l [chan tell $f]
    lappend l [chan configure $f -translation]
    lappend l [chan gets $f]
    lappend l [chan tell $f]
    lappend l [chan configure $f -translation]
} -cleanup {
    chan close $f
} -result {hello 7 auto there 14 auto}
test chan-io-31.4 {Tcl_Write lf, Tcl_Gets lf} -setup {
    file delete $path(test1)
    set l ""
} -body {
    set f [open $path(test1) w]
    chan configure $f -translation lf
    chan puts $f hello\nthere\nand\nhere
    chan close $f
    set f [open $path(test1) r]
    chan configure $f -translation lf
    lappend l [chan gets $f]
    lappend l [chan tell $f]
    lappend l [chan configure $f -translation]
    lappend l [chan gets $f]
    lappend l [chan tell $f]
    lappend l [chan configure $f -translation]
} -cleanup {
    chan close $f
} -result {hello 6 lf there 12 lf}
test chan-io-31.5 {Tcl_Write lf, Tcl_Gets cr} -setup {
    file delete $path(test1)
    set l ""
} -body {
    set f [open $path(test1) w]
    chan configure $f -translation lf
    chan puts $f hello\nthere\nand\nhere
    chan close $f
    set f [open $path(test1) r]
    chan configure $f -translation cr
    lappend l [string length [chan gets $f]]
    lappend l [chan tell $f]
    lappend l [chan configure $f -translation]
    lappend l [chan eof $f]
    lappend l [chan gets $f]
    lappend l [chan tell $f]
    lappend l [chan configure $f -translation]
    lappend l [chan eof $f]
} -cleanup {
    chan close $f
} -result {21 21 cr 1 {} 21 cr 1}
test chan-io-31.6 {Tcl_Write lf, Tcl_Gets crlf} -setup {
    file delete $path(test1)
    set l ""
} -body {
    set f [open $path(test1) w]
    chan configure $f -translation lf
    chan puts $f hello\nthere\nand\nhere
    chan close $f
    set f [open $path(test1) r]
    chan configure $f -translation crlf
    lappend l [string length [chan gets $f]]
    lappend l [chan tell $f]
    lappend l [chan configure $f -translation]
    lappend l [chan eof $f]
    lappend l [chan gets $f]
    lappend l [chan tell $f]
    lappend l [chan configure $f -translation]
    lappend l [chan eof $f]
} -cleanup {
    chan close $f
} -result {21 21 crlf 1 {} 21 crlf 1}
test chan-io-31.7 {Tcl_Write cr, Tcl_Gets cr} -setup {
    file delete $path(test1)
    set l ""
} -body {
    set f [open $path(test1) w]
    chan configure $f -translation cr
    chan puts $f hello\nthere\nand\nhere
    chan close $f
    set f [open $path(test1) r]
    chan configure $f -translation cr
    lappend l [chan gets $f]
    lappend l [chan tell $f]
    lappend l [chan configure $f -translation]
    lappend l [chan eof $f]
    lappend l [chan gets $f]
    lappend l [chan tell $f]
    lappend l [chan configure $f -translation]
    lappend l [chan eof $f]
} -cleanup {
    chan close $f
} -result {hello 6 cr 0 there 12 cr 0}
test chan-io-31.8 {Tcl_Write cr, Tcl_Gets lf} -setup {
    file delete $path(test1)
    set l ""
} -body {
    set f [open $path(test1) w]
    chan configure $f -translation cr
    chan puts $f hello\nthere\nand\nhere
    chan close $f
    set f [open $path(test1) r]
    chan configure $f -translation lf
    lappend l [string length [chan gets $f]]
    lappend l [chan tell $f]
    lappend l [chan configure $f -translation]
    lappend l [chan eof $f]
    lappend l [chan gets $f]
    lappend l [chan tell $f]
    lappend l [chan configure $f -translation]
    lappend l [chan eof $f]
} -cleanup {
    chan close $f
} -result {21 21 lf 1 {} 21 lf 1}
test chan-io-31.9 {Tcl_Write cr, Tcl_Gets crlf} -setup {
    file delete $path(test1)
    set l ""
} -body {
    set f [open $path(test1) w]
    chan configure $f -translation cr
    chan puts $f hello\nthere\nand\nhere
    chan close $f
    set f [open $path(test1) r]
    chan configure $f -translation crlf
    lappend l [string length [chan gets $f]]
    lappend l [chan tell $f]
    lappend l [chan configure $f -translation]
    lappend l [chan eof $f]
    lappend l [chan gets $f]
    lappend l [chan tell $f]
    lappend l [chan configure $f -translation]
    lappend l [chan eof $f]
} -cleanup {
    chan close $f
} -result {21 21 crlf 1 {} 21 crlf 1}
test chan-io-31.10 {Tcl_Write crlf, Tcl_Gets crlf} -setup {
    file delete $path(test1)
    set l ""
} -body {
    set f [open $path(test1) w]
    chan configure $f -translation crlf
    chan puts $f hello\nthere\nand\nhere
    chan close $f
    set f [open $path(test1) r]
    chan configure $f -translation crlf
    lappend l [chan gets $f]
    lappend l [chan tell $f]
    lappend l [chan configure $f -translation]
    lappend l [chan eof $f]
    lappend l [chan gets $f]
    lappend l [chan tell $f]
    lappend l [chan configure $f -translation]
    lappend l [chan eof $f]
} -cleanup {
    chan close $f
} -result {hello 7 crlf 0 there 14 crlf 0}
test chan-io-31.11 {Tcl_Write crlf, Tcl_Gets cr} -setup {
    file delete $path(test1)
    set l ""
} -body {
    set f [open $path(test1) w]
    chan configure $f -translation crlf
    chan puts $f hello\nthere\nand\nhere
    chan close $f
    set f [open $path(test1) r]
    chan configure $f -translation cr
    lappend l [chan gets $f]
    lappend l [chan tell $f]
    lappend l [chan configure $f -translation]
    lappend l [chan eof $f]
    lappend l [string length [chan gets $f]]
    lappend l [chan tell $f]
    lappend l [chan configure $f -translation]
    lappend l [chan eof $f]
} -cleanup {
    chan close $f
} -result {hello 6 cr 0 6 13 cr 0}
test chan-io-31.12 {Tcl_Write crlf, Tcl_Gets lf} -setup {
    file delete $path(test1)
    set l ""
} -body {
    set f [open $path(test1) w]
    chan configure $f -translation crlf
    chan puts $f hello\nthere\nand\nhere
    chan close $f
    set f [open $path(test1) r]
    chan configure $f -translation lf
    lappend l [string length [chan gets $f]]
    lappend l [chan tell $f]
    lappend l [chan configure $f -translation]
    lappend l [chan eof $f]
    lappend l [string length [chan gets $f]]
    lappend l [chan tell $f]
    lappend l [chan configure $f -translation]
    lappend l [chan eof $f]
} -cleanup {
    chan close $f
} -result {6 7 lf 0 6 14 lf 0}
test chan-io-31.13 {binary mode is synonym of lf mode} -setup {
    file delete $path(test1)
} -body {
    set f [open $path(test1) w]
    chan configure $f -translation binary
    chan configure $f -translation
} -cleanup {
    chan close $f
} -result lf
#
# Test chan-io-9.14 has been removed because "auto" output translation mode is
# not supoprted.
#
test chan-io-31.14 {Tcl_Write mixed, Tcl_Gets auto} -setup {
    file delete $path(test1)
    set l ""
} -body {
    set f [open $path(test1) w]
    chan configure $f -translation lf
    chan puts $f hello\nthere\rand\r\nhere
    chan close $f
    set f [open $path(test1) r]
    chan configure $f -translation auto
    lappend l [chan gets $f]
    lappend l [chan gets $f]
    lappend l [chan gets $f]
    lappend l [chan gets $f]
    lappend l [chan eof $f]
    lappend l [chan gets $f]
    lappend l [chan eof $f]
} -cleanup {
    chan close $f
} -result {hello there and here 0 {} 1}
test chan-io-31.15 {Tcl_Write mixed, Tcl_Gets auto} -setup {
    file delete $path(test1)
    set l ""
} -body {
    set f [open $path(test1) w]
    chan configure $f -translation lf
    chan puts -nonewline $f hello\nthere\rand\r\nhere\r
    chan close $f
    set f [open $path(test1) r]
    chan configure $f -translation auto
    lappend l [chan gets $f]
    lappend l [chan gets $f]
    lappend l [chan gets $f]
    lappend l [chan gets $f]
    lappend l [chan eof $f]
    lappend l [chan gets $f]
    lappend l [chan eof $f]
} -cleanup {
    chan close $f
} -result {hello there and here 0 {} 1}
test chan-io-31.16 {Tcl_Write mixed, Tcl_Gets auto} -setup {
    file delete $path(test1)
    set l ""
} -body {
    set f [open $path(test1) w]
    chan configure $f -translation lf
    chan puts -nonewline $f hello\nthere\rand\r\nhere\n
    chan close $f
    set f [open $path(test1) r]
    lappend l [chan gets $f]
    lappend l [chan gets $f]
    lappend l [chan gets $f]
    lappend l [chan gets $f]
    lappend l [chan eof $f]
    lappend l [chan gets $f]
    lappend l [chan eof $f]
} -cleanup {
    chan close $f
} -result {hello there and here 0 {} 1}
test chan-io-31.17 {Tcl_Write mixed, Tcl_Gets auto} -setup {
    file delete $path(test1)
    set l ""
} -body {
    set f [open $path(test1) w]
    chan configure $f -translation lf
    chan puts -nonewline $f hello\nthere\rand\r\nhere\r\n
    chan close $f
    set f [open $path(test1) r]
    chan configure $f -translation auto
    lappend l [chan gets $f]
    lappend l [chan gets $f]
    lappend l [chan gets $f]
    lappend l [chan gets $f]
    lappend l [chan eof $f]
    lappend l [chan gets $f]
    lappend l [chan eof $f]
} -cleanup {
    chan close $f
} -result {hello there and here 0 {} 1}
test chan-io-31.18 {Tcl_Write ^Z at end, Tcl_Gets auto} -setup {
    file delete $path(test1)
    set l ""
} -body {
    set f [open $path(test1) w]
    chan configure $f -translation lf
    chan puts $f [format "hello\nthere\nand\rhere\n\%c" 26]
    chan close $f
    set f [open $path(test1) r]
    chan configure $f -eofchar \x1a -translation auto
    lappend l [chan gets $f]
    lappend l [chan gets $f]
    lappend l [chan gets $f]
    lappend l [chan gets $f]
    lappend l [chan eof $f]
    lappend l [chan gets $f]
    lappend l [chan eof $f]
} -cleanup {
    chan close $f
} -result {hello there and here 0 {} 1}
test chan-io-31.19 {Tcl_Write, implicit ^Z at end, Tcl_Gets auto} -setup {
    file delete $path(test1)
    set l ""
} -body {
    set f [open $path(test1) w]
    chan configure $f -eofchar \x1a -translation lf
    chan puts $f hello\nthere\nand\rhere
    chan close $f
    set f [open $path(test1) r]
    chan configure $f -eofchar \x1a -translation auto
    lappend l [chan gets $f]
    lappend l [chan gets $f]
    lappend l [chan gets $f]
    lappend l [chan gets $f]
    lappend l [chan eof $f]
    lappend l [chan gets $f]
    lappend l [chan eof $f]
} -cleanup {
    chan close $f
} -result {hello there and here 0 {} 1}
test chan-io-31.20 {Tcl_Write, ^Z in middle, Tcl_Gets auto, eofChar} -setup {
    file delete $path(test1)
    set l ""
} -body {
    set f [open $path(test1) w]
    chan configure $f -translation lf
    chan puts $f [format "abc\ndef\n%cqrs\ntuv" 26]
    chan close $f
    set f [open $path(test1) r]
    chan configure $f -eofchar \x1a
    chan configure $f -translation auto
    lappend l [chan gets $f]
    lappend l [chan gets $f]
    lappend l [chan eof $f]
    lappend l [chan gets $f]
    lappend l [chan eof $f]
} -cleanup {
    chan close $f
} -result {abc def 0 {} 1}
test chan-io-31.21 {Tcl_Write, no newline ^Z in middle, Tcl_Gets auto, eofChar} -setup {
    file delete $path(test1)
    set l ""
} -body {
    set f [open $path(test1) w]
    chan configure $f -translation lf
    chan puts $f [format "abc\ndef\n%cqrs\ntuv" 26]
    chan close $f
    set f [open $path(test1) r]
    chan configure $f -eofchar \x1a -translation auto
    lappend l [chan gets $f]
    lappend l [chan gets $f]
    lappend l [chan eof $f]
    lappend l [chan gets $f]
    lappend l [chan eof $f]
} -cleanup {
    chan close $f
} -result {abc def 0 {} 1}
test chan-io-31.22 {Tcl_Write, ^Z in middle ignored, Tcl_Gets lf} -setup {
    file delete $path(test1)
    set l ""
} -body {
    set f [open $path(test1) w]
    chan configure $f -translation lf -eofchar {}
    chan puts $f [format "abc\ndef\n%cqrs\ntuv" 26]
    chan close $f
    set f [open $path(test1) r]
    chan configure $f -translation lf -eofchar {}
    lappend l [chan gets $f]
    lappend l [chan gets $f]
    lappend l [chan eof $f]
    lappend l [chan gets $f]
    lappend l [chan eof $f]
    lappend l [chan gets $f]
    lappend l [chan eof $f]
    lappend l [chan gets $f]
    lappend l [chan eof $f]
} -cleanup {
    chan close $f
} -result "abc def 0 \x1aqrs 0 tuv 0 {} 1"
test chan-io-31.23 {Tcl_Write, ^Z in middle ignored, Tcl_Gets cr} -setup {
    file delete $path(test1)
    set l ""
} -body {
    set f [open $path(test1) w]
    chan configure $f -translation cr -eofchar {}
    chan puts $f [format "abc\ndef\n%cqrs\ntuv" 26]
    chan close $f
    set f [open $path(test1) r]
    chan configure $f -translation cr -eofchar {}
    lappend l [chan gets $f]
    lappend l [chan gets $f]
    lappend l [chan eof $f]
    lappend l [chan gets $f]
    lappend l [chan eof $f]
    lappend l [chan gets $f]
    lappend l [chan eof $f]
    lappend l [chan gets $f]
    lappend l [chan eof $f]
} -cleanup {
    chan close $f
} -result "abc def 0 \x1aqrs 0 tuv 0 {} 1"
test chan-io-31.24 {Tcl_Write, ^Z in middle ignored, Tcl_Gets crlf} -setup {
    file delete $path(test1)
    set l ""
} -body {
    set f [open $path(test1) w]
    chan configure $f -translation crlf -eofchar {}
    chan puts $f [format "abc\ndef\n%cqrs\ntuv" 26]
    chan close $f
    set f [open $path(test1) r]
    chan configure $f -translation crlf -eofchar {}
    lappend l [chan gets $f]
    lappend l [chan gets $f]
    lappend l [chan eof $f]
    lappend l [chan gets $f]
    lappend l [chan eof $f]
    lappend l [chan gets $f]
    lappend l [chan eof $f]
    lappend l [chan gets $f]
    lappend l [chan eof $f]
} -cleanup {
    chan close $f
} -result "abc def 0 \x1aqrs 0 tuv 0 {} 1"
test chan-io-31.25 {Tcl_Write lf, ^Z in middle, Tcl_Gets auto} -setup {
    file delete $path(test1)
    set l ""
} -body {
    set f [open $path(test1) w]
    chan configure $f -translation lf
    chan puts $f [format "abc\ndef\n%cqrs\ntuv" 26]
    chan close $f
    set f [open $path(test1) r]
    chan configure $f -translation auto -eofchar \x1a
    lappend l [chan gets $f]
    lappend l [chan gets $f]
    lappend l [chan eof $f]
    lappend l [chan gets $f]
    lappend l [chan eof $f]
} -cleanup {
    chan close $f
} -result {abc def 0 {} 1}
test chan-io-31.26 {Tcl_Write lf, ^Z in middle, Tcl_Gets lf} -setup {
    file delete $path(test1)
    set l ""
} -body {
    set f [open $path(test1) w]
    chan configure $f -translation lf
    chan puts $f [format "abc\ndef\n%cqrs\ntuv" 26]
    chan close $f
    set f [open $path(test1) r]
    chan configure $f -translation lf -eofchar \x1a
    lappend l [chan gets $f]
    lappend l [chan gets $f]
    lappend l [chan eof $f]
    lappend l [chan gets $f]
    lappend l [chan eof $f]
} -cleanup {
    chan close $f
} -result {abc def 0 {} 1}
test chan-io-31.27 {Tcl_Write cr, ^Z in middle, Tcl_Gets auto} -setup {
    file delete $path(test1)
    set l ""
} -body {
    set f [open $path(test1) w]
    chan configure $f -translation cr -eofchar {}
    chan puts $f [format "abc\ndef\n%cqrs\ntuv" 26]
    chan close $f
    set f [open $path(test1) r]
    chan configure $f -translation auto -eofchar \x1a
    lappend l [chan gets $f]
    lappend l [chan gets $f]
    lappend l [chan eof $f]
    lappend l [chan gets $f]
    lappend l [chan eof $f]
} -cleanup {
    chan close $f
} -result {abc def 0 {} 1}
test chan-io-31.28 {Tcl_Write cr, ^Z in middle, Tcl_Gets cr} -setup {
    file delete $path(test1)
    set l ""
} -body {
    set f [open $path(test1) w]
    chan configure $f -translation cr -eofchar {}
    chan puts $f [format "abc\ndef\n%cqrs\ntuv" 26]
    chan close $f
    set f [open $path(test1) r]
    chan configure $f -translation cr -eofchar \x1a
    lappend l [chan gets $f]
    lappend l [chan gets $f]
    lappend l [chan eof $f]
    lappend l [chan gets $f]
    lappend l [chan eof $f]
} -cleanup {
    chan close $f
} -result {abc def 0 {} 1}
test chan-io-31.29 {Tcl_Write crlf, ^Z in middle, Tcl_Gets auto} -setup {
    file delete $path(test1)
    set l ""
} -body {
    set f [open $path(test1) w]
    chan configure $f -translation crlf -eofchar {}
    chan puts $f [format "abc\ndef\n%cqrs\ntuv" 26]
    chan close $f
    set f [open $path(test1) r]
    chan configure $f -translation auto -eofchar \x1a
    lappend l [chan gets $f]
    lappend l [chan gets $f]
    lappend l [chan eof $f]
    lappend l [chan gets $f]
    lappend l [chan eof $f]
} -cleanup {
    chan close $f
} -result {abc def 0 {} 1}
test chan-io-31.30 {Tcl_Write crlf, ^Z in middle, Tcl_Gets crlf} -setup {
    file delete $path(test1)
    set l ""
} -body {
    set f [open $path(test1) w]
    chan configure $f -translation crlf -eofchar {}
    chan puts $f [format "abc\ndef\n%cqrs\ntuv" 26]
    chan close $f
    set f [open $path(test1) r]
    chan configure $f -translation crlf -eofchar \x1a
    lappend l [chan gets $f]
    lappend l [chan gets $f]
    lappend l [chan eof $f]
    lappend l [chan gets $f]
    lappend l [chan eof $f]
} -cleanup {
    chan close $f
} -result {abc def 0 {} 1}
test chan-io-31.31 {Tcl_Write crlf on block boundary, Tcl_Gets crlf} -setup {
    file delete $path(test1)
    set c ""
} -body {
    set f [open $path(test1) w]
    chan configure $f -translation crlf
    set line "123456789ABCDE"	;# 14 char plus crlf
    chan puts -nonewline $f x	;# shift crlf across block boundary
    for {set i 0} {$i < 700} {incr i} {
	chan puts $f $line
    }
    chan close $f
    set f [open $path(test1) r]
    chan configure $f -translation crlf 
    while {[chan gets $f line] >= 0} {
	append c $line\n
    }
    chan close $f
    string length $c
} -result [expr 700*15+1]
test chan-io-31.32 {Tcl_Write crlf on block boundary, Tcl_Gets auto} -setup {
    file delete $path(test1)
    set c ""
} -body {
    set f [open $path(test1) w]
    chan configure $f -translation crlf
    set line "123456789ABCDE"	;# 14 char plus crlf
    chan puts -nonewline $f x	;# shift crlf across block boundary
    for {set i 0} {$i < 700} {incr i} {
	chan puts $f $line
    }
    chan close $f
    set f [open $path(test1) r]
    chan configure $f -translation auto
    while {[chan gets $f line] >= 0} {
	append c $line\n
    }
    chan close $f
    string length $c
} -result [expr 700*15+1]

# Test Tcl_Read and buffering.

test chan-io-32.1 {Tcl_Read, channel not readable} -body {
    read stdout
} -returnCodes error -result {channel "stdout" wasn't opened for reading}
test chan-io-32.2 {Tcl_Read, zero byte count} {
    chan read stdin 0
} ""
test chan-io-32.3 {Tcl_Read, negative byte count} -setup {
    set f [open $path(longfile) r]
} -body {
    chan read $f -1
} -returnCodes error -cleanup {
    chan close $f
} -result {expected non-negative integer but got "-1"}
test chan-io-32.4 {Tcl_Read, positive byte count} -body {
    set f [open $path(longfile) r]
    string length [chan read $f 1024]
} -cleanup {
    chan close $f
} -result 1024
test chan-io-32.5 {Tcl_Read, multiple buffers} -body {
    set f [open $path(longfile) r]
    chan configure $f -buffersize 100
    string length [chan read $f 1024]
} -cleanup {
    chan close $f
} -result 1024
test chan-io-32.6 {Tcl_Read, very large read} {
    set f1 [open $path(longfile) r]
    set z [chan read $f1 1000000]
    chan close $f1
    set l [string length $z]
    set x ok
    set z [file size $path(longfile)]
    if {$z != $l} {
	set x "$z != $l"
    }
    set x
} ok
test chan-io-32.7 {Tcl_Read, nonblocking, file} {nonBlockFiles} {
    set f1 [open $path(longfile) r]
    chan configure $f1 -blocking off
    set z [chan read $f1 20]
    chan close $f1
    set l [string length $z]
    set x ok
    if {$l != 20} {
	set x "$l != 20"
    }
    set x
} ok
test chan-io-32.8 {Tcl_Read, nonblocking, file} {nonBlockFiles} {
    set f1 [open $path(longfile) r]
    chan configure $f1 -blocking off
    set z [chan read $f1 1000000]
    chan close $f1
    set x ok
    set l [string length $z]
    set z [file size $path(longfile)]
    if {$z != $l} {
	set x "$z != $l"
    }
    set x
} ok
test chan-io-32.9 {Tcl_Read, read to end of file} {
    set f1 [open $path(longfile) r]
    set z [chan read $f1]
    chan close $f1
    set l [string length $z]
    set x ok
    set z [file size $path(longfile)]
    if {$z != $l} {
	set x "$z != $l"
    }
    set x
} ok
test chan-io-32.10 {Tcl_Read from a pipe} -setup {
    file delete $path(pipe)
} -constraints {stdio openpipe} -body {
    set f1 [open $path(pipe) w]
    chan puts $f1 {chan puts [chan gets stdin]}
    chan close $f1
    set f1 [openpipe r+ $path(pipe)]
    chan puts $f1 hello
    chan flush $f1
    chan read $f1
} -cleanup {
    chan close $f1
} -result "hello\n"
test chan-io-32.11 {Tcl_Read from a pipe} -setup {
    file delete $path(pipe)
    set x ""
} -constraints {stdio openpipe} -body {
    set f1 [open $path(pipe) w]
    chan puts $f1 {chan puts [chan gets stdin]}
    chan puts $f1 {chan puts [chan gets stdin]}
    chan close $f1
    set f1 [openpipe r+ $path(pipe)]
    chan puts $f1 hello
    chan flush $f1
    lappend x [chan read $f1 6]
    chan puts $f1 hello
    chan flush $f1
    lappend x [chan read $f1]
} -cleanup {
    chan close $f1
} -result {{hello
} {hello
}}
test chan-io-32.12 {Tcl_Read, -nonewline} -setup {
    file delete $path(test1)
} -body {
    set f1 [open $path(test1) w]
    chan puts $f1 hello
    chan puts $f1 bye
    chan close $f1
    set f1 [open $path(test1) r]
    chan read -nonewline $f1
} -cleanup {
    chan close $f1
} -result {hello
bye}
test chan-io-32.13 {Tcl_Read, -nonewline} -setup {
    file delete $path(test1)
} -body {
    set f1 [open $path(test1) w]
    chan puts $f1 hello
    chan puts $f1 bye
    chan close $f1
    set f1 [open $path(test1) r]
    set c [chan read -nonewline $f1]
    list [string length $c] $c
} -cleanup {
    chan close $f1
} -result {9 {hello
bye}}
test chan-io-32.14 {Tcl_Read, reading in small chunks} -setup {
    file delete $path(test1)
} -body {
    set f [open $path(test1) w]
    chan puts $f "Two lines: this one"
    chan puts $f "and this one"
    chan close $f
    set f [open $path(test1)]
    list [chan read $f 1] [chan read $f 2] [chan read $f]
} -cleanup {
    chan close $f
} -result {T wo { lines: this one
and this one
}}
test chan-io-32.15 {Tcl_Read, asking for more input than available} -setup {
    file delete $path(test1)
} -body {
    set f [open $path(test1) w]
    chan puts $f "Two lines: this one"
    chan puts $f "and this one"
    chan close $f
    set f [open $path(test1)]
    chan read $f 100
} -cleanup {
    chan close $f
} -result {Two lines: this one
and this one
}
test chan-io-32.16 {Tcl_Read, read to end of file with -nonewline} -setup {
    file delete $path(test1)
} -body {
    set f [open $path(test1) w]
    chan puts $f "Two lines: this one"
    chan puts $f "and this one"
    chan close $f
    set f [open $path(test1)]
    chan read -nonewline $f
} -cleanup {
    chan close $f
} -result {Two lines: this one
and this one}

# Test Tcl_Gets.

test chan-io-33.1 {Tcl_Gets, reading what was written} -setup {
    file delete $path(test1)
} -body {
    set f1 [open $path(test1) w]
    chan puts $f1 "first line"
    chan close $f1
    set f1 [open $path(test1) r]
    chan gets $f1
} -cleanup {
    chan close $f1
} -result {first line}
test chan-io-33.2 {Tcl_Gets into variable} {
    set f1 [open $path(longfile) r]
    set c [chan gets $f1 x]
    set l [string length x]
    set z ok
    if {$l != $l} {
	set z broken
    }
    chan close $f1
    set z
} ok
test chan-io-33.3 {Tcl_Gets from pipe} -setup {
    file delete $path(pipe)
} -constraints {stdio openpipe} -body {
    set f1 [open $path(pipe) w]
    chan puts $f1 {chan puts [chan gets stdin]}
    chan close $f1
    set f1 [openpipe r+ $path(pipe)]
    chan puts $f1 hello
    chan flush $f1
    chan gets $f1
} -cleanup {
    chan close $f1
} -result hello
test chan-io-33.4 {Tcl_Gets with long line} -setup {
    file delete $path(test3)
} -body {
    set f [open $path(test3) w]
    chan puts -nonewline $f "abcdefghijklmnopqrstuvwxyzABCDEFGHIJKLMNOPQRSTUVWXYZ"
    chan puts -nonewline $f "abcdefghijklmnopqrstuvwxyzABCDEFGHIJKLMNOPQRSTUVWXYZ"
    chan puts -nonewline $f "abcdefghijklmnopqrstuvwxyzABCDEFGHIJKLMNOPQRSTUVWXYZ"
    chan puts -nonewline $f "abcdefghijklmnopqrstuvwxyzABCDEFGHIJKLMNOPQRSTUVWXYZ"
    chan puts $f "abcdefghijklmnopqrstuvwxyzABCDEFGHIJKLMNOPQRSTUVWXYZ"
    chan close $f
    set f [open $path(test3)]
    chan gets $f
} -cleanup {
    chan close $f
} -result {abcdefghijklmnopqrstuvwxyzABCDEFGHIJKLMNOPQRSTUVWXYZabcdefghijklmnopqrstuvwxyzABCDEFGHIJKLMNOPQRSTUVWXYZabcdefghijklmnopqrstuvwxyzABCDEFGHIJKLMNOPQRSTUVWXYZabcdefghijklmnopqrstuvwxyzABCDEFGHIJKLMNOPQRSTUVWXYZabcdefghijklmnopqrstuvwxyzABCDEFGHIJKLMNOPQRSTUVWXYZ}
test chan-io-33.5 {Tcl_Gets with long line} {
    set f [open $path(test3)]
    set x [chan gets $f y]
    chan close $f
    list $x $y
} {260 abcdefghijklmnopqrstuvwxyzABCDEFGHIJKLMNOPQRSTUVWXYZabcdefghijklmnopqrstuvwxyzABCDEFGHIJKLMNOPQRSTUVWXYZabcdefghijklmnopqrstuvwxyzABCDEFGHIJKLMNOPQRSTUVWXYZabcdefghijklmnopqrstuvwxyzABCDEFGHIJKLMNOPQRSTUVWXYZabcdefghijklmnopqrstuvwxyzABCDEFGHIJKLMNOPQRSTUVWXYZ}
test chan-io-33.6 {Tcl_Gets and end of file} -setup {
    file delete $path(test3)
    set x {}
} -body {
    set f [open $path(test3) w]
    chan puts -nonewline $f "Test1\nTest2"
    chan close $f
    set f [open $path(test3)]
    set y {}
    lappend x [chan gets $f y] $y
    set y {}
    lappend x [chan gets $f y] $y
    set y {}
    lappend x [chan gets $f y] $y
} -cleanup {
    chan close $f
} -result {5 Test1 5 Test2 -1 {}}
test chan-io-33.7 {Tcl_Gets and bad variable} -setup {
    set f [open $path(test3) w]
    chan puts $f "Line 1"
    chan puts $f "Line 2"
    chan close $f
    catch {unset x}
    set f [open $path(test3) r]
} -body {
    set x 24
    chan gets $f x(0)
} -returnCodes error -cleanup {
    chan close $f
} -result {can't set "x(0)": variable isn't array}
test chan-io-33.8 {Tcl_Gets, exercising double buffering} {
    set f [open $path(test3) w]
    chan configure $f -translation lf -eofchar {}
    set x ""
    for {set y 0} {$y < 99} {incr y} {set x "a$x"}
    for {set y 0} {$y < 100} {incr y} {chan puts $f $x}
    chan close $f
    set f [open $path(test3) r]
    chan configure $f -translation lf
    for {set y 0} {$y < 100} {incr y} {chan gets $f}
    chan close $f
    set y
} 100
test chan-io-33.9 {Tcl_Gets, exercising double buffering} {
    set f [open $path(test3) w]
    chan configure $f -translation lf -eofchar {}
    set x ""
    for {set y 0} {$y < 99} {incr y} {set x "a$x"}
    for {set y 0} {$y < 200} {incr y} {chan puts $f $x}
    chan close $f
    set f [open $path(test3) r]
    chan configure $f -translation lf
    for {set y 0} {$y < 200} {incr y} {chan gets $f}
    chan close $f
    set y
} 200
test chan-io-33.10 {Tcl_Gets, exercising double buffering} {
    set f [open $path(test3) w]
    chan configure $f -translation lf -eofchar {}
    set x ""
    for {set y 0} {$y < 99} {incr y} {set x "a$x"}
    for {set y 0} {$y < 300} {incr y} {chan puts $f $x}
    chan close $f
    set f [open $path(test3) r]
    chan configure $f -translation lf
    for {set y 0} {$y < 300} {incr y} {chan gets $f}
    chan close $f
    set y
} 300

# Test Tcl_Seek and Tcl_Tell.

test chan-io-34.1 {Tcl_Seek to current position at start of file} -body {
    set f1 [open $path(longfile) r]
    chan seek $f1 0 current
    chan tell $f1
} -cleanup {
    chan close $f1
} -result 0
test chan-io-34.2 {Tcl_Seek to offset from start} -setup {
    file delete $path(test1)
} -body {
    set f1 [open $path(test1) w]
    chan configure $f1 -translation lf -eofchar {}
    chan puts $f1 "abcdefghijklmnopqrstuvwxyz"
    chan puts $f1 "abcdefghijklmnopqrstuvwxyz"
    chan close $f1
    set f1 [open $path(test1) r]
    chan seek $f1 10 start
    chan tell $f1
} -cleanup {
    chan close $f1
} -result 10
test chan-io-34.3 {Tcl_Seek to end of file} -setup {
    file delete $path(test1)
} -body {
    set f1 [open $path(test1) w]
    chan configure $f1 -translation lf -eofchar {}
    chan puts $f1 "abcdefghijklmnopqrstuvwxyz"
    chan puts $f1 "abcdefghijklmnopqrstuvwxyz"
    chan close $f1
    set f1 [open $path(test1) r]
    chan seek $f1 0 end
    chan tell $f1
} -cleanup {
    chan close $f1
} -result 54
test chan-io-34.4 {Tcl_Seek to offset from end of file} -setup {
    file delete $path(test1)
} -body {
    set f1 [open $path(test1) w]
    chan configure $f1 -translation lf -eofchar {}
    chan puts $f1 "abcdefghijklmnopqrstuvwxyz"
    chan puts $f1 "abcdefghijklmnopqrstuvwxyz"
    chan close $f1
    set f1 [open $path(test1) r]
    chan seek $f1 -10 end
    chan tell $f1
} -cleanup {
    chan close $f1
} -result 44
test chan-io-34.5 {Tcl_Seek to offset from current position} -setup {
    file delete $path(test1)
} -body {
    set f1 [open $path(test1) w]
    chan configure $f1 -translation lf -eofchar {}
    chan puts $f1 "abcdefghijklmnopqrstuvwxyz"
    chan puts $f1 "abcdefghijklmnopqrstuvwxyz"
    chan close $f1
    set f1 [open $path(test1) r]
    chan seek $f1 10 current
    chan seek $f1 10 current
    chan tell $f1
} -cleanup {
    chan close $f1
} -result 20
test chan-io-34.6 {Tcl_Seek to offset from end of file} -setup {
    file delete $path(test1)
} -body {
    set f1 [open $path(test1) w]
    chan configure $f1 -translation lf -eofchar {}
    chan puts $f1 "abcdefghijklmnopqrstuvwxyz"
    chan puts $f1 "abcdefghijklmnopqrstuvwxyz"
    chan close $f1
    set f1 [open $path(test1) r]
    chan seek $f1 -10 end
    list [chan tell $f1] [chan read $f1]
} -cleanup {
    chan close $f1
} -result {44 {rstuvwxyz
}}
test chan-io-34.7 {Tcl_Seek to offset from end of file, then to current position} -setup {
    file delete $path(test1)
} -body {
    set f1 [open $path(test1) w]
    chan configure $f1 -translation lf -eofchar {}
    chan puts $f1 "abcdefghijklmnopqrstuvwxyz"
    chan puts $f1 "abcdefghijklmnopqrstuvwxyz"
    chan close $f1
    set f1 [open $path(test1) r]
    chan seek $f1 -10 end
    set c1 [chan tell $f1]
    set r1 [chan read $f1 5]
    chan seek $f1 0 current
    list $c1 $r1 [chan tell $f1]
} -cleanup {
    chan close $f1
} -result {44 rstuv 49}
test chan-io-34.8 {Tcl_Seek on pipes: not supported} -setup {
    set pipe [openpipe]
} -constraints {stdio openpipe} -body {
    chan seek $pipe 0 current
} -returnCodes error -cleanup {
    chan close $pipe
} -match glob -result {error during seek on "*": invalid argument}
test chan-io-34.9 {Tcl_Seek, testing buffered input flushing} -setup {
    file delete $path(test3)
} -body {
    set f [open $path(test3) w]
    chan configure $f -eofchar {}
    chan puts -nonewline $f "abcdefghijklmnopqrstuvwxyzABCDEFGHIJKLMNOPQRSTUVWXYZ"
    chan close $f
    set f [open $path(test3) RDWR]
    set x [chan read $f 1]
    chan seek $f 3
    lappend x [chan read $f 1]
    chan seek $f 0 start
    lappend x [chan read $f 1]
    chan seek $f 10 current
    lappend x [chan read $f 1]
    chan seek $f -2 end
    lappend x [chan read $f 1]
    chan seek $f 50 end
    lappend x [chan read $f 1]
    chan seek $f 1
    lappend x [chan read $f 1]
} -cleanup {
    chan close $f
} -result {a d a l Y {} b}
set path(test3) [makeFile {} test3]
test chan-io-34.10 {Tcl_Seek testing flushing of buffered input} {
    set f [open $path(test3) w]
    chan configure $f -translation lf
    chan puts $f xyz\n123
    chan close $f
    set f [open $path(test3) r+]
    chan configure $f -translation lf
    set x [chan gets $f]
    chan seek $f 0 current
    chan puts $f 456
    chan close $f
    list $x [viewFile test3]
} "xyz {xyz
456}"
test chan-io-34.11 {Tcl_Seek testing flushing of buffered output} {
    set f [open $path(test3) w]
    chan puts $f xyz\n123
    chan close $f
    set f [open $path(test3) w+]
    chan puts $f xyzzy
    chan seek $f 2
    set x [chan gets $f]
    chan close $f
    list $x [viewFile test3]
} "zzy xyzzy"
test chan-io-34.12 {Tcl_Seek testing combination of write, seek back and read} {
    set f [open $path(test3) w]
    chan configure $f -translation lf -eofchar {}
    chan puts $f xyz\n123
    chan close $f
    set f [open $path(test3) a+]
    chan configure $f -translation lf -eofchar {}
    chan puts $f xyzzy
    chan flush $f
    set x [chan tell $f]
    chan seek $f -4 cur
    set y [chan gets $f]
    chan close $f
    list $x [viewFile test3] $y
} {14 {xyz
123
xyzzy} zzy}
test chan-io-34.13 {Tcl_Tell at start of file} -setup {
    file delete $path(test1)
} -body {
    set f1 [open $path(test1) w]
    chan tell $f1
} -cleanup {
    chan close $f1
} -result 0
test chan-io-34.14 {Tcl_Tell after seek to end of file} -setup {
    file delete $path(test1)
} -body {
    set f1 [open $path(test1) w]
    chan configure $f1 -translation lf -eofchar {}
    chan puts $f1 "abcdefghijklmnopqrstuvwxyz"
    chan puts $f1 "abcdefghijklmnopqrstuvwxyz"
    chan close $f1
    set f1 [open $path(test1) r]
    chan seek $f1 0 end
    chan tell $f1
} -cleanup {
    chan close $f1
} -result 54
test chan-io-34.15 {Tcl_Tell combined with seeking} -setup {
    file delete $path(test1)
} -body {
    set f1 [open $path(test1) w]
    chan configure $f1 -translation lf -eofchar {}
    chan puts $f1 "abcdefghijklmnopqrstuvwxyz"
    chan puts $f1 "abcdefghijklmnopqrstuvwxyz"
    chan close $f1
    set f1 [open $path(test1) r]
    chan seek $f1 10 start
    set c1 [chan tell $f1]
    chan seek $f1 10 current
    list $c1 [chan tell $f1]
} -cleanup {
    chan close $f1
} -result {10 20}
test chan-io-34.16 {Tcl_Tell on pipe: always -1} -constraints {stdio openpipe} -body {
    set f1 [openpipe]
    chan tell $f1
} -cleanup {
    chan close $f1
} -result -1
test chan-io-34.17 {Tcl_Tell on pipe: always -1} {stdio openpipe} {
    set f1 [openpipe]
    chan puts $f1 {chan puts hello}
    chan flush $f1
    set c [chan tell $f1]
    chan gets $f1
    chan close $f1
    set c
} -1
test chan-io-34.18 {Tcl_Tell combined with seeking and reading} -setup {
    file delete $path(test2)
} -body {
    set f [open $path(test2) w]
    chan configure $f -translation lf -eofchar {}
    chan puts -nonewline $f "line1\nline2\nline3\nline4\nline5\n"
    chan close $f
    set f [open $path(test2)]
    chan configure $f -translation lf
    set x [chan tell $f]
    chan read $f 3
    lappend x [chan tell $f]
    chan seek $f 2
    lappend x [chan tell $f]
    chan seek $f 10 current
    lappend x [chan tell $f]
    chan seek $f 0 end
    lappend x [chan tell $f]
} -cleanup {
    chan close $f
} -result {0 3 2 12 30}
test chan-io-34.19 {Tcl_Tell combined with opening in append mode} -body {
    set f [open $path(test3) w]
    chan configure $f -translation lf -eofchar {}
    chan puts $f "abcdefghijklmnopqrstuvwxyz"
    chan puts $f "abcdefghijklmnopqrstuvwxyz"
    chan close $f
    set f [open $path(test3) a]
    chan tell $f
} -cleanup {
    chan close $f
} -result 54
test chan-io-34.20 {Tcl_Tell combined with writing} -setup {
    set l ""
} -body {
    set f [open $path(test3) w]
    chan seek $f 29 start
    lappend l [chan tell $f]
    chan puts -nonewline $f a
    chan seek $f 39 start
    lappend l [chan tell $f]
    chan puts -nonewline $f a
    lappend l [chan tell $f]
    chan seek $f 407 end
    lappend l [chan tell $f]
} -cleanup {
    chan close $f
} -result {29 39 40 447}
test chan-io-34.21 {Tcl_Seek and Tcl_Tell on large files} -setup {
    file delete $path(test3)
    set l ""
} -constraints {largefileSupport} -body {
    set f [open $path(test3) w]
    chan configure $f -encoding binary
    lappend l [chan tell $f]
    chan puts -nonewline $f abcdef
    lappend l [chan tell $f]
    chan flush $f
    lappend l [chan tell $f]
    # 4GB offset!
    chan seek $f 0x100000000
    lappend l [chan tell $f]
    chan puts -nonewline $f abcdef
    lappend l [chan tell $f]
    chan close $f
    lappend l [file size $f]
    # truncate...
    chan close [open $path(test3) w]
    lappend l [file size $f]
} -result {0 6 6 4294967296 4294967302 4294967302 0}

# Test Tcl_Eof

test chan-io-35.1 {Tcl_Eof} -setup {
    file delete $path(test1)
} -body {
    set f [open $path(test1) w]
    chan puts $f hello
    chan puts $f hello
    chan close $f
    set f [open $path(test1)]
    set x [chan eof $f]
    lappend x [chan eof $f]
    chan gets $f
    lappend x [chan eof $f]
    chan gets $f
    lappend x [chan eof $f]
    chan gets $f
    lappend x [chan eof $f]
    lappend x [chan eof $f]
} -cleanup {
    chan close $f
} -result {0 0 0 0 1 1}
test chan-io-35.2 {Tcl_Eof with pipe} -constraints {stdio openpipe} -setup {
    file delete $path(pipe)
} -body {
    set f1 [open $path(pipe) w]
    chan puts $f1 {chan gets stdin}
    chan puts $f1 {chan puts hello}
    chan close $f1
    set f1 [openpipe r+ $path(pipe)]
    chan puts $f1 hello
    set x [chan eof $f1]
    chan flush $f1
    lappend x [chan eof $f1]
    chan gets $f1
    lappend x [chan eof $f1]
    chan gets $f1
    lappend x [chan eof $f1]
} -cleanup {
    chan close $f1
} -result {0 0 0 1}
test chan-io-35.3 {Tcl_Eof with pipe} -constraints {stdio openpipe} -setup {
    file delete $path(pipe)
} -body {
    set f1 [open $path(pipe) w]
    chan puts $f1 {chan gets stdin}
    chan puts $f1 {chan puts hello}
    chan close $f1
    set f1 [openpipe r+ $path(pipe)]
    chan puts $f1 hello
    set x [chan eof $f1]
    chan flush $f1
    lappend x [chan eof $f1]
    chan gets $f1
    lappend x [chan eof $f1]
    chan gets $f1
    lappend x [chan eof $f1]
    chan gets $f1
    lappend x [chan eof $f1]
    chan gets $f1
    lappend x [chan eof $f1]
} -cleanup {
    chan close $f1
} -result {0 0 0 1 1 1}
test chan-io-35.4 {Tcl_Eof, eof detection on nonblocking file} -setup {
    file delete $path(test1)
    set l ""
} -constraints {nonBlockFiles} -body {
    chan close [open $path(test1) w]
    set f [open $path(test1) r]
    chan configure $f -blocking off
    lappend l [chan gets $f]
    lappend l [chan eof $f]
} -cleanup {
    chan close $f
} -result {{} 1}
test chan-io-35.5 {Tcl_Eof, eof detection on nonblocking pipe} -setup {
    file delete $path(pipe)
    set l ""
} -constraints {stdio openpipe} -body {
    set f [open $path(pipe) w]
    chan puts $f {
	exit
    }
    chan close $f
    set f [openpipe r $path(pipe)]
    lappend l [chan gets $f]
    lappend l [chan eof $f]
} -cleanup {
    chan close $f
} -result {{} 1}
test chan-io-35.6 {Tcl_Eof, eof char, lf write, auto read} -setup {
    file delete $path(test1)
} -body {
    set f [open $path(test1) w]
    chan configure $f -translation lf -eofchar \x1a
    chan puts $f abc\ndef
    chan close $f
    set s [file size $path(test1)]
    set f [open $path(test1) r]
    chan configure $f -translation auto -eofchar \x1a
    list $s [string length [chan read $f]] [chan eof $f]
} -cleanup {
    chan close $f
} -result {9 8 1}
test chan-io-35.7 {Tcl_Eof, eof char, lf write, lf read} -setup {
    file delete $path(test1)
} -body {
    set f [open $path(test1) w]
    chan configure $f -translation lf -eofchar \x1a
    chan puts $f abc\ndef
    chan close $f
    set s [file size $path(test1)]
    set f [open $path(test1) r]
    chan configure $f -translation lf -eofchar \x1a
    list $s [string length [chan read $f]] [chan eof $f]
} -cleanup {
    chan close $f
} -result {9 8 1}
test chan-io-35.8 {Tcl_Eof, eof char, cr write, auto read} -setup {
    file delete $path(test1)
} -body {
    set f [open $path(test1) w]
    chan configure $f -translation cr -eofchar \x1a
    chan puts $f abc\ndef
    chan close $f
    set s [file size $path(test1)]
    set f [open $path(test1) r]
    chan configure $f -translation auto -eofchar \x1a
    list $s [string length [chan read $f]] [chan eof $f]
} -cleanup {
    chan close $f
} -result {9 8 1}
test chan-io-35.9 {Tcl_Eof, eof char, cr write, cr read} -setup {
    file delete $path(test1)
} -body {
    set f [open $path(test1) w]
    chan configure $f -translation cr -eofchar \x1a
    chan puts $f abc\ndef
    chan close $f
    set s [file size $path(test1)]
    set f [open $path(test1) r]
    chan configure $f -translation cr -eofchar \x1a
    list $s [string length [chan read $f]] [chan eof $f]
} -cleanup {
    chan close $f
} -result {9 8 1}
test chan-io-35.10 {Tcl_Eof, eof char, crlf write, auto read} -setup {
    file delete $path(test1)
} -body {
    set f [open $path(test1) w]
    chan configure $f -translation crlf -eofchar \x1a
    chan puts $f abc\ndef
    chan close $f
    set s [file size $path(test1)]
    set f [open $path(test1) r]
    chan configure $f -translation auto -eofchar \x1a
    list $s [string length [chan read $f]] [chan eof $f]
} -cleanup {
    chan close $f
} -result {11 8 1}
test chan-io-35.11 {Tcl_Eof, eof char, crlf write, crlf read} -setup {
    file delete $path(test1)
} -body {
    set f [open $path(test1) w]
    chan configure $f -translation crlf -eofchar \x1a
    chan puts $f abc\ndef
    chan close $f
    set s [file size $path(test1)]
    set f [open $path(test1) r]
    chan configure $f -translation crlf -eofchar \x1a
    list $s [string length [chan read $f]] [chan eof $f]
} -cleanup {
    chan close $f
} -result {11 8 1}
test chan-io-35.12 {Tcl_Eof, eof char in middle, lf write, auto read} -setup {
    file delete $path(test1)
} -body {
    set f [open $path(test1) w]
    chan configure $f -translation lf -eofchar {}
    chan puts $f [format abc\ndef\n%cqrs\nuvw 26]
    chan close $f
    set c [file size $path(test1)]
    set f [open $path(test1) r]
    chan configure $f -translation auto -eofchar \x1a
    list $c [string length [chan read $f]] [chan eof $f]
} -cleanup {
    chan close $f
} -result {17 8 1}
test chan-io-35.13 {Tcl_Eof, eof char in middle, lf write, lf read} -setup {
    file delete $path(test1)
} -body {
    set f [open $path(test1) w]
    chan configure $f -translation lf -eofchar {}
    chan puts $f [format abc\ndef\n%cqrs\nuvw 26]
    chan close $f
    set c [file size $path(test1)]
    set f [open $path(test1) r]
    chan configure $f -translation lf -eofchar \x1a
    list $c [string length [chan read $f]] [chan eof $f]
} -cleanup {
    chan close $f
} -result {17 8 1}
test chan-io-35.14 {Tcl_Eof, eof char in middle, cr write, auto read} -setup {
    file delete $path(test1)
} -body {
    set f [open $path(test1) w]
    chan configure $f -translation cr -eofchar {}
    chan puts $f [format abc\ndef\n%cqrs\nuvw 26]
    chan close $f
    set c [file size $path(test1)]
    set f [open $path(test1) r]
    chan configure $f -translation auto -eofchar \x1a
    list $c [string length [chan read $f]] [chan eof $f]
} -cleanup {
    chan close $f
} -result {17 8 1}
test chan-io-35.15 {Tcl_Eof, eof char in middle, cr write, cr read} -setup {
    file delete $path(test1)
} -body {
    set f [open $path(test1) w]
    chan configure $f -translation cr -eofchar {}
    chan puts $f [format abc\ndef\n%cqrs\nuvw 26]
    chan close $f
    set c [file size $path(test1)]
    set f [open $path(test1) r]
    chan configure $f -translation cr -eofchar \x1a
    list $c [string length [chan read $f]] [chan eof $f]
} -cleanup {
    chan close $f
} -result {17 8 1}
test chan-io-35.16 {Tcl_Eof, eof char in middle, crlf write, auto read} -setup {
    file delete $path(test1)
} -body {
    set f [open $path(test1) w]
    chan configure $f -translation crlf -eofchar {}
    chan puts $f [format abc\ndef\n%cqrs\nuvw 26]
    chan close $f
    set c [file size $path(test1)]
    set f [open $path(test1) r]
    chan configure $f -translation auto -eofchar \x1a
    list $c [string length [chan read $f]] [chan eof $f]
} -cleanup {
    chan close $f
} -result {21 8 1}
test chan-io-35.17 {Tcl_Eof, eof char in middle, crlf write, crlf read} -setup {
    file delete $path(test1)
} -body {
    set f [open $path(test1) w]
    chan configure $f -translation crlf -eofchar {}
    chan puts $f [format abc\ndef\n%cqrs\nuvw 26]
    chan close $f
    set c [file size $path(test1)]
    set f [open $path(test1) r]
    chan configure $f -translation crlf -eofchar \x1a
    list $c [string length [chan read $f]] [chan eof $f]
} -cleanup {
    chan close $f
} -result {21 8 1}

# Test Tcl_InputBlocked

test chan-io-36.1 {Tcl_InputBlocked on nonblocking pipe} -setup {
    set x ""
} -constraints {stdio openpipe} -body {
    set f1 [openpipe]
    chan puts $f1 {chan puts hello_from_pipe}
    chan flush $f1
    chan gets $f1
    chan configure $f1 -blocking off -buffering full
    chan puts $f1 {chan puts hello}
    lappend x [chan gets $f1]
    lappend x [chan blocked $f1]
    chan flush $f1
    after 200
    lappend x [chan gets $f1]
    lappend x [chan blocked $f1]
    lappend x [chan gets $f1]
    lappend x [chan blocked $f1]
} -cleanup {
    chan close $f1
} -result {{} 1 hello 0 {} 1}
test chan-io-36.2 {Tcl_InputBlocked on blocking pipe} -setup {
    set x ""
} -constraints {stdio openpipe} -body {
    set f1 [openpipe]
    chan configure $f1 -buffering line
    chan puts $f1 {chan puts hello_from_pipe}
    lappend x [chan gets $f1]
    lappend x [chan blocked $f1]
    chan puts $f1 {exit}
    lappend x [chan gets $f1]
    lappend x [chan blocked $f1]
    lappend x [chan eof $f1]
} -cleanup {
    chan close $f1
} -result {hello_from_pipe 0 {} 0 1}
test chan-io-36.3 {Tcl_InputBlocked vs files, short read} -setup {
    file delete $path(test1)
    set l ""
} -body {
    set f [open $path(test1) w]
    chan puts $f abcdefghijklmnop
    chan close $f
    set f [open $path(test1) r]
    lappend l [chan blocked $f]
    lappend l [chan read $f 3]
    lappend l [chan blocked $f]
    lappend l [chan read -nonewline $f]
    lappend l [chan blocked $f]
    lappend l [chan eof $f]
} -cleanup {
    chan close $f
} -result {0 abc 0 defghijklmnop 0 1}
test chan-io-36.4 {Tcl_InputBlocked vs files, event driven read} -setup {
    file delete $path(test1)
    set l ""
    variable x
} -constraints {fileevent} -body {
    set f [open $path(test1) w]
    chan puts $f abcdefghijklmnop
    chan close $f
    set f [open $path(test1) r]
    chan event $f readable [namespace code {
	lappend l [chan read $f 3]
	if {[chan eof $f]} {lappend l eof; chan close $f; set x done}
    }]
    vwait [namespace which -variable x]
    return $l
} -result {abc def ghi jkl mno {p
} eof}
test chan-io-36.5 {Tcl_InputBlocked vs files, short read, nonblocking} -setup {
    file delete $path(test1)
    set l ""
} -constraints {nonBlockFiles} -body {
    set f [open $path(test1) w]
    chan puts $f abcdefghijklmnop
    chan close $f
    set f [open $path(test1) r]
    chan configure $f -blocking off
    lappend l [chan blocked $f]
    lappend l [chan read $f 3]
    lappend l [chan blocked $f]
    lappend l [chan read -nonewline $f]
    lappend l [chan blocked $f]
    lappend l [chan eof $f]
} -cleanup {
    chan close $f
} -result {0 abc 0 defghijklmnop 0 1}
test chan-io-36.6 {Tcl_InputBlocked vs files, event driven read} -setup {
    file delete $path(test1)
    set l ""
    variable x
} -constraints {nonBlockFiles fileevent} -body {
    set f [open $path(test1) w]
    chan puts $f abcdefghijklmnop
    chan close $f
    set f [open $path(test1) r]
    chan configure $f -blocking off
    chan event $f readable [namespace code {
	lappend l [chan read $f 3]
	if {[chan eof $f]} {lappend l eof; chan close $f; set x done}
    }]
    vwait [namespace which -variable x]
    return $l
} -result {abc def ghi jkl mno {p
} eof}

# Test Tcl_InputBuffered

test chan-io-37.1 {Tcl_InputBuffered} -setup {
    set l ""
} -constraints {testchannel} -body {
    set f [open $path(longfile) r]
    chan configure $f -buffersize 4096
    chan read $f 3
    lappend l [testchannel inputbuffered $f]
    lappend l [chan tell $f]
} -cleanup {
    chan close $f
} -result {4093 3}
test chan-io-37.2 {Tcl_InputBuffered, test input flushing on seek} -setup {
    set l ""
} -constraints {testchannel} -body {
    set f [open $path(longfile) r]
    chan configure $f -buffersize 4096
    chan read $f 3
    lappend l [testchannel inputbuffered $f]
    lappend l [chan tell $f]
    chan seek $f 0 current
    lappend l [testchannel inputbuffered $f]
    lappend l [chan tell $f]
} -cleanup {
    chan close $f
} -result {4093 3 0 3}

# Test Tcl_SetChannelBufferSize, Tcl_GetChannelBufferSize

test chan-io-38.1 {Tcl_GetChannelBufferSize, default buffer size} -body {
    set f [open $path(longfile) r]
    chan configure $f -buffersize
} -cleanup {
    chan close $f
} -result 4096
test chan-io-38.2 {Tcl_SetChannelBufferSize, Tcl_GetChannelBufferSize} -setup {
    set l ""
} -body {
    set f [open $path(longfile) r]
    lappend l [chan configure $f -buffersize]
    chan configure $f -buffersize 10000
    lappend l [chan configure $f -buffersize]
    chan configure $f -buffersize 1
    lappend l [chan configure $f -buffersize]
    chan configure $f -buffersize -1
    lappend l [chan configure $f -buffersize]
    chan configure $f -buffersize 0
    lappend l [chan configure $f -buffersize]
    chan configure $f -buffersize 100000
    lappend l [chan configure $f -buffersize]
    chan configure $f -buffersize 10000000
    lappend l [chan configure $f -buffersize]
} -cleanup {
    chan close $f
} -result {4096 10000 1 1 1 100000 1048576}
test chan-io-38.3 {Tcl_SetChannelBufferSize, changing buffersize between reads} {
    # This test crashes the interp if Bug #427196 is not fixed
    set chan [open [info script] r]
    chan configure $chan -buffersize 10
    set var [chan read $chan 2]
    chan configure $chan -buffersize 32
    append var [chan read $chan]
    chan close $chan
} {}

# Test Tcl_SetChannelOption, Tcl_GetChannelOption

test chan-io-39.1 {Tcl_GetChannelOption} -setup {
    file delete $path(test1)
} -body {
    set f1 [open $path(test1) w]
    chan configure $f1 -blocking
} -cleanup {
    chan close $f1
} -result 1
#
# Test 17.2 was removed.
#
test chan-io-39.2 {Tcl_GetChannelOption} -setup {
    file delete $path(test1)
} -body {
    set f1 [open $path(test1) w]
    chan configure $f1 -buffering
} -cleanup {
    chan close $f1
} -result full
test chan-io-39.3 {Tcl_GetChannelOption} -setup {
    file delete $path(test1)
} -body {
    set f1 [open $path(test1) w]
    chan configure $f1 -buffering line
    chan configure $f1 -buffering
} -cleanup {
    chan close $f1
} -result line
test chan-io-39.4 {Tcl_GetChannelOption, Tcl_SetChannelOption} -setup {
    file delete $path(test1)
    set l ""
} -body {
    set f1 [open $path(test1) w]
    lappend l [chan configure $f1 -buffering]
    chan configure $f1 -buffering line
    lappend l [chan configure $f1 -buffering]
    chan configure $f1 -buffering none
    lappend l [chan configure $f1 -buffering]
    chan configure $f1 -buffering line
    lappend l [chan configure $f1 -buffering]
    chan configure $f1 -buffering full
    lappend l [chan configure $f1 -buffering]
} -cleanup {
    chan close $f1
} -result {full line none line full}
test chan-io-39.5 {Tcl_GetChannelOption, invariance} -setup {
    file delete $path(test1)
    set l ""
} -body {
    set f1 [open $path(test1) w]
    lappend l [chan configure $f1 -buffering]
    lappend l [list [catch {chan configure $f1 -buffering green} msg] $msg]
    lappend l [chan configure $f1 -buffering]
} -cleanup {
    chan close $f1
} -result {full {1 {bad value for -buffering: must be one of full, line, or none}} full}
test chan-io-39.6 {Tcl_SetChannelOption, multiple options} -setup {
    file delete $path(test1)
} -body {
    set f1 [open $path(test1) w]
    chan configure $f1 -translation lf -buffering line
    chan puts $f1 hello
    chan puts $f1 bye
    file size $path(test1)
} -cleanup {
    chan close $f1
} -result 10
test chan-io-39.7 {Tcl_SetChannelOption, buffering, translation} -setup {
    file delete $path(test1)
    set x ""
} -body {
    set f1 [open $path(test1) w]
    chan configure $f1 -translation lf
    chan puts $f1 hello
    chan puts $f1 bye
    chan configure $f1 -buffering line
    lappend x [file size $path(test1)]
    chan puts $f1 really_bye
    lappend x [file size $path(test1)]
} -cleanup {
    chan close $f1
} -result {0 21}
test chan-io-39.8 {Tcl_SetChannelOption, different buffering options} -setup {
    file delete $path(test1)
    set l ""
} -body {
    set f1 [open $path(test1) w]
    chan configure $f1 -translation lf -buffering none -eofchar {}
    chan puts -nonewline $f1 hello
    lappend l [file size $path(test1)]
    chan puts -nonewline $f1 hello
    lappend l [file size $path(test1)]
    chan configure $f1 -buffering full
    chan puts -nonewline $f1 hello
    lappend l [file size $path(test1)]
    chan configure $f1 -buffering none
    lappend l [file size $path(test1)]
    chan puts -nonewline $f1 hello
    lappend l [file size $path(test1)]
    chan close $f1
    lappend l [file size $path(test1)]
} -result {5 10 10 10 20 20}
test chan-io-39.9 {Tcl_SetChannelOption, blocking mode} -setup {
    file delete $path(test1)
    set x ""
} -constraints {nonBlockFiles} -body {
    set f1 [open $path(test1) w]
    chan close $f1
    set f1 [open $path(test1) r]
    lappend x [chan configure $f1 -blocking]
    chan configure $f1 -blocking off
    lappend x [chan configure $f1 -blocking]
    lappend x [chan gets $f1]
    lappend x [chan read $f1 1000]
    lappend x [chan blocked $f1]
    lappend x [chan eof $f1]
} -cleanup {
    chan close $f1
} -result {1 0 {} {} 0 1}
test chan-io-39.10 {Tcl_SetChannelOption, blocking mode} -setup {
    file delete $path(pipe)
    set x ""
} -constraints {stdio openpipe} -body {
    set f1 [open $path(pipe) w]
    chan puts $f1 {
	chan gets stdin
	after 100
	chan puts hi
	chan gets stdin
    }
    chan close $f1
    set f1 [openpipe r+ $path(pipe)]
    chan configure $f1 -blocking off -buffering line
    lappend x [chan configure $f1 -blocking]
    lappend x [chan gets $f1]
    lappend x [chan blocked $f1]
    chan configure $f1 -blocking on
    chan puts $f1 hello
    chan configure $f1 -blocking off
    lappend x [chan gets $f1]
    lappend x [chan blocked $f1]
    chan configure $f1 -blocking on
    chan puts $f1 bye
    chan configure $f1 -blocking off
    lappend x [chan gets $f1]
    lappend x [chan blocked $f1]
    chan configure $f1 -blocking on
    lappend x [chan configure $f1 -blocking]
    lappend x [chan gets $f1]
    lappend x [chan blocked $f1]
    lappend x [chan eof $f1]
    lappend x [chan gets $f1]
    lappend x [chan eof $f1]
} -cleanup {
    chan close $f1
} -result {0 {} 1 {} 1 {} 1 1 hi 0 0 {} 1}
test chan-io-39.11 {Tcl_SetChannelOption, Tcl_GetChannelOption, buffer size clipped to lower bound} -setup {
    file delete $path(test1)
} -body {
    set f [open $path(test1) w]
    chan configure $f -buffersize -10
    chan configure $f -buffersize
} -cleanup {
    chan close $f
} -result 1
test chan-io-39.12 {Tcl_SetChannelOption, Tcl_GetChannelOption buffer size clipped to upper bound} -setup {
    file delete $path(test1)
} -body {
    set f [open $path(test1) w]
    chan configure $f -buffersize 10000000
    chan configure $f -buffersize
} -cleanup {
    chan close $f
} -result 1048576
test chan-io-39.13 {Tcl_SetChannelOption, Tcl_GetChannelOption, buffer size} -setup {
    file delete $path(test1)
} -body {
    set f [open $path(test1) w]
    chan configure $f -buffersize 40000
    chan configure $f -buffersize
} -cleanup {
    chan close $f
} -result 40000
test chan-io-39.14 {Tcl_SetChannelOption: -encoding, binary & utf-8} -setup {
    file delete $path(test1)
} -body {
    set f [open $path(test1) w]
    chan configure $f -encoding {} 
    chan puts -nonewline $f \xe7\x89\xa6
    chan close $f
    set f [open $path(test1) r]
    chan configure $f -encoding utf-8
    chan read $f
} -cleanup {
    chan close $f
} -result \u7266
test chan-io-39.15 {Tcl_SetChannelOption: -encoding, binary & utf-8} -setup {
    file delete $path(test1)
} -body {
    set f [open $path(test1) w]
    chan configure $f -encoding binary
    chan puts -nonewline $f \xe7\x89\xa6
    chan close $f
    set f [open $path(test1) r]
    chan configure $f -encoding utf-8
    chan read $f
} -cleanup {
    chan close $f
} -result \u7266
test chan-io-39.16 {Tcl_SetChannelOption: -encoding, errors} -setup {
    file delete $path(test1)
    set f [open $path(test1) w]
} -body {
    chan configure $f -encoding foobar
} -returnCodes error -cleanup {
    chan close $f
} -result {unknown encoding "foobar"}
test chan-io-39.17 {Tcl_SetChannelOption: -encoding, clearing CHANNEL_NEED_MORE_DATA} -setup {
    variable x {}
} -constraints {stdio openpipe fileevent} -body {
    set f [openpipe r+ $path(cat)]
    chan configure $f -encoding binary
    chan puts -nonewline $f "\xe7"
    chan flush $f
    chan configure $f -encoding utf-8 -blocking 0
    chan event $f readable [namespace code { lappend x [chan read $f] }]
    vwait [namespace which -variable x]
    after 300 [namespace code { lappend x timeout }]
    vwait [namespace which -variable x]
    chan configure $f -encoding utf-8
    vwait [namespace which -variable x]
    after 300 [namespace code { lappend x timeout }]
    vwait [namespace which -variable x]
    chan configure $f -encoding binary
    vwait [namespace which -variable x]
    after 300 [namespace code { lappend x timeout }]
    vwait [namespace which -variable x]
    return $x
} -cleanup {
    chan close $f
} -result "{} timeout {} timeout \xe7 timeout"
test chan-io-39.18 {Tcl_SetChannelOption, setting read mode independently} \
	-constraints {socket} -body {
    proc accept {s a p} {chan close $s}
    set s1 [socket -server [namespace code accept] -myaddr 127.0.0.1 0]
    set port [lindex [chan configure $s1 -sockname] 2]
    set s2 [socket 127.0.0.1 $port]
    update
    chan configure $s2 -translation {auto lf}
    chan configure $s2 -translation
} -cleanup {
    chan close $s1
    chan close $s2
} -result {auto lf}
test chan-io-39.19 {Tcl_SetChannelOption, setting read mode independently} \
	-constraints {socket} -body {
    proc accept {s a p} {chan close $s}
    set s1 [socket -server [namespace code accept] -myaddr 127.0.0.1 0]
    set port [lindex [chan configure $s1 -sockname] 2]
    set s2 [socket 127.0.0.1 $port]
    update
    chan configure $s2 -translation {auto crlf}
    chan configure $s2 -translation
} -cleanup {
    chan close $s1
    chan close $s2
} -result {auto crlf}
test chan-io-39.20 {Tcl_SetChannelOption, setting read mode independently} \
	-constraints {socket} -body {
    proc accept {s a p} {chan close $s}
    set s1 [socket -server [namespace code accept] -myaddr 127.0.0.1 0]
    set port [lindex [chan configure $s1 -sockname] 2]
    set s2 [socket 127.0.0.1 $port]
    update
    chan configure $s2 -translation {auto cr}
    chan configure $s2 -translation
} -cleanup {
    chan close $s1
    chan close $s2
} -result {auto cr}
test chan-io-39.21 {Tcl_SetChannelOption, setting read mode independently} \
	-constraints {socket} -body {
    proc accept {s a p} {chan close $s}
    set s1 [socket -server [namespace code accept] -myaddr 127.0.0.1 0]
    set port [lindex [chan configure $s1 -sockname] 2]
    set s2 [socket 127.0.0.1 $port]
    update
    chan configure $s2 -translation {auto auto}
    chan configure $s2 -translation
} -cleanup {
    chan close $s1
    chan close $s2
} -result {auto crlf}
test chan-io-39.22 {Tcl_SetChannelOption, invariance} -setup {
    file delete $path(test1)
    set l ""
} -constraints {unix} -body {
    set f1 [open $path(test1) w+]
    lappend l [chan configure $f1 -eofchar]
    chan configure $f1 -eofchar {ON GO}
    lappend l [chan configure $f1 -eofchar]
    chan configure $f1 -eofchar D
    lappend l [chan configure $f1 -eofchar]
} -cleanup {
    chan close $f1
} -result {{{} {}} {O G} {D D}}
test chan-io-39.22a {Tcl_SetChannelOption, invariance} -setup {
    file delete $path(test1)
    set l [list]
} -body {
    set f1 [open $path(test1) w+]
    chan configure $f1 -eofchar {ON GO}
    lappend l [chan configure $f1 -eofchar]
    chan configure $f1 -eofchar D
    lappend l [chan configure $f1 -eofchar]
    lappend l [list [catch {chan configure $f1 -eofchar {1 2 3}} msg] $msg]
} -cleanup {
    chan close $f1
} -result {{O G} {D D} {1 {bad value for -eofchar: should be a list of zero, one, or two elements}}}
test chan-io-39.23 {Tcl_GetChannelOption, server socket is not readable or\
        writeable, it should still have valid -eofchar and -translation options} -setup {
    set l [list]
} -body {
    set sock [socket -server [namespace code accept] -myaddr 127.0.0.1 0]
    lappend l [chan configure $sock -eofchar] \
	[chan configure $sock -translation]
} -cleanup {
    chan close $sock
} -result {{{}} auto}
test chan-io-39.24 {Tcl_SetChannelOption, server socket is not readable or\
        writable so we can't change -eofchar or -translation} -setup {
    set l [list]
} -body { 
    set sock [socket -server [namespace code accept] -myaddr 127.0.0.1 0]
    chan configure $sock -eofchar D -translation lf
    lappend l [chan configure $sock -eofchar] \
	[chan configure $sock -translation]
} -cleanup {
    chan close $sock
} -result {{{}} auto}

test chan-io-40.1 {POSIX open access modes: RDWR} -setup {
    file delete $path(test3)
} -body {
    set f [open $path(test3) w]
    chan puts $f xyzzy
    chan close $f
    set f [open $path(test3) RDWR]
    chan puts -nonewline $f "ab"
    chan seek $f 0 current
    set x [chan gets $f]
    chan close $f
    set f [open $path(test3) r]
    lappend x [chan gets $f]
} -cleanup {
    chan close $f
} -result {zzy abzzy}
test chan-io-40.2 {POSIX open access modes: CREAT} -setup {
    file delete $path(test3)
} -constraints {unix} -body {
    set f [open $path(test3) {WRONLY CREAT} 0600]
    file stat $path(test3) stats
    set x [format "0%o" [expr $stats(mode)&0o777]]
    chan puts $f "line 1"
    chan close $f
    set f [open $path(test3) r]
    lappend x [chan gets $f]
} -cleanup {
    chan close $f
} -result {0600 {line 1}}
test chan-io-40.3 {POSIX open access modes: CREAT} -setup {
    file delete $path(test3)
} -constraints {unix umask} -body {
    # This test only works if your umask is 2, like ouster's.
    chan close [open $path(test3) {WRONLY CREAT}]
    file stat $path(test3) stats
    format "0%o" [expr $stats(mode)&0o777]
} -result [format %04o [expr {0o666 & ~ $umaskValue}]]
test chan-io-40.4 {POSIX open access modes: CREAT} -setup {
    file delete $path(test3)
} -body {
    set f [open $path(test3) w]
    chan configure $f -eofchar {}
    chan puts $f xyzzy
    chan close $f
    set f [open $path(test3) {WRONLY CREAT}]
    chan configure $f -eofchar {}
    chan puts -nonewline $f "ab"
    chan close $f
    set f [open $path(test3) r]
    chan gets $f
} -cleanup {
    chan close $f
} -result abzzy
test chan-io-40.5 {POSIX open access modes: APPEND} -setup {
    file delete $path(test3)
    set x ""
} -body {
    set f [open $path(test3) w]
    chan configure $f -translation lf -eofchar {}
    chan puts $f xyzzy
    chan close $f
    set f [open $path(test3) {WRONLY APPEND}]
    chan configure $f -translation lf
    chan puts $f "new line"
    chan seek $f 0
    chan puts $f "abc"
    chan close $f
    set f [open $path(test3) r]
    chan configure $f -translation lf
    chan seek $f 6 current
    lappend x [chan gets $f]
    lappend x [chan gets $f]
} -cleanup {
    chan close $f
} -result {{new line} abc}
test chan-io-40.6 {POSIX open access modes: EXCL} -match regexp -setup {
    file delete $path(test3)
} -body {
    set f [open $path(test3) w]
    chan puts $f xyzzy
    chan close $f
    open $path(test3) {WRONLY CREAT EXCL}
} -returnCodes error -result {(?i)couldn't open ".*test3": file (already )?exists}
test chan-io-40.7 {POSIX open access modes: EXCL} -setup {
    file delete $path(test3)
} -body {
    set f [open $path(test3) {WRONLY CREAT EXCL}]
    chan configure $f -eofchar {}
    chan puts $f "A test line"
    chan close $f
    viewFile test3
} -result {A test line}
test chan-io-40.8 {POSIX open access modes: TRUNC} -setup {
    file delete $path(test3)
} -body {
    set f [open $path(test3) w]
    chan puts $f xyzzy
    chan close $f
    set f [open $path(test3) {WRONLY TRUNC}]
    chan puts $f abc
    chan close $f
    set f [open $path(test3) r]
    chan gets $f
} -cleanup {
    chan close $f
} -result abc
test chan-io-40.9 {POSIX open access modes: NONBLOCK} -setup {
    file delete $path(test3)
} -constraints {nonPortable unix} -body {
    set f [open $path(test3) {WRONLY NONBLOCK CREAT}]
    chan puts $f "NONBLOCK test"
    chan close $f
    set f [open $path(test3) r]
    chan gets $f
} -cleanup {
    chan close $f
} -result {NONBLOCK test}
test chan-io-40.10 {POSIX open access modes: RDONLY} -body {
    set f [open $path(test1) w]
    chan puts $f "two lines: this one"
    chan puts $f "and this"
    chan close $f
    set f [open $path(test1) RDONLY]
    list [chan gets $f] [catch {chan puts $f Test} msg] $msg
} -cleanup {
    chan close $f
} -match glob -result {{two lines: this one} 1 {channel "*" wasn't opened for writing}}
test chan-io-40.11 {POSIX open access modes: RDONLY} -match regexp -body {
    file delete $path(test3)
    open $path(test3) RDONLY
} -returnCodes error -result {(?i)couldn't open ".*test3": no such file or directory}
test chan-io-40.12 {POSIX open access modes: WRONLY} -match regexp -body {
    file delete $path(test3)
    open $path(test3) WRONLY
} -returnCodes error -result {(?i)couldn't open ".*test3": no such file or directory}
test chan-io-40.13 {POSIX open access modes: WRONLY} -body {
    makeFile xyzzy test3
    set f [open $path(test3) WRONLY]
    chan configure $f -eofchar {}
    chan puts -nonewline $f "ab"
    chan seek $f 0 current
    set x [list [catch {chan gets $f} msg] $msg]
    chan close $f
    lappend x [viewFile test3]
} -match glob -result {1 {channel "*" wasn't opened for reading} abzzy} 
test chan-io-40.14 {POSIX open access modes: RDWR} -match regexp -body {
    file delete $path(test3)
    open $path(test3) RDWR
} -returnCodes error -result {(?i)couldn't open ".*test3": no such file or directory}
test chan-io-40.15 {POSIX open access modes: RDWR} {
    makeFile xyzzy test3
    set f [open $path(test3) RDWR]
    chan puts -nonewline $f "ab"
    chan seek $f 0 current
    set x [chan gets $f]
    chan close $f
    lappend x [viewFile test3]
} {zzy abzzy}
test chan-io-40.16 {tilde substitution in open} -constraints makeFileInHome -setup {
    makeFile {Some text} _test_ ~
} -body {
    file exists [file join $::env(HOME) _test_]
} -cleanup {
    removeFile _test_ ~
} -result 1
test chan-io-40.17 {tilde substitution in open} -setup {
    set home $::env(HOME)
} -body {
    unset ::env(HOME)
    open ~/foo
} -returnCodes error -cleanup {
    set ::env(HOME) $home
} -result {couldn't find HOME environment variable to expand path}

test chan-io-41.1 {Tcl_FileeventCmd: errors} -constraints fileevent -body {
    chan event foo
} -returnCodes error -result {wrong # args: should be "chan event channelId event ?script?"}
test chan-io-41.2 {Tcl_FileeventCmd: errors} -constraints fileevent -body {
    chan event foo bar baz q
} -returnCodes error -result {wrong # args: should be "chan event channelId event ?script?"}
test chan-io-41.3 {Tcl_FileeventCmd: errors} -constraints fileevent -body {
    chan event gorp readable
} -returnCodes error -result {can not find channel named "gorp"}
test chan-io-41.4 {Tcl_FileeventCmd: errors} -constraints fileevent -body {
    chan event gorp writable
} -returnCodes error -result {can not find channel named "gorp"}
test chan-io-41.5 {Tcl_FileeventCmd: errors} -constraints fileevent -body {
    chan event gorp who-knows
} -returnCodes error -result {bad event name "who-knows": must be readable or writable}

#
# Test chan event on a file
#

set path(foo) [makeFile {} foo]
set f [open $path(foo) w+]

test chan-io-42.1 {Tcl_FileeventCmd: creating, deleting, querying} {fileevent} {
    list [chan event $f readable] [chan event $f writable]
} {{} {}}
test chan-io-42.2 {Tcl_FileeventCmd: replacing} {fileevent} {
    set result {}
    chan event $f r "first script"
    lappend result [chan event $f readable]
    chan event $f r "new script"
    lappend result [chan event $f readable]
    chan event $f r "yet another"
    lappend result [chan event $f readable]
    chan event $f r ""
    lappend result [chan event $f readable]
} {{first script} {new script} {yet another} {}}
test chan-io-42.3 {Tcl_FileeventCmd: replacing, with NULL chars in script} {fileevent} {
    set result {}
    chan event $f r "first scr\0ipt"
    lappend result [string length [chan event $f readable]]
    chan event $f r "new scr\0ipt"
    lappend result [string length [chan event $f readable]]
    chan event $f r "yet ano\0ther"
    lappend result [string length [chan event $f readable]]
    chan event $f r ""
    lappend result [chan event $f readable]
} {13 11 12 {}}

test chan-io-43.1 {Tcl_FileeventCmd: creating, deleting, querying} {stdio unixExecs fileevent} {
    set result {}
    chan event $f readable "script 1"
    lappend result [chan event $f readable] [chan event $f writable]
    chan event $f writable "write script"
    lappend result [chan event $f readable] [chan event $f writable]
    chan event $f readable {}
    lappend result [chan event $f readable] [chan event $f writable]
    chan event $f writable {}
    lappend result [chan event $f readable] [chan event $f writable]
} {{script 1} {} {script 1} {write script} {} {write script} {} {}}
test chan-io-43.2 {Tcl_FileeventCmd: deleting when many present} -setup {
    set f2 [open "|[list cat -u]" r+]
    set f3 [open "|[list cat -u]" r+]
    set result {}
} -constraints {stdio unixExecs fileevent openpipe} -body {
    lappend result [chan event $f r] [chan event $f2 r] [chan event $f3 r]
    chan event $f r "chan read f"
    chan event $f2 r "chan read f2"
    chan event $f3 r "chan read f3"
    lappend result [chan event $f r] [chan event $f2 r] [chan event $f3 r]
    chan event $f2 r {}
    lappend result [chan event $f r] [chan event $f2 r] [chan event $f3 r]
    chan event $f3 r {}
    lappend result [chan event $f r] [chan event $f2 r] [chan event $f3 r]
    chan event $f r {}
    lappend result [chan event $f r] [chan event $f2 r] [chan event $f3 r]
} -cleanup {
    catch {chan close $f2}
    catch {chan close $f3}
} -result {{} {} {} {chan read f} {chan read f2} {chan read f3} {chan read f} {} {chan read f3} {chan read f} {} {} {} {} {}}

test chan-io-44.1 {FileEventProc procedure: normal read event} -setup {
    set f2 [open "|[list cat -u]" r+]
    set f3 [open "|[list cat -u]" r+]
} -constraints {stdio unixExecs fileevent openpipe} -body {
    chan event $f2 readable [namespace code {
	set x [chan gets $f2]; chan event $f2 readable {}
    }]
    chan puts $f2 text; chan flush $f2
    variable x initial
    vwait [namespace which -variable x]
    return $x
} -cleanup {
    catch {chan close $f2}
    catch {chan close $f3}
} -result {text}
test chan-io-44.2 {FileEventProc procedure: error in read event} -setup {
    set f2 [open "|[list cat -u]" r+]
    set f3 [open "|[list cat -u]" r+]
    proc myHandler {msg options} {
	variable x $msg
    }
    set handler [interp bgerror {}]
    interp bgerror {} [namespace which myHandler]
} -constraints {stdio unixExecs fileevent openpipe} -body {
    chan event $f2 readable {error bogus}
    chan puts $f2 text; chan flush $f2
    variable x initial
    vwait [namespace which -variable x]
    list $x [chan event $f2 readable]
} -cleanup {
    interp bgerror {} $handler
    catch {chan close $f2}
    catch {chan close $f3}
} -result {bogus {}}
test chan-io-44.3 {FileEventProc procedure: normal write event} -setup {
    set f2 [open "|[list cat -u]" r+]
    set f3 [open "|[list cat -u]" r+]
} -constraints {stdio unixExecs fileevent openpipe} -body {
    chan event $f2 writable [namespace code {
	lappend x "triggered"
	incr count -1
	if {$count <= 0} {
	    chan event $f2 writable {}
	}
    }]
    variable x initial
    set count 3
    vwait [namespace which -variable x]
    vwait [namespace which -variable x]
    vwait [namespace which -variable x]
    return $x
} -cleanup {
    catch {chan close $f2}
    catch {chan close $f3}
} -result {initial triggered triggered triggered}
test chan-io-44.4 {FileEventProc procedure: eror in write event} -setup {
    set f2 [open "|[list cat -u]" r+]
    set f3 [open "|[list cat -u]" r+]
    proc myHandler {msg options} {
	variable x $msg
    }
    set handler [interp bgerror {}]
    interp bgerror {} [namespace which myHandler]
} -constraints {stdio unixExecs fileevent openpipe} -body {
    chan event $f2 writable {error bad-write}
    variable x initial
    vwait [namespace which -variable x]
    list $x [chan event $f2 writable]
} -cleanup {
    interp bgerror {} $handler
    catch {chan close $f2}
    catch {chan close $f3}
} -result {bad-write {}}
test chan-io-44.5 {FileEventProc procedure: end of file} {stdio unixExecs openpipe fileevent} {
    set f4 [openpipe r $path(cat) << foo]
    chan event $f4 readable [namespace code {
	if {[chan gets $f4 line] < 0} {
	    lappend x eof
	    chan event $f4 readable {}
	} else {
	    lappend x $line
	}
    }]
    variable x initial
    vwait [namespace which -variable x]
    vwait [namespace which -variable x]
    chan close $f4
    set x
} {initial foo eof}

chan close $f
makeFile "foo bar" foo

test chan-io-45.1 {DeleteFileEvent, cleanup on chan close} {fileevent} {
    set f [open $path(foo) r]
    chan event $f readable [namespace code {
	lappend x "binding triggered: \"[chan gets $f]\""
	chan event $f readable {}
    }]
    chan close $f
    set x initial
    after 100 [namespace code {
	set y done
    }]
    variable y
    vwait [namespace which -variable y]
    set x
} {initial}
test chan-io-45.2 {DeleteFileEvent, cleanup on chan close} {fileevent} {
    set f  [open $path(foo) r]
    set f2 [open $path(foo) r]
    chan event $f readable [namespace code {
	lappend x "f triggered: \"[chan gets $f]\""
	chan event $f readable {}
    }]
    chan event $f2 readable [namespace code {
	lappend x "f2 triggered: \"[chan gets $f2]\""
	chan event $f2 readable {}
    }]
    chan close $f
    variable x initial
    vwait [namespace which -variable x]
    chan close $f2
    set x
} {initial {f2 triggered: "foo bar"}}
test chan-io-45.3 {DeleteFileEvent, cleanup on chan close} {fileevent} {
    set f  [open $path(foo) r]
    set f2 [open $path(foo) r]
    set f3 [open $path(foo) r]
    chan event $f readable {f script}
    chan event $f2 readable {f2 script}
    chan event $f3 readable {f3 script}
    set x {}
    chan close $f2
    lappend x [catch {chan event $f readable} msg] $msg \
	    [catch {chan event $f2 readable}] \
	    [catch {chan event $f3 readable} msg] $msg
    chan close $f3
    lappend x [catch {chan event $f readable} msg] $msg \
	    [catch {chan event $f2 readable}] \
	    [catch {chan event $f3 readable}]
    chan close $f
    lappend x [catch {chan event $f readable}] \
	    [catch {chan event $f2 readable}] \
	    [catch {chan event $f3 readable}]
} {0 {f script} 1 0 {f3 script} 0 {f script} 1 1 1 1 1}

# Execute these tests only if the "testfevent" command is present.

test chan-io-46.1 {Tcl event loop vs multiple interpreters} {testfevent fileevent} {
    testfevent create
    set script "set f \[[list open $path(foo) r]]\n"
    append script {
	set x "no event"
	chan event $f readable [namespace code {
	    set x "f triggered: [chan gets $f]"
	    chan event $f readable {}
	}]
    }
    testfevent cmd $script
    after 1	;# We must delay because Windows takes a little time to notice
    update
    testfevent cmd {chan close $f}
    list [testfevent cmd {set x}] [testfevent cmd {info commands after}]
} {{f triggered: foo bar} after}
test chan-io-46.2 {Tcl event loop vs multiple interpreters} testfevent {
    testfevent create
    testfevent cmd {
        variable x 0
        after 100 {set x triggered}
        vwait [namespace which -variable x]
        set x
    }
} {triggered}
test chan-io-46.3 {Tcl event loop vs multiple interpreters} testfevent {
    testfevent create
    testfevent cmd {
        set x 0
        after 10 {lappend x timer}
        after 30
        set result $x
        update idletasks
        lappend result $x
        update
        lappend result $x
    }
} {0 0 {0 timer}}

test chan-io-47.1 {chan event vs multiple interpreters} -setup {
    set f  [open $path(foo) r]
    set f2 [open $path(foo) r]
    set f3 [open $path(foo) r]
    set x {}
} -constraints {testfevent fileevent} -body {
    chan event $f readable {script 1}
    testfevent create
    testfevent share $f2
    testfevent cmd "chan event $f2 readable {script 2}"
    chan event $f3 readable {sript 3}
    lappend x [chan event $f2 readable]
    testfevent delete
    lappend x [chan event $f readable] [chan event $f2 readable] \
        [chan event $f3 readable]
} -cleanup {
    chan close $f
    chan close $f2
    chan close $f3
} -result {{} {script 1} {} {sript 3}}
test chan-io-47.2 {deleting chan event on interpreter delete} -setup {
    set f  [open $path(foo) r]
    set f2 [open $path(foo) r]
    set f3 [open $path(foo) r]
    set f4 [open $path(foo) r]
} -constraints {testfevent fileevent} -body {
    chan event $f readable {script 1}
    testfevent create
    testfevent share $f2
    testfevent share $f3
    testfevent cmd "chan event $f2 readable {script 2}
        chan event $f3 readable {script 3}"
    chan event $f4 readable {script 4}
    testfevent delete
    list [chan event $f readable] [chan event $f2 readable] \
	[chan event $f3 readable] [chan event $f4 readable]
} -cleanup {
    chan close $f
    chan close $f2
    chan close $f3
    chan close $f4
} -result {{script 1} {} {} {script 4}}
test chan-io-47.3 {deleting chan event on interpreter delete} -setup {
    set f  [open $path(foo) r]
    set f2 [open $path(foo) r]
    set f3 [open $path(foo) r]
    set f4 [open $path(foo) r]
} -constraints {testfevent fileevent} -body {
    testfevent create
    testfevent share $f3
    testfevent share $f4
    chan event $f readable {script 1}
    chan event $f2 readable {script 2}
    testfevent cmd "chan event $f3 readable {script 3}
      chan event $f4 readable {script 4}"
    testfevent delete
    list [chan event $f readable] [chan event $f2 readable] \
	[chan event $f3 readable] [chan event $f4 readable]
} -cleanup {
    chan close $f
    chan close $f2
    chan close $f3
    chan close $f4
} -result {{script 1} {script 2} {} {}}
test chan-io-47.4 {file events on shared files and multiple interpreters} -setup {
    set f  [open $path(foo) r]
    set f2 [open $path(foo) r]
} -constraints {testfevent fileevent} -body {
    testfevent create
    testfevent share $f
    testfevent cmd "chan event $f readable {script 1}"
    chan event $f readable {script 2}
    chan event $f2 readable {script 3}
    list [chan event $f2 readable] [testfevent cmd "chan event $f readable"] \
	[chan event $f readable]
} -cleanup {
    testfevent delete
    chan close $f
    chan close $f2
} -result {{script 3} {script 1} {script 2}}
test chan-io-47.5 {file events on shared files, deleting file events} -setup {
    set f [open $path(foo) r]
} -body {
    testfevent create
    testfevent share $f
    testfevent cmd "chan event $f readable {script 1}"
    chan event $f readable {script 2}
    testfevent cmd "chan event $f readable {}"
    list [testfevent cmd "chan event $f readable"] [chan event $f readable]
} -constraints {testfevent fileevent} -cleanup {
    testfevent delete
    chan close $f
} -result {{} {script 2}}
test chan-io-47.6 {file events on shared files, deleting file events} -setup {
    set f [open $path(foo) r]
} -body {
    testfevent create
    testfevent share $f
    testfevent cmd "chan event $f readable {script 1}"
    chan event $f readable {script 2}
    chan event $f readable {}
    list [testfevent cmd "chan event $f readable"] [chan event $f readable]
} -constraints {testfevent fileevent} -cleanup {
    testfevent delete
    chan close $f
} -result {{script 1} {}}

set path(bar) [makeFile {} bar]

test chan-io-48.1 {testing readability conditions} {fileevent} {
    set f [open $path(bar) w]
    chan puts $f abcdefg
    chan puts $f abcdefg
    chan puts $f abcdefg
    chan puts $f abcdefg
    chan puts $f abcdefg
    chan close $f
    set f [open $path(bar) r]
    chan event $f readable [namespace code {
	lappend l called
	if {[chan eof $f]} {
	    chan close $f
	    set x done
	} else {
	    chan gets $f
	}
    }]
    set l ""
    variable x not_done
    vwait [namespace which -variable x]
    list $x $l
} {done {called called called called called called called}}
test chan-io-48.2 {testing readability conditions} {nonBlockFiles fileevent} {
    set f [open $path(bar) w]
    chan puts $f abcdefg
    chan puts $f abcdefg
    chan puts $f abcdefg
    chan puts $f abcdefg
    chan puts $f abcdefg
    chan close $f
    set f [open $path(bar) r]
    chan event $f readable [namespace code {
	lappend l called
	if {[chan eof $f]} {
	    chan close $f
	    set x done
	} else {
	    chan gets $f
	}
    }]
    chan configure $f -blocking off
    set l ""
    variable x not_done
    vwait [namespace which -variable x]
    list $x $l
} {done {called called called called called called called}}
set path(my_script) [makeFile {} my_script]
test chan-io-48.3 {testing readability conditions} -setup {
    set l ""
} -constraints {stdio unix nonBlockFiles openpipe fileevent} -body {
    set f [open $path(bar) w]
    chan puts $f abcdefg
    chan puts $f abcdefg
    chan puts $f abcdefg
    chan puts $f abcdefg
    chan puts $f abcdefg
    chan close $f
    set f [open $path(my_script) w]
    chan puts $f {
	proc copy_slowly {f} {
	    while {![chan eof $f]} {
		chan puts [chan gets $f]
		after 200
	    }
	    chan close $f
	}
    }
    chan close $f
    set f [openpipe]
    chan event $f readable [namespace code {
	if {[chan eof $f]} {
	    set x done
	} else {
	    chan gets $f
	    lappend l [chan blocked $f]
	    chan gets $f
	    lappend l [chan blocked $f]
	}
    }]
    chan configure $f -buffering line
    chan configure $f -blocking off
    variable x not_done
    chan puts $f [list source $path(my_script)]
    chan puts $f "set f \[[list open $path(bar) r]]"
    chan puts $f {copy_slowly $f}
    chan puts $f {exit}
    vwait [namespace which -variable x]
    list $x $l
} -cleanup {
    chan close $f
} -result {done {0 1 0 1 0 1 0 1 0 1 0 1 0 0}}
test chan-io-48.4 {lf write, testing readability, ^Z termination, auto read mode} -setup {
    file delete $path(test1)
    set c 0
    set l ""
} -constraints {fileevent} -body {
    set f [open $path(test1) w]
    chan configure $f -translation lf
    chan puts -nonewline $f [format "abc\ndef\n%c" 26]
    chan close $f
    set f [open $path(test1) r]
    chan configure $f -translation auto -eofchar \x1a
    chan event $f readable [namespace code {
	if {[chan eof $f]} {
	   set x done
	   chan close $f
	} else {
	   lappend l [chan gets $f]
	   incr c
	}
    }]
    variable x
    vwait [namespace which -variable x]
    list $c $l
} -result {3 {abc def {}}}
test chan-io-48.5 {lf write, testing readability, ^Z in middle, auto read mode} -setup {
    file delete $path(test1)
    set c 0
    set l ""
} -constraints {fileevent} -body {
    set f [open $path(test1) w]
    chan configure $f -translation lf
    chan puts -nonewline $f [format "abc\ndef\n%cfoo\nbar\n" 26]
    chan close $f
    set f [open $path(test1) r]
    chan configure $f -eofchar \x1a -translation auto
    chan event $f readable [namespace code {
	if {[chan eof $f]} {
	   set x done
	   chan close $f
	} else {
	   lappend l [chan gets $f]
	   incr c
	}
    }]
    variable x
    vwait [namespace which -variable x]
    list $c $l
} -result {3 {abc def {}}}
test chan-io-48.6 {cr write, testing readability, ^Z termination, auto read mode} -setup {
    file delete $path(test1)
    set c 0
    set l ""
} -constraints {fileevent} -body {
    set f [open $path(test1) w]
    chan configure $f -translation cr
    chan puts -nonewline $f [format "abc\ndef\n%c" 26]
    chan close $f
    set f [open $path(test1) r]
    chan configure $f -translation auto -eofchar \x1a
    chan event $f readable [namespace code {
	if {[chan eof $f]} {
	   set x done
	   chan close $f
	} else {
	   lappend l [chan gets $f]
	   incr c
	}
    }]
    variable x
    vwait [namespace which -variable x]
    list $c $l
} -result {3 {abc def {}}}
test chan-io-48.7 {cr write, testing readability, ^Z in middle, auto read mode} -setup {
    file delete $path(test1)
    set c 0
    set l ""
} -constraints {fileevent} -body {
    set f [open $path(test1) w]
    chan configure $f -translation cr
    chan puts -nonewline $f [format "abc\ndef\n%cfoo\nbar\n" 26]
    chan close $f
    set f [open $path(test1) r]
    chan configure $f -eofchar \x1a -translation auto
    chan event $f readable [namespace code {
	if {[chan eof $f]} {
	   set x done
	   chan close $f
	} else {
	   lappend l [chan gets $f]
	   incr c
	}
    }]
    variable x
    vwait [namespace which -variable x]
    list $c $l
} -result {3 {abc def {}}}
test chan-io-48.8 {crlf write, testing readability, ^Z termination, auto read mode} -setup {
    file delete $path(test1)
    set c 0
    set l ""
} -constraints {fileevent} -body {
    set f [open $path(test1) w]
    chan configure $f -translation crlf
    chan puts -nonewline $f [format "abc\ndef\n%c" 26]
    chan close $f
    set f [open $path(test1) r]
    chan configure $f -translation auto -eofchar \x1a
    chan event $f readable [namespace code {
	if {[chan eof $f]} {
	   set x done
	   chan close $f
	} else {
	   lappend l [chan gets $f]
	   incr c
	}
    }]
    variable x
    vwait [namespace which -variable x]
    list $c $l
} -result {3 {abc def {}}}
test chan-io-48.9 {crlf write, testing readability, ^Z in middle, auto read mode} -setup {
    file delete $path(test1)
    set c 0
    set l ""
} -constraints {fileevent} -body {
    set f [open $path(test1) w]
    chan configure $f -translation crlf
    chan puts -nonewline $f [format "abc\ndef\n%cfoo\nbar\n" 26]
    chan close $f
    set f [open $path(test1) r]
    chan configure $f -eofchar \x1a -translation auto
    chan event $f readable [namespace code {
	if {[chan eof $f]} {
	   set x done
	   chan close $f
	} else {
	   lappend l [chan gets $f]
	   incr c
	}
    }]
    variable x
    vwait [namespace which -variable x]
    list $c $l
} -result {3 {abc def {}}}
test chan-io-48.10 {lf write, testing readability, ^Z in middle, lf read mode} -setup {
    file delete $path(test1)
    set c 0
    set l ""
} -constraints {fileevent} -body {
    set f [open $path(test1) w]
    chan configure $f -translation lf
    chan puts -nonewline $f [format "abc\ndef\n%cfoo\nbar\n" 26]
    chan close $f
    set f [open $path(test1) r]
    chan configure $f -eofchar \x1a -translation lf
    chan event $f readable [namespace code {
	if {[chan eof $f]} {
	   set x done
	   chan close $f
	} else {
	   lappend l [chan gets $f]
	   incr c
	}
    }]
    variable x
    vwait [namespace which -variable x]
    list $c $l
} -result {3 {abc def {}}}
test chan-io-48.11 {lf write, testing readability, ^Z termination, lf read mode} -setup {
    file delete $path(test1)
    set c 0
    set l ""
} -constraints {fileevent} -body {
    set f [open $path(test1) w]
    chan configure $f -translation lf
    chan puts -nonewline $f [format "abc\ndef\n%c" 26]
    chan close $f
    set f [open $path(test1) r]
    chan configure $f -translation lf -eofchar \x1a
    chan event $f readable [namespace code {
	if {[chan eof $f]} {
	   set x done
	   chan close $f
	} else {
	   lappend l [chan gets $f]
	   incr c
	}
    }]
    variable x
    vwait [namespace which -variable x]
    list $c $l
} -result {3 {abc def {}}}
test chan-io-48.12 {cr write, testing readability, ^Z in middle, cr read mode} -setup {
    file delete $path(test1)
    set c 0
    set l ""
} -constraints {fileevent} -body {
    set f [open $path(test1) w]
    chan configure $f -translation cr
    chan puts -nonewline $f [format "abc\ndef\n%cfoo\nbar\n" 26]
    chan close $f
    set f [open $path(test1) r]
    chan configure $f -eofchar \x1a -translation cr
    chan event $f readable [namespace code {
	if {[chan eof $f]} {
	   set x done
	   chan close $f
	} else {
	   lappend l [chan gets $f]
	   incr c
	}
    }]
    variable x
    vwait [namespace which -variable x]
    list $c $l
} -result {3 {abc def {}}}
test chan-io-48.13 {cr write, testing readability, ^Z termination, cr read mode} -setup {
    file delete $path(test1)
    set c 0
    set l ""
} -constraints {fileevent} -body {
    set f [open $path(test1) w]
    chan configure $f -translation cr
    chan puts -nonewline $f [format "abc\ndef\n%c" 26]
    chan close $f
    set f [open $path(test1) r]
    chan configure $f -translation cr -eofchar \x1a
    chan event $f readable [namespace code {
	if {[chan eof $f]} {
	   set x done
	   chan close $f
	} else {
	   lappend l [chan gets $f]
	   incr c
	}
    }]
    variable x
    vwait [namespace which -variable x]
    list $c $l
} -result {3 {abc def {}}}
test chan-io-48.14 {crlf write, testing readability, ^Z in middle, crlf read mode} -setup {
    file delete $path(test1)
    set c 0
    set l ""
} -constraints {fileevent} -body {
    set f [open $path(test1) w]
    chan configure $f -translation crlf
    chan puts -nonewline $f [format "abc\ndef\n%cfoo\nbar\n" 26]
    chan close $f
    set f [open $path(test1) r]
    chan configure $f -eofchar \x1a -translation crlf
    chan event $f readable [namespace code {
	if {[chan eof $f]} {
	   set x done
	   chan close $f
	} else {
	   lappend l [chan gets $f]
	   incr c
	}
    }]
    variable x
    vwait [namespace which -variable x]
    list $c $l
} -result {3 {abc def {}}}
test chan-io-48.15 {crlf write, testing readability, ^Z termi, crlf read mode} -setup {
    file delete $path(test1)
    set c 0
    set l ""
} -constraints {fileevent} -body {
    set f [open $path(test1) w]
    chan configure $f -translation crlf
    chan puts -nonewline $f [format "abc\ndef\n%c" 26]
    chan close $f
    set f [open $path(test1) r]
    chan configure $f -translation crlf -eofchar \x1a
    chan event $f readable [namespace code {
	if {[chan eof $f]} {
	   set x done
	   chan close $f
	} else {
	   lappend l [chan gets $f]
	   incr c
	}
    }]
    variable x
    vwait [namespace which -variable x]
    list $c $l
} -result {3 {abc def {}}}

test chan-io-49.1 {testing crlf reading, leftover cr disgorgment} -setup {
    file delete $path(test1)
    set l ""
} -body {
    set f [open $path(test1) w]
    chan configure $f -translation lf
    chan puts -nonewline $f "a\rb\rc\r\n"
    chan close $f
    set f [open $path(test1) r]
    lappend l [file size $path(test1)]
    chan configure $f -translation crlf
    lappend l [chan read $f 1]
    lappend l [chan tell $f]
    lappend l [chan read $f 1]
    lappend l [chan tell $f]
    lappend l [chan read $f 1]
    lappend l [chan tell $f]
    lappend l [chan read $f 1]
    lappend l [chan tell $f]
    lappend l [chan read $f 1]
    lappend l [chan tell $f]
    lappend l [chan read $f 1]
    lappend l [chan tell $f]
    lappend l [chan eof $f]
    lappend l [chan read $f 1]
    lappend l [chan eof $f]
} -cleanup {
    chan close $f
} -result "7 a 1 [list \r] 2 b 3 [list \r] 4 c 5 {
} 7 0 {} 1"
test chan-io-49.2 {testing crlf reading, leftover cr disgorgment} -setup {
    file delete $path(test1)
    set l ""
} -body {
    set f [open $path(test1) w]
    chan configure $f -translation lf
    chan puts -nonewline $f "a\rb\rc\r\n"
    chan close $f
    set f [open $path(test1) r]
    lappend l [file size $path(test1)]
    chan configure $f -translation crlf
    lappend l [chan read $f 2]
    lappend l [chan tell $f]
    lappend l [chan read $f 2]
    lappend l [chan tell $f]
    lappend l [chan read $f 2]
    lappend l [chan tell $f]
    lappend l [chan eof $f]
    lappend l [chan read $f 2]
    lappend l [chan tell $f]
    lappend l [chan eof $f]
} -cleanup {
    chan close $f
} -result "7 [list a\r] 2 [list b\r] 4 [list c\n] 7 0 {} 7 1"
test chan-io-49.3 {testing crlf reading, leftover cr disgorgment} -setup {
    file delete $path(test1)
    set l ""
} -body {
    set f [open $path(test1) w]
    chan configure $f -translation lf
    chan puts -nonewline $f "a\rb\rc\r\n"
    chan close $f
    set f [open $path(test1) r]
    lappend l [file size $path(test1)]
    chan configure $f -translation crlf
    lappend l [chan read $f 3]
    lappend l [chan tell $f]
    lappend l [chan read $f 3]
    lappend l [chan tell $f]
    lappend l [chan eof $f]
    lappend l [chan read $f 3]
    lappend l [chan tell $f]
    lappend l [chan eof $f]
} -cleanup {
    chan close $f
} -result "7 [list a\rb] 3 [list \rc\n] 7 0 {} 7 1"
test chan-io-49.4 {testing crlf reading, leftover cr disgorgment} -setup {
    file delete $path(test1)
    set l ""
} -body {
    set f [open $path(test1) w]
    chan configure $f -translation lf
    chan puts -nonewline $f "a\rb\rc\r\n"
    chan close $f
    set f [open $path(test1) r]
    lappend l [file size $path(test1)]
    chan configure $f -translation crlf
    lappend l [chan read $f 3]
    lappend l [chan tell $f]
    lappend l [chan gets $f]
    lappend l [chan tell $f]
    lappend l [chan eof $f]
    lappend l [chan gets $f]
    lappend l [chan tell $f]
    lappend l [chan eof $f]
} -cleanup {
    chan close $f
} -result "7 [list a\rb] 3 [list \rc] 7 0 {} 7 1"
test chan-io-49.5 {testing crlf reading, leftover cr disgorgment} -setup {
    file delete $path(test1)
    set l ""
} -body {
    set f [open $path(test1) w]
    chan configure $f -translation lf
    chan puts -nonewline $f "a\rb\rc\r\n"
    chan close $f
    set f [open $path(test1) r]
    lappend l [file size $path(test1)]
    chan configure $f -translation crlf
    lappend l [set x [chan gets $f]]
    lappend l [chan tell $f]
    lappend l [chan gets $f]
    lappend l [chan tell $f]
    lappend l [chan eof $f]
} -cleanup {
    chan close $f
} -result [list 7 a\rb\rc 7 {} 7 1]

test chan-io-50.1 {testing handler deletion} -setup {
    file delete $path(test1)
} -constraints {testchannelevent} -body {
    set f [open $path(test1) w]
    chan close $f
    set f [open $path(test1) r]
    testchannelevent $f add readable [namespace code {
	variable z called
	testchannelevent $f delete 0
    }]
    variable z not_called
    update
    return $z
} -cleanup {
    chan close $f
} -result called
test chan-io-50.2 {testing handler deletion with multiple handlers} -setup {
    file delete $path(test1)
    chan close [open $path(test1) w]
    set z ""
} -constraints {testchannelevent} -body {
    set f [open $path(test1) r]
    testchannelevent $f add readable [namespace code [list delhandler $f 1]]
    testchannelevent $f add readable [namespace code [list delhandler $f 0]]
    proc delhandler {f i} {
	variable z
	lappend z "called delhandler $f $i"
	testchannelevent $f delete 0
    }
    update
    string equal $z \
	[list [list called delhandler $f 0] [list called delhandler $f 1]]
} -cleanup {
    chan close $f
} -result 1
test chan-io-50.3 {testing handler deletion with multiple handlers} -setup {
    file delete $path(test1)
    chan close [open $path(test1) w]
    set z ""
} -constraints {testchannelevent} -body {
    set f [open $path(test1) r]
    testchannelevent $f add readable [namespace code [list notcalled $f 1]]
    testchannelevent $f add readable [namespace code [list delhandler $f 0]]
    proc notcalled {f i} {
	variable z
	lappend z "notcalled was called!! $f $i"
    }
    proc delhandler {f i} {
	variable z
	testchannelevent $f delete 1
	lappend z "delhandler $f $i called"
	testchannelevent $f delete 0
	lappend z "delhandler $f $i deleted myself"
    }
    update
    string equal $z \
	[list [list delhandler $f 0 called] \
	      [list delhandler $f 0 deleted myself]]
} -cleanup {
    chan close $f
} -result 1
test chan-io-50.4 {testing handler deletion vs reentrant calls} -setup {
    file delete $path(test1)
    set f [open $path(test1) w]
    chan close $f
} -constraints {testchannelevent} -body {
    set f [open $path(test1) r]
    testchannelevent $f add readable [namespace code {
	if {$u eq "recursive"} {
	    testchannelevent $f delete 0
	    lappend z "delrecursive deleting recursive"
	} else {
	    lappend z "delrecursive calling recursive"
	    set u recursive
	    update
	}
    }]
    variable u toplevel
    variable z ""
    update
    return $z
} -cleanup {
    chan close $f
} -result {{delrecursive calling recursive} {delrecursive deleting recursive}}
test chan-io-50.5 {testing handler deletion vs reentrant calls} -setup {
    file delete $path(test1)
    set f [open $path(test1) w]
    chan close $f
} -constraints {testchannelevent} -body {
    set f [open $path(test1) r]
    testchannelevent $f add readable [namespace code [list notcalled $f]]
    testchannelevent $f add readable [namespace code [list del $f]]
    proc notcalled {f} {
	variable z
	lappend z "notcalled was called!! $f"
    }
    proc del {f} {
	variable u
	variable z
	if {$u eq "recursive"} {
	    testchannelevent $f delete 1
	    testchannelevent $f delete 0
	    lappend z "del deleted notcalled"
	    lappend z "del deleted myself"
	} else {
	    set u recursive
	    lappend z "del calling recursive"
	    update
	    lappend z "del after update"
	}
    }
    set z ""
    set u toplevel
    update
    return $z
} -cleanup {
    chan close $f
} -result [list {del calling recursive} {del deleted notcalled} \
	       {del deleted myself} {del after update}]
test chan-io-50.6 {testing handler deletion vs reentrant calls} -setup {
    file delete $path(test1)
    set f [open $path(test1) w]
    chan close $f
} -constraints {testchannelevent} -body {
    set f [open $path(test1) r]
    testchannelevent $f add readable [namespace code [list second $f]]
    testchannelevent $f add readable [namespace code [list first $f]]
    proc first {f} {
	variable u
	variable z
	if {$u eq "toplevel"} {
	    lappend z "first called"
	    set u first
	    update
	    lappend z "first after update"
	} else {
	    lappend z "first called not toplevel"
	}
    }
    proc second {f} {
	variable u
	variable z
	if {$u eq "first"} {
	    lappend z "second called, first time"
	    set u second
	    testchannelevent $f delete 0
	} elseif {$u eq "second"} {
	    lappend z "second called, second time"
	    testchannelevent $f delete 0
	} else {
	    lappend z "second called, cannot happen!"
	    testchannelevent $f removeall
	}
    }
    set z ""
    set u toplevel
    update
    return $z
} -cleanup {
    chan close $f
} -result [list {first called} {first called not toplevel} \
	       {second called, first time} {second called, second time} \
	       {first after update}]

test chan-io-51.1 {Test old socket deletion on Macintosh} -setup {
    set x 0
    set result ""
    variable wait ""
} -constraints {socket} -body {
    proc accept {s a p} {
	variable x
	chan configure $s -blocking off
	chan puts $s "sock[incr x]"
	chan close $s
	variable wait done
    }
    set ss [socket -server [namespace code accept] -myaddr 127.0.0.1 0]
    set port [lindex [chan configure $ss -sockname] 2]
    set cs [socket 127.0.0.1 $port]
    vwait [namespace which -variable wait]
    lappend result [chan gets $cs]
    chan close $cs
    set cs [socket 127.0.0.1 $port]
    vwait [namespace which -variable wait]
    lappend result [chan gets $cs]
    chan close $cs
    set cs [socket 127.0.0.1 $port]
    vwait [namespace which -variable wait]
    lappend result [chan gets $cs]
    chan close $cs
    set cs [socket 127.0.0.1 $port]
    vwait [namespace which -variable wait]
    lappend result [chan gets $cs]
} -cleanup {
    chan close $cs
    chan close $ss
} -result {sock1 sock2 sock3 sock4}

test chan-io-52.1 {TclCopyChannel} -constraints {fcopy} -setup {
    file delete $path(test1)
} -body {
    set f1 [open $thisScript]
    set f2 [open $path(test1) w]
    chan copy $f1 $f2 -command " # "
    chan copy $f1 $f2
} -returnCodes error -cleanup {
    chan close $f1
    chan close $f2
} -match glob -result {channel "*" is busy}
test chan-io-52.2 {TclCopyChannel} -constraints {fcopy} -setup {
    file delete $path(test1)
} -body {
    set f1 [open $thisScript]
    set f2 [open $path(test1) w]
    set f3 [open $thisScript]
    chan copy $f1 $f2 -command " # "
    chan copy $f3 $f2
} -returnCodes error -cleanup {
    chan close $f1
    chan close $f2
    chan close $f3
} -match glob -result {channel "*" is busy}
test chan-io-52.3 {TclCopyChannel} -constraints {fcopy} -setup {
    file delete $path(test1)
} -body {
    set f1 [open $thisScript]
    set f2 [open $path(test1) w]
    chan configure $f1 -translation lf -blocking 0
    chan configure $f2 -translation cr -blocking 0
    set s0 [chan copy $f1 $f2]
    set result [list [chan configure $f1 -blocking] [chan configure $f2 -blocking]]
    chan close $f1
    chan close $f2
    set s1 [file size $thisScript]
    set s2 [file size $path(test1)]
    if {($s1 == $s2) && ($s0 == $s1)} {
        lappend result ok
    }
    return $result
} -result {0 0 ok}
test chan-io-52.4 {TclCopyChannel} -constraints {fcopy} -setup {
    file delete $path(test1)
} -body {
    set f1 [open $thisScript]
    set f2 [open $path(test1) w]
    chan configure $f1 -translation lf -blocking 0
    chan configure $f2 -translation cr -blocking 0
    chan copy $f1 $f2 -size 40
    set result [list [chan configure $f1 -blocking] [chan configure $f2 -blocking]]
    chan close $f1
    chan close $f2
    lappend result [file size $path(test1)]
} -result {0 0 40}
test chan-io-52.5 {TclCopyChannel, all} -constraints {fcopy} -setup {
    file delete $path(test1)
} -body {
    set f1 [open $thisScript]
    set f2 [open $path(test1) w]
    chan configure $f1 -translation lf -blocking 0
    chan configure $f2 -translation lf -blocking 0
    chan copy $f1 $f2 -size -1 ;# -1 means 'copy all', same as if no -size specified.
    set result [list [chan configure $f1 -blocking] [chan configure $f2 -blocking]]
    chan close $f1
    chan close $f2
    if {[file size $thisScript] == [file size $path(test1)]} {
        lappend result ok
    }
    return $result
} -result {0 0 ok}
test chan-io-52.5a {TclCopyChannel, all, other negative value} -setup {
    file delete $path(test1)
} -constraints {fcopy} -body {
    set f1 [open $thisScript]
    set f2 [open $path(test1) w]
    chan configure $f1 -translation lf -blocking 0
    chan configure $f2 -translation lf -blocking 0
    chan copy $f1 $f2 -size -2 ;# < 0 behaves like -1, copy all
    set result [list [chan configure $f1 -blocking] [chan configure $f2 -blocking]]
    chan close $f1
    chan close $f2
    if {[file size $thisScript] == [file size $path(test1)]} {
        lappend result ok
    }
    return $result
} -result {0 0 ok}
test chan-io-52.5b {TclCopyChannel, all, wrap to negative value} -setup {
    file delete $path(test1)
} -constraints {fcopy} -body {
    set f1 [open $thisScript]
    set f2 [open $path(test1) w]
    chan configure $f1 -translation lf -blocking 0
    chan configure $f2 -translation lf -blocking 0
    chan copy $f1 $f2 -size 3221176172 ;# Wrapped to < 0, behaves like -1, copy all
    set result [list [chan configure $f1 -blocking] [chan configure $f2 -blocking]]
    chan close $f1
    chan close $f2
    if {[file size $thisScript] ==  [file size $path(test1)]} {
        lappend result ok
    }
    return $result
} -result {0 0 ok}
test chan-io-52.6 {TclCopyChannel} -setup {
    file delete $path(test1)
} -constraints {fcopy} -body {
    set f1 [open $thisScript]
    set f2 [open $path(test1) w]
    chan configure $f1 -translation lf -blocking 0
    chan configure $f2 -translation lf -blocking 0
    set s0 [chan copy $f1 $f2 -size [expr [file size $thisScript] + 5]]
    set result [list [chan configure $f1 -blocking] [chan configure $f2 -blocking]]
    chan close $f1
    chan close $f2
    set s1 [file size $thisScript]
    set s2 [file size $path(test1)]
    if {($s1 == $s2) && ($s0 == $s1)} {
        lappend result ok
    }
    return $result
} -result {0 0 ok}
test chan-io-52.7 {TclCopyChannel} -constraints {fcopy} -setup {
    file delete $path(test1)
} -body {
    set f1 [open $thisScript]
    set f2 [open $path(test1) w]
    chan configure $f1 -translation lf -blocking 0
    chan configure $f2 -translation lf -blocking 0
    chan copy $f1 $f2
    set result [list [chan configure $f1 -blocking] [chan configure $f2 -blocking]]
    if {[file size $thisScript] == [file size $path(test1)]} {
        lappend result ok
    }
    return $result
} -cleanup {
    chan close $f1
    chan close $f2
} -result {0 0 ok}
test chan-io-52.8 {TclCopyChannel} -setup {
    file delete $path(test1)
    file delete $path(pipe)
} -constraints {stdio openpipe fcopy} -body {
    set f1 [open $path(pipe) w]
    chan configure $f1 -translation lf
    chan puts $f1 "
	chan puts ready
	chan gets stdin
	set f1 \[open [list $thisScript] r\]
	chan configure \$f1 -translation lf
	chan puts \[chan read \$f1 100\]
	chan close \$f1
    "
    chan close $f1
    set f1 [openpipe r+ $path(pipe)]
    chan configure $f1 -translation lf
    chan gets $f1
    chan puts $f1 ready
    chan flush $f1
    set f2 [open $path(test1) w]
    chan configure $f2 -translation lf
    set s0 [chan copy $f1 $f2 -size 40]
    catch {chan close $f1}
    chan close $f2
    list $s0 [file size $path(test1)]
} -result {40 40}
# Empty files, to register them with the test facility
set path(kyrillic.txt)   [makeFile {} kyrillic.txt]
set path(utf8-fcopy.txt) [makeFile {} utf8-fcopy.txt]
set path(utf8-rp.txt)    [makeFile {} utf8-rp.txt]
# Create kyrillic file, use lf translation to avoid os eol issues
set out [open $path(kyrillic.txt) w]
chan configure $out -encoding koi8-r -translation lf
chan puts       $out "\u0410\u0410"
chan close      $out
test chan-io-52.9 {TclCopyChannel & encodings} {fcopy} {
    # Copy kyrillic to UTF-8, using chan copy.
    set in  [open $path(kyrillic.txt) r]
    set out [open $path(utf8-fcopy.txt) w]
    chan configure $in  -encoding koi8-r -translation lf
    chan configure $out -encoding utf-8 -translation lf
    chan copy $in $out
    chan close $in
    chan close $out
    # Do the same again, but differently (read/chan puts).
    set in  [open $path(kyrillic.txt) r]
    set out [open $path(utf8-rp.txt) w]
    chan configure $in  -encoding koi8-r -translation lf
    chan configure $out -encoding utf-8 -translation lf
    chan puts -nonewline $out [chan read $in]
    chan close $in
    chan close $out
    list [file size $path(kyrillic.txt)] \
	    [file size $path(utf8-fcopy.txt)] \
	    [file size $path(utf8-rp.txt)]
} {3 5 5}
test chan-io-52.10 {TclCopyChannel & encodings} {fcopy} {
    # encoding to binary (=> implies that the internal utf-8 is written)
    set in  [open $path(kyrillic.txt) r]
    set out [open $path(utf8-fcopy.txt) w]
    chan configure $in  -encoding koi8-r -translation lf
    # -translation binary is also -encoding binary
    chan configure $out -translation binary
    chan copy $in $out
    chan close $in
    chan close $out
    file size $path(utf8-fcopy.txt)
} 5
test chan-io-52.11 {TclCopyChannel & encodings} {fcopy} {
    # binary to encoding => the input has to be in utf-8 to make sense to the
    # encoder
    set in  [open $path(utf8-fcopy.txt) r]
    set out [open $path(kyrillic.txt) w]
    # -translation binary is also -encoding binary
    chan configure $in  -translation binary
    chan configure $out -encoding koi8-r -translation lf
    chan copy $in $out
    chan close $in
    chan close $out
    file size $path(kyrillic.txt)
} 3

test chan-io-53.1 {CopyData} -setup {
    file delete $path(test1)
} -constraints {fcopy} -body {
    set f1 [open $thisScript]
    set f2 [open $path(test1) w]
    chan configure $f1 -translation lf -blocking 0
    chan configure $f2 -translation cr -blocking 0
    chan copy $f1 $f2 -size 0
    set result [list [chan configure $f1 -blocking] [chan configure $f2 -blocking]]
    chan close $f1
    chan close $f2
    lappend result [file size $path(test1)]
} -result {0 0 0}
test chan-io-53.2 {CopyData} -setup {
    file delete $path(test1)
} -constraints {fcopy} -body {
    set f1 [open $thisScript]
    set f2 [open $path(test1) w]
    chan configure $f1 -translation lf -blocking 0
    chan configure $f2 -translation cr -blocking 0
    chan copy $f1 $f2 -command [namespace code {set s0}]
    set result [list [chan configure $f1 -blocking] [chan configure $f2 -blocking]]
    variable s0
    vwait [namespace which -variable s0]
    chan close $f1
    chan close $f2
    set s1 [file size $thisScript]
    set s2 [file size $path(test1)]
    if {($s1 == $s2) && ($s0 == $s1)} {
        lappend result ok
    }
    return $result
} -result {0 0 ok}
test chan-io-53.3 {CopyData: background read underflow} -setup {
    file delete $path(test1)
    file delete $path(pipe)
} -constraints {stdio unix openpipe fcopy} -body {
    set f1 [open $path(pipe) w]
    chan puts -nonewline $f1 {
	chan puts ready
	chan flush stdout			;# Don't assume line buffered!
	chan copy stdin stdout -command { set x }
	vwait x
	set f [}
    chan puts $f1 [list open $path(test1) w]]
    chan puts $f1 {
	chan configure $f -translation lf
	chan puts $f "done"
	chan close $f
    }
    chan close $f1
    set f1 [openpipe r+ $path(pipe)]
    set result [chan gets $f1]
    chan puts $f1 line1
    chan flush $f1
    lappend result [chan gets $f1]
    chan puts $f1 line2
    chan flush $f1
    lappend result [chan gets $f1]
    chan close $f1
    after 500
    set f [open $path(test1)]
    lappend result [chan read $f]
} -cleanup {
    chan close $f
} -result "ready line1 line2 {done\n}"
test chan-io-53.4 {CopyData: background write overflow} -setup {
    set big bbbbbbbbbbbbbbbbbbbbbbbbbbbbbbbbbbbbbbbbbbbbbbbbbbbbbbbbbbbbbbbb\n
    variable x
    for {set x 0} {$x < 12} {incr x} {
	append big $big
    }
    file delete $path(test1)
    file delete $path(pipe)
} -constraints {stdio unix openpipe fileevent fcopy} -body {
    set f1 [open $path(pipe) w]
    chan puts $f1 {
	chan puts ready
	chan copy stdin stdout -command { set x }
	vwait x
	set f [open $path(test1) w]
	chan configure $f -translation lf
	chan puts $f "done"
	chan close $f
    }
    chan close $f1
    set f1 [openpipe r+ $path(pipe)]
    set result [chan gets $f1]
    chan configure $f1 -blocking 0
    chan puts $f1 $big
    chan flush $f1
    after 500
    set result ""
    chan event $f1 read [namespace code {
	append result [chan read $f1 1024]
	if {[string length $result] >= [string length $big]} {
	    set x done
	}
    }]
    vwait [namespace which -variable x]
    return $x
} -cleanup {
    set big {}
    chan close $f1
} -result done
set result {}
proc FcopyTestAccept {sock args} {
    after 1000 "chan close $sock"
}
proc FcopyTestDone {bytes {error {}}} {
    variable fcopyTestDone
    if {[string length $error]} {
	set fcopyTestDone 1
    } else {
	set fcopyTestDone 0
    }
}
test chan-io-53.5 {CopyData: error during chan copy} {socket fcopy} {
    variable fcopyTestDone
    set listen [socket -server [namespace code FcopyTestAccept] -myaddr 127.0.0.1 0]
    set in [open $thisScript]	;# 126 K
    set out [socket 127.0.0.1 [lindex [chan configure $listen -sockname] 2]]
    catch {unset fcopyTestDone}
    chan close $listen	;# This means the socket open never really succeeds
    chan copy $in $out -command [namespace code FcopyTestDone]
    variable fcopyTestDone
    if ![info exists fcopyTestDone] {
	vwait [namespace which -variable fcopyTestDone]		;# The error occurs here in the b.g.
    }
    chan close $in
    chan close $out
    set fcopyTestDone	;# 1 for error condition
} 1
test chan-io-53.6 {CopyData: error during chan copy} -setup {
    variable fcopyTestDone
    file delete $path(pipe)
    file delete $path(test1)
    catch {unset fcopyTestDone}
} -constraints {stdio openpipe fcopy} -body {
    set f1 [open $path(pipe) w]
    chan puts $f1 "exit 1"
    chan close $f1
    set in [openpipe r+ $path(pipe)]
    set out [open $path(test1) w]
    chan copy $in $out -command [namespace code FcopyTestDone]
    variable fcopyTestDone
    if ![info exists fcopyTestDone] {
	vwait [namespace which -variable fcopyTestDone]
    }
    return $fcopyTestDone	;# 0 for plain end of file
} -cleanup {
    catch {chan close $in}
    chan close $out
} -result 0
proc doFcopy {in out {bytes 0} {error {}}} {
    variable fcopyTestDone
    variable fcopyTestCount
    incr fcopyTestCount $bytes
    if {[string length $error]} {
	set fcopyTestDone 1
    } elseif {[chan eof $in]} {
	set fcopyTestDone 0
    } else {
        # Delay next chan copy to wait for size>0 input bytes
        after 100 [list chan copy $in $out -size 1000 \
		-command [namespace code [list doFcopy $in $out]]]
    }
}
test chan-io-53.7 {CopyData: Flooding chan copy from pipe} -setup {
    variable fcopyTestDone
    file delete $path(pipe)
    catch {unset fcopyTestDone}
} -constraints {stdio openpipe fcopy} -body {
    set fcopyTestCount 0
    set f1 [open $path(pipe) w]
    chan puts $f1 {
	# Write  10 bytes / 10 msec
	proc Write {count} {
	    chan puts -nonewline "1234567890"
	    if {[incr count -1]} {
	        after 10 [list Write $count]
	    } else {
	        set ::ready 1
	    }
	}
	chan configure stdout -buffering none
	Write 345 ;# 3450 bytes ~3.45 sec
	vwait ready
	exit 0
    }
    chan close $f1
    set in [openpipe r+ $path(pipe) &]
    set out [open $path(test1) w]
    doFcopy $in $out
    variable fcopyTestDone
    if {![info exists fcopyTestDone]} {
	vwait [namespace which -variable fcopyTestDone]
    }
    # -1=error 0=script error N=number of bytes
    expr ($fcopyTestDone == 0) ? $fcopyTestCount : -1
} -cleanup {
    catch {chan close $in}
    chan close $out
} -result {3450}
test chan-io-53.8 {CopyData: async callback and error handling, Bug 1932639} -setup {
    # copy progress callback. errors out intentionally
    proc cmd args {
	lappend ::RES "CMD $args"
	error !STOP
    }
    # capture callback error here
    proc ::bgerror args {
	lappend ::RES "bgerror/OK $args"
	set ::forever has-been-reached
	return
    }
    # Files we use for our channels
    set foo [makeFile ashgdfashdgfasdhgfasdhgf foo]
    set bar [makeFile {} bar]
    # Channels to copy between
    set f [open $foo r] ; fconfigure $f -translation binary
    set g [open $bar w] ; fconfigure $g -translation binary -buffering none
} -constraints {stdio openpipe fcopy} -body {
    # Record input size, so that result is always defined
    lappend ::RES [file size $bar]
    # Run the copy. Should not invoke -command now.
    chan copy $f $g -size 2 -command [namespace code cmd]
    # Check that -command was not called synchronously
    set sbs [file size $bar]
    lappend ::RES [expr {($sbs > 0) ? "sync/FAIL" : "sync/OK"}] $sbs
    # Now let the async part happen. Should capture the error in cmd via
    # bgerror. If not break the event loop via timer.
    set token [after 1000 {
	lappend ::RES {bgerror/FAIL timeout}
	set ::forever has-been-reached
    }]
    vwait ::forever
    catch {after cancel $token}
    # Report
    return $::RES
} -cleanup {
    chan close $f
    chan close $g
    catch {unset ::RES}
    catch {unset ::forever}
    rename ::bgerror {}
    removeFile foo
    removeFile bar
} -result {0 sync/OK 0 {CMD 2} {bgerror/OK !STOP}}
test chan-io-53.8a {CopyData: async callback and error handling, Bug 1932639, at eof} -setup {
    # copy progress callback.
    proc cmd args {
	lappend ::RES "CMD $args"
	set ::forever has-been-reached
	return
    }
    # Files we use for our channels
    set foo [makeFile ashgdfashdgfasdhgfasdhgf foo]
    set bar [makeFile {} bar]
    # Channels to copy between
    set f [open $foo r] ; chan configure $f -translation binary
    set g [open $bar w] ; chan configure $g -translation binary -buffering none
} -constraints {stdio openpipe fcopy} -body {
    # Initialize and force eof on the input.
    chan seek $f 0 end ; chan read $f 1
    set ::RES [chan eof $f]
    # Run the copy. Should not invoke -command now.
    chan copy $f $g -size 2 -command [namespace code cmd]
    # Check that -command was not called synchronously
    lappend ::RES [expr {([llength $::RES] > 1) ? "sync/FAIL" : "sync/OK"}]
    # Now let the async part happen. Should capture the eof in cmd
    # If not break the event loop via timer.
    set token [after 1000 {
	lappend ::RES {cmd/FAIL timeout}
	set ::forever has-been-reached
    }]
    vwait ::forever
    catch {after cancel $token}
    # Report
    return $::RES
} -cleanup {
    chan close $f
    chan close $g
    catch {unset ::RES}
    catch {unset ::forever}
    removeFile foo
    removeFile bar
} -result {1 sync/OK {CMD 0}}
test chan-io-53.9 {CopyData: -size and event interaction, Bug 780533} -setup {
    set out [makeFile {} out]
    set err [makeFile {} err]
    set pipe [open "|[list [info nameofexecutable] 2> $err]" r+]
    chan configure $pipe -translation binary -buffering line
    chan puts $pipe {
	chan configure stdout -translation binary -buffering line
	chan puts stderr Waiting...
	after 1000
	foreach x {a b c} {
	    chan puts stderr Looping...
	    chan puts $x
	    after 500
	}
	proc bye args {
	    if {[chan gets stdin line]<0} {
		chan puts stderr "CHILD: EOF detected, exiting"
		exit
	    } else {
		chan puts stderr "CHILD: ignoring line: $line"
	    }
	}
	chan puts stderr Now-sleeping-forever
	chan event stdin readable bye
	vwait forever
    }
    proc ::done args {
	set ::forever OK
	return
    }
    set ::forever {}
    set out [open $out w]
} -constraints {stdio openpipe fcopy} -body {
    chan copy $pipe $out -size 6 -command ::done
    set token [after 5000 {
	set ::forever {fcopy hangs}
    }]
    vwait ::forever
    catch {after cancel $token}
    set ::forever
} -cleanup {
    chan close $pipe
    rename ::done {}
    if {[testConstraint win]} {
	after 1000;		# Allow Windows time to figure out that the
                                # process is gone
    }
    catch {close $out}
    catch {removeFile out}
    catch {removeFile err}
    catch {unset ::forever}
} -result OK
test chan-io-53.10 {Bug 1350564, multi-directional fcopy} -setup {
    set err [makeFile {} err]
    set pipe [open "|[list [info nameofexecutable] 2> $err]" r+]
    chan configure $pipe -translation binary -buffering line
    chan puts $pipe {
	chan configure stderr -buffering line
	# Kill server when pipe closed by invoker.
	proc bye args {
	    if {![chan eof stdin]} { chan gets stdin ; return }
	    chan puts stderr BYE
	    exit
	}
	# Server code. Bi-directional copy between 2 sockets.
	proc geof {sok} {
	    chan puts stderr DONE/$sok
	    chan close $sok
	}
	proc new {sok args} {
	    chan puts stderr NEW/$sok
	    global l srv
	    chan configure $sok -translation binary -buffering none
	    lappend l $sok
	    if {[llength $l] == 2} {
		chan close $srv
		foreach {a b} $l break
		chan copy $a $b -command [list geof $a]
		chan copy $b $a -command [list geof $b]
		chan puts stderr 2COPY
	    }
	    chan puts stderr ...
	}
	chan puts stderr SRV
	set l {}
	set srv [socket -server new 9999]
	chan puts stderr WAITING
	chan event stdin readable bye
	chan puts OK
	vwait forever
    }
    # wait for OK from server.
    chan gets $pipe
    # Now the two clients.
    proc done {sock} {
	if {[chan eof $sock]} { chan close $sock ; return }
	lappend ::forever [chan gets $sock]
	return
    }
    set a [socket 127.0.0.1 9999]
    set b [socket 127.0.0.1 9999]
    chan configure $a -translation binary -buffering none
    chan configure $b -translation binary -buffering none
    chan event  $a readable [namespace code "done $a"]
    chan event  $b readable [namespace code "done $b"]
} -constraints {stdio openpipe fcopy} -body {
    # Now pass data through the server in both directions.
    set ::forever {}
    chan puts $a AB
    vwait ::forever
    chan puts $b BA
    vwait ::forever
    set ::forever
} -cleanup {
    catch {chan close $a}
    catch {chan close $b}
    chan close $pipe
    if {[testConstraint win]} {
	after 1000		;# Give Windows time to kill the process
    }
    removeFile err
    catch {unset ::forever}
} -result {AB BA}

test chan-io-54.1 {Recursive channel events} {socket fileevent} {
    # This test checks to see if file events are delivered during recursive
    # event loops when there is buffered data on the channel.
    proc accept {s a p} {
	variable as
	chan configure $s -translation lf
	chan puts $s "line 1\nline2\nline3"
	chan flush $s
	set as $s
    }
    proc readit {s next} {
	variable x
	variable result
	lappend result $next
	if {$next == 1} {
	    chan event $s readable [namespace code [list readit $s 2]]
	    vwait [namespace which -variable x]
	}
	incr x
    }
    set ss [socket -server [namespace code accept] -myaddr 127.0.0.1 0]
    # We need to delay on some systems until the creation of the server socket
    # completes.
    set done 0
    for {set i 0} {$i < 10} {incr i} {
	if {![catch {
	    set cs [socket 127.0.0.1 [lindex [chan configure $ss -sockname] 2]]
	}]} then {
	    set done 1
	    break
	}
	after 100
    }
    if {$done == 0} {
	chan close $ss
	error "failed to connect to server"
    }
    variable result {}
    variable x 0
    variable as
    vwait [namespace which -variable as]
    chan configure $cs -translation lf
    lappend result [chan gets $cs]
    chan configure $cs -blocking off
    chan event $cs readable [namespace code [list readit $cs 1]]
    set a [after 2000 [namespace code { set x failure }]]
    vwait [namespace which -variable x]
    after cancel $a
    chan close $as
    chan close $ss
    chan close $cs
    list $result $x
} {{{line 1} 1 2} 2}
test chan-io-54.2 {Testing for busy-wait in recursive channel events} -setup {
    set accept {}
    set after {}
    variable done 0
} -constraints {socket fileevent} -body {
    variable s [socket -server [namespace code accept] -myaddr 127.0.0.1 0]
    proc accept {s a p} {
	variable counter 0
	variable accept $s
	chan configure $s -blocking off -buffering line -translation lf
	chan event $s readable [namespace code "doit $s"]
    }
    proc doit {s} {
	variable counter
	variable after
	incr counter
	if {[chan gets $s] eq ""} {
	    chan event $s readable [namespace code "doit1 $s"]
	    set after [after 1000 [namespace code {
		chan puts $writer hello
		chan flush $writer
		set done 1
	    }]]
	}
    }
    proc doit1 {s} {
	variable counter
	variable accept
	incr counter
	chan gets $s
	chan close $s
	set accept {}
    }
    proc producer {} {
	variable s
	variable writer
	set writer [socket 127.0.0.1 [lindex [chan configure $s -sockname] 2]]
	chan configure $writer -buffering line
	chan puts -nonewline $writer hello
	chan flush $writer
    }
    producer
    vwait [namespace which -variable done]
    chan close $writer
    chan close $s
    after cancel $after
    return $counter
} -cleanup {
    if {$accept ne {}} {chan close $accept}
} -result 1

set path(fooBar) [makeFile {} fooBar]

test chan-io-55.1 {ChannelEventScriptInvoker: deletion} -constraints {
    fileevent
} -setup {
    variable x
    proc eventScript {fd} {
	variable x
	chan close $fd
	error "planned error"
	set x whoops
    }
    proc myHandler args {
	variable x got_error
    }
    set handler [interp bgerror {}]
    interp bgerror {} [namespace which myHandler]
} -body {
    set f [open $path(fooBar) w]
    chan event $f writable [namespace code [list eventScript $f]]
    variable x not_done
    vwait [namespace which -variable x]
    return $x
} -cleanup {
    interp bgerror {} $handler
} -result {got_error}

test chan-io-56.1 {ChannelTimerProc} {testchannelevent} {
    set f [open $path(fooBar) w]
    chan puts $f "this is a test"
    chan close $f
    set f [open $path(fooBar) r]
    testchannelevent $f add readable [namespace code {
	chan read $f 1
	incr x
    }]
    variable x 0
    vwait [namespace which -variable x]
    vwait [namespace which -variable x]
    set result $x
    testchannelevent $f set 0 none
    after idle [namespace code {set y done}]
    variable y
    vwait [namespace which -variable y]
    chan close $f
    lappend result $y
} {2 done}

test chan-io-57.1 {buffered data and file events, gets} -setup {
    variable s2
} -constraints {fileevent} -body {
    proc accept {sock args} {
	variable s2
	set s2 $sock
    }
    set server [socket -server [namespace code accept] -myaddr 127.0.0.1 0]
    set s [socket 127.0.0.1 [lindex [chan configure $server -sockname] 2]]
    vwait [namespace which -variable s2]
    update
    chan event $s2 readable [namespace code {lappend result readable}]
    chan puts $s "12\n34567890"
    chan flush $s
    variable result [chan gets $s2]
    after 1000 [namespace code {lappend result timer}]
    vwait [namespace which -variable result]
    lappend result [chan gets $s2]
    vwait [namespace which -variable result]
    return $result
} -cleanup {
    chan close $s
    chan close $s2
    chan close $server
} -result {12 readable 34567890 timer}
test chan-io-57.2 {buffered data and file events, read} -setup {
    variable s2
} -constraints {fileevent} -body {
    proc accept {sock args} {
	variable s2
	set s2 $sock
    }
    set server [socket -server [namespace code accept] -myaddr 127.0.0.1 0]
    set s [socket 127.0.0.1 [lindex [chan configure $server -sockname] 2]]
    vwait [namespace which -variable s2]
    update
    chan event $s2 readable [namespace code {lappend result readable}]
    chan puts -nonewline $s "1234567890"
    chan flush $s
    variable result [chan read $s2 1]
    after 1000 [namespace code {lappend result timer}]
    vwait [namespace which -variable result]
    lappend result [chan read $s2 9]
    vwait [namespace which -variable result]
    return $result
} -cleanup {
    chan close $s
    chan close $s2
    chan close $server
} -result {1 readable 234567890 timer}

test chan-io-58.1 {Tcl_NotifyChannel and error when closing} {stdio unixOrPc openpipe fileevent} {
    set out [open $path(script) w]
    chan puts $out {
	chan puts "normal message from pipe"
	chan puts stderr "error message from pipe"
	exit 1
    }
    proc readit {pipe} {
	variable x
	variable result
	if {[chan eof $pipe]} {
	    set x [catch {chan close $pipe} line]
	    lappend result catch $line
	} else {
	    chan gets $pipe line
	    lappend result chan gets $line
	}
    }
    chan close $out
    set pipe [openpipe r $path(script)]
    chan event $pipe readable [namespace code [list readit $pipe]]
    variable x ""
    set result ""
    vwait [namespace which -variable x]
    list $x $result
} {1 {chan gets {normal message from pipe} chan gets {} catch {error message from pipe}}}

test chan-io-59.1 {Thread reference of channels} {testmainthread testchannel} {
    # TIP #10
    # More complicated tests (like that the reference changes as a channel is
    # moved from thread to thread) can be done only in the extension which
    # fully implements the moving of channels between threads, i.e. 'Threads'.
    # Or we have to extend [testthread] as well.
    set f [open $path(longfile) r]
    set result [testchannel mthread $f]
    chan close $f
    string equal $result [testmainthread]
} {1}

test chan-io-60.1 {writing illegal utf sequences} {openpipe fileevent} {
    # This test will hang in older revisions of the core.
    set out [open $path(script) w]
    chan puts $out {
	chan puts [encoding convertfrom identity \xe2]
	exit 1
    }
    proc readit {pipe} {
	variable x
	variable result
	if {[chan eof $pipe]} {
	    set x [catch {chan close $pipe} line]
	    lappend result catch $line
	} else {
	    chan gets $pipe line
	    lappend result gets $line
	}
    }
    chan close $out
    set pipe [openpipe r $path(script)]
    chan event $pipe readable [namespace code [list readit $pipe]]
    variable x ""
    set result ""
    vwait [namespace which -variable x]
    # cut of the remainder of the error stack, especially the filename
    set result [lreplace $result 3 3 [lindex [split [lindex $result 3] \n] 0]]
    list $x $result
} {1 {gets {} catch {error writing "stdout": invalid argument}}}

test chan-io-61.1 {Reset eof state after changing the eof char} -setup {
    set datafile [makeFile {} eofchar]
    set f [open $datafile w]
    chan configure $f -translation binary
    chan puts -nonewline $f [string repeat "Ho hum\n" 11]
    chan puts $f =
    set line [string repeat "Ge gla " 4]
    chan puts -nonewline $f [string repeat [string trimright $line]\n 834]
    chan close $f
} -body {
    set f [open $datafile r]
    chan configure $f -eofchar =
    set res {}
    lappend res [chan read $f; chan tell $f]
    chan configure $f -eofchar {}
    lappend res [chan read $f 1]
    lappend res [chan read $f; chan tell $f]
    # Any seek zaps the internals into a good state.
    #chan seek $f 0 start
    #chan seek $f 0 current
    #lappend res [chan read $f; chan tell $f]
} -cleanup {
    chan close $f
    removeFile eofchar
} -result {77 = 23431}

# Test the cutting and splicing of channels, this is incidentially the
# attach/detach facility of package Thread, but __without any safeguards__. It
# can also be used to emulate transfer of channels between threads, and is
# used for that here.

test chan-io-70.0 {Cutting & Splicing channels} -setup {
    set f [makeFile {... dummy ...} cutsplice]
    set res {}
} -constraints {testchannel} -body {
    set c [open $f r]
    lappend res [catch {chan seek $c 0 start}]
    testchannel cut $c
    lappend res [catch {chan seek $c 0 start}]
    testchannel splice $c
    lappend res [catch {chan seek $c 0 start}]
} -cleanup {
    chan close $c
    removeFile cutsplice
} -result {0 1 0}
# Duplicate of code in "thread.test". Find a better way of doing this without
# duplication. Maybe placement into a proc which transforms to nop after the
# first call, and placement of its defintion in a central location.
if {[testConstraint testthread]} {
    testthread errorproc ThreadError
    proc ThreadError {id info} {
	global threadError
	set threadError $info
    }
    proc ThreadNullError {id info} {
	# ignore
    }
}
test chan-io-70.1 {Transfer channel} -setup {
    set f [makeFile {... dummy ...} cutsplice]
    set res {}
} -constraints {testchannel testthread} -body {
    set c [open $f r]
    lappend res [catch {chan seek $c 0 start}]
    testchannel cut $c
    lappend res [catch {chan seek $c 0 start}]
    set tid [testthread create]
    testthread send $tid [list set c $c]
    lappend res [testthread send $tid {
	testchannel splice $c
	set res [catch {chan seek $c 0 start}]
	chan close $c
	set res
    }]
} -cleanup {
    tcltest::threadReap
    removeFile cutsplice
} -result {0 1 0}

# ### ### ### ######### ######### #########

foreach {n msg expected} {
     0 {}                                 {}
     1 {{message only}}                   {{message only}}
     2 {-options x}                       {-options x}
     3 {-options {x y} {the message}}     {-options {x y} {the message}}

     4 {-code 1     -level 0 -f ba snarf} {-code 1     -level 0 -f ba snarf}
     5 {-code 0     -level 0 -f ba snarf} {-code 1     -level 0 -f ba snarf}
     6 {-code 1     -level 5 -f ba snarf} {-code 1     -level 0 -f ba snarf}
     7 {-code 0     -level 5 -f ba snarf} {-code 1     -level 0 -f ba snarf}
     8 {-code error -level 0 -f ba snarf} {-code error -level 0 -f ba snarf}
     9 {-code ok    -level 0 -f ba snarf} {-code 1     -level 0 -f ba snarf}
    10 {-code error -level 5 -f ba snarf} {-code error -level 0 -f ba snarf}
    11 {-code ok    -level 5 -f ba snarf} {-code 1     -level 0 -f ba snarf}
    12 {-code boss  -level 0 -f ba snarf} {-code 1     -level 0 -f ba snarf}
    13 {-code boss  -level 5 -f ba snarf} {-code 1     -level 0 -f ba snarf}
    14 {-code 1     -level 0 -f ba}       {-code 1     -level 0 -f ba}
    15 {-code 0     -level 0 -f ba}       {-code 1     -level 0 -f ba}
    16 {-code 1     -level 5 -f ba}       {-code 1     -level 0 -f ba}
    17 {-code 0     -level 5 -f ba}       {-code 1     -level 0 -f ba}
    18 {-code error -level 0 -f ba}       {-code error -level 0 -f ba}
    19 {-code ok    -level 0 -f ba}       {-code 1     -level 0 -f ba}
    20 {-code error -level 5 -f ba}       {-code error -level 0 -f ba}
    21 {-code ok    -level 5 -f ba}       {-code 1     -level 0 -f ba}
    22 {-code boss  -level 0 -f ba}       {-code 1     -level 0 -f ba}
    23 {-code boss  -level 5 -f ba}       {-code 1     -level 0 -f ba}
    24 {-code 1     -level X -f ba snarf} {-code 1     -level 0 -f ba snarf}
    25 {-code 0     -level X -f ba snarf} {-code 1     -level 0 -f ba snarf}
    26 {-code error -level X -f ba snarf} {-code error -level 0 -f ba snarf}
    27 {-code ok    -level X -f ba snarf} {-code 1     -level 0 -f ba snarf}
    28 {-code boss  -level X -f ba snarf} {-code 1     -level 0 -f ba snarf}
    29 {-code 1     -level X -f ba}       {-code 1     -level 0 -f ba}
    30 {-code 0     -level X -f ba}       {-code 1     -level 0 -f ba}
    31 {-code error -level X -f ba}       {-code error -level 0 -f ba}
    32 {-code ok    -level X -f ba}       {-code 1     -level 0 -f ba}
    33 {-code boss  -level X -f ba}       {-code 1     -level 0 -f ba}

    34 {-code 1 -code 1     -level 0 -f ba snarf} {-code 1 -code 1     -level 0 -f ba snarf}
    35 {-code 1 -code 0     -level 0 -f ba snarf} {-code 1             -level 0 -f ba snarf}
    36 {-code 1 -code 1     -level 5 -f ba snarf} {-code 1 -code 1     -level 0 -f ba snarf}
    37 {-code 1 -code 0     -level 5 -f ba snarf} {-code 1             -level 0 -f ba snarf}
    38 {-code 1 -code error -level 0 -f ba snarf} {-code 1 -code error -level 0 -f ba snarf}
    39 {-code 1 -code ok    -level 0 -f ba snarf} {-code 1             -level 0 -f ba snarf}
    40 {-code 1 -code error -level 5 -f ba snarf} {-code 1 -code error -level 0 -f ba snarf}
    41 {-code 1 -code ok    -level 5 -f ba snarf} {-code 1             -level 0 -f ba snarf}
    42 {-code 1 -code boss  -level 0 -f ba snarf} {-code 1             -level 0 -f ba snarf}
    43 {-code 1 -code boss  -level 5 -f ba snarf} {-code 1             -level 0 -f ba snarf}
    44 {-code 1 -code 1     -level 0 -f ba}       {-code 1 -code 1     -level 0 -f ba}
    45 {-code 1 -code 0     -level 0 -f ba}       {-code 1             -level 0 -f ba}
    46 {-code 1 -code 1     -level 5 -f ba}       {-code 1 -code 1     -level 0 -f ba}
    47 {-code 1 -code 0     -level 5 -f ba}       {-code 1             -level 0 -f ba}
    48 {-code 1 -code error -level 0 -f ba}       {-code 1 -code error -level 0 -f ba}
    49 {-code 1 -code ok    -level 0 -f ba}       {-code 1             -level 0 -f ba}
    50 {-code 1 -code error -level 5 -f ba}       {-code 1 -code error -level 0 -f ba}
    51 {-code 1 -code ok    -level 5 -f ba}       {-code 1             -level 0 -f ba}
    52 {-code 1 -code boss  -level 0 -f ba}       {-code 1             -level 0 -f ba}
    53 {-code 1 -code boss  -level 5 -f ba}       {-code 1             -level 0 -f ba}
    54 {-code 1 -code 1     -level X -f ba snarf} {-code 1 -code 1     -level 0 -f ba snarf}
    55 {-code 1 -code 0     -level X -f ba snarf} {-code 1             -level 0 -f ba snarf}
    56 {-code 1 -code error -level X -f ba snarf} {-code 1 -code error -level 0 -f ba snarf}
    57 {-code 1 -code ok    -level X -f ba snarf} {-code 1             -level 0 -f ba snarf}
    58 {-code 1 -code boss  -level X -f ba snarf} {-code 1             -level 0 -f ba snarf}
    59 {-code 1 -code 1     -level X -f ba}       {-code 1 -code 1     -level 0 -f ba}
    60 {-code 1 -code 0     -level X -f ba}       {-code 1             -level 0 -f ba}
    61 {-code 1 -code error -level X -f ba}       {-code 1 -code error -level 0 -f ba}
    62 {-code 1 -code ok    -level X -f ba}       {-code 1             -level 0 -f ba}
    63 {-code 1 -code boss  -level X -f ba}       {-code 1             -level 0 -f ba}

    64 {-code 0 -code 1     -level 0 -f ba snarf} {-code 1 -level 0 -f ba snarf}
    65 {-code 0 -code 0     -level 0 -f ba snarf} {-code 1 -level 0 -f ba snarf}
    66 {-code 0 -code 1     -level 5 -f ba snarf} {-code 1 -level 0 -f ba snarf}
    67 {-code 0 -code 0     -level 5 -f ba snarf} {-code 1 -level 0 -f ba snarf}
    68 {-code 0 -code error -level 0 -f ba snarf} {-code 1 -level 0 -f ba snarf}
    69 {-code 0 -code ok    -level 0 -f ba snarf} {-code 1 -level 0 -f ba snarf}
    70 {-code 0 -code error -level 5 -f ba snarf} {-code 1 -level 0 -f ba snarf}
    71 {-code 0 -code ok    -level 5 -f ba snarf} {-code 1 -level 0 -f ba snarf}
    72 {-code 0 -code boss  -level 0 -f ba snarf} {-code 1 -level 0 -f ba snarf}
    73 {-code 0 -code boss  -level 5 -f ba snarf} {-code 1 -level 0 -f ba snarf}
    74 {-code 0 -code 1     -level 0 -f ba}       {-code 1 -level 0 -f ba}
    75 {-code 0 -code 0     -level 0 -f ba}       {-code 1 -level 0 -f ba}
    76 {-code 0 -code 1     -level 5 -f ba}       {-code 1 -level 0 -f ba}
    77 {-code 0 -code 0     -level 5 -f ba}       {-code 1 -level 0 -f ba}
    78 {-code 0 -code error -level 0 -f ba}       {-code 1 -level 0 -f ba}
    79 {-code 0 -code ok    -level 0 -f ba}       {-code 1 -level 0 -f ba}
    80 {-code 0 -code error -level 5 -f ba}       {-code 1 -level 0 -f ba}
    81 {-code 0 -code ok    -level 5 -f ba}       {-code 1 -level 0 -f ba}
    82 {-code 0 -code boss  -level 0 -f ba}       {-code 1 -level 0 -f ba}
    83 {-code 0 -code boss  -level 5 -f ba}       {-code 1 -level 0 -f ba}
    84 {-code 0 -code 1     -level X -f ba snarf} {-code 1 -level 0 -f ba snarf}
    85 {-code 0 -code 0     -level X -f ba snarf} {-code 1 -level 0 -f ba snarf}
    86 {-code 0 -code error -level X -f ba snarf} {-code 1 -level 0 -f ba snarf}
    87 {-code 0 -code ok    -level X -f ba snarf} {-code 1 -level 0 -f ba snarf}
    88 {-code 0 -code boss  -level X -f ba snarf} {-code 1 -level 0 -f ba snarf}
    89 {-code 0 -code 1     -level X -f ba}       {-code 1 -level 0 -f ba}
    90 {-code 0 -code 0     -level X -f ba}       {-code 1 -level 0 -f ba}
    91 {-code 0 -code error -level X -f ba}       {-code 1 -level 0 -f ba}
    92 {-code 0 -code ok    -level X -f ba}       {-code 1 -level 0 -f ba}
    93 {-code 0 -code boss  -level X -f ba}       {-code 1 -level 0 -f ba}

    94 {-code 1     -code 1 -level 0 -f ba snarf} {-code 1 -code 1     -level 0 -f ba snarf}
    95 {-code 0     -code 1 -level 0 -f ba snarf} {-code 1             -level 0 -f ba snarf}
    96 {-code 1     -code 1 -level 5 -f ba snarf} {-code 1 -code 1     -level 0 -f ba snarf}
    97 {-code 0     -code 1 -level 5 -f ba snarf} {-code 1             -level 0 -f ba snarf}
    98 {-code error -code 1 -level 0 -f ba snarf} {-code error -code 1 -level 0 -f ba snarf}
    99 {-code ok    -code 1 -level 0 -f ba snarf} {-code 1             -level 0 -f ba snarf}
    a0 {-code error -code 1 -level 5 -f ba snarf} {-code error -code 1 -level 0 -f ba snarf}
    a1 {-code ok    -code 1 -level 5 -f ba snarf} {-code 1             -level 0 -f ba snarf}
    a2 {-code boss  -code 1 -level 0 -f ba snarf} {-code 1             -level 0 -f ba snarf}
    a3 {-code boss  -code 1 -level 5 -f ba snarf} {-code 1             -level 0 -f ba snarf}
    a4 {-code 1     -code 1 -level 0 -f ba}       {-code 1 -code 1     -level 0 -f ba}
    a5 {-code 0     -code 1 -level 0 -f ba}       {-code 1             -level 0 -f ba}
    a6 {-code 1     -code 1 -level 5 -f ba}       {-code 1 -code 1     -level 0 -f ba}
    a7 {-code 0     -code 1 -level 5 -f ba}       {-code 1             -level 0 -f ba}
    a8 {-code error -code 1 -level 0 -f ba}       {-code error -code 1 -level 0 -f ba}
    a9 {-code ok    -code 1 -level 0 -f ba}       {-code 1             -level 0 -f ba}
    b0 {-code error -code 1 -level 5 -f ba}       {-code error -code 1 -level 0 -f ba}
    b1 {-code ok    -code 1 -level 5 -f ba}       {-code 1             -level 0 -f ba}
    b2 {-code boss  -code 1 -level 0 -f ba}       {-code 1             -level 0 -f ba}
    b3 {-code boss  -code 1 -level 5 -f ba}       {-code 1             -level 0 -f ba}
    b4 {-code 1     -code 1 -level X -f ba snarf} {-code 1 -code 1     -level 0 -f ba snarf}
    b5 {-code 0     -code 1 -level X -f ba snarf} {-code 1             -level 0 -f ba snarf}
    b6 {-code error -code 1 -level X -f ba snarf} {-code error -code 1 -level 0 -f ba snarf}
    b7 {-code ok    -code 1 -level X -f ba snarf} {-code 1             -level 0 -f ba snarf}
    b8 {-code boss  -code 1 -level X -f ba snarf} {-code 1             -level 0 -f ba snarf}
    b9 {-code 1     -code 1 -level X -f ba}       {-code 1 -code 1     -level 0 -f ba}
    c0 {-code 0     -code 1 -level X -f ba}       {-code 1             -level 0 -f ba}
    c1 {-code error -code 1 -level X -f ba}       {-code error -code 1 -level 0 -f ba}
    c2 {-code ok    -code 1 -level X -f ba}       {-code 1             -level 0 -f ba}
    c3 {-code boss  -code 1 -level X -f ba}       {-code 1             -level 0 -f ba}

    c4 {-code 1     -code 0 -level 0 -f ba snarf} {-code 1 -level 0 -f ba snarf}
    c5 {-code 0     -code 0 -level 0 -f ba snarf} {-code 1 -level 0 -f ba snarf}
    c6 {-code 1     -code 0 -level 5 -f ba snarf} {-code 1 -level 0 -f ba snarf}
    c7 {-code 0     -code 0 -level 5 -f ba snarf} {-code 1 -level 0 -f ba snarf}
    c8 {-code error -code 0 -level 0 -f ba snarf} {-code 1 -level 0 -f ba snarf}
    c9 {-code ok    -code 0 -level 0 -f ba snarf} {-code 1 -level 0 -f ba snarf}
    d0 {-code error -code 0 -level 5 -f ba snarf} {-code 1 -level 0 -f ba snarf}
    d1 {-code ok    -code 0 -level 5 -f ba snarf} {-code 1 -level 0 -f ba snarf}
    d2 {-code boss  -code 0 -level 0 -f ba snarf} {-code 1 -level 0 -f ba snarf}
    d3 {-code boss  -code 0 -level 5 -f ba snarf} {-code 1 -level 0 -f ba snarf}
    d4 {-code 1     -code 0 -level 0 -f ba}       {-code 1 -level 0 -f ba}
    d5 {-code 0     -code 0 -level 0 -f ba}       {-code 1 -level 0 -f ba}
    d6 {-code 1     -code 0 -level 5 -f ba}       {-code 1 -level 0 -f ba}
    d7 {-code 0     -code 0 -level 5 -f ba}       {-code 1 -level 0 -f ba}
    d8 {-code error -code 0 -level 0 -f ba}       {-code 1 -level 0 -f ba}
    d9 {-code ok    -code 0 -level 0 -f ba}       {-code 1 -level 0 -f ba}
    e0 {-code error -code 0 -level 5 -f ba}       {-code 1 -level 0 -f ba}
    e1 {-code ok    -code 0 -level 5 -f ba}       {-code 1 -level 0 -f ba}
    e2 {-code boss  -code 0 -level 0 -f ba}       {-code 1 -level 0 -f ba}
    e3 {-code boss  -code 0 -level 5 -f ba}       {-code 1 -level 0 -f ba}
    e4 {-code 1     -code 0 -level X -f ba snarf} {-code 1 -level 0 -f ba snarf}
    e5 {-code 0     -code 0 -level X -f ba snarf} {-code 1 -level 0 -f ba snarf}
    e6 {-code error -code 0 -level X -f ba snarf} {-code 1 -level 0 -f ba snarf}
    e7 {-code ok    -code 0 -level X -f ba snarf} {-code 1 -level 0 -f ba snarf}
    e8 {-code boss  -code 0 -level X -f ba snarf} {-code 1 -level 0 -f ba snarf}
    e9 {-code 1     -code 0 -level X -f ba}       {-code 1 -level 0 -f ba}
    f0 {-code 0     -code 0 -level X -f ba}       {-code 1 -level 0 -f ba}
    f1 {-code error -code 0 -level X -f ba}       {-code 1 -level 0 -f ba}
    f2 {-code ok    -code 0 -level X -f ba}       {-code 1 -level 0 -f ba}
    f3 {-code boss  -code 0 -level X -f ba}       {-code 1 -level 0 -f ba}
} {
    test chan-io-71.$n {Tcl_SetChannelError} -setup {
	set f [makeFile {... dummy ...} cutsplice]
    } -constraints {testchannel} -body {
	set c [open $f r]
	testchannel setchannelerror $c [lrange $msg 0 end]
    } -cleanup {
	chan close $c
	removeFile cutsplice
    } -result [lrange $expected 0 end]
    test chan-io-72.$n {Tcl_SetChannelErrorInterp} -setup {
	set f [makeFile {... dummy ...} cutsplice]
    } -constraints {testchannel} -body {
	set c [open $f r]
	testchannel setchannelerrorinterp $c [lrange $msg 0 end]
    } -cleanup {
	chan close $c
	removeFile cutsplice
    } -result [lrange $expected 0 end]
}

test chan-io-73.1 {channel Tcl_Obj SetChannelFromAny} -body {
    # Test for Bug 1847044 - don't spoil type unless we have a valid channel
    chan close [lreplace [list a] 0 end]
} -returnCodes error -match glob -result *

# ### ### ### ######### ######### #########

# cleanup
foreach file [list fooBar longfile script output test1 pipe my_script \
	test2 test3 cat stdout kyrillic.txt utf8-fcopy.txt utf8-rp.txt] {
    removeFile $file
}
cleanupTests
}
namespace delete ::tcl::test::io<|MERGE_RESOLUTION|>--- conflicted
+++ resolved
@@ -10,15 +10,8 @@
 # Copyright (c) 1994-1997 Sun Microsystems, Inc.
 # Copyright (c) 1998-1999 by Scriptics Corporation.
 #
-<<<<<<< HEAD
 # See the file "license.terms" for information on usage and redistribution of
 # this file, and for a DISCLAIMER OF ALL WARRANTIES.
-#
-# RCS: @(#) $Id: chanio.test,v 1.27 2011/01/17 11:27:28 nijtmans Exp $
-=======
-# See the file "license.terms" for information on usage and redistribution
-# of this file, and for a DISCLAIMER OF ALL WARRANTIES.
->>>>>>> 09374559
 
 if {[catch {package require tcltest 2}]} {
     chan puts stderr "Skipping tests in [info script].  tcltest 2 required."
