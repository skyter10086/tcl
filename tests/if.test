# Commands covered:  if
#
# This file contains a collection of tests for one or more of the Tcl
# built-in commands.  Sourcing this file into Tcl runs the tests and
# generates output for errors.  No output means no errors were found.
#
# Copyright (c) 1996 Sun Microsystems, Inc.
# Copyright (c) 1998-1999 by Scriptics Corporation.
#
# See the file "license.terms" for information on usage and redistribution
# of this file, and for a DISCLAIMER OF ALL WARRANTIES.
<<<<<<< HEAD
#
# RCS: @(#) $Id: if.test,v 1.7.6.5 2009/10/29 17:44:28 dgp Exp $
=======
>>>>>>> 17bf2e2c

if {[lsearch [namespace children] ::tcltest] == -1} {
    package require tcltest 2
    namespace import -force ::tcltest::*
}

# Basic "if" operation.

catch {unset a}
test if-1.1 {TclCompileIfCmd: missing if/elseif test} -body {
    if
} -returnCodes error -result {wrong # args: no expression after "if" argument}
test if-1.2 {TclCompileIfCmd: error in if/elseif test} -body {
    if {[error "error in condition"]} foo
} -returnCodes error -result {error in condition}
test if-1.3 {TclCompileIfCmd: error in if/elseif test} -body {
    list [catch {if {1+}} msg] $msg $::errorInfo
} -match glob -cleanup {
    unset msg
} -result {1 * {*"if {1+}"}}
test if-1.4 {TclCompileIfCmd: if/elseif test in braces} -body {
    set a {}
    if {1<2} {set a 1}
    return $a
} -cleanup {
    unset a
} -result {1}
test if-1.5 {TclCompileIfCmd: if/elseif test not in braces} -body {
    set a {}
    if 1<2 {set a 1}
    return $a
} -cleanup {
    unset a
} -result {1}
test if-1.6 {TclCompileIfCmd: multiline test expr} -setup {
    set a {}
} -body {
    if {($tcl_platform(platform) != "foobar1") && \
	($tcl_platform(platform) != "foobar2")} {set a 3} else {set a 4}
    return $a
} -cleanup {
    unset a
} -result 3
test if-1.7 {TclCompileIfCmd: "then" after if/elseif test} -body {
    set a {}
    if 4>3 then {set a 1}
    return $a
} -cleanup {
    unset a
} -result {1}
test if-1.8 {TclCompileIfCmd: keyword other than "then" after if/elseif test} -setup {
    set a {}
} -body {
    if 1<2 therefore {set a 1}
} -cleanup {
    unset a
} -returnCodes error -result {invalid command name "therefore"}
test if-1.9 {TclCompileIfCmd: missing "then" body} -setup {
    set a {}
} -body {
    if 1<2 then
} -cleanup {
    unset a
} -returnCodes error -result {wrong # args: no script following "then" argument}
test if-1.10 {TclCompileIfCmd: error in "then" body} -body {
    set a {}
    list [catch {if {$a!="xxx"} then {set}} msg] $msg $::errorInfo
} -match glob -cleanup {
    unset a msg
} -result {1 {wrong # args: should be "set varName ?newValue?"} {wrong # args: should be "set varName ?newValue?"
    while *ing
"set"*}}
test if-1.11 {TclCompileIfCmd: error in "then" body} -body {
    if 2 then {[error "error in then clause"]}
} -returnCodes error -result {error in then clause}
test if-1.12 {TclCompileIfCmd: "then" body in quotes} -body {
    set a {}
    if 27>17 "append a x"
    return $a
} -cleanup {
    unset a
} -result {x}
test if-1.13 {TclCompileIfCmd: computed "then" body} -setup {
    catch {unset x1}
    catch {unset x2}
} -body {
    set x1 {append a x1}
    set x2 {; append a x2}
    set a {}
    if 1 $x1$x2
    return $a
} -cleanup {
    unset a x1 x2
} -result {x1x2}
test if-1.14 {TclCompileIfCmd: taking proper branch} -body {
    set a {}
    if 1<2 {set a 1}
    return $a
} -cleanup {
    unset a
} -result 1
test if-1.15 {TclCompileIfCmd: taking proper branch} -body {
    set a {}
    if 1>2 {set a 1}
    return $a
} -cleanup {
    unset a
} -result {}
test if-1.16 {TclCompileIfCmd: test jumpFalse instruction replacement after long "then" body} -setup {
    catch {unset i}
    set a {}
} -body {
    if 1<2 {
	set a 1
	while {$a != "xxx"} {
	    break;
	    while {$i >= 0} {
		if {[string compare $a "bar"] < 0} {
		    set i $i
		    set i [lindex $s $i]
		}
		if {[string compare $a "bar"] < 0} {
		    set i $i
		    set i [lindex $s $i]
		}
		if {[string compare $a "bar"] < 0} {
		    set i $i
		    set i [lindex $s $i]
		}
		if {[string compare $a "bar"] < 0} {
		    set i $i
		    set i [lindex $s $i]
		}
		set i [expr $i-1]
	    }
	}
	set a 2
	while {$a != "xxx"} {
	    break;
	    while {$i >= 0} {
		if {[string compare $a "bar"] < 0} {
		    set i $i
		    set i [lindex $s $i]
		}
		if {[string compare $a "bar"] < 0} {
		    set i $i
		    set i [lindex $s $i]
		}
		if {[string compare $a "bar"] < 0} {
		    set i $i
		    set i [lindex $s $i]
		}
		if {[string compare $a "bar"] < 0} {
		    set i $i
		    set i [lindex $s $i]
		}
		set i [expr $i-1]
	    }
	}
	set a 3
    }
    return $a
} -cleanup {
    unset a
    unset -nocomplain i
} -result 3
test if-1.17 {TclCompileIfCmd: if/elseif test in quotes} -setup {
    set a {}
} -body {
    if {"0 < 3"} {set a 1}
} -returnCodes error -cleanup {
    unset a
} -result {expected boolean value but got "0 < 3"}

test if-2.1 {TclCompileIfCmd: "elseif" after if/elseif test} -setup {
    set a {}
} -body {
    if 3>4 {set a 1} elseif 1 {set a 2}
    return $a
} -cleanup {
    unset a
} -result {2}
# Since "else" is optional, the "elwood" below is treated as a command.
# But then there shouldn't be any additional argument words for the "if".
test if-2.2 {TclCompileIfCmd: keyword other than "elseif"} -setup {
    set a {}
} -body {
    if 1<2 {set a 1} elwood {set a 2}
} -returnCodes error -cleanup {
    unset a
} -result {wrong # args: extra words after "else" clause in "if" command}
test if-2.3 {TclCompileIfCmd: missing expression after "elseif"} -setup {
    set a {}
} -body {
    if 1<2 {set a 1} elseif
} -returnCodes error -cleanup {
    unset a
} -result {wrong # args: no expression after "elseif" argument}
test if-2.4 {TclCompileIfCmd: error in expression after "elseif"} -setup {
    set a {}
} -body {
    list [catch {if 3>4 {set a 1} elseif {1>}} msg] $msg $::errorInfo
} -match glob -cleanup {
    unset a msg
} -result {1 * {*"if 3>4 {set a 1} elseif {1>}"}}
test if-2.5 {TclCompileIfCmd: test jumpFalse instruction replacement after long "elseif" body} -setup {
    catch {unset i}
    set a {}
} -body {
    if 1>2 {
	set a 1
	while {$a != "xxx"} {
	    break;
	    while {$i >= 0} {
		if {[string compare $a "bar"] < 0} {
		    set i $i
		    set i [lindex $s $i]
		}
		if {[string compare $a "bar"] < 0} {
		    set i $i
		    set i [lindex $s $i]
		}
		if {[string compare $a "bar"] < 0} {
		    set i $i
		    set i [lindex $s $i]
		}
		if {[string compare $a "bar"] < 0} {
		    set i $i
		    set i [lindex $s $i]
		}
		set i [expr $i-1]
	    }
	}
	set a 2
	while {$a != "xxx"} {
	    break;
	    while {$i >= 0} {
		if {[string compare $a "bar"] < 0} {
		    set i $i
		    set i [lindex $s $i]
		}
		if {[string compare $a "bar"] < 0} {
		    set i $i
		    set i [lindex $s $i]
		}
		if {[string compare $a "bar"] < 0} {
		    set i $i
		    set i [lindex $s $i]
		}
		if {[string compare $a "bar"] < 0} {
		    set i $i
		    set i [lindex $s $i]
		}
		set i [expr $i-1]
	    }
	}
	set a 3
    } elseif 1<2 then { #; this if arm should be taken
	set a 4
	while {$a != "xxx"} {
	    break;
	    while {$i >= 0} {
		if {[string compare $a "bar"] < 0} {
		    set i $i
		    set i [lindex $s $i]
		}
		if {[string compare $a "bar"] < 0} {
		    set i $i
		    set i [lindex $s $i]
		}
		if {[string compare $a "bar"] < 0} {
		    set i $i
		    set i [lindex $s $i]
		}
		if {[string compare $a "bar"] < 0} {
		    set i $i
		    set i [lindex $s $i]
		}
		set i [expr $i-1]
	    }
	}
	set a 5
	while {$a != "xxx"} {
	    break;
	    while {$i >= 0} {
		if {[string compare $a "bar"] < 0} {
		    set i $i
		    set i [lindex $s $i]
		}
		if {[string compare $a "bar"] < 0} {
		    set i $i
		    set i [lindex $s $i]
		}
		if {[string compare $a "bar"] < 0} {
		    set i $i
		    set i [lindex $s $i]
		}
		if {[string compare $a "bar"] < 0} {
		    set i $i
		    set i [lindex $s $i]
		}
		set i [expr $i-1]
	    }
	}
	set a 6
    }
    return $a
} -cleanup {
    unset a
    unset -nocomplain i
} -result 6

test if-3.1 {TclCompileIfCmd: "else" clause} -body {
    set a {}
    if 3>4 {set a 1} elseif {$a == "foo"} {set a 2} else {set a 3}
    return $a
} -cleanup {
    unset a
} -result 3
# Since "else" is optional, the "elsex" below is treated as a command.
# But then there shouldn't be any additional argument words for the "if".
test if-3.2 {TclCompileIfCmd: keyword other than "else"} -setup {
    set a {}
} -body {
    if 1<2 then {set a 1} elsex {set a 2}
} -returnCodes error -cleanup {
    unset a
} -result {wrong # args: extra words after "else" clause in "if" command}
test if-3.3 {TclCompileIfCmd: missing body after "else"} -setup {
    set a {}
} -body {
    if 2<1 {set a 1} else
} -returnCodes error -cleanup {
    unset a
} -result {wrong # args: no script following "else" argument}
test if-3.4 {TclCompileIfCmd: error compiling body after "else"} -setup {
    set a {}
} -body {
    catch {if 2<1 {set a 1} else {set}}
    set ::errorInfo
} -match glob -cleanup {
    unset a
} -result {wrong # args: should be "set varName ?newValue?"
    while *ing
"set"*}
test if-3.5 {TclCompileIfCmd: extra arguments after "else" argument} -setup {
    set a {}
} -body {
    if 2<1 {set a 1} else {set a 2} or something
} -returnCodes error -cleanup {
    unset a
} -result {wrong # args: extra words after "else" clause in "if" command}
# The following test also checks whether contained loops and other
# commands are properly relocated because a short jump must be replaced
# by a "long distance" one.
test if-3.6 {TclCompileIfCmd: test jumpFalse instruction replacement after long "else" clause} -setup {
    catch {unset i}
    set a {}
} -body {
    if 1>2 {
	set a 1
	while {$a != "xxx"} {
	    break;
	    while {$i >= 0} {
		if {[string compare $a "bar"] < 0} {
		    set i $i
		    set i [lindex $s $i]
		}
		if {[string compare $a "bar"] < 0} {
		    set i $i
		    set i [lindex $s $i]
		}
		if {[string compare $a "bar"] < 0} {
		    set i $i
		    set i [lindex $s $i]
		}
		if {[string compare $a "bar"] < 0} {
		    set i $i
		    set i [lindex $s $i]
		}
		set i [expr $i-1]
	    }
	}
	set a 2
	while {$a != "xxx"} {
	    break;
	    while {$i >= 0} {
		if {[string compare $a "bar"] < 0} {
		    set i $i
		    set i [lindex $s $i]
		}
		if {[string compare $a "bar"] < 0} {
		    set i $i
		    set i [lindex $s $i]
		}
		if {[string compare $a "bar"] < 0} {
		    set i $i
		    set i [lindex $s $i]
		}
		if {[string compare $a "bar"] < 0} {
		    set i $i
		    set i [lindex $s $i]
		}
		set i [expr $i-1]
	    }
	}
	set a 3
    } elseif 1==2 then { #; this if arm should be taken
	set a 4
	while {$a != "xxx"} {
	    break;
	    while {$i >= 0} {
		if {[string compare $a "bar"] < 0} {
		    set i $i
		    set i [lindex $s $i]
		}
		if {[string compare $a "bar"] < 0} {
		    set i $i
		    set i [lindex $s $i]
		}
		if {[string compare $a "bar"] < 0} {
		    set i $i
		    set i [lindex $s $i]
		}
		if {[string compare $a "bar"] < 0} {
		    set i $i
		    set i [lindex $s $i]
		}
		set i [expr $i-1]
	    }
	}
	set a 5
	while {$a != "xxx"} {
	    break;
	    while {$i >= 0} {
		if {[string compare $a "bar"] < 0} {
		    set i $i
		    set i [lindex $s $i]
		}
		if {[string compare $a "bar"] < 0} {
		    set i $i
		    set i [lindex $s $i]
		}
		if {[string compare $a "bar"] < 0} {
		    set i $i
		    set i [lindex $s $i]
		}
		if {[string compare $a "bar"] < 0} {
		    set i $i
		    set i [lindex $s $i]
		}
		set i [expr $i-1]
	    }
	}
	set a 6
    } else {
	set a 7
	while {$a != "xxx"} {
	    break;
	    while {$i >= 0} {
		if {[string compare $a "bar"] < 0} {
		    set i $i
		    set i [lindex $s $i]
		}
		if {[string compare $a "bar"] < 0} {
		    set i $i
		    set i [lindex $s $i]
		}
		if {[string compare $a "bar"] < 0} {
		    set i $i
		    set i [lindex $s $i]
		}
		if {[string compare $a "bar"] < 0} {
		    set i $i
		    set i [lindex $s $i]
		}
		set i [expr $i-1]
	    }
	}
	set a 8
	while {$a != "xxx"} {
	    break;
	    while {$i >= 0} {
		if {[string compare $a "bar"] < 0} {
		    set i $i
		    set i [lindex $s $i]
		}
		if {[string compare $a "bar"] < 0} {
		    set i $i
		    set i [lindex $s $i]
		}
		if {[string compare $a "bar"] < 0} {
		    set i $i
		    set i [lindex $s $i]
		}
		if {[string compare $a "bar"] < 0} {
		    set i $i
		    set i [lindex $s $i]
		}
		set i [expr $i-1]
	    }
	}
	set a 9
    }
    return $a
} -cleanup {
    unset a
    unset -nocomplain i
} -result 9

test if-4.1 {TclCompileIfCmd: "if" command result} -setup {
    set a {}
} -body {
    set a [if 3<4 {set i 27}]
    return $a
} -cleanup {
    unset a
    unset -nocomplain i
} -result 27
test if-4.2 {TclCompileIfCmd: "if" command result} -setup {
    set a {}
} -body {
    set a [if 3>4 {set i 27}]
    return $a
} -cleanup {
    unset a
    unset -nocomplain i
} -result {}
test if-4.3 {TclCompileIfCmd: "if" command result} -setup {
    set a {}
} -body {
    set a [if 0 {set i 1} elseif 1 {set i 2}]
    return $a
} -cleanup {
    unset a
    unset -nocomplain i
} -result 2
test if-4.4 {TclCompileIfCmd: "if" command result} -setup {
    set a {}
} -body {
    set a [if 0 {set i 1} elseif 0 {set i 2} elseif 2>5 {set i 3} else {set i 4}]
    return $a
} -cleanup {
    unset a i
} -result 4
test if-4.5 {TclCompileIfCmd: return value} -body {
    if 0 then {set a 22; concat abc} elseif 1 {concat def} {concat ghi}
} -cleanup {
    unset -nocomplain a
} -result def

# Check "if" and computed command names.

test if-5.1 {if cmd with computed command names: missing if/elseif test} -body {
    set z if
    $z
} -returnCodes error -cleanup {
    unset z
} -result {wrong # args: no expression after "if" argument}
test if-5.2 {if cmd with computed command names: error in if/elseif test} -body {
    set z if
    $z {[error "error in condition"]} foo
} -returnCodes error -cleanup {
    unset z
} -result {error in condition}
test if-5.3 {if cmd with computed command names: error in if/elseif test} -body {
    set z if
    list [catch {$z {1+}}] $::errorInfo
} -match glob -cleanup {
    unset z
} -result {1 {*"$z {1+}"}}
test if-5.4 {if cmd with computed command names: if/elseif test in braces} -setup {
    set a {}
} -body {
    set z if
    $z {1<2} {set a 1}
    return $a
} -cleanup {
    unset a z
} -result {1}
test if-5.5 {if cmd with computed command names: if/elseif test not in braces} -setup {
    set a {}
} -body {
    set z if
    $z 1<2 {set a 1}
    return $a
} -cleanup {
    unset a z
} -result {1}
test if-5.6 {if cmd with computed command names: multiline test expr} -body {
    set z if
    $z {($tcl_platform(platform) != "foobar1") && \
	($tcl_platform(platform) != "foobar2")} {set a 3} else {set a 4}
    return $a
} -cleanup {
    unset a z
} -result 3
test if-5.7 {if cmd with computed command names: "then" after if/elseif test} -setup {
    set a {}
} -body {
    set z if
    $z 4>3 then {set a 1}
    return $a
} -cleanup {
    unset a z
} -result {1}
test if-5.8 {if cmd with computed command names: keyword other than "then" after if/elseif test} -setup {
    set a {}
} -body {
    set z if
    $z 1<2 therefore {set a 1}
} -returnCodes error -cleanup {
    unset a z
} -result {invalid command name "therefore"}
test if-5.9 {if cmd with computed command names: missing "then" body} -setup {
    set a {}
} -body {
    set z if
    $z 1<2 then
} -returnCodes error -cleanup {
    unset a z
} -result {wrong # args: no script following "then" argument}
test if-5.10 {if cmd with computed command names: error in "then" body} -body {
    set z if
    set a {}
    list [catch {$z {$a!="xxx"} then {set}} msg] $msg $::errorInfo
} -match glob -cleanup {
    unset a z msg
} -result {1 {wrong # args: should be "set varName ?newValue?"} {wrong # args: should be "set varName ?newValue?"
    while *ing
"set"
    invoked from within
"$z {$a!="xxx"} then {set}"}}
test if-5.11 {if cmd with computed command names: error in "then" body} -body {
    set z if
    $z 2 then {[error "error in then clause"]}
} -returnCodes error -cleanup {
    unset z
} -result {error in then clause}
test if-5.12 {if cmd with computed command names: "then" body in quotes} -setup {
    set a {}
} -body {
    set z if
    $z 27>17 "append a x"
    return $a
} -cleanup {
    unset a z
} -result {x}
test if-5.13 {if cmd with computed command names: computed "then" body} -setup {
    catch {unset x1}
    catch {unset x2}
} -body {
    set z if
    set x1 {append a x1}
    set x2 {; append a x2}
    set a {}
    $z 1 $x1$x2
    return $a
} -cleanup {
    unset a z x1 x2
} -result {x1x2}
test if-5.14 {if cmd with computed command names: taking proper branch} -setup {
    set a {}
} -body {
    set z if
    $z 1<2 {set a 1}
    return $a
} -cleanup {
    unset a z
} -result 1
test if-5.15 {if cmd with computed command names: taking proper branch} -body {
    set a {}
    set z if
    $z 1>2 {set a 1}
    return $a
} -cleanup {
    unset a z
} -result {}
test if-5.16 {if cmd with computed command names: test jumpFalse instruction replacement after long "then" body} -setup {
    catch {unset i}
    set a {}
} -body {
    set z if
    $z 1<2 {
	set a 1
	while {$a != "xxx"} {
	    break;
	    while {$i >= 0} {
		$z {[string compare $a "bar"] < 0} {
		    set i $i
		    set i [lindex $s $i]
		}
		$z {[string compare $a "bar"] < 0} {
		    set i $i
		    set i [lindex $s $i]
		}
		$z {[string compare $a "bar"] < 0} {
		    set i $i
		    set i [lindex $s $i]
		}
		$z {[string compare $a "bar"] < 0} {
		    set i $i
		    set i [lindex $s $i]
		}
		set i [expr $i-1]
	    }
	}
	set a 2
	while {$a != "xxx"} {
	    break;
	    while {$i >= 0} {
		$z {[string compare $a "bar"] < 0} {
		    set i $i
		    set i [lindex $s $i]
		}
		$z {[string compare $a "bar"] < 0} {
		    set i $i
		    set i [lindex $s $i]
		}
		$z {[string compare $a "bar"] < 0} {
		    set i $i
		    set i [lindex $s $i]
		}
		$z {[string compare $a "bar"] < 0} {
		    set i $i
		    set i [lindex $s $i]
		}
		set i [expr $i-1]
	    }
	}
	set a 3
    }
    return $a
} -cleanup {
    unset a z
    unset -nocomplain i
} -result 3
test if-5.17 {if cmd with computed command names: if/elseif test in quotes} -setup {
    set a {}
} -body {
    set z if
    $z {"0 < 3"} {set a 1}
} -returnCodes error -cleanup {
    unset a z
} -result {expected boolean value but got "0 < 3"}

test if-6.1 {if cmd with computed command names: "elseif" after if/elseif test} -setup {
    set a {}
} -body {
    set z if
    $z 3>4 {set a 1} elseif 1 {set a 2}
    return $a
} -cleanup {
    unset a z
} -result {2}
# Since "else" is optional, the "elwood" below is treated as a command.
# But then there shouldn't be any additional argument words for the "if".
test if-6.2 {if cmd with computed command names: keyword other than "elseif"} -setup {
    set a {}
} -body {
    set z if
    $z 1<2 {set a 1} elwood {set a 2}
} -returnCodes error -cleanup {
    unset a z
} -result {wrong # args: extra words after "else" clause in "if" command}
test if-6.3 {if cmd with computed command names: missing expression after "elseif"} -setup {
    set a {}
} -body {
    set z if
    $z 1<2 {set a 1} elseif
} -returnCodes error -cleanup {
    unset a z
} -result {wrong # args: no expression after "elseif" argument}
test if-6.4 {if cmd with computed command names: error in expression after "elseif"} -setup {
    set a {}
} -body {
    set z if
    list [catch {$z 3>4 {set a 1} elseif {1>}}] $::errorInfo
} -match glob -cleanup {
    unset a z
} -result {1 {*"$z 3>4 {set a 1} elseif {1>}"}}
test if-6.5 {if cmd with computed command names: test jumpFalse instruction replacement after long "elseif" body} -setup {
    catch {unset i}
    set a {}
} -body {
    set z if
    $z 1>2 {
	set a 1
	while {$a != "xxx"} {
	    break;
	    while {$i >= 0} {
		$z {[string compare $a "bar"] < 0} {
		    set i $i
		    set i [lindex $s $i]
		}
		$z {[string compare $a "bar"] < 0} {
		    set i $i
		    set i [lindex $s $i]
		}
		$z {[string compare $a "bar"] < 0} {
		    set i $i
		    set i [lindex $s $i]
		}
		$z {[string compare $a "bar"] < 0} {
		    set i $i
		    set i [lindex $s $i]
		}
		set i [expr $i-1]
	    }
	}
	set a 2
	while {$a != "xxx"} {
	    break;
	    while {$i >= 0} {
		$z {[string compare $a "bar"] < 0} {
		    set i $i
		    set i [lindex $s $i]
		}
		$z {[string compare $a "bar"] < 0} {
		    set i $i
		    set i [lindex $s $i]
		}
		$z {[string compare $a "bar"] < 0} {
		    set i $i
		    set i [lindex $s $i]
		}
		$z {[string compare $a "bar"] < 0} {
		    set i $i
		    set i [lindex $s $i]
		}
		set i [expr $i-1]
	    }
	}
	set a 3
    } elseif 1<2 then { #; this if arm should be taken
	set a 4
	while {$a != "xxx"} {
	    break;
	    while {$i >= 0} {
		$z {[string compare $a "bar"] < 0} {
		    set i $i
		    set i [lindex $s $i]
		}
		$z {[string compare $a "bar"] < 0} {
		    set i $i
		    set i [lindex $s $i]
		}
		$z {[string compare $a "bar"] < 0} {
		    set i $i
		    set i [lindex $s $i]
		}
		$z {[string compare $a "bar"] < 0} {
		    set i $i
		    set i [lindex $s $i]
		}
		set i [expr $i-1]
	    }
	}
	set a 5
	while {$a != "xxx"} {
	    break;
	    while {$i >= 0} {
		$z {[string compare $a "bar"] < 0} {
		    set i $i
		    set i [lindex $s $i]
		}
		$z {[string compare $a "bar"] < 0} {
		    set i $i
		    set i [lindex $s $i]
		}
		$z {[string compare $a "bar"] < 0} {
		    set i $i
		    set i [lindex $s $i]
		}
		$z {[string compare $a "bar"] < 0} {
		    set i $i
		    set i [lindex $s $i]
		}
		set i [expr $i-1]
	    }
	}
	set a 6
    }
    return $a
} -cleanup {
    unset a z
    unset -nocomplain i
} -result 6

test if-7.1 {if cmd with computed command names: "else" clause} -setup {
    set a {}
} -body {
    set z if
    $z 3>4 {set a 1} elseif {$a == "foo"} {set a 2} else {set a 3}
    return $a
} -cleanup {
    unset a z
} -result 3
# Since "else" is optional, the "elsex" below is treated as a command.
# But then there shouldn't be any additional argument words for the "if".
test if-7.2 {if cmd with computed command names: keyword other than "else"} -setup {
    set a {}
} -body {
    set z if
    $z 1<2 then {set a 1} elsex {set a 2}
} -returnCodes error -cleanup {
    unset a z
} -result {wrong # args: extra words after "else" clause in "if" command}
test if-7.3 {if cmd with computed command names: missing body after "else"} -setup {
    set a {}
} -body {
    set z if
    $z 2<1 {set a 1} else
} -returnCodes error -cleanup {
    unset a z
} -result {wrong # args: no script following "else" argument}
test if-7.4 {if cmd with computed command names: error compiling body after "else"} -setup {
    set a {}
} -body {
    set z if
    catch {$z 2<1 {set a 1} else {set}}
    return $::errorInfo
} -match glob -cleanup {
    unset a z
} -result {wrong # args: should be "set varName ?newValue?"
    while *ing
"set"
    invoked from within
"$z 2<1 {set a 1} else {set}"}
test if-7.5 {if cmd with computed command names: extra arguments after "else" argument} -setup {
    set a {}
} -body {
    set z if
    $z 2<1 {set a 1} else {set a 2} or something
} -returnCodes error -cleanup {
    unset a z
} -result {wrong # args: extra words after "else" clause in "if" command}
# The following test also checks whether contained loops and other
# commands are properly relocated because a short jump must be replaced
# by a "long distance" one.
test if-7.6 {if cmd with computed command names: test jumpFalse instruction replacement after long "else" clause} -setup {
    catch {unset i}
    set a {}
} -body {
    set z if
    $z 1>2 {
	set a 1
	while {$a != "xxx"} {
	    break;
	    while {$i >= 0} {
		$z {[string compare $a "bar"] < 0} {
		    set i $i
		    set i [lindex $s $i]
		}
		$z {[string compare $a "bar"] < 0} {
		    set i $i
		    set i [lindex $s $i]
		}
		$z {[string compare $a "bar"] < 0} {
		    set i $i
		    set i [lindex $s $i]
		}
		$z {[string compare $a "bar"] < 0} {
		    set i $i
		    set i [lindex $s $i]
		}
		set i [expr $i-1]
	    }
	}
	set a 2
	while {$a != "xxx"} {
	    break;
	    while {$i >= 0} {
		$z {[string compare $a "bar"] < 0} {
		    set i $i
		    set i [lindex $s $i]
		}
		$z {[string compare $a "bar"] < 0} {
		    set i $i
		    set i [lindex $s $i]
		}
		$z {[string compare $a "bar"] < 0} {
		    set i $i
		    set i [lindex $s $i]
		}
		$z {[string compare $a "bar"] < 0} {
		    set i $i
		    set i [lindex $s $i]
		}
		set i [expr $i-1]
	    }
	}
	set a 3
    } elseif 1==2 then { #; this if arm should be taken
	set a 4
	while {$a != "xxx"} {
	    break;
	    while {$i >= 0} {
		$z {[string compare $a "bar"] < 0} {
		    set i $i
		    set i [lindex $s $i]
		}
		$z {[string compare $a "bar"] < 0} {
		    set i $i
		    set i [lindex $s $i]
		}
		$z {[string compare $a "bar"] < 0} {
		    set i $i
		    set i [lindex $s $i]
		}
		$z {[string compare $a "bar"] < 0} {
		    set i $i
		    set i [lindex $s $i]
		}
		set i [expr $i-1]
	    }
	}
	set a 5
	while {$a != "xxx"} {
	    break;
	    while {$i >= 0} {
		$z {[string compare $a "bar"] < 0} {
		    set i $i
		    set i [lindex $s $i]
		}
		$z {[string compare $a "bar"] < 0} {
		    set i $i
		    set i [lindex $s $i]
		}
		$z {[string compare $a "bar"] < 0} {
		    set i $i
		    set i [lindex $s $i]
		}
		$z {[string compare $a "bar"] < 0} {
		    set i $i
		    set i [lindex $s $i]
		}
		set i [expr $i-1]
	    }
	}
	set a 6
    } else {
	set a 7
	while {$a != "xxx"} {
	    break;
	    while {$i >= 0} {
		$z {[string compare $a "bar"] < 0} {
		    set i $i
		    set i [lindex $s $i]
		}
		$z {[string compare $a "bar"] < 0} {
		    set i $i
		    set i [lindex $s $i]
		}
		$z {[string compare $a "bar"] < 0} {
		    set i $i
		    set i [lindex $s $i]
		}
		$z {[string compare $a "bar"] < 0} {
		    set i $i
		    set i [lindex $s $i]
		}
		set i [expr $i-1]
	    }
	}
	set a 8
	while {$a != "xxx"} {
	    break;
	    while {$i >= 0} {
		$z {[string compare $a "bar"] < 0} {
		    set i $i
		    set i [lindex $s $i]
		}
		$z {[string compare $a "bar"] < 0} {
		    set i $i
		    set i [lindex $s $i]
		}
		$z {[string compare $a "bar"] < 0} {
		    set i $i
		    set i [lindex $s $i]
		}
		$z {[string compare $a "bar"] < 0} {
		    set i $i
		    set i [lindex $s $i]
		}
		set i [expr $i-1]
	    }
	}
	set a 9
    }
    return $a
} -cleanup {
    unset a z
    unset -nocomplain i
} -result 9

test if-8.1 {if cmd with computed command names: "if" command result} -setup {
    set a {}
} -body {
    set z if
    set a [$z 3<4 {set i 27}]
    return $a
} -cleanup {
    unset a z
    unset -nocomplain i
} -result 27
test if-8.2 {if cmd with computed command names: "if" command result} -setup {
    set a {}
} -body {
    set z if
    set a [$z 3>4 {set i 27}]
    return $a
} -cleanup {
    unset a z
    unset -nocomplain i
} -result {}
test if-8.3 {if cmd with computed command names: "if" command result} -setup {
    set a {}
} -body {
    set z if
    set a [$z 0 {set i 1} elseif 1 {set i 2}]
    return $a
} -cleanup {
    unset a z
    unset -nocomplain i
} -result 2
test if-8.4 {if cmd with computed command names: "if" command result} -setup {
    set a {}
} -body {
    set z if
    set a [$z 0 {set i 1} elseif 0 {set i 2} elseif 2>5 {set i 3} else {set i 4}]
    return $a
} -cleanup {
    unset a z
    unset -nocomplain i
} -result 4
test if-8.5 {if cmd with computed command names: return value} -body {
    set z if
    $z 0 then {set a 22; concat abc} elseif 1 {concat def} {concat ghi}
} -cleanup {
    unset z
    unset -nocomplain a
} -result def

test if-9.1 {if cmd with namespace qualifiers} -body {
    ::if {1} {set x 4}
} -cleanup {
    unset x
} -result 4

# Test for incorrect "double evaluation semantics"

test if-10.1 {delayed substitution of then body} -body {
    set j 0
    set if if
    # this is not compiled
    $if {[incr j] == 1} "
       set result $j
    "
    # this will be compiled
    proc p {} {
	set j 0
	if {[incr j]} "
	    set result $j
	"
	set result
    }
    append result [p]
} -cleanup {
    unset j if result
    rename p {}
} -result {00}
test if-10.2 {delayed substitution of elseif expression} -body {
    set j 0
    set if if
    # this is not compiled
    $if {[incr j] == 0} {
       set result badthen
    } elseif "$j == 1" {
       set result badelseif
    } else {
       set result 0
    }
    # this will be compiled
    proc p {} {
	set j 0
	if {[incr j] == 0} {
	    set result badthen
	} elseif "$j == 1" {
	    set result badelseif
	} else {
	    set result 0
	}
	set result
    }
    append result [p]
} -cleanup {
    unset j if result
    rename p {}
} -result {00}
test if-10.3 {delayed substitution of elseif body} -body {
    set j 0
    set if if
    # this is not compiled
    $if {[incr j] == 0} {
       set result badthen
    } elseif {1} "
       set result $j
    "
    # this will be compiled
    proc p {} {
	set j 0
	if {[incr j] == 0} {
	    set result badthen
	} elseif {1} "
	    set result $j
	"
    }
    append result [p]
} -cleanup {
    unset j if result
    rename p {}
} -result {00}
test if-10.4 {delayed substitution of else body} -body {
    set j 0
    if {[incr j] == 0} {
       set result badthen
    } else "
       set result $j
    "
    return $result
} -cleanup {
    unset j result
} -result {0}
test if-10.5 {substituted control words} -body {
    set then then; proc then {} {return badthen}
    set else else; proc else {} {return badelse}
    set elseif elseif; proc elseif {} {return badelseif}
    list [catch {if 1 $then {if 0 {} $elseif 1 {if 0 {} $else {list ok}}}} a] $a
} -cleanup {
    unset then else elseif a
} -result {0 ok}
test if-10.6 {double invocation of variable traces} -body {
    set iftracecounter 0
    proc iftraceproc {args} {
       upvar #0 iftracecounter counter
       set argc [llength $args]
       set extraargs [lrange $args 0 [expr {$argc - 4}]]
       set name [lindex $args [expr {$argc - 3}]]
       upvar 1 $name var
       if {[incr counter] % 2 == 1} {
           set var "$counter oops [concat $extraargs]"
       } else {
           set var "$counter + [concat $extraargs]"
       }
    }
    trace variable iftracevar r [list iftraceproc 10]
    list [catch {if "$iftracevar + 20" {}} a] $a \
        [catch {if "$iftracevar + 20" {}} b] $b
} -cleanup {
    unset iftracevar iftracecounter a b
} -match glob -result {1 {*} 0 {}}

# cleanup
::tcltest::cleanupTests
return

# Local Variables:
# mode: tcl
# fill-column: 78
# End:<|MERGE_RESOLUTION|>--- conflicted
+++ resolved
@@ -9,11 +9,6 @@
 #
 # See the file "license.terms" for information on usage and redistribution
 # of this file, and for a DISCLAIMER OF ALL WARRANTIES.
-<<<<<<< HEAD
-#
-# RCS: @(#) $Id: if.test,v 1.7.6.5 2009/10/29 17:44:28 dgp Exp $
-=======
->>>>>>> 17bf2e2c
 
 if {[lsearch [namespace children] ::tcltest] == -1} {
     package require tcltest 2
