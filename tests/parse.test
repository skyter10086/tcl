--- conflicted
+++ resolved
@@ -7,11 +7,6 @@
 #
 # See the file "license.terms" for information on usage and redistribution
 # of this file, and for a DISCLAIMER OF ALL WARRANTIES.
-<<<<<<< HEAD
-#
-# RCS: @(#) $Id: parse.test,v 1.39 2009/09/17 17:58:10 dgp Exp $
-=======
->>>>>>> 09374559
 
 if {[catch {package require tcltest 2.0.2}]} {
     puts stderr "Skipping tests in [info script]. tcltest 2.0.2 required."
