# Tests that the stack size is big enough for the application.
#
# This file contains a collection of tests for one or more of the Tcl
# built-in commands.  Sourcing this file into Tcl runs the tests and
# generates output for errors.  No output means no errors were found.
#
# Copyright (c) 1998-2000 Ajuba Solutions.
#
# See the file "license.terms" for information on usage and redistribution
# of this file, and for a DISCLAIMER OF ALL WARRANTIES.

<<<<<<< HEAD
if {"::tcltest" ni [namespace children]} {
    package require tcltest 2
    namespace import -force ::tcltest::*
}
=======
package require tcltest 2
namespace import ::tcltest::*
>>>>>>> f50bf4d1

# Note that a failure in this test may result in a crash of the executable.

test stack-1.1 {maxNestingDepth reached on infinite recursion} -body {
    # do this in a sub process in case it segfaults
    exec [interpreter] << {
	proc recurse {} { recurse }
	catch { recurse } rv
	puts $rv
    }
} -result {too many nested evaluations (infinite loop?)}

test stack-2.1 {maxNestingDepth reached on infinite recursion} -body {
    # do this in a sub process in case it segfaults
    exec [interpreter] << {
	interp alias {} unknown {} notaknownproc
	catch { unknown } msg
	puts $msg
    }
} -result {too many nested evaluations (infinite loop?)}
    
# Make sure that there is enough stack to run regexp even if we're
# close to the recursion limit. [Bug 947070] [Patch 746378]
test stack-3.1 {enough room for regexp near recursion limit} -body {
    # do this in a sub process in case it segfaults
    exec [interpreter] << {
	interp recursionlimit {} 10000
	set depth 0
	proc a { max } {
	    if { [info level] < $max } {
		set ::depth [info level]
		a $max
	    } else {
		regexp {^ ?} x
	    }
	}
	catch { a 10001 }
	set depth2 $depth
	puts [list [a $depth] [expr { $depth2 - $depth }]]
    }
} -result {1 1}

# cleanup
::tcltest::cleanupTests
return

# Local Variables:
# mode: tcl
# End:<|MERGE_RESOLUTION|>--- conflicted
+++ resolved
@@ -9,15 +9,8 @@
 # See the file "license.terms" for information on usage and redistribution
 # of this file, and for a DISCLAIMER OF ALL WARRANTIES.
 
-<<<<<<< HEAD
-if {"::tcltest" ni [namespace children]} {
-    package require tcltest 2
-    namespace import -force ::tcltest::*
-}
-=======
 package require tcltest 2
 namespace import ::tcltest::*
->>>>>>> f50bf4d1
 
 # Note that a failure in this test may result in a crash of the executable.
 
