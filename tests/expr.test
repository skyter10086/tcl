# Commands covered: expr
#
# This file contains a collection of tests for one or more of the Tcl
# built-in commands. Sourcing this file into Tcl runs the tests and
# generates output for errors.  No output means no errors were found.
#
# Copyright (c) 1996-1997 Sun Microsystems, Inc.
# Copyright (c) 1998-2000 by Scriptics Corporation.
#
# See the file "license.terms" for information on usage and redistribution
# of this file, and for a DISCLAIMER OF ALL WARRANTIES.

if {[lsearch [namespace children] ::tcltest] == -1} {
    package require tcltest 2.1
    namespace import -force ::tcltest::*
}

::tcltest::loadTestedCommands
catch [list package require -exact Tcltest [info patchlevel]]

# Determine if "long int" type is a 32 bit number and if the wide
# type is a 64 bit number on this machine.

testConstraint longIs32bit [expr {$tcl_platform(wordSize) == 4}]
testConstraint longIs64bit [expr {$tcl_platform(wordSize) == 8}]
<<<<<<< HEAD
testConstraint wideIs64bit \
	[expr {(wide(0x80000000) > 0) && (wide(0x8000000000000000) < 0)}]
=======
testConstraint wideIs64bit [expr {wide(0x8000000000000000) < 0}]
>>>>>>> 3721a53c

# Big test for correct ordering of data in [expr]

proc testIEEE {} {
    variable ieeeValues
    binary scan [binary format dd -1.0 1.0] c* c
    switch -exact -- $c {
	{0 0 0 0 0 0 -16 -65 0 0 0 0 0 0 -16 63} {
	    # little endian
	    binary scan \x00\x00\x00\x00\x00\x00\xf0\xff d \
		ieeeValues(-Infinity)
	    binary scan \x00\x00\x00\x00\x00\x00\xf0\xbf d \
		ieeeValues(-Normal)
	    binary scan \x00\x00\x00\x00\x00\x00\x08\x80 d \
		ieeeValues(-Subnormal)
	    binary scan \x00\x00\x00\x00\x00\x00\x00\x80 d \
		ieeeValues(-0)
	    binary scan \x00\x00\x00\x00\x00\x00\x00\x00 d \
		ieeeValues(+0)
	    binary scan \x00\x00\x00\x00\x00\x00\x08\x00 d \
		ieeeValues(+Subnormal)
	    binary scan \x00\x00\x00\x00\x00\x00\xf0\x3f d \
		ieeeValues(+Normal)
	    binary scan \x00\x00\x00\x00\x00\x00\xf0\x7f d \
		ieeeValues(+Infinity)
	    binary scan \x00\x00\x00\x00\x00\x00\xf8\x7f d \
		ieeeValues(NaN)
	    binary scan \x00\x00\x00\x00\x00\x00\xf8\xff d \
		ieeeValues(-NaN)
	    set ieeeValues(littleEndian) 1
	    return 1
	}
	{-65 -16 0 0 0 0 0 0 63 -16 0 0 0 0 0 0} {
	    binary scan \xff\xf0\x00\x00\x00\x00\x00\x00 d \
		ieeeValues(-Infinity)
	    binary scan \xbf\xf0\x00\x00\x00\x00\x00\x00 d \
		ieeeValues(-Normal)
	    binary scan \x80\x08\x00\x00\x00\x00\x00\x00 d \
		ieeeValues(-Subnormal)
	    binary scan \x80\x00\x00\x00\x00\x00\x00\x00 d \
		ieeeValues(-0)
	    binary scan \x00\x00\x00\x00\x00\x00\x00\x00 d \
		ieeeValues(+0)
	    binary scan \x00\x08\x00\x00\x00\x00\x00\x00 d \
		ieeeValues(+Subnormal)
	    binary scan \x3f\xf0\x00\x00\x00\x00\x00\x00 d \
		ieeeValues(+Normal)
	    binary scan \x7f\xf0\x00\x00\x00\x00\x00\x00 d \
		ieeeValues(+Infinity)
	    binary scan \x7f\xf8\x00\x00\x00\x00\x00\x00 d \
		ieeeValues(NaN)
	    binary scan \xff\xf8\x00\x00\x00\x00\x00\x00 d \
		ieeeValues(-NaN)
	    set ieeeValues(littleEndian) 0
	    return 1
	}
	default {
	    return 0
	}
    }
}

testConstraint ieeeFloatingPoint [testIEEE]
# procedures used below

proc put_hello_char {c} {
    global a
    append a [format %c $c]
    return $c
}
proc hello_world {} {
    global a
    set a ""
    set L1 [set l0 [set h_1 [set q 0]]]
    for {put_hello_char [expr [put_hello_char [expr [set h 7]*10+2]]+29]} {$l0?[put_hello_char $l0]
        :!$h_1} {put_hello_char $ll;expr {$L1==2?[set ll [expr 32+0-0+[set bar 0]]]:0}} {expr {[incr L1]==[expr 1+([string length "abc"]-[string length "abc"])]
        ?[set ll [set l0 [expr 54<<1]]]:$ll==108&&$L1<3?
        [incr ll [expr 1|1<<1]; set ll $ll; set ll $ll; set ll $ll; set ll $ll; set l0 [expr ([string length "abc"]-[string length "abc"])+([string length "abc"]-[string length "abc"])-([string length "abc"]-[string length "abc"])+([string length "abc"]-[string length "abc"])]; set l0; set l0 $l0; set l0; set l0]:$L1==4&&$ll==32?[set ll [expr 19+$h1+([string length "abc"]-[string length "abc"])-([string length "abc"]-[string length "abc"])+([string length "abc"]-[string length "abc"])-([string length "abc"]-[string length "abc"])+[set foo [expr ([string length "abc"]-[string length "abc"])+([string length "abc"]-[string length "abc"])+([string length "abc"]-[string length "abc"])]]]]
        :[set q [expr $q-$h1+([string length "abc"]-[string length "abc"])-([string length "abc"]-[string length "abc"])]]};expr {$L1==5?[incr ll -8; set ll $ll; set ll]:$q&&$h1&&1};expr {$L1==4+2
        ?[incr ll 3]:[expr ([string length "abc"]-[string length "abc"])+1]};expr {$ll==($h<<4)+2+0&&$L1!=6?[incr ll -6]:[set h1 [expr 100+([string length "abc"]-[string length "abc"])-([string length "abc"]-[string length "abc"])]]}
        expr {$L1!=1<<3?[incr q [expr ([string length "abc"]-[string length "abc"])-1]]:[set h_1 [set ll $h1]]}
    }
    set a
}

proc 12days {a b c} {
    global xxx
    expr {1<$a?[expr {$a<3?[12days -79 -13 [string range $c [12days -87 \
	[expr 1-$b] [string range $c [12days -86 0 [string range $c 1 end]] \
	end]] end]]:1};expr {$a<$b?[12days [expr $a+1] $b $c]:3};expr {[12days \
	-94 [expr $a-27] $c]&&$a==2?$b<13?[12days 2 [expr $b+1] "%s %d %d\n"]:9
	:16}]:$a<0?$a<-72?[12days $b $a "@n'+,#'/*\{\}w+/w#cdnr/+,\{\}r/*de\}+,/*\{*+,/w\{%+,/w#q#n+,/#\{l+,/n\{n+,/+#n+,/#;#q#n+,/+k#;*+,/'r :'d*'3,\}\{w+K w'K:'+\}e#';dq#'l q#'+d'K#!/+k#;q#'r\}eKK#\}w'r\}eKK\{nl\]'/#;#q#n')\{)#\}w')\{)\{nl\]'/+#n';d\}rw' i;# )\{nl\]!/n\{n#'; r\{#w'r nc\{nl\]'/#\{l,+'K \{rw' iK\{;\[\{nl\]'/w#q#n'wk nw' iwk\{KK\{nl\]!/w\{%'l##w#' i; :\{nl\]'/*\{q#'ld;r'\}\{nlwb!/*de\}'c ;;\{nl'-\{\}rw\]'/+,\}##'*\}#nc,',#nw\]'/+kd'+e\}+;#'rdq#w! nr'/ ') \}+\}\{rl#'\{n' ')# \}'+\}##(!!/"]
	:$a<-50?[string compare [format %c $b] [string index $c 0]]==0?[append \
	xxx [string index $c 31];scan [string index $c 31] %c x;set x]
	:[12days -65 $b [string range $c 1 end]]:[12days [expr ([string compare \
	[string index $c 0] "/"]==0)+$a] $b [string range $c 1 end]]:0<$a
	?[12days 2 2 "%s"]:[string compare [string index $c 0] "/"]==0||
	[12days 0 [12days -61 [scan [string index $c 0] %c x; set x] \
	"!ek;dc i@bK'(q)-\[w\]*%n+r3#l,\{\}:\nuwloca-O;m .vpbks,fxntdCeghiry"] \
	[string range $c 1 end]]}
}
proc do_twelve_days {} {
    global xxx
    set xxx ""
    12days 1 1 1
    set result [string length $xxx]
    unset xxx
    return $result
}

# start of tests

catch {unset a b i x}

test expr-1.1 {TclCompileExprCmd: no expression} {
    list [catch {expr  } msg] $msg
} {1 {wrong # args: should be "expr arg ?arg ...?"}}
test expr-1.2 {TclCompileExprCmd: one expression word} {
    expr -25
} -25
test expr-1.3 {TclCompileExprCmd: two expression words} {
    expr -8.2   -6
} -14.2
test expr-1.4 {TclCompileExprCmd: five expression words} {
    expr 20 - 5 +10 -7
} 18
test expr-1.5 {TclCompileExprCmd: quoted expression word} {
    expr "0005"
} 5
test expr-1.6 {TclCompileExprCmd: quoted expression word} {
    catch {expr "0005"zxy} msg
    set msg
} {extra characters after close-quote}
test expr-1.7 {TclCompileExprCmd: expression word in braces} {
    expr {-0005}
} -5
test expr-1.8 {TclCompileExprCmd: expression word in braces} {
    expr {{-0x1234}}
} -4660
test expr-1.9 {TclCompileExprCmd: expression word in braces} {
    catch {expr {-0005}foo} msg
    set msg
} {extra characters after close-brace}
test expr-1.10 {TclCompileExprCmd: other expression word in braces} {
    expr 4*[llength "6 2"]
} 8
test expr-1.11 {TclCompileExprCmd: expression word terminated by ;} {
    expr 4*[llength "6 2"];
} 8
test expr-1.12 {TclCompileExprCmd: inlined expr (in "catch") inside other catch} {
    set a xxx
    catch {
	# Might not be a number
	set a [expr 10*$a]
    }
} 1
test expr-1.13 {TclCompileExprCmd: second level of substitutions in expr not in braces with single var reference} {
    set a xxx
    set x 27;  set bool {$x};  if $bool {set a foo}
    set a
} foo
test expr-1.14 {TclCompileExprCmd: second level of substitutions in expr with comparison as top-level operator} {
    set a xxx
    set x 2;  set b {$x};  set a [expr $b == 2]
    set a
} 1
test expr-1.15 {TclCompileExprCmd: second level of substitutions in expr with comparison as top-level operator} {
    set a xxx
    set x 2;  set b {$x};  set a [expr $b eq 2]
    set a
} 1

test expr-2.1 {TclCompileExpr: are builtin functions registered?} {
    expr double(5*[llength "6 2"])
} 10.0
test expr-2.2 {TclCompileExpr: error in expr} -body {
    expr 2***3
} -returnCodes error -match glob -result *
test expr-2.3 {TclCompileExpr: junk after legal expr} -body {
    expr 7*[llength "a b"]foo
} -returnCodes error -match glob -result *
test expr-2.4 {TclCompileExpr: numeric expr string rep == formatted int rep} {
    expr {0001}
} 1

test expr-3.1 {CompileCondExpr: just lor expr} {expr 3||0} 1
test expr-3.2 {CompileCondExpr: error in lor expr} -body {
    expr x||3
} -returnCodes error -match glob -result *
test expr-3.3 {CompileCondExpr: test true arm} {expr 3>2?44:66} 44
test expr-3.4 {CompileCondExpr: error compiling true arm} -body {
    expr 3>2?2***3:66
} -returnCodes error -match glob -result *
test expr-3.5 {CompileCondExpr: test false arm} {expr 2>3?44:66} 66
test expr-3.6 {CompileCondExpr: error compiling false arm} -body {
    expr 2>3?44:2***3
} -returnCodes error -match glob -result *
test expr-3.7 {CompileCondExpr: long arms & nested cond exprs} {
    hello_world
} {Hello world}
test expr-3.8 {CompileCondExpr: long arms & nested cond exprs} unix {
    # Fails with a stack overflow on threaded Windows builds
    do_twelve_days
} 2358

test expr-4.1 {CompileLorExpr: just land expr} {expr 1.3&&3.3} 1
test expr-4.2 {CompileLorExpr: error in land expr} -body {
    expr x&&3
} -returnCodes error -match glob -result *
test expr-4.3 {CompileLorExpr: simple lor exprs} {expr 0||1.0} 1
test expr-4.4 {CompileLorExpr: simple lor exprs} {expr 3.0||0.0} 1
test expr-4.5 {CompileLorExpr: simple lor exprs} {expr 0||0||1} 1
test expr-4.6 {CompileLorExpr: error compiling lor arm} -body {
    expr 2***3||4.0
} -returnCodes error -match glob -result *
test expr-4.7 {CompileLorExpr: error compiling lor arm} -body {
    expr 1.3||2***3
} -returnCodes error -match glob -result *
test expr-4.8 {CompileLorExpr: error compiling lor arms} {
    list [catch {expr {"a"||"b"}} msg] $msg
} {1 {expected boolean value but got "a"}}
test expr-4.9 {CompileLorExpr: long lor arm} {
    set a "abcdefghijkl"
    set i 7
    expr {[string compare [format %c $i] [string index $a $i]]&&[string compare [format %c $i] [string index $a $i]]&&[string compare [format %c $i] [string index $a $i]]&&[string compare [format %c $i] [string index $a $i]]&&[string compare [format %c $i] [string index $a $i]]&&[string compare [format %c $i] [string index $a $i]]&&[string compare [format %c $i] [string index $a $i]]&&[string compare [format %c $i] [string index $a $i]]&&[string compare [format %c $i] [string index $a $i]]&&[string compare [format %c $i] [string index $a $i]]&&[string compare [format %c $i] [string index $a $i]]&&[string compare [format %c $i] [string index $a $i]]&&[string compare [format %c $i] [string index $a $i]]&&[string compare [format %c $i] [string index $a $i]]&&[string compare [format %c $i] [string index $a $i]]&&[string compare [format %c $i] [string index $a $i]]&&[string compare [format %c $i] [string index $a $i]]&&[string compare [format %c $i] [string index $a $i]] || [string compare [format %c $i] [string index $a $i]]&&[string compare [format %c $i] [string index $a $i]]&&[string compare [format %c $i] [string index $a $i]]&&[string compare [format %c $i] [string index $a $i]]&&[string compare [format %c $i] [string index $a $i]]&&[string compare [format %c $i] [string index $a $i]]&&[string compare [format %c $i] [string index $a $i]]&&[string compare [format %c $i] [string index $a $i]]&&[string compare [format %c $i] [string index $a $i]]&&[string compare [format %c $i] [string index $a $i]]&&[string compare [format %c $i] [string index $a $i]]&&[string compare [format %c $i] [string index $a $i]]&&[string compare [format %c $i] [string index $a $i]]&&[string compare [format %c $i] [string index $a $i]]&&[string compare [format %c $i] [string index $a $i]]&&[string compare [format %c $i] [string index $a $i]]&&[string compare [format %c $i] [string index $a $i]]&&[string compare [format %c $i] [string index $a $i]] || [string compare [format %c $i] [string index $a $i]]&&[string compare [format %c $i] [string index $a $i]]&&[string compare [format %c $i] [string index $a $i]]&&[string compare [format %c $i] [string index $a $i]]&&[string compare [format %c $i] [string index $a $i]]&&[string compare [format %c $i] [string index $a $i]]&&[string compare [format %c $i] [string index $a $i]]&&[string compare [format %c $i] [string index $a $i]]&&[string compare [format %c $i] [string index $a $i]]&&[string compare [format %c $i] [string index $a $i]]&&[string compare [format %c $i] [string index $a $i]]&&[string compare [format %c $i] [string index $a $i]]&&[string compare [format %c $i] [string index $a $i]]&&[string compare [format %c $i] [string index $a $i]]&&[string compare [format %c $i] [string index $a $i]]&&[string compare [format %c $i] [string index $a $i]]&&[string compare [format %c $i] [string index $a $i]]&&[string compare [format %c $i] [string index $a $i]] || [string compare [format %c $i] [string index $a $i]]&&[string compare [format %c $i] [string index $a $i]]&&[string compare [format %c $i] [string index $a $i]]&&[string compare [format %c $i] [string index $a $i]]&&[string compare [format %c $i] [string index $a $i]]&&[string compare [format %c $i] [string index $a $i]]&&[string compare [format %c $i] [string index $a $i]]&&[string compare [format %c $i] [string index $a $i]]&&[string compare [format %c $i] [string index $a $i]]&&[string compare [format %c $i] [string index $a $i]]&&[string compare [format %c $i] [string index $a $i]]&&[string compare [format %c $i] [string index $a $i]]&&[string compare [format %c $i] [string index $a $i]]&&[string compare [format %c $i] [string index $a $i]]&&[string compare [format %c $i] [string index $a $i]]&&[string compare [format %c $i] [string index $a $i]]&&[string compare [format %c $i] [string index $a $i]]&&[string compare [format %c $i] [string index $a $i]]}
} 1
test expr-4.10 {CompileLorExpr: error compiling ! operand} {
    list [catch {expr {!"a"}} msg] $msg
} {1 {can't use non-numeric string as operand of "!"}}
test expr-4.11 {CompileLorExpr: error compiling land arms} {
    list [catch {expr {"a"||0}} msg] $msg
} {1 {expected boolean value but got "a"}}
test expr-4.12 {CompileLorExpr: error compiling land arms} {
    list [catch {expr {0||"a"}} msg] $msg
} {1 {expected boolean value but got "a"}}

test expr-5.1 {CompileLandExpr: just bitor expr} {expr 7|0x13} 23
test expr-5.2 {CompileLandExpr: error in bitor expr} -body {
    expr x|3
} -returnCodes error -match glob -result *
test expr-5.3 {CompileLandExpr: simple land exprs} {expr 0&&1.0} 0
test expr-5.4 {CompileLandExpr: simple land exprs} {expr 0&&0} 0
test expr-5.5 {CompileLandExpr: simple land exprs} {expr 3.0&&1.2} 1
test expr-5.6 {CompileLandExpr: simple land exprs} {expr 1&&1&&2} 1
test expr-5.7 {CompileLandExpr: error compiling land arm} -body {
    expr 2***3&&4.0
} -returnCodes error -match glob -result *
test expr-5.8 {CompileLandExpr: error compiling land arm} -body {
    expr 1.3&&2***3
} -returnCodes error -match glob -result *
test expr-5.9 {CompileLandExpr: error compiling land arm} {
    list [catch {expr {"a"&&"b"}} msg] $msg
} {1 {expected boolean value but got "a"}}
test expr-5.10 {CompileLandExpr: long land arms} {
    set a "abcdefghijkl"
    set i 7
    expr {[string compare [format %c 103] [string index $a $i]]^[string compare [format %c 105] [string index $a $i]]^[string compare [format %c 103] [string index $a $i]]^[string compare [format %c 105] [string index $a $i]]^[string compare [format %c 103] [string index $a $i]]^[string compare [format %c 105] [string index $a $i]]^[string compare [format %c 103] [string index $a $i]]^[string compare [format %c 105] [string index $a $i]]^[string compare [format %c 103] [string index $a $i]]^[string compare [format %c 105] [string index $a $i]]^[string compare [format %c 103] [string index $a $i]]^[string compare [format %c 105] [string index $a $i]]^[string compare [format %c 103] [string index $a $i]]^[string compare [format %c 105] [string index $a $i]]^[string compare [format %c 103] [string index $a $i]]^[string compare [format %c 105] [string index $a $i]]^[string compare [format %c 103] [string index $a $i]]^[string compare [format %c 105] [string index $a $i]] && [string compare [format %c 103] [string index $a $i]]^[string compare [format %c 105] [string index $a $i]]^[string compare [format %c 103] [string index $a $i]]^[string compare [format %c 105] [string index $a $i]]^[string compare [format %c 103] [string index $a $i]]^[string compare [format %c 105] [string index $a $i]]^[string compare [format %c 103] [string index $a $i]]^[string compare [format %c 105] [string index $a $i]]^[string compare [format %c 103] [string index $a $i]]^[string compare [format %c 105] [string index $a $i]]^[string compare [format %c 103] [string index $a $i]]^[string compare [format %c 105] [string index $a $i]]^[string compare [format %c 103] [string index $a $i]]^[string compare [format %c 105] [string index $a $i]]^[string compare [format %c 103] [string index $a $i]]^[string compare [format %c 105] [string index $a $i]]^[string compare [format %c 103] [string index $a $i]]^[string compare [format %c 105] [string index $a $i]] && [string compare [format %c 103] [string index $a $i]]^[string compare [format %c 105] [string index $a $i]]^[string compare [format %c 103] [string index $a $i]]^[string compare [format %c 105] [string index $a $i]]^[string compare [format %c 103] [string index $a $i]]^[string compare [format %c 105] [string index $a $i]]^[string compare [format %c 103] [string index $a $i]]^[string compare [format %c 105] [string index $a $i]]^[string compare [format %c 103] [string index $a $i]]^[string compare [format %c 105] [string index $a $i]]^[string compare [format %c 103] [string index $a $i]]^[string compare [format %c 105] [string index $a $i]]^[string compare [format %c 103] [string index $a $i]]^[string compare [format %c 105] [string index $a $i]]^[string compare [format %c 103] [string index $a $i]]^[string compare [format %c 105] [string index $a $i]]^[string compare [format %c 103] [string index $a $i]]^[string compare [format %c 105] [string index $a $i]] && [string compare [format %c 103] [string index $a $i]]^[string compare [format %c 105] [string index $a $i]]^[string compare [format %c 103] [string index $a $i]]^[string compare [format %c 105] [string index $a $i]]^[string compare [format %c 103] [string index $a $i]]^[string compare [format %c 105] [string index $a $i]]^[string compare [format %c 103] [string index $a $i]]^[string compare [format %c 105] [string index $a $i]]^[string compare [format %c 103] [string index $a $i]]^[string compare [format %c 105] [string index $a $i]]^[string compare [format %c 103] [string index $a $i]]^[string compare [format %c 105] [string index $a $i]]^[string compare [format %c 103] [string index $a $i]]^[string compare [format %c 105] [string index $a $i]]^[string compare [format %c 103] [string index $a $i]]^[string compare [format %c 105] [string index $a $i]]^[string compare [format %c 103] [string index $a $i]]^[string compare [format %c 105] [string index $a $i]]}
} 1

test expr-6.1 {CompileBitXorExpr: just bitand expr} {expr 7&0x13} 3
test expr-6.2 {CompileBitXorExpr: error in bitand expr} -body {
    expr x|3
} -returnCodes error -match glob -result *
test expr-6.3 {CompileBitXorExpr: simple bitxor exprs} {expr 7^0x13} 20
test expr-6.4 {CompileBitXorExpr: simple bitxor exprs} {expr 3^0x10} 19
test expr-6.5 {CompileBitXorExpr: simple bitxor exprs} {expr 0^7} 7
test expr-6.6 {CompileBitXorExpr: simple bitxor exprs} {expr -1^7} -8
test expr-6.7 {CompileBitXorExpr: error compiling bitxor arm} -body {
    expr 2***3|6
} -returnCodes error -match glob -result *
test expr-6.8 {CompileBitXorExpr: error compiling bitxor arm} -body {
    expr 2^x
} -returnCodes error -match glob -result *
test expr-6.9 {CompileBitXorExpr: runtime error in bitxor arm} {
    list [catch {expr {24.0^3}} msg] $msg
} {1 {can't use floating-point value as operand of "^"}}
test expr-6.10 {CompileBitXorExpr: runtime error in bitxor arm} {
    list [catch {expr {"a"^"b"}} msg] $msg
} {1 {can't use non-numeric string as operand of "^"}}

test expr-7.1 {CompileBitAndExpr: just equality expr} {expr 3==2} 0
test expr-7.2 {CompileBitAndExpr: just equality expr} {expr 2.0==2} 1
test expr-7.3 {CompileBitAndExpr: just equality expr} {expr 3.2!=2.2} 1
test expr-7.4 {CompileBitAndExpr: just equality expr} {expr {"abc" == "abd"}} 0
test expr-7.5 {CompileBitAndExpr: error in equality expr} -body {
    expr x==3
} -returnCodes error -match glob -result *
test expr-7.6 {CompileBitAndExpr: simple bitand exprs} {expr 7&0x13} 3
test expr-7.7 {CompileBitAndExpr: simple bitand exprs} {expr 0xf2&0x53} 82
test expr-7.8 {CompileBitAndExpr: simple bitand exprs} {expr 3&6} 2
test expr-7.9 {CompileBitAndExpr: simple bitand exprs} {expr -1&-7} -7
test expr-7.10 {CompileBitAndExpr: error compiling bitand arm} -body {
    expr 2***3&6
} -returnCodes error -match glob -result *
test expr-7.11 {CompileBitAndExpr: error compiling bitand arm} -body {
    expr 2&x
} -returnCodes error -match glob -result *
test expr-7.12 {CompileBitAndExpr: runtime error in bitand arm} {
    list [catch {expr {24.0&3}} msg] $msg
} {1 {can't use floating-point value as operand of "&"}}
test expr-7.13 {CompileBitAndExpr: runtime error in bitand arm} {
    list [catch {expr {"a"&"b"}} msg] $msg
} {1 {can't use non-numeric string as operand of "&"}}
test expr-7.14 {CompileBitAndExpr: equality expr} {expr 3eq2} 0
test expr-7.18 {CompileBitAndExpr: equality expr} {expr {"abc" eq "abd"}} 0
test expr-7.20 {CompileBitAndExpr: error in equality expr} -body {
    expr xne3
} -returnCodes error -match glob -result *

test expr-8.1 {CompileEqualityExpr: just relational expr} {expr 3>=2} 1
test expr-8.2 {CompileEqualityExpr: just relational expr} {expr 2<=2.1} 1
test expr-8.3 {CompileEqualityExpr: just relational expr} {expr 3.2>"2.2"} 1
test expr-8.4 {CompileEqualityExpr: just relational expr} {expr {"0y"<"0x12"}} 0
test expr-8.5 {CompileEqualityExpr: error in relational expr} -body {
    expr x>3
} -returnCodes error -match glob -result *
test expr-8.6 {CompileEqualityExpr: simple equality exprs} {expr 7==0x13} 0
test expr-8.7 {CompileEqualityExpr: simple equality exprs} {expr -0xf2!=0x53} 1
test expr-8.8 {CompileEqualityExpr: simple equality exprs} {expr {"12398712938788234-1298379" != ""}} 1
test expr-8.9 {CompileEqualityExpr: simple equality exprs} {expr -1!="abc"} 1
test expr-8.10 {CompileEqualityExpr: error compiling equality arm} -body {
    expr 2***3==6
} -returnCodes error -match glob -result *
test expr-8.11 {CompileEqualityExpr: error compiling equality arm} -body {
    expr 2!=x
} -returnCodes error -match glob -result *
test expr-8.12 {CompileBitAndExpr: equality expr} {expr {"a"eq"a"}} 1
test expr-8.13 {CompileBitAndExpr: equality expr} {expr {"\374" eq [set s \u00fc]}} 1
test expr-8.14 {CompileBitAndExpr: equality expr} {expr 3eq2} 0
test expr-8.15 {CompileBitAndExpr: equality expr} {expr 2.0eq2} 0
test expr-8.16 {CompileBitAndExpr: equality expr} {expr 3.2ne2.2} 1
test expr-8.17 {CompileBitAndExpr: equality expr} {expr 01eq1} 0
test expr-8.18 {CompileBitAndExpr: equality expr} {expr {"abc" eq "abd"}} 0
test expr-8.19 {CompileBitAndExpr: equality expr} {expr {"abc" ne "abd"}} 1
test expr-8.20 {CompileBitAndExpr: error in equality expr} -body {
    expr x ne3
} -returnCodes error -match glob -result *
test expr-8.21 {CompileBitAndExpr: error in equality expr} -body {
    # These should be ""ed to avoid the error
    expr a eq b
} -returnCodes error -match glob -result *
test expr-8.22 {CompileBitAndExpr: error in equality expr} -body {
    expr {false eqfalse}
} -returnCodes error -match glob -result *
test expr-8.23 {CompileBitAndExpr: error in equality expr} -body {
    expr {false nefalse}
} -returnCodes error -match glob -result *
test expr-8.24 {CompileEqualityExpr: simple equality exprs} {
    set x 12398712938788234
    expr {$x == 100}
} 0
test expr-8.25 {CompileEqualityExpr: simple equality exprs} {
    expr {"0x12 " == "0x12"}
} 1
test expr-8.26 {CompileEqualityExpr: simple equality exprs} {
    expr {"0x12 " eq "0x12"}
} 0
test expr-8.27 {CompileEqualityExpr: simple equality exprs} {
    expr {"1.0e100000000" == "0.0"}
} 0
test expr-8.28 {CompileEqualityExpr: just relational expr} {
    expr {"0y" == "0x0"}
} 0
test expr-8.29 {CompileEqualityExpr: just relational expr} {
    # Compare original strings from variables.
    set v1 "0y"
    set v2 "0x12"
    expr {$v1 < $v2}
} 0
test expr-8.30 {CompileEqualityExpr: simple equality exprs} {
    expr {"fake" != "bob"}
} 1
test expr-8.31 {expr edge cases} -body {
    expr {1e}
} -returnCodes error -match glob -result *
test expr-8.32 {expr edge cases} -body {
    expr {1E}
} -returnCodes error -match glob -result *
test expr-8.33 {expr edge cases} -body {
    expr {1e+}
} -returnCodes error -match glob -result *
test expr-8.34 {expr edge cases} -body {
    expr {1E+}
} -returnCodes error -match glob -result *
test expr-8.35 {expr edge cases} -body {
    expr {1ea}
} -returnCodes error -match glob -result *

test expr-9.1 {CompileRelationalExpr: just shift expr} {expr 3<<2} 12
test expr-9.2 {CompileRelationalExpr: just shift expr} {expr 0xff>>2} 63
test expr-9.3 {CompileRelationalExpr: just shift expr} {expr -1>>2} -1
test expr-9.4 {CompileRelationalExpr: just shift expr} {expr {1<<3}} 8
test expr-9.5 {CompileRelationalExpr: shift expr producing LONG_MIN} {
    expr {int(1<<63)}
} 9223372036854775808
test expr-9.6 {CompileRelationalExpr: error in shift expr} -body {
    expr x>>3
} -returnCodes error -match glob -result *
test expr-9.7 {CompileRelationalExpr: simple relational exprs} {expr 0xff>=+0x3} 1
test expr-9.8 {CompileRelationalExpr: simple relational exprs} {expr -0xf2<0x3} 1
test expr-9.9 {CompileRelationalExpr: error compiling relational arm} -body {
    expr 2***3>6
} -returnCodes error -match glob -result *
test expr-9.10 {CompileRelationalExpr: error compiling relational arm} -body {
    expr 2<x
} -returnCodes error -match glob -result *

test expr-10.1 {CompileShiftExpr: just add expr} {expr 4+-2} 2
test expr-10.2 {CompileShiftExpr: just add expr} {expr 0xff-2} 253
test expr-10.3 {CompileShiftExpr: just add expr} {expr -1--2} 1
test expr-10.4 {CompileShiftExpr: just add expr} {expr 1-0o123} -82
test expr-10.5 {CompileShiftExpr: error in add expr} -body {
    expr x+3
} -returnCodes error -match glob -result *
test expr-10.6 {CompileShiftExpr: simple shift exprs} {expr 0xff>>0x3} 31
test expr-10.7 {CompileShiftExpr: simple shift exprs} {expr -0xf2<<0x3} -1936
test expr-10.8 {CompileShiftExpr: error compiling shift arm} -body {
    expr 2***3>>6
} -returnCodes error -match glob -result *
test expr-10.9 {CompileShiftExpr: error compiling shift arm} -body {
    expr 2<<x
} -returnCodes error -match glob -result *
test expr-10.10 {CompileShiftExpr: runtime error} {
    list [catch {expr {24.0>>43}} msg] $msg
} {1 {can't use floating-point value as operand of ">>"}}
test expr-10.11 {CompileShiftExpr: runtime error} {
    list [catch {expr {"a"<<"b"}} msg] $msg
} {1 {can't use non-numeric string as operand of "<<"}}

test expr-11.1 {CompileAddExpr: just multiply expr} {expr 4*-2} -8
test expr-11.2 {CompileAddExpr: just multiply expr} {expr 0xff%2} 1
test expr-11.3 {CompileAddExpr: just multiply expr} {expr -1/2} -1
test expr-11.4 {CompileAddExpr: just multiply expr} {expr 7891%0o123} 6
test expr-11.5 {CompileAddExpr: error in multiply expr} -body {
    expr x*3
} -returnCodes error -match glob -result *
test expr-11.6 {CompileAddExpr: simple add exprs} {expr 0xff++0x3} 258
test expr-11.7 {CompileAddExpr: simple add exprs} {expr -0xf2--0x3} -239
test expr-11.8 {CompileAddExpr: error compiling add arm} -body {
    expr 2***3+6
} -returnCodes error -match glob -result *
test expr-11.9 {CompileAddExpr: error compiling add arm} -body {
    expr 2-x
} -returnCodes error -match glob -result *
test expr-11.10 {CompileAddExpr: runtime error} {
    list [catch {expr {24.0+"xx"}} msg] $msg
} {1 {can't use non-numeric string as operand of "+"}}
test expr-11.11 {CompileAddExpr: runtime error} {
    list [catch {expr {"a"-"b"}} msg] $msg
} {1 {can't use non-numeric string as operand of "-"}}
test expr-11.12 {CompileAddExpr: runtime error} {
    list [catch {expr {3/0}} msg] $msg
} {1 {divide by zero}}
test expr-11.13a {CompileAddExpr: runtime error} !ieeeFloatingPoint {
    list [catch {expr {2.3/0.0}} msg] $msg
} {1 {divide by zero}}
test expr-11.13b {CompileAddExpr: runtime error} ieeeFloatingPoint {
    list [catch {expr {2.3/0.0}} msg] $msg
} {0 Inf}

test expr-12.1 {CompileMultiplyExpr: just unary expr} {expr ~4} -5
test expr-12.2 {CompileMultiplyExpr: just unary expr} {expr --5} 5
test expr-12.3 {CompileMultiplyExpr: just unary expr} {expr !27} 0
test expr-12.4 {CompileMultiplyExpr: just unary expr} {expr ~0xff00ff} -16711936
test expr-12.5 {CompileMultiplyExpr: error in unary expr} -body {
    expr ~x
} -returnCodes error -match glob -result *
test expr-12.6 {CompileMultiplyExpr: simple multiply exprs} {expr 0xff*0x3} 765
test expr-12.7 {CompileMultiplyExpr: simple multiply exprs} {expr -0xf2%-0x3} -2
test expr-12.8 {CompileMultiplyExpr: error compiling multiply arm} -body {
    expr 2*3%%6
} -returnCodes error -match glob -result *
test expr-12.9 {CompileMultiplyExpr: error compiling multiply arm} -body {
    expr 2*x
} -returnCodes error -match glob -result *
test expr-12.10 {CompileMultiplyExpr: runtime error} {
    list [catch {expr {24.0*"xx"}} msg] $msg
} {1 {can't use non-numeric string as operand of "*"}}
test expr-12.11 {CompileMultiplyExpr: runtime error} {
    list [catch {expr {"a"/"b"}} msg] $msg
} {1 {can't use non-numeric string as operand of "/"}}

test expr-13.1 {CompileUnaryExpr: unary exprs} {expr -0xff} -255
test expr-13.2 {CompileUnaryExpr: unary exprs} {expr +0o00123} 83
test expr-13.3 {CompileUnaryExpr: unary exprs} {expr +--++36} 36
test expr-13.4 {CompileUnaryExpr: unary exprs} {expr !2} 0
test expr-13.5 {CompileUnaryExpr: unary exprs} {expr +--+-62.0} -62.0
test expr-13.6 {CompileUnaryExpr: unary exprs} {expr !0.0} 1
test expr-13.7 {CompileUnaryExpr: unary exprs} {expr !0xef} 0
test expr-13.8 {CompileUnaryExpr: error compiling unary expr} -body {
    expr ~x
} -returnCodes error -match glob -result *
test expr-13.9 {CompileUnaryExpr: error compiling unary expr} -body {
    expr !1.x
} -returnCodes error -match glob -result *
test expr-13.10 {CompileUnaryExpr: runtime error} {
    list [catch {expr {~"xx"}} msg] $msg
} {1 {can't use non-numeric string as operand of "~"}}
test expr-13.11 {CompileUnaryExpr: runtime error} {
    list [catch {expr ~4.0} msg] $msg
} {1 {can't use floating-point value as operand of "~"}}
test expr-13.12 {CompileUnaryExpr: just primary expr} {expr 0x123} 291
test expr-13.13 {CompileUnaryExpr: just primary expr} {
    set a 27
    expr $a
} 27
test expr-13.14 {CompileUnaryExpr: just primary expr} {
    expr double(27)
} 27.0
test expr-13.15 {CompileUnaryExpr: just primary expr} {expr "123"} 123
test expr-13.16 {CompileUnaryExpr: error in primary expr} {
    catch {expr [set]} msg
    set msg
} {wrong # args: should be "set varName ?newValue?"}
test expr-13.17 {CompileUnaryExpr: negating non-numeric boolean literals} {
    set a1 yes; set a0 no; set b1 true; set b0 false
    list [expr {!$a1}] [expr {!$a0}] [expr {!$b1}] [expr {!$b0}]
} {0 1 0 1}

test expr-14.1 {CompilePrimaryExpr: literal primary} {expr 1} 1
test expr-14.2 {CompilePrimaryExpr: literal primary} {expr 123} 123
test expr-14.3 {CompilePrimaryExpr: literal primary} {expr 0xff} 255
test expr-14.4 {CompilePrimaryExpr: literal primary} {expr 0o0010} 8
test expr-14.5 {CompilePrimaryExpr: literal primary} {expr 62.0} 62.0
test expr-14.6 {CompilePrimaryExpr: literal primary} {
    expr 3.1400000
} 3.14
test expr-14.7 {CompilePrimaryExpr: literal primary} {expr {{abcde}<{abcdef}}} 1
test expr-14.8 {CompilePrimaryExpr: literal primary} {expr {{abc\
def} < {abcdef}}} 1
test expr-14.9 {CompilePrimaryExpr: literal primary} {expr {{abc\tde} > {abc\tdef}}} 0
test expr-14.10 {CompilePrimaryExpr: literal primary} {expr {{123}}} 123
test expr-14.11 {CompilePrimaryExpr: var reference primary} {
    set i 789
    list [expr {$i}] [expr $i]
} {789 789}
test expr-14.12 {CompilePrimaryExpr: var reference primary} {
    set i {789}    ;# test expr's aggressive conversion to numeric semantics
    list [expr {$i}] [expr $i]
} {789 789}
test expr-14.13 {CompilePrimaryExpr: var reference primary} {
    catch {unset a}
    set a(foo) foo
    set a(bar) bar
    set a(123) 123
    set result ""
    lappend result [expr $a(123)] [expr {$a(bar)<$a(foo)}]
    catch {unset a}
    set result
} {123 1}
test expr-14.14 {CompilePrimaryExpr: var reference primary} {
    set i 123    ;# test "$var.0" floating point conversion hack
    list [expr $i] [expr $i.0] [expr $i.0/12.0]
} {123 123.0 10.25}
test expr-14.15 {CompilePrimaryExpr: var reference primary} {
    set i 123
    catch {expr $i.2} msg
    set msg
} 123.2
test expr-14.16 {CompilePrimaryExpr: error compiling var reference primary} -body {
    expr {$a(foo}
} -returnCodes error -match glob -result *
test expr-14.17 {CompilePrimaryExpr: string primary that looks like var ref} -body {
    expr $
} -returnCodes error -match glob -result *
test expr-14.18 {CompilePrimaryExpr: quoted string primary} {
    expr "21"
} 21
test expr-14.19 {CompilePrimaryExpr: quoted string primary} {
    set i 123
    set x 456
    expr "$i+$x"
} 579
test expr-14.20 {CompilePrimaryExpr: quoted string primary} {
    set i 3
    set x 6
    expr 2+"$i.$x"
} 5.6
test expr-14.21 {CompilePrimaryExpr: error in quoted string primary} {
    catch {expr "[set]"} msg
    set msg
} {wrong # args: should be "set varName ?newValue?"}
test expr-14.22 {CompilePrimaryExpr: subcommand primary} {
    expr {[set i 123; set i]}
} 123
test expr-14.23 {CompilePrimaryExpr: error in subcommand primary} -body {
    catch {expr {[set]}} msg
    set ::errorInfo
} -match glob -result {wrong # args: should be "set varName ?newValue?"
    while *ing
"set"*}
test expr-14.24 {CompilePrimaryExpr: error in subcommand primary} -body {
    expr {[set i}
} -returnCodes error -match glob -result *
test expr-14.25 {CompilePrimaryExpr: math function primary} {
    format %.6g [expr exp(1.0)]
} 2.71828
test expr-14.26 {CompilePrimaryExpr: math function primary} {
    format %.6g [expr pow(2.0+0.1,3.0+0.1)]
} 9.97424
test expr-14.27 {CompilePrimaryExpr: error in math function primary} -body {
    expr sinh::(2.0)
} -returnCodes error -match glob -result *
test expr-14.28 {CompilePrimaryExpr: subexpression primary} {
    expr 2+(3*4)
} 14
test expr-14.29 {CompilePrimaryExpr: error in subexpression primary} -body {
    catch {expr 2+(3*[set])} msg
    set ::errorInfo
} -match glob -result {wrong # args: should be "set varName ?newValue?"
    while *ing
"set"*}
test expr-14.30 {CompilePrimaryExpr: missing paren in subexpression primary} -body {
    expr 2+(3*(4+5)
} -returnCodes error -match glob -result *
test expr-14.31 {CompilePrimaryExpr: just var ref in subexpression primary} {
    set i "5+10"
    list "[expr $i] == 15" "[expr ($i)] == 15" "[eval expr ($i)] == 15"
} {{15 == 15} {15 == 15} {15 == 15}}
test expr-14.32 {CompilePrimaryExpr: unexpected token} -body {
    expr @
} -returnCodes error -match glob -result *

test expr-15.1 {CompileMathFuncCall: missing parenthesis} -body {
    expr sinh2.0)
} -returnCodes error -match glob -result *
test expr-15.2 {CompileMathFuncCall: unknown math function} -body {
    catch {expr whazzathuh(1)} msg
    set ::errorInfo
} -match glob -result {* "*whazzathuh"
    while *ing
"expr whazzathuh(1)"}
test expr-15.3 {CompileMathFuncCall: too many arguments} -body {
    catch {expr sin(1,2,3)} msg
    set ::errorInfo
} -match glob -result {too many arguments for math function*
    while *ing
"expr sin(1,2,3)"}
test expr-15.4 {CompileMathFuncCall: ')' found before last required arg} -body {
    catch {expr sin()} msg
    set ::errorInfo
} -match glob -result {too few arguments for math function*
    while *ing
"expr sin()"}
test expr-15.5 {CompileMathFuncCall: too few arguments} -body {
    catch {expr pow(1)} msg
    set ::errorInfo
} -match glob -result {too few arguments for math function*
    while *ing
"expr pow(1)"}
test expr-15.6 {CompileMathFuncCall: missing ')'} -body {
    expr sin(1
} -returnCodes error -match glob -result *


test expr-16.1 {GetToken: checks whether integer token starting with "0x" (e.g., "0x$") is invalid} {
    catch {unset a}
    set a(VALUE) ff15
    set i 123
    if {[expr 0x$a(VALUE)] & 16} {
        set i {}
    }
    set i
} {}
test expr-16.2 {GetToken: check for string literal in braces} {
    expr {{1}}
} {1}

# Check "expr" and computed command names.

test expr-17.1 {expr and computed command names} {
    set i 0
    set z expr
    $z 1+2
} 3

# Check correct conversion of operands to numbers: If the string looks like
# an integer, convert to integer. Otherwise, if the string looks like a
# double, convert to double.

test expr-18.1 {expr and conversion of operands to numbers} {
    set x [lindex 11 0]
    catch {expr int($x)}
    expr {$x}
} 11
test expr-18.2 {whitespace strings should not be == 0 (buggy strtod)} {
    expr {" "}
} { }

# Check "expr" and interpreter result object resetting before appending
# an error msg during evaluation of exprs not in {}s

test expr-19.1 {expr and interpreter result object resetting} {
    proc p {} {
        set t  10.0
        set x  2.0
        set dx 0.2
        set f  {$dx-$x/10}
        set g  {-$x/5}
        set center 1.0
        set x  [expr $x-$center]
        set dx [expr $dx+$g]
        set x  [expr $x+$f+$center]
        set x  [expr $x+$f+$center]
        set y  [expr round($x)]
    }
    p
} 3

# Test for incorrect "double evaluation" semantics

test expr-20.1 {wrong brace matching} {
    catch {unset l}
    catch {unset r}
    catch {unset q}
    catch {unset cmd}
    catch {unset a}
    set l "\{"; set r "\}"; set q "\""
    set cmd "expr $l$q|$q == $q$r$q$r"
    list [catch $cmd a] $a
} {1 {extra characters after close-brace}}
test expr-20.2 {double invocation of variable traces} -body {
    set exprtracecounter 0
    proc exprtraceproc {args} {
       upvar #0 exprtracecounter counter
       set argc [llength $args]
       set extraargs [lrange $args 0 [expr {$argc - 4}]]
       set name [lindex $args [expr {$argc - 3}]]
       upvar 1 $name var
       if {[incr counter] % 2 == 1} {
           set var "$counter oops [concat $extraargs]"
       } else {
           set var "$counter + [concat $extraargs]"
       }
    }
    trace variable exprtracevar r [list exprtraceproc 10]
    list [catch {expr "$exprtracevar + 20"} a] $a \
        [catch {expr "$exprtracevar + 20"} b] $b \
        [unset exprtracevar exprtracecounter]
} -match glob -result {1 * 0 32 {}}
test expr-20.3 {broken substitution of integer digits} {
    # fails with 8.0.x, but not 8.1b2
    list [set a 000; expr 0x1$a] [set a 1; expr ${a}000]
} {4096 1000}
test expr-20.4 {proper double evaluation compilation, error case} {
    catch {unset a}; # make sure $a doesn't exist
    list [catch {expr 1?{$a}:0} msg] $msg
} {1 {can't read "a": no such variable}}
test expr-20.5 {proper double evaluation compilation, working case} {
    set a yellow
    expr 1?{$a}:0
} yellow
test expr-20.6 {handling of compile error in trial compile} {
    list [catch {expr + {[incr]}} msg] $msg
} {1 {wrong # args: should be "incr varName ?increment?"}}
test expr-20.7 {handling of compile error in runtime case} {
    list [catch {expr + {[error foo]}} msg] $msg
} {1 foo}

# Test for non-numeric boolean literal handling
test expr-21.1 	{non-numeric boolean literals} {expr false } false
test expr-21.2 	{non-numeric boolean literals} {expr true  } true
test expr-21.3 	{non-numeric boolean literals} {expr off   } off
test expr-21.4 	{non-numeric boolean literals} {expr on    } on
test expr-21.5 	{non-numeric boolean literals} {expr no    } no
test expr-21.6 	{non-numeric boolean literals} {expr yes   } yes
test expr-21.7 	{non-numeric boolean literals} {expr !false} 1
test expr-21.8 	{non-numeric boolean literals} {expr !true } 0
test expr-21.9 	{non-numeric boolean literals} {expr !off  } 1
test expr-21.10 {non-numeric boolean literals} {expr !on   } 0
test expr-21.11 {non-numeric boolean literals} {expr !no   } 1
test expr-21.12 {non-numeric boolean literals} {expr !yes  } 0
test expr-21.13 {non-numeric boolean literals} -body {
    expr !truef
} -returnCodes error -match glob -result *
test expr-21.14 {non-numeric boolean literals} {
    list [catch {expr !"truef"} err] $err
} {1 {can't use non-numeric string as operand of "!"}}
test expr-21.15 {non-numeric boolean variables} {
    set v truef
    list [catch {expr {!$v}} err] $err
} {1 {can't use non-numeric string as operand of "!"}}
test expr-21.16 {non-numeric boolean variables} {
    set v "true "
    list [catch {expr {!$v}} err] $err
} {1 {can't use non-numeric string as operand of "!"}}
test expr-21.17 {non-numeric boolean variables} {
    set v "tru"
    list [catch {expr {!$v}} err] $err
} {0 0}
test expr-21.18 {non-numeric boolean variables} {
    set v "fal"
    list [catch {expr {!$v}} err] $err
} {0 1}
test expr-21.19 {non-numeric boolean variables} {
    set v "y"
    list [catch {expr {!$v}} err] $err
} {0 0}
test expr-21.20 {non-numeric boolean variables} {
    set v "of"
    list [catch {expr {!$v}} err] $err
} {0 1}
test expr-21.21 {non-numeric boolean variables} {
    set v "o"
    list [catch {expr {!$v}} err] $err
} {1 {can't use non-numeric string as operand of "!"}}
test expr-21.22 {non-numeric boolean variables} {
    set v ""
    list [catch {expr {!$v}} err] $err
} {1 {can't use empty string as operand of "!"}}

# Test for non-numeric float handling.
test expr-22.1 {non-numeric floats} {
    list [catch {expr {NaN + 1}} msg] $msg
} {1 {can't use non-numeric floating-point value as operand of "+"}}
test expr-22.2 {non-numeric floats} !ieeeFloatingPoint {
    list [catch {expr {Inf + 1}} msg] $msg
} {1 {can't use infinite floating-point value as operand of "+"}}
test expr-22.3 {non-numeric floats} {
    set nan NaN
    list [catch {expr {$nan + 1}} msg] $msg
} {1 {can't use non-numeric floating-point value as operand of "+"}}
test expr-22.4 {non-numeric floats} !ieeeFloatingPoint {
    set inf Inf
    list [catch {expr {$inf + 1}} msg] $msg
} {1 {can't use infinite floating-point value as operand of "+"}}
test expr-22.5 {non-numeric floats} {
    list [catch {expr NaN} msg] $msg
} {1 {domain error: argument not in valid range}}
test expr-22.6 {non-numeric floats} !ieeeFloatingPoint {
    list [catch {expr Inf} msg] $msg
} {1 {floating-point value too large to represent}}
test expr-22.7 {non-numeric floats} {
    list [catch {expr {1 / NaN}} msg] $msg
} {1 {can't use non-numeric floating-point value as operand of "/"}}
test expr-22.8 {non-numeric floats} !ieeeFloatingPoint {
    list [catch {expr {1 / Inf}} msg] $msg
} {1 {can't use infinite floating-point value as operand of "/"}}
# Make sure [Bug 761471] stays fixed.
test expr-22.9 {non-numeric floats: shared object equality and NaN} {
    set x NaN
    expr {$x == $x}
} 0
# Make sure [Bug d0f7ba56f0] stays fixed.
test expr-22.10 {non-numeric arguments: equality and NaN} {
    set x NaN
    expr {$x > "Gran"}
} 1
test expr-22.11 {non-numeric arguments: equality and NaN} {
    set x NaN
    expr {"Gran" < $x}
} 1

# Tests for exponentiation handling
test expr-23.1 {CompileExponentialExpr: just exponential expr} {expr 4**2} 16
test expr-23.2 {CompileExponentialExpr: just exponential expr} {expr 0xff**2} 65025
test expr-23.3 {CompileExponentialExpr: just exponential expr} {expr -1**2} 1
test expr-23.4 {CompileExponentialExpr: just exponential expr} {expr 18**07} 612220032
test expr-23.5 {CompileExponentialExpr: error in exponential expr} -body {
    expr x**3
} -returnCodes error -match glob -result *
test expr-23.6 {CompileExponentialExpr: simple expo exprs} {expr 0xff**0x3} 16581375
test expr-23.7 {CompileExponentialExpr: error compiling expo arm} -body {
    expr (-3-)**6
} -returnCodes error -match glob -result *
test expr-23.8 {CompileExponentialExpr: error compiling expo arm} -body {
    expr 2**x
} -returnCodes error -match glob -result *
test expr-23.9 {CompileExponentialExpr: runtime error} {
    list [catch {expr {24.0**"xx"}} msg] $msg
} {1 {can't use non-numeric string as operand of "**"}}
test expr-23.10 {CompileExponentialExpr: runtime error} {
    list [catch {expr {"a"**2}} msg] $msg
} {1 {can't use non-numeric string as operand of "**"}}
test expr-23.11 {CompileExponentialExpr: runtime error} {
    list [catch {expr {0**-1}} msg] $msg
} {1 {exponentiation of zero by negative power}}
test expr-23.12 {CompileExponentialExpr: runtime error} {
    list [catch {expr {0.0**-1.0}} msg] $msg
} {1 {exponentiation of zero by negative power}}
test expr-23.13 {CompileExponentialExpr: runtime error} {
    list [catch {expr {wide(0)**wide(-1)}} msg] $msg
} {1 {exponentiation of zero by negative power}}
test expr-23.14 {INST_EXPON: special cases} {expr {0**1}} 0
test expr-23.15 {INST_EXPON: special cases} {expr {0**0}} 1
test expr-23.16 {INST_EXPON: special cases} {expr {-2**-1}} 0
test expr-23.17 {INST_EXPON: special cases} {expr {-2**0}} 1
test expr-23.18 {INST_EXPON: special cases} {expr {-1**1}} -1
test expr-23.19 {INST_EXPON: special cases} {expr {-1**0}} 1
test expr-23.20 {INST_EXPON: special cases} {expr {-1**2}} 1
test expr-23.21 {INST_EXPON: special cases} {expr {-1**-1}} -1
test expr-23.22 {INST_EXPON: special cases} {expr {1**1234567}} 1
test expr-23.23 {INST_EXPON: special cases} {expr {2**-2}} 0
test expr-23.24 {INST_EXPON: special cases} {expr {wide(0)**wide(1)}} 0
test expr-23.25 {INST_EXPON: special cases} {expr {wide(0)**wide(0)}} 1
test expr-23.26 {INST_EXPON: special cases} {expr {wide(-2)**wide(-1)}} 0
test expr-23.27 {INST_EXPON: special cases} {expr {wide(-2)**wide(0)}} 1
test expr-23.28 {INST_EXPON: special cases} {expr {wide(-1)**wide(1)}} -1
test expr-23.29 {INST_EXPON: special cases} {expr {wide(-1)**wide(0)}} 1
test expr-23.30 {INST_EXPON: special cases} {expr {wide(-1)**wide(2)}} 1
test expr-23.31 {INST_EXPON: special cases} {expr {wide(-1)**wide(-1)}} -1
test expr-23.32 {INST_EXPON: special cases} {expr {wide(1)**wide(1234567)}} 1
test expr-23.33 {INST_EXPON: special cases} {expr {wide(2)**wide(-2)}} 0
test expr-23.34 {INST_EXPON: special cases} {expr {2**0}} 1
test expr-23.35 {INST_EXPON: special cases} {expr {wide(2)**0}} 1
test expr-23.36 {INST_EXPON: big integer} {expr {10**17}} 1[string repeat 0 17]
test expr-23.37 {INST_EXPON: big integer} {expr {10**18}} 1[string repeat 0 18]
test expr-23.38 {INST_EXPON: big integer} {expr {10**19}} 1[string repeat 0 19]
test expr-23.39 {INST_EXPON: big integer} {
    expr 1[string repeat 0 30]**2
} 1[string repeat 0 60]
test expr-23.40 {INST_EXPON: overflow to big integer} {expr {(-10)**3}} -1000
test expr-23.41 {INST_EXPON: overflow to big integer} {expr 2**64} [expr 1<<64]
test expr-23.42 {INST_EXPON: overflow to big integer} {expr 4**32} [expr 1<<64]
test expr-23.43 {INST_EXPON: overflow to big integer} {expr 16**16} [expr 1<<64]
test expr-23.44 {INST_EXPON: overflow to big integer} {expr 256**8} [expr 1<<64]
test expr-23.45 {INST_EXPON: Bug 1555371} {expr 2**1} 2
test expr-23.46 {INST_EXPON: Bug 1561260} -body {
    expr 5**28
} -match glob -result *5
test expr-23.47 {INST_EXPON: Bug 1561260} {
    expr 2**32*5**32
} 1[string repeat 0 32]
test expr-23.48 {INST_EXPON: TIP 274: right assoc} {
expr 2**3**4
} 2417851639229258349412352
test expr-23.49 {INST_EXPON: optimize powers of 2} {
    set trouble {test powers of 2}
    for {set tval 0} {$tval <= 66} {incr tval} {
	set is [expr {2 ** $tval}]
	set sb [expr {1 << $tval}]
	if {$is != $sb} {
	    append trouble \n "2**" $tval " is " $is " should be " $sb
	}
	if {$tval >= 1} {
	    set is [expr {-2 ** $tval}]
	    set sb [expr {1 << $tval}]
	    if {$tval & 1} {
		set sb [expr {-$sb}]
	    }
	    if {$is != $sb} {
		append trouble \n "-2**" $tval " is " $is " should be " $sb
	    }
	}
    }
    set trouble
} {test powers of 2}
test expr-23.50 {INST_EXPON: small powers of 32-bit integers} {
    set trouble {test small powers of 32-bit ints}
    for {set base 3} {$base <= 45} {incr base} {
	set sb $base
	set sbm [expr {-$base}]
	for {set expt 2} {$expt <= 8} {incr expt} {
	    set sb [expr {$sb * $base}]
	    set is [expr {$base ** $expt}]
	    if {$sb != $is} {
		append trouble \n $base ** $expt " is " $is " should be " $sb
	    }
	    set sbm [expr {-$sbm * $base}]
	    set ism [expr {(-$base) ** $expt}]
	    if {$sbm != $ism} {
		append trouble \n - $base ** $expt " is " $ism \
		    " should be " $sbm
	    }
	}
    }
    set trouble
} {test small powers of 32-bit ints}
test expr-23.51 {INST_EXPON: intermediate powers of 32-bit integers} {
    set trouble {test intermediate powers of 32-bit ints}
    for {set base 3} {$base <= 11} {incr base} {
	set sb [expr {$base ** 8}]
	set sbm $sb
	for {set expt 9} {$expt <= 21} {incr expt} {
	    set sb [expr {$sb * $base}]
	    set sbm [expr {$sbm * -$base}]
	    set is [expr {$base ** $expt}]
	    set ism [expr {-$base ** $expt}]
	    if {$sb != $is} {
		append trouble \n $base ** $expt " is " $is " should be " $sb
	    }
	    if {$sbm != $ism} {
		append trouble \n - $base ** $expt " is " $ism  \
		    " should be " $sbm
	    }
	}
    }
    set trouble
} {test intermediate powers of 32-bit ints}
test expr-23.52 {INST_EXPON: small integer powers with 64-bit results} {
    set trouble {test small int powers with 64-bit results}
    for {set exp 2} {$exp <= 16} {incr exp} {
	set base [expr {entier(pow(double(0x7fffffffffffffff),(1.0/$exp)))}]
	set sb 1
	set sbm 1
	for {set i 0} {$i < $exp} {incr i} {
	    set sb [expr {$sb * $base}]
	    set sbm [expr {$sbm * -$base}]
	}
	set is [expr {$base ** $exp}]
	set ism [expr {-$base ** $exp}]
	if {$sb != $is} {
	    append trouble \n $base ** $exp " is " $is " should be " $sb
	}
	if {$sbm != $ism} {
	    append trouble \n - $base ** $exp " is " $ism " should be " $sbm
	}
	incr base
	set sb 1
	set sbm 1
	for {set i 0} {$i < $exp} {incr i} {
	    set sb [expr {$sb * $base}]
	    set sbm [expr {$sbm * -$base}]
	}
	set is [expr {$base ** $exp}]
	set ism [expr {-$base ** $exp}]
	if {$sb != $is} {
	    append trouble \n $base ** $exp " is " $is " should be " $sb
	}
	if {$sbm != $ism} {
	    append trouble \n - $base ** $exp " is " $ism " should be " $sbm
	}
    }
    set trouble
} {test small int powers with 64-bit results}
test expr-23.53 {INST_EXPON: intermediate powers of 64-bit integers} {
    set trouble {test intermediate powers of 64-bit ints}
    for {set base 3} {$base <= 13} {incr base} {
	set sb [expr {$base ** 15}]
	set sbm [expr {-$sb}]
	for {set expt 16} {$expt <= 39} {incr expt} {
	    set sb [expr {$sb * $base}]
	    set sbm [expr {$sbm * -$base}]
	    set is [expr {$base ** $expt}]
	    set ism [expr {-$base ** $expt}]
	    if {$sb != $is} {
		append trouble \n $base ** $expt " is " $is " should be " $sb
	    }
	    if {$sbm != $ism} {
		append trouble \n - $base ** $expt " is " $ism  \
		    " should be " $sbm
	    }
	}
    }
    set trouble
} {test intermediate powers of 64-bit ints}
test expr-23.54.0 {INST_EXPON: Bug 2798543} {
    expr {3**9 == 3**65545}
} 0
test expr-23.54.1 {INST_EXPON: Bug 2798543} {
    expr {3**10 == 3**65546}
} 0
test expr-23.54.2 {INST_EXPON: Bug 2798543} {
    expr {3**11 == 3**65547}
} 0
test expr-23.54.3 {INST_EXPON: Bug 2798543} {
    expr {3**12 == 3**65548}
} 0
test expr-23.54.4 {INST_EXPON: Bug 2798543} {
    expr {3**13 == 3**65549}
} 0
test expr-23.54.5 {INST_EXPON: Bug 2798543} {
    expr {3**14 == 3**65550}
} 0
test expr-23.54.6 {INST_EXPON: Bug 2798543} {
    expr {3**15 == 3**65551}
} 0
test expr-23.54.7 {INST_EXPON: Bug 2798543} {
    expr {3**16 == 3**65552}
} 0
test expr-23.54.8 {INST_EXPON: Bug 2798543} {
    expr {3**17 == 3**65553}
} 0
test expr-23.54.9 {INST_EXPON: Bug 2798543} {
    expr {3**18 == 3**65554}
} 0
test expr-23.54.10 {INST_EXPON: Bug 2798543} {
    expr {3**19 == 3**65555}
} 0
test expr-23.54.11 {INST_EXPON: Bug 2798543} {
    expr {3**9 == 3**131081}
} 0
test expr-23.54.12 {INST_EXPON: Bug 2798543} -body {
    expr {3**9 == 3**268435465}
} -returnCodes error -result {exponent too large}
test expr-23.54.13 {INST_EXPON: Bug 2798543} {
    expr {(-3)**9 == (-3)**65545}
} 0
test expr-23.55.0 {INST_EXPON: Bug 2798543} {
    expr {4**9 == 4**65545}
} 0
test expr-23.55.1 {INST_EXPON: Bug 2798543} {
    expr {4**15 == 4**65551}
} 0
test expr-23.55.2 {INST_EXPON: Bug 2798543} {
    expr {4**9 == 4**131081}
} 0
test expr-23.55.3 {INST_EXPON: Bug 2798543} -body {
    expr {4**9 == 4**268435465}
} -returnCodes error -result {exponent too large}
test expr-23.55.4 {INST_EXPON: Bug 2798543} {
    expr {(-4)**9 == (-4)**65545}
} 0
test expr-23.56.0 {INST_EXPON: Bug 2798543} {
    expr {5**9 == 5**65545}
} 0
test expr-23.56.1 {INST_EXPON: Bug 2798543} {
    expr {5**13 == 5**65549}
} 0
test expr-23.56.2 {INST_EXPON: Bug 2798543} {
    expr {5**9 == 5**131081}
} 0
test expr-23.56.3 {INST_EXPON: Bug 2798543} -body {
    expr {5**9 == 5**268435465}
} -returnCodes error -result {exponent too large}
test expr-23.56.4 {INST_EXPON: Bug 2798543} {
    expr {(-5)**9 == (-5)**65545}
} 0
test expr-23.57.0 {INST_EXPON: Bug 2798543} {
    expr {6**9 == 6**65545}
} 0
test expr-23.57.1 {INST_EXPON: Bug 2798543} {
    expr {6**11 == 6**65547}
} 0
test expr-23.57.2 {INST_EXPON: Bug 2798543} {
    expr {6**9 == 6**131081}
} 0
test expr-23.57.3 {INST_EXPON: Bug 2798543} -body {
    expr {6**9 == 6**268435465}
} -returnCodes error -result {exponent too large}
test expr-23.57.4 {INST_EXPON: Bug 2798543} {
    expr {(-6)**9 == (-6)**65545}
} 0
test expr-23.58.0 {INST_EXPON: Bug 2798543} {
    expr {7**9 == 7**65545}
} 0
test expr-23.58.1 {INST_EXPON: Bug 2798543} {
    expr {7**11 == 7**65547}
} 0
test expr-23.58.2 {INST_EXPON: Bug 2798543} {
    expr {7**9 == 7**131081}
} 0
test expr-23.58.3 {INST_EXPON: Bug 2798543} -body {
    expr {7**9 == 7**268435465}
} -returnCodes error -result {exponent too large}
test expr-23.58.4 {INST_EXPON: Bug 2798543} {
    expr {(-7)**9 == (-7)**65545}
} 0
test expr-23.59.0 {INST_EXPON: Bug 2798543} {
    expr {8**9 == 8**65545}
} 0
test expr-23.59.1 {INST_EXPON: Bug 2798543} {
    expr {8**10 == 8**65546}
} 0
test expr-23.59.2 {INST_EXPON: Bug 2798543} {
    expr {8**9 == 8**131081}
} 0
test expr-23.59.3 {INST_EXPON: Bug 2798543} -body {
    expr {8**9 == 8**268435465}
} -returnCodes error -result {exponent too large}
test expr-23.59.4 {INST_EXPON: Bug 2798543} {
    expr {(-8)**9 == (-8)**65545}
} 0
test expr-23.60.0 {INST_EXPON: Bug 2798543} {
    expr {9**9 == 9**65545}
} 0
test expr-23.60.1 {INST_EXPON: Bug 2798543} {
    expr {9**9 == 9**131081}
} 0
test expr-23.60.2 {INST_EXPON: Bug 2798543} -body {
    expr {9**9 == 9**268435465}
} -returnCodes error -result {exponent too large}
test expr-23.60.3 {INST_EXPON: Bug 2798543} {
    expr {(-9)**9 == (-9)**65545}
} 0
test expr-23.61.0 {INST_EXPON: Bug 2798543} {
    expr {10**9 == 10**65545}
} 0
test expr-23.61.1 {INST_EXPON: Bug 2798543} {
    expr {10**9 == 10**131081}
} 0
test expr-23.61.2 {INST_EXPON: Bug 2798543} -body {
    expr {10**9 == 10**268435465}
} -returnCodes error -result {exponent too large}
test expr-23.61.3 {INST_EXPON: Bug 2798543} {
    expr {(-10)**9 == (-10)**65545}
} 0
test expr-23.62.0 {INST_EXPON: Bug 2798543} {
    expr {11**9 == 11**65545}
} 0
test expr-23.62.1 {INST_EXPON: Bug 2798543} {
    expr {11**9 == 11**131081}
} 0
test expr-23.62.2 {INST_EXPON: Bug 2798543} -body {
    expr {11**9 == 11**268435465}
} -returnCodes error -result {exponent too large}
test expr-23.62.3 {INST_EXPON: Bug 2798543} {
    expr {(-11)**9 == (-11)**65545}
} 0
test expr-23.63.0 {INST_EXPON: Bug 2798543} {
    expr {3**20 == 3**65556}
} 0
test expr-23.63.1 {INST_EXPON: Bug 2798543} {
    expr {3**39 == 3**65575}
} 0
test expr-23.63.2 {INST_EXPON: Bug 2798543} {
    expr {3**20 == 3**131092}
} 0
test expr-23.63.3 {INST_EXPON: Bug 2798543} -body {
    expr {3**20 == 3**268435476}
} -returnCodes error -result {exponent too large}
test expr-23.63.4 {INST_EXPON: Bug 2798543} {
    expr {(-3)**20 == (-3)**65556}
} 0
test expr-23.64.0 {INST_EXPON: Bug 2798543} {
    expr {4**17 == 4**65553}
} 0
test expr-23.64.1 {INST_EXPON: Bug 2798543} {
    expr {4**31 == 4**65567}
} 0
test expr-23.64.2 {INST_EXPON: Bug 2798543} {
    expr {4**17 == 4**131089}
} 0
test expr-23.64.3 {INST_EXPON: Bug 2798543} -body {
    expr {4**17 == 4**268435473}
} -returnCodes error -result {exponent too large}
test expr-23.64.4 {INST_EXPON: Bug 2798543} {
    expr {(-4)**17 == (-4)**65553}
} 0
test expr-23.65.0 {INST_EXPON: Bug 2798543} {
    expr {5**17 == 5**65553}
} 0
test expr-23.65.1 {INST_EXPON: Bug 2798543} {
    expr {5**27 == 5**65563}
} 0
test expr-23.65.2 {INST_EXPON: Bug 2798543} {
    expr {5**17 == 5**131089}
} 0
test expr-23.65.3 {INST_EXPON: Bug 2798543} -body {
    expr {5**17 == 5**268435473}
} -returnCodes error -result {exponent too large}
test expr-23.65.4 {INST_EXPON: Bug 2798543} {
    expr {(-5)**17 == (-5)**65553}
} 0
test expr-23.66.0 {INST_EXPON: Bug 2798543} {
    expr {6**17 == 6**65553}
} 0
test expr-23.66.1 {INST_EXPON: Bug 2798543} {
    expr {6**24 == 6**65560}
} 0
test expr-23.66.2 {INST_EXPON: Bug 2798543} {
    expr {6**17 == 6**131089}
} 0
test expr-23.66.3 {INST_EXPON: Bug 2798543} -body {
    expr {6**17 == 6**268435473}
} -returnCodes error -result {exponent too large}
test expr-23.66.4 {INST_EXPON: Bug 2798543} {
    expr {(-6)**17 == (-6)**65553}
} 0
test expr-23.67.0 {INST_EXPON: Bug 2798543} {
    expr {7**17 == 7**65553}
} 0
test expr-23.67.1 {INST_EXPON: Bug 2798543} {
    expr {7**22 == 7**65558}
} 0
test expr-23.67.2 {INST_EXPON: Bug 2798543} {
    expr {7**17 == 7**131089}
} 0
test expr-23.67.3 {INST_EXPON: Bug 2798543} -body {
    expr {7**17 == 7**268435473}
} -returnCodes error -result {exponent too large}
test expr-23.67.4 {INST_EXPON: Bug 2798543} {
    expr {(-7)**17 == (-7)**65553}
} 0
test expr-23.68.0 {INST_EXPON: Bug 2798543} {
    expr {8**17 == 8**65553}
} 0
test expr-23.68.1 {INST_EXPON: Bug 2798543} {
    expr {8**20 == 8**65556}
} 0
test expr-23.68.2 {INST_EXPON: Bug 2798543} {
    expr {8**17 == 8**131089}
} 0
test expr-23.68.3 {INST_EXPON: Bug 2798543} -body {
    expr {8**17 == 8**268435473}
} -returnCodes error -result {exponent too large}
test expr-23.68.4 {INST_EXPON: Bug 2798543} {
    expr {(-8)**17 == (-8)**65553}
} 0
test expr-23.69.0 {INST_EXPON: Bug 2798543} {
    expr {9**17 == 9**65553}
} 0
test expr-23.69.1 {INST_EXPON: Bug 2798543} {
    expr {9**19 == 9**65555}
} 0
test expr-23.69.2 {INST_EXPON: Bug 2798543} {
    expr {9**17 == 9**131089}
} 0
test expr-23.69.3 {INST_EXPON: Bug 2798543} -body {
    expr {9**17 == 9**268435473}
} -returnCodes error -result {exponent too large}
test expr-23.69.4 {INST_EXPON: Bug 2798543} {
    expr {(-9)**17 == (-9)**65553}
} 0
test expr-23.70.0 {INST_EXPON: Bug 2798543} {
    expr {10**17 == 10**65553}
} 0
test expr-23.70.1 {INST_EXPON: Bug 2798543} {
    expr {10**18 == 10**65554}
} 0
test expr-23.70.2 {INST_EXPON: Bug 2798543} {
    expr {10**17 == 10**131089}
} 0
test expr-23.70.3 {INST_EXPON: Bug 2798543} -body {
    expr {10**17 == 10**268435473}
} -returnCodes error -result {exponent too large}
test expr-23.70.4 {INST_EXPON: Bug 2798543} {
    expr {(-10)**17 == (-10)**65553}
} 0
test expr-23.71.0 {INST_EXPON: Bug 2798543} {
    expr {11**17 == 11**65553}
} 0
test expr-23.71.1 {INST_EXPON: Bug 2798543} {
    expr {11**18 == 11**65554}
} 0
test expr-23.71.2 {INST_EXPON: Bug 2798543} {
    expr {11**17 == 11**131089}
} 0
test expr-23.71.3 {INST_EXPON: Bug 2798543} -body {
    expr {11**17 == 11**268435473}
} -returnCodes error -result {exponent too large}
test expr-23.71.4 {INST_EXPON: Bug 2798543} {
    expr {(-11)**17 == (-11)**65553}
} 0
test expr-23.72.0 {INST_EXPON: Bug 2798543} {
    expr {12**17 == 12**65553}
} 0
test expr-23.72.1 {INST_EXPON: Bug 2798543} {
    expr {12**17 == 12**131089}
} 0
test expr-23.72.2 {INST_EXPON: Bug 2798543} -body {
    expr {12**17 == 12**268435473}
} -returnCodes error -result {exponent too large}
test expr-23.72.3 {INST_EXPON: Bug 2798543} {
    expr {(-12)**17 == (-12)**65553}
} 0
test expr-23.73.0 {INST_EXPON: Bug 2798543} {
    expr {13**17 == 13**65553}
} 0
test expr-23.73.1 {INST_EXPON: Bug 2798543} {
    expr {13**17 == 13**131089}
} 0
test expr-23.73.2 {INST_EXPON: Bug 2798543} -body {
    expr {13**17 == 13**268435473}
} -returnCodes error -result {exponent too large}
test expr-23.73.3 {INST_EXPON: Bug 2798543} {
    expr {(-13)**17 == (-13)**65553}
} 0
test expr-23.74.0 {INST_EXPON: Bug 2798543} {
    expr {14**17 == 14**65553}
} 0
test expr-23.74.1 {INST_EXPON: Bug 2798543} {
    expr {14**17 == 14**131089}
} 0
test expr-23.74.2 {INST_EXPON: Bug 2798543} -body {
    expr {14**17 == 14**268435473}
} -returnCodes error -result {exponent too large}
test expr-23.74.3 {INST_EXPON: Bug 2798543} {
    expr {(-14)**17 == (-14)**65553}
} 0


# Some compilers get this wrong; ensure that we work around it correctly
test expr-24.1 {expr edge cases; shifting} {expr int(5)>>32} 0
test expr-24.2 {expr edge cases; shifting} {expr int(5)>>63} 0
test expr-24.3 {expr edge cases; shifting} {expr wide(5)>>32} 0
test expr-24.4 {expr edge cases; shifting} {expr wide(5)>>63} 0
test expr-24.5 {expr edge cases; shifting} {expr int(5<<32)} 21474836480
test expr-24.6 {expr edge cases; shifting} {expr int(5<<63)} 46116860184273879040
test expr-24.7 {expr edge cases; shifting} {expr wide(5)<<32} 21474836480
test expr-24.8 {expr edge cases; shifting} {expr wide(10<<63)} 0
test expr-24.9 {expr edge cases; shifting} {expr 5>>32} 0

test expr-24.10 {INST_LSHIFT: Bug 1567222} {expr 500000000000000<<28} 134217728000000000000000

# List membership tests
test expr-25.1 {'in' operator} {expr {"a" in "a b c"}} 1
test expr-25.2 {'in' operator} {expr {"a" in "b a c"}} 1
test expr-25.3 {'in' operator} {expr {"a" in "b c a"}} 1
test expr-25.4 {'in' operator} {expr {"a" in ""}} 0
test expr-25.5 {'in' operator} {expr {"" in {a b c ""}}} 1
test expr-25.6 {'in' operator} {expr {"" in "a b c"}} 0
test expr-25.7 {'in' operator} {expr {"" in ""}} 0

test expr-26.1 {'ni' operator} {expr {"a" ni "a b c"}} 0
test expr-26.2 {'ni' operator} {expr {"a" ni "b a c"}} 0
test expr-26.3 {'ni' operator} {expr {"a" ni "b c a"}} 0
test expr-26.4 {'ni' operator} {expr {"a" ni ""}} 1
test expr-26.5 {'ni' operator} {expr {"" ni {a b c ""}}} 0
test expr-26.6 {'ni' operator} {expr {"" ni "a b c"}} 1
test expr-26.7 {'ni' operator} {expr {"" ni ""}} 1

foreach op {< <= == != > >=} {
    proc test$op {a b} [list expr "\$a $op \$b"]
}

test expr-27.1 {expr - correct ordering - not compiled} ieeeFloatingPoint {
    set problems {}
    # Ordering should be: -Infinity < -Normal < Subnormal < -0
    #                     < +0 < +Subnormal < +Normal < +Infinity
    # with equality within each class.
    set names {
	-Infinity -Normal -Subnormal -0 +0 +Subnormal +Normal +Infinity
    }
    set weights {
	-3 -2 -1 0 0 1 2 3
    }
    foreach name1 $names weight1 $weights {
	foreach name2 $names weight2 $weights {
	    foreach op {< <= == != >= >} {
		set shouldBe [expr "$weight1 $op $weight2"]
		set is [expr "\$ieeeValues($name1) $op \$ieeeValues($name2)"]
		if { $is != $shouldBe } {
		    append problems $name1 { } $op { } $name2 \
			":result is " $is ", should be $shouldBe" \n
		}
	    }
	}
    }
    set problems
} {}
test expr-27.2 {expr - correct ordering - compiled} ieeeFloatingPoint {
    set problems {}
    # Ordering should be: -Infinity < -Normal < Subnormal < -0
    #                     < +0 < +Subnormal < +Normal < +Infinity
    # with equality within each class.
    set names {
	-Infinity -Normal -Subnormal -0 +0 +Subnormal +Normal +Infinity
    }
    set weights {
	-3 -2 -1 0 0 1 2 3
    }
    foreach name1 $names weight1 $weights {
	foreach name2 $names weight2 $weights {
	    foreach op {< <= == != >= >} {
		set shouldBe [expr "$weight1 $op $weight2"]
		set is [test$op $ieeeValues($name1) $ieeeValues($name2)]
		if { $is != $shouldBe } {
		    append problems $name1 { } $op { } $name2 \
			":result is " $is ", should be $shouldBe" \n
		}
	    }
	}
    }
    set problems
} {}
test expr-27.3 {expr - NaN is unordered - not compiled} {
    set problems {}
    set names {
	-Infinity -Normal -Subnormal -0 +0 +Subnormal +Normal +Infinity NaN
    }
    foreach name1 $names {
	foreach op {< <= == != >= >} sb {0 0 0 1 0 0} {
	    if "(\$ieeeValues($name1) $op \$ieeeValues(NaN)) != $sb " {
		append problems $name1 { } $op { } NaN \
		    ": result is 1, should be $sb" \n
	    }
	    if "(\$ieeeValues(NaN) $op \$ieeeValues($name1)) != $sb" {
		append problems NaN { } $op { } $name1 \
		    ": result is 1, should be $sb" \n
	    }
	}
    }
    set problems
} {}
test expr-27.4 {expr - NaN is unordered - compiled} {
    set problems {}
    set names {
	-Infinity -Normal -Subnormal -0 +0 +Subnormal +Normal +Infinity NaN
    }
    foreach name1 $names {
	foreach op {< <= == != >= >} sb {0 0 0 1 0 0} {
	    if { [test$op $ieeeValues($name1) $ieeeValues(NaN)] != $sb } {
		append problems $ieeeValues($name1) { } $op { } $ieeeValues(NaN) \
		    ": result is 1, should be $sb" \n
	    }
	    if { [test$op $ieeeValues(NaN) $ieeeValues($name1)] != $sb } {
		append problems NaN { } $op { } $ieeeValues($name1) \
		    ": result is 1, should be $sb" \n
	    }
	}
    }
    set problems
} {}

proc convertToDouble { x } {
    variable ieeeValues
    binary scan [binary format d $x] c* bytes
    set result 0x
    if { $ieeeValues(littleEndian) } {
	for { set i 7 } { $i >= 0 } { incr i -1 } {
	    append result [format %02x [expr { [lindex $bytes $i] & 0xff }]]
	}
    } else {
	foreach byte $bytes {
	    append result [format %02x [expr { $byte & 0xff }]]
	}
    }
    return $result
}

test expr-28.1 {input floating-point conversion} {ieeeFloatingPoint} {
    # Ad2b d ALL 0 E0 OK 00000000000000 E-1023
    convertToDouble 0E0
} 0x0000000000000000
test expr-28.2 {input floating-point conversion} {ieeeFloatingPoint} {
    # Ad2b d ALL -0 E0 OK -0000000000000 E-1023
    convertToDouble -0E0
} 0x8000000000000000
test expr-28.3 {input floating-point conversion} {ieeeFloatingPoint} {
    # Ad2b d ALL 1 E0 OK 10000000000000 E0
    convertToDouble 1E0
} 0x3ff0000000000000
test expr-28.4 {input floating-point conversion} {ieeeFloatingPoint} {
    # Ad2b d ALL 15 E-1 OK 18000000000000 E0
    convertToDouble 15E-1
} 0x3ff8000000000000
test expr-28.5 {input floating-point conversion} {ieeeFloatingPoint} {
    # Ad2b d ALL 125 E-2 OK 14000000000000 E0
    convertToDouble 125E-2
} 0x3ff4000000000000
test expr-28.6 {input floating-point conversion} {ieeeFloatingPoint} {
    # Ad2b d ALL 1125 E-3 OK 12000000000000 E0
    convertToDouble 1125E-3
} 0x3ff2000000000000
test expr-28.7 {input floating-point conversion} {ieeeFloatingPoint} {
    # Ad2b d ALL 10625 E-4 OK 11000000000000 E0
    convertToDouble 10625E-4
} 0x3ff1000000000000
test expr-28.8 {input floating-point conversion} {ieeeFloatingPoint} {
    # Ad2b d ALL 103125 E-5 OK 10800000000000 E0
    convertToDouble 103125E-5
} 0x3ff0800000000000
test expr-28.9 {input floating-point conversion} {ieeeFloatingPoint} {
    # Ad2b d ALL 1015625 E-6 OK 10400000000000 E0
    convertToDouble 1015625E-6
} 0x3ff0400000000000
test expr-28.10 {input floating-point conversion} {ieeeFloatingPoint} {
    # Ad2b d ALL 10078125 E-7 OK 10200000000000 E0
    convertToDouble 10078125E-7
} 0x3ff0200000000000
test expr-28.11 {input floating-point conversion} {ieeeFloatingPoint} {
    # Ad2b d ALL 100390625 E-8 OK 10100000000000 E0
    convertToDouble 100390625E-8
} 0x3ff0100000000000
test expr-28.12 {input floating-point conversion} {ieeeFloatingPoint} {
    # Ad2b dieee ALL 1001953125 E-9 OK 10080000000000 E0
    convertToDouble 1001953125E-9
} 0x3ff0080000000000
test expr-28.13 {input floating-point conversion} {ieeeFloatingPoint} {
    # Ad2b dieee ALL 10009765625 E-10 OK 10040000000000 E0
    convertToDouble 10009765625E-10
} 0x3ff0040000000000
test expr-28.14 {input floating-point conversion} {ieeeFloatingPoint} {
    # Ad2b dieee ALL 100048828125 E-11 OK 10020000000000 E0
    convertToDouble 100048828125E-11
} 0x3ff0020000000000
test expr-28.15 {input floating-point conversion} {ieeeFloatingPoint} {
    # Ad2b dieee ALL 1000244140625 E-12 OK 10010000000000 E0
    convertToDouble 1000244140625E-12
} 0x3ff0010000000000
test expr-28.16 {input floating-point conversion} {ieeeFloatingPoint} {
    # Ad2b dieee ALL 10001220703125 E-13 OK 10008000000000 E0
    convertToDouble 10001220703125E-13
} 0x3ff0008000000000
test expr-28.17 {input floating-point conversion} {ieeeFloatingPoint} {
    # Ad2b dieee ALL 100006103515625 E-14 OK 10004000000000 E0
    convertToDouble 100006103515625E-14
} 0x3ff0004000000000
test expr-28.18 {input floating-point conversion} {ieeeFloatingPoint} {
    # Ad2b dieee ALL 1000030517578125 E-15 OK 10002000000000 E0
    convertToDouble 1000030517578125E-15
} 0x3ff0002000000000
test expr-28.19 {input floating-point conversion} {ieeeFloatingPoint} {
    # Ad2b dieee ALL 10000152587890625 E-16 OK 10001000000000 E0
    convertToDouble 10000152587890625E-16
} 0x3ff0001000000000
test expr-28.20 {input floating-point conversion} {ieeeFloatingPoint} {
    # Ad2b d UN +8 E153 x 1317e5ef3ab327_0000000001& E511
    convertToDouble +8E153
} 0x5fe317e5ef3ab327
test expr-28.21 {input floating-point conversion} {ieeeFloatingPoint} {
    # Ad2b d UN -1 E153 x -1317e5ef3ab327_0000000001& E508
    convertToDouble -1E153
} 0xdfb317e5ef3ab327
test expr-28.22 {input floating-point conversion} {ieeeFloatingPoint} {
    # Ad2b d UN +9 E306 x 19a2028368022e_00000000001& E1019
    convertToDouble +9E306
} 0x7fa9a2028368022e
test expr-28.23 {input floating-point conversion} {ieeeFloatingPoint} {
    # Ad2b d UN -2 E153 x -1317e5ef3ab327_0000000001& E509
    convertToDouble -2E153
} 0xdfc317e5ef3ab327
test expr-28.24 {input floating-point conversion} {ieeeFloatingPoint} {
    # Ad2b d UN +7 E-304 x 1eb8e84fa0b278_00000000001& E-1008
    convertToDouble +7E-304
} 0x00feb8e84fa0b278
test expr-28.25 {input floating-point conversion} {ieeeFloatingPoint} {
    # Ad2b d UN -3 E-49 x -1c0f92a6276c9d_000000001& E-162
    convertToDouble -3E-49
} 0xb5dc0f92a6276c9d
test expr-28.26 {input floating-point conversion} {ieeeFloatingPoint} {
    # Ad2b d UN +7 E-303 x 13339131c46f8b_00000000001& E-1004
    convertToDouble +7E-303
} 0x0133339131c46f8b
test expr-28.27 {input floating-point conversion} {ieeeFloatingPoint} {
    # Ad2b d UN -6 E-49 x -1c0f92a6276c9d_000000001& E-161
    convertToDouble -6E-49
} 0xb5ec0f92a6276c9d
test expr-28.28 {input floating-point conversion} {ieeeFloatingPoint} {
    # Ad2b d UN +9 E43 x 102498ea6df0c3_11111111110& E146
    convertToDouble +9E43
} 0x49102498ea6df0c4
test expr-28.29 {input floating-point conversion} {ieeeFloatingPoint} {
    # Ad2b d UN -9 E44 x -142dbf25096cf4_1111111110& E149
    convertToDouble -9E44
} 0xc9442dbf25096cf5
test expr-28.30 {input floating-point conversion} {ieeeFloatingPoint} {
    # Ad2b d UN +8 E303 x 1754e31cd072d9_1111111110& E1009
    convertToDouble +8E303
} 0x7f0754e31cd072da
test expr-28.31 {input floating-point conversion} {ieeeFloatingPoint} {
    # Ad2b d UN -1 E303 x -1754e31cd072d9_1111111110& E1006
    convertToDouble -1E303
} 0xfed754e31cd072da
test expr-28.32 {input floating-point conversion} {ieeeFloatingPoint} {
    # Ad2b d UN +7 E-287 x 1551603777f798_111111110& E-951
    convertToDouble +7E-287
} 0x048551603777f799
test expr-28.33 {input floating-point conversion} {ieeeFloatingPoint} {
    # Ad2b d UN -2 E-204 x -1410d9f9b2f7f2_11111110& E-677
    convertToDouble -2E-204
} 0x95a410d9f9b2f7f3
test expr-28.34 {input floating-point conversion} {ieeeFloatingPoint} {
    # Ad2b d UN +2 E-205 x 100d7b2e28c65b_11111110& E-680
    convertToDouble +2E-205
} 0x15700d7b2e28c65c
test expr-28.35 {input floating-point conversion} {ieeeFloatingPoint} {
    # Ad2b d UN -9 E-47 x -10711fed5b19a3_11111110& E-153
    convertToDouble -9E-47
} 0xb660711fed5b19a4
test expr-28.36 {input floating-point conversion} {ieeeFloatingPoint} {
    # Ad2b d UN +34 E195 x 1d1c26db7d0dae_000000000001& E652
    convertToDouble +34E195
} 0x68bd1c26db7d0dae
test expr-28.37 {input floating-point conversion} {ieeeFloatingPoint} {
    # Ad2b d UN -68 E195 x -1d1c26db7d0dae_000000000001& E653
    convertToDouble -68E195
} 0xe8cd1c26db7d0dae
test expr-28.38 {input floating-point conversion} {ieeeFloatingPoint} {
    # Ad2b d UN +85 E194 x 1d1c26db7d0dae_000000000001& E650
    convertToDouble +85E194
} 0x689d1c26db7d0dae
test expr-28.39 {input floating-point conversion} {ieeeFloatingPoint} {
    # Ad2b d UN -67 E97 x -139ac1ce2cc95f_000000000001& E328
    convertToDouble -67E97
} 0xd4739ac1ce2cc95f
test expr-28.40 {input floating-point conversion} {ieeeFloatingPoint} {
    # Ad2b d UN +93 E-234 x 127b2e4f210075_0000000000000001& E-771
    convertToDouble +93E-234
} 0x0fc27b2e4f210075
test expr-28.41 {input floating-point conversion} {ieeeFloatingPoint} {
    # Ad2b d UN -19 E-87 x -12e5f5dfa4fe9d_00000000000001& E-285
    convertToDouble -19E-87
} 0xae22e5f5dfa4fe9d
test expr-28.42 {input floating-point conversion} {ieeeFloatingPoint} {
    # Ad2b d UN +38 E-87 x 12e5f5dfa4fe9d_00000000000001& E-284
    convertToDouble +38E-87
} 0x2e32e5f5dfa4fe9d
test expr-28.43 {input floating-point conversion} {ieeeFloatingPoint} {
    # Ad2b d UN -38 E-88 x -1e3cbc9907fdc8_00000000000001& E-288
    convertToDouble -38E-88
} 0xadfe3cbc9907fdc8
test expr-28.44 {input floating-point conversion} {ieeeFloatingPoint} {
    # Ad2b d UN -69 E220 x -1e8aa8823a5db3_11111111110& E736
    convertToDouble -69E220
} 0xedfe8aa8823a5db4
test expr-28.45 {input floating-point conversion} {ieeeFloatingPoint} {
    # Ad2b d UN +18 E43 x 102498ea6df0c3_11111111110& E147
    convertToDouble +18E43
} 0x49202498ea6df0c4
test expr-28.46 {input floating-point conversion} {ieeeFloatingPoint} {
    # Ad2b d UN -36 E43 x -102498ea6df0c3_11111111110& E148
    convertToDouble -36E43
} 0xc9302498ea6df0c4
test expr-28.47 {input floating-point conversion} {ieeeFloatingPoint} {
    # Ad2b d UN +61 E-99 x 10ad836f269a16_11111111111110& E-323
    convertToDouble +61E-99
} 0x2bc0ad836f269a17
test expr-28.48 {input floating-point conversion} {ieeeFloatingPoint} {
    # Ad2b d UN -43 E-92 x -1c0794d9d40e95_111111111111110& E-301
    convertToDouble -43E-92
} 0xad2c0794d9d40e96
test expr-28.49 {input floating-point conversion} {ieeeFloatingPoint} {
    # Ad2b d UN +86 E-92 x 1c0794d9d40e95_111111111111110& E-300
    convertToDouble +86E-92
} 0x2d3c0794d9d40e96
test expr-28.50 {input floating-point conversion} {ieeeFloatingPoint} {
    # Ad2b d UN -51 E-74 x -1cd5bee57763e5_1111111111111110& E-241
    convertToDouble -51E-74
} 0xb0ecd5bee57763e6
test expr-28.51 {input floating-point conversion} {ieeeFloatingPoint} {
    # Ad2b d UN +283 E85 x 16c309024bab4b_00000000000000001& E290
    convertToDouble +283E85
} 0x5216c309024bab4b
test expr-28.52 {input floating-point conversion} {ieeeFloatingPoint} {
    # Ad2b d UN -566 E85 x -16c309024bab4b_00000000000000001& E291
    convertToDouble -566E85
} 0xd226c309024bab4b
test expr-28.53 {input floating-point conversion} {ieeeFloatingPoint} {
    # Ad2b d UN +589 E187 x 1526be9c22eb17_00000000000000001& E630
    convertToDouble +589E187
} 0x675526be9c22eb17
test expr-28.54 {input floating-point conversion} {ieeeFloatingPoint} {
    # Ad2b d UN -839 E143 x -1ae03f245703e2_000000000000001& E484
    convertToDouble -839E143
} 0xde3ae03f245703e2
test expr-28.55 {input floating-point conversion} {ieeeFloatingPoint} {
    # Ad2b d UN -744 E-234 x -127b2e4f210075_0000000000000001& E-768
    convertToDouble -744E-234
} 0x8ff27b2e4f210075
test expr-28.56 {input floating-point conversion} {ieeeFloatingPoint} {
    # Ad2b d UN +930 E-235 x 127b2e4f210075_0000000000000001& E-771
    convertToDouble +930E-235
} 0x0fc27b2e4f210075
test expr-28.57 {input floating-point conversion} {ieeeFloatingPoint} {
    # Ad2b d UN -186 E-234 x -127b2e4f210075_0000000000000001& E-770
    convertToDouble -186E-234
} 0x8fd27b2e4f210075
test expr-28.58 {input floating-point conversion} {ieeeFloatingPoint} {
    # Ad2b d UN +604 E175 x 17d93193f78fc5_1111111111111111110& E590
    convertToDouble +604E175
} 0x64d7d93193f78fc6
test expr-28.59 {input floating-point conversion} {ieeeFloatingPoint} {
    # Ad2b d UN -302 E175 x -17d93193f78fc5_1111111111111111110& E589
    convertToDouble -302E175
} 0xe4c7d93193f78fc6
test expr-28.60 {input floating-point conversion} {ieeeFloatingPoint} {
    # Ad2b d UN +755 E174 x 17d93193f78fc5_1111111111111111110& E587
    convertToDouble +755E174
} 0x64a7d93193f78fc6
test expr-28.61 {input floating-point conversion} {ieeeFloatingPoint} {
    # Ad2b d UN -151 E175 x -17d93193f78fc5_1111111111111111110& E588
    convertToDouble -151E175
} 0xe4b7d93193f78fc6
test expr-28.62 {input floating-point conversion} {ieeeFloatingPoint} {
    # Ad2b d UN +662 E-213 x 1bdb90e62a8cbc_1111111111111110& E-699
    convertToDouble +662E-213
} 0x144bdb90e62a8cbd
test expr-28.63 {input floating-point conversion} {ieeeFloatingPoint} {
    # Ad2b d UN -408 E-74 x -1cd5bee57763e5_1111111111111110& E-238
    convertToDouble -408E-74
} 0xb11cd5bee57763e6
test expr-28.64 {input floating-point conversion} {ieeeFloatingPoint} {
    # Ad2b d UN +510 E-75 x 1cd5bee57763e5_1111111111111110& E-241
    convertToDouble +510E-75
} 0x30ecd5bee57763e6
test expr-28.65 {input floating-point conversion} {ieeeFloatingPoint} {
    # Ad2b d UN +6782 E55 x 159bd3ad46e346_0000000000000000001& E195
    convertToDouble +6782E55
} 0x4c259bd3ad46e346
test expr-28.66 {input floating-point conversion} {ieeeFloatingPoint} {
    # Ad2b d UN -2309 E92 x -1bac6f7d64d119_000000000000000001& E316
    convertToDouble -2309E92
} 0xd3bbac6f7d64d119
test expr-28.67 {input floating-point conversion} {ieeeFloatingPoint} {
    # Ad2b d UN +7963 E34 x 1df4170f0fdecc_00000000000000000001& E125
    convertToDouble +7963E34
} 0x47cdf4170f0fdecc
test expr-28.68 {input floating-point conversion} {ieeeFloatingPoint} {
    # Ad2b d UN -3391 E55 x -159bd3ad46e346_0000000000000000001& E194
    convertToDouble -3391E55
} 0xcc159bd3ad46e346
test expr-28.69 {input floating-point conversion} {ieeeFloatingPoint} {
    # Ad2b d UN +7903 E-96 x 107c2d27a5b989_0000000000000000001& E-306
    convertToDouble +7903E-96
} 0x2cd07c2d27a5b989
test expr-28.70 {input floating-point conversion} {ieeeFloatingPoint} {
    # Ad2b d UN -7611 E-226 x -119b8744033457_0000000000000000001& E-738
    convertToDouble -7611E-226
} 0x91d19b8744033457
test expr-28.71 {input floating-point conversion} {ieeeFloatingPoint} {
    # Ad2b d UN +4907 E-196 x 11e90a8711440f_000000000000000001& E-639
    convertToDouble +4907E-196
} 0x1801e90a8711440f
test expr-28.72 {input floating-point conversion} {ieeeFloatingPoint} {
    # Ad2b d UN -5547 E-311 x -13f190452a29f4_000000000000000001& E-1021
    convertToDouble -5547E-311
} 0x8023f190452a29f4
test expr-28.73 {input floating-point conversion} {ieeeFloatingPoint} {
    # Ad2b d UN +5311 E241 x 1f1ce3c887c25f_11111111111111111110& E812
    convertToDouble +5311E241
} 0x72bf1ce3c887c260
test expr-28.74 {input floating-point conversion} {ieeeFloatingPoint} {
    # Ad2b d UN -5311 E243 x -184e91f4aa0fda_11111111111111111110& E819
    convertToDouble -5311E243
} 0xf3284e91f4aa0fdb
test expr-28.75 {input floating-point conversion} {ieeeFloatingPoint} {
    # Ad2b d UN +5311 E242 x 13720e5d54d97b_11111111111111111110& E816
    convertToDouble +5311E242
} 0x72f3720e5d54d97c
test expr-28.76 {input floating-point conversion} {ieeeFloatingPoint} {
    # Ad2b d UN +9269 E-45 x 19d69455a53bd8_111111111111111111110& E-137
    convertToDouble +9269E-45
} 0x3769d69455a53bd9
test expr-28.77 {input floating-point conversion} {ieeeFloatingPoint} {
    # Ad2b d UN -8559 E-289 x -104a81d35952fe_11111111111111111110& E-947
    convertToDouble -8559E-289
} 0x84c04a81d35952ff
test expr-28.78 {input floating-point conversion} {ieeeFloatingPoint} {
    # Ad2b d UN +8699 E-276 x 12d2df246ecd2c_1111111111111111111110& E-904
    convertToDouble +8699E-276
} 0x0772d2df246ecd2d
test expr-28.79 {input floating-point conversion} {ieeeFloatingPoint} {
    # Ad2b d UN -8085 E-64 x -14c98fce16152d_1111111111111111110& E-200
    convertToDouble -8085E-64
} 0xb374c98fce16152e
test expr-28.80 {input floating-point conversion} {ieeeFloatingPoint} {
    # Ad2b d UN +74819 E201 x 1dd455061eb3f1_0000000000000000000001& E683
    convertToDouble +74819E201
} 0x6aadd455061eb3f1
test expr-28.81 {input floating-point conversion} {ieeeFloatingPoint} {
    # Ad2b d UN -82081 E41 x -170105df3d47cb_000000000000000000000000001& E152
    convertToDouble -82081E41
} 0xc9770105df3d47cb
test expr-28.82 {input floating-point conversion} {ieeeFloatingPoint} {
    # Ad2b d UN +51881 E37 x 17d2950dc76da4_000000000000000000001& E138
    convertToDouble +51881E37
} 0x4897d2950dc76da4
test expr-28.83 {input floating-point conversion} {ieeeFloatingPoint} {
    # Ad2b d UN -55061 E157 x -1394fc0f33536c_000000000000000000001& E537
    convertToDouble -55061E157
} 0xe18394fc0f33536c
test expr-28.84 {input floating-point conversion} {ieeeFloatingPoint} {
    # Ad2b d UN +77402 E-215 x 10492a4a8a37fd_0000000000000000000000001& E-698
    convertToDouble +77402E-215
} 0x1450492a4a8a37fd
test expr-28.85 {input floating-point conversion} {ieeeFloatingPoint} {
    # Ad2b d UN -33891 E-92 x -1592f9932c06bd_00000000000000000000001& E-291
    convertToDouble -33891E-92
} 0xadc592f9932c06bd
test expr-28.86 {input floating-point conversion} {ieeeFloatingPoint} {
    # Ad2b d UN +38701 E-215 x 10492a4a8a37fd_0000000000000000000000001& E-699
    convertToDouble +38701E-215
} 0x1440492a4a8a37fd
test expr-28.87 {input floating-point conversion} {ieeeFloatingPoint} {
    # Ad2b d UN -82139 E-76 x -1d0681489839d5_00000000000000000000001& E-237
    convertToDouble -82139E-76
} 0xb12d0681489839d5
test expr-28.88 {input floating-point conversion} {ieeeFloatingPoint} {
    # Ad2b dieee UN +75859 E25 x 132645e1ba93ef_11111111111111111111110& E99
    convertToDouble +75859E25
} 0x46232645e1ba93f0
test expr-28.89 {input floating-point conversion} {ieeeFloatingPoint} {
    # Ad2b d UN +89509 E140 x 16f02bee68670c_1111111111111111111110& E481
    convertToDouble +89509E140
} 0x5e06f02bee68670d
test expr-28.90 {input floating-point conversion} {ieeeFloatingPoint} {
    # Ad2b d UN -57533 E287 x -1272ed2307f569_1111111111111111111110& E969
    convertToDouble -57533E287
} 0xfc8272ed2307f56a
test expr-28.91 {input floating-point conversion} {ieeeFloatingPoint} {
    # Ad2b d UN +46073 E-32 x 12405b773fbdf2_11111111111111111111110& E-91
    convertToDouble +46073E-32
} 0x3a42405b773fbdf3
test expr-28.92 {input floating-point conversion} {ieeeFloatingPoint} {
    # Ad2b d UN -92146 E-32 x -12405b773fbdf2_11111111111111111111110& E-90
    convertToDouble -92146E-32
} 0xba52405b773fbdf3
test expr-28.93 {input floating-point conversion} {ieeeFloatingPoint} {
    # Ad2b d UN +83771 E-74 x 17206bfc4ccabd_11111111111111111111110& E-230
    convertToDouble +83771E-74
} 0x3197206bfc4ccabe
test expr-28.94 {input floating-point conversion} {ieeeFloatingPoint} {
    # Ad2b d UN -34796 E-276 x -12d2df246ecd2c_1111111111111111111110& E-902
    convertToDouble -34796E-276
} 0x8792d2df246ecd2d
test expr-28.95 {input floating-point conversion} {ieeeFloatingPoint} {
    # Ad2b d UN +584169 E229 x 1d657059dc79aa_00000000000000000000000000001& E779
    convertToDouble +584169E229
} 0x70ad657059dc79aa
test expr-28.96 {input floating-point conversion} {ieeeFloatingPoint} {
    # Ad2b d UN +164162 E41 x 170105df3d47cb_000000000000000000000000001& E153
    convertToDouble +164162E41
} 0x49870105df3d47cb
test expr-28.97 {input floating-point conversion} {ieeeFloatingPoint} {
    # Ad2b d UN -328324 E41 x -170105df3d47cb_000000000000000000000000001& E154
    convertToDouble -328324E41
} 0xc9970105df3d47cb
test expr-28.98 {input floating-point conversion} {ieeeFloatingPoint} {
    # Ad2b dieee UN +209901 E-11 x 119b96f36ec68b_00000000000000000000000001& E-19
    convertToDouble +209901E-11
} 0x3ec19b96f36ec68b
test expr-28.99 {input floating-point conversion} {ieeeFloatingPoint} {
    # Ad2b dieee UN -419802 E-11 x -119b96f36ec68b_00000000000000000000000001& E-18
    convertToDouble -419802E-11
} 0xbed19b96f36ec68b
test expr-28.100 {input floating-point conversion} {ieeeFloatingPoint} {
    # Ad2b d UN +940189 E-112 x 1b99d6240c1a28_00000000000000000000000001& E-353
    convertToDouble +940189E-112
} 0x29eb99d6240c1a28
test expr-28.101 {input floating-point conversion} {ieeeFloatingPoint} {
    # Ad2b d UN -892771 E-213 x -125818c7294f27_0000000000000000000000000001& E-688
    convertToDouble -892771E-213
} 0x94f25818c7294f27
test expr-28.102 {input floating-point conversion} {ieeeFloatingPoint} {
    # Ad2b d UN +757803 E120 x 11e968b555bb80_11111111111111111111111111110& E418
    convertToDouble +757803E120
} 0x5a11e968b555bb81
test expr-28.103 {input floating-point conversion} {ieeeFloatingPoint} {
    # Ad2b d UN -252601 E120 x -17e1e0f1c7a4ab_11111111111111111111111111110& E416
    convertToDouble -252601E120
} 0xd9f7e1e0f1c7a4ac
test expr-28.104 {input floating-point conversion} {ieeeFloatingPoint} {
    # Ad2b d UN +252601 E121 x 1dda592e398dd6_1111111111111111111111111110& E419
    convertToDouble +252601E121
} 0x5a2dda592e398dd7
test expr-28.105 {input floating-point conversion} {ieeeFloatingPoint} {
    # Ad2b d UN -505202 E120 x -17e1e0f1c7a4ab_11111111111111111111111111110& E417
    convertToDouble -505202E120
} 0xda07e1e0f1c7a4ac
test expr-28.106 {input floating-point conversion} {ieeeFloatingPoint} {
    # Ad2b d UN +970811 E-264 x 1dda6b965c9629_11111111111111111111111110& E-858
    convertToDouble +970811E-264
} 0x0a5dda6b965c962a
test expr-28.107 {input floating-point conversion} {ieeeFloatingPoint} {
    # Ad2b d UN -654839 E-60 x -100e7db3b3f241_111111111111111111111111110& E-180
    convertToDouble -654839E-60
} 0xb4b00e7db3b3f242
test expr-28.108 {input floating-point conversion} {ieeeFloatingPoint} {
    # Ad2b d UN +289767 E-178 x 1caad28f23a100_11111111111111111111111110& E-574
    convertToDouble +289767E-178
} 0x1c1caad28f23a101
test expr-28.109 {input floating-point conversion} {ieeeFloatingPoint} {
    # Ad2b d UN -579534 E-178 x -1caad28f23a100_11111111111111111111111110& E-573
    convertToDouble -579534E-178
} 0x9c2caad28f23a101
test expr-28.110 {input floating-point conversion} {ieeeFloatingPoint} {
    # Ad2b d UN -8823691 E130 x -1e597c0b94b7ae_00000000000000000000000000000001& E454
    convertToDouble -8823691E130
} 0xdc5e597c0b94b7ae
test expr-28.111 {input floating-point conversion} {ieeeFloatingPoint} {
    # Ad2b d UN +9346704 E229 x 1d657059dc79aa_00000000000000000000000000001& E783
    convertToDouble +9346704E229
} 0x70ed657059dc79aa
test expr-28.112 {input floating-point conversion} {ieeeFloatingPoint} {
    # Ad2b d UN -1168338 E229 x -1d657059dc79aa_00000000000000000000000000001& E780
    convertToDouble -1168338E229
} 0xf0bd657059dc79aa
test expr-28.113 {input floating-point conversion} {ieeeFloatingPoint} {
    # Ad2b d UN -6063369 E-136 x -1ae6148e3902b3_000000000000000000000000000001& E-430
    convertToDouble -6063369E-136
} 0xa51ae6148e3902b3
test expr-28.114 {input floating-point conversion} {ieeeFloatingPoint} {
    # Ad2b d UN +3865421 E-225 x 15d4fe53afec65_00000000000000000000000000001& E-726
    convertToDouble +3865421E-225
} 0x1295d4fe53afec65
test expr-28.115 {input floating-point conversion} {ieeeFloatingPoint} {
    # Ad2b d UN -5783893 E-127 x -17e5902ce0e151_000000000000000000000000000000001& E-400
    convertToDouble -5783893E-127
} 0xa6f7e5902ce0e151
test expr-28.116 {input floating-point conversion} {ieeeFloatingPoint} {
    # Ad2b d UN +2572231 E223 x 10f73be1dff9ac_111111111111111111111111111110& E762
    convertToDouble +2572231E223
} 0x6f90f73be1dff9ad
test expr-28.117 {input floating-point conversion} {ieeeFloatingPoint} {
    # Ad2b d UN -5144462 E223 x -10f73be1dff9ac_111111111111111111111111111110& E763
    convertToDouble -5144462E223
} 0xefa0f73be1dff9ad
test expr-28.118 {input floating-point conversion} {ieeeFloatingPoint} {
    # Ad2b d UN +1817623 E109 x 1d85f96f3fe659_11111111111111111111111111110& E382
    convertToDouble +1817623E109
} 0x57dd85f96f3fe65a
test expr-28.119 {input floating-point conversion} {ieeeFloatingPoint} {
    # Ad2b d UN +6431543 E-97 x 14f6493f34a0bc_11111111111111111111111111110& E-300
    convertToDouble +6431543E-97
} 0x2d34f6493f34a0bd
test expr-28.120 {input floating-point conversion} {ieeeFloatingPoint} {
    # Ad2b dieee UN -5444097 E-21 x -18849dd33c95ae_11111111111111111111111111110& E-48
    convertToDouble -5444097E-21
} 0xbcf8849dd33c95af
test expr-28.121 {input floating-point conversion} {ieeeFloatingPoint} {
    # Ad2b d UN +8076999 E-121 x 1fd332f7e2e3b2_11111111111111111111111111110& E-380
    convertToDouble +8076999E-121
} 0x283fd332f7e2e3b3
test expr-28.122 {input floating-point conversion} {ieeeFloatingPoint} {
    # Ad2b d UN -9997649 E-270 x -1425e9d29e558d_1111111111111111111111111110& E-874
    convertToDouble -9997649E-270
} 0x895425e9d29e558e
test expr-28.123 {input floating-point conversion} {ieeeFloatingPoint} {
    # Ad2b d UN +50609263 E157 x 1193aff1f1c8e3_000000000000000000000000000000001& E547
    convertToDouble +50609263E157
} 0x622193aff1f1c8e3
test expr-28.124 {input floating-point conversion} {ieeeFloatingPoint} {
    # Ad2b d UN +70589528 E130 x 1e597c0b94b7ae_00000000000000000000000000000001& E457
    convertToDouble +70589528E130
} 0x5c8e597c0b94b7ae
test expr-28.125 {input floating-point conversion} {ieeeFloatingPoint} {
    # Ad2b d UN -88236910 E129 x -1e597c0b94b7ae_00000000000000000000000000000001& E454
    convertToDouble -88236910E129
} 0xdc5e597c0b94b7ae
test expr-28.126 {input floating-point conversion} {ieeeFloatingPoint} {
    # Ad2b d UN +87575437 E-310 x 1805c19e680456_0000000000000000000000000000000000001& E-1004
    convertToDouble +87575437E-310
} 0x013805c19e680456
test expr-28.127 {input floating-point conversion} {ieeeFloatingPoint} {
    # Ad2b d UN -23135572 E-127 x -17e5902ce0e151_000000000000000000000000000000001& E-398
    convertToDouble -23135572E-127
} 0xa717e5902ce0e151
test expr-28.128 {input floating-point conversion} {ieeeFloatingPoint} {
    # Ad2b d UN +85900881 E177 x 14375b2214e1b4_111111111111111111111111111111110& E614
    convertToDouble +85900881E177
} 0x6654375b2214e1b5
test expr-28.129 {input floating-point conversion} {ieeeFloatingPoint} {
    # Ad2b d UN -84863171 E113 x -1a4a8e56474b8b_111111111111111111111111111111110& E401
    convertToDouble -84863171E113
} 0xd90a4a8e56474b8c
test expr-28.130 {input floating-point conversion} {ieeeFloatingPoint} {
    # Ad2b d UN +68761586 E232 x 1a662c350f37f2_1111111111111111111111111111110& E796
    convertToDouble +68761586E232
} 0x71ba662c350f37f3
test expr-28.131 {input floating-point conversion} {ieeeFloatingPoint} {
    # Ad2b d UN -50464069 E286 x -1948dd06de561e_1111111111111111111111111111110& E975
    convertToDouble -50464069E286
} 0xfce948dd06de561f
test expr-28.132 {input floating-point conversion} {ieeeFloatingPoint} {
    # Ad2b d UN +27869147 E-248 x 1dbbac6f83a820_111111111111111111111111111111111110& E-800
    convertToDouble +27869147E-248
} 0x0dfdbbac6f83a821
test expr-28.133 {input floating-point conversion} {ieeeFloatingPoint} {
    # Ad2b d UN -55738294 E-248 x -1dbbac6f83a820_111111111111111111111111111111111110& E-799
    convertToDouble -55738294E-248
} 0x8e0dbbac6f83a821
test expr-28.134 {input floating-point conversion} {ieeeFloatingPoint} {
    # Ad2b d UN +70176353 E-53 x 100683a21de854_1111111111111111111111111111111110& E-150
    convertToDouble +70176353E-53
} 0x36900683a21de855
test expr-28.135 {input floating-point conversion} {ieeeFloatingPoint} {
    # Ad2b d UN -80555086 E-32 x -1f29ca0ff893b0_111111111111111111111111111111110& E-81
    convertToDouble -80555086E-32
} 0xbaef29ca0ff893b1
test expr-28.136 {input floating-point conversion} {ieeeFloatingPoint} {
    # Ad2b d UN -491080654 E121 x -1c569e968e0944_00000000000000000000000000000000000000001& E430
    convertToDouble -491080654E121
} 0xdadc569e968e0944
test expr-28.137 {input floating-point conversion} {ieeeFloatingPoint} {
    # Ad2b d UN +526250918 E287 x 14997a298b2f2e_0000000000000000000000000000000000001& E982
    convertToDouble +526250918E287
} 0x7d54997a298b2f2e
test expr-28.138 {input floating-point conversion} {ieeeFloatingPoint} {
    # Ad2b d UN -245540327 E121 x -1c569e968e0944_00000000000000000000000000000000000000001& E429
    convertToDouble -245540327E121
} 0xdacc569e968e0944
test expr-28.139 {input floating-point conversion} {ieeeFloatingPoint} {
    # Ad2b d UN -175150874 E-310 x -1805c19e680456_0000000000000000000000000000000000001& E-1003
    convertToDouble -175150874E-310
} 0x814805c19e680456
test expr-28.140 {input floating-point conversion} {ieeeFloatingPoint} {
    # Ad2b d UN +350301748 E-310 x 1805c19e680456_0000000000000000000000000000000000001& E-1002
    convertToDouble +350301748E-310
} 0x015805c19e680456
test expr-28.141 {input floating-point conversion} {ieeeFloatingPoint} {
    # Ad2b d UN -437877185 E-311 x -1805c19e680456_0000000000000000000000000000000000001& E-1005
    convertToDouble -437877185E-311
} 0x812805c19e680456
test expr-28.142 {input floating-point conversion} {ieeeFloatingPoint} {
    # Ad2b d UN +458117166 E52 x 16ce94febdc7a4_1111111111111111111111111111111111110& E201
    convertToDouble +458117166E52
} 0x4c86ce94febdc7a5
test expr-28.143 {input floating-point conversion} {ieeeFloatingPoint} {
    # Ad2b d UN -916234332 E52 x -16ce94febdc7a4_1111111111111111111111111111111111110& E202
    convertToDouble -916234332E52
} 0xcc96ce94febdc7a5
test expr-28.144 {input floating-point conversion} {ieeeFloatingPoint} {
    # Ad2b d UN +229058583 E52 x 16ce94febdc7a4_1111111111111111111111111111111111110& E200
    convertToDouble +229058583E52
} 0x4c76ce94febdc7a5
test expr-28.145 {input floating-point conversion} {ieeeFloatingPoint} {
    # Ad2b d UN -525789935 E98 x -16ecdc2a58fc64_11111111111111111111111111111111110& E354
    convertToDouble -525789935E98
} 0xd616ecdc2a58fc65
test expr-28.146 {input floating-point conversion} {ieeeFloatingPoint} {
    # Ad2b d UN +282926897 E-227 x 1ff5a70d3d2fee_1111111111111111111111111111111111110& E-727
    convertToDouble +282926897E-227
} 0x128ff5a70d3d2fef
test expr-28.147 {input floating-point conversion} {ieeeFloatingPoint} {
    # Ad2b d UN -565853794 E-227 x -1ff5a70d3d2fee_1111111111111111111111111111111111110& E-726
    convertToDouble -565853794E-227
} 0x929ff5a70d3d2fef
test expr-28.148 {input floating-point conversion} {ieeeFloatingPoint} {
    # Ad2b d UN +667284113 E-240 x 109355f8050c01_111111111111111111111111111111111110& E-768
    convertToDouble +667284113E-240
} 0x0ff09355f8050c02
test expr-28.149 {input floating-point conversion} {ieeeFloatingPoint} {
    # Ad2b d UN -971212611 E-126 x -1397d3c9745d2e_111111111111111111111111111111111111110& E-389
    convertToDouble -971212611E-126
} 0xa7a397d3c9745d2f
test expr-28.150 {input floating-point conversion} {ieeeFloatingPoint} {
    # Ad2b d UN +9981396317 E-182 x 18afe10a2a66aa_0000000000000000000000000000000000000001& E-572
    convertToDouble +9981396317E-182
} 0x1c38afe10a2a66aa
test expr-28.151 {input floating-point conversion} {ieeeFloatingPoint} {
    # Ad2b d UN -5035231965 E-156 x -101891fc4717fd_00000000000000000000000000000000000001& E-486
    convertToDouble -5035231965E-156
} 0xa1901891fc4717fd
test expr-28.152 {input floating-point conversion} {ieeeFloatingPoint} {
    # Ad2b d UN +8336960483 E-153 x 1a06a1024b95e1_000000000000000000000000000000000000001& E-476
    convertToDouble +8336960483E-153
} 0x223a06a1024b95e1
test expr-28.153 {input floating-point conversion} {ieeeFloatingPoint} {
    # Ad2b d UN -8056371144 E-155 x -101891fc4717fd_00000000000000000000000000000000000001& E-482
    convertToDouble -8056371144E-155
} 0xa1d01891fc4717fd
test expr-28.154 {input floating-point conversion} {ieeeFloatingPoint} {
    # Ad2b d UN +6418488827 E79 x 1021f14ed7b3f9_11111111111111111111111111111111111111110& E295
    convertToDouble +6418488827E79
} 0x526021f14ed7b3fa
test expr-28.155 {input floating-point conversion} {ieeeFloatingPoint} {
    # Ad2b d UN -3981006983 E252 x -102ebaf189d5f1_1111111111111111111111111111111111111110& E869
    convertToDouble -3981006983E252
} 0xf6402ebaf189d5f2
test expr-28.156 {input floating-point conversion} {ieeeFloatingPoint} {
    # Ad2b d UN +7962013966 E252 x 102ebaf189d5f1_1111111111111111111111111111111111111110& E870
    convertToDouble +7962013966E252
} 0x76502ebaf189d5f2
test expr-28.157 {input floating-point conversion} {ieeeFloatingPoint} {
    # Ad2b d UN -4713898551 E261 x -11d8813536e0df_11111111111111111111111111111111111110& E899
    convertToDouble -4713898551E261
} 0xf821d8813536e0e0
test expr-28.158 {input floating-point conversion} {ieeeFloatingPoint} {
    # Ad2b d UN +8715380633 E-58 x 14614c3219891e_11111111111111111111111111111111111111110& E-160
    convertToDouble +8715380633E-58
} 0x35f4614c3219891f
test expr-28.159 {input floating-point conversion} {ieeeFloatingPoint} {
    # Ad2b d UN -9078555839 E-109 x -1fc575867314ed_111111111111111111111111111111111111111111110& E-330
    convertToDouble -9078555839E-109
} 0xab5fc575867314ee
test expr-28.160 {input floating-point conversion} {ieeeFloatingPoint} {
    # Ad2b d UN +9712126110 E-127 x 1397d3c9745d2e_111111111111111111111111111111111111110& E-389
    convertToDouble +9712126110E-127
} 0x27a397d3c9745d2f
test expr-28.161 {input floating-point conversion} {ieeeFloatingPoint} {
    # Ad2b d UN +42333842451 E201 x 10189a26df575f_000000000000000000000000000000000000000000001& E703
    convertToDouble +42333842451E201
} 0x6be0189a26df575f
test expr-28.162 {input floating-point conversion} {ieeeFloatingPoint} {
    # Ad2b d UN -84667684902 E201 x -10189a26df575f_000000000000000000000000000000000000000000001& E704
    convertToDouble -84667684902E201
} 0xebf0189a26df575f
test expr-28.163 {input floating-point conversion} {ieeeFloatingPoint} {
    # Ad2b d UN +23792120709 E-315 x 10b517dc5d3212_00000000000000000000000000000000000000001& E-1012
    convertToDouble +23792120709E-315
} 0x00b0b517dc5d3212
test expr-28.164 {input floating-point conversion} {ieeeFloatingPoint} {
    # Ad2b d UN -78564021519 E-227 x -1155515fd37265_00000000000000000000000000000000000000000001& E-718
    convertToDouble -78564021519E-227
} 0x931155515fd37265
test expr-28.165 {input floating-point conversion} {ieeeFloatingPoint} {
    # Ad2b d UN +71812054883 E-188 x 1747b46d78c6fe_00000000000000000000000000000000000000001& E-589
    convertToDouble +71812054883E-188
} 0x1b2747b46d78c6fe
test expr-28.166 {input floating-point conversion} {ieeeFloatingPoint} {
    # Ad2b d UN -30311163631 E-116 x -163ef6f560afe7_00000000000000000000000000000000000000001& E-351
    convertToDouble -30311163631E-116
} 0xaa063ef6f560afe7
test expr-28.167 {input floating-point conversion} {ieeeFloatingPoint} {
    # Ad2b d UN +71803914657 E292 x 10c0c44cdc2c05_11111111111111111111111111111111111111111110& E1006
    convertToDouble +71803914657E292
} 0x7ed0c0c44cdc2c06
test expr-28.168 {input floating-point conversion} {ieeeFloatingPoint} {
    # Ad2b d UN +36314223356 E-109 x 1fc575867314ed_111111111111111111111111111111111111111111110& E-328
    convertToDouble +36314223356E-109
} 0x2b7fc575867314ee
test expr-28.169 {input floating-point conversion} {ieeeFloatingPoint} {
    # Ad2b d UN +18157111678 E-109 x 1fc575867314ed_111111111111111111111111111111111111111111110& E-329
    convertToDouble +18157111678E-109
} 0x2b6fc575867314ee
test expr-28.170 {input floating-point conversion} {ieeeFloatingPoint} {
    # Ad2b d UN -45392779195 E-110 x -1fc575867314ed_111111111111111111111111111111111111111111110& E-331
    convertToDouble -45392779195E-110
} 0xab4fc575867314ee
test expr-28.171 {input floating-point conversion} {ieeeFloatingPoint} {
    # Ad2b d UN +778380362293 E218 x 19ab8261990292_0000000000000000000000000000000000000000000000000001& E763
    convertToDouble +778380362293E218
} 0x6fa9ab8261990292
test expr-28.172 {input floating-point conversion} {ieeeFloatingPoint} {
    # Ad2b d UN -685763015669 E280 x -15fd7aa44d9477_000000000000000000000000000000000000000000000001& E969
    convertToDouble -685763015669E280
} 0xfc85fd7aa44d9477
test expr-28.173 {input floating-point conversion} {ieeeFloatingPoint} {
    # Ad2b d UN +952918668151 E70 x 14177a9915fbf8_00000000000000000000000000000000000000000000001& E272
    convertToDouble +952918668151E70
} 0x50f4177a9915fbf8
test expr-28.174 {input floating-point conversion} {ieeeFloatingPoint} {
    # Ad2b d UN -548357443505 E32 x -13abde2775e9b5_0000000000000000000000000000000000000000000001& E145
    convertToDouble -548357443505E32
} 0xc903abde2775e9b5
test expr-28.175 {input floating-point conversion} {ieeeFloatingPoint} {
    # Ad2b d UN +384865004907 E-285 x 1aa65b58639e69_00000000000000000000000000000000000000000000001& E-909
    convertToDouble +384865004907E-285
} 0x072aa65b58639e69
test expr-28.176 {input floating-point conversion} {ieeeFloatingPoint} {
    # Ad2b d UN -769730009814 E-285 x -1aa65b58639e69_00000000000000000000000000000000000000000000001& E-908
    convertToDouble -769730009814E-285
} 0x873aa65b58639e69
test expr-28.177 {input floating-point conversion} {ieeeFloatingPoint} {
    # Ad2b d UN +697015418417 E-93 x 152847dad80453_0000000000000000000000000000000000000000000001& E-270
    convertToDouble +697015418417E-93
} 0x2f152847dad80453
test expr-28.178 {input floating-point conversion} {ieeeFloatingPoint} {
    # Ad2b d UN -915654049301 E-28 x -1a645598d05989_0000000000000000000000000000000000000000000001& E-54
    convertToDouble -915654049301E-28
} 0xbc9a645598d05989
test expr-28.179 {input floating-point conversion} {ieeeFloatingPoint} {
    # Ad2b d UN +178548656339 E169 x 1b89d67c5b6d24_111111111111111111111111111111111111111111110& E598
    convertToDouble +178548656339E169
} 0x655b89d67c5b6d25
test expr-28.180 {input floating-point conversion} {ieeeFloatingPoint} {
    # Ad2b d UN -742522891517 E259 x -1c1c352fc3c308_11111111111111111111111111111111111111111111110& E899
    convertToDouble -742522891517E259
} 0xf82c1c352fc3c309
test expr-28.181 {input floating-point conversion} {ieeeFloatingPoint} {
    # Ad2b d UN +742522891517 E258 x 167cf7596968d3_11111111111111111111111111111111111111111111110& E896
    convertToDouble +742522891517E258
} 0x77f67cf7596968d4
test expr-28.182 {input floating-point conversion} {ieeeFloatingPoint} {
    # Ad2b d UN -357097312678 E169 x -1b89d67c5b6d24_111111111111111111111111111111111111111111110& E599
    convertToDouble -357097312678E169
} 0xe56b89d67c5b6d25
test expr-28.183 {input floating-point conversion} {ieeeFloatingPoint} {
    # Ad2b d UN -3113521449172 E218 x -19ab8261990292_0000000000000000000000000000000000000000000000000001& E765
    convertToDouble -3113521449172E218
} 0xefc9ab8261990292
test expr-28.184 {input floating-point conversion} {ieeeFloatingPoint} {
    # Ad2b d UN +3891901811465 E217 x 19ab8261990292_0000000000000000000000000000000000000000000000000001& E762
    convertToDouble +3891901811465E217
} 0x6f99ab8261990292
test expr-28.185 {input floating-point conversion} {ieeeFloatingPoint} {
    # Ad2b d UN -1556760724586 E218 x -19ab8261990292_0000000000000000000000000000000000000000000000000001& E764
    convertToDouble -1556760724586E218
} 0xefb9ab8261990292
test expr-28.186 {input floating-point conversion} {ieeeFloatingPoint} {
    # Ad2b d UN +9997878507563 E-195 x 153db2fea1ea31_0000000000000000000000000000000000000000000000001& E-605
    convertToDouble +9997878507563E-195
} 0x1a253db2fea1ea31
test expr-28.187 {input floating-point conversion} {ieeeFloatingPoint} {
    # Ad2b d UN -7247563029154 E-319 x -10493f056e9ef3_0000000000000000000000000000000000000000000000001& E-1017
    convertToDouble -7247563029154E-319
} 0x8060493f056e9ef3
test expr-28.188 {input floating-point conversion} {ieeeFloatingPoint} {
    # Ad2b d UN +3623781514577 E-319 x 10493f056e9ef3_0000000000000000000000000000000000000000000000001& E-1018
    convertToDouble +3623781514577E-319
} 0x0050493f056e9ef3
test expr-28.189 {input floating-point conversion} {ieeeFloatingPoint} {
    # Ad2b d UN -3092446298323 E-200 x -113918353bbc47_0000000000000000000000000000000000000000000000001& E-623
    convertToDouble -3092446298323E-200
} 0x99013918353bbc47
test expr-28.190 {input floating-point conversion} {ieeeFloatingPoint} {
    # Ad2b d UN +6363857920591 E145 x 128a61cf9483b6_1111111111111111111111111111111111111111111111111110& E524
    convertToDouble +6363857920591E145
} 0x60b28a61cf9483b7
test expr-28.191 {input floating-point conversion} {ieeeFloatingPoint} {
    # Ad2b d UN -8233559360849 E94 x -11f324d11d4861_1111111111111111111111111111111111111111111111110& E355
    convertToDouble -8233559360849E94
} 0xd621f324d11d4862
test expr-28.192 {input floating-point conversion} {ieeeFloatingPoint} {
    # Ad2b d UN +2689845954547 E49 x 10bd2bfd34f98a_1111111111111111111111111111111111111111111111110& E204
    convertToDouble +2689845954547E49
} 0x4cb0bd2bfd34f98b
test expr-28.193 {input floating-point conversion} {ieeeFloatingPoint} {
    # Ad2b d UN -5379691909094 E49 x -10bd2bfd34f98a_1111111111111111111111111111111111111111111111110& E205
    convertToDouble -5379691909094E49
} 0xccc0bd2bfd34f98b
test expr-28.194 {input floating-point conversion} {ieeeFloatingPoint} {
    # Ad2b d UN +5560322501926 E-301 x 15acc2053064c1_11111111111111111111111111111111111111111111111110& E-958
    convertToDouble +5560322501926E-301
} 0x0415acc2053064c2
test expr-28.195 {input floating-point conversion} {ieeeFloatingPoint} {
    # Ad2b d UN -7812878489261 E-179 x -126dae7bbeda74_11111111111111111111111111111111111111111111111111110& E-552
    convertToDouble -7812878489261E-179
} 0x9d726dae7bbeda75
test expr-28.196 {input floating-point conversion} {ieeeFloatingPoint} {
    # Ad2b d UN +8439398533053 E-256 x 170cc285f2d209_1111111111111111111111111111111111111111111111110& E-808
    convertToDouble +8439398533053E-256
} 0x0d770cc285f2d20a
test expr-28.197 {input floating-point conversion} {ieeeFloatingPoint} {
    # Ad2b d UN -2780161250963 E-301 x -15acc2053064c1_11111111111111111111111111111111111111111111111110& E-959
    convertToDouble -2780161250963E-301
} 0x8405acc2053064c2
test expr-28.198 {input floating-point conversion} {ieeeFloatingPoint} {
    # Ad2b d UN -87605699161665 E155 x -12920f96e7f9ef_00000000000000000000000000000000000000000000000000001& E561
    convertToDouble -87605699161665E155
} 0xe302920f96e7f9ef
test expr-28.199 {input floating-point conversion} {ieeeFloatingPoint} {
    # Ad2b d UN -17521139832333 E156 x -12920f96e7f9ef_00000000000000000000000000000000000000000000000000001& E562
    convertToDouble -17521139832333E156
} 0xe312920f96e7f9ef
test expr-28.200 {input floating-point conversion} {ieeeFloatingPoint} {
    # Ad2b d UN -88218101363513 E-170 x -18395688592faf_0000000000000000000000000000000000000000000000000001& E-519
    convertToDouble -88218101363513E-170
} 0x9f88395688592faf
test expr-28.201 {input floating-point conversion} {ieeeFloatingPoint} {
    # Ad2b d UN +38639244311627 E-115 x 114ef3e205c817_0000000000000000000000000000000000000000000000000001& E-337
    convertToDouble +38639244311627E-115
} 0x2ae14ef3e205c817
test expr-28.202 {input floating-point conversion} {ieeeFloatingPoint} {
    # Ad2b d UN +35593959807306 E261 x 1072f3819c1320_11111111111111111111111111111111111111111111111111110& E912
    convertToDouble +35593959807306E261
} 0x78f072f3819c1321
test expr-28.203 {input floating-point conversion} {ieeeFloatingPoint} {
    # Ad2b d UN -53390939710959 E260 x -13bd243521b08d_11111111111111111111111111111111111111111111111111110& E909
    convertToDouble -53390939710959E260
} 0xf8c3bd243521b08e
test expr-28.204 {input floating-point conversion} {ieeeFloatingPoint} {
    # Ad2b d UN +71187919614612 E261 x 1072f3819c1320_11111111111111111111111111111111111111111111111111110& E913
    convertToDouble +71187919614612E261
} 0x790072f3819c1321
test expr-28.205 {input floating-point conversion} {ieeeFloatingPoint} {
    # Ad2b d UN -88984899518265 E260 x -1072f3819c1320_11111111111111111111111111111111111111111111111111110& E910
    convertToDouble -88984899518265E260
} 0xf8d072f3819c1321
test expr-28.206 {input floating-point conversion} {ieeeFloatingPoint} {
    # Ad2b d UN +77003665618895 E-73 x 18bf7e7fa6f029_111111111111111111111111111111111111111111111111111111110& E-197
    convertToDouble +77003665618895E-73
} 0x33a8bf7e7fa6f02a
test expr-28.207 {input floating-point conversion} {ieeeFloatingPoint} {
    # Ad2b d UN -15400733123779 E-72 x -18bf7e7fa6f029_111111111111111111111111111111111111111111111111111111110& E-196
    convertToDouble -15400733123779E-72
} 0xb3b8bf7e7fa6f02a
test expr-28.208 {input floating-point conversion} {ieeeFloatingPoint} {
    # Ad2b d UN +61602932495116 E-72 x 18bf7e7fa6f029_111111111111111111111111111111111111111111111111111111110& E-194
    convertToDouble +61602932495116E-72
} 0x33d8bf7e7fa6f02a
test expr-28.209 {input floating-point conversion} {ieeeFloatingPoint} {
    # Ad2b d UN -30801466247558 E-72 x -18bf7e7fa6f029_111111111111111111111111111111111111111111111111111111110& E-195
    convertToDouble -30801466247558E-72
} 0xb3c8bf7e7fa6f02a
test expr-28.210 {input floating-point conversion} {ieeeFloatingPoint} {
    # Ad2b d UN +834735494917063 E-300 x 1fc6c26f899dd1_0000000000000000000000000000000000000000000000000000000001& E-948
    convertToDouble +834735494917063E-300
} 0x04bfc6c26f899dd1
test expr-28.211 {input floating-point conversion} {ieeeFloatingPoint} {
    # Ad2b d UN -589795149206434 E-151 x -15f2df5e675a0f_0000000000000000000000000000000000000000000000000000000001& E-453
    convertToDouble -589795149206434E-151
} 0xa3a5f2df5e675a0f
test expr-28.212 {input floating-point conversion} {ieeeFloatingPoint} {
    # Ad2b d UN +475603213226859 E-42 x 12d73088f4050a_000000000000000000000000000000000000000000000000000000001& E-91
    convertToDouble +475603213226859E-42
} 0x3a42d73088f4050a
test expr-28.213 {input floating-point conversion} {ieeeFloatingPoint} {
    # Ad2b d UN -294897574603217 E-151 x -15f2df5e675a0f_0000000000000000000000000000000000000000000000000000000001& E-454
    convertToDouble -294897574603217E-151
} 0xa395f2df5e675a0f
test expr-28.214 {input floating-point conversion} {ieeeFloatingPoint} {
    # Ad2b d UN +850813008001913 E93 x 172f7a1831ad70_11111111111111111111111111111111111111111111111111111110& E358
    convertToDouble +850813008001913E93
} 0x56572f7a1831ad71
test expr-28.215 {input floating-point conversion} {ieeeFloatingPoint} {
    # Ad2b d UN -203449172043339 E185 x -1102b47e4af987_11111111111111111111111111111111111111111111111111111110& E662
    convertToDouble -203449172043339E185
} 0xe95102b47e4af988
test expr-28.216 {input floating-point conversion} {ieeeFloatingPoint} {
    # Ad2b d UN +406898344086678 E185 x 1102b47e4af987_11111111111111111111111111111111111111111111111111111110& E663
    convertToDouble +406898344086678E185
} 0x696102b47e4af988
test expr-28.217 {input floating-point conversion} {ieeeFloatingPoint} {
    # Ad2b d UN -813796688173356 E185 x -1102b47e4af987_11111111111111111111111111111111111111111111111111111110& E664
    convertToDouble -813796688173356E185
} 0xe97102b47e4af988
test expr-28.218 {input floating-point conversion} {ieeeFloatingPoint} {
    # Ad2b d UN +6045338514609393 E244 x 1f746182e6cd5d_00000000000000000000000000000000000000000000000000000000001& E862
    convertToDouble +6045338514609393E244
} 0x75df746182e6cd5d
test expr-28.219 {input floating-point conversion} {ieeeFloatingPoint} {
    # Ad2b d UN -5145963778954906 E142 x -1dfc11fbf46087_00000000000000000000000000000000000000000000000000000000001& E523
    convertToDouble -5145963778954906E142
} 0xe0adfc11fbf46087
test expr-28.220 {input floating-point conversion} {ieeeFloatingPoint} {
    # Ad2b d UN +2572981889477453 E142 x 1dfc11fbf46087_00000000000000000000000000000000000000000000000000000000001& E522
    convertToDouble +2572981889477453E142
} 0x609dfc11fbf46087
test expr-28.221 {input floating-point conversion} {ieeeFloatingPoint} {
    # Ad2b d UN -6965949469487146 E74 x -15e2c10ad970b0_0000000000000000000000000000000000000000000000000000000001& E298
    convertToDouble -6965949469487146E74
} 0xd295e2c10ad970b0
test expr-28.222 {input floating-point conversion} {ieeeFloatingPoint} {
    # Ad2b d UN +6182410494241627 E-119 x 11b96458445d07_0000000000000000000000000000000000000000000000000000000000001& E-343
    convertToDouble +6182410494241627E-119
} 0x2a81b96458445d07
test expr-28.223 {input floating-point conversion} {ieeeFloatingPoint} {
    # Ad2b d UN -8510309498186985 E-277 x -1acc46749dccfe_000000000000000000000000000000000000000000000000000000000001& E-868
    convertToDouble -8510309498186985E-277
} 0x89bacc46749dccfe
test expr-28.224 {input floating-point conversion} {ieeeFloatingPoint} {
    # Ad2b d UN +6647704637273331 E-212 x 13e07d2c0cb1e9_0000000000000000000000000000000000000000000000000000000000001& E-652
    convertToDouble +6647704637273331E-212
} 0x1733e07d2c0cb1e9
test expr-28.225 {input floating-point conversion} {ieeeFloatingPoint} {
    # Ad2b d UN -2215901545757777 E-212 x -1a80a6e566428c_000000000000000000000000000000000000000000000000000000000001& E-654
    convertToDouble -2215901545757777E-212
} 0x971a80a6e566428c
test expr-28.226 {input floating-point conversion} {ieeeFloatingPoint} {
    # Ad2b d UN +3771476185376383 E276 x 183010aba78a53_111111111111111111111111111111111111111111111111111111111110& E968
    convertToDouble +3771476185376383E276
} 0x7c783010aba78a54
test expr-28.227 {input floating-point conversion} {ieeeFloatingPoint} {
    # Ad2b d UN -3729901848043846 E212 x -1f7d6721f7f143_111111111111111111111111111111111111111111111111111111111110& E755
    convertToDouble -3729901848043846E212
} 0xef2f7d6721f7f144
test expr-28.228 {input floating-point conversion} {ieeeFloatingPoint} {
    # Ad2b d UN +3771476185376383 E277 x 1e3c14d6916ce8_111111111111111111111111111111111111111111111111111111111110& E971
    convertToDouble +3771476185376383E277
} 0x7cae3c14d6916ce9
test expr-28.229 {input floating-point conversion} {ieeeFloatingPoint} {
    # Ad2b d UN -9977830465649166 E119 x -15f6de9d5d6b5a_111111111111111111111111111111111111111111111111111111111110& E448
    convertToDouble -9977830465649166E119
} 0xdbf5f6de9d5d6b5b
test expr-28.230 {input floating-point conversion} {ieeeFloatingPoint} {
    # Ad2b d UN +8439928496349319 E-142 x 12483a0f125699_111111111111111111111111111111111111111111111111111111111110& E-419
    convertToDouble +8439928496349319E-142
} 0x25c2483a0f12569a
test expr-28.231 {input floating-point conversion} {ieeeFloatingPoint} {
    # Ad2b d UN -8204230082070882 E-59 x -1d460f4fca1d36_1111111111111111111111111111111111111111111111111111111110& E-144
    convertToDouble -8204230082070882E-59
} 0xb6fd460f4fca1d37
test expr-28.232 {input floating-point conversion} {ieeeFloatingPoint} {
    # Ad2b d UN +8853686434843997 E-244 x 157a340eb5d4f0_11111111111111111111111111111111111111111111111111111111110& E-758
    convertToDouble +8853686434843997E-244
} 0x10957a340eb5d4f1
test expr-28.233 {input floating-point conversion} {ieeeFloatingPoint} {
    # Ad2b d UN -5553274272288559 E-104 x -1c47d20a19d1ed_1111111111111111111111111111111111111111111111111111111110& E-294
    convertToDouble -5553274272288559E-104
} 0xad9c47d20a19d1ee
test expr-28.234 {input floating-point conversion} {ieeeFloatingPoint} {
    # Ad2b d UN +36149023611096162 E144 x 1491daad0ba280_0000000000000000000000000000000000000000000000000000000000000001& E533
    convertToDouble +36149023611096162E144
} 0x614491daad0ba280
test expr-28.235 {input floating-point conversion} {ieeeFloatingPoint} {
    # Ad2b d UN -36149023611096162 E147 x -14166f8cfd5cb1_0000000000000000000000000000000000000000000000000000000000000001& E543
    convertToDouble -36149023611096162E147
} 0xe1e4166f8cfd5cb1
test expr-28.236 {input floating-point conversion} {ieeeFloatingPoint} {
    # Ad2b d UN +18074511805548081 E146 x 1011f2d73116f4_0000000000000000000000000000000000000000000000000000000000000001& E539
    convertToDouble +18074511805548081E146
} 0x61a011f2d73116f4
test expr-28.237 {input floating-point conversion} {ieeeFloatingPoint} {
    # Ad2b d UN -18074511805548081 E147 x -14166f8cfd5cb1_0000000000000000000000000000000000000000000000000000000000000001& E542
    convertToDouble -18074511805548081E147
} 0xe1d4166f8cfd5cb1
test expr-28.238 {input floating-point conversion} {ieeeFloatingPoint} {
    # Ad2b d UN +97338774138954421 E-290 x 10d9b828199006_0000000000000000000000000000000000000000000000000000000000000001& E-907
    convertToDouble +97338774138954421E-290
} 0x0740d9b828199006
test expr-28.239 {input floating-point conversion} {ieeeFloatingPoint} {
    # Ad2b d UN -88133809804950961 E-308 x -119710dc581911_000000000000000000000000000000000000000000000000000000000000001& E-967
    convertToDouble -88133809804950961E-308
} 0x83819710dc581911
test expr-28.240 {input floating-point conversion} {ieeeFloatingPoint} {
    # Ad2b d UN +94080055902682397 E-243 x 11d467e94b856e_0000000000000000000000000000000000000000000000000000000000000001& E-751
    convertToDouble +94080055902682397E-243
} 0x1101d467e94b856e
test expr-28.241 {input floating-point conversion} {ieeeFloatingPoint} {
    # Ad2b d UN -24691002732654881 E-115 x -159a2783ce70ab_000000000000000000000000000000000000000000000000000000000000001& E-328
    convertToDouble -24691002732654881E-115
} 0xab759a2783ce70ab
test expr-28.242 {input floating-point conversion} {ieeeFloatingPoint} {
    # Ad2b d UN +52306490527514614 E49 x 13de005bd620de_111111111111111111111111111111111111111111111111111111111111111110& E218
    convertToDouble +52306490527514614E49
} 0x4d93de005bd620df
test expr-28.243 {input floating-point conversion} {ieeeFloatingPoint} {
    # Ad2b d UN -26153245263757307 E49 x -13de005bd620de_111111111111111111111111111111111111111111111111111111111111111110& E217
    convertToDouble -26153245263757307E49
} 0xcd83de005bd620df
test expr-28.244 {input floating-point conversion} {ieeeFloatingPoint} {
    # Ad2b d UN +55188692254193604 E165 x 1a999ddec72ac9_11111111111111111111111111111111111111111111111111111111111110& E603
    convertToDouble +55188692254193604E165
} 0x65aa999ddec72aca
test expr-28.245 {input floating-point conversion} {ieeeFloatingPoint} {
    # Ad2b d UN -68985865317742005 E164 x -1a999ddec72ac9_11111111111111111111111111111111111111111111111111111111111110& E600
    convertToDouble -68985865317742005E164
} 0xe57a999ddec72aca
test expr-28.246 {input floating-point conversion} {ieeeFloatingPoint} {
    # Ad2b d UN +27176258005319167 E-261 x 17c0747bd76fa0_11111111111111111111111111111111111111111111111111111111111111110& E-813
    convertToDouble +27176258005319167E-261
} 0x0d27c0747bd76fa1
test expr-28.247 {input floating-point conversion} {ieeeFloatingPoint} {
    # Ad2b d UN -73169230107256116 E-248 x -122cea327fa99c_1111111111111111111111111111111111111111111111111111111111110& E-768
    convertToDouble -73169230107256116E-248
} 0x8ff22cea327fa99d
test expr-28.248 {input floating-point conversion} {ieeeFloatingPoint} {
    # Ad2b d UN +91461537634070145 E-249 x 122cea327fa99c_1111111111111111111111111111111111111111111111111111111111110& E-771
    convertToDouble +91461537634070145E-249
} 0x0fc22cea327fa99d
test expr-28.249 {input floating-point conversion} {ieeeFloatingPoint} {
    # Ad2b d UN -54352516010638334 E-261 x -17c0747bd76fa0_11111111111111111111111111111111111111111111111111111111111111110& E-812
    convertToDouble -54352516010638334E-261
} 0x8d37c0747bd76fa1
test expr-28.250 {input floating-point conversion} {ieeeFloatingPoint} {
    # Ad2b d UN +586144289638535878 E280 x 11eccbd6f62709_0000000000000000000000000000000000000000000000000000000000000000001& E989
    convertToDouble +586144289638535878E280
} 0x7dc1eccbd6f62709
test expr-28.251 {input floating-point conversion} {ieeeFloatingPoint} {
    # Ad2b d UN -601117006785295431 E245 x -1e8b3525b3737e_000000000000000000000000000000000000000000000000000000000000000001& E872
    convertToDouble -601117006785295431E245
} 0xf67e8b3525b3737e
test expr-28.252 {input floating-point conversion} {ieeeFloatingPoint} {
    # Ad2b d UN +293072144819267939 E280 x 11eccbd6f62709_0000000000000000000000000000000000000000000000000000000000000000001& E988
    convertToDouble +293072144819267939E280
} 0x7db1eccbd6f62709
test expr-28.253 {input floating-point conversion} {ieeeFloatingPoint} {
    # Ad2b d UN -953184713238516652 E272 x -138fd93f1f5342_00000000000000000000000000000000000000000000000000000000000000001& E963
    convertToDouble -953184713238516652E272
} 0xfc238fd93f1f5342
test expr-28.254 {input floating-point conversion} {ieeeFloatingPoint} {
    # Ad2b d UN +902042358290366539 E-281 x 122dc01ca1cb8c_0000000000000000000000000000000000000000000000000000000000000000001& E-874
    convertToDouble +902042358290366539E-281
} 0x09522dc01ca1cb8c
test expr-28.255 {input floating-point conversion} {ieeeFloatingPoint} {
    # Ad2b d UN -557035730189854663 E-294 x -13bfac6bc4767b_00000000000000000000000000000000000000000000000000000000000000000001& E-918
    convertToDouble -557035730189854663E-294
} 0x8693bfac6bc4767b
test expr-28.256 {input floating-point conversion} {ieeeFloatingPoint} {
    # Ad2b d UN +902042358290366539 E-280 x 16b93023ca3e6f_0000000000000000000000000000000000000000000000000000000000000000001& E-871
    convertToDouble +902042358290366539E-280
} 0x0986b93023ca3e6f
test expr-28.257 {input floating-point conversion} {ieeeFloatingPoint} {
    # Ad2b d UN -354944100507554393 E-238 x -19a91cece6ad07_000000000000000000000000000000000000000000000000000000000000000001& E-733
    convertToDouble -354944100507554393E-238
} 0x9229a91cece6ad07
test expr-28.258 {input floating-point conversion} {ieeeFloatingPoint} {
    # Ad2b d UN +272104041512242479 E199 x 1f92bacb3cb40b_11111111111111111111111111111111111111111111111111111111111111111111110& E718
    convertToDouble +272104041512242479E199
} 0x6cdf92bacb3cb40c
test expr-28.259 {input floating-point conversion} {ieeeFloatingPoint} {
    # Ad2b d UN -816312124536727437 E199 x -17ae0c186d8708_11111111111111111111111111111111111111111111111111111111111111111111110& E720
    convertToDouble -816312124536727437E199
} 0xecf7ae0c186d8709
test expr-28.260 {input floating-point conversion} {ieeeFloatingPoint} {
    # Ad2b d UN +544208083024484958 E199 x 1f92bacb3cb40b_11111111111111111111111111111111111111111111111111111111111111111111110& E719
    convertToDouble +544208083024484958E199
} 0x6cef92bacb3cb40c
test expr-28.261 {input floating-point conversion} {ieeeFloatingPoint} {
    # Ad2b d UN -792644927852378159 E78 x -17bff336d8ff05_111111111111111111111111111111111111111111111111111111111111111111110& E318
    convertToDouble -792644927852378159E78
} 0xd3d7bff336d8ff06
test expr-28.262 {input floating-point conversion} {ieeeFloatingPoint} {
    # Ad2b d UN -679406450132979175 E-263 x -17c0747bd76fa0_11111111111111111111111111111111111111111111111111111111111111110& E-815
    convertToDouble -679406450132979175E-263
} 0x8d07c0747bd76fa1
test expr-28.263 {input floating-point conversion} {ieeeFloatingPoint} {
    # Ad2b d UN +543525160106383340 E-262 x 17c0747bd76fa0_11111111111111111111111111111111111111111111111111111111111111110& E-812
    convertToDouble +543525160106383340E-262
} 0x0d37c0747bd76fa1
test expr-28.264 {input floating-point conversion} {ieeeFloatingPoint} {
    # Ad2b d UN +7400253695682920196 E215 x 1dca94e3990085_00000000000000000000000000000000000000000000000000000000000000000000001& E776
    convertToDouble +7400253695682920196E215
} 0x707dca94e3990085
test expr-28.265 {input floating-point conversion} {ieeeFloatingPoint} {
    # Ad2b d UN -1850063423920730049 E215 x -1dca94e3990085_00000000000000000000000000000000000000000000000000000000000000000000001& E774
    convertToDouble -1850063423920730049E215
} 0xf05dca94e3990085
test expr-28.266 {input floating-point conversion} {ieeeFloatingPoint} {
    # Ad2b d UN +3700126847841460098 E215 x 1dca94e3990085_00000000000000000000000000000000000000000000000000000000000000000000001& E775
    convertToDouble +3700126847841460098E215
} 0x706dca94e3990085
test expr-28.267 {input floating-point conversion} {ieeeFloatingPoint} {
    # Ad2b d UN -9250317119603650245 E214 x -1dca94e3990085_00000000000000000000000000000000000000000000000000000000000000000000001& E773
    convertToDouble -9250317119603650245E214
} 0xf04dca94e3990085
test expr-28.268 {input floating-point conversion} {ieeeFloatingPoint} {
    # Ad2b d UN +8396094300569779681 E-252 x 1ab223efcee35a_0000000000000000000000000000000000000000000000000000000000000000000000001& E-775
    convertToDouble +8396094300569779681E-252
} 0x0f8ab223efcee35a
test expr-28.269 {input floating-point conversion} {ieeeFloatingPoint} {
    # Ad2b d UN -3507665085003296281 E-75 x -160499b881ea50_00000000000000000000000000000000000000000000000000000000000000000000001& E-188
    convertToDouble -3507665085003296281E-75
} 0xb4360499b881ea50
test expr-28.270 {input floating-point conversion} {ieeeFloatingPoint} {
    # Ad2b d UN +7015330170006592562 E-75 x 160499b881ea50_00000000000000000000000000000000000000000000000000000000000000000000001& E-187
    convertToDouble +7015330170006592562E-75
} 0x34460499b881ea50
test expr-28.271 {input floating-point conversion} {ieeeFloatingPoint} {
    # Ad2b d UN -7015330170006592562 E-74 x -1b85c026a264e4_00000000000000000000000000000000000000000000000000000000000000000000001& E-184
    convertToDouble -7015330170006592562E-74
} 0xb47b85c026a264e4
test expr-28.272 {input floating-point conversion} {ieeeFloatingPoint} {
    # Ad2b d UN +7185620434951919351 E205 x 18d92d2bcc7a80_1111111111111111111111111111111111111111111111111111111111111111111111110& E743
    convertToDouble +7185620434951919351E205
} 0x6e68d92d2bcc7a81
test expr-28.273 {input floating-point conversion} {ieeeFloatingPoint} {
    # Ad2b d UN -1360520207561212395 E198 x -1f92bacb3cb40b_11111111111111111111111111111111111111111111111111111111111111111111110& E717
    convertToDouble -1360520207561212395E198
} 0xeccf92bacb3cb40c
test expr-28.274 {input floating-point conversion} {ieeeFloatingPoint} {
    # Ad2b d UN +2178999185345151731 E-184 x 19b2c4d2a82335_1111111111111111111111111111111111111111111111111111111111111111111110& E-551
    convertToDouble +2178999185345151731E-184
} 0x1d89b2c4d2a82336
test expr-28.275 {input floating-point conversion} {ieeeFloatingPoint} {
    # Ad2b d UN -8691089486201567102 E-218 x -1a9c42e5b6d89e_1111111111111111111111111111111111111111111111111111111111111111111110& E-662
    convertToDouble -8691089486201567102E-218
} 0x969a9c42e5b6d89f
test expr-28.276 {input floating-point conversion} {ieeeFloatingPoint} {
    # Ad2b d UN +4345544743100783551 E-218 x 1a9c42e5b6d89e_1111111111111111111111111111111111111111111111111111111111111111111110& E-663
    convertToDouble +4345544743100783551E-218
} 0x168a9c42e5b6d89f
test expr-28.277 {input floating-point conversion} {ieeeFloatingPoint} {
    # Ad2b d UN -4357998370690303462 E-184 x -19b2c4d2a82335_1111111111111111111111111111111111111111111111111111111111111111111110& E-550
    convertToDouble -4357998370690303462E-184
} 0x9d99b2c4d2a82336
test expr-28.278 {input floating-point conversion} {ieeeFloatingPoint} {
    # Ad2b d UN +59825267349106892461 E177 x 199c476d7868df_000000000000000000000000000000000000000000000000000000000000000000000001& E653
    convertToDouble +59825267349106892461E177
} 0x68c99c476d7868df
test expr-28.279 {input floating-point conversion} {ieeeFloatingPoint} {
    # Ad2b d UN -62259110684423957791 E47 x -1d8f2cfc20d6e8_0000000000000000000000000000000000000000000000000000000000000000000000001& E221
    convertToDouble -62259110684423957791E47
} 0xcdcd8f2cfc20d6e8
test expr-28.280 {input floating-point conversion} {ieeeFloatingPoint} {
    # Ad2b d UN +58380168477038565599 E265 x 1f686e9efbe48d_00000000000000000000000000000000000000000000000000000000000000000000000001& E945
    convertToDouble +58380168477038565599E265
} 0x7b0f686e9efbe48d
test expr-28.281 {input floating-point conversion} {ieeeFloatingPoint} {
    # Ad2b d UN -62259110684423957791 E48 x -12797c1d948651_0000000000000000000000000000000000000000000000000000000000000000000000001& E225
    convertToDouble -62259110684423957791E48
} 0xce02797c1d948651
test expr-28.282 {input floating-point conversion} {ieeeFloatingPoint} {
    # Ad2b d UN -33584377202279118724 E-252 x -1ab223efcee35a_0000000000000000000000000000000000000000000000000000000000000000000000001& E-773
    convertToDouble -33584377202279118724E-252
} 0x8faab223efcee35a
test expr-28.283 {input floating-point conversion} {ieeeFloatingPoint} {
    # Ad2b d UN -57484963479615354808 E205 x -18d92d2bcc7a80_1111111111111111111111111111111111111111111111111111111111111111111111110& E746
    convertToDouble -57484963479615354808E205
} 0xee98d92d2bcc7a81
test expr-28.284 {input floating-point conversion} {ieeeFloatingPoint} {
    # Ad2b d UN +71856204349519193510 E204 x 18d92d2bcc7a80_1111111111111111111111111111111111111111111111111111111111111111111111110& E743
    convertToDouble +71856204349519193510E204
} 0x6e68d92d2bcc7a81
test expr-28.285 {input floating-point conversion} {ieeeFloatingPoint} {
    # Ad2b d UN -14371240869903838702 E205 x -18d92d2bcc7a80_1111111111111111111111111111111111111111111111111111111111111111111111110& E744
    convertToDouble -14371240869903838702E205
} 0xee78d92d2bcc7a81
test expr-28.286 {input floating-point conversion} {ieeeFloatingPoint} {
    # Ad2b d UN +36992084760177624177 E-318 x 18c5f9551c2f99_111111111111111111111111111111111111111111111111111111111111111111111110& E-992
    convertToDouble +36992084760177624177E-318
} 0x01f8c5f9551c2f9a
test expr-28.287 {input floating-point conversion} {ieeeFloatingPoint} {
    # Ad2b d UN -73984169520355248354 E-318 x -18c5f9551c2f99_111111111111111111111111111111111111111111111111111111111111111111111110& E-991
    convertToDouble -73984169520355248354E-318
} 0x8208c5f9551c2f9a
test expr-28.288 {input floating-point conversion} {ieeeFloatingPoint} {
    # Ad2b d UN +99257763227713890244 E-115 x 15338a554b9ce0_11111111111111111111111111111111111111111111111111111111111111111111110& E-316
    convertToDouble +99257763227713890244E-115
} 0x2c35338a554b9ce1
test expr-28.289 {input floating-point conversion} {ieeeFloatingPoint} {
    # Ad2b d UN -87336362425182547697 E-280 x -1130304e7d9c32_11111111111111111111111111111111111111111111111111111111111111111111110& E-864
    convertToDouble -87336362425182547697E-280
} 0x89f130304e7d9c33
test expr-28.290 {input floating-point conversion} {ieeeFloatingPoint} {
    # Ad2b d UN +7 E289 x 1cbb547777a284_10000000001& E962
    convertToDouble +7E289
} 0x7c1cbb547777a285
test expr-28.291 {input floating-point conversion} {ieeeFloatingPoint} {
    # Ad2b d UN -3 E153 x -1ca3d8e6d80cba_100000001& E509
    convertToDouble -3E153
} 0xdfcca3d8e6d80cbb
test expr-28.292 {input floating-point conversion} {ieeeFloatingPoint} {
    # Ad2b d UN +6 E153 x 1ca3d8e6d80cba_100000001& E510
    convertToDouble +6E153
} 0x5fdca3d8e6d80cbb
test expr-28.293 {input floating-point conversion} {ieeeFloatingPoint} {
    # Ad2b d UN -5 E243 x -176ec98994f488_10000001& E809
    convertToDouble -5E243
} 0xf2876ec98994f489
test expr-28.294 {input floating-point conversion} {ieeeFloatingPoint} {
    # Ad2b d UN +7 E-161 x 1f7e0db3799aa2_10000000001& E-533
    convertToDouble +7E-161
} 0x1eaf7e0db3799aa3
test expr-28.295 {input floating-point conversion} {ieeeFloatingPoint} {
    # Ad2b d UN -7 E-172 x -15a4337446ef2a_1000000001& E-569
    convertToDouble -7E-172
} 0x9c65a4337446ef2b
test expr-28.296 {input floating-point conversion} {ieeeFloatingPoint} {
    # Ad2b d UN +8 E-63 x 1a53fc9631d10c_10000001& E-207
    convertToDouble +8E-63
} 0x330a53fc9631d10d
test expr-28.297 {input floating-point conversion} {ieeeFloatingPoint} {
    # Ad2b d UN -7 E-113 x -158c47e6eea282_10000001& E-373
    convertToDouble -7E-113
} 0xa8a58c47e6eea283
test expr-28.298 {input floating-point conversion} {ieeeFloatingPoint} {
    # Ad2b d UN +8 E126 x 17a2ecc414a03f_0111111111110& E421
    convertToDouble +8E126
} 0x5a47a2ecc414a03f
test expr-28.299 {input floating-point conversion} {ieeeFloatingPoint} {
    # Ad2b d UN -4 E126 x -17a2ecc414a03f_0111111111110& E420
    convertToDouble -4E126
} 0xda37a2ecc414a03f
test expr-28.300 {input floating-point conversion} {ieeeFloatingPoint} {
    # Ad2b d UN +5 E125 x 17a2ecc414a03f_0111111111110& E417
    convertToDouble +5E125
} 0x5a07a2ecc414a03f
test expr-28.301 {input floating-point conversion} {ieeeFloatingPoint} {
    # Ad2b d UN -1 E126 x -17a2ecc414a03f_0111111111110& E418
    convertToDouble -1E126
} 0xda17a2ecc414a03f
test expr-28.302 {input floating-point conversion} {ieeeFloatingPoint} {
    # Ad2b d UN +8 E-163 x 1708d0f84d3de7_011111110& E-539
    convertToDouble +8E-163
} 0x1e4708d0f84d3de7
test expr-28.303 {input floating-point conversion} {ieeeFloatingPoint} {
    # Ad2b d UN -1 E-163 x -1708d0f84d3de7_011111110& E-542
    convertToDouble -1E-163
} 0x9e1708d0f84d3de7
test expr-28.304 {input floating-point conversion} {ieeeFloatingPoint} {
    # Ad2b d UN +2 E-163 x 1708d0f84d3de7_011111110& E-541
    convertToDouble +2E-163
} 0x1e2708d0f84d3de7
test expr-28.305 {input floating-point conversion} {ieeeFloatingPoint} {
    # Ad2b d UN -4 E-163 x -1708d0f84d3de7_011111110& E-540
    convertToDouble -4E-163
} 0x9e3708d0f84d3de7
test expr-28.306 {input floating-point conversion} {ieeeFloatingPoint} {
    # Ad2b d UN +51 E195 x 15d51d249dca42_1000000000001& E653
    convertToDouble +51E195
} 0x68c5d51d249dca43
test expr-28.307 {input floating-point conversion} {ieeeFloatingPoint} {
    # Ad2b d UN -37 E46 x -1033d7eca0adee_100000000000001& E158
    convertToDouble -37E46
} 0xc9d033d7eca0adef
test expr-28.308 {input floating-point conversion} {ieeeFloatingPoint} {
    # Ad2b d UN +74 E46 x 1033d7eca0adee_100000000000001& E159
    convertToDouble +74E46
} 0x49e033d7eca0adef
test expr-28.309 {input floating-point conversion} {ieeeFloatingPoint} {
    # Ad2b d UN -56 E289 x -1cbb547777a284_10000000001& E965
    convertToDouble -56E289
} 0xfc4cbb547777a285
test expr-28.310 {input floating-point conversion} {ieeeFloatingPoint} {
    # Ad2b d UN +69 E-145 x 158a41b31c9a9a_100000000001& E-476
    convertToDouble +69E-145
} 0x22358a41b31c9a9b
test expr-28.311 {input floating-point conversion} {ieeeFloatingPoint} {
    # Ad2b d UN -70 E-162 x -1f7e0db3799aa2_10000000001& E-533
    convertToDouble -70E-162
} 0x9eaf7e0db3799aa3
test expr-28.312 {input floating-point conversion} {ieeeFloatingPoint} {
    # Ad2b d UN +56 E-161 x 1f7e0db3799aa2_10000000001& E-530
    convertToDouble +56E-161
} 0x1edf7e0db3799aa3
test expr-28.313 {input floating-point conversion} {ieeeFloatingPoint} {
    # Ad2b d UN -21 E-303 x -1ccd59caa6a750_10000000001& E-1003
    convertToDouble -21E-303
} 0x814ccd59caa6a751
test expr-28.314 {input floating-point conversion} {ieeeFloatingPoint} {
    # Ad2b d UN +34 E-276 x 12d5a4350d30ff_011111111110& E-912
    convertToDouble +34E-276
} 0x06f2d5a4350d30ff
test expr-28.315 {input floating-point conversion} {ieeeFloatingPoint} {
    # Ad2b d UN -68 E-276 x -12d5a4350d30ff_011111111110& E-911
    convertToDouble -68E-276
} 0x8702d5a4350d30ff
test expr-28.316 {input floating-point conversion} {ieeeFloatingPoint} {
    # Ad2b d UN +85 E-277 x 12d5a4350d30ff_011111111110& E-914
    convertToDouble +85E-277
} 0x06d2d5a4350d30ff
test expr-28.317 {input floating-point conversion} {ieeeFloatingPoint} {
    # Ad2b d UN -87 E-274 x -12d36cf48e7abd_011111111111110& E-904
    convertToDouble -87E-274
} 0x8772d36cf48e7abd
test expr-28.318 {input floating-point conversion} {ieeeFloatingPoint} {
    # Ad2b d UN +829 E102 x 17221a79cdd1d8_1000000000000001& E348
    convertToDouble +829E102
} 0x55b7221a79cdd1d9
test expr-28.319 {input floating-point conversion} {ieeeFloatingPoint} {
    # Ad2b d UN -623 E100 x -1640a62f3a83de_10000000000000000001& E341
    convertToDouble -623E100
} 0xd54640a62f3a83df
test expr-28.320 {input floating-point conversion} {ieeeFloatingPoint} {
    # Ad2b d UN +723 E-162 x 145457ee24abd2_1000000000000001& E-529
    convertToDouble +723E-162
} 0x1ee45457ee24abd3
test expr-28.321 {input floating-point conversion} {ieeeFloatingPoint} {
    # Ad2b d UN -457 E-102 x -1ffc81bc29f02a_100000000000000001& E-331
    convertToDouble -457E-102
} 0xab4ffc81bc29f02b
test expr-28.322 {input floating-point conversion} {ieeeFloatingPoint} {
    # Ad2b d UN +914 E-102 x 1ffc81bc29f02a_100000000000000001& E-330
    convertToDouble +914E-102
} 0x2b5ffc81bc29f02b
test expr-28.323 {input floating-point conversion} {ieeeFloatingPoint} {
    # Ad2b d UN -323 E-135 x -1d589ae4d70218_10000000000001& E-441
    convertToDouble -323E-135
} 0xa46d589ae4d70219
test expr-28.324 {input floating-point conversion} {ieeeFloatingPoint} {
    # Ad2b d UN +151 E176 x 1dcf7df8f573b7_0111111111111111110& E591
    convertToDouble +151E176
} 0x64edcf7df8f573b7
test expr-28.325 {input floating-point conversion} {ieeeFloatingPoint} {
    # Ad2b d UN -302 E176 x -1dcf7df8f573b7_0111111111111111110& E592
    convertToDouble -302E176
} 0xe4fdcf7df8f573b7
test expr-28.326 {input floating-point conversion} {ieeeFloatingPoint} {
    # Ad2b d UN +921 E90 x 1c420a45fd70ff_0111111111111110& E308
    convertToDouble +921E90
} 0x533c420a45fd70ff
test expr-28.327 {input floating-point conversion} {ieeeFloatingPoint} {
    # Ad2b d UN -604 E176 x -1dcf7df8f573b7_0111111111111111110& E593
    convertToDouble -604E176
} 0xe50dcf7df8f573b7
test expr-28.328 {input floating-point conversion} {ieeeFloatingPoint} {
    # Ad2b d UN +823 E-206 x 14a48933c208ad_0111111111111110& E-675
    convertToDouble +823E-206
} 0x15c4a48933c208ad
test expr-28.329 {input floating-point conversion} {ieeeFloatingPoint} {
    # Ad2b d UN -463 E-114 x -11d0c83f6378a5_011111111111110& E-370
    convertToDouble -463E-114
} 0xa8d1d0c83f6378a5
test expr-28.330 {input floating-point conversion} {ieeeFloatingPoint} {
    # Ad2b d UN +348 E-274 x 12d36cf48e7abd_011111111111110& E-902
    convertToDouble +348E-274
} 0x0792d36cf48e7abd
test expr-28.331 {input floating-point conversion} {ieeeFloatingPoint} {
    # Ad2b d UN +9968 E100 x 1640a62f3a83de_10000000000000000001& E345
    convertToDouble +9968E100
} 0x558640a62f3a83df
test expr-28.332 {input floating-point conversion} {ieeeFloatingPoint} {
    # Ad2b d UN -6230 E99 x -1640a62f3a83de_10000000000000000001& E341
    convertToDouble -6230E99
} 0xd54640a62f3a83df
test expr-28.333 {input floating-point conversion} {ieeeFloatingPoint} {
    # Ad2b d UN +1246 E100 x 1640a62f3a83de_10000000000000000001& E342
    convertToDouble +1246E100
} 0x555640a62f3a83df
test expr-28.334 {input floating-point conversion} {ieeeFloatingPoint} {
    # Ad2b d UN +6676 E-296 x 15519ac5142aaa_1000000000000000000001& E-971
    convertToDouble +6676E-296
} 0x0345519ac5142aab
test expr-28.335 {input floating-point conversion} {ieeeFloatingPoint} {
    # Ad2b d UN -8345 E-297 x -15519ac5142aaa_1000000000000000000001& E-974
    convertToDouble -8345E-297
} 0x8315519ac5142aab
test expr-28.336 {input floating-point conversion} {ieeeFloatingPoint} {
    # Ad2b d UN +1669 E-296 x 15519ac5142aaa_1000000000000000000001& E-973
    convertToDouble +1669E-296
} 0x0325519ac5142aab
test expr-28.337 {input floating-point conversion} {ieeeFloatingPoint} {
    # Ad2b d UN -3338 E-296 x -15519ac5142aaa_1000000000000000000001& E-972
    convertToDouble -3338E-296
} 0x8335519ac5142aab
test expr-28.338 {input floating-point conversion} {ieeeFloatingPoint} {
    # Ad2b d UN +3257 E58 x 1444b34a6fb3eb_01111111111111111110& E204
    convertToDouble +3257E58
} 0x4cb444b34a6fb3eb
test expr-28.339 {input floating-point conversion} {ieeeFloatingPoint} {
    # Ad2b d UN -6514 E58 x -1444b34a6fb3eb_01111111111111111110& E205
    convertToDouble -6514E58
} 0xccc444b34a6fb3eb
test expr-28.340 {input floating-point conversion} {ieeeFloatingPoint} {
    # Ad2b d UN +2416 E176 x 1dcf7df8f573b7_0111111111111111110& E595
    convertToDouble +2416E176
} 0x652dcf7df8f573b7
test expr-28.341 {input floating-point conversion} {ieeeFloatingPoint} {
    # Ad2b d UN +8085 E-63 x 19fbf3c19b9a79_0111111111111111110& E-197
    convertToDouble +8085E-63
} 0x33a9fbf3c19b9a79
test expr-28.342 {input floating-point conversion} {ieeeFloatingPoint} {
    # Ad2b d UN -3234 E-62 x -19fbf3c19b9a79_0111111111111111110& E-195
    convertToDouble -3234E-62
} 0xb3c9fbf3c19b9a79
test expr-28.343 {input floating-point conversion} {ieeeFloatingPoint} {
    # Ad2b d UN +1617 E-62 x 19fbf3c19b9a79_0111111111111111110& E-196
    convertToDouble +1617E-62
} 0x33b9fbf3c19b9a79
test expr-28.344 {input floating-point conversion} {ieeeFloatingPoint} {
    # Ad2b d UN -6468 E-62 x -19fbf3c19b9a79_0111111111111111110& E-194
    convertToDouble -6468E-62
} 0xb3d9fbf3c19b9a79
test expr-28.345 {input floating-point conversion} {ieeeFloatingPoint} {
    # Ad2b d UN +53418 E111 x 15b1051df943a8_1000000000000000000001& E384
    convertToDouble +53418E111
} 0x57f5b1051df943a9
test expr-28.346 {input floating-point conversion} {ieeeFloatingPoint} {
    # Ad2b d UN -60513 E160 x -15043b64e56c72_1000000000000000000001& E547
    convertToDouble -60513E160
} 0xe225043b64e56c73
test expr-28.347 {input floating-point conversion} {ieeeFloatingPoint} {
    # Ad2b d UN +26709 E111 x 15b1051df943a8_1000000000000000000001& E383
    convertToDouble +26709E111
} 0x57e5b1051df943a9
test expr-28.348 {input floating-point conversion} {ieeeFloatingPoint} {
    # Ad2b d UN -99447 E166 x -10782189b336ae_1000000000000000000001& E568
    convertToDouble -99447E166
} 0xe370782189b336af
test expr-28.349 {input floating-point conversion} {ieeeFloatingPoint} {
    # Ad2b d UN +12549 E48 x 10c52fe6dc6a1b_011111111111111111111110& E173
    convertToDouble +12549E48
} 0x4ac0c52fe6dc6a1b
test expr-28.350 {input floating-point conversion} {ieeeFloatingPoint} {
    # Ad2b d UN -25098 E48 x -10c52fe6dc6a1b_011111111111111111111110& E174
    convertToDouble -25098E48
} 0xcad0c52fe6dc6a1b
test expr-28.351 {input floating-point conversion} {ieeeFloatingPoint} {
    # Ad2b d UN +50196 E48 x 10c52fe6dc6a1b_011111111111111111111110& E175
    convertToDouble +50196E48
} 0x4ae0c52fe6dc6a1b
test expr-28.352 {input floating-point conversion} {ieeeFloatingPoint} {
    # Ad2b d UN -62745 E47 x -10c52fe6dc6a1b_011111111111111111111110& E172
    convertToDouble -62745E47
} 0xcab0c52fe6dc6a1b
test expr-28.353 {input floating-point conversion} {ieeeFloatingPoint} {
    # Ad2b d UN +83771 E-73 x 1ce886fb5ffd6d_0111111111111111111110& E-227
    convertToDouble +83771E-73
} 0x31cce886fb5ffd6d
test expr-28.354 {input floating-point conversion} {ieeeFloatingPoint} {
    # Ad2b d UN -97451 E-167 x -1c0f220fb1c70d_01111111111111111111110& E-539
    convertToDouble -97451E-167
} 0x9e4c0f220fb1c70d
test expr-28.355 {input floating-point conversion} {ieeeFloatingPoint} {
    # Ad2b d UN +86637 E-203 x 10943edb4e81db_0111111111111111111110& E-658
    convertToDouble +86637E-203
} 0x16d0943edb4e81db
test expr-28.356 {input floating-point conversion} {ieeeFloatingPoint} {
    # Ad2b d UN -75569 E-254 x -15a462d91c6ab3_0111111111111111111111111110& E-828
    convertToDouble -75569E-254
} 0x8c35a462d91c6ab3
test expr-28.357 {input floating-point conversion} {ieeeFloatingPoint} {
    # Ad2b d UN +473806 E83 x 17d15bf3186080_1000000000000000000000001& E294
    convertToDouble +473806E83
} 0x5257d15bf3186081
test expr-28.358 {input floating-point conversion} {ieeeFloatingPoint} {
    # Ad2b d UN -947612 E83 x -17d15bf3186080_1000000000000000000000001& E295
    convertToDouble -947612E83
} 0xd267d15bf3186081
test expr-28.359 {input floating-point conversion} {ieeeFloatingPoint} {
    # Ad2b d UN +292369 E76 x 18a85eb277e644_100000000000000000000000001& E270
    convertToDouble +292369E76
} 0x50d8a85eb277e645
test expr-28.360 {input floating-point conversion} {ieeeFloatingPoint} {
    # Ad2b d UN -584738 E76 x -18a85eb277e644_100000000000000000000000001& E271
    convertToDouble -584738E76
} 0xd0e8a85eb277e645
test expr-28.361 {input floating-point conversion} {ieeeFloatingPoint} {
    # Ad2b d UN +933587 E-140 x 1b248728b9c116_100000000000000000000000001& E-446
    convertToDouble +933587E-140
} 0x241b248728b9c117
test expr-28.362 {input floating-point conversion} {ieeeFloatingPoint} {
    # Ad2b dieee UN -720919 E-14 x -1ef696965cbf04_10000000000000000000000001& E-28
    convertToDouble -720919E-14
} 0xbe3ef696965cbf05
test expr-28.363 {input floating-point conversion} {ieeeFloatingPoint} {
    # Ad2b d UN +535001 E-149 x 10b38e07c745ae_1000000000000000000000001& E-476
    convertToDouble +535001E-149
} 0x2230b38e07c745af
test expr-28.364 {input floating-point conversion} {ieeeFloatingPoint} {
    # Ad2b d UN -890521 E-235 x -114828ee39c852_1000000000000000000000001& E-761
    convertToDouble -890521E-235
} 0x90614828ee39c853
test expr-28.365 {input floating-point conversion} {ieeeFloatingPoint} {
    # Ad2b d UN +548057 E81 x 11a1d9135cca53_0111111111111111111111110& E288
    convertToDouble +548057E81
} 0x51f1a1d9135cca53
test expr-28.366 {input floating-point conversion} {ieeeFloatingPoint} {
    # Ad2b d UN -706181 E88 x -1b156ac4c2d1e5_0111111111111111111111110& E311
    convertToDouble -706181E88
} 0xd36b156ac4c2d1e5
test expr-28.367 {input floating-point conversion} {ieeeFloatingPoint} {
    # Ad2b d UN +820997 E106 x 1b4f8b64fa125d_0111111111111111111111110& E371
    convertToDouble +820997E106
} 0x572b4f8b64fa125d
test expr-28.368 {input floating-point conversion} {ieeeFloatingPoint} {
    # Ad2b d UN -320681 E63 x -17ca18a876c5ef_0111111111111111111111110& E227
    convertToDouble -320681E63
} 0xce27ca18a876c5ef
test expr-28.369 {input floating-point conversion} {ieeeFloatingPoint} {
    # Ad2b d UN +928609 E-261 x 1be2dd66200bef_011111111111111111111111111110& E-848
    convertToDouble +928609E-261
} 0x0afbe2dd66200bef
test expr-28.370 {input floating-point conversion} {ieeeFloatingPoint} {
    # Ad2b d UN -302276 E-254 x -15a462d91c6ab3_0111111111111111111111111110& E-826
    convertToDouble -302276E-254
} 0x8c55a462d91c6ab3
test expr-28.371 {input floating-point conversion} {ieeeFloatingPoint} {
    # Ad2b d UN +151138 E-254 x 15a462d91c6ab3_0111111111111111111111111110& E-827
    convertToDouble +151138E-254
} 0x0c45a462d91c6ab3
test expr-28.372 {input floating-point conversion} {ieeeFloatingPoint} {
    # Ad2b d UN +4691773 E45 x 19147b9330eaae_1000000000000000000000000001& E171
    convertToDouble +4691773E45
} 0x4aa9147b9330eaaf
test expr-28.373 {input floating-point conversion} {ieeeFloatingPoint} {
    # Ad2b d UN -9383546 E45 x -19147b9330eaae_1000000000000000000000000001& E172
    convertToDouble -9383546E45
} 0xcab9147b9330eaaf
test expr-28.374 {input floating-point conversion} {ieeeFloatingPoint} {
    # Ad2b d UN +3059949 E-243 x 13ecf22ea07862_10000000000000000000000000001& E-786
    convertToDouble +3059949E-243
} 0x0ed3ecf22ea07863
test expr-28.375 {input floating-point conversion} {ieeeFloatingPoint} {
    # Ad2b d UN -6119898 E-243 x -13ecf22ea07862_10000000000000000000000000001& E-785
    convertToDouble -6119898E-243
} 0x8ee3ecf22ea07863
test expr-28.376 {input floating-point conversion} {ieeeFloatingPoint} {
    # Ad2b d UN +5356626 E-213 x 1b84252abdf6ba_100000000000000000000000001& E-686
    convertToDouble +5356626E-213
} 0x151b84252abdf6bb
test expr-28.377 {input floating-point conversion} {ieeeFloatingPoint} {
    # Ad2b d UN -4877378 E-199 x -11cd5cd90cb200_100000000000000000000000001& E-639
    convertToDouble -4877378E-199
} 0x9801cd5cd90cb201
test expr-28.378 {input floating-point conversion} {ieeeFloatingPoint} {
    # Ad2b d UN +7716693 E223 x 1972d9d2cff683_01111111111111111111111111110& E763
    convertToDouble +7716693E223
} 0x6fa972d9d2cff683
test expr-28.379 {input floating-point conversion} {ieeeFloatingPoint} {
    # Ad2b d UN -5452869 E109 x -16247b136fecc3_01111111111111111111111111110& E384
    convertToDouble -5452869E109
} 0xd7f6247b136fecc3
test expr-28.380 {input floating-point conversion} {ieeeFloatingPoint} {
    # Ad2b d UN +4590831 E156 x 14689b4a5fa201_011111111111111111111111111110& E540
    convertToDouble +4590831E156
} 0x61b4689b4a5fa201
test expr-28.381 {input floating-point conversion} {ieeeFloatingPoint} {
    # Ad2b d UN -9181662 E156 x -14689b4a5fa201_011111111111111111111111111110& E541
    convertToDouble -9181662E156
} 0xe1c4689b4a5fa201
test expr-28.382 {input floating-point conversion} {ieeeFloatingPoint} {
    # Ad2b d UN -3714436 E-261 x -1be2dd66200bef_011111111111111111111111111110& E-846
    convertToDouble -3714436E-261
} 0x8b1be2dd66200bef
test expr-28.383 {input floating-point conversion} {ieeeFloatingPoint} {
    # Ad2b d UN +4643045 E-262 x 1be2dd66200bef_011111111111111111111111111110& E-849
    convertToDouble +4643045E-262
} 0x0aebe2dd66200bef
test expr-28.384 {input floating-point conversion} {ieeeFloatingPoint} {
    # Ad2b d UN -7428872 E-261 x -1be2dd66200bef_011111111111111111111111111110& E-845
    convertToDouble -7428872E-261
} 0x8b2be2dd66200bef
test expr-28.385 {input floating-point conversion} {ieeeFloatingPoint} {
    # Ad2b d UN +52942146 E130 x 16c31d08af89c2_10000000000000000000000000000001& E457
    convertToDouble +52942146E130
} 0x5c86c31d08af89c3
test expr-28.386 {input floating-point conversion} {ieeeFloatingPoint} {
    # Ad2b d UN -27966061 E145 x -155bcf72fd10f8_1000000000000000000000000000000001& E506
    convertToDouble -27966061E145
} 0xdf955bcf72fd10f9
test expr-28.387 {input floating-point conversion} {ieeeFloatingPoint} {
    # Ad2b d UN +26471073 E130 x 16c31d08af89c2_10000000000000000000000000000001& E456
    convertToDouble +26471073E130
} 0x5c76c31d08af89c3
test expr-28.388 {input floating-point conversion} {ieeeFloatingPoint} {
    # Ad2b d UN -55932122 E145 x -155bcf72fd10f8_1000000000000000000000000000000001& E507
    convertToDouble -55932122E145
} 0xdfa55bcf72fd10f9
test expr-28.389 {input floating-point conversion} {ieeeFloatingPoint} {
    # Ad2b d UN +95412548 E-99 x 18e0bfb98864c8_100000000000000000000000000000001& E-303
    convertToDouble +95412548E-99
} 0x2d08e0bfb98864c9
test expr-28.390 {input floating-point conversion} {ieeeFloatingPoint} {
    # Ad2b d UN -47706274 E-99 x -18e0bfb98864c8_100000000000000000000000000000001& E-304
    convertToDouble -47706274E-99
} 0xacf8e0bfb98864c9
test expr-28.391 {input floating-point conversion} {ieeeFloatingPoint} {
    # Ad2b d UN +23853137 E-99 x 18e0bfb98864c8_100000000000000000000000000000001& E-305
    convertToDouble +23853137E-99
} 0x2ce8e0bfb98864c9
test expr-28.392 {input floating-point conversion} {ieeeFloatingPoint} {
    # Ad2b d UN -78493654 E-301 x -140d76077b648e_10000000000000000000000000000001& E-974
    convertToDouble -78493654E-301
} 0x83140d76077b648f
test expr-28.393 {input floating-point conversion} {ieeeFloatingPoint} {
    # Ad2b d UN +65346417 E29 x 13aa1ad778f23b_0111111111111111111111111111110& E122
    convertToDouble +65346417E29
} 0x4793aa1ad778f23b
test expr-28.394 {input floating-point conversion} {ieeeFloatingPoint} {
    # Ad2b d UN -51083099 E167 x -14a75eb58df47b_0111111111111111111111111111110& E580
    convertToDouble -51083099E167
} 0xe434a75eb58df47b
test expr-28.395 {input floating-point conversion} {ieeeFloatingPoint} {
    # Ad2b d UN +89396333 E264 x 1526f061ca9053_0111111111111111111111111111111110& E903
    convertToDouble +89396333E264
} 0x786526f061ca9053
test expr-28.396 {input floating-point conversion} {ieeeFloatingPoint} {
    # Ad2b d UN -84863171 E114 x -106e98f5ec8f37_0111111111111111111111111111111110& E405
    convertToDouble -84863171E114
} 0xd9406e98f5ec8f37
test expr-28.397 {input floating-point conversion} {ieeeFloatingPoint} {
    # Ad2b d UN +59540836 E-251 x 10430c2d075c07_011111111111111111111111111111110& E-808
    convertToDouble +59540836E-251
} 0x0d70430c2d075c07
test expr-28.398 {input floating-point conversion} {ieeeFloatingPoint} {
    # Ad2b d UN -74426045 E-252 x -10430c2d075c07_011111111111111111111111111111110& E-811
    convertToDouble -74426045E-252
} 0x8d40430c2d075c07
test expr-28.399 {input floating-point conversion} {ieeeFloatingPoint} {
    # Ad2b d UN +14885209 E-251 x 10430c2d075c07_011111111111111111111111111111110& E-810
    convertToDouble +14885209E-251
} 0x0d50430c2d075c07
test expr-28.400 {input floating-point conversion} {ieeeFloatingPoint} {
    # Ad2b d UN -29770418 E-251 x -10430c2d075c07_011111111111111111111111111111110& E-809
    convertToDouble -29770418E-251
} 0x8d60430c2d075c07
test expr-28.401 {input floating-point conversion} {ieeeFloatingPoint} {
    # Ad2b d UN +982161308 E122 x 11b6231e18c5ca_100000000000000000000000000000000000000001& E435
    convertToDouble +982161308E122
} 0x5b21b6231e18c5cb
test expr-28.402 {input floating-point conversion} {ieeeFloatingPoint} {
    # Ad2b d UN -245540327 E122 x -11b6231e18c5ca_100000000000000000000000000000000000000001& E433
    convertToDouble -245540327E122
} 0xdb01b6231e18c5cb
test expr-28.403 {input floating-point conversion} {ieeeFloatingPoint} {
    # Ad2b d UN +491080654 E122 x 11b6231e18c5ca_100000000000000000000000000000000000000001& E434
    convertToDouble +491080654E122
} 0x5b11b6231e18c5cb
test expr-28.404 {input floating-point conversion} {ieeeFloatingPoint} {
    # Ad2b d UN +525452622 E-310 x 12045136ce0340_1000000000000000000000000000000000001& E-1001
    convertToDouble +525452622E-310
} 0x0162045136ce0341
test expr-28.405 {input floating-point conversion} {ieeeFloatingPoint} {
    # Ad2b d UN -771837113 E-134 x -14e61f991c4ed0_100000000000000000000000000000000001& E-416
    convertToDouble -771837113E-134
} 0xa5f4e61f991c4ed1
test expr-28.406 {input floating-point conversion} {ieeeFloatingPoint} {
    # Ad2b d UN +820858081 E-150 x 14050669985a86_10000000000000000000000000000000001& E-469
    convertToDouble +820858081E-150
} 0x22a4050669985a87
test expr-28.407 {input floating-point conversion} {ieeeFloatingPoint} {
    # Ad2b d UN -262726311 E-310 x -12045136ce0340_1000000000000000000000000000000000001& E-1002
    convertToDouble -262726311E-310
} 0x8152045136ce0341
test expr-28.408 {input floating-point conversion} {ieeeFloatingPoint} {
    # Ad2b d UN +923091487 E209 x 10bc60e6896717_011111111111111111111111111111111110& E724
    convertToDouble +923091487E209
} 0x6d30bc60e6896717
test expr-28.409 {input floating-point conversion} {ieeeFloatingPoint} {
    # Ad2b d UN -653777767 E273 x -120223f2b3a881_0111111111111111111111111111111111111110& E936
    convertToDouble -653777767E273
} 0xfa720223f2b3a881
test expr-28.410 {input floating-point conversion} {ieeeFloatingPoint} {
    # Ad2b d UN +842116236 E-53 x 1809c5732cdc7f_0111111111111111111111111111111110& E-147
    convertToDouble +842116236E-53
} 0x36c809c5732cdc7f
test expr-28.411 {input floating-point conversion} {ieeeFloatingPoint} {
    # Ad2b d UN -741111169 E-202 x -15a3e1d1b73099_01111111111111111111111111111111110& E-642
    convertToDouble -741111169E-202
} 0x97d5a3e1d1b73099
test expr-28.412 {input floating-point conversion} {ieeeFloatingPoint} {
    # Ad2b d UN +839507247 E-284 x 129a1effc50859_0111111111111111111111111111111110& E-914
    convertToDouble +839507247E-284
} 0x06d29a1effc50859
test expr-28.413 {input floating-point conversion} {ieeeFloatingPoint} {
    # Ad2b d UN -951487269 E-264 x -1c92befccb5f59_0111111111111111111111111111111110& E-848
    convertToDouble -951487269E-264
} 0x8afc92befccb5f59
test expr-28.414 {input floating-point conversion} {ieeeFloatingPoint} {
    # Ad2b d UN -9821613080 E121 x -11b6231e18c5ca_100000000000000000000000000000000000000001& E435
    convertToDouble -9821613080E121
} 0xdb21b6231e18c5cb
test expr-28.415 {input floating-point conversion} {ieeeFloatingPoint} {
    # Ad2b d UN +6677856011 E-31 x 193a6d11077292_100000000000000000000000000000000000001& E-71
    convertToDouble +6677856011E-31
} 0x3b893a6d11077293
test expr-28.416 {input floating-point conversion} {ieeeFloatingPoint} {
    # Ad2b d UN -3573796826 E-266 x -112be2041a79fc_100000000000000000000000000000000000001& E-852
    convertToDouble -3573796826E-266
} 0x8ab12be2041a79fd
test expr-28.417 {input floating-point conversion} {ieeeFloatingPoint} {
    # Ad2b d UN +7147593652 E-266 x 112be2041a79fc_100000000000000000000000000000000000001& E-851
    convertToDouble +7147593652E-266
} 0x0ac12be2041a79fd
test expr-28.418 {input floating-point conversion} {ieeeFloatingPoint} {
    # Ad2b d UN -9981396317 E-181 x -1edbd94cb50054_100000000000000000000000000000000000001& E-569
    convertToDouble -9981396317E-181
} 0x9c6edbd94cb50055
test expr-28.419 {input floating-point conversion} {ieeeFloatingPoint} {
    # Ad2b d UN +3268888835 E272 x 120223f2b3a881_0111111111111111111111111111111111111110& E935
    convertToDouble +3268888835E272
} 0x7a620223f2b3a881
test expr-28.420 {input floating-point conversion} {ieeeFloatingPoint} {
    # Ad2b d UN -2615111068 E273 x -120223f2b3a881_0111111111111111111111111111111111111110& E938
    convertToDouble -2615111068E273
} 0xfa920223f2b3a881
test expr-28.421 {input floating-point conversion} {ieeeFloatingPoint} {
    # Ad2b d UN +1307555534 E273 x 120223f2b3a881_0111111111111111111111111111111111111110& E937
    convertToDouble +1307555534E273
} 0x7a820223f2b3a881
test expr-28.422 {input floating-point conversion} {ieeeFloatingPoint} {
    # Ad2b d UN +2990671154 E-190 x 13db11ac608107_01111111111111111111111111111111111111110& E-600
    convertToDouble +2990671154E-190
} 0x1a73db11ac608107
test expr-28.423 {input floating-point conversion} {ieeeFloatingPoint} {
    # Ad2b d UN -1495335577 E-190 x -13db11ac608107_01111111111111111111111111111111111111110& E-601
    convertToDouble -1495335577E-190
} 0x9a63db11ac608107
test expr-28.424 {input floating-point conversion} {ieeeFloatingPoint} {
    # Ad2b d UN +5981342308 E-190 x 13db11ac608107_01111111111111111111111111111111111111110& E-599
    convertToDouble +5981342308E-190
} 0x1a83db11ac608107
test expr-28.425 {input floating-point conversion} {ieeeFloatingPoint} {
    # Ad2b d UN -7476677885 E-191 x -13db11ac608107_01111111111111111111111111111111111111110& E-602
    convertToDouble -7476677885E-191
} 0x9a53db11ac608107
test expr-28.426 {input floating-point conversion} {ieeeFloatingPoint} {
    # Ad2b d UN +82259684194 E-202 x 12c3e72d179606_1000000000000000000000000000000000000000001& E-635
    convertToDouble +82259684194E-202
} 0x1842c3e72d179607
test expr-28.427 {input floating-point conversion} {ieeeFloatingPoint} {
    # Ad2b d UN -93227267727 E-49 x -1960fe08d5847e_100000000000000000000000000000000000000001& E-127
    convertToDouble -93227267727E-49
} 0xb80960fe08d5847f
test expr-28.428 {input floating-point conversion} {ieeeFloatingPoint} {
    # Ad2b d UN +41129842097 E-202 x 12c3e72d179606_1000000000000000000000000000000000000000001& E-636
    convertToDouble +41129842097E-202
} 0x1832c3e72d179607
test expr-28.429 {input floating-point conversion} {ieeeFloatingPoint} {
    # Ad2b d UN -47584241418 E-314 x -14e25dd3747e96_10000000000000000000000000000000000000001& E-1008
    convertToDouble -47584241418E-314
} 0x80f4e25dd3747e97
test expr-28.430 {input floating-point conversion} {ieeeFloatingPoint} {
    # Ad2b d UN -79360293406 E92 x -1c58a00bb31863_01111111111111111111111111111111111111110& E341
    convertToDouble -79360293406E92
} 0xd54c58a00bb31863
test expr-28.431 {input floating-point conversion} {ieeeFloatingPoint} {
    # Ad2b d UN +57332259349 E225 x 120811f528378b_01111111111111111111111111111111111111110& E783
    convertToDouble +57332259349E225
} 0x70e20811f528378b
test expr-28.432 {input floating-point conversion} {ieeeFloatingPoint} {
    # Ad2b d UN -57202326162 E111 x -1626f1c480545b_01111111111111111111111111111111111111110& E404
    convertToDouble -57202326162E111
} 0xd93626f1c480545b
test expr-28.433 {input floating-point conversion} {ieeeFloatingPoint} {
    # Ad2b d UN +86860597053 E-206 x 103b77d2b969d9_0111111111111111111111111111111111111111110& E-648
    convertToDouble +86860597053E-206
} 0x17703b77d2b969d9
test expr-28.434 {input floating-point conversion} {ieeeFloatingPoint} {
    # Ad2b d UN -53827010643 E-200 x -132fa69a69bd6d_0111111111111111111111111111111111111111110& E-629
    convertToDouble -53827010643E-200
} 0x98a32fa69a69bd6d
test expr-28.435 {input floating-point conversion} {ieeeFloatingPoint} {
    # Ad2b d UN +53587107423 E-61 x 100a19a3ffd981_011111111111111111111111111111111111111111110& E-167
    convertToDouble +53587107423E-61
} 0x35800a19a3ffd981
test expr-28.436 {input floating-point conversion} {ieeeFloatingPoint} {
    # Ad2b d UN +635007636765 E200 x 1824e73a4f030e_100000000000000000000000000000000000000000001& E703
    convertToDouble +635007636765E200
} 0x6be824e73a4f030f
test expr-28.437 {input floating-point conversion} {ieeeFloatingPoint} {
    # Ad2b d UN +508006109412 E201 x 1824e73a4f030e_100000000000000000000000000000000000000000001& E706
    convertToDouble +508006109412E201
} 0x6c1824e73a4f030f
test expr-28.438 {input floating-point conversion} {ieeeFloatingPoint} {
    # Ad2b d UN -254003054706 E201 x -1824e73a4f030e_100000000000000000000000000000000000000000001& E705
    convertToDouble -254003054706E201
} 0xec0824e73a4f030f
test expr-28.439 {input floating-point conversion} {ieeeFloatingPoint} {
    # Ad2b d UN +561029718715 E-72 x 1cd96a6972a14a_100000000000000000000000000000000000000000001& E-201
    convertToDouble +561029718715E-72
} 0x336cd96a6972a14b
test expr-28.440 {input floating-point conversion} {ieeeFloatingPoint} {
    # Ad2b d UN -897647549944 E-71 x -1cd96a6972a14a_100000000000000000000000000000000000000000001& E-197
    convertToDouble -897647549944E-71
} 0xb3acd96a6972a14b
test expr-28.441 {input floating-point conversion} {ieeeFloatingPoint} {
    # Ad2b d UN +112205943743 E-71 x 1cd96a6972a14a_100000000000000000000000000000000000000000001& E-200
    convertToDouble +112205943743E-71
} 0x337cd96a6972a14b
test expr-28.442 {input floating-point conversion} {ieeeFloatingPoint} {
    # Ad2b d UN -873947086081 E-236 x -19e117541d04e6_1000000000000000000000000000000000000000000001& E-745
    convertToDouble -873947086081E-236
} 0x9169e117541d04e7
test expr-28.443 {input floating-point conversion} {ieeeFloatingPoint} {
    # Ad2b d UN +809184709177 E116 x 1de27e59fb0679_011111111111111111111111111111111111111111110& E424
    convertToDouble +809184709177E116
} 0x5a7de27e59fb0679
test expr-28.444 {input floating-point conversion} {ieeeFloatingPoint} {
    # Ad2b d UN -573112917422 E81 x -11958b36c5102b_01111111111111111111111111111111111111111111110& E308
    convertToDouble -573112917422E81
} 0xd331958b36c5102b
test expr-28.445 {input floating-point conversion} {ieeeFloatingPoint} {
    # Ad2b d UN +286556458711 E81 x 11958b36c5102b_01111111111111111111111111111111111111111111110& E307
    convertToDouble +286556458711E81
} 0x5321958b36c5102b
test expr-28.446 {input floating-point conversion} {ieeeFloatingPoint} {
    # Ad2b d UN +952805821491 E-259 x 1551767ef8a9a3_011111111111111111111111111111111111111111110& E-821
    convertToDouble +952805821491E-259
} 0x0ca551767ef8a9a3
test expr-28.447 {input floating-point conversion} {ieeeFloatingPoint} {
    # Ad2b d UN -132189992873 E-44 x -1b746cf242410b_011111111111111111111111111111111111111111110& E-110
    convertToDouble -132189992873E-44
} 0xb91b746cf242410b
test expr-28.448 {input floating-point conversion} {ieeeFloatingPoint} {
    # Ad2b d UN -173696038493 E-144 x -1f8fefbb3249d3_011111111111111111111111111111111111111111110& E-442
    convertToDouble -173696038493E-144
} 0xa45f8fefbb3249d3
test expr-28.449 {input floating-point conversion} {ieeeFloatingPoint} {
    # Ad2b d UN +1831132757599 E-107 x 138e6edd48f2a2_1000000000000000000000000000000000000000000000001& E-315
    convertToDouble +1831132757599E-107
} 0x2c438e6edd48f2a3
test expr-28.450 {input floating-point conversion} {ieeeFloatingPoint} {
    # Ad2b d UN -9155663787995 E-108 x -138e6edd48f2a2_1000000000000000000000000000000000000000000000001& E-316
    convertToDouble -9155663787995E-108
} 0xac338e6edd48f2a3
test expr-28.451 {input floating-point conversion} {ieeeFloatingPoint} {
    # Ad2b d UN +7324531030396 E-107 x 138e6edd48f2a2_1000000000000000000000000000000000000000000000001& E-313
    convertToDouble +7324531030396E-107
} 0x2c638e6edd48f2a3
test expr-28.452 {input floating-point conversion} {ieeeFloatingPoint} {
    # Ad2b d UN -9277338894969 E-200 x -19d5a44fd99a6a_1000000000000000000000000000000000000000000000001& E-622
    convertToDouble -9277338894969E-200
} 0x9919d5a44fd99a6b
test expr-28.453 {input floating-point conversion} {ieeeFloatingPoint} {
    # Ad2b d UN +8188292423973 E287 x 1390273bf8f983_0111111111111111111111111111111111111111111111110& E996
    convertToDouble +8188292423973E287
} 0x7e3390273bf8f983
test expr-28.454 {input floating-point conversion} {ieeeFloatingPoint} {
    # Ad2b d UN -5672557437938 E59 x -148c2bd60a1523_011111111111111111111111111111111111111111111110& E238
    convertToDouble -5672557437938E59
} 0xced48c2bd60a1523
test expr-28.455 {input floating-point conversion} {ieeeFloatingPoint} {
    # Ad2b d UN +2836278718969 E59 x 148c2bd60a1523_011111111111111111111111111111111111111111111110& E237
    convertToDouble +2836278718969E59
} 0x4ec48c2bd60a1523
test expr-28.456 {input floating-point conversion} {ieeeFloatingPoint} {
    # Ad2b d UN -9995153153494 E54 x -17ba37c4fbe993_01111111111111111111111111111111111111111111110& E222
    convertToDouble -9995153153494E54
} 0xcdd7ba37c4fbe993
test expr-28.457 {input floating-point conversion} {ieeeFloatingPoint} {
    # Ad2b d UN +9224786422069 E-291 x 14ee5d56b32957_011111111111111111111111111111111111111111111111110& E-924
    convertToDouble +9224786422069E-291
} 0x0634ee5d56b32957
test expr-28.458 {input floating-point conversion} {ieeeFloatingPoint} {
    # Ad2b d UN -3142213164987 E-294 x -1d3409dfbca26f_011111111111111111111111111111111111111111111111110& E-936
    convertToDouble -3142213164987E-294
} 0x857d3409dfbca26f
test expr-28.459 {input floating-point conversion} {ieeeFloatingPoint} {
    # Ad2b d UN +6284426329974 E-294 x 1d3409dfbca26f_011111111111111111111111111111111111111111111111110& E-935
    convertToDouble +6284426329974E-294
} 0x058d3409dfbca26f
test expr-28.460 {input floating-point conversion} {ieeeFloatingPoint} {
    # Ad2b d UN -8340483752889 E-301 x -10419183e44b91_01111111111111111111111111111111111111111111111110& E-957
    convertToDouble -8340483752889E-301
} 0x8420419183e44b91
test expr-28.461 {input floating-point conversion} {ieeeFloatingPoint} {
    # Ad2b d UN +67039371486466 E89 x 17f203339c9628_10000000000000000000000000000000000000000000000000001& E341
    convertToDouble +67039371486466E89
} 0x5547f203339c9629
test expr-28.462 {input floating-point conversion} {ieeeFloatingPoint} {
    # Ad2b d UN -62150786615239 E197 x -12e79a035b9714_1000000000000000000000000000000000000000000000000001& E700
    convertToDouble -62150786615239E197
} 0xebb2e79a035b9715
test expr-28.463 {input floating-point conversion} {ieeeFloatingPoint} {
    # Ad2b d UN +33519685743233 E89 x 17f203339c9628_10000000000000000000000000000000000000000000000000001& E340
    convertToDouble +33519685743233E89
} 0x5537f203339c9629
test expr-28.464 {input floating-point conversion} {ieeeFloatingPoint} {
    # Ad2b d UN -52563419496999 E156 x -1bdb17625bf6e6_1000000000000000000000000000000000000000000000000001& E563
    convertToDouble -52563419496999E156
} 0xe32bdb17625bf6e7
test expr-28.465 {input floating-point conversion} {ieeeFloatingPoint} {
    # Ad2b d UN +32599460466991 E-65 x 1f395d4c779d8e_1000000000000000000000000000000000000000000000000001& E-172
    convertToDouble +32599460466991E-65
} 0x353f395d4c779d8f
test expr-28.466 {input floating-point conversion} {ieeeFloatingPoint} {
    # Ad2b d UN -41010988798007 E-133 x -152e1c9e04ee06_100000000000000000000000000000000000000000000000001& E-397
    convertToDouble -41010988798007E-133
} 0xa7252e1c9e04ee07
test expr-28.467 {input floating-point conversion} {ieeeFloatingPoint} {
    # Ad2b d UN +65198920933982 E-65 x 1f395d4c779d8e_1000000000000000000000000000000000000000000000000001& E-171
    convertToDouble +65198920933982E-65
} 0x354f395d4c779d8f
test expr-28.468 {input floating-point conversion} {ieeeFloatingPoint} {
    # Ad2b d UN -82021977596014 E-133 x -152e1c9e04ee06_100000000000000000000000000000000000000000000000001& E-396
    convertToDouble -82021977596014E-133
} 0xa7352e1c9e04ee07
test expr-28.469 {input floating-point conversion} {ieeeFloatingPoint} {
    # Ad2b d UN +80527976643809 E61 x 1c7c5aea080a49_0111111111111111111111111111111111111111111111111110& E248
    convertToDouble +80527976643809E61
} 0x4f7c7c5aea080a49
test expr-28.470 {input floating-point conversion} {ieeeFloatingPoint} {
    # Ad2b d UN -74712611505209 E158 x -1eeebe9ea010f3_011111111111111111111111111111111111111111111111110& E570
    convertToDouble -74712611505209E158
} 0xe39eeebe9ea010f3
test expr-28.471 {input floating-point conversion} {ieeeFloatingPoint} {
    # Ad2b d UN +53390939710959 E261 x 18ac6d426a1cb1_0111111111111111111111111111111111111111111111111110& E912
    convertToDouble +53390939710959E261
} 0x78f8ac6d426a1cb1
test expr-28.472 {input floating-point conversion} {ieeeFloatingPoint} {
    # Ad2b d UN -69277302659155 E225 x -1547166a3a2b0f_011111111111111111111111111111111111111111111111110& E793
    convertToDouble -69277302659155E225
} 0xf18547166a3a2b0f
test expr-28.473 {input floating-point conversion} {ieeeFloatingPoint} {
    # Ad2b d UN +46202199371337 E-72 x 128f9edfbd341f_0111111111111111111111111111111111111111111111111111111110& E-194
    convertToDouble +46202199371337E-72
} 0x33d28f9edfbd341f
test expr-28.474 {input floating-point conversion} {ieeeFloatingPoint} {
    # Ad2b d UN -23438635467783 E-179 x -1ba485b99e47af_0111111111111111111111111111111111111111111111111110& E-551
    convertToDouble -23438635467783E-179
} 0x9d8ba485b99e47af
test expr-28.475 {input floating-point conversion} {ieeeFloatingPoint} {
    # Ad2b d UN +41921560615349 E-67 x 19b2a5c4041e4b_0111111111111111111111111111111111111111111111111110& E-178
    convertToDouble +41921560615349E-67
} 0x34d9b2a5c4041e4b
test expr-28.476 {input floating-point conversion} {ieeeFloatingPoint} {
    # Ad2b d UN -92404398742674 E-72 x -128f9edfbd341f_0111111111111111111111111111111111111111111111111111111110& E-193
    convertToDouble -92404398742674E-72
} 0xb3e28f9edfbd341f
test expr-28.477 {input floating-point conversion} {ieeeFloatingPoint} {
    # Ad2b d UN +738545606647197 E124 x 13d8886a766a20_100000000000000000000000000000000000000000000000000001& E461
    convertToDouble +738545606647197E124
} 0x5cc3d8886a766a21
test expr-28.478 {input floating-point conversion} {ieeeFloatingPoint} {
    # Ad2b d UN -972708181182949 E117 x -15ed1f039cebfe_1000000000000000000000000000000000000000000000000000001& E438
    convertToDouble -972708181182949E117
} 0xdb55ed1f039cebff
test expr-28.479 {input floating-point conversion} {ieeeFloatingPoint} {
    # Ad2b d UN -837992143580825 E87 x -17f203339c9628_10000000000000000000000000000000000000000000000000001& E338
    convertToDouble -837992143580825E87
} 0xd517f203339c9629
test expr-28.480 {input floating-point conversion} {ieeeFloatingPoint} {
    # Ad2b d UN +609610927149051 E-255 x 104273b18918b0_100000000000000000000000000000000000000000000000000000001& E-798
    convertToDouble +609610927149051E-255
} 0x0e104273b18918b1
test expr-28.481 {input floating-point conversion} {ieeeFloatingPoint} {
    # Ad2b d UN -475603213226859 E-41 x -178cfcab31064c_10000000000000000000000000000000000000000000000000000001& E-88
    convertToDouble -475603213226859E-41
} 0xba778cfcab31064d
test expr-28.482 {input floating-point conversion} {ieeeFloatingPoint} {
    # Ad2b d UN +563002800671023 E-177 x 1035e7b5183922_10000000000000000000000000000000000000000000000000000001& E-539
    convertToDouble +563002800671023E-177
} 0x1e4035e7b5183923
test expr-28.483 {input floating-point conversion} {ieeeFloatingPoint} {
    # Ad2b d UN -951206426453718 E-41 x -178cfcab31064c_10000000000000000000000000000000000000000000000000000001& E-87
    convertToDouble -951206426453718E-41
} 0xba878cfcab31064d
test expr-28.484 {input floating-point conversion} {ieeeFloatingPoint} {
    # Ad2b d UN +805416432656519 E202 x 175d226331d039_01111111111111111111111111111111111111111111111111111110& E720
    convertToDouble +805416432656519E202
} 0x6cf75d226331d039
test expr-28.485 {input floating-point conversion} {ieeeFloatingPoint} {
    # Ad2b d UN -530658674694337 E159 x -112a13daa46fe3_0111111111111111111111111111111111111111111111111111110& E577
    convertToDouble -530658674694337E159
} 0xe4012a13daa46fe3
test expr-28.486 {input floating-point conversion} {ieeeFloatingPoint} {
    # Ad2b d UN +946574173863918 E208 x 1a2fbffdb7580b_011111111111111111111111111111111111111111111111111110& E740
    convertToDouble +946574173863918E208
} 0x6e3a2fbffdb7580b
test expr-28.487 {input floating-point conversion} {ieeeFloatingPoint} {
    # Ad2b d UN -318329953318553 E113 x -178358811cbc95_011111111111111111111111111111111111111111111111111110& E423
    convertToDouble -318329953318553E113
} 0xda678358811cbc95
test expr-28.488 {input floating-point conversion} {ieeeFloatingPoint} {
    # Ad2b d UN -462021993713370 E-73 x -128f9edfbd341f_0111111111111111111111111111111111111111111111111111111110& E-194
    convertToDouble -462021993713370E-73
} 0xb3d28f9edfbd341f
test expr-28.489 {input floating-point conversion} {ieeeFloatingPoint} {
    # Ad2b d UN +369617594970696 E-72 x 128f9edfbd341f_0111111111111111111111111111111111111111111111111111111110& E-191
    convertToDouble +369617594970696E-72
} 0x34028f9edfbd341f
test expr-28.490 {input floating-point conversion} {ieeeFloatingPoint} {
    # Ad2b d UN +3666156212014994 E233 x 1a37935f3b71c8_100000000000000000000000000000000000000000000000000000001& E825
    convertToDouble +3666156212014994E233
} 0x738a37935f3b71c9
test expr-28.491 {input floating-point conversion} {ieeeFloatingPoint} {
    # Ad2b d UN -1833078106007497 E233 x -1a37935f3b71c8_100000000000000000000000000000000000000000000000000000001& E824
    convertToDouble -1833078106007497E233
} 0xf37a37935f3b71c9
test expr-28.492 {input floating-point conversion} {ieeeFloatingPoint} {
    # Ad2b d UN +8301790508624232 E174 x 1dcfee6690ffc6_100000000000000000000000000000000000000000000000000000001& E630
    convertToDouble +8301790508624232E174
} 0x675dcfee6690ffc7
test expr-28.493 {input floating-point conversion} {ieeeFloatingPoint} {
    # Ad2b d UN -1037723813578029 E174 x -1dcfee6690ffc6_100000000000000000000000000000000000000000000000000000001& E627
    convertToDouble -1037723813578029E174
} 0xe72dcfee6690ffc7
test expr-28.494 {input floating-point conversion} {ieeeFloatingPoint} {
    # Ad2b d UN +7297662880581139 E-286 x 18ac8c79e1ff18_1000000000000000000000000000000000000000000000000000000000001& E-898
    convertToDouble +7297662880581139E-286
} 0x07d8ac8c79e1ff19
test expr-28.495 {input floating-point conversion} {ieeeFloatingPoint} {
    # Ad2b d UN -5106185698912191 E-276 x -141934d77659be_1000000000000000000000000000000000000000000000000000000000001& E-865
    convertToDouble -5106185698912191E-276
} 0x89e41934d77659bf
test expr-28.496 {input floating-point conversion} {ieeeFloatingPoint} {
    # Ad2b d UN +7487252720986826 E-165 x 18823a57adbef8_100000000000000000000000000000000000000000000000000000000000001& E-496
    convertToDouble +7487252720986826E-165
} 0x20f8823a57adbef9
test expr-28.497 {input floating-point conversion} {ieeeFloatingPoint} {
    # Ad2b d UN -3743626360493413 E-165 x -18823a57adbef8_100000000000000000000000000000000000000000000000000000000000001& E-497
    convertToDouble -3743626360493413E-165
} 0xa0e8823a57adbef9
test expr-28.498 {input floating-point conversion} {ieeeFloatingPoint} {
    # Ad2b d UN +3773057430100257 E230 x 1ba10d818fdafd_0111111111111111111111111111111111111111111111111111111110& E815
    convertToDouble +3773057430100257E230
} 0x72eba10d818fdafd
test expr-28.499 {input floating-point conversion} {ieeeFloatingPoint} {
    # Ad2b d UN -7546114860200514 E230 x -1ba10d818fdafd_0111111111111111111111111111111111111111111111111111111110& E816
    convertToDouble -7546114860200514E230
} 0xf2fba10d818fdafd
test expr-28.500 {input floating-point conversion} {ieeeFloatingPoint} {
    # Ad2b d UN +4321222892463822 E58 x 18750ea732fdad_011111111111111111111111111111111111111111111111111111110& E244
    convertToDouble +4321222892463822E58
} 0x4f38750ea732fdad
test expr-28.501 {input floating-point conversion} {ieeeFloatingPoint} {
    # Ad2b d UN -7793560217139653 E51 x -1280461b856ec5_0111111111111111111111111111111111111111111111111111111110& E222
    convertToDouble -7793560217139653E51
} 0xcdd280461b856ec5
test expr-28.502 {input floating-point conversion} {ieeeFloatingPoint} {
    # Ad2b d UN +26525993941010681 E112 x 187dcbf6ad5cf8_10000000000000000000000000000000000000000000000000000000000001& E426
    convertToDouble +26525993941010681E112
} 0x5a987dcbf6ad5cf9
test expr-28.503 {input floating-point conversion} {ieeeFloatingPoint} {
    # Ad2b d UN -53051987882021362 E112 x -187dcbf6ad5cf8_10000000000000000000000000000000000000000000000000000000000001& E427
    convertToDouble -53051987882021362E112
} 0xdaa87dcbf6ad5cf9
test expr-28.504 {input floating-point conversion} {ieeeFloatingPoint} {
    # Ad2b d UN +72844871414247907 E77 x 1bf00baf60b70c_100000000000000000000000000000000000000000000000000000000001& E311
    convertToDouble +72844871414247907E77
} 0x536bf00baf60b70d
test expr-28.505 {input floating-point conversion} {ieeeFloatingPoint} {
    # Ad2b d UN -88839359596763261 E105 x -1133b1a33a1108_100000000000000000000000000000000000000000000000000000000001& E405
    convertToDouble -88839359596763261E105
} 0xd94133b1a33a1109
test expr-28.506 {input floating-point conversion} {ieeeFloatingPoint} {
    # Ad2b d UN +18718131802467065 E-166 x 18823a57adbef8_100000000000000000000000000000000000000000000000000000000000001& E-498
    convertToDouble +18718131802467065E-166
} 0x20d8823a57adbef9
test expr-28.507 {input floating-point conversion} {ieeeFloatingPoint} {
    # Ad2b d UN -14974505441973652 E-165 x -18823a57adbef8_100000000000000000000000000000000000000000000000000000000000001& E-495
    convertToDouble -14974505441973652E-165
} 0xa108823a57adbef9
test expr-28.508 {input floating-point conversion} {ieeeFloatingPoint} {
    # Ad2b d UN +73429396004640239 E106 x 11c5cb19ef3451_01111111111111111111111111111111111111111111111111111111111110& E408
    convertToDouble +73429396004640239E106
} 0x5971c5cb19ef3451
test expr-28.509 {input floating-point conversion} {ieeeFloatingPoint} {
    # Ad2b d UN -58483921078398283 E57 x -108ce499519ce3_0111111111111111111111111111111111111111111111111111111111111110& E245
    convertToDouble -58483921078398283E57
} 0xcf408ce499519ce3
test expr-28.510 {input floating-point conversion} {ieeeFloatingPoint} {
    # Ad2b d UN +41391519190645203 E165 x 13f33667156017_011111111111111111111111111111111111111111111111111111111111110& E603
    convertToDouble +41391519190645203E165
} 0x65a3f33667156017
test expr-28.511 {input floating-point conversion} {ieeeFloatingPoint} {
    # Ad2b d UN -82783038381290406 E165 x -13f33667156017_011111111111111111111111111111111111111111111111111111111111110& E604
    convertToDouble -82783038381290406E165
} 0xe5b3f33667156017
test expr-28.512 {input floating-point conversion} {ieeeFloatingPoint} {
    # Ad2b d UN +58767043776702677 E-163 x 12c92fee3a3867_0111111111111111111111111111111111111111111111111111111111110& E-486
    convertToDouble +58767043776702677E-163
} 0x2192c92fee3a3867
test expr-28.513 {input floating-point conversion} {ieeeFloatingPoint} {
    # Ad2b d UN -90506231831231999 E-129 x -1bdc4114397ff3_01111111111111111111111111111111111111111111111111111111111110& E-373
    convertToDouble -90506231831231999E-129
} 0xa8abdc4114397ff3
test expr-28.514 {input floating-point conversion} {ieeeFloatingPoint} {
    # Ad2b d UN +64409240769861689 E-159 x 192238f7987779_011111111111111111111111111111111111111111111111111111111111110& E-473
    convertToDouble +64409240769861689E-159
} 0x22692238f7987779
test expr-28.515 {input floating-point conversion} {ieeeFloatingPoint} {
    # Ad2b d UN -77305427432277771 E-190 x -1e978b7780b613_0111111111111111111111111111111111111111111111111111111111110& E-576
    convertToDouble -77305427432277771E-190
} 0x9bfe978b7780b613
test expr-28.516 {input floating-point conversion} {ieeeFloatingPoint} {
    # Ad2b d UN +476592356619258326 E273 x 1873cf8ee72812_10000000000000000000000000000000000000000000000000000000000000001& E965
    convertToDouble +476592356619258326E273
} 0x7c4873cf8ee72813
test expr-28.517 {input floating-point conversion} {ieeeFloatingPoint} {
    # Ad2b d UN -953184713238516652 E273 x -1873cf8ee72812_10000000000000000000000000000000000000000000000000000000000000001& E966
    convertToDouble -953184713238516652E273
} 0xfc5873cf8ee72813
test expr-28.518 {input floating-point conversion} {ieeeFloatingPoint} {
    # Ad2b d UN +899810892172646163 E283 x 1adf51fa055e02_100000000000000000000000000000000000000000000000000000000000000000001& E999
    convertToDouble +899810892172646163E283
} 0x7e6adf51fa055e03
test expr-28.519 {input floating-point conversion} {ieeeFloatingPoint} {
    # Ad2b d UN -929167076892018333 E187 x -1da2c42fce2bc4_10000000000000000000000000000000000000000000000000000000000000000001& E680
    convertToDouble -929167076892018333E187
} 0xea7da2c42fce2bc5
test expr-28.520 {input floating-point conversion} {ieeeFloatingPoint} {
    # Ad2b d UN +647761278967534239 E-312 x 1a7a2476ec0b3e_10000000000000000000000000000000000000000000000000000000000000001& E-978
    convertToDouble +647761278967534239E-312
} 0x02da7a2476ec0b3f
test expr-28.521 {input floating-point conversion} {ieeeFloatingPoint} {
    # Ad2b d UN -644290479820542942 E-180 x -128d1407dfa832_10000000000000000000000000000000000000000000000000000000000000001& E-539
    convertToDouble -644290479820542942E-180
} 0x9e428d1407dfa833
test expr-28.522 {input floating-point conversion} {ieeeFloatingPoint} {
    # Ad2b d UN +926145344610700019 E-225 x 1307a67f1f69fe_10000000000000000000000000000000000000000000000000000000000000000001& E-688
    convertToDouble +926145344610700019E-225
} 0x14f307a67f1f69ff
test expr-28.523 {input floating-point conversion} {ieeeFloatingPoint} {
    # Ad2b d UN -958507931896511964 E-246 x -17406753df2f0c_10000000000000000000000000000000000000000000000000000000000000001& E-758
    convertToDouble -958507931896511964E-246
} 0x9097406753df2f0d
test expr-28.524 {input floating-point conversion} {ieeeFloatingPoint} {
    # Ad2b d UN +272104041512242479 E200 x 13bbb4bf05f087_011111111111111111111111111111111111111111111111111111111111111111111110& E722
    convertToDouble +272104041512242479E200
} 0x6d13bbb4bf05f087
test expr-28.525 {input floating-point conversion} {ieeeFloatingPoint} {
    # Ad2b d UN -792644927852378159 E79 x -1daff0048f3ec7_011111111111111111111111111111111111111111111111111111111111111111110& E321
    convertToDouble -792644927852378159E79
} 0xd40daff0048f3ec7
test expr-28.526 {input floating-point conversion} {ieeeFloatingPoint} {
    # Ad2b d UN +544208083024484958 E200 x 13bbb4bf05f087_011111111111111111111111111111111111111111111111111111111111111111111110& E723
    convertToDouble +544208083024484958E200
} 0x6d23bbb4bf05f087
test expr-28.527 {input floating-point conversion} {ieeeFloatingPoint} {
    # Ad2b d UN -929963218616126365 E290 x -108dcc0c505461_01111111111111111111111111111111111111111111111111111111111111110& E1023
    convertToDouble -929963218616126365E290
} 0xffe08dcc0c505461
test expr-28.528 {input floating-point conversion} {ieeeFloatingPoint} {
    # Ad2b d UN +305574339166810102 E-219 x 17f399fe02c4b9_011111111111111111111111111111111111111111111111111111111111111110& E-670
    convertToDouble +305574339166810102E-219
} 0x1617f399fe02c4b9
test expr-28.529 {input floating-point conversion} {ieeeFloatingPoint} {
    # Ad2b d UN -152787169583405051 E-219 x -17f399fe02c4b9_011111111111111111111111111111111111111111111111111111111111111110& E-671
    convertToDouble -152787169583405051E-219
} 0x9607f399fe02c4b9
test expr-28.530 {input floating-point conversion} {ieeeFloatingPoint} {
    # Ad2b d UN +611148678333620204 E-219 x 17f399fe02c4b9_011111111111111111111111111111111111111111111111111111111111111110& E-669
    convertToDouble +611148678333620204E-219
} 0x1627f399fe02c4b9
test expr-28.531 {input floating-point conversion} {ieeeFloatingPoint} {
    # Ad2b d UN -763935847917025255 E-220 x -17f399fe02c4b9_011111111111111111111111111111111111111111111111111111111111111110& E-672
    convertToDouble -763935847917025255E-220
} 0x95f7f399fe02c4b9
test expr-28.532 {input floating-point conversion} {ieeeFloatingPoint} {
    # Ad2b d UN +7439550220920798612 E158 x 177fe14f40159a_10000000000000000000000000000000000000000000000000000000000000000000001& E587
    convertToDouble +7439550220920798612E158
} 0x64a77fe14f40159b
test expr-28.533 {input floating-point conversion} {ieeeFloatingPoint} {
    # Ad2b d UN -3719775110460399306 E158 x -177fe14f40159a_10000000000000000000000000000000000000000000000000000000000000000000001& E586
    convertToDouble -3719775110460399306E158
} 0xe4977fe14f40159b
test expr-28.534 {input floating-point conversion} {ieeeFloatingPoint} {
    # Ad2b d UN +9299437776150998265 E157 x 177fe14f40159a_10000000000000000000000000000000000000000000000000000000000000000000001& E584
    convertToDouble +9299437776150998265E157
} 0x64777fe14f40159b
test expr-28.535 {input floating-point conversion} {ieeeFloatingPoint} {
    # Ad2b d UN -7120190517612959703 E120 x -13220dcd5899fc_1000000000000000000000000000000000000000000000000000000000000000000000001& E461
    convertToDouble -7120190517612959703E120
} 0xdcc3220dcd5899fd
test expr-28.536 {input floating-point conversion} {ieeeFloatingPoint} {
    # Ad2b d UN +3507665085003296281 E-73 x 11339818257f0e_100000000000000000000000000000000000000000000000000000000000000000000001& E-181
    convertToDouble +3507665085003296281E-73
} 0x34a1339818257f0f
test expr-28.537 {input floating-point conversion} {ieeeFloatingPoint} {
    # Ad2b d UN -7015330170006592562 E-73 x -11339818257f0e_100000000000000000000000000000000000000000000000000000000000000000000001& E-180
    convertToDouble -7015330170006592562E-73
} 0xb4b1339818257f0f
test expr-28.538 {input floating-point conversion} {ieeeFloatingPoint} {
    # Ad2b d UN -6684428762278255956 E-294 x -1d9f82a1a6b1b8_10000000000000000000000000000000000000000000000000000000000000000001& E-915
    convertToDouble -6684428762278255956E-294
} 0x86cd9f82a1a6b1b9
test expr-28.539 {input floating-point conversion} {ieeeFloatingPoint} {
    # Ad2b d UN -1088416166048969916 E200 x -13bbb4bf05f087_011111111111111111111111111111111111111111111111111111111111111111111110& E724
    convertToDouble -1088416166048969916E200
} 0xed33bbb4bf05f087
test expr-28.540 {input floating-point conversion} {ieeeFloatingPoint} {
    # Ad2b d UN -8707329328391759328 E200 x -13bbb4bf05f087_011111111111111111111111111111111111111111111111111111111111111111111110& E727
    convertToDouble -8707329328391759328E200
} 0xed63bbb4bf05f087
test expr-28.541 {input floating-point conversion} {ieeeFloatingPoint} {
    # Ad2b d UN +4439021781608558002 E-65 x 1038168b71e2c9_01111111111111111111111111111111111111111111111111111111111111111110& E-154
    convertToDouble +4439021781608558002E-65
} 0x365038168b71e2c9
test expr-28.542 {input floating-point conversion} {ieeeFloatingPoint} {
    # Ad2b d UN -8878043563217116004 E-65 x -1038168b71e2c9_01111111111111111111111111111111111111111111111111111111111111111110& E-153
    convertToDouble -8878043563217116004E-65
} 0xb66038168b71e2c9
test expr-28.543 {input floating-point conversion} {ieeeFloatingPoint} {
    # Ad2b d UN +2219510890804279001 E-65 x 1038168b71e2c9_01111111111111111111111111111111111111111111111111111111111111111110& E-155
    convertToDouble +2219510890804279001E-65
} 0x364038168b71e2c9
test expr-28.544 {input floating-point conversion} {ieeeFloatingPoint} {
    # Ad2b d UN +33051223951904955802 E55 x 1762068a24fd54_1000000000000000000000000000000000000000000000000000000000000000000000001& E247
    convertToDouble +33051223951904955802E55
} 0x4f6762068a24fd55
test expr-28.545 {input floating-point conversion} {ieeeFloatingPoint} {
    # Ad2b d UN -56961524140903677624 E120 x -13220dcd5899fc_1000000000000000000000000000000000000000000000000000000000000000000000001& E464
    convertToDouble -56961524140903677624E120
} 0xdcf3220dcd5899fd
test expr-28.546 {input floating-point conversion} {ieeeFloatingPoint} {
    # Ad2b d UN +71201905176129597030 E119 x 13220dcd5899fc_1000000000000000000000000000000000000000000000000000000000000000000000001& E461
    convertToDouble +71201905176129597030E119
} 0x5cc3220dcd5899fd
test expr-28.547 {input floating-point conversion} {ieeeFloatingPoint} {
    # Ad2b d UN +14030660340013185124 E-73 x 11339818257f0e_100000000000000000000000000000000000000000000000000000000000000000000001& E-179
    convertToDouble +14030660340013185124E-73
} 0x34c1339818257f0f
test expr-28.548 {input floating-point conversion} {ieeeFloatingPoint} {
    # Ad2b d UN -17538325425016481405 E-74 x -11339818257f0e_100000000000000000000000000000000000000000000000000000000000000000000001& E-182
    convertToDouble -17538325425016481405E-74
} 0xb491339818257f0f
test expr-28.549 {input floating-point conversion} {ieeeFloatingPoint} {
    # Ad2b d UN +67536228609141569109 E-133 x 10a1b35cf2a635_01111111111111111111111111111111111111111111111111111111111111111111110& E-376
    convertToDouble +67536228609141569109E-133
} 0x2870a1b35cf2a635
test expr-28.550 {input floating-point conversion} {ieeeFloatingPoint} {
    # Ad2b d UN -35620497849450218807 E-306 x -15b22082529425_0111111111111111111111111111111111111111111111111111111111111111111111110& E-952
    convertToDouble -35620497849450218807E-306
} 0x8475b22082529425
test expr-28.551 {input floating-point conversion} {ieeeFloatingPoint} {
    # Ad2b d UN +66550376797582521751 E-126 x 13897c0ede6c69_01111111111111111111111111111111111111111111111111111111111111111111110& E-353
    convertToDouble +66550376797582521751E-126
} 0x29e3897c0ede6c69
test expr-28.552 {input floating-point conversion} {ieeeFloatingPoint} {
    # Ad2b d UN -71240995698900437614 E-306 x -15b22082529425_0111111111111111111111111111111111111111111111111111111111111111111111110& E-951
    convertToDouble -71240995698900437614E-306
} 0x8485b22082529425
test expr-28.553 {input floating-point conversion} {ieeeFloatingPoint} {
    # Ad2b dieee UN +3 E24 x 13da329b633647_0001& E81
    convertToDouble +3E24
} 0x4503da329b633647
test expr-28.554 {input floating-point conversion} {ieeeFloatingPoint} {
    # Ad2b dieee UN -6 E24 x -13da329b633647_0001& E82
    convertToDouble -6E24
} 0xc513da329b633647
test expr-28.555 {input floating-point conversion} {ieeeFloatingPoint} {
    # Ad2b dieee UN +6 E26 x 1f04ef12cb04cf_0001& E88
    convertToDouble +6E26
} 0x457f04ef12cb04cf
test expr-28.556 {input floating-point conversion} {ieeeFloatingPoint} {
    # Ad2b dieee UN -7 E25 x -1cf389cd46047d_0000001& E85
    convertToDouble -7E25
} 0xc54cf389cd46047d
test expr-28.557 {input floating-point conversion} {ieeeFloatingPoint} {
    # Ad2b dieee UN +1 E-14 x 16849b86a12b9b_00000001& E-47
    convertToDouble +1E-14
} 0x3d06849b86a12b9b
test expr-28.558 {input floating-point conversion} {ieeeFloatingPoint} {
    # Ad2b dieee UN -2 E-14 x -16849b86a12b9b_00000001& E-46
    convertToDouble -2E-14
} 0xbd16849b86a12b9b
test expr-28.559 {input floating-point conversion} {ieeeFloatingPoint} {
    # Ad2b dieee UN +4 E-14 x 16849b86a12b9b_00000001& E-45
    convertToDouble +4E-14
} 0x3d26849b86a12b9b
test expr-28.560 {input floating-point conversion} {ieeeFloatingPoint} {
    # Ad2b dieee UN -8 E-14 x -16849b86a12b9b_00000001& E-44
    convertToDouble -8E-14
} 0xbd36849b86a12b9b
test expr-28.561 {input floating-point conversion} {ieeeFloatingPoint} {
    # Ad2b dieee UN +5 E26 x 19d971e4fe8401_1110& E88
    convertToDouble +5E26
} 0x4579d971e4fe8402
test expr-28.562 {input floating-point conversion} {ieeeFloatingPoint} {
    # Ad2b dieee UN -8 E27 x -19d971e4fe8401_1110& E92
    convertToDouble -8E27
} 0xc5b9d971e4fe8402
test expr-28.563 {input floating-point conversion} {ieeeFloatingPoint} {
    # Ad2b dieee UN +1 E27 x 19d971e4fe8401_1110& E89
    convertToDouble +1E27
} 0x4589d971e4fe8402
test expr-28.564 {input floating-point conversion} {ieeeFloatingPoint} {
    # Ad2b dieee UN -4 E27 x -19d971e4fe8401_1110& E91
    convertToDouble -4E27
} 0xc5a9d971e4fe8402
test expr-28.565 {input floating-point conversion} {ieeeFloatingPoint} {
    # Ad2b dieee UN +9 E-13 x 1faa7ab552a551_111110& E-41
    convertToDouble +9E-13
} 0x3d6faa7ab552a552
test expr-28.566 {input floating-point conversion} {ieeeFloatingPoint} {
    # Ad2b dieee UN -7 E-20 x -14a90ceafff9de_11110& E-64
    convertToDouble -7E-20
} 0xbbf4a90ceafff9df
test expr-28.567 {input floating-point conversion} {ieeeFloatingPoint} {
    # Ad2b dieee UN +56 E25 x 1cf389cd46047d_0000001& E88
    convertToDouble +56E25
} 0x457cf389cd46047d
test expr-28.568 {input floating-point conversion} {ieeeFloatingPoint} {
    # Ad2b dieee UN -70 E24 x -1cf389cd46047d_0000001& E85
    convertToDouble -70E24
} 0xc54cf389cd46047d
test expr-28.569 {input floating-point conversion} {ieeeFloatingPoint} {
    # Ad2b dieee UN +51 E26 x 107a9f01fbda8e_0000001& E92
    convertToDouble +51E26
} 0x45b07a9f01fbda8e
test expr-28.570 {input floating-point conversion} {ieeeFloatingPoint} {
    # Ad2b dieee UN +71 E-17 x 19949819f693d7_00000000001& E-51
    convertToDouble +71E-17
} 0x3cc9949819f693d7
test expr-28.571 {input floating-point conversion} {ieeeFloatingPoint} {
    # Ad2b dieee UN -31 E-5 x -1450efdc9c4da9_00000000001& E-12
    convertToDouble -31E-5
} 0xbf3450efdc9c4da9
test expr-28.572 {input floating-point conversion} {ieeeFloatingPoint} {
    # Ad2b dieee UN +62 E-5 x 1450efdc9c4da9_00000000001& E-11
    convertToDouble +62E-5
} 0x3f4450efdc9c4da9
test expr-28.573 {input floating-point conversion} {ieeeFloatingPoint} {
    # Ad2b dieee UN -94 E-8 x -1f8a89dc374df5_0000000001& E-21
    convertToDouble -94E-8
} 0xbeaf8a89dc374df5
test expr-28.574 {input floating-point conversion} {ieeeFloatingPoint} {
    # Ad2b dieee UN +67 E27 x 1b0fa33bba7231_11111110& E95
    convertToDouble +67E27
} 0x45eb0fa33bba7232
test expr-28.575 {input floating-point conversion} {ieeeFloatingPoint} {
    # Ad2b dieee UN -81 E24 x -10c01ab31bb5cb_1111110& E86
    convertToDouble -81E24
} 0xc550c01ab31bb5cc
test expr-28.576 {input floating-point conversion} {ieeeFloatingPoint} {
    # Ad2b dieee UN +54 E23 x 11ddfa58a6173f_111110& E82
    convertToDouble +54E23
} 0x4511ddfa58a61740
test expr-28.577 {input floating-point conversion} {ieeeFloatingPoint} {
    # Ad2b dieee UN -54 E25 x -1bead72a838453_111110& E88
    convertToDouble -54E25
} 0xc57bead72a838454
test expr-28.578 {input floating-point conversion} {ieeeFloatingPoint} {
    # Ad2b dieee UN +63 E-22 x 1dc03b8fd70169_11111111110& E-68
    convertToDouble +63E-22
} 0x3bbdc03b8fd7016a
test expr-28.579 {input floating-point conversion} {ieeeFloatingPoint} {
    # Ad2b dieee UN -63 E-23 x -17ccfc73126787_11111111110& E-71
    convertToDouble -63E-23
} 0xbb87ccfc73126788
test expr-28.580 {input floating-point conversion} {ieeeFloatingPoint} {
    # Ad2b dieee UN +43 E-4 x 119ce075f6fd21_111111110& E-8
    convertToDouble +43E-4
} 0x3f719ce075f6fd22
test expr-28.581 {input floating-point conversion} {ieeeFloatingPoint} {
    # Ad2b dieee UN -86 E-4 x -119ce075f6fd21_111111110& E-7
    convertToDouble -86E-4
} 0xbf819ce075f6fd22
test expr-28.582 {input floating-point conversion} {ieeeFloatingPoint} {
    # Ad2b dieee UN +942 E26 x 1306069e8681f3_00000000001& E96
    convertToDouble +942E26
} 0x45f306069e8681f3
test expr-28.583 {input floating-point conversion} {ieeeFloatingPoint} {
    # Ad2b dieee UN -471 E25 x -1e700a973d9cb8_0000000001& E91
    convertToDouble -471E25
} 0xc5ae700a973d9cb8
test expr-28.584 {input floating-point conversion} {ieeeFloatingPoint} {
    # Ad2b dieee UN +803 E24 x 14c1cee9cd666b_000000000001& E89
    convertToDouble +803E24
} 0x4584c1cee9cd666b
test expr-28.585 {input floating-point conversion} {ieeeFloatingPoint} {
    # Ad2b dieee UN -471 E26 x -1306069e8681f3_00000000001& E95
    convertToDouble -471E26
} 0xc5e306069e8681f3
test expr-28.586 {input floating-point conversion} {ieeeFloatingPoint} {
    # Ad2b dieee UN -409 E-21 x -1e2dcaa4115622_000000000001& E-62
    convertToDouble -409E-21
} 0xbc1e2dcaa4115622
test expr-28.587 {input floating-point conversion} {ieeeFloatingPoint} {
    # Ad2b dieee UN +818 E-21 x 1e2dcaa4115622_000000000001& E-61
    convertToDouble +818E-21
} 0x3c2e2dcaa4115622
test expr-28.588 {input floating-point conversion} {ieeeFloatingPoint} {
    # Ad2b dieee UN -867 E-8 x -122eabba029aba_000000000001& E-17
    convertToDouble -867E-8
} 0xbee22eabba029aba
test expr-28.589 {input floating-point conversion} {ieeeFloatingPoint} {
    # Ad2b dieee UN +538 E27 x 1b297cad9f70b5_1111111111111110& E98
    convertToDouble +538E27
} 0x461b297cad9f70b6
test expr-28.590 {input floating-point conversion} {ieeeFloatingPoint} {
    # Ad2b dieee UN -857 E24 x -16272678ba603b_11111111110& E89
    convertToDouble -857E24
} 0xc586272678ba603c
test expr-28.591 {input floating-point conversion} {ieeeFloatingPoint} {
    # Ad2b dieee UN +269 E27 x 1b297cad9f70b5_1111111111111110& E97
    convertToDouble +269E27
} 0x460b297cad9f70b6
test expr-28.592 {input floating-point conversion} {ieeeFloatingPoint} {
    # Ad2b dieee UN -403 E26 x -1046ec1e31dd85_1111111110& E95
    convertToDouble -403E26
} 0xc5e046ec1e31dd86
test expr-28.593 {input floating-point conversion} {ieeeFloatingPoint} {
    # Ad2b dieee UN +959 E-7 x 1923bd746a3527_11111111111110& E-14
    convertToDouble +959E-7
} 0x3f1923bd746a3528
test expr-28.594 {input floating-point conversion} {ieeeFloatingPoint} {
    # Ad2b dieee UN -959 E-6 x -1f6cacd184c271_1111111111110& E-11
    convertToDouble -959E-6
} 0xbf4f6cacd184c272
test expr-28.595 {input floating-point conversion} {ieeeFloatingPoint} {
    # Ad2b dieee UN +373 E-27 x 1cdc06b20ef182_1111111111110& E-82
    convertToDouble +373E-27
} 0x3adcdc06b20ef183
test expr-28.596 {input floating-point conversion} {ieeeFloatingPoint} {
    # Ad2b dieee UN -746 E-27 x -1cdc06b20ef182_1111111111110& E-81
    convertToDouble -746E-27
} 0xbaecdc06b20ef183
test expr-28.597 {input floating-point conversion} {ieeeFloatingPoint} {
    # Ad2b dieee UN +4069 E24 x 1a4b9887fbfe7a_0000000000001& E91
    convertToDouble +4069E24
} 0x45aa4b9887fbfe7a
test expr-28.598 {input floating-point conversion} {ieeeFloatingPoint} {
    # Ad2b dieee UN -4069 E23 x -150946d32ffec8_0000000000001& E88
    convertToDouble -4069E23
} 0xc5750946d32ffec8
test expr-28.599 {input floating-point conversion} {ieeeFloatingPoint} {
    # Ad2b dieee UN -8138 E24 x -1a4b9887fbfe7a_0000000000001& E92
    convertToDouble -8138E24
} 0xc5ba4b9887fbfe7a
test expr-28.600 {input floating-point conversion} {ieeeFloatingPoint} {
    # Ad2b dieee UN +8294 E-15 x 123d1b5eb1d778_000000000000000001& E-37
    convertToDouble +8294E-15
} 0x3da23d1b5eb1d778
test expr-28.601 {input floating-point conversion} {ieeeFloatingPoint} {
    # Ad2b dieee UN -4147 E-14 x -16cc62365e4d56_00000000000000001& E-35
    convertToDouble -4147E-14
} 0xbdc6cc62365e4d56
test expr-28.602 {input floating-point conversion} {ieeeFloatingPoint} {
    # Ad2b dieee UN +4147 E-15 x 123d1b5eb1d778_000000000000000001& E-38
    convertToDouble +4147E-15
} 0x3d923d1b5eb1d778
test expr-28.603 {input floating-point conversion} {ieeeFloatingPoint} {
    # Ad2b dieee UN -8294 E-14 x -16cc62365e4d56_00000000000000001& E-34
    convertToDouble -8294E-14
} 0xbdd6cc62365e4d56
test expr-28.604 {input floating-point conversion} {ieeeFloatingPoint} {
    # Ad2b dieee UN +538 E27 x 1b297cad9f70b5_1111111111111110& E98
    convertToDouble +538E27
} 0x461b297cad9f70b6
test expr-28.605 {input floating-point conversion} {ieeeFloatingPoint} {
    # Ad2b dieee UN -2690 E26 x -1b297cad9f70b5_1111111111111110& E97
    convertToDouble -2690E26
} 0xc60b297cad9f70b6
test expr-28.606 {input floating-point conversion} {ieeeFloatingPoint} {
    # Ad2b dieee UN +269 E27 x 1b297cad9f70b5_1111111111111110& E97
    convertToDouble +269E27
} 0x460b297cad9f70b6
test expr-28.607 {input floating-point conversion} {ieeeFloatingPoint} {
    # Ad2b dieee UN -2152 E27 x -1b297cad9f70b5_1111111111111110& E100
    convertToDouble -2152E27
} 0xc63b297cad9f70b6
test expr-28.608 {input floating-point conversion} {ieeeFloatingPoint} {
    # Ad2b dieee UN +1721 E-17 x 136071dcae4564_111111111111110& E-46
    convertToDouble +1721E-17
} 0x3d136071dcae4565
test expr-28.609 {input floating-point conversion} {ieeeFloatingPoint} {
    # Ad2b dieee UN -7979 E-27 x -134ac304747faf_111111111111110& E-77
    convertToDouble -7979E-27
} 0xbb234ac304747fb0
test expr-28.610 {input floating-point conversion} {ieeeFloatingPoint} {
    # Ad2b dieee UN +6884 E-17 x 136071dcae4564_111111111111110& E-44
    convertToDouble +6884E-17
} 0x3d336071dcae4565
test expr-28.611 {input floating-point conversion} {ieeeFloatingPoint} {
    # Ad2b dieee UN -8605 E-18 x -136071dcae4564_111111111111110& E-47
    convertToDouble -8605E-18
} 0xbd036071dcae4565
test expr-28.612 {input floating-point conversion} {ieeeFloatingPoint} {
    # Ad2b dieee UN +82854 E27 x 10570ed9e3cecc_00000000000000001& E106
    convertToDouble +82854E27
} 0x4690570ed9e3cecc
test expr-28.613 {input floating-point conversion} {ieeeFloatingPoint} {
    # Ad2b dieee UN -55684 E24 x -167d9735144ae3_00000000000000001& E95
    convertToDouble -55684E24
} 0xc5e67d9735144ae3
test expr-28.614 {input floating-point conversion} {ieeeFloatingPoint} {
    # Ad2b dieee UN +27842 E24 x 167d9735144ae3_00000000000000001& E94
    convertToDouble +27842E24
} 0x45d67d9735144ae3
test expr-28.615 {input floating-point conversion} {ieeeFloatingPoint} {
    # Ad2b dieee UN -48959 E25 x -18b7cd6ca56f85_00000000000000001& E98
    convertToDouble -48959E25
} 0xc618b7cd6ca56f85
test expr-28.616 {input floating-point conversion} {ieeeFloatingPoint} {
    # Ad2b dieee UN +81921 E-17 x 1cd2c9a6cdd003_000000000000000000001& E-41
    convertToDouble +81921E-17
} 0x3d6cd2c9a6cdd003
test expr-28.617 {input floating-point conversion} {ieeeFloatingPoint} {
    # Ad2b dieee UN -76207 E-8 x -18f8b4dd16f1df_0000000000000000001& E-11
    convertToDouble -76207E-8
} 0xbf48f8b4dd16f1df
test expr-28.618 {input floating-point conversion} {ieeeFloatingPoint} {
    # Ad2b dieee UN +4147 E-15 x 123d1b5eb1d778_000000000000000001& E-38
    convertToDouble +4147E-15
} 0x3d923d1b5eb1d778
test expr-28.619 {input floating-point conversion} {ieeeFloatingPoint} {
    # Ad2b dieee UN -41470 E-16 x -123d1b5eb1d778_000000000000000001& E-38
    convertToDouble -41470E-16
} 0xbd923d1b5eb1d778
test expr-28.620 {input floating-point conversion} {ieeeFloatingPoint} {
    # Ad2b dieee UN +89309 E24 x 12092ac5f2019e_1111111111111111110& E96
    convertToDouble +89309E24
} 0x45f2092ac5f2019f
test expr-28.621 {input floating-point conversion} {ieeeFloatingPoint} {
    # Ad2b dieee UN +75859 E26 x 17efd75a2938eb_1111111111111111111110& E102
    convertToDouble +75859E26
} 0x4657efd75a2938ec
test expr-28.622 {input floating-point conversion} {ieeeFloatingPoint} {
    # Ad2b dieee UN -75859 E25 x -132645e1ba93ef_1111111111111111111110& E99
    convertToDouble -75859E25
} 0xc6232645e1ba93f0
test expr-28.623 {input floating-point conversion} {ieeeFloatingPoint} {
    # Ad2b dieee UN +14257 E-23 x 150a246ecd44f2_1111111111111111110& E-63
    convertToDouble +14257E-23
} 0x3c050a246ecd44f3
test expr-28.624 {input floating-point conversion} {ieeeFloatingPoint} {
    # Ad2b dieee UN -28514 E-23 x -150a246ecd44f2_1111111111111111110& E-62
    convertToDouble -28514E-23
} 0xbc150a246ecd44f3
test expr-28.625 {input floating-point conversion} {ieeeFloatingPoint} {
    # Ad2b dieee UN +57028 E-23 x 150a246ecd44f2_1111111111111111110& E-61
    convertToDouble +57028E-23
} 0x3c250a246ecd44f3
test expr-28.626 {input floating-point conversion} {ieeeFloatingPoint} {
    # Ad2b dieee UN -71285 E-24 x -150a246ecd44f2_1111111111111111110& E-64
    convertToDouble -71285E-24
} 0xbbf50a246ecd44f3
test expr-28.627 {input floating-point conversion} {ieeeFloatingPoint} {
    # Ad2b dieee UN +344863 E27 x 1100c873963d6d_00000000000000000001& E108
    convertToDouble +344863E27
} 0x46b100c873963d6d
test expr-28.628 {input floating-point conversion} {ieeeFloatingPoint} {
    # Ad2b dieee UN -951735 E27 x -17764ad224e24a_000000000000000000001& E109
    convertToDouble -951735E27
} 0xc6c7764ad224e24a
test expr-28.629 {input floating-point conversion} {ieeeFloatingPoint} {
    # Ad2b dieee UN +200677 E23 x 1035e73135b834_0000000000000000001& E94
    convertToDouble +200677E23
} 0x45d035e73135b834
test expr-28.630 {input floating-point conversion} {ieeeFloatingPoint} {
    # Ad2b dieee UN -401354 E24 x -144360fd832641_0000000000000000001& E98
    convertToDouble -401354E24
} 0xc6144360fd832641
test expr-28.631 {input floating-point conversion} {ieeeFloatingPoint} {
    # Ad2b dieee UN +839604 E-11 x 119b96f36ec68b_00000000000000000000000001& E-17
    convertToDouble +839604E-11
} 0x3ee19b96f36ec68b
test expr-28.632 {input floating-point conversion} {ieeeFloatingPoint} {
    # Ad2b dieee UN -209901 E-11 x -119b96f36ec68b_00000000000000000000000001& E-19
    convertToDouble -209901E-11
} 0xbec19b96f36ec68b
test expr-28.633 {input floating-point conversion} {ieeeFloatingPoint} {
    # Ad2b dieee UN +419802 E-11 x 119b96f36ec68b_00000000000000000000000001& E-18
    convertToDouble +419802E-11
} 0x3ed19b96f36ec68b
test expr-28.634 {input floating-point conversion} {ieeeFloatingPoint} {
    # Ad2b dieee UN -537734 E-24 x -13d6c1088ae40e_0000000000000000000001& E-61
    convertToDouble -537734E-24
} 0xbc23d6c1088ae40e
test expr-28.635 {input floating-point conversion} {ieeeFloatingPoint} {
    # Ad2b dieee UN +910308 E26 x 11f3e1839eeab0_11111111111111111111110& E106
    convertToDouble +910308E26
} 0x4691f3e1839eeab1
test expr-28.636 {input floating-point conversion} {ieeeFloatingPoint} {
    # Ad2b dieee UN -227577 E26 x -11f3e1839eeab0_11111111111111111111110& E104
    convertToDouble -227577E26
} 0xc671f3e1839eeab1
test expr-28.637 {input floating-point conversion} {ieeeFloatingPoint} {
    # Ad2b dieee UN +455154 E26 x 11f3e1839eeab0_11111111111111111111110& E105
    convertToDouble +455154E26
} 0x4681f3e1839eeab1
test expr-28.638 {input floating-point conversion} {ieeeFloatingPoint} {
    # Ad2b dieee UN -531013 E25 x -10c17d25834171_11111111111111111111110& E102
    convertToDouble -531013E25
} 0xc650c17d25834172
test expr-28.639 {input floating-point conversion} {ieeeFloatingPoint} {
    # Ad2b dieee UN +963019 E-21 x 11592429784914_11111111111111111111110& E-50
    convertToDouble +963019E-21
} 0x3cd1592429784915
test expr-28.640 {input floating-point conversion} {ieeeFloatingPoint} {
    # Ad2b dieee UN -519827 E-13 x -1be872a8b30d7c_11111111111111111111110& E-25
    convertToDouble -519827E-13
} 0xbe6be872a8b30d7d
test expr-28.641 {input floating-point conversion} {ieeeFloatingPoint} {
    # Ad2b dieee UN +623402 E-27 x 178d2c97bde2a0_11111111111111111111110& E-71
    convertToDouble +623402E-27
} 0x3b878d2c97bde2a1
test expr-28.642 {input floating-point conversion} {ieeeFloatingPoint} {
    # Ad2b dieee UN -311701 E-27 x -178d2c97bde2a0_11111111111111111111110& E-72
    convertToDouble -311701E-27
} 0xbb778d2c97bde2a1
test expr-28.643 {input floating-point conversion} {ieeeFloatingPoint} {
    # Ad2b dieee UN +9613651 E26 x 17b31116270d9b_000000000000000000000001& E109
    convertToDouble +9613651E26
} 0x46c7b31116270d9b
test expr-28.644 {input floating-point conversion} {ieeeFloatingPoint} {
    # Ad2b dieee UN -9191316 E23 x -1733bfae0801fd_0000000000000000000001& E99
    convertToDouble -9191316E23
} 0xc62733bfae0801fd
test expr-28.645 {input floating-point conversion} {ieeeFloatingPoint} {
    # Ad2b dieee UN +4595658 E23 x 1733bfae0801fd_0000000000000000000001& E98
    convertToDouble +4595658E23
} 0x461733bfae0801fd
test expr-28.646 {input floating-point conversion} {ieeeFloatingPoint} {
    # Ad2b dieee UN -2297829 E23 x -1733bfae0801fd_0000000000000000000001& E97
    convertToDouble -2297829E23
} 0xc60733bfae0801fd
test expr-28.647 {input floating-point conversion} {ieeeFloatingPoint} {
    # Ad2b dieee UN -1679208 E-11 x -119b96f36ec68b_00000000000000000000000001& E-16
    convertToDouble -1679208E-11
} 0xbef19b96f36ec68b
test expr-28.648 {input floating-point conversion} {ieeeFloatingPoint} {
    # Ad2b dieee UN +3379223 E27 x 14d3794ce2fc25_1111111111111111111111110& E111
    convertToDouble +3379223E27
} 0x46e4d3794ce2fc26
test expr-28.649 {input floating-point conversion} {ieeeFloatingPoint} {
    # Ad2b dieee UN -6758446 E27 x -14d3794ce2fc25_1111111111111111111111110& E112
    convertToDouble -6758446E27
} 0xc6f4d3794ce2fc26
test expr-28.650 {input floating-point conversion} {ieeeFloatingPoint} {
    # Ad2b dieee UN +5444097 E-21 x 18849dd33c95ae_11111111111111111111111111110& E-48
    convertToDouble +5444097E-21
} 0x3cf8849dd33c95af
test expr-28.651 {input floating-point conversion} {ieeeFloatingPoint} {
    # Ad2b dieee UN -8399969 E-27 x -13d5783e85fcf7_1111111111111111111111110& E-67
    convertToDouble -8399969E-27
} 0xbbc3d5783e85fcf8
test expr-28.652 {input floating-point conversion} {ieeeFloatingPoint} {
    # Ad2b dieee UN +8366487 E-16 x 1cbf3d630403af_1111111111111111111111110& E-31
    convertToDouble +8366487E-16
} 0x3e0cbf3d630403b0
test expr-28.653 {input floating-point conversion} {ieeeFloatingPoint} {
    # Ad2b dieee UN -8366487 E-15 x -11f7865de2824d_11111111111111111111111110& E-27
    convertToDouble -8366487E-15
} 0xbe41f7865de2824e
test expr-28.654 {input floating-point conversion} {ieeeFloatingPoint} {
    # Ad2b dieee UN +65060671 E25 x 1009e7d474572a_0000000000000000000000000001& E109
    convertToDouble +65060671E25
} 0x46c009e7d474572a
test expr-28.655 {input floating-point conversion} {ieeeFloatingPoint} {
    # Ad2b dieee UN +65212389 E23 x 1493d098d37657_000000000000000000000000001& E102
    convertToDouble +65212389E23
} 0x465493d098d37657
test expr-28.656 {input floating-point conversion} {ieeeFloatingPoint} {
    # Ad2b dieee UN +55544957 E-13 x 174c1826f3010c_00000000000000000000000000001& E-18
    convertToDouble +55544957E-13
} 0x3ed74c1826f3010c
test expr-28.657 {input floating-point conversion} {ieeeFloatingPoint} {
    # Ad2b dieee UN -51040905 E-20 x -11f55b23c8bf2d_0000000000000000000000000001& E-41
    convertToDouble -51040905E-20
} 0xbd61f55b23c8bf2d
test expr-28.658 {input floating-point conversion} {ieeeFloatingPoint} {
    # Ad2b dieee UN +99585767 E-22 x 166cba8699f0f2_0000000000000000000000000001& E-47
    convertToDouble +99585767E-22
} 0x3d066cba8699f0f2
test expr-28.659 {input floating-point conversion} {ieeeFloatingPoint} {
    # Ad2b dieee UN -99585767 E-23 x -11f095387b2728_0000000000000000000000000001& E-50
    convertToDouble -99585767E-23
} 0xbcd1f095387b2728
test expr-28.660 {input floating-point conversion} {ieeeFloatingPoint} {
    # Ad2b dieee UN +40978393 E26 x 1941401cca2bfd_1111111111111111111111111110& E111
    convertToDouble +40978393E26
} 0x46e941401cca2bfe
test expr-28.661 {input floating-point conversion} {ieeeFloatingPoint} {
    # Ad2b dieee UN -67488159 E24 x -1a9e90059d12db_11111111111111111111111111110& E105
    convertToDouble -67488159E24
} 0xc68a9e90059d12dc
test expr-28.662 {input floating-point conversion} {ieeeFloatingPoint} {
    # Ad2b dieee UN +69005339 E23 x 15c634f6ef1f95_111111111111111111111111110& E102
    convertToDouble +69005339E23
} 0x4655c634f6ef1f96
test expr-28.663 {input floating-point conversion} {ieeeFloatingPoint} {
    # Ad2b dieee UN -81956786 E26 x -1941401cca2bfd_1111111111111111111111111110& E112
    convertToDouble -81956786E26
} 0xc6f941401cca2bfe
test expr-28.664 {input floating-point conversion} {ieeeFloatingPoint} {
    # Ad2b dieee UN -87105552 E-21 x -18849dd33c95ae_11111111111111111111111111110& E-44
    convertToDouble -87105552E-21
} 0xbd38849dd33c95af
test expr-28.665 {input floating-point conversion} {ieeeFloatingPoint} {
    # Ad2b dieee UN +10888194 E-21 x 18849dd33c95ae_11111111111111111111111111110& E-47
    convertToDouble +10888194E-21
} 0x3d08849dd33c95af
test expr-28.666 {input floating-point conversion} {ieeeFloatingPoint} {
    # Ad2b dieee UN -21776388 E-21 x -18849dd33c95ae_11111111111111111111111111110& E-46
    convertToDouble -21776388E-21
} 0xbd18849dd33c95af
test expr-28.667 {input floating-point conversion} {ieeeFloatingPoint} {
    # Ad2b dieee UN +635806667 E27 x 1e9cec176c96f8_000000000000000000000000000000001& E118
    convertToDouble +635806667E27
} 0x475e9cec176c96f8
test expr-28.668 {input floating-point conversion} {ieeeFloatingPoint} {
    # Ad2b dieee UN -670026614 E25 x -14a593f89f4194_00000000000000000000000000000001& E112
    convertToDouble -670026614E25
} 0xc6f4a593f89f4194
test expr-28.669 {input floating-point conversion} {ieeeFloatingPoint} {
    # Ad2b dieee UN +335013307 E26 x 19cef8f6c711f9_0000000000000000000000000000001& E114
    convertToDouble +335013307E26
} 0x4719cef8f6c711f9
test expr-28.670 {input floating-point conversion} {ieeeFloatingPoint} {
    # Ad2b dieee UN -335013307 E25 x -14a593f89f4194_00000000000000000000000000000001& E111
    convertToDouble -335013307E25
} 0xc6e4a593f89f4194
test expr-28.671 {input floating-point conversion} {ieeeFloatingPoint} {
    # Ad2b dieee UN +371790617 E-24 x 1aca538c61ba9c_000000000000000000000000000000001& E-52
    convertToDouble +371790617E-24
} 0x3cbaca538c61ba9c
test expr-28.672 {input floating-point conversion} {ieeeFloatingPoint} {
    # Ad2b dieee UN -371790617 E-25 x -156ea93d1afbb0_0000000000000000000000000000000001& E-55
    convertToDouble -371790617E-25
} 0xbc856ea93d1afbb0
test expr-28.673 {input floating-point conversion} {ieeeFloatingPoint} {
    # Ad2b dieee UN +743581234 E-24 x 1aca538c61ba9c_000000000000000000000000000000001& E-51
    convertToDouble +743581234E-24
} 0x3ccaca538c61ba9c
test expr-28.674 {input floating-point conversion} {ieeeFloatingPoint} {
    # Ad2b dieee UN -743581234 E-25 x -156ea93d1afbb0_0000000000000000000000000000000001& E-54
    convertToDouble -743581234E-25
} 0xbc956ea93d1afbb0
test expr-28.675 {input floating-point conversion} {ieeeFloatingPoint} {
    # Ad2b dieee UN +202464477 E24 x 13f6ec0435ce24_111111111111111111111111111110& E107
    convertToDouble +202464477E24
} 0x46a3f6ec0435ce25
test expr-28.676 {input floating-point conversion} {ieeeFloatingPoint} {
    # Ad2b dieee UN -404928954 E24 x -13f6ec0435ce24_111111111111111111111111111110& E108
    convertToDouble -404928954E24
} 0xc6b3f6ec0435ce25
test expr-28.677 {input floating-point conversion} {ieeeFloatingPoint} {
    # Ad2b dieee UN +997853758 E27 x 1805bfa33b98fa_111111111111111111111111111110& E119
    convertToDouble +997853758E27
} 0x476805bfa33b98fb
test expr-28.678 {input floating-point conversion} {ieeeFloatingPoint} {
    # Ad2b dieee UN -997853758 E26 x -1337cc829613fb_111111111111111111111111111110& E116
    convertToDouble -997853758E26
} 0xc73337cc829613fc
test expr-28.679 {input floating-point conversion} {ieeeFloatingPoint} {
    # Ad2b dieee UN +405498418 E-17 x 116a8093df66a6_111111111111111111111111111111110& E-28
    convertToDouble +405498418E-17
} 0x3e316a8093df66a7
test expr-28.680 {input floating-point conversion} {ieeeFloatingPoint} {
    # Ad2b dieee UN -582579084 E-14 x -186f653140a658_111111111111111111111111111111110& E-18
    convertToDouble -582579084E-14
} 0xbed86f653140a659
test expr-28.681 {input floating-point conversion} {ieeeFloatingPoint} {
    # Ad2b dieee UN +608247627 E-18 x 14e633e4a5ae61_111111111111111111111111111111110& E-31
    convertToDouble +608247627E-18
} 0x3e04e633e4a5ae62
test expr-28.682 {input floating-point conversion} {ieeeFloatingPoint} {
    # Ad2b dieee UN -291289542 E-14 x -186f653140a658_111111111111111111111111111111110& E-19
    convertToDouble -291289542E-14
} 0xbec86f653140a659
test expr-28.683 {input floating-point conversion} {ieeeFloatingPoint} {
    # Ad2b dieee UN -9537100005 E26 x -16f5b11191713a_000000000000000000000000000000001& E119
    convertToDouble -9537100005E26
} 0xc766f5b11191713a
test expr-28.684 {input floating-point conversion} {ieeeFloatingPoint} {
    # Ad2b dieee UN +6358066670 E27 x 1322138ea3de5b_000000000000000000000000000000001& E122
    convertToDouble +6358066670E27
} 0x479322138ea3de5b
test expr-28.685 {input floating-point conversion} {ieeeFloatingPoint} {
    # Ad2b dieee UN -1271613334 E27 x -1e9cec176c96f8_000000000000000000000000000000001& E119
    convertToDouble -1271613334E27
} 0xc76e9cec176c96f8
test expr-28.686 {input floating-point conversion} {ieeeFloatingPoint} {
    # Ad2b dieee UN +5229646999 E-16 x 118c3b89731f3d_000000000000000000000000000000000001& E-21
    convertToDouble +5229646999E-16
} 0x3ea18c3b89731f3d
test expr-28.687 {input floating-point conversion} {ieeeFloatingPoint} {
    # Ad2b dieee UN +5229646999 E-17 x 1c13927584fec8_00000000000000000000000000000000001& E-25
    convertToDouble +5229646999E-17
} 0x3e6c13927584fec8
test expr-28.688 {input floating-point conversion} {ieeeFloatingPoint} {
    # Ad2b dieee UN +4429943614 E24 x 1b4d37fa06864a_1111111111111111111111111111111110& E111
    convertToDouble +4429943614E24
} 0x46eb4d37fa06864b
test expr-28.689 {input floating-point conversion} {ieeeFloatingPoint} {
    # Ad2b dieee UN -8859887228 E24 x -1b4d37fa06864a_1111111111111111111111111111111110& E112
    convertToDouble -8859887228E24
} 0xc6fb4d37fa06864b
test expr-28.690 {input floating-point conversion} {ieeeFloatingPoint} {
    # Ad2b dieee UN +2214971807 E24 x 1b4d37fa06864a_1111111111111111111111111111111110& E110
    convertToDouble +2214971807E24
} 0x46db4d37fa06864b
test expr-28.691 {input floating-point conversion} {ieeeFloatingPoint} {
    # Ad2b dieee UN -4176887093 E26 x -141c692c5bd07a_111111111111111111111111111111110& E118
    convertToDouble -4176887093E26
} 0xc7541c692c5bd07b
test expr-28.692 {input floating-point conversion} {ieeeFloatingPoint} {
    # Ad2b dieee UN +4003495257 E-20 x 16026b2e07ec06_111111111111111111111111111111111110& E-35
    convertToDouble +4003495257E-20
} 0x3dc6026b2e07ec07
test expr-28.693 {input floating-point conversion} {ieeeFloatingPoint} {
    # Ad2b dieee UN -4361901637 E-23 x -188e29a9d7c5b8_11111111111111111111111111111111110& E-45
    convertToDouble -4361901637E-23
} 0xbd288e29a9d7c5b9
test expr-28.694 {input floating-point conversion} {ieeeFloatingPoint} {
    # Ad2b dieee UN +8723803274 E-23 x 188e29a9d7c5b8_11111111111111111111111111111111110& E-44
    convertToDouble +8723803274E-23
} 0x3d388e29a9d7c5b9
test expr-28.695 {input floating-point conversion} {ieeeFloatingPoint} {
    # Ad2b dieee UN -8006990514 E-20 x -16026b2e07ec06_111111111111111111111111111111111110& E-34
    convertToDouble -8006990514E-20
} 0xbdd6026b2e07ec07
test expr-28.696 {input floating-point conversion} {ieeeFloatingPoint} {
    # Ad2b dieee UN +72835110098 E27 x 1b65c41711fb6d_0000000000000000000000000000000000001& E125
    convertToDouble +72835110098E27
} 0x47cb65c41711fb6d
test expr-28.697 {input floating-point conversion} {ieeeFloatingPoint} {
    # Ad2b dieee UN -36417555049 E27 x -1b65c41711fb6d_0000000000000000000000000000000000001& E124
    convertToDouble -36417555049E27
} 0xc7bb65c41711fb6d
test expr-28.698 {input floating-point conversion} {ieeeFloatingPoint} {
    # Ad2b dieee UN +84279630104 E25 x 144a221b1cf62e_000000000000000000000000000000000001& E119
    convertToDouble +84279630104E25
} 0x47644a221b1cf62e
test expr-28.699 {input floating-point conversion} {ieeeFloatingPoint} {
    # Ad2b dieee UN -84279630104 E24 x -103b4e7c172b58_000000000000000000000000000000000001& E116
    convertToDouble -84279630104E24
} 0xc7303b4e7c172b58
test expr-28.700 {input floating-point conversion} {ieeeFloatingPoint} {
    # Ad2b dieee UN +21206176437 E-27 x 1872f563ae0cc9_0000000000000000000000000000000000001& E-56
    convertToDouble +21206176437E-27
} 0x3c7872f563ae0cc9
test expr-28.701 {input floating-point conversion} {ieeeFloatingPoint} {
    # Ad2b dieee UN -66461566917 E-22 x -1d3ae83e4322b3_00000000000000000000000000000000000001& E-38
    convertToDouble -66461566917E-22
} 0xbd9d3ae83e4322b3
test expr-28.702 {input floating-point conversion} {ieeeFloatingPoint} {
    # Ad2b dieee UN +64808355539 E-16 x 1b2ebe83265fbf_00000000000000000000000000000000000001& E-18
    convertToDouble +64808355539E-16
} 0x3edb2ebe83265fbf
test expr-28.703 {input floating-point conversion} {ieeeFloatingPoint} {
    # Ad2b dieee UN -84932679673 E-19 x -123d39339f1bf6_00000000000000000000000000000000000001& E-27
    convertToDouble -84932679673E-19
} 0xbe423d39339f1bf6
test expr-28.704 {input floating-point conversion} {ieeeFloatingPoint} {
    # Ad2b dieee UN +65205430094 E26 x 139f3e5d7fd76a_1111111111111111111111111111111111110& E122
    convertToDouble +65205430094E26
} 0x47939f3e5d7fd76b
test expr-28.705 {input floating-point conversion} {ieeeFloatingPoint} {
    # Ad2b dieee UN -68384463429 E25 x -107684982f634e_1111111111111111111111111111111111111110& E119
    convertToDouble -68384463429E25
} 0xc7607684982f634f
test expr-28.706 {input floating-point conversion} {ieeeFloatingPoint} {
    # Ad2b dieee UN +32602715047 E26 x 139f3e5d7fd76a_1111111111111111111111111111111111110& E121
    convertToDouble +32602715047E26
} 0x47839f3e5d7fd76b
test expr-28.707 {input floating-point conversion} {ieeeFloatingPoint} {
    # Ad2b dieee UN -62662203426 E27 x -1792269424688d_111111111111111111111111111111111110& E125
    convertToDouble -62662203426E27
} 0xc7c792269424688e
test expr-28.708 {input floating-point conversion} {ieeeFloatingPoint} {
    # Ad2b dieee UN +58784444678 E-18 x 1f8f45c64b4682_111111111111111111111111111111111111110& E-25
    convertToDouble +58784444678E-18
} 0x3e6f8f45c64b4683
test expr-28.709 {input floating-point conversion} {ieeeFloatingPoint} {
    # Ad2b dieee UN -50980203373 E-21 x -1c06d366394440_11111111111111111111111111111111111111111110& E-35
    convertToDouble -50980203373E-21
} 0xbdcc06d366394441
test expr-28.710 {input floating-point conversion} {ieeeFloatingPoint} {
    # Ad2b dieee UN +29392222339 E-18 x 1f8f45c64b4682_111111111111111111111111111111111111110& E-26
    convertToDouble +29392222339E-18
} 0x3e5f8f45c64b4683
test expr-28.711 {input floating-point conversion} {ieeeFloatingPoint} {
    # Ad2b dieee UN -75529940323 E-27 x -15c5203c0aad52_1111111111111111111111111111111111111110& E-54
    convertToDouble -75529940323E-27
} 0xbc95c5203c0aad53
test expr-28.712 {input floating-point conversion} {ieeeFloatingPoint} {
    # Ad2b dieee UN -937495906299 E26 x -11a1e0ebb6af11_000000000000000000000000000000000000000001& E126
    convertToDouble -937495906299E26
} 0xc7d1a1e0ebb6af11
test expr-28.713 {input floating-point conversion} {ieeeFloatingPoint} {
    # Ad2b dieee UN +842642485799 E-20 x 121879decdd7cb_000000000000000000000000000000000000000001& E-27
    convertToDouble +842642485799E-20
} 0x3e421879decdd7cb
test expr-28.714 {input floating-point conversion} {ieeeFloatingPoint} {
    # Ad2b dieee UN -387824150699 E-23 x -110e8302245571_00000000000000000000000000000000000000001& E-38
    convertToDouble -387824150699E-23
} 0xbd910e8302245571
test expr-28.715 {input floating-point conversion} {ieeeFloatingPoint} {
    # Ad2b dieee UN +924948814726 E-27 x 10a992d1fc6ded_00000000000000000000000000000000000000001& E-50
    convertToDouble +924948814726E-27
} 0x3cd0a992d1fc6ded
test expr-28.716 {input floating-point conversion} {ieeeFloatingPoint} {
    # Ad2b dieee UN -775648301398 E-23 x -110e8302245571_00000000000000000000000000000000000000001& E-37
    convertToDouble -775648301398E-23
} 0xbda10e8302245571
test expr-28.717 {input floating-point conversion} {ieeeFloatingPoint} {
    # Ad2b dieee UN +547075707432 E25 x 107684982f634e_1111111111111111111111111111111111111110& E122
    convertToDouble +547075707432E25
} 0x47907684982f634f
test expr-28.718 {input floating-point conversion} {ieeeFloatingPoint} {
    # Ad2b dieee UN +683844634290 E24 x 107684982f634e_1111111111111111111111111111111111111110& E119
    convertToDouble +683844634290E24
} 0x47607684982f634f
test expr-28.719 {input floating-point conversion} {ieeeFloatingPoint} {
    # Ad2b dieee UN -136768926858 E25 x -107684982f634e_1111111111111111111111111111111111111110& E120
    convertToDouble -136768926858E25
} 0xc7707684982f634f
test expr-28.720 {input floating-point conversion} {ieeeFloatingPoint} {
    # Ad2b dieee UN +509802033730 E-22 x 1c06d366394440_11111111111111111111111111111111111111111110& E-35
    convertToDouble +509802033730E-22
} 0x3dcc06d366394441
test expr-28.721 {input floating-point conversion} {ieeeFloatingPoint} {
    # Ad2b dieee UN +101960406746 E-21 x 1c06d366394440_11111111111111111111111111111111111111111110& E-34
    convertToDouble +101960406746E-21
} 0x3ddc06d366394441
test expr-28.722 {input floating-point conversion} {ieeeFloatingPoint} {
    # Ad2b dieee UN -815683253968 E-21 x -1c06d366394440_11111111111111111111111111111111111111111110& E-31
    convertToDouble -815683253968E-21
} 0xbe0c06d366394441
test expr-28.723 {input floating-point conversion} {ieeeFloatingPoint} {
    # Ad2b dieee UN +7344124123524 E24 x 1619b519dd6833_00000000000000000000000000000000000000000001& E122
    convertToDouble +7344124123524E24
} 0x479619b519dd6833
test expr-28.724 {input floating-point conversion} {ieeeFloatingPoint} {
    # Ad2b dieee UN -9180155154405 E23 x -1619b519dd6833_00000000000000000000000000000000000000000001& E119
    convertToDouble -9180155154405E23
} 0xc76619b519dd6833
test expr-28.725 {input floating-point conversion} {ieeeFloatingPoint} {
    # Ad2b dieee UN +6479463327323 E27 x 130a9b3e9bd05e_00000000000000000000000000000000000000000001& E132
    convertToDouble +6479463327323E27
} 0x48330a9b3e9bd05e
test expr-28.726 {input floating-point conversion} {ieeeFloatingPoint} {
    # Ad2b dieee UN -1836031030881 E24 x -1619b519dd6833_00000000000000000000000000000000000000000001& E120
    convertToDouble -1836031030881E24
} 0xc77619b519dd6833
test expr-28.727 {input floating-point conversion} {ieeeFloatingPoint} {
    # Ad2b dieee UN +4337269293039 E-19 x 1d1b5f354c63d6_00000000000000000000000000000000000000000001& E-22
    convertToDouble +4337269293039E-19
} 0x3e9d1b5f354c63d6
test expr-28.728 {input floating-point conversion} {ieeeFloatingPoint} {
    # Ad2b dieee UN -4599163554373 E-23 x -1948bf4d34088d_00000000000000000000000000000000000000000001& E-35
    convertToDouble -4599163554373E-23
} 0xbdc948bf4d34088d
test expr-28.729 {input floating-point conversion} {ieeeFloatingPoint} {
    # Ad2b dieee UN +9198327108746 E-23 x 1948bf4d34088d_00000000000000000000000000000000000000000001& E-34
    convertToDouble +9198327108746E-23
} 0x3dd948bf4d34088d
test expr-28.730 {input floating-point conversion} {ieeeFloatingPoint} {
    # Ad2b dieee UN +4812803938347 E27 x 1c4980a4ee94ce_111111111111111111111111111111111111111111110& E131
    convertToDouble +4812803938347E27
} 0x482c4980a4ee94cf
test expr-28.731 {input floating-point conversion} {ieeeFloatingPoint} {
    # Ad2b dieee UN -8412030890011 E23 x -14405075e52db9_11111111111111111111111111111111111111111110& E119
    convertToDouble -8412030890011E23
} 0xc764405075e52dba
test expr-28.732 {input floating-point conversion} {ieeeFloatingPoint} {
    # Ad2b dieee UN +9625607876694 E27 x 1c4980a4ee94ce_111111111111111111111111111111111111111111110& E132
    convertToDouble +9625607876694E27
} 0x483c4980a4ee94cf
test expr-28.733 {input floating-point conversion} {ieeeFloatingPoint} {
    # Ad2b dieee UN -4739968828249 E24 x -1c87140cdf8a1d_1111111111111111111111111111111111111111110& E121
    convertToDouble -4739968828249E24
} 0xc78c87140cdf8a1e
test expr-28.734 {input floating-point conversion} {ieeeFloatingPoint} {
    # Ad2b dieee UN +9697183891673 E-23 x 1aa7c959b6a666_11111111111111111111111111111111111111111111110& E-34
    convertToDouble +9697183891673E-23
} 0x3ddaa7c959b6a667
test expr-28.735 {input floating-point conversion} {ieeeFloatingPoint} {
    # Ad2b dieee UN -7368108517543 E-20 x -13c7535bbd85a1_1111111111111111111111111111111111111111111110& E-24
    convertToDouble -7368108517543E-20
} 0xbe73c7535bbd85a2
test expr-28.736 {input floating-point conversion} {ieeeFloatingPoint} {
    # Ad2b dieee UN +51461358161422 E25 x 18326f87d4cae0_0000000000000000000000000000000000000000000000001& E128
    convertToDouble +51461358161422E25
} 0x47f8326f87d4cae0
test expr-28.737 {input floating-point conversion} {ieeeFloatingPoint} {
    # Ad2b dieee UN -77192037242133 E26 x -16af488f577e32_0000000000000000000000000000000000000000000000001& E132
    convertToDouble -77192037242133E26
} 0xc836af488f577e32
test expr-28.738 {input floating-point conversion} {ieeeFloatingPoint} {
    # Ad2b dieee UN +77192037242133 E25 x 1225d3a5df9828_0000000000000000000000000000000000000000000000001& E129
    convertToDouble +77192037242133E25
} 0x480225d3a5df9828
test expr-28.739 {input floating-point conversion} {ieeeFloatingPoint} {
    # Ad2b dieee UN -51461358161422 E27 x -12e767221e3e7f_0000000000000000000000000000000000000000000000001& E135
    convertToDouble -51461358161422E27
} 0xc862e767221e3e7f
test expr-28.740 {input floating-point conversion} {ieeeFloatingPoint} {
    # Ad2b dieee UN +43999661561541 E-21 x 179f4476d372a3_0000000000000000000000000000000000000000000000001& E-25
    convertToDouble +43999661561541E-21
} 0x3e679f4476d372a3
test expr-28.741 {input floating-point conversion} {ieeeFloatingPoint} {
    # Ad2b dieee UN -87999323123082 E-21 x -179f4476d372a3_0000000000000000000000000000000000000000000000001& E-24
    convertToDouble -87999323123082E-21
} 0xbe779f4476d372a3
test expr-28.742 {input floating-point conversion} {ieeeFloatingPoint} {
    # Ad2b dieee UN +48374886826137 E-26 x 110538f23350d5_00000000000000000000000000000000000000000000001& E-41
    convertToDouble +48374886826137E-26
} 0x3d610538f23350d5
test expr-28.743 {input floating-point conversion} {ieeeFloatingPoint} {
    # Ad2b dieee UN -57684246567111 E-23 x -13d1f5c1b8a912_00000000000000000000000000000000000000000000001& E-31
    convertToDouble -57684246567111E-23
} 0xbe03d1f5c1b8a912
test expr-28.744 {input floating-point conversion} {ieeeFloatingPoint} {
    # Ad2b dieee UN +87192805957686 E23 x 1a3d16e55a9664_1111111111111111111111111111111111111111111110& E122
    convertToDouble +87192805957686E23
} 0x479a3d16e55a9665
test expr-28.745 {input floating-point conversion} {ieeeFloatingPoint} {
    # Ad2b dieee UN -75108713005913 E24 x -1c40b4baa79655_11111111111111111111111111111111111111111111110& E125
    convertToDouble -75108713005913E24
} 0xc7cc40b4baa79656
test expr-28.746 {input floating-point conversion} {ieeeFloatingPoint} {
    # Ad2b dieee UN +64233110587487 E27 x 179873e38669a6_1111111111111111111111111111111111111111111110& E135
    convertToDouble +64233110587487E27
} 0x48679873e38669a7
test expr-28.747 {input floating-point conversion} {ieeeFloatingPoint} {
    # Ad2b dieee UN -77577471133384 E-23 x -1aa7c959b6a666_11111111111111111111111111111111111111111111110& E-31
    convertToDouble -77577471133384E-23
} 0xbe0aa7c959b6a667
test expr-28.748 {input floating-point conversion} {ieeeFloatingPoint} {
    # Ad2b dieee UN +48485919458365 E-24 x 1aa7c959b6a666_11111111111111111111111111111111111111111111110& E-35
    convertToDouble +48485919458365E-24
} 0x3dcaa7c959b6a667
test expr-28.749 {input floating-point conversion} {ieeeFloatingPoint} {
    # Ad2b dieee UN -56908598265713 E-26 x -1405deef4bdef5_111111111111111111111111111111111111111111111110& E-41
    convertToDouble -56908598265713E-26
} 0xbd6405deef4bdef6
test expr-28.750 {input floating-point conversion} {ieeeFloatingPoint} {
    # Ad2b dieee UN +589722294620133 E23 x 162ed1b287caef_00000000000000000000000000000000000000000000000001& E125
    convertToDouble +589722294620133E23
} 0x47c62ed1b287caef
test expr-28.751 {input floating-point conversion} {ieeeFloatingPoint} {
    # Ad2b dieee UN +652835804449289 E-22 x 118640e490b087_0000000000000000000000000000000000000000000000000001& E-24
    convertToDouble +652835804449289E-22
} 0x3e718640e490b087
test expr-28.752 {input floating-point conversion} {ieeeFloatingPoint} {
    # Ad2b dieee UN -656415363936202 E-23 x -1c315cfe25d201_00000000000000000000000000000000000000000000000001& E-28
    convertToDouble -656415363936202E-23
} 0xbe3c315cfe25d201
test expr-28.753 {input floating-point conversion} {ieeeFloatingPoint} {
    # Ad2b dieee UN +579336749585745 E-25 x 1fd9709d9aeb19_00000000000000000000000000000000000000000000000001& E-35
    convertToDouble +579336749585745E-25
} 0x3dcfd9709d9aeb19
test expr-28.754 {input floating-point conversion} {ieeeFloatingPoint} {
    # Ad2b dieee UN -381292764980839 E-26 x -10c4f9921c3f8f_00000000000000000000000000000000000000000000000001& E-38
    convertToDouble -381292764980839E-26
} 0xbd90c4f9921c3f8f
test expr-28.755 {input floating-point conversion} {ieeeFloatingPoint} {
    # Ad2b dieee UN +965265859649698 E23 x 12279607edcb0c_1111111111111111111111111111111111111111111111110& E126
    convertToDouble +965265859649698E23
} 0x47d2279607edcb0d
test expr-28.756 {input floating-point conversion} {ieeeFloatingPoint} {
    # Ad2b dieee UN -848925235434882 E27 x -137d88ba4b43e3_1111111111111111111111111111111111111111111111111110& E139
    convertToDouble -848925235434882E27
} 0xc8a37d88ba4b43e4
test expr-28.757 {input floating-point conversion} {ieeeFloatingPoint} {
    # Ad2b dieee UN +536177612222491 E23 x 142b33dd3acafd_11111111111111111111111111111111111111111111111110& E125
    convertToDouble +536177612222491E23
} 0x47c42b33dd3acafe
test expr-28.758 {input floating-point conversion} {ieeeFloatingPoint} {
    # Ad2b dieee UN -424462617717441 E27 x -137d88ba4b43e3_1111111111111111111111111111111111111111111111111110& E138
    convertToDouble -424462617717441E27
} 0xc8937d88ba4b43e4
test expr-28.759 {input floating-point conversion} {ieeeFloatingPoint} {
    # Ad2b dieee UN +276009279888989 E-27 x 136c242313c288_111111111111111111111111111111111111111111111111110& E-42
    convertToDouble +276009279888989E-27
} 0x3d536c242313c289
test expr-28.760 {input floating-point conversion} {ieeeFloatingPoint} {
    # Ad2b dieee UN -608927158043691 E-26 x -1ac7e909c22f09_11111111111111111111111111111111111111111111111110& E-38
    convertToDouble -608927158043691E-26
} 0xbd9ac7e909c22f0a
test expr-28.761 {input floating-point conversion} {ieeeFloatingPoint} {
    # Ad2b dieee UN +552018559777978 E-27 x 136c242313c288_111111111111111111111111111111111111111111111111110& E-41
    convertToDouble +552018559777978E-27
} 0x3d636c242313c289
test expr-28.762 {input floating-point conversion} {ieeeFloatingPoint} {
    # Ad2b dieee UN -425678377667758 E-22 x -16da7aa49bdcd5_1111111111111111111111111111111111111111111111110& E-25
    convertToDouble -425678377667758E-22
} 0xbe66da7aa49bdcd6
test expr-28.763 {input floating-point conversion} {ieeeFloatingPoint} {
    # Ad2b dieee UN +8013702726927119 E26 x 126607f8f1b29e_00000000000000000000000000000000000000000000000000001& E139
    convertToDouble +8013702726927119E26
} 0x48a26607f8f1b29e
test expr-28.764 {input floating-point conversion} {ieeeFloatingPoint} {
    # Ad2b dieee UN +8862627962362001 E27 x 196f3b0e7787c2_00000000000000000000000000000000000000000000000000001& E142
    convertToDouble +8862627962362001E27
} 0x48d96f3b0e7787c2
test expr-28.765 {input floating-point conversion} {ieeeFloatingPoint} {
    # Ad2b dieee UN -5068007907757162 E26 x -17456a27848397_00000000000000000000000000000000000000000000000000001& E138
    convertToDouble -5068007907757162E26
} 0xc897456a27848397
test expr-28.766 {input floating-point conversion} {ieeeFloatingPoint} {
    # Ad2b dieee UN -7379714799828406 E-23 x -13cf4d2839e036_00000000000000000000000000000000000000000000000000001& E-24
    convertToDouble -7379714799828406E-23
} 0xbe73cf4d2839e036
test expr-28.767 {input floating-point conversion} {ieeeFloatingPoint} {
    # Ad2b dieee UN +4114538064016107 E-27 x 12188eda98010c_0000000000000000000000000000000000000000000000000001& E-38
    convertToDouble +4114538064016107E-27
} 0x3d92188eda98010c
test expr-28.768 {input floating-point conversion} {ieeeFloatingPoint} {
    # Ad2b dieee UN -3689857399914203 E-23 x -13cf4d2839e036_00000000000000000000000000000000000000000000000000001& E-25
    convertToDouble -3689857399914203E-23
} 0xbe63cf4d2839e036
test expr-28.769 {input floating-point conversion} {ieeeFloatingPoint} {
    # Ad2b dieee UN +5575954851815478 E23 x 1a37cfbf2ffdb5_1111111111111111111111111111111111111111111111111110& E128
    convertToDouble +5575954851815478E23
} 0x47fa37cfbf2ffdb6
test expr-28.770 {input floating-point conversion} {ieeeFloatingPoint} {
    # Ad2b dieee UN +3395700941739528 E27 x 137d88ba4b43e3_1111111111111111111111111111111111111111111111111110& E141
    convertToDouble +3395700941739528E27
} 0x48c37d88ba4b43e4
test expr-28.771 {input floating-point conversion} {ieeeFloatingPoint} {
    # Ad2b dieee UN +4115535777581961 E-23 x 1618596be30fe4_111111111111111111111111111111111111111111111111111110& E-25
    convertToDouble +4115535777581961E-23
} 0x3e6618596be30fe5
test expr-28.772 {input floating-point conversion} {ieeeFloatingPoint} {
    # Ad2b dieee UN -8231071555163922 E-23 x -1618596be30fe4_111111111111111111111111111111111111111111111111111110& E-24
    convertToDouble -8231071555163922E-23
} 0xbe7618596be30fe5
test expr-28.773 {input floating-point conversion} {ieeeFloatingPoint} {
    # Ad2b dieee UN +6550246696190871 E-26 x 1201538b0f8c69_111111111111111111111111111111111111111111111111111110& E-34
    convertToDouble +6550246696190871E-26
} 0x3dd201538b0f8c6a
test expr-28.774 {input floating-point conversion} {ieeeFloatingPoint} {
    # Ad2b dieee UN -68083046403986701 E27 x -186c70ba8ba28d_000000000000000000000000000000000000000000000000000000001& E145
    convertToDouble -68083046403986701E27
} 0xc9086c70ba8ba28d
test expr-28.775 {input floating-point conversion} {ieeeFloatingPoint} {
    # Ad2b dieee UN +43566388595783643 E27 x 1f41e1bf48b03f_111111111111111111111111111111111111111111111111111111110& E144
    convertToDouble +43566388595783643E27
} 0x48ff41e1bf48b040
test expr-28.776 {input floating-point conversion} {ieeeFloatingPoint} {
    # Ad2b dieee UN -87132777191567286 E27 x -1f41e1bf48b03f_111111111111111111111111111111111111111111111111111111110& E145
    convertToDouble -87132777191567286E27
} 0xc90f41e1bf48b040
test expr-28.777 {input floating-point conversion} {ieeeFloatingPoint} {
    # Ad2b dieee UN +59644881059342141 E25 x 1b6338d9d8ae38_11111111111111111111111111111111111111111111111111111110& E138
    convertToDouble +59644881059342141E25
} 0x489b6338d9d8ae39
test expr-28.778 {input floating-point conversion} {ieeeFloatingPoint} {
    # Ad2b dieee UN -83852770718576667 E23 x -18a4619ed6f442_111111111111111111111111111111111111111111111111111111110& E132
    convertToDouble -83852770718576667E23
} 0xc838a4619ed6f443
test expr-28.779 {input floating-point conversion} {ieeeFloatingPoint} {
    # Ad2b dieee UN +99482967418206961 E-25 x 155d224bfed7ac_11111111111111111111111111111111111111111111111111111111110& E-27
    convertToDouble +99482967418206961E-25
} 0x3e455d224bfed7ad
test expr-28.780 {input floating-point conversion} {ieeeFloatingPoint} {
    # Ad2b dieee UN -99482967418206961 E-26 x -11174ea3324623_11111111111111111111111111111111111111111111111111111111110& E-30
    convertToDouble -99482967418206961E-26
} 0xbe11174ea3324624
test expr-28.781 {input floating-point conversion} {ieeeFloatingPoint} {
    # Ad2b dieee UN +87446669969994614 E-27 x 1809832942376d_11111111111111111111111111111111111111111111111111111110& E-34
    convertToDouble +87446669969994614E-27
} 0x3dd809832942376e
test expr-28.782 {input floating-point conversion} {ieeeFloatingPoint} {
    # Ad2b dieee UN -43723334984997307 E-27 x -1809832942376d_11111111111111111111111111111111111111111111111111111110& E-35
    convertToDouble -43723334984997307E-27
} 0xbdc809832942376e
test expr-28.783 {input floating-point conversion} {ieeeFloatingPoint} {
    # Ad2b dieee UN +5 E24 x 108b2a2c280290_1001& E82
    convertToDouble +5E24
} 0x45108b2a2c280291
test expr-28.784 {input floating-point conversion} {ieeeFloatingPoint} {
    # Ad2b dieee UN -8 E25 x -108b2a2c280290_1001& E86
    convertToDouble -8E25
} 0xc5508b2a2c280291
test expr-28.785 {input floating-point conversion} {ieeeFloatingPoint} {
    # Ad2b dieee UN +1 E25 x 108b2a2c280290_1001& E83
    convertToDouble +1E25
} 0x45208b2a2c280291
test expr-28.786 {input floating-point conversion} {ieeeFloatingPoint} {
    # Ad2b dieee UN -4 E25 x -108b2a2c280290_1001& E85
    convertToDouble -4E25
} 0xc5408b2a2c280291
test expr-28.787 {input floating-point conversion} {ieeeFloatingPoint} {
    # Ad2b dieee UN +2 E-5 x 14f8b588e368f0_100001& E-16
    convertToDouble +2E-5
} 0x3ef4f8b588e368f1
test expr-28.788 {input floating-point conversion} {ieeeFloatingPoint} {
    # Ad2b dieee UN -5 E-6 x -14f8b588e368f0_100001& E-18
    convertToDouble -5E-6
} 0xbed4f8b588e368f1
test expr-28.789 {input floating-point conversion} {ieeeFloatingPoint} {
    # Ad2b dieee UN +4 E-5 x 14f8b588e368f0_100001& E-15
    convertToDouble +4E-5
} 0x3f04f8b588e368f1
test expr-28.790 {input floating-point conversion} {ieeeFloatingPoint} {
    # Ad2b dieee UN -3 E-20 x -11b578c96db19a_100001& E-65
    convertToDouble -3E-20
} 0xbbe1b578c96db19b
test expr-28.791 {input floating-point conversion} {ieeeFloatingPoint} {
    # Ad2b dieee UN +3 E27 x 1363156bbee301_0110& E91
    convertToDouble +3E27
} 0x45a363156bbee301
test expr-28.792 {input floating-point conversion} {ieeeFloatingPoint} {
    # Ad2b dieee UN -9 E26 x -1743b34e18439b_010& E89
    convertToDouble -9E26
} 0xc58743b34e18439b
test expr-28.793 {input floating-point conversion} {ieeeFloatingPoint} {
    # Ad2b dieee UN +7 E25 x 1cf389cd46047d_00& E85
    convertToDouble +7E25
} 0x454cf389cd46047d
test expr-28.794 {input floating-point conversion} {ieeeFloatingPoint} {
    # Ad2b dieee UN -6 E27 x -1363156bbee301_0110& E92
    convertToDouble -6E27
} 0xc5b363156bbee301
test expr-28.795 {input floating-point conversion} {ieeeFloatingPoint} {
    # Ad2b dieee UN +2 E-21 x 12e3b40a0e9b4f_0111110& E-69
    convertToDouble +2E-21
} 0x3ba2e3b40a0e9b4f
test expr-28.796 {input floating-point conversion} {ieeeFloatingPoint} {
    # Ad2b dieee UN -5 E-22 x -12e3b40a0e9b4f_0111110& E-71
    convertToDouble -5E-22
} 0xbb82e3b40a0e9b4f
test expr-28.797 {input floating-point conversion} {ieeeFloatingPoint} {
    # Ad2b dieee UN -4 E-21 x -12e3b40a0e9b4f_0111110& E-68
    convertToDouble -4E-21
} 0xbbb2e3b40a0e9b4f
test expr-28.798 {input floating-point conversion} {ieeeFloatingPoint} {
    # Ad2b dieee UN +87 E25 x 167d2d5406637c_10001& E89
    convertToDouble +87E25
} 0x45867d2d5406637d
test expr-28.799 {input floating-point conversion} {ieeeFloatingPoint} {
    # Ad2b dieee UN -97 E24 x -140f232256e982_1000000001& E86
    convertToDouble -97E24
} 0xc5540f232256e983
test expr-28.800 {input floating-point conversion} {ieeeFloatingPoint} {
    # Ad2b dieee UN +82 E-24 x 18c87154dff6c6_1000000001& E-74
    convertToDouble +82E-24
} 0x3b58c87154dff6c7
test expr-28.801 {input floating-point conversion} {ieeeFloatingPoint} {
    # Ad2b dieee UN -41 E-24 x -18c87154dff6c6_1000000001& E-75
    convertToDouble -41E-24
} 0xbb48c87154dff6c7
test expr-28.802 {input floating-point conversion} {ieeeFloatingPoint} {
    # Ad2b dieee UN +76 E-23 x 1cb644dc1633c0_10000001& E-71
    convertToDouble +76E-23
} 0x3b8cb644dc1633c1
test expr-28.803 {input floating-point conversion} {ieeeFloatingPoint} {
    # Ad2b dieee UN +83 E25 x 15747ab143e353_011111111110& E89
    convertToDouble +83E25
} 0x4585747ab143e353
test expr-28.804 {input floating-point conversion} {ieeeFloatingPoint} {
    # Ad2b dieee UN -50 E27 x -1431e0fae6d721_0111110& E95
    convertToDouble -50E27
} 0xc5e431e0fae6d721
test expr-28.805 {input floating-point conversion} {ieeeFloatingPoint} {
    # Ad2b dieee UN +25 E27 x 1431e0fae6d721_0111110& E94
    convertToDouble +25E27
} 0x45d431e0fae6d721
test expr-28.806 {input floating-point conversion} {ieeeFloatingPoint} {
    # Ad2b dieee UN -99 E27 x -13fe2e171cda19_011110& E96
    convertToDouble -99E27
} 0xc5f3fe2e171cda19
test expr-28.807 {input floating-point conversion} {ieeeFloatingPoint} {
    # Ad2b dieee UN +97 E-10 x 14d4a1a3157dc7_011111110& E-27
    convertToDouble +97E-10
} 0x3e44d4a1a3157dc7
test expr-28.808 {input floating-point conversion} {ieeeFloatingPoint} {
    # Ad2b dieee UN -57 E-20 x -15077f6f3242e7_011111110& E-61
    convertToDouble -57E-20
} 0xbc25077f6f3242e7
test expr-28.809 {input floating-point conversion} {ieeeFloatingPoint} {
    # Ad2b dieee UN +997 E23 x 149e12f51c1a3c_10000000001& E86
    convertToDouble +997E23
} 0x45549e12f51c1a3d
test expr-28.810 {input floating-point conversion} {ieeeFloatingPoint} {
    # Ad2b dieee UN +776 E24 x 140f232256e982_1000000001& E89
    convertToDouble +776E24
} 0x45840f232256e983
test expr-28.811 {input floating-point conversion} {ieeeFloatingPoint} {
    # Ad2b dieee UN -388 E24 x -140f232256e982_1000000001& E88
    convertToDouble -388E24
} 0xc5740f232256e983
test expr-28.812 {input floating-point conversion} {ieeeFloatingPoint} {
    # Ad2b dieee UN +521 E-10 x 1bf891c92c0890_100000000001& E-25
    convertToDouble +521E-10
} 0x3e6bf891c92c0891
test expr-28.813 {input floating-point conversion} {ieeeFloatingPoint} {
    # Ad2b dieee UN -506 E-26 x -1877fa0260beb2_10000000001& E-78
    convertToDouble -506E-26
} 0xbb1877fa0260beb3
test expr-28.814 {input floating-point conversion} {ieeeFloatingPoint} {
    # Ad2b dieee UN +739 E-10 x 13d65e8c76722c_10000000001& E-24
    convertToDouble +739E-10
} 0x3e73d65e8c76722d
test expr-28.815 {input floating-point conversion} {ieeeFloatingPoint} {
    # Ad2b dieee UN -867 E-7 x -16ba56a8834168_100000000001& E-14
    convertToDouble -867E-7
} 0xbf16ba56a8834169
test expr-28.816 {input floating-point conversion} {ieeeFloatingPoint} {
    # Ad2b dieee UN -415 E24 x -15747ab143e353_011111111110& E88
    convertToDouble -415E24
} 0xc575747ab143e353
test expr-28.817 {input floating-point conversion} {ieeeFloatingPoint} {
    # Ad2b dieee UN +332 E25 x 15747ab143e353_011111111110& E91
    convertToDouble +332E25
} 0x45a5747ab143e353
test expr-28.818 {input floating-point conversion} {ieeeFloatingPoint} {
    # Ad2b dieee UN -664 E25 x -15747ab143e353_011111111110& E92
    convertToDouble -664E25
} 0xc5b5747ab143e353
test expr-28.819 {input floating-point conversion} {ieeeFloatingPoint} {
    # Ad2b dieee UN +291 E-13 x 1ffeebfc8b81b5_01111111111110& E-36
    convertToDouble +291E-13
} 0x3dbffeebfc8b81b5
test expr-28.820 {input floating-point conversion} {ieeeFloatingPoint} {
    # Ad2b dieee UN -982 E-8 x -14981285e98e79_0111111111110& E-17
    convertToDouble -982E-8
} 0xbee4981285e98e79
test expr-28.821 {input floating-point conversion} {ieeeFloatingPoint} {
    # Ad2b dieee UN +582 E-13 x 1ffeebfc8b81b5_01111111111110& E-35
    convertToDouble +582E-13
} 0x3dcffeebfc8b81b5
test expr-28.822 {input floating-point conversion} {ieeeFloatingPoint} {
    # Ad2b dieee UN -491 E-8 x -14981285e98e79_0111111111110& E-18
    convertToDouble -491E-8
} 0xbed4981285e98e79
test expr-28.823 {input floating-point conversion} {ieeeFloatingPoint} {
    # Ad2b dieee UN +4574 E26 x 1717c1a612f954_100000000001& E98
    convertToDouble +4574E26
} 0x461717c1a612f955
test expr-28.824 {input floating-point conversion} {ieeeFloatingPoint} {
    # Ad2b dieee UN -8609 E26 x -15bb6f942546ee_1000000000001& E99
    convertToDouble -8609E26
} 0xc625bb6f942546ef
test expr-28.825 {input floating-point conversion} {ieeeFloatingPoint} {
    # Ad2b dieee UN +2287 E26 x 1717c1a612f954_100000000001& E97
    convertToDouble +2287E26
} 0x460717c1a612f955
test expr-28.826 {input floating-point conversion} {ieeeFloatingPoint} {
    # Ad2b dieee UN -4818 E24 x -1f22b65eb419a0_10000000001& E91
    convertToDouble -4818E24
} 0xc5af22b65eb419a1
test expr-28.827 {input floating-point conversion} {ieeeFloatingPoint} {
    # Ad2b dieee UN +6529 E-8 x 111d89a8b5c142_100000000000001& E-14
    convertToDouble +6529E-8
} 0x3f111d89a8b5c143
test expr-28.828 {input floating-point conversion} {ieeeFloatingPoint} {
    # Ad2b dieee UN -8151 E-21 x -12cb804b61b898_1000000000000001& E-57
    convertToDouble -8151E-21
} 0xbc62cb804b61b899
test expr-28.829 {input floating-point conversion} {ieeeFloatingPoint} {
    # Ad2b dieee UN +1557 E-12 x 1abfc227ab1026_10000000000001& E-30
    convertToDouble +1557E-12
} 0x3e1abfc227ab1027
test expr-28.830 {input floating-point conversion} {ieeeFloatingPoint} {
    # Ad2b dieee UN -2573 E-18 x -172cef1ebbca44_10000000000001& E-49
    convertToDouble -2573E-18
} 0xbce72cef1ebbca45
test expr-28.831 {input floating-point conversion} {ieeeFloatingPoint} {
    # Ad2b dieee UN +4929 E-16 x 1157a604ed019f_0111111111111110& E-41
    convertToDouble +4929E-16
} 0x3d6157a604ed019f
test expr-28.832 {input floating-point conversion} {ieeeFloatingPoint} {
    # Ad2b dieee UN -3053 E-22 x -1686f435fe6b6b_011111111111110& E-62
    convertToDouble -3053E-22
} 0xbc1686f435fe6b6b
test expr-28.833 {input floating-point conversion} {ieeeFloatingPoint} {
    # Ad2b dieee UN +9858 E-16 x 1157a604ed019f_0111111111111110& E-40
    convertToDouble +9858E-16
} 0x3d7157a604ed019f
test expr-28.834 {input floating-point conversion} {ieeeFloatingPoint} {
    # Ad2b dieee UN -7767 E-11 x -14d971170ed055_011111111111110& E-24
    convertToDouble -7767E-11
} 0xbe74d971170ed055
test expr-28.835 {input floating-point conversion} {ieeeFloatingPoint} {
    # Ad2b dieee UN +54339 E26 x 1125782ec15cbe_100000000000000001& E102
    convertToDouble +54339E26
} 0x465125782ec15cbf
test expr-28.836 {input floating-point conversion} {ieeeFloatingPoint} {
    # Ad2b dieee UN -62409 E25 x -1f822c980d4bb2_100000000000000001& E98
    convertToDouble -62409E25
} 0xc61f822c980d4bb3
test expr-28.837 {input floating-point conversion} {ieeeFloatingPoint} {
    # Ad2b dieee UN +32819 E27 x 19e3be885fc16a_100000000000001& E104
    convertToDouble +32819E27
} 0x4679e3be885fc16b
test expr-28.838 {input floating-point conversion} {ieeeFloatingPoint} {
    # Ad2b dieee UN -89849 E27 x -11b8371b6dda04_1000000000000001& E106
    convertToDouble -89849E27
} 0xc691b8371b6dda05
test expr-28.839 {input floating-point conversion} {ieeeFloatingPoint} {
    # Ad2b dieee UN +63876 E-20 x 1703856844bdbe_1000000000000000000001& E-51
    convertToDouble +63876E-20
} 0x3cc703856844bdbf
test expr-28.840 {input floating-point conversion} {ieeeFloatingPoint} {
    # Ad2b dieee UN -15969 E-20 x -1703856844bdbe_1000000000000000000001& E-53
    convertToDouble -15969E-20
} 0xbca703856844bdbf
test expr-28.841 {input floating-point conversion} {ieeeFloatingPoint} {
    # Ad2b dieee UN +31938 E-20 x 1703856844bdbe_1000000000000000000001& E-52
    convertToDouble +31938E-20
} 0x3cb703856844bdbf
test expr-28.842 {input floating-point conversion} {ieeeFloatingPoint} {
    # Ad2b dieee UN -79845 E-21 x -1703856844bdbe_1000000000000000000001& E-54
    convertToDouble -79845E-21
} 0xbc9703856844bdbf
test expr-28.843 {input floating-point conversion} {ieeeFloatingPoint} {
    # Ad2b dieee UN +89306 E27 x 119cccff237e17_011111111111110& E106
    convertToDouble +89306E27
} 0x46919cccff237e17
test expr-28.844 {input floating-point conversion} {ieeeFloatingPoint} {
    # Ad2b dieee UN -25487 E24 x -1496968ba07117_01111111111110& E94
    convertToDouble -25487E24
} 0xc5d496968ba07117
test expr-28.845 {input floating-point conversion} {ieeeFloatingPoint} {
    # Ad2b dieee UN +79889 E24 x 10222a1c7e27d3_01111111111110& E96
    convertToDouble +79889E24
} 0x45f0222a1c7e27d3
test expr-28.846 {input floating-point conversion} {ieeeFloatingPoint} {
    # Ad2b dieee UN -97379 E26 x -1eba3685911519_011111111111111110& E102
    convertToDouble -97379E26
} 0xc65eba3685911519
test expr-28.847 {input floating-point conversion} {ieeeFloatingPoint} {
    # Ad2b dieee UN +81002 E-8 x 1a8af0b45d9531_0111111111111111110& E-11
    convertToDouble +81002E-8
} 0x3f4a8af0b45d9531
test expr-28.848 {input floating-point conversion} {ieeeFloatingPoint} {
    # Ad2b dieee UN -43149 E-25 x -146064de6ecbed_011111111111111110& E-68
    convertToDouble -43149E-25
} 0xbbb46064de6ecbed
test expr-28.849 {input floating-point conversion} {ieeeFloatingPoint} {
    # Ad2b dieee UN +40501 E-8 x 1a8af0b45d9531_0111111111111111110& E-12
    convertToDouble +40501E-8
} 0x3f3a8af0b45d9531
test expr-28.850 {input floating-point conversion} {ieeeFloatingPoint} {
    # Ad2b dieee UN -60318 E-10 x -194c988f217e51_011111111111111110& E-18
    convertToDouble -60318E-10
} 0xbed94c988f217e51
test expr-28.851 {input floating-point conversion} {ieeeFloatingPoint} {
    # Ad2b dieee UN -648299 E27 x -1ff6af0bf00100_10000000000000000001& E108
    convertToDouble -648299E27
} 0xc6bff6af0bf00101
test expr-28.852 {input floating-point conversion} {ieeeFloatingPoint} {
    # Ad2b dieee UN +780649 E24 x 13b4d36f9edd18_10000000000000000001& E99
    convertToDouble +780649E24
} 0x4623b4d36f9edd19
test expr-28.853 {input floating-point conversion} {ieeeFloatingPoint} {
    # Ad2b dieee UN +720919 E-14 x 1ef696965cbf04_10000000000000000000000001& E-28
    convertToDouble +720919E-14
} 0x3e3ef696965cbf05
test expr-28.854 {input floating-point conversion} {ieeeFloatingPoint} {
    # Ad2b dieee UN -629703 E-11 x -1a69626d2629d0_1000000000000000000000001& E-18
    convertToDouble -629703E-11
} 0xbeda69626d2629d1
test expr-28.855 {input floating-point conversion} {ieeeFloatingPoint} {
    # Ad2b dieee UN +557913 E24 x 1c2adb44b394bf_01111111111111111110& E98
    convertToDouble +557913E24
} 0x461c2adb44b394bf
test expr-28.856 {input floating-point conversion} {ieeeFloatingPoint} {
    # Ad2b dieee UN -847899 E23 x -111f88fb93dce9_011111111111111111110& E96
    convertToDouble -847899E23
} 0xc5f11f88fb93dce9
test expr-28.857 {input floating-point conversion} {ieeeFloatingPoint} {
    # Ad2b dieee UN +565445 E27 x 1be0eb55770d4d_0111111111111111110& E108
    convertToDouble +565445E27
} 0x46bbe0eb55770d4d
test expr-28.858 {input floating-point conversion} {ieeeFloatingPoint} {
    # Ad2b dieee UN -736531 E24 x -1297b853d64ac7_01111111111111111110& E99
    convertToDouble -736531E24
} 0xc62297b853d64ac7
test expr-28.859 {input floating-point conversion} {ieeeFloatingPoint} {
    # Ad2b dieee UN +680013 E-19 x 13240293e95c3b_01111111111111111111110& E-44
    convertToDouble +680013E-19
} 0x3d33240293e95c3b
test expr-28.860 {input floating-point conversion} {ieeeFloatingPoint} {
    # Ad2b dieee UN -529981 E-10 x -1bc948d999ac11_011111111111111111110& E-15
    convertToDouble -529981E-10
} 0xbf0bc948d999ac11
test expr-28.861 {input floating-point conversion} {ieeeFloatingPoint} {
    # Ad2b dieee UN +382923 E-23 x 11a8c1c10a1fc5_011111111111111111110& E-58
    convertToDouble +382923E-23
} 0x3c51a8c1c10a1fc5
test expr-28.862 {input floating-point conversion} {ieeeFloatingPoint} {
    # Ad2b dieee UN -633614 E-18 x -164b166995a9b7_011111111111111111110& E-41
    convertToDouble -633614E-18
} 0xbd664b166995a9b7
test expr-28.863 {input floating-point conversion} {ieeeFloatingPoint} {
    # Ad2b dieee UN +2165479 E27 x 1ab10c016c34b8_100000000000000000000001& E110
    convertToDouble +2165479E27
} 0x46dab10c016c34b9
test expr-28.864 {input floating-point conversion} {ieeeFloatingPoint} {
    # Ad2b dieee UN -8661916 E27 x -1ab10c016c34b8_100000000000000000000001& E112
    convertToDouble -8661916E27
} 0xc6fab10c016c34b9
test expr-28.865 {input floating-point conversion} {ieeeFloatingPoint} {
    # Ad2b dieee UN +4330958 E27 x 1ab10c016c34b8_100000000000000000000001& E111
    convertToDouble +4330958E27
} 0x46eab10c016c34b9
test expr-28.866 {input floating-point conversion} {ieeeFloatingPoint} {
    # Ad2b dieee UN -9391993 E22 x -12f78bec748c98_1000000000000000000001& E96
    convertToDouble -9391993E22
} 0xc5f2f78bec748c99
test expr-28.867 {input floating-point conversion} {ieeeFloatingPoint} {
    # Ad2b dieee UN -5767352 E-14 x -1ef696965cbf04_10000000000000000000000001& E-25
    convertToDouble -5767352E-14
} 0xbe6ef696965cbf05
test expr-28.868 {input floating-point conversion} {ieeeFloatingPoint} {
    # Ad2b dieee UN +7209190 E-15 x 1ef696965cbf04_10000000000000000000000001& E-28
    convertToDouble +7209190E-15
} 0x3e3ef696965cbf05
test expr-28.869 {input floating-point conversion} {ieeeFloatingPoint} {
    # Ad2b dieee UN -1441838 E-14 x -1ef696965cbf04_10000000000000000000000001& E-27
    convertToDouble -1441838E-14
} 0xbe4ef696965cbf05
test expr-28.870 {input floating-point conversion} {ieeeFloatingPoint} {
    # Ad2b dieee UN +8478990 E22 x 111f88fb93dce9_011111111111111111110& E96
    convertToDouble +8478990E22
} 0x45f11f88fb93dce9
test expr-28.871 {input floating-point conversion} {ieeeFloatingPoint} {
    # Ad2b dieee UN +1473062 E24 x 1297b853d64ac7_01111111111111111110& E100
    convertToDouble +1473062E24
} 0x463297b853d64ac7
test expr-28.872 {input floating-point conversion} {ieeeFloatingPoint} {
    # Ad2b dieee UN +8366487 E-14 x 167567f55b22e1_0111111111111111111111110& E-24
    convertToDouble +8366487E-14
} 0x3e767567f55b22e1
test expr-28.873 {input floating-point conversion} {ieeeFloatingPoint} {
    # Ad2b dieee UN -8399969 E-25 x -1efd8be1b15b43_011111111111111111111110& E-61
    convertToDouble -8399969E-25
} 0xbc2efd8be1b15b43
test expr-28.874 {input floating-point conversion} {ieeeFloatingPoint} {
    # Ad2b dieee UN +9366737 E-12 x 13a4ba87ddc13f_011111111111111111111110& E-17
    convertToDouble +9366737E-12
} 0x3ee3a4ba87ddc13f
test expr-28.875 {input floating-point conversion} {ieeeFloatingPoint} {
    # Ad2b dieee UN -9406141 E-13 x -1f8fd047c84d49_0111111111111111111111110& E-21
    convertToDouble -9406141E-13
} 0xbeaf8fd047c84d49
test expr-28.876 {input floating-point conversion} {ieeeFloatingPoint} {
    # Ad2b dieee UN +65970979 E24 x 1a055dd68f3e3c_1000000000000000000000000001& E105
    convertToDouble +65970979E24
} 0x468a055dd68f3e3d
test expr-28.877 {input floating-point conversion} {ieeeFloatingPoint} {
    # Ad2b dieee UN -65060671 E26 x -140c61c9916cf4_100000000000000000000000001& E112
    convertToDouble -65060671E26
} 0xc6f40c61c9916cf5
test expr-28.878 {input floating-point conversion} {ieeeFloatingPoint} {
    # Ad2b dieee UN +54923002 E27 x 1527d37d8b38ea_10000000000000000000000001& E115
    convertToDouble +54923002E27
} 0x472527d37d8b38eb
test expr-28.879 {input floating-point conversion} {ieeeFloatingPoint} {
    # Ad2b dieee UN -63846927 E25 x -1f7a9d79dad9b4_10000000000000000000000001& E108
    convertToDouble -63846927E25
} 0xc6bf7a9d79dad9b5
test expr-28.880 {input floating-point conversion} {ieeeFloatingPoint} {
    # Ad2b dieee UN +99585767 E-21 x 1c07e928406d2e_100000000000000000000000001& E-44
    convertToDouble +99585767E-21
} 0x3d3c07e928406d2f
test expr-28.881 {input floating-point conversion} {ieeeFloatingPoint} {
    # Ad2b dieee UN +67488159 E25 x 10a31a03822bc9_011111111111111111111111111110& E109
    convertToDouble +67488159E25
} 0x46c0a31a03822bc9
test expr-28.882 {input floating-point conversion} {ieeeFloatingPoint} {
    # Ad2b dieee UN -69005339 E24 x -1b37c234aae77b_011111111111111111111111110& E105
    convertToDouble -69005339E24
} 0xc68b37c234aae77b
test expr-28.883 {input floating-point conversion} {ieeeFloatingPoint} {
    # Ad2b dieee UN +81956786 E27 x 1f919023fcb6fd_0111111111111111111111111110& E115
    convertToDouble +81956786E27
} 0x472f919023fcb6fd
test expr-28.884 {input floating-point conversion} {ieeeFloatingPoint} {
    # Ad2b dieee UN -40978393 E27 x -1f919023fcb6fd_0111111111111111111111111110& E114
    convertToDouble -40978393E27
} 0xc71f919023fcb6fd
test expr-28.885 {input floating-point conversion} {ieeeFloatingPoint} {
    # Ad2b dieee UN +77505754 E-12 x 145152b6f85e09_0111111111111111111111111110& E-14
    convertToDouble +77505754E-12
} 0x3f145152b6f85e09
test expr-28.886 {input floating-point conversion} {ieeeFloatingPoint} {
    # Ad2b dieee UN -38752877 E-12 x -145152b6f85e09_0111111111111111111111111110& E-15
    convertToDouble -38752877E-12
} 0xbf045152b6f85e09
test expr-28.887 {input floating-point conversion} {ieeeFloatingPoint} {
    # Ad2b dieee UN +82772981 E-15 x 16381dae63505f_0111111111111111111111111111110& E-24
    convertToDouble +82772981E-15
} 0x3e76381dae63505f
test expr-28.888 {input floating-point conversion} {ieeeFloatingPoint} {
    # Ad2b dieee UN -95593517 E-25 x -160ad862d8537d_0111111111111111111111111110& E-57
    convertToDouble -95593517E-25
} 0xbc660ad862d8537d
test expr-28.889 {input floating-point conversion} {ieeeFloatingPoint} {
    # Ad2b dieee UN +200036989 E25 x 18a80dedbc575e_10000000000000000000000000001& E110
    convertToDouble +200036989E25
} 0x46d8a80dedbc575f
test expr-28.890 {input floating-point conversion} {ieeeFloatingPoint} {
    # Ad2b dieee UN -772686455 E27 x -129a0c45ceca7a_1000000000000000000000000000001& E119
    convertToDouble -772686455E27
} 0xc7629a0c45ceca7b
test expr-28.891 {input floating-point conversion} {ieeeFloatingPoint} {
    # Ad2b dieee UN +859139907 E23 x 10f18c4dd0ffe2_10000000000000000000000000001& E106
    convertToDouble +859139907E23
} 0x4690f18c4dd0ffe3
test expr-28.892 {input floating-point conversion} {ieeeFloatingPoint} {
    # Ad2b dieee UN -400073978 E25 x -18a80dedbc575e_10000000000000000000000000001& E111
    convertToDouble -400073978E25
} 0xc6e8a80dedbc575f
test expr-28.893 {input floating-point conversion} {ieeeFloatingPoint} {
    # Ad2b dieee UN +569014327 E-14 x 17ddbeac19d3b2_100000000000000000000000000001& E-18
    convertToDouble +569014327E-14
} 0x3ed7ddbeac19d3b3
test expr-28.894 {input floating-point conversion} {ieeeFloatingPoint} {
    # Ad2b dieee UN -794263862 E-15 x -1aa6acb41dfc52_1000000000000000000000000000001& E-21
    convertToDouble -794263862E-15
} 0xbeaaa6acb41dfc53
test expr-28.895 {input floating-point conversion} {ieeeFloatingPoint} {
    # Ad2b dieee UN +397131931 E-15 x 1aa6acb41dfc52_1000000000000000000000000000001& E-22
    convertToDouble +397131931E-15
} 0x3e9aa6acb41dfc53
test expr-28.896 {input floating-point conversion} {ieeeFloatingPoint} {
    # Ad2b dieee UN -380398957 E-16 x -146c29d8331024_100000000000000000000000000001& E-25
    convertToDouble -380398957E-16
} 0xbe646c29d8331025
test expr-28.897 {input floating-point conversion} {ieeeFloatingPoint} {
    # Ad2b dieee UN +567366773 E27 x 1b5155dd5417f9_0111111111111111111111111111110& E118
    convertToDouble +567366773E27
} 0x475b5155dd5417f9
test expr-28.898 {input floating-point conversion} {ieeeFloatingPoint} {
    # Ad2b dieee UN -337440795 E24 x -10a31a03822bc9_011111111111111111111111111110& E108
    convertToDouble -337440795E24
} 0xc6b0a31a03822bc9
test expr-28.899 {input floating-point conversion} {ieeeFloatingPoint} {
    # Ad2b dieee UN +134976318 E25 x 10a31a03822bc9_011111111111111111111111111110& E110
    convertToDouble +134976318E25
} 0x46d0a31a03822bc9
test expr-28.900 {input floating-point conversion} {ieeeFloatingPoint} {
    # Ad2b dieee UN -269952636 E25 x -10a31a03822bc9_011111111111111111111111111110& E111
    convertToDouble -269952636E25
} 0xc6e0a31a03822bc9
test expr-28.901 {input floating-point conversion} {ieeeFloatingPoint} {
    # Ad2b dieee UN +932080597 E-20 x 147f25b4941e5b_0111111111111111111111111111110& E-37
    convertToDouble +932080597E-20
} 0x3da47f25b4941e5b
test expr-28.902 {input floating-point conversion} {ieeeFloatingPoint} {
    # Ad2b dieee UN -331091924 E-15 x -16381dae63505f_0111111111111111111111111111110& E-22
    convertToDouble -331091924E-15
} 0xbe96381dae63505f
test expr-28.903 {input floating-point conversion} {ieeeFloatingPoint} {
    # Ad2b dieee UN -413864905 E-16 x -16381dae63505f_0111111111111111111111111111110& E-25
    convertToDouble -413864905E-16
} 0xbe66381dae63505f
test expr-28.904 {input floating-point conversion} {ieeeFloatingPoint} {
    # Ad2b dieee UN +8539246247 E26 x 148eb7813eaeba_10000000000000000000000000000001& E119
    convertToDouble +8539246247E26
} 0x47648eb7813eaebb
test expr-28.905 {input floating-point conversion} {ieeeFloatingPoint} {
    # Ad2b dieee UN -5859139791 E26 x -1c35f28719d478_10000000000000000000000000000001& E118
    convertToDouble -5859139791E26
} 0xc75c35f28719d479
test expr-28.906 {input floating-point conversion} {ieeeFloatingPoint} {
    # Ad2b dieee UN +6105010149 E24 x 12d000fb2b138a_1000000000000000000000000000000001& E112
    convertToDouble +6105010149E24
} 0x46f2d000fb2b138b
test expr-28.907 {input floating-point conversion} {ieeeFloatingPoint} {
    # Ad2b dieee UN -3090745820 E27 x -129a0c45ceca7a_1000000000000000000000000000001& E121
    convertToDouble -3090745820E27
} 0xc7829a0c45ceca7b
test expr-28.908 {input floating-point conversion} {ieeeFloatingPoint} {
    # Ad2b dieee UN +3470877773 E-20 x 1314d381f2c31e_1000000000000000000000000000000001& E-35
    convertToDouble +3470877773E-20
} 0x3dc314d381f2c31f
test expr-28.909 {input floating-point conversion} {ieeeFloatingPoint} {
    # Ad2b dieee UN -6136309089 E-27 x -1c4c799fab4328_1000000000000000000000000000000001& E-58
    convertToDouble -6136309089E-27
} 0xbc5c4c799fab4329
test expr-28.910 {input floating-point conversion} {ieeeFloatingPoint} {
    # Ad2b dieee UN +8917758713 E-19 x 1ea424bda7d7f4_100000000000000000000000000000001& E-31
    convertToDouble +8917758713E-19
} 0x3e0ea424bda7d7f5
test expr-28.911 {input floating-point conversion} {ieeeFloatingPoint} {
    # Ad2b dieee UN -6941755546 E-20 x -1314d381f2c31e_1000000000000000000000000000000001& E-34
    convertToDouble -6941755546E-20
} 0xbdd314d381f2c31f
test expr-28.912 {input floating-point conversion} {ieeeFloatingPoint} {
    # Ad2b dieee UN +9194900535 E25 x 11b56f9c090dfb_011111111111111111111111111111111110& E116
    convertToDouble +9194900535E25
} 0x4731b56f9c090dfb
test expr-28.913 {input floating-point conversion} {ieeeFloatingPoint} {
    # Ad2b dieee UN -1838980107 E26 x -11b56f9c090dfb_011111111111111111111111111111111110& E117
    convertToDouble -1838980107E26
} 0xc741b56f9c090dfb
test expr-28.914 {input floating-point conversion} {ieeeFloatingPoint} {
    # Ad2b dieee UN +7355920428 E26 x 11b56f9c090dfb_011111111111111111111111111111111110& E119
    convertToDouble +7355920428E26
} 0x4761b56f9c090dfb
test expr-28.915 {input floating-point conversion} {ieeeFloatingPoint} {
    # Ad2b dieee UN -3677960214 E26 x -11b56f9c090dfb_011111111111111111111111111111111110& E118
    convertToDouble -3677960214E26
} 0xc751b56f9c090dfb
test expr-28.916 {input floating-point conversion} {ieeeFloatingPoint} {
    # Ad2b dieee UN +8473634343 E-17 x 16bf0984b232b7_0111111111111111111111111111111110& E-24
    convertToDouble +8473634343E-17
} 0x3e76bf0984b232b7
test expr-28.917 {input floating-point conversion} {ieeeFloatingPoint} {
    # Ad2b dieee UN -8870766274 E-16 x -1dc3ee22137269_0111111111111111111111111111111110& E-21
    convertToDouble -8870766274E-16
} 0xbeadc3ee22137269
test expr-28.918 {input floating-point conversion} {ieeeFloatingPoint} {
    # Ad2b dieee UN +4435383137 E-16 x 1dc3ee22137269_0111111111111111111111111111111110& E-22
    convertToDouble +4435383137E-16
} 0x3e9dc3ee22137269
test expr-28.919 {input floating-point conversion} {ieeeFloatingPoint} {
    # Ad2b dieee UN -9598990129 E-15 x -14216b286031e7_01111111111111111111111111111111110& E-17
    convertToDouble -9598990129E-15
} 0xbee4216b286031e7
test expr-28.920 {input floating-point conversion} {ieeeFloatingPoint} {
    # Ad2b dieee UN +71563496764 E26 x 15890d1ef6a0da_10000000000000000000000000000000000001& E122
    convertToDouble +71563496764E26
} 0x4795890d1ef6a0db
test expr-28.921 {input floating-point conversion} {ieeeFloatingPoint} {
    # Ad2b dieee UN -89454370955 E25 x -15890d1ef6a0da_10000000000000000000000000000000000001& E119
    convertToDouble -89454370955E25
} 0xc765890d1ef6a0db
test expr-28.922 {input floating-point conversion} {ieeeFloatingPoint} {
    # Ad2b dieee UN +17890874191 E26 x 15890d1ef6a0da_10000000000000000000000000000000000001& E120
    convertToDouble +17890874191E26
} 0x4775890d1ef6a0db
test expr-28.923 {input floating-point conversion} {ieeeFloatingPoint} {
    # Ad2b dieee UN -35781748382 E26 x -15890d1ef6a0da_10000000000000000000000000000000000001& E121
    convertToDouble -35781748382E26
} 0xc785890d1ef6a0db
test expr-28.924 {input floating-point conversion} {ieeeFloatingPoint} {
    # Ad2b dieee UN +57973447842 E-19 x 18e63f7cf5313c_1000000000000000000000000000000000000001& E-28
    convertToDouble +57973447842E-19
} 0x3e38e63f7cf5313d
test expr-28.925 {input floating-point conversion} {ieeeFloatingPoint} {
    # Ad2b dieee UN -28986723921 E-19 x -18e63f7cf5313c_1000000000000000000000000000000000000001& E-29
    convertToDouble -28986723921E-19
} 0xbe28e63f7cf5313d
test expr-28.926 {input floating-point conversion} {ieeeFloatingPoint} {
    # Ad2b dieee UN +76822711313 E-19 x 107f5f8b3bf818_100000000000000000000000000000000001& E-27
    convertToDouble +76822711313E-19
} 0x3e407f5f8b3bf819
test expr-28.927 {input floating-point conversion} {ieeeFloatingPoint} {
    # Ad2b dieee UN -97699466874 E-20 x -10c8de34de806e_10000000000000000000000000000000001& E-30
    convertToDouble -97699466874E-20
} 0xbe10c8de34de806f
test expr-28.928 {input floating-point conversion} {ieeeFloatingPoint} {
    # Ad2b dieee UN +67748656762 E27 x 197bf5559b31fd_01111111111111111111111111111111111110& E125
    convertToDouble +67748656762E27
} 0x47c97bf5559b31fd
test expr-28.929 {input floating-point conversion} {ieeeFloatingPoint} {
    # Ad2b dieee UN -19394840991 E24 x -1de1ea791a6e7d_0111111111111111111111111111111111110& E113
    convertToDouble -19394840991E24
} 0xc70de1ea791a6e7d
test expr-28.930 {input floating-point conversion} {ieeeFloatingPoint} {
    # Ad2b dieee UN +38789681982 E24 x 1de1ea791a6e7d_0111111111111111111111111111111111110& E114
    convertToDouble +38789681982E24
} 0x471de1ea791a6e7d
test expr-28.931 {input floating-point conversion} {ieeeFloatingPoint} {
    # Ad2b dieee UN -33874328381 E27 x -197bf5559b31fd_01111111111111111111111111111111111110& E124
    convertToDouble -33874328381E27
} 0xc7b97bf5559b31fd
test expr-28.932 {input floating-point conversion} {ieeeFloatingPoint} {
    # Ad2b dieee UN +54323763886 E-27 x 1f50c5c63e5441_0111111111111111111111111111111111110& E-55
    convertToDouble +54323763886E-27
} 0x3c8f50c5c63e5441
test expr-28.933 {input floating-point conversion} {ieeeFloatingPoint} {
    # Ad2b dieee UN -58987193887 E-20 x -14449185a4c829_011111111111111111111111111111111111110& E-31
    convertToDouble -58987193887E-20
} 0xbe04449185a4c829
test expr-28.934 {input floating-point conversion} {ieeeFloatingPoint} {
    # Ad2b dieee UN +27161881943 E-27 x 1f50c5c63e5441_0111111111111111111111111111111111110& E-56
    convertToDouble +27161881943E-27
} 0x3c7f50c5c63e5441
test expr-28.935 {input floating-point conversion} {ieeeFloatingPoint} {
    # Ad2b dieee UN -93042648033 E-19 x -13fb12dc023fd3_0111111111111111111111111111111111110& E-27
    convertToDouble -93042648033E-19
} 0xbe43fb12dc023fd3
test expr-28.936 {input floating-point conversion} {ieeeFloatingPoint} {
    # Ad2b dieee UN +520831059055 E27 x 187d469cb69dd0_10000000000000000000000000000000000000001& E128
    convertToDouble +520831059055E27
} 0x47f87d469cb69dd1
test expr-28.937 {input floating-point conversion} {ieeeFloatingPoint} {
    # Ad2b dieee UN -768124264394 E25 x -171d6a019edae8_1000000000000000000000000000000000000001& E122
    convertToDouble -768124264394E25
} 0xc7971d6a019edae9
test expr-28.938 {input floating-point conversion} {ieeeFloatingPoint} {
    # Ad2b dieee UN +384062132197 E25 x 171d6a019edae8_1000000000000000000000000000000000000001& E121
    convertToDouble +384062132197E25
} 0x47871d6a019edae9
test expr-28.939 {input floating-point conversion} {ieeeFloatingPoint} {
    # Ad2b dieee UN +765337749889 E-25 x 158ad6f5d0a854_100000000000000000000000000000000000000001& E-44
    convertToDouble +765337749889E-25
} 0x3d358ad6f5d0a855
test expr-28.940 {input floating-point conversion} {ieeeFloatingPoint} {
    # Ad2b dieee UN +794368912771 E25 x 17e79872f2f7ef_01111111111111111111111111111111111111110& E122
    convertToDouble +794368912771E25
} 0x4797e79872f2f7ef
test expr-28.941 {input floating-point conversion} {ieeeFloatingPoint} {
    # Ad2b dieee UN -994162090146 E23 x -132598f85e658b_011111111111111111111111111111111111110& E116
    convertToDouble -994162090146E23
} 0xc7332598f85e658b
test expr-28.942 {input floating-point conversion} {ieeeFloatingPoint} {
    # Ad2b dieee UN +781652779431 E26 x 1d670adf52038f_01111111111111111111111111111111111110& E125
    convertToDouble +781652779431E26
} 0x47cd670adf52038f
test expr-28.943 {input floating-point conversion} {ieeeFloatingPoint} {
    # Ad2b dieee UN +910077190046 E-26 x 147e3ce1871d79_01111111111111111111111111111111111111110& E-47
    convertToDouble +910077190046E-26
} 0x3d047e3ce1871d79
test expr-28.944 {input floating-point conversion} {ieeeFloatingPoint} {
    # Ad2b dieee UN -455038595023 E-26 x -147e3ce1871d79_01111111111111111111111111111111111111110& E-48
    convertToDouble -455038595023E-26
} 0xbcf47e3ce1871d79
test expr-28.945 {input floating-point conversion} {ieeeFloatingPoint} {
    # Ad2b dieee UN +471897551096 E-20 x 14449185a4c829_011111111111111111111111111111111111110& E-28
    convertToDouble +471897551096E-20
} 0x3e34449185a4c829
test expr-28.946 {input floating-point conversion} {ieeeFloatingPoint} {
    # Ad2b dieee UN -906698409911 E-21 x -1f27674f7d5745_0111111111111111111111111111111111111110& E-31
    convertToDouble -906698409911E-21
} 0xbe0f27674f7d5745
test expr-28.947 {input floating-point conversion} {ieeeFloatingPoint} {
    # Ad2b dieee UN +8854128003935 E25 x 10a71b8948faac_100000000000000000000000000000000000000001& E126
    convertToDouble +8854128003935E25
} 0x47d0a71b8948faad
test expr-28.948 {input floating-point conversion} {ieeeFloatingPoint} {
    # Ad2b dieee UN -8146122716299 E27 x -17f0762ac05654_1000000000000000000000000000000000000000001& E132
    convertToDouble -8146122716299E27
} 0xc837f0762ac05655
test expr-28.949 {input floating-point conversion} {ieeeFloatingPoint} {
    # Ad2b dieee UN +7083302403148 E26 x 10a71b8948faac_100000000000000000000000000000000000000001& E129
    convertToDouble +7083302403148E26
} 0x4800a71b8948faad
test expr-28.950 {input floating-point conversion} {ieeeFloatingPoint} {
    # Ad2b dieee UN -3541651201574 E26 x -10a71b8948faac_100000000000000000000000000000000000000001& E128
    convertToDouble -3541651201574E26
} 0xc7f0a71b8948faad
test expr-28.951 {input floating-point conversion} {ieeeFloatingPoint} {
    # Ad2b dieee UN +8394920649291 E-25 x 1d8978e8c1cc78_100000000000000000000000000000000000000000001& E-41
    convertToDouble +8394920649291E-25
} 0x3d6d8978e8c1cc79
test expr-28.952 {input floating-point conversion} {ieeeFloatingPoint} {
    # Ad2b dieee UN -7657975756753 E-22 x -1a5006d695fef0_1000000000000000000000000000000000000000000001& E-31
    convertToDouble -7657975756753E-22
} 0xbe0a5006d695fef1
test expr-28.953 {input floating-point conversion} {ieeeFloatingPoint} {
    # Ad2b dieee UN +5473834002228 E-20 x 1d632e1f745624_100000000000000000000000000000000000000000001& E-25
    convertToDouble +5473834002228E-20
} 0x3e6d632e1f745625
test expr-28.954 {input floating-point conversion} {ieeeFloatingPoint} {
    # Ad2b dieee UN -6842292502785 E-21 x -1d632e1f745624_100000000000000000000000000000000000000000001& E-28
    convertToDouble -6842292502785E-21
} 0xbe3d632e1f745625
test expr-28.955 {input floating-point conversion} {ieeeFloatingPoint} {
    # Ad2b dieee UN -2109568884597 E25 x -1fbdc386609b13_011111111111111111111111111111111111111110& E123
    convertToDouble -2109568884597E25
} 0xc7afbdc386609b13
test expr-28.956 {input floating-point conversion} {ieeeFloatingPoint} {
    # Ad2b dieee UN +8438275538388 E25 x 1fbdc386609b13_011111111111111111111111111111111111111110& E125
    convertToDouble +8438275538388E25
} 0x47cfbdc386609b13
test expr-28.957 {input floating-point conversion} {ieeeFloatingPoint} {
    # Ad2b dieee UN -4219137769194 E25 x -1fbdc386609b13_011111111111111111111111111111111111111110& E124
    convertToDouble -4219137769194E25
} 0xc7bfbdc386609b13
test expr-28.958 {input floating-point conversion} {ieeeFloatingPoint} {
    # Ad2b dieee UN +3200141789841 E-25 x 1684dcea3829f7_0111111111111111111111111111111111111111110& E-42
    convertToDouble +3200141789841E-25
} 0x3d5684dcea3829f7
test expr-28.959 {input floating-point conversion} {ieeeFloatingPoint} {
    # Ad2b dieee UN -8655689322607 E-22 x -1dbd9ff5dc8991_011111111111111111111111111111111111111110& E-31
    convertToDouble -8655689322607E-22
} 0xbe0dbd9ff5dc8991
test expr-28.960 {input floating-point conversion} {ieeeFloatingPoint} {
    # Ad2b dieee UN +6400283579682 E-25 x 1684dcea3829f7_0111111111111111111111111111111111111111110& E-41
    convertToDouble +6400283579682E-25
} 0x3d6684dcea3829f7
test expr-28.961 {input floating-point conversion} {ieeeFloatingPoint} {
    # Ad2b dieee UN -8837719634493 E-21 x -12fa9676d2585b_011111111111111111111111111111111111111110& E-27
    convertToDouble -8837719634493E-21
} 0xbe42fa9676d2585b
test expr-28.962 {input floating-point conversion} {ieeeFloatingPoint} {
    # Ad2b dieee UN +19428217075297 E24 x 1d3b7a1d154aba_10000000000000000000000000000000000000000000001& E123
    convertToDouble +19428217075297E24
} 0x47ad3b7a1d154abb
test expr-28.963 {input floating-point conversion} {ieeeFloatingPoint} {
    # Ad2b dieee UN -38856434150594 E24 x -1d3b7a1d154aba_10000000000000000000000000000000000000000000001& E124
    convertToDouble -38856434150594E24
} 0xc7bd3b7a1d154abb
test expr-28.964 {input floating-point conversion} {ieeeFloatingPoint} {
    # Ad2b dieee UN +77712868301188 E24 x 1d3b7a1d154aba_10000000000000000000000000000000000000000000001& E125
    convertToDouble +77712868301188E24
} 0x47cd3b7a1d154abb
test expr-28.965 {input floating-point conversion} {ieeeFloatingPoint} {
    # Ad2b dieee UN -77192037242133 E27 x -1c5b1ab32d5dbe_1000000000000000000000000000000000000000000000001& E135
    convertToDouble -77192037242133E27
} 0xc86c5b1ab32d5dbf
test expr-28.966 {input floating-point conversion} {ieeeFloatingPoint} {
    # Ad2b dieee UN +76579757567530 E-23 x 1a5006d695fef0_1000000000000000000000000000000000000000000001& E-31
    convertToDouble +76579757567530E-23
} 0x3e0a5006d695fef1
test expr-28.967 {input floating-point conversion} {ieeeFloatingPoint} {
    # Ad2b dieee UN +15315951513506 E-22 x 1a5006d695fef0_1000000000000000000000000000000000000000000001& E-30
    convertToDouble +15315951513506E-22
} 0x3e1a5006d695fef1
test expr-28.968 {input floating-point conversion} {ieeeFloatingPoint} {
    # Ad2b dieee UN -38289878783765 E-23 x -1a5006d695fef0_1000000000000000000000000000000000000000000001& E-32
    convertToDouble -38289878783765E-23
} 0xbdfa5006d695fef1
test expr-28.969 {input floating-point conversion} {ieeeFloatingPoint} {
    # Ad2b dieee UN +49378033925202 E25 x 1737aa2567167b_0111111111111111111111111111111111111111111110& E128
    convertToDouble +49378033925202E25
} 0x47f737aa2567167b
test expr-28.970 {input floating-point conversion} {ieeeFloatingPoint} {
    # Ad2b dieee UN -50940527102367 E24 x -132964f2944b05_0111111111111111111111111111111111111111111111110& E125
    convertToDouble -50940527102367E24
} 0xc7c32964f2944b05
test expr-28.971 {input floating-point conversion} {ieeeFloatingPoint} {
    # Ad2b dieee UN +98756067850404 E25 x 1737aa2567167b_0111111111111111111111111111111111111111111110& E129
    convertToDouble +98756067850404E25
} 0x480737aa2567167b
test expr-28.972 {input floating-point conversion} {ieeeFloatingPoint} {
    # Ad2b dieee UN -99589397544892 E26 x -1d4446075c4933_0111111111111111111111111111111111111111111110& E132
    convertToDouble -99589397544892E26
} 0xc83d4446075c4933
test expr-28.973 {input floating-point conversion} {ieeeFloatingPoint} {
    # Ad2b dieee UN -56908598265713 E-25 x -190756ab1ed6b3_011111111111111111111111111111111111111111111110& E-38
    convertToDouble -56908598265713E-25
} 0xbd990756ab1ed6b3
test expr-28.974 {input floating-point conversion} {ieeeFloatingPoint} {
    # Ad2b dieee UN +97470695699657 E-22 x 14ee821710e655_01111111111111111111111111111111111111111111110& E-27
    convertToDouble +97470695699657E-22
} 0x3e44ee821710e655
test expr-28.975 {input floating-point conversion} {ieeeFloatingPoint} {
    # Ad2b dieee UN -35851901247343 E-25 x -1f8921657e1581_0111111111111111111111111111111111111111111110& E-39
    convertToDouble -35851901247343E-25
} 0xbd8f8921657e1581
test expr-28.976 {input floating-point conversion} {ieeeFloatingPoint} {
    # Ad2b dieee UN +154384074484266 E27 x 1c5b1ab32d5dbe_1000000000000000000000000000000000000000000000001& E136
    convertToDouble +154384074484266E27
} 0x487c5b1ab32d5dbf
test expr-28.977 {input floating-point conversion} {ieeeFloatingPoint} {
    # Ad2b dieee UN -308768148968532 E27 x -1c5b1ab32d5dbe_1000000000000000000000000000000000000000000000001& E137
    convertToDouble -308768148968532E27
} 0xc88c5b1ab32d5dbf
test expr-28.978 {input floating-point conversion} {ieeeFloatingPoint} {
    # Ad2b dieee UN +910990389005985 E23 x 112242592ae54a_100000000000000000000000000000000000000000000001& E126
    convertToDouble +910990389005985E23
} 0x47d12242592ae54b
test expr-28.979 {input floating-point conversion} {ieeeFloatingPoint} {
    # Ad2b dieee UN +271742424169201 E-27 x 131f46bcf7b452_10000000000000000000000000000000000000000000000001& E-42
    convertToDouble +271742424169201E-27
} 0x3d531f46bcf7b453
test expr-28.980 {input floating-point conversion} {ieeeFloatingPoint} {
    # Ad2b dieee UN -543484848338402 E-27 x -131f46bcf7b452_10000000000000000000000000000000000000000000000001& E-41
    convertToDouble -543484848338402E-27
} 0xbd631f46bcf7b453
test expr-28.981 {input floating-point conversion} {ieeeFloatingPoint} {
    # Ad2b dieee UN +162192083357563 E-26 x 1c887b68658760_1000000000000000000000000000000000000000000000001& E-40
    convertToDouble +162192083357563E-26
} 0x3d7c887b68658761
test expr-28.982 {input floating-point conversion} {ieeeFloatingPoint} {
    # Ad2b dieee UN -869254552770081 E-23 x -12aac70665485e_1000000000000000000000000000000000000000000000000001& E-27
    convertToDouble -869254552770081E-23
} 0xbe42aac70665485f
test expr-28.983 {input floating-point conversion} {ieeeFloatingPoint} {
    # Ad2b dieee UN +664831007626046 E24 x 1f429cb67eb075_011111111111111111111111111111111111111111111111110& E128
    convertToDouble +664831007626046E24
} 0x47ff429cb67eb075
test expr-28.984 {input floating-point conversion} {ieeeFloatingPoint} {
    # Ad2b dieee UN -332415503813023 E24 x -1f429cb67eb075_011111111111111111111111111111111111111111111111110& E127
    convertToDouble -332415503813023E24
} 0xc7ef429cb67eb075
test expr-28.985 {input floating-point conversion} {ieeeFloatingPoint} {
    # Ad2b dieee UN +943701829041427 E24 x 162fb2e38ee461_01111111111111111111111111111111111111111111111110& E129
    convertToDouble +943701829041427E24
} 0x48062fb2e38ee461
test expr-28.986 {input floating-point conversion} {ieeeFloatingPoint} {
    # Ad2b dieee UN -101881054204734 E24 x -132964f2944b05_0111111111111111111111111111111111111111111111110& E126
    convertToDouble -101881054204734E24
} 0xc7d32964f2944b05
test expr-28.987 {input floating-point conversion} {ieeeFloatingPoint} {
    # Ad2b dieee UN +828027839666967 E-27 x 1d2236349da3cd_011111111111111111111111111111111111111111111111110& E-41
    convertToDouble +828027839666967E-27
} 0x3d6d2236349da3cd
test expr-28.988 {input floating-point conversion} {ieeeFloatingPoint} {
    # Ad2b dieee UN -280276135608777 E-27 x -13b901892fd0bf_0111111111111111111111111111111111111111111111110& E-42
    convertToDouble -280276135608777E-27
} 0xbd53b901892fd0bf
test expr-28.989 {input floating-point conversion} {ieeeFloatingPoint} {
    # Ad2b dieee UN +212839188833879 E-21 x 1c91194dc2d40b_0111111111111111111111111111111111111111111111110& E-23
    convertToDouble +212839188833879E-21
} 0x3e8c91194dc2d40b
test expr-28.990 {input floating-point conversion} {ieeeFloatingPoint} {
    # Ad2b dieee UN -113817196531426 E-25 x -190756ab1ed6b3_011111111111111111111111111111111111111111111110& E-37
    convertToDouble -113817196531426E-25
} 0xbda90756ab1ed6b3
test expr-28.991 {input floating-point conversion} {ieeeFloatingPoint} {
    # Ad2b dieee UN +9711553197796883 E27 x 1bdeec25c0f03e_10000000000000000000000000000000000000000000000000001& E142
    convertToDouble +9711553197796883E27
} 0x48dbdeec25c0f03f
test expr-28.992 {input floating-point conversion} {ieeeFloatingPoint} {
    # Ad2b dieee UN -2739849386524269 E26 x -19295ade212370_1000000000000000000000000000000000000000000000000001& E137
    convertToDouble -2739849386524269E26
} 0xc889295ade212371
test expr-28.993 {input floating-point conversion} {ieeeFloatingPoint} {
    # Ad2b dieee UN +5479698773048538 E26 x 19295ade212370_1000000000000000000000000000000000000000000000000001& E138
    convertToDouble +5479698773048538E26
} 0x4899295ade212371
test expr-28.994 {input floating-point conversion} {ieeeFloatingPoint} {
    # Ad2b dieee UN +6124568318523113 E-25 x 150b3a2e0aff14_1000000000000000000000000000000000000000000000000000001& E-31
    convertToDouble +6124568318523113E-25
} 0x3e050b3a2e0aff15
test expr-28.995 {input floating-point conversion} {ieeeFloatingPoint} {
    # Ad2b dieee UN -1139777988171071 E-24 x -1394cbee428ea4_10000000000000000000000000000000000000000000000000001& E-30
    convertToDouble -1139777988171071E-24
} 0xbe1394cbee428ea5
test expr-28.996 {input floating-point conversion} {ieeeFloatingPoint} {
    # Ad2b dieee UN +6322612303128019 E-27 x 1bcea0ec21e250_1000000000000000000000000000000000000000000000000000001& E-38
    convertToDouble +6322612303128019E-27
} 0x3d9bcea0ec21e251
test expr-28.997 {input floating-point conversion} {ieeeFloatingPoint} {
    # Ad2b dieee UN -2955864564844617 E-25 x -1450030e26c6dc_10000000000000000000000000000000000000000000000000001& E-32
    convertToDouble -2955864564844617E-25
} 0xbdf450030e26c6dd
test expr-28.998 {input floating-point conversion} {ieeeFloatingPoint} {
    # Ad2b dieee UN -9994029144998961 E25 x -125b2b7fed4a61_0111111111111111111111111111111111111111111111111110& E136
    convertToDouble -9994029144998961E25
} 0xc8725b2b7fed4a61
test expr-28.999 {input floating-point conversion} {ieeeFloatingPoint} {
    # Ad2b dieee UN -2971238324022087 E27 x -110dd7a301db67_0111111111111111111111111111111111111111111111111110& E141
    convertToDouble -2971238324022087E27
} 0xc8c10dd7a301db67
test expr-28.1000 {input floating-point conversion} {ieeeFloatingPoint} {
    # Ad2b dieee UN -1656055679333934 E-27 x -1d2236349da3cd_011111111111111111111111111111111111111111111111110& E-40
    convertToDouble -1656055679333934E-27
} 0xbd7d2236349da3cd
test expr-28.1001 {input floating-point conversion} {ieeeFloatingPoint} {
    # Ad2b dieee UN -1445488709150234 E-26 x -1fc960c59526c7_0111111111111111111111111111111111111111111111110& E-37
    convertToDouble -1445488709150234E-26
} 0xbdafc960c59526c7
test expr-28.1002 {input floating-point conversion} {ieeeFloatingPoint} {
    # Ad2b dieee UN +55824717499885172 E27 x 1406b0cd17fd56_1000000000000000000000000000000000000000000000000000000001& E145
    convertToDouble +55824717499885172E27
} 0x490406b0cd17fd57
test expr-28.1003 {input floating-point conversion} {ieeeFloatingPoint} {
    # Ad2b dieee UN -69780896874856465 E26 x -1406b0cd17fd56_1000000000000000000000000000000000000000000000000000000001& E142
    convertToDouble -69780896874856465E26
} 0xc8d406b0cd17fd57
test expr-28.1004 {input floating-point conversion} {ieeeFloatingPoint} {
    # Ad2b dieee UN +84161538867545199 E25 x 13529217bdce6c_10000000000000000000000000000000000000000000000000000000001& E139
    convertToDouble +84161538867545199E25
} 0x48a3529217bdce6d
test expr-28.1005 {input floating-point conversion} {ieeeFloatingPoint} {
    # Ad2b dieee UN -27912358749942586 E27 x -1406b0cd17fd56_1000000000000000000000000000000000000000000000000000000001& E144
    convertToDouble -27912358749942586E27
} 0xc8f406b0cd17fd57
test expr-28.1006 {input floating-point conversion} {ieeeFloatingPoint} {
    # Ad2b dieee UN +24711112462926331 E-25 x 153a07f6040d22_100000000000000000000000000000000000000000000000000000001& E-29
    convertToDouble +24711112462926331E-25
} 0x3e253a07f6040d23
test expr-28.1007 {input floating-point conversion} {ieeeFloatingPoint} {
    # Ad2b dieee UN -12645224606256038 E-27 x -1bcea0ec21e250_1000000000000000000000000000000000000000000000000000001& E-37
    convertToDouble -12645224606256038E-27
} 0xbdabcea0ec21e251
test expr-28.1008 {input floating-point conversion} {ieeeFloatingPoint} {
    # Ad2b dieee UN -12249136637046226 E-25 x -150b3a2e0aff14_1000000000000000000000000000000000000000000000000000001& E-30
    convertToDouble -12249136637046226E-25
} 0xbe150b3a2e0aff15
test expr-28.1009 {input floating-point conversion} {ieeeFloatingPoint} {
    # Ad2b dieee UN +74874448287465757 E27 x 1adc21d1d50b09_01111111111111111111111111111111111111111111111111111110& E145
    convertToDouble +74874448287465757E27
} 0x490adc21d1d50b09
test expr-28.1010 {input floating-point conversion} {ieeeFloatingPoint} {
    # Ad2b dieee UN -35642836832753303 E24 x -1a2fac2b421f53_0111111111111111111111111111111111111111111111111111110& E134
    convertToDouble -35642836832753303E24
} 0xc85a2fac2b421f53
test expr-28.1011 {input floating-point conversion} {ieeeFloatingPoint} {
    # Ad2b dieee UN -71285673665506606 E24 x -1a2fac2b421f53_0111111111111111111111111111111111111111111111111111110& E135
    convertToDouble -71285673665506606E24
} 0xc86a2fac2b421f53
test expr-28.1012 {input floating-point conversion} {ieeeFloatingPoint} {
    # Ad2b dieee UN +43723334984997307 E-26 x 1e0be3f392c549_01111111111111111111111111111111111111111111111111111110& E-32
    convertToDouble +43723334984997307E-26
} 0x3dfe0be3f392c549
test expr-28.1013 {input floating-point conversion} {ieeeFloatingPoint} {
    # Ad2b dieee UN +10182419849537963 E-24 x 15ddd831ebbe53_011111111111111111111111111111111111111111111111111110& E-27
    convertToDouble +10182419849537963E-24
} 0x3e45ddd831ebbe53
test expr-28.1014 {input floating-point conversion} {ieeeFloatingPoint} {
    # Ad2b dieee UN -93501703572661982 E-26 x -10103f97ea6e13_0111111111111111111111111111111111111111111111111110& E-30
    convertToDouble -93501703572661982E-26
} 0xbe10103f97ea6e13

test expr-29.1 {smallest representible number} {ieeeFloatingPoint} {
    list [catch {convertToDouble 4.9406564584124654e-324} result] \
	$result \
	[catch {convertToDouble 2.4703282292062327e-324} result] \
	$result \
	[catch {convertToDouble 2.47032822920623e-324} result] \
	$result
} {0 0x0000000000000001 0 0x0000000000000001 0 0x0000000000000000}
test expr-29.2 {smallest representible number} {ieeeFloatingPoint} {
    list [catch {convertToDouble -4.9406564584124654e-324} result] \
	$result \
	[catch {convertToDouble -2.4703282292062327e-324} result] \
	$result \
	[catch {convertToDouble -2.47032822920623e-324} result] \
	$result
} {0 0x8000000000000001 0 0x8000000000000001 0 0x8000000000000000}
test expr-29.3 {silent underflow on input conversion} {ieeeFloatingPoint} {
    set v ?
    list [scan 2.47032822920623e-324 %g v] $v
} {1 0.0}
test expr-29.4 {silent underflow on input conversion} {ieeeFloatingPoint} {
    set v ?
    list [scan -2.47032822920623e-324 %g v] $v
} {1 -0.0}

test expr-30.1 {largest representible number} {ieeeFloatingPoint} {
    list [catch {convertToDouble 1.7976931348623155e+308} result] \
	$result \
	[catch {convertToDouble 1.7976931348623157e+308} result] \
	$result \
	[catch {convertToDouble 1.7976931348623159e+308} result] \
	$result
} {0 0x7feffffffffffffe 0 0x7fefffffffffffff 0 0x7ff0000000000000}
test expr-30.2 {largest representible number} {ieeeFloatingPoint} {
    list [catch {convertToDouble -1.7976931348623155e+308} result] \
	$result \
	[catch {convertToDouble -1.7976931348623157e+308} result] \
	$result \
	[catch {convertToDouble -1.7976931348623159e+308} result] \
	$result
} {0 0xffeffffffffffffe 0 0xffefffffffffffff 0 0xfff0000000000000}
test expr-30.3 {silent overflow on input conversion} {ieeeFloatingPoint} {
    set v ?
    list [scan 1.7976931348623159e+308 %f v] $v
} {1 Inf}
test expr-30.4 {silent overflow on input conversion} {ieeeFloatingPoint} {
    set v ?
    list [scan -1.7976931348623159e+308 %f v] $v
} {1 -Inf}

# bool() tests (TIP #182)
set i 0
foreach s {yes true on} {
    test expr-31.$i.0 {boolean conversion} {expr bool($s)} 1
    test expr-31.$i.1 {boolean conversion} {expr bool(!$s)} 0
    test expr-31.$i.2 {boolean conversion} {expr bool("$s")} 1
    test expr-31.$i.3 {boolean conversion} {expr bool(!"$s")} 0
    set j 1
    while {$j < [string length $s]-1} {
	test expr-31.$i.4.$j {boolean conversion} {
	    expr bool([string range $s 0 $j])
	} 1
	test expr-31.$i.5.$j {boolean conversion} {
	    expr bool("[string range $s 0 $j]")
	} 1
	incr j
    }
    incr i
}
test expr-31.0.4.0 {boolean conversion} {expr bool(y)} 1
test expr-31.0.5.0 {boolean conversion} {expr bool("y")} 1
test expr-31.1.4.0 {boolean conversion} {expr bool(t)} 1
test expr-31.1.5.0 {boolean conversion} {expr bool("t")} 1
test expr-31.2.4.0 {boolean conversion} -body {
    expr bool(o)
} -returnCodes error -match glob -result *
test expr-31.2.5.0 {boolean conversion} -body {
    expr bool("o")
} -returnCodes error -match glob -result *
foreach s {no false off} {
    test expr-31.$i.0 {boolean conversion} {expr bool($s)} 0
    test expr-31.$i.1 {boolean conversion} {expr bool(!$s)} 1
    test expr-31.$i.2 {boolean conversion} {expr bool("$s")} 0
    test expr-31.$i.3 {boolean conversion} {expr bool(!"$s")} 1
    set j 1
    while {$j < [string length $s]-1} {
	test expr-31.$i.4.$j {boolean conversion} {
	    expr bool([string range $s 0 $j])
	} 0
	test expr-31.$i.5.$j {boolean conversion} {
	    expr bool("[string range $s 0 $j]")
	} 0
	incr j
    }
    incr i
}
test expr-31.3.4.0 {boolean conversion} {expr bool(n)} 0
test expr-31.3.5.0 {boolean conversion} {expr bool("n")} 0
test expr-31.4.4.0 {boolean conversion} {expr bool(f)} 0
test expr-31.4.5.0 {boolean conversion} {expr bool("f")} 0
test expr-31.6  {boolean conversion} {expr bool(-1 + 1)} 0
test expr-31.7  {boolean conversion} {expr bool(0 + 1)} 1
test expr-31.8  {boolean conversion} {expr bool(0.0)} 0
test expr-31.9  {boolean conversion} {expr bool(0x0)} 0
test expr-31.10 {boolean conversion} {expr bool(wide(0))} 0
test expr-31.11 {boolean conversion} {expr bool(5.0)} 1
test expr-31.12 {boolean conversion} {expr bool(5)} 1
test expr-31.13 {boolean conversion} {expr bool(0x5)} 1
test expr-31.14 {boolean conversion} {expr bool(wide(5))} 1
test expr-31.15 {boolean conversion} -body {
    expr bool("fred")
} -returnCodes error -match glob -result *

test expr-32.1 {expr mod basics} {
    set mod_nums [list \
        {-3 1} {-3 2} {-3 3} {-3 4} {-3 5} \
        {-3 -1} {-3 -2} {-3 -3} {-3 -4} {-3 -5} \
        {-2 1} {-2 2} {-2 3} {-2 4} {-2 5} \
        {-2 -1} {-2 -2} {-2 -3} {-2 -4} {-2 -5} \
        {-1 1} {-1 2} {-1 3} {-1 4} {-1 5} \
        {-1 -1} {-1 -2} {-1 -3} {-1 -4} {-1 -5} \
        {0 -100} {0 -1} {0 1} {0 100} \
        {1 1} {1 2} {1 3} {1 4} {1 5} \
        {1 -1} {1 -2} {1 -3} {1 -4} {1 -5} \
        {2 1} {2 2} {2 3} {2 4} {2 5} \
        {2 -1} {2 -2} {2 -3} {2 -4} {2 -5} \
        {3 1} {3 2} {3 3} {3 4} {3 5} \
        {3 -1} {3 -2} {3 -3} {3 -4} {3 -5} \
        ]
    set results [list]
    foreach pair $mod_nums {
        set dividend [lindex $pair 0]
        set divisor [lindex $pair 1]
        lappend results [expr {$dividend % $divisor}]
    }
    set results
} [list \
    0 1 0 1 2 \
    0 -1 0 -3 -3 \
    0 0 1 2 3 \
    0 0 -2 -2 -2 \
    0 1 2 3 4 \
    0 -1 -1 -1 -1 \
    0 0 0 0 \
    0 1 1 1 1 \
    0 -1 -2 -3 -4 \
    0 0 2 2 2 \
    0 0 -1 -2 -3 \
    0 1 0 3 3 \
    0 -1 0 -1 -2 \
    ]

test expr-32.2 {expr div basics} {
    set mod_nums [list \
        {-3 1} {-3 2} {-3 3} {-3 4} {-3 5} \
        {-3 -1} {-3 -2} {-3 -3} {-3 -4} {-3 -5} \
        {-2 1} {-2 2} {-2 3} {-2 4} {-2 5} \
        {-2 -1} {-2 -2} {-2 -3} {-2 -4} {-2 -5} \
        {-1 1} {-1 2} {-1 3} {-1 4} {-1 5} \
        {-1 -1} {-1 -2} {-1 -3} {-1 -4} {-1 -5} \
        {0 -100} {0 -1} {0 1} {0 100} \
        {1 1} {1 2} {1 3} {1 4} {1 5} \
        {1 -1} {1 -2} {1 -3} {1 -4} {1 -5} \
        {2 1} {2 2} {2 3} {2 4} {2 5} \
        {2 -1} {2 -2} {2 -3} {2 -4} {2 -5} \
        {3 1} {3 2} {3 3} {3 4} {3 5} \
        {3 -1} {3 -2} {3 -3} {3 -4} {3 -5} \
        ]
    set results [list]
    foreach pair $mod_nums {
        set dividend [lindex $pair 0]
        set divisor [lindex $pair 1]
        lappend results [expr {$dividend / $divisor}]
    }
    set results
} [list \
    -3 -2 -1 -1 -1 \
    3 1 1 0 0 \
    -2 -1 -1 -1 -1 \
    2 1 0 0 0 \
    -1 -1 -1 -1 -1 \
    1 0 0 0 0 \
    0 0 0 0 \
    1 0 0 0 0 \
    -1 -1 -1 -1 -1 \
    2 1 0 0 0 \
    -2 -1 -1 -1 -1 \
    3 1 1 0 0 \
    -3 -2 -1 -1 -1 \
    ]

test expr-32.3 {Bug 1585704} {
    expr 1%(1<<63)
} 1
test expr-32.4 {Bug 1585704} {
    expr -1%(1<<63)
} [expr (1<<63)-1]
test expr-32.5 {Bug 1585704} {
    expr (1<<32)%(1<<63)
} [expr 1<<32]
test expr-32.6 {Bug 1585704} {
    expr -(1<<32)%(1<<63)
} [expr (1<<63)-(1<<32)]
test expr-32.7 {bignum regression} {
    expr {0%(1<<63)}
} 0
test expr-32.8 {bignum regression} {
    expr {0%-(1<<63)}
} 0
test expr-32.9 {bignum regression} {
    expr {0%-(1+(1<<63))}
} 0

test expr-33.1 {parse largest long value} {
    set max_long_str 2147483647
    set max_long_hex "0x7FFFFFFF "

    # Convert to integer (long, not wide) internal rep
    set max_long 2147483647
    string is integer $max_long

    list \
        [expr {" $max_long_str "}] \
        [expr {$max_long_str + 0}] \
        [expr {$max_long + 0}] \
        [expr {2147483647 + 0}] \
        [expr {$max_long == $max_long_hex}] \
        [expr {int(2147483647 + 1) > 0}] \

} {2147483647 2147483647 2147483647 2147483647 1 1}
test expr-33.2 {parse smallest long value} longIs32bit {
    set min_long_str -2147483648
    set min_long_hex "-0x80000000 "

    set min_long -2147483648
    # This will convert to integer (not wide) internal rep
    string is integer $min_long

    # Note: If the final expression returns 0 then the
    # expression literal is being promoted to a wide type
    # when it should be parsed as a long type.
    list \
        [expr {" $min_long_str "}] \
        [expr {$min_long_str + 0}] \
        [expr {$min_long + 0}] \
        [expr {-2147483648 + 0}] \
        [expr {$min_long == $min_long_hex}] \
        [expr {int(-2147483648 - 1) == -0x80000001}] \

} {-2147483648 -2147483648 -2147483648 -2147483648 1 1}
test expr-33.3 {parse largest wide value} wideIs64bit {
    set max_wide_str 9223372036854775807
    set max_wide_hex "0x7FFFFFFFFFFFFFFF "

    # Convert to wide integer
    set max_wide 9223372036854775807
    string is integer $max_wide

    list \
        [expr {" $max_wide_str "}] \
        [expr {$max_wide_str + 0}] \
        [expr {$max_wide + 0}] \
        [expr {9223372036854775807 + 0}] \
        [expr {$max_wide == $max_wide_hex}] \
        [expr {wide(9223372036854775807 + 1) < 0}] \

} {9223372036854775807 9223372036854775807 9223372036854775807 9223372036854775807 1 1}
test expr-33.4 {parse smallest wide value} wideIs64bit {
    set min_wide_str -9223372036854775808
    set min_wide_hex "-0x8000000000000000 "

    set min_wide -9223372036854775808
    # Convert to wide integer
    string is integer $min_wide

    # Note: If the final expression returns 0 then the
    # wide integer is not being parsed correctly with
    # the leading - sign.
    list \
        [expr {" $min_wide_str "}] \
        [expr {$min_wide_str + 0}] \
        [expr {$min_wide + 0}] \
        [expr {-9223372036854775808 + 0}] \
        [expr {$min_wide == $min_wide_hex}] \
        [expr {wide(-9223372036854775808 - 1) == 0x7FFFFFFFFFFFFFFF}] \

} {-9223372036854775808 -9223372036854775808 -9223372036854775808 -9223372036854775808 1 1}

set min -2147483648
set max 2147483647

test expr-34.1 {expr edge cases} {
    expr {$min / $min}
} {1}
test expr-34.2 {expr edge cases} {
    expr {$min % $min}
} {0}
test expr-34.3 {expr edge cases} {
    expr {$min / ($min + 1)}
} {1}
test expr-34.4 {expr edge cases} {
    expr {$min % ($min + 1)}
} {-1}
test expr-34.5 {expr edge cases} {
    expr {$min / ($min + 2)}
} {1}
test expr-34.6 {expr edge cases} {
    expr {$min % ($min + 2)}
} {-2}
test expr-34.7 {expr edge cases} {
    expr {$min / ($min + 3)}
} {1}
test expr-34.8 {expr edge cases} {
    expr {$min % ($min + 3)}
} {-3}
test expr-34.9 {expr edge cases} {
    expr {$min / -3}
} {715827882}
test expr-34.10 {expr edge cases} {
    expr {$min % -3}
} {-2}
test expr-34.11 {expr edge cases} {
    expr {$min / -2}
} {1073741824}
test expr-34.12 {expr edge cases} {
    expr {$min % -2}
} {0}
test expr-34.13 {expr edge cases} {
    expr {int($min / -1)}
} {2147483648}
test expr-34.14 {expr edge cases} {
    expr {$min % -1}
} {0}
test expr-34.15 {expr edge cases} {
    expr {-int($min * -1)}
} $min
test expr-34.16 {expr edge cases} {
    expr {-int(-$min)}
} $min
test expr-34.17 {expr edge cases} {
    expr {$min / 1}
} $min
test expr-34.18 {expr edge cases} {
    expr {$min % 1}
} {0}
test expr-34.19 {expr edge cases} {
    expr {$min / 2}
} {-1073741824}
test expr-34.20 {expr edge cases} {
    expr {$min % 2}
} {0}
test expr-34.21 {expr edge cases} {
    expr {$min / 3}
} {-715827883}
test expr-34.22 {expr edge cases} {
    expr {$min % 3}
} {1}
test expr-34.23 {expr edge cases} {
    expr {$min / ($max - 3)}
} {-2}
test expr-34.24 {expr edge cases} {
    expr {$min % ($max - 3)}
} {2147483640}
test expr-34.25 {expr edge cases} {
    expr {$min / ($max - 2)}
} {-2}
test expr-34.26 {expr edge cases} {
    expr {$min % ($max - 2)}
} {2147483642}
test expr-34.27 {expr edge cases} {
    expr {$min / ($max - 1)}
} {-2}
test expr-34.28 {expr edge cases} {
    expr {$min % ($max - 1)}
} {2147483644}
test expr-34.29 {expr edge cases} {
    expr {$min / $max}
} {-2}
test expr-34.30 {expr edge cases} {
    expr {$min % $max}
} {2147483646}
test expr-34.31 {expr edge cases} {
    expr {$max / $max}
} {1}
test expr-34.32 {expr edge cases} {
    expr {$max % $max}
} {0}
test expr-34.33 {expr edge cases} {
    expr {$max / ($max - 1)}
} {1}
test expr-34.34 {expr edge cases} {
    expr {$max % ($max - 1)}
} {1}
test expr-34.35 {expr edge cases} {
    expr {$max / ($max - 2)}
} {1}
test expr-34.36 {expr edge cases} {
    expr {$max % ($max - 2)}
} {2}
test expr-34.37 {expr edge cases} {
    expr {$max / ($max - 3)}
} {1}
test expr-34.38 {expr edge cases} {
    expr {$max % ($max - 3)}
} {3}
test expr-34.39 {expr edge cases} {
    expr {$max / 3}
} {715827882}
test expr-34.40 {expr edge cases} {
    expr {$max % 3}
} {1}
test expr-34.41 {expr edge cases} {
    expr {$max / 2}
} {1073741823}
test expr-34.42 {expr edge cases} {
    expr {$max % 2}
} {1}
test expr-34.43 {expr edge cases} {
    expr {$max / 1}
} $max
test expr-34.44 {expr edge cases} {
    expr {$max % 1}
} {0}
test expr-34.45 {expr edge cases} {
    expr {$max / -1}
} "-$max"
test expr-34.46 {expr edge cases} {
    expr {$max % -1}
} {0}
test expr-34.47 {expr edge cases} {
    expr {$max / -2}
} {-1073741824}
test expr-34.48 {expr edge cases} {
    expr {$max % -2}
} {-1}
test expr-34.49 {expr edge cases} {
    expr {$max / -3}
} {-715827883}
test expr-34.50 {expr edge cases} {
    expr {$max % -3}
} {-2}
test expr-34.51 {expr edge cases} {
    expr {$max / ($min + 3)}
} {-2}
test expr-34.52 {expr edge cases} {
    expr {$max % ($min + 3)}
} {-2147483643}
test expr-34.53 {expr edge cases} {
    expr {$max / ($min + 2)}
} {-2}
test expr-34.54 {expr edge cases} {
    expr {$max % ($min + 2)}
} {-2147483645}
test expr-34.55 {expr edge cases} {
    expr {$max / ($min + 1)}
} {-1}
test expr-34.56 {expr edge cases} {
    expr {$max % ($min + 1)}
} {0}
test expr-34.57 {expr edge cases} {
    expr {$max / $min}
} {-1}
test expr-34.58 {expr edge cases} {
    expr {$max % $min}
} {-1}
test expr-34.59 {expr edge cases} {
    expr {($min + 1) / ($max - 1)}
} {-2}
test expr-34.60 {expr edge cases} {
    expr {($min + 1) % ($max - 1)}
} {2147483645}
test expr-34.61 {expr edge cases} {
    expr {($max - 1) / ($min + 1)}
} {-1}
test expr-34.62 {expr edge cases} {
    expr {($max - 1) % ($min + 1)}
} {-1}
test expr-34.63 {expr edge cases} {
    expr {($max - 1) / $min}
} {-1}
test expr-34.64 {expr edge cases} {
    expr {($max - 1) % $min}
} {-2}
test expr-34.65 {expr edge cases} {
    expr {($max - 2) / $min}
} {-1}
test expr-34.66 {expr edge cases} {
    expr {($max - 2) % $min}
} {-3}
test expr-34.67 {expr edge cases} {
    expr {($max - 3) / $min}
} {-1}
test expr-34.68 {expr edge cases} {
    expr {($max - 3) % $min}
} {-4}
test expr-34.69 {expr edge cases} {
    expr {-3 / $min}
} {0}
test expr-34.70 {expr edge cases} {
    expr {-3 % $min}
} {-3}
test expr-34.71 {expr edge cases} {
    expr {-2 / $min}
} {0}
test expr-34.72 {expr edge cases} {
    expr {-2 % $min}
} {-2}
test expr-34.73 {expr edge cases} {
    expr {-1 / $min}
} {0}
test expr-34.74 {expr edge cases} {
    expr {-1 % $min}
} {-1}
test expr-34.75 {expr edge cases} {
    expr {0 / $min}
} {0}
test expr-34.76 {expr edge cases} {
    expr {0 % $min}
} {0}
test expr-34.77 {expr edge cases} {
    expr {0 / ($min + 1)}
} {0}
test expr-34.78 {expr edge cases} {
    expr {0 % ($min + 1)}
} {0}
test expr-34.79 {expr edge cases} {
    expr {1 / $min}
} {-1}
test expr-34.80 {expr edge cases} {
    expr {1 % $min}
} {-2147483647}
test expr-34.81 {expr edge cases} {
    expr {1 / ($min + 1)}
} {-1}
test expr-34.82 {expr edge cases} {
    expr {1 % ($min + 1)}
} {-2147483646}
test expr-34.83 {expr edge cases} {
    expr {2 / $min}
} {-1}
test expr-34.84 {expr edge cases} {
    expr {2 % $min}
} {-2147483646}
test expr-34.85 {expr edge cases} {
    expr {2 / ($min + 1)}
} {-1}
test expr-34.86 {expr edge cases} {
    expr {2 % ($min + 1)}
} {-2147483645}
test expr-34.87 {expr edge cases} {
    expr {3 / $min}
} {-1}
test expr-34.88 {expr edge cases} {
    expr {3 % $min}
} {-2147483645}
test expr-34.89 {expr edge cases} {
    expr {3 / ($min + 1)}
} {-1}
test expr-34.90 {expr edge cases} {
    expr {3 % ($min + 1)}
} {-2147483644}

# Euclidean property:
# quotient * divisor + remainder = dividend

test expr-35.1 {expr edge cases} {
    set dividend $max
    set divisor 2
    set q [expr {$dividend / $divisor}]
    set r [expr {$dividend % $divisor}]
    list $q * $divisor + $r = [expr {($divisor * $q) + $r}]
} {1073741823 * 2 + 1 = 2147483647}
test expr-35.2 {expr edge cases} {
    set dividend [expr {$max - 1}]
    set divisor 2
    set q [expr {$dividend / $divisor}]
    set r [expr {$dividend % $divisor}]
    list $q * $divisor + $r = [expr {($q * $divisor) + $r}]
} {1073741823 * 2 + 0 = 2147483646}
test expr-35.3 {expr edge cases} {
    set dividend [expr {$max - 2}]
    set divisor 2
    set q [expr {$dividend / $divisor}]
    set r [expr {$dividend % $divisor}]
    list $q * $divisor + $r = [expr {($q * $divisor) + $r}]
} {1073741822 * 2 + 1 = 2147483645}
test expr-35.4 {expr edge cases} {
    set dividend $max
    set divisor 3
    set q [expr {$dividend / $divisor}]
    set r [expr {$dividend % $divisor}]
    list $q * $divisor + $r = [expr {($q * $divisor) + $r}]
} {715827882 * 3 + 1 = 2147483647}
test expr-35.5 {expr edge cases} {
    set dividend [expr {$max - 1}]
    set divisor 3
    set q [expr {$dividend / $divisor}]
    set r [expr {$dividend % $divisor}]
    list $q * $divisor + $r = [expr {($q * $divisor) + $r}]
} {715827882 * 3 + 0 = 2147483646}
test expr-35.6 {expr edge cases} {
    set dividend [expr {$max - 2}]
    set divisor 3
    set q [expr {$dividend / $divisor}]
    set r [expr {$dividend % $divisor}]
    list $q * $divisor + $r = [expr {($q * $divisor) + $r}]
} {715827881 * 3 + 2 = 2147483645}
test expr-35.7 {expr edge cases} {
    set dividend $min
    set divisor 2
    set q [expr {$dividend / $divisor}]
    set r [expr {$dividend % $divisor}]
    list $q * $divisor + $r = [expr {($q * $divisor) + $r}]
} {-1073741824 * 2 + 0 = -2147483648}
test expr-35.8 {expr edge cases} {
    set dividend [expr {$min + 1}]
    set divisor 2
    set q [expr {$dividend / $divisor}]
    set r [expr {$dividend % $divisor}]
    list $q * $divisor + $r = [expr {($q * $divisor) + $r}]
} {-1073741824 * 2 + 1 = -2147483647}
test expr-35.9 {expr edge cases} {
    set dividend [expr {$min + 2}]
    set divisor 2
    set q [expr {$dividend / $divisor}]
    set r [expr {$dividend % $divisor}]
    list $q * $divisor + $r = [expr {($q * $divisor) + $r}]
} {-1073741823 * 2 + 0 = -2147483646}
test expr-35.10 {expr edge cases} {
    # Two things could happen here. The multiplication
    # could overflow a 32 bit type, so that when
    # 1 is added it overflows again back to min.
    # The multiplication could also use a wide type
    # to hold ($min - 1) until 1 is added and
    # the number becomes $min again.
    set dividend $min
    set divisor 3
    set q [expr {$dividend / $divisor}]
    set r [expr {$dividend % $divisor}]
    list $q * $divisor + $r = [expr {($q * $divisor) + $r}]
} {-715827883 * 3 + 1 = -2147483648}
test expr-35.11 {expr edge cases} {
    set dividend $min
    set divisor -3
    set q [expr {$dividend / $divisor}]
    set r [expr {$dividend % $divisor}]
    list $q * $divisor + $r = [expr {($q * $divisor) + $r}]
} {715827882 * -3 + -2 = -2147483648}
test expr-35.12 {expr edge cases} {
    set dividend $min
    set divisor $min
    set q [expr {$dividend / $divisor}]
    set r [expr {$dividend % $divisor}]
    list $q * $divisor + $r = [expr {($q * $divisor) + $r}]
} {1 * -2147483648 + 0 = -2147483648}
test expr-35.13 {expr edge cases} {
    set dividend $min
    set divisor [expr {$min + 1}]
    set q [expr {$dividend / $divisor}]
    set r [expr {$dividend % $divisor}]
    list $q * $divisor + $r = [expr {($q * $divisor) + $r}]
} {1 * -2147483647 + -1 = -2147483648}
test expr-35.14 {expr edge cases} {
    set dividend $min
    set divisor [expr {$min + 2}]
    set q [expr {$dividend / $divisor}]
    set r [expr {$dividend % $divisor}]
    list $q * $divisor + $r = [expr {($q * $divisor) + $r}]
} {1 * -2147483646 + -2 = -2147483648}

# 64bit wide integer checks

set min -9223372036854775808
set max 9223372036854775807

test expr-36.1 {expr edge cases} {wideIs64bit} {
    expr {$min / $min}
} {1}
test expr-36.2 {expr edge cases} {wideIs64bit} {
    expr {$min % $min}
} {0}
test expr-36.3 {expr edge cases} {wideIs64bit} {
    expr {$min / ($min + 1)}
} {1}
test expr-36.4 {expr edge cases} {wideIs64bit} {
    expr {$min % ($min + 1)}
} {-1}
test expr-36.5 {expr edge cases} {wideIs64bit} {
    expr {$min / ($min + 2)}
} {1}
test expr-36.6 {expr edge cases} {wideIs64bit} {
    expr {$min % ($min + 2)}
} {-2}
test expr-36.7 {expr edge cases} {wideIs64bit} {
    expr {$min / ($min + 3)}
} {1}
test expr-36.8 {expr edge cases} {wideIs64bit} {
    expr {$min % ($min + 3)}
} {-3}
test expr-36.9 {expr edge cases} {wideIs64bit} {
    expr {$min / -3}
} {3074457345618258602}
test expr-36.10 {expr edge cases} {wideIs64bit} {
    expr {$min % -3}
} {-2}
test expr-36.11 {expr edge cases} {wideIs64bit} {
    expr {$min / -2}
} {4611686018427387904}
test expr-36.12 {expr edge cases} {wideIs64bit} {
    expr {$min % -2}
} {0}
test expr-36.13 {expr edge cases} wideIs64bit {
    expr {wide($min / -1)}
} $min
test expr-36.14 {expr edge cases} {wideIs64bit} {
    expr {$min % -1}
} {0}
test expr-36.15 {expr edge cases} wideIs64bit {
    expr {wide($min * -1)}
} $min
test expr-36.16 {expr edge cases} wideIs64bit {
    expr {wide(-$min)}
} $min
test expr-36.17 {expr edge cases} {wideIs64bit} {
    expr {$min / 1}
} $min
test expr-36.18 {expr edge cases} {wideIs64bit} {
    expr {$min % 1}
} {0}
test expr-36.19 {expr edge cases} {wideIs64bit} {
    expr {$min / 2}
} {-4611686018427387904}
test expr-36.20 {expr edge cases} {wideIs64bit} {
    expr {$min % 2}
} {0}
test expr-36.21 {expr edge cases} {wideIs64bit} {
    expr {$min / 3}
} {-3074457345618258603}
test expr-36.22 {expr edge cases} {wideIs64bit} {
    expr {$min % 3}
} {1}
test expr-36.23 {expr edge cases} {wideIs64bit} {
    expr {$min / ($max - 3)}
} {-2}
test expr-36.24 {expr edge cases} {wideIs64bit} {
    expr {$min % ($max - 3)}
} {9223372036854775800}
test expr-36.25 {expr edge cases} {wideIs64bit} {
    expr {$min / ($max - 2)}
} {-2}
test expr-36.26 {expr edge cases} {wideIs64bit} {
    expr {$min % ($max - 2)}
} {9223372036854775802}
test expr-36.27 {expr edge cases} {wideIs64bit} {
    expr {$min / ($max - 1)}
} {-2}
test expr-36.28 {expr edge cases} {wideIs64bit} {
    expr {$min % ($max - 1)}
} {9223372036854775804}
test expr-36.29 {expr edge cases} {wideIs64bit} {
    expr {$min / $max}
} {-2}
test expr-36.30 {expr edge cases} {wideIs64bit} {
    expr {$min % $max}
} {9223372036854775806}
test expr-36.31 {expr edge cases} {wideIs64bit} {
    expr {$max / $max}
} {1}
test expr-36.32 {expr edge cases} {wideIs64bit} {
    expr {$max % $max}
} {0}
test expr-36.33 {expr edge cases} {wideIs64bit} {
    expr {$max / ($max - 1)}
} {1}
test expr-36.34 {expr edge cases} {wideIs64bit} {
    expr {$max % ($max - 1)}
} {1}
test expr-36.35 {expr edge cases} {wideIs64bit} {
    expr {$max / ($max - 2)}
} {1}
test expr-36.36 {expr edge cases} {wideIs64bit} {
    expr {$max % ($max - 2)}
} {2}
test expr-36.37 {expr edge cases} {wideIs64bit} {
    expr {$max / ($max - 3)}
} {1}
test expr-36.38 {expr edge cases} {wideIs64bit} {
    expr {$max % ($max - 3)}
} {3}
test expr-36.39 {expr edge cases} {wideIs64bit} {
    expr {$max / 3}
} {3074457345618258602}
test expr-36.40 {expr edge cases} {wideIs64bit} {
    expr {$max % 3}
} {1}
test expr-36.41 {expr edge cases} {wideIs64bit} {
    expr {$max / 2}
} {4611686018427387903}
test expr-36.42 {expr edge cases} {wideIs64bit} {
    expr {$max % 2}
} {1}
test expr-36.43 {expr edge cases} {wideIs64bit} {
    expr {$max / 1}
} $max
test expr-36.44 {expr edge cases} {wideIs64bit} {
    expr {$max % 1}
} {0}
test expr-36.45 {expr edge cases} {wideIs64bit} {
    expr {$max / -1}
} "-$max"
test expr-36.46 {expr edge cases} {wideIs64bit} {
    expr {$max % -1}
} {0}
test expr-36.47 {expr edge cases} {wideIs64bit} {
    expr {$max / -2}
} {-4611686018427387904}
test expr-36.48 {expr edge cases} {wideIs64bit} {
    expr {$max % -2}
} {-1}
test expr-36.49 {expr edge cases} {wideIs64bit} {
    expr {$max / -3}
} {-3074457345618258603}
test expr-36.50 {expr edge cases} {wideIs64bit} {
    expr {$max % -3}
} {-2}
test expr-36.51 {expr edge cases} {wideIs64bit} {
    expr {$max / ($min + 3)}
} {-2}
test expr-36.52 {expr edge cases} {wideIs64bit} {
    expr {$max % ($min + 3)}
} {-9223372036854775803}
test expr-36.53 {expr edge cases} {wideIs64bit} {
    expr {$max / ($min + 2)}
} {-2}
test expr-36.54 {expr edge cases} {wideIs64bit} {
    expr {$max % ($min + 2)}
} {-9223372036854775805}
test expr-36.55 {expr edge cases} {wideIs64bit} {
    expr {$max / ($min + 1)}
} {-1}
test expr-36.56 {expr edge cases} {wideIs64bit} {
    expr {$max % ($min + 1)}
} {0}
test expr-36.57 {expr edge cases} {wideIs64bit} {
    expr {$max / $min}
} {-1}
test expr-36.58 {expr edge cases} {wideIs64bit} {
    expr {$max % $min}
} {-1}
test expr-36.59 {expr edge cases} {wideIs64bit} {
    expr {($min + 1) / ($max - 1)}
} {-2}
test expr-36.60 {expr edge cases} {wideIs64bit} {
    expr {($min + 1) % ($max - 1)}
} {9223372036854775805}
test expr-36.61 {expr edge cases} {wideIs64bit} {
    expr {($max - 1) / ($min + 1)}
} {-1}
test expr-36.62 {expr edge cases} {wideIs64bit} {
    expr {($max - 1) % ($min + 1)}
} {-1}
test expr-36.63 {expr edge cases} {wideIs64bit} {
    expr {($max - 1) / $min}
} {-1}
test expr-36.64 {expr edge cases} {wideIs64bit} {
    expr {($max - 1) % $min}
} {-2}
test expr-36.65 {expr edge cases} {wideIs64bit} {
    expr {($max - 2) / $min}
} {-1}
test expr-36.66 {expr edge cases} {wideIs64bit} {
    expr {($max - 2) % $min}
} {-3}
test expr-36.67 {expr edge cases} {wideIs64bit} {
    expr {($max - 3) / $min}
} {-1}
test expr-36.68 {expr edge cases} {wideIs64bit} {
    expr {($max - 3) % $min}
} {-4}
test expr-36.69 {expr edge cases} {wideIs64bit} {
    expr {-3 / $min}
} {0}
test expr-36.70 {expr edge cases} {wideIs64bit} {
    expr {-3 % $min}
} {-3}
test expr-36.71 {expr edge cases} {wideIs64bit} {
    expr {-2 / $min}
} {0}
test expr-36.72 {expr edge cases} {wideIs64bit} {
    expr {-2 % $min}
} {-2}
test expr-36.73 {expr edge cases} {wideIs64bit} {
    expr {-1 / $min}
} {0}
test expr-36.74 {expr edge cases} {wideIs64bit} {
    expr {-1 % $min}
} {-1}
test expr-36.75 {expr edge cases} {wideIs64bit} {
    expr {0 / $min}
} {0}
test expr-36.76 {expr edge cases} {wideIs64bit} {
    expr {0 % $min}
} {0}
test expr-36.77 {expr edge cases} {wideIs64bit} {
    expr {0 / ($min + 1)}
} {0}
test expr-36.78 {expr edge cases} {wideIs64bit} {
    expr {0 % ($min + 1)}
} {0}
test expr-36.79 {expr edge cases} {wideIs64bit} {
    expr {1 / $min}
} {-1}
test expr-36.80 {expr edge cases} {wideIs64bit} {
    expr {1 % $min}
} {-9223372036854775807}
test expr-36.81 {expr edge cases} {wideIs64bit} {
    expr {1 / ($min + 1)}
} {-1}
test expr-36.82 {expr edge cases} {wideIs64bit} {
    expr {1 % ($min + 1)}
} {-9223372036854775806}
test expr-36.83 {expr edge cases} {wideIs64bit} {
    expr {2 / $min}
} {-1}
test expr-36.84 {expr edge cases} {wideIs64bit} {
    expr {2 % $min}
} {-9223372036854775806}
test expr-36.85 {expr edge cases} {wideIs64bit} {
    expr {2 / ($min + 1)}
} {-1}
test expr-36.86 {expr edge cases} {wideIs64bit} {
    expr {2 % ($min + 1)}
} {-9223372036854775805}
test expr-36.87 {expr edge cases} {wideIs64bit} {
    expr {3 / $min}
} {-1}
test expr-36.88 {expr edge cases} {wideIs64bit} {
    expr {3 % $min}
} {-9223372036854775805}
test expr-36.89 {expr edge cases} {wideIs64bit} {
    expr {3 / ($min + 1)}
} {-1}
test expr-36.90 {expr edge cases} {wideIs64bit} {
    expr {3 % ($min + 1)}
} {-9223372036854775804}

test expr-37.1 {expr edge cases} {wideIs64bit} {
    set dividend $max
    set divisor 2
    set q [expr {$dividend / $divisor}]
    set r [expr {$dividend % $divisor}]
    list $q * $divisor + $r = [expr {($divisor * $q) + $r}]
} {4611686018427387903 * 2 + 1 = 9223372036854775807}
test expr-37.2 {expr edge cases} {wideIs64bit} {
    set dividend [expr {$max - 1}]
    set divisor 2
    set q [expr {$dividend / $divisor}]
    set r [expr {$dividend % $divisor}]
    list $q * $divisor + $r = [expr {($q * $divisor) + $r}]
} {4611686018427387903 * 2 + 0 = 9223372036854775806}
test expr-37.3 {expr edge cases} {wideIs64bit} {
    set dividend [expr {$max - 2}]
    set divisor 2
    set q [expr {$dividend / $divisor}]
    set r [expr {$dividend % $divisor}]
    list $q * $divisor + $r = [expr {($q * $divisor) + $r}]
} {4611686018427387902 * 2 + 1 = 9223372036854775805}
test expr-37.4 {expr edge cases} {wideIs64bit} {
    set dividend $max
    set divisor 3
    set q [expr {$dividend / $divisor}]
    set r [expr {$dividend % $divisor}]
    list $q * $divisor + $r = [expr {($q * $divisor) + $r}]
} {3074457345618258602 * 3 + 1 = 9223372036854775807}
test expr-37.5 {expr edge cases} {wideIs64bit} {
    set dividend [expr {$max - 1}]
    set divisor 3
    set q [expr {$dividend / $divisor}]
    set r [expr {$dividend % $divisor}]
    list $q * $divisor + $r = [expr {($q * $divisor) + $r}]
} {3074457345618258602 * 3 + 0 = 9223372036854775806}
test expr-37.6 {expr edge cases} {wideIs64bit} {
    set dividend [expr {$max - 2}]
    set divisor 3
    set q [expr {$dividend / $divisor}]
    set r [expr {$dividend % $divisor}]
    list $q * $divisor + $r = [expr {($q * $divisor) + $r}]
} {3074457345618258601 * 3 + 2 = 9223372036854775805}
test expr-37.7 {expr edge cases} {wideIs64bit} {
    set dividend $min
    set divisor 2
    set q [expr {$dividend / $divisor}]
    set r [expr {$dividend % $divisor}]
    list $q * $divisor + $r = [expr {($q * $divisor) + $r}]
} {-4611686018427387904 * 2 + 0 = -9223372036854775808}
test expr-37.8 {expr edge cases} {wideIs64bit} {
    set dividend [expr {$min + 1}]
    set divisor 2
    set q [expr {$dividend / $divisor}]
    set r [expr {$dividend % $divisor}]
    list $q * $divisor + $r = [expr {($q * $divisor) + $r}]
} {-4611686018427387904 * 2 + 1 = -9223372036854775807}
test expr-37.9 {expr edge cases} {wideIs64bit} {
    set dividend [expr {$min + 2}]
    set divisor 2
    set q [expr {$dividend / $divisor}]
    set r [expr {$dividend % $divisor}]
    list $q * $divisor + $r = [expr {($q * $divisor) + $r}]
} {-4611686018427387903 * 2 + 0 = -9223372036854775806}
test expr-37.10 {expr edge cases} {wideIs64bit} {
    # Multiplication overflows 64 bit type here,
    # so when the 1 is added it overflows
    # again and we end up back at min.
    set dividend $min
    set divisor 3
    set q [expr {$dividend / $divisor}]
    set r [expr {$dividend % $divisor}]
    list $q * $divisor + $r = [expr {($q * $divisor) + $r}]
} {-3074457345618258603 * 3 + 1 = -9223372036854775808}
test expr-37.11 {expr edge cases} {wideIs64bit} {
    set dividend $min
    set divisor -3
    set q [expr {$dividend / $divisor}]
    set r [expr {$dividend % $divisor}]
    list $q * $divisor + $r = [expr {($q * $divisor) + $r}]
} {3074457345618258602 * -3 + -2 = -9223372036854775808}
test expr-37.12 {expr edge cases} {wideIs64bit} {
    set dividend $min
    set divisor $min
    set q [expr {$dividend / $divisor}]
    set r [expr {$dividend % $divisor}]
    list $q * $divisor + $r = [expr {($q * $divisor) + $r}]
} {1 * -9223372036854775808 + 0 = -9223372036854775808}
test expr-37.13 {expr edge cases} {wideIs64bit} {
    set dividend $min
    set divisor [expr {$min + 1}]
    set q [expr {$dividend / $divisor}]
    set r [expr {$dividend % $divisor}]
    list $q * $divisor + $r = [expr {($q * $divisor) + $r}]
} {1 * -9223372036854775807 + -1 = -9223372036854775808}
test expr-37.14 {expr edge cases} {wideIs64bit} {
    set dividend $min
    set divisor [expr {$min + 2}]
    set q [expr {$dividend / $divisor}]
    set r [expr {$dividend % $divisor}]
    list $q * $divisor + $r = [expr {($q * $divisor) + $r}]
} {1 * -9223372036854775806 + -2 = -9223372036854775808}

test expr-38.1 {abs of smallest 32-bit integer [Bug 1241572]} {wideIs64bit} {
    expr {abs(-2147483648)}
} 2147483648
test expr-38.2 {abs and -0 [Bug 1893815]} {
    expr {abs(-0)}
} 0
test expr-38.3 {abs and -0 [Bug 1893815]} {
    expr {abs(-0.0)}
} 0.0
test expr-38.4 {abs and -0 [Bug 1893815]} {
    expr {abs(-1e-324)}
} 0.0
test expr-38.5 {abs and -0 [Bug 1893815]} {
    ::tcl::mathfunc::abs -0
} 0
test expr-38.6 {abs and -0 [Bug 1893815]} {
    ::tcl::mathfunc::abs -0.0
} 0.0
test expr-38.7 {abs and -0 [Bug 1893815]} {
    ::tcl::mathfunc::abs -1e-324
} 0.0
test expr-38.8 {abs and 0.0 [Bug 2954959]} {
    ::tcl::mathfunc::abs 0.0
} 0.0
test expr-38.9 {abs and 0.0 [Bug 2954959]} {
    expr {abs(0.0)}
} 0.0
test expr-38.10 {abs and -0x0 [Bug 2954959]} {
    expr {abs(-0x0)}
} 0
test expr-38.11 {abs and 0x0 [Bug 2954959]} {
    ::tcl::mathfunc::abs { 	0x0}
} { 	0x0}
test expr-38.12 {abs and -0x0 [Bug 2954959]} {
    ::tcl::mathfunc::abs { 	-0x0}
} 0
test expr-38.13 {abs and 0.0 [Bug 2954959]} {
    ::tcl::mathfunc::abs 1e-324
} 1e-324

testConstraint testexprlongobj   [llength [info commands testexprlongobj]]
testConstraint testexprdoubleobj [llength [info commands testexprdoubleobj]]

test expr-39.1 {Check that Tcl_ExprLongObj doesn't modify interpreter result if no error} testexprlongobj {
    testexprlongobj 4+1
} {This is a result: 5}
#Check for [Bug 1109484]
test expr-39.2 {Tcl_ExprLongObj handles wide ints gracefully} testexprlongobj {
    testexprlongobj wide(1)+2
} {This is a result: 3}

test expr-39.3 {Tcl_ExprLongObj on the empty string} \
    -constraints {testexprlongobj}\
    -body {testexprlongobj ""} \
    -match glob \
    -returnCodes error -result *
test expr-39.4 {Tcl_ExprLongObj coerces doubles} testexprlongobj {
    testexprlongobj 3+.14159
} {This is a result: 3}
test expr-39.5 {Tcl_ExprLongObj handles overflows} {testexprlongobj longIs32bit} {
    testexprlongobj 0x80000000
} {This is a result: -2147483648}
test expr-39.6 {Tcl_ExprLongObj handles overflows} {testexprlongobj longIs32bit} {
    testexprlongobj 0xffffffff
} {This is a result: -1}
test expr-39.7 {Tcl_ExprLongObj handles overflows} \
    -constraints {testexprlongobj longIs32bit} \
    -match glob \
    -body {
	list [catch {testexprlongobj 0x100000000} result] $result
    } \
    -result {1 {integer value too large to represent*}}
test expr-39.8 {Tcl_ExprLongObj handles overflows} testexprlongobj {
    testexprlongobj -0x80000000
} {This is a result: -2147483648}
test expr-39.9 {Tcl_ExprLongObj handles overflows} {testexprlongobj longIs32bit} {
    testexprlongobj -0x7fffffff
} {This is a result: -2147483647}
test expr-39.10 {Tcl_ExprLongObj handles overflows} \
    -constraints {testexprlongobj longIs32bit} \
    -match glob \
    -body {
	list [catch {testexprlongobj -0x100000000} result] $result
    } \
    -result {1 {integer value too large to represent*}}
test expr-39.11 {Tcl_ExprLongObj handles overflows} {testexprlongobj longIs32bit} {
    testexprlongobj 2147483648.
} {This is a result: -2147483648}
test expr-39.12 {Tcl_ExprLongObj handles overflows} {testexprlongobj longIs32bit} {
    testexprlongobj 4294967295.
} {This is a result: -1}
test expr-39.13 {Tcl_ExprLongObj handles overflows} \
    -constraints {testexprlongobj longIs32bit} \
    -match glob \
    -body {
	list [catch {testexprlongobj 4294967296.} result] $result
    } \
    -result {1 {integer value too large to represent*}}
test expr-39.14 {Tcl_ExprLongObj handles overflows} testexprlongobj {
    testexprlongobj -2147483648.
} {This is a result: -2147483648}
test expr-39.15 {Tcl_ExprLongObj handles overflows} {testexprlongobj longIs32bit} {
    testexprlongobj -2147483648.
} {This is a result: -2147483648}
test expr-39.16 {Tcl_ExprLongObj handles overflows} \
    -constraints {testexprlongobj longIs32bit} \
    -match glob \
    -body {
	list [catch {testexprlongobj 4294967296.} result] $result
    } \
    -result {1 {integer value too large to represent*}}

test expr-39.17 {Check that Tcl_ExprDoubleObj doesn't modify interpreter result if no error} testexprdoubleobj {
    testexprdoubleobj 4.+1.
} {This is a result: 5.0}
#Check for [Bug 1109484]
test expr-39.18 {Tcl_ExprDoubleObj on the empty string} \
    -constraints {testexprdoubleobj} \
    -match glob \
    -body {testexprdoubleobj ""} \
    -returnCodes error -result *
test expr-39.19 {Tcl_ExprDoubleObj coerces wides} testexprdoubleobj {
    testexprdoubleobj 1[string repeat 0 17]
} {This is a result: 1e+17}
test expr-39.20 {Tcl_ExprDoubleObj coerces bignums} testexprdoubleobj {
    testexprdoubleobj 1[string repeat 0 38]
} {This is a result: 1e+38}
test expr-39.21 {Tcl_ExprDoubleObj handles overflows} \
    testexprdoubleobj&&ieeeFloatingPoint {
	testexprdoubleobj 17976931348623157[string repeat 0 292].
    } {This is a result: 1.7976931348623157e+308}
test expr-39.22 {Tcl_ExprDoubleObj handles overflows that look like int} \
    testexprdoubleobj&&ieeeFloatingPoint {
	testexprdoubleobj 17976931348623157[string repeat 0 292]
    } {This is a result: 1.7976931348623157e+308}
test expr-39.23 {Tcl_ExprDoubleObj handles overflows} \
    testexprdoubleobj&&ieeeFloatingPoint {
	testexprdoubleobj 17976931348623165[string repeat 0 292].
    } {This is a result: Inf}
test expr-39.24 {Tcl_ExprDoubleObj handles overflows that look like int} \
    testexprdoubleobj&&ieeeFloatingPoint {
	testexprdoubleobj 17976931348623165[string repeat 0 292]
    } {This is a result: Inf}
test expr-39.25 {Tcl_ExprDoubleObj and NaN} \
    {testexprdoubleobj ieeeFloatingPoint} {
	list [catch {testexprdoubleobj 0.0/0.0} result] $result
    } {1 {domain error: argument not in valid range}}

test expr-40.1 {large octal shift} {
    expr 0o100000000000000000000000000000000
} [expr 0x1000000000000000000000000]
test expr-40.2 {large octal shift} {
    expr 0o100000000000000000000000000000001
} [expr 0x1000000000000000000000001]

test expr-41.1 {exponent overflow} {
    expr 1.0e2147483630
} Inf
test expr-41.2 {exponent underflow} {
    expr 1.0e-2147483630
} 0.0

test expr-42.1 {denormals} ieeeFloatingPoint {
    expr 7e-324
} 5e-324

# TIP 114

test expr-43.1 {0b notation} {
    expr 0b0
} 0
test expr-43.2 {0b notation} {
    expr 0b1
} 1
test expr-43.3 {0b notation} {
    expr 0b10
} 2
test expr-43.4 {0b notation} {
    expr 0b11
} 3
test expr-43.5 {0b notation} {
    expr 0b100
} 4
test expr-43.6 {0b notation} {
    expr 0b101
} 5
test expr-43.7 {0b notation} {
    expr 0b1000
} 8
test expr-43.8 {0b notation} {
    expr 0b1001
} 9
test expr-43.9 {0b notation} {
    expr 0b1[string repeat 0 31]
} 2147483648
test expr-43.10 {0b notation} {
    expr 0b1[string repeat 0 30]1
} 2147483649
test expr-43.11 {0b notation} {
    expr 0b[string repeat 1 64]
} 18446744073709551615
test expr-43.12 {0b notation} {
    expr 0b1[string repeat 0 64]
} 18446744073709551616
test expr-43.13 {0b notation} {
    expr 0b1[string repeat 0 63]1
} 18446744073709551617

test expr-44.1 {0o notation} {
    expr 0o0
} 0
test expr-44.2 {0o notation} {
    expr 0o1
} 1
test expr-44.3 {0o notation} {
    expr 0o7
} 7
test expr-44.4 {0o notation} {
    expr 0o10
} 8
test expr-44.5 {0o notation} {
    expr 0o11
} 9
test expr-44.6 {0o notation} {
    expr 0o100
} 64
test expr-44.7 {0o notation} {
    expr 0o101
} 65
test expr-44.8 {0o notation} {
    expr 0o1000
} 512
test expr-44.9 {0o notation} {
    expr 0o1001
} 513
test expr-44.10 {0o notation} {
    expr 0o1[string repeat 7 21]
} 18446744073709551615
test expr-44.11 {0o notation} {
    expr 0o2[string repeat 0 21]
} 18446744073709551616
test expr-44.12 {0o notation} {
    expr 0o2[string repeat 0 20]1
} 18446744073709551617

# TIP 237 again

test expr-45.1 {entier} {
    expr entier(0)
} 0
test expr-45.2 {entier} {
    expr entier(0.5)
} 0
test expr-45.3 {entier} {
    expr entier(1.0)
} 1
test expr-45.4 {entier} {
    expr entier(1.5)
} 1
test expr-45.5 {entier} {
    expr entier(2.0)
} 2
test expr-45.6 {entier} {
    expr entier(1e+22)
} 10000000000000000000000
test expr-45.7 {entier} {
    list [catch {expr entier(Inf)} result] $result
} {1 {integer value too large to represent}}
test expr-45.8 {entier} ieeeFloatingPoint {
    list [catch {expr {entier($ieeeValues(NaN))}} result] $result
} {1 {floating point value is Not a Number}}
test expr-45.9 {entier} ieeeFloatingPoint {
    list [catch {expr {entier($ieeeValues(-NaN))}} result] $result
} {1 {floating point value is Not a Number}}

test expr-46.1 {round() rounds to +-infinity} {
    expr round(0.5)
} 1
test expr-46.2 {round() rounds to +-infinity} {
    expr round(1.5)
} 2
test expr-46.3 {round() rounds to +-infinity} {
    expr round(-0.5)
} -1
test expr-46.4 {round() rounds to +-infinity} {
    expr round(-1.5)
} -2
test expr-46.5 {round() overflow} {
    expr round(9.2233720368547758e+018)
} 9223372036854775808
test expr-46.6 {round() overflow} {
    expr round(-9.2233720368547758e+018)
} -9223372036854775808
test expr-46.7 {round() bad value} -body {
    set x trash
    expr {round($x)}
} -returnCodes error -match glob -result *
test expr-46.8 {round() already an integer} {
    set x 123456789012
    incr x
    expr round($x)
} 123456789013
test expr-46.9 {round() boundary case - 1/2 - 1 ulp} {
    set x 0.25
    set bit 0.125
    while 1 {
	set newx [expr {$x + $bit}]
	if { $newx == $x || $newx == 0.5 } break
	set x $newx
	set bit [expr { $bit / 2.0 }]
    }
    expr {round($x)}
} 0
test expr-46.10 {round() boundary case - 1/2 + 1 ulp} {
    set x 0.75
    set bit 0.125
    while 1 {
	set newx [expr {$x - $bit}]
	if { $newx == $x || $newx == 0.5 } break
	set x $newx
	set bit [expr { $bit / 2.0 }]
    }
    expr {round($x)}
} 1
test expr-46.11 {round() boundary case - -1/2 - 1 ulp} {
    set x -0.75
    set bit 0.125
    while 1 {
	set newx [expr {$x + $bit}]
	if { $newx == $x || $newx == -0.5 } break
	set x $newx
	set bit [expr { $bit / 2.0 }]
    }
    expr {round($x)}
} -1
test expr-46.12 {round() boundary case - -1/2 + 1 ulp} {
    set x -0.25
    set bit 0.125
    while 1 {
	set newx [expr {$x - $bit}]
	if { $newx == $x || $newx == -0.5 } break
	set x $newx
	set bit [expr { $bit / 2.0 }]
    }
    expr {round($x)}
} 0
test expr-46.13 {round() boundary case - round down} {
    expr {round(2147483647 - 0.51)}
} 2147483646

test expr-46.14 {round() boundary case - round up} {
    expr {round(2147483647 - 0.50)}
} 2147483647

test expr-46.15 {round() boundary case - round up to wide} {
    expr {round(2147483647 + 0.50)}
} [expr {wide(2147483647) + 1}]

test expr-46.16 {round() boundary case - round up} {
    expr {round(-2147483648 + 0.51)}
} -2147483647

test expr-46.17 {round() boundary case - round down} {
    expr {round(-2147483648 + 0.50)}
} -2147483648
test expr-46.18 {round() boundary case - round down to wide} {
    expr {round(-2147483648 - 0.50)}
} [expr {wide(-2147483648) - 1}]

test expr-46.19 {round() handling of long/bignum boundary} {
    expr {round(double(0x7fffffffffffffff))}
} 9223372036854775808

test expr-47.1 {isqrt() - arg count} {
    list [catch {expr {isqrt(1,2)}} result] $result
} {1 {too many arguments for math function "isqrt"}}

test expr-47.2 {isqrt() - non-number} {
    list [catch {expr {isqrt({rubbish})}} result] $result
} {1 {expected number but got "rubbish"}}

test expr-47.3 {isqrt() - NaN} ieeeFloatingPoint {
    list [catch {expr {isqrt(NaN)}} result] $result
} {1 {floating point value is Not a Number}}

test expr-47.4 {isqrt() of negative floating point number} {
    list [catch {expr {isqrt(-1.0)}} result] $result
} {1 {square root of negative argument}}

test expr-47.5 {isqrt() of floating point zero} {
    expr isqrt(0.0)
} 0

test expr-47.6 {isqrt() of exact floating point numbers} {
    set trouble {}
    for {set i 0} {$i < 16} {incr i} {
	set root [expr {1 << $i}]
	set rm1 [expr {$root - 1}]
	set arg [expr {pow(2., (2 * $i))}]
	if {isqrt($arg-1) != $rm1} {
	    append trouble "i = " $i ": isqrt( " $arg "-1) != " $rm1 "\n"
	}
	if {isqrt($arg) != $root} {
	    append trouble "i = " $i ": isqrt( " $arg ") != " $root "\n"
	}
	if {isqrt($arg+1) != $root} {
	    append trouble "i = " $i ": isqrt( " $arg "+1) != " $root "\n"
	}
    }
    set trouble
} {}

test expr-47.7 {isqrt() of exact floating point numbers} ieeeFloatingPoint {
    set trouble {}
    for {set i 17} {$i < 27} {incr i} {
	set root [expr {1 << $i}]
	set rm1 [expr {$root - 1}]
	set arg [expr {pow(2., (2 * $i))}]
	if {isqrt($arg-1.0) != $rm1} {
	    append trouble "i = " $i ": isqrt( " $arg "-1) != " $rm1 "\n"
	}
	if {isqrt($arg) != $root} {
	    append trouble "i = " $i ": isqrt( " $arg ") != " $root "\n"
	}
	if {isqrt($arg+1.0) != $root} {
	    append trouble "i = " $i ": isqrt( " $arg "+1) != " $root "\n"
	}
    }
    set trouble
} {}

test expr-47.8 {isqrt of inexact floating point number} ieeeFloatingPoint {
    expr isqrt(2[string repeat 0 34])
} 141421356237309504

test expr-47.9 {isqrt of negative int} {
    list [catch {expr isqrt(-1)} result] $result
} {1 {square root of negative argument}}

test expr-47.10 {isqrt of negative bignum} {
    list [catch {expr isqrt(-1[string repeat 0 1000])} result] $result
} {1 {square root of negative argument}}

test expr-47.11 {isqrt of zero} {
    expr {isqrt(0)}
} 0

test expr-47.12 {isqrt of various sizes of integer} {
    set faults 0
    set trouble {}
    for {set i 0} {$faults < 10 && $i <= 1024} {incr i} {
	set root [expr {1 << $i}]
	set rm1 [expr {$root - 1}]
	set arg [expr {1 << (2 * $i)}]
	set tval [expr {isqrt($arg-1)}]
	if {$tval != $rm1} {
	    append trouble "i = " $i ": isqrt(" $arg "-1) == " $tval \
		" != " $rm1 "\n"
	    incr faults
	}
	set tval [expr {isqrt($arg)}]
	if {$tval != $root} {
	    append trouble "i = " $i ": isqrt(" $arg ") == " $tval \
		" != " $root "\n"
	    incr faults
	}
	set tval [expr {isqrt($arg+1)}]
	if {$tval != $root} {
	    append trouble "i = " $i ": isqrt(" $arg "+1) == " $tval \
		" != " $root "\n"
	    incr faults
	}
    }
    set trouble
} {}

test expr-47.13 {isqrt and floating point rounding (Bug 2143288)} {
    set trouble {}
    set faults 0
    for {set i 0} {$i < 29 && $faults < 10} {incr i} {
	for {set j 0} {$j <= $i} {incr j} {
	    set k [expr {isqrt((1<<56)+(1<<$i)+(1<<$j))}]
	    if {$k != (1<<28)} {
		append trouble "i = $i, j = $j, k = $k\n"
		incr faults
	    }
	}
	set k [expr {isqrt((1<<56)+(1<<29)+(1<<$i))}]
	if {$k != (1<<28)+1} {
	    append trouble "i = $i, k = $k\n"
	    incr faults
	}
    }
    set trouble
} {}

test expr-48.1 {Bug 1770224} {
    expr {-0x8000000000000001 >> 0x8000000000000000}
} -1

test expr-49.1 {Bug 2823282} {
    coroutine foo apply {{} {set expr expr; $expr {[yield]}}}
    foo 1
} 1

test expr-50.1 {test sqrt() of bignums with non-Inf answer} {
    expr {sqrt("1[string repeat 0 616]") == 1e308}
} 1

test expr-51.1 {test round-to-even on input} {
    expr 6.9294956446009195e15
} 6929495644600920.0

test expr-52.1 {
	comparison with empty string does not generate string representation
} {
	set a [list one two three]
	list [expr {$a eq {}}] [expr {$a < {}}] [expr {$a > {}}] [
		string match {*no string representation*} [
		::tcl::unsupported::representation $a]]
} {0 0 1 1}



# cleanup
if {[info exists a]} {
    unset a
}
catch {unset min}
catch {unset max}
::tcltest::cleanupTests
return

# Local Variables:
# mode: tcl
# End:<|MERGE_RESOLUTION|>--- conflicted
+++ resolved
@@ -23,12 +23,7 @@
 
 testConstraint longIs32bit [expr {$tcl_platform(wordSize) == 4}]
 testConstraint longIs64bit [expr {$tcl_platform(wordSize) == 8}]
-<<<<<<< HEAD
-testConstraint wideIs64bit \
-	[expr {(wide(0x80000000) > 0) && (wide(0x8000000000000000) < 0)}]
-=======
 testConstraint wideIs64bit [expr {wide(0x8000000000000000) < 0}]
->>>>>>> 3721a53c
 
 # Big test for correct ordering of data in [expr]
 
