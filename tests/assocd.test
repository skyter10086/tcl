--- conflicted
+++ resolved
@@ -11,22 +11,15 @@
 # See the file "license.terms" for information on usage and redistribution
 # of this file, and for a DISCLAIMER OF ALL WARRANTIES.
 
-<<<<<<< HEAD
-if {"::tcltest" ni [namespace children]} {
-    package require tcltest
-    namespace import -force ::tcltest::*
-}
-=======
 package require tcltest 2
 namespace import ::tcltest::*
->>>>>>> f50bf4d1
 
 ::tcltest::loadTestedCommands
 catch [list package require -exact Tcltest [info patchlevel]]
 
-::tcltest::testConstraint testgetassocdata [llength [info commands testgetassocdata]]
-::tcltest::testConstraint testsetassocdata [llength [info commands testsetassocdata]]
-::tcltest::testConstraint testdelassocdata [llength [info commands testdelassocdata]]
+testConstraint testgetassocdata [llength [info commands testgetassocdata]]
+testConstraint testsetassocdata [llength [info commands testsetassocdata]]
+testConstraint testdelassocdata [llength [info commands testdelassocdata]]
 
 test assocd-1.1 {testing setting assoc data} testsetassocdata {
    testsetassocdata a 1
