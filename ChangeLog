2011-03-09  Don Porter  <dgp@users.sourceforge.net>

<<<<<<< HEAD
	* doc/tclvars.n:	Formatting fix.  Thanks to Pat Thotys.
=======
	* generic/tclNamesp.c:	Tighten the detector of nested [namespace code]
	* tests/namespace.test:	quoting that the quoted scriptsfunction
	properly even in a namespace that contains a custom "namespace"
	command.  [Bug 3202171]
>>>>>>> 69bacba4

2011-03-08  Jan Nijtmans  <nijtmans@users.sf.net>

	* generic/tclBasic.c: Fix gcc warnings: variable set but not used

2011-03-08  Don Porter  <dgp@users.sourceforge.net>

	* generic/tclInt.h:	Remove TclMarkList() routine, an experimental
	* generic/tclUtil.c:	dead-end from the 8.5 alpha days.

	* generic/tclResult.c (ResetObjResult):	Correct failure to clear
	invalid intrep.  Thanks to Colin McDonald. [Bug 3202905]

2011-03-06  Don Porter  <dgp@users.sourceforge.net>

	* generic/tclBasic.c:	More replacements of Tcl_UtfBackslash() calls
	* generic/tclCompile.c:	with TclParseBackslash() where possible.
	* generic/tclParse.c:
	* generic/tclUtil.c:

	* generic/tclUtil.c (TclFindElement):	Guard escape sequence scans
	to not overrun the string end.  [Bug 3192636]

2011-03-05  Don Porter  <dgp@users.sourceforge.net>

	* generic/tclParse.c (TclParseBackslash): Correct trunction checks in
	* tests/parse.test:	\x and \u substitutions.  [Bug 3200987]

2011-01-26  Donal K. Fellows  <dkf@users.sf.net>

	* doc/RegExp.3: [Bug 3165108]: Corrected documentation of description
	of subexpression info in Tcl_RegExpInfo structure.

2011-01-25  Jan Nijtmans  <nijtmans@users.sf.net>

	* generic/tclCkalloc.c:  [Bug 3129448]: Possible over-allocation on
	* generic/tclHash.c:     64-bit platforms, part 2, backported
	* generic/tclProc.c:     strcpy->memcpy change but not change in any
				 struct.

2011-01-19 Alexandre Ferrieux  <ferrieux@users.sourceforge.net>

	* generic/tclExecute.c: [Bug 3138178]: Backport of Miguel's 2010-09-22
	fix on 8.6 branch (decache stack info wherever ::errorInfo may be
	updated, for trace sanity).

2011-01-19  Jan Nijtmans  <nijtmans@users.sf.net>

	* tools/genStubs.tcl:       Make sure to use CONST/VOID in stead of
	* generic/tclIntDecls.h:    const/void when appropriate. This allows to
	* generic/tclIntPlatDecls.h:use const/void in the *.decls file always,
	* generic/tclTomMathDecls.h:genStubs will do the right thing.

2011-01-18  Jan Nijtmans  <nijtmans@users.sf.net>

	* generic/tclBasic.c:      Various mismatches between Tcl_Panic
	* generic/tclCompCmds.c:   format string and its arguments,
	* generic/tclCompExpr.c:   discovered thanks to [Bug 3159920]
	* generic/tclPreserve.c:   (Backported)
	* generic/tclTest.c:

2011-01-17  Jan Nijtmans  <nijtmans@users.sf.net>

	* win/tcl.m4:         handle --enable-64bit=ia64 for gcc. BACKPORT.
	* win/configure:      (autoconf-2.59)
	* win/tclWin32Dll.c:  [Patch 3059922]: fixes for mingw64 - gcc4.5.1
	* generic/tclIOCmd.c: [Bug 3148192]: Commands "read/puts" incorrectly
	* tests/chanio.test:  interpret parameters. Improved error-message
	* tests/io.test       regarding legacy form.
	* tests/ioCmd.test

2011-01-15  Kevin B. Kenny  <kennykb@users.sf.net>

	* doc/tclvars.n:
	* generic/tclStrToD.c:
	* generic/tclUtil.c (Tcl_PrintDouble):
	* tests/util.test (util-16.*): Restored full Tcl 8.4 compatibility
	for the formatting of floating point numbers when $::tcl_precision
	is not zero. Added compatibility tests to make sure that excess
	trailing zeroes are suppressed for all eight major code paths.
	[Bug 3157475]

2011-01-13  Miguel Sofer  <msofer@users.sf.net>

	* generic/tclExecute.c (GrowEvaluationStack): Off-by-one error in
	sizing the new allocation - was ok in comment but wrong in the code.
	Triggered by [Bug 3142026] which happened to require exactly one more
	than what was in existence. BACKPORT.

2011-01-03  Jan Nijtmans  <nijtmans@users.sf.net>

	* tools/genStubs.tcl:  Fix "make genstubs", which was broken
	since 2010-11-30, the TclDoubleDigits backport.

2010-12-31  Jan Nijtmans  <nijtmans@users.sf.net>

	* generic/tclHash.c: [Bug 3007895]: Tcl_(Find|Create)HashEntry
	stub entries can never be called. They still cannot be called
	(no change in functionality), but at least they now do
	exactly the same as the Tcl_(Find|Create)HashEntry macro's,
	so the confusion addressed in this Bug report is gone.
	(Backported from Tcl 8.6)

2010-12-17  Stuart Cassoff  <stwo@users.sourceforge.net>

	* unix/Makefile.in:  Remove unwanted/obsolete 'ddd' target.

2010-12-17  Stuart Cassoff  <stwo@users.sourceforge.net>

	* unix/Makefile.in:  [Bug 2446711]: Remove 'allpatch' target.

2010-12-17  Stuart Cassoff  <stwo@users.sourceforge.net>

	* unix/Makefile.in:  Use 'rpmbuild', not 'rpm' [Bug 2537626].

2010-12-13  Jan Nijtmans  <nijtmans@users.sf.net>

	* unix/tcl.m4:    Cross-compile support for Win and UNIX (backported)
	* unix/configure: (autoconf-2.59)
	* win/tcl.m4:
	* win/configure.in:
	* win/configure: (autoconf-2.59)

2010-12-12  Stuart Cassoff  <stwo@users.sourceforge.net>

	* unix/tcl.m4: Better building on OpenBSD.
	* unix/configure: (autoconf-2.59)

2010-12-10 Alexandre Ferrieux  <ferrieux@users.sourceforge.net>

	* generic/tclIO.c: [backport] Make sure [fcopy -size ... -command ...] always
	* tests/io.test:   calls the callback asynchronously, even for size zero.

2010-12-03  Jeff Hobbs  <jeffh@ActiveState.com>

	* generic/tclUtil.c (TclReToGlob): add extra check for multiple
	inner *s that leads to poor recursive glob matching, defer to
	original RE instead.  tclbench RE var backtrack.

2010-12-01  Kevin B. Kenny  <kennykb@acm.org>

	* generic/tclStrToD.c (SetPrecisionLimits, TclDoubleDigits):
	Added meaningless initialization of 'i', 'ilim' and 'ilim1'
	to silence warnings from the C compiler about possible use of
	uninitialized variables, Added a panic to the 'switch' that
	assigns them, to assert that the 'default' case is impossible.
	[Bug 3124675]

2010-11-30  Andreas Kupries  <andreask@activestate.com>

	* generic/tclInt.decls: Backport of Kevin B. Kenny's work on
	* generic/tclInt.h: the Tcl Head, with help from Jeff Hobbs.
	* generic/tclStrToD.c:
	* generic/tclTest.c:
	* generic/tclTomMath.decls:
	* generic/tclUtil.c:
	* tests/util.test:
	* unix/Makefile.in:
	* win/Makefile.in:
	* win/makefile.vc: Rewrite of Tcl_PrintDouble and TclDoubleDigits
	that (a) fixes a severe performance problem with floating point
	shimmering reported by Karl Lehenbauer, (b) allows TclDoubleDigits
	to generate the digit strings for 'e' and 'f' format, so that it
	can be used for tcl_precision != 0 (and possibly later for [format]),
	(c) fixes [Bug 3120139] by making TclPrintDouble inherently
	locale-independent, (d) adds test cases to util.test for
	correct rounding in difficult cases of TclDoubleDigits where fixed-
	precision results are requested. (e) adds test cases to util.test for
	the controversial aspects of [Bug 3105247]. As a side effect, two
	more modules from libtommath (bn_mp_set_int.c and bn_mp_init_set_int.c)
	are brought into the build, since the new code uses them.

	* generic/tclIntDecls.h:
	* generic/tclStubInit.c:
	* generic/tclTomMathDecls.h:	Regenerated.

2010-11-30  Jeff Hobbs  <jeffh@ActiveState.com>

	* generic/tclInt.decls, generic/tclInt.h, generic/tclIntDecls.h:
	* generic/tclStubInit.c: TclFormatInt restored at slot 24
	* generic/tclUtil.c (TclFormatInt): restore TclFormatInt func from
	2005-07-05 macro-ization. Benchmarks indicate it is faster, as a
	key int->string routine (e.g. int-indexed arrays).

2010-11-23  Andreas Kupries  <andreask@activestate.com>

	* generic/tclVar.c (VarHashInvalidateEntry): Removed obsolete
	  patch for AIX defining this macro as function. This is not
	  necessary anymore. See ChangeLog entry 2010-07-28 (Bug 3037525)
	  for the actual bug and fix the patch was a workaround for.

2010-11-19  Jan Nijtmans  <nijtmans@users.sf.net>

	* generic/tclInterp.c:  fix gcc warning: passing argument 3 of
	'Tcl_GetIndexFromObj' discards qualifiers from pointer target type
	* generic/tclWinInit.c: fix gcc warning: dereferencing pointer
	'oemId' does break strict-aliasing rules
	* win/tclWin32Dll.c:    fix gcc warnings: unused variable 'registration'
	* win/tclWinChan.c:
	* win/tclWinFCmd.c:
	* win/configure.in:	    Allow cross-compilation by default. (backported)
	* win/tcl.m4:		    Use -pipe for gcc on win32 (backported)
	* win/configure:        (regenerated)

2010-11-18  Donal K. Fellows  <dkf@users.sf.net>

	* doc/file.n: [Bug 3111298]: Typofix.

2010-11-16  Jan Nijtmans  <nijtmans@users.sf.net>

	* generic/tclPlatDecls.h: [Bug 3110161]: Extensions using TCHAR don't
	compile on VS2005 SP1

2010-11-15  Andreas Kupries  <andreask@activestate.com>

	* doc/interp.n: [Bug 3081184]: TIP #378 backport.
	* doc/tclvars.n: Performance fix for TIP #280.
	* generic/tclBasic.c:
	* generic/tclExecute.c:
	* generic/tclInt.h:
	* generic/tclInterp.c:
	* tests/info.test:
	* tests/interp.test:

2010-11-03  Kevin B. Kenny  <kennykb@acm.org>

	* generic/tclCompCmds.c (TclCompileCatchCmd):
	* tests/compile.test (compile-3.6): [Bug 3098302]: Reworked the
	compilation of the [catch] command so as to avoid placing any code
	that might throw an exception (specifically, any initial substitutions
	or any stores to result or options variables) between the BEGIN_CATCH
	and END_CATCH but outside the exception range.  Added a test case that
	panics on a stack smash if the change is not made.

2010-11-01  Stuart Cassoff  <stwo@users.sourceforge.net>

	* library/safe.tcl:	Improved handling of non-standard module
	* tests/safe.test:	path lists, empty path lists in particular.

2010-11-01  Kevin B. Kenny  <kennykb@acm.org>

	* library/tzdata/Asia/Hong_Kong:
	* library/tzdata/Pacific/Apia:
	* library/tzdata/Pacific/Fiji:   Olson's tzdata2010o.

2010-10-23  Jan Nijtmans  <nijtmans@users.sf.net>

	* tools/uniParse.tcl:   [Bug 3085863]: tclUniData 9 years old
	* tools/uniClass.tcl:   Upgrade everything to Unicode 6.0, except
	* tests/utf.test:       non-BMP characters > 0xFFFF
	* generic/tclUniData.c: (re-generated)
	* generic/regc_locale.c:(re-generated)
	* generic/regcomp.c:    fix comment
	* win/rules.vc          Update for VS10

2010-10-09  Miguel Sofer  <msofer@users.sf.net>

	* generic/tclExecute.c: fix overallocation of exec stack in TEBC
	(mixing numwords and numbytes)

2010-10-01  Jeff Hobbs  <jeffh@ActiveState.com>

	* generic/tclExecute.c (EvalStatsCmd): change 'evalstats' to
	return data to interp by default, or if given an arg, use that as
	filename to output to (accepts 'stdout' and 'stderr').
	Fix output to print used inst count data.
	* generic/tclCkalloc.c: change TclDumpMemoryInfo sig to allow
	* generic/tclInt.decls: objPtr as well as FILE* as output.
	* generic/tclIntDecls.h:

2010-09-24  Andreas Kupries  <andreask@activestate.com>

	* tclWinsock.c: [Bug 3056775]: Fixed race condition between thread
	and internal co-thread access of a socket's structure because of
	the thread not using the socketListLock in TcpAccept(). Added
	documentation on how the module works to the top.

2010-09-23  Don Porter  <dgp@users.sourceforge.net>

	* generic/tclCmdAH.c:	Fix cases where value returned by 
	* generic/tclEvent.c:	Tcl_GetReturnOptions() was leaked.
	* generic/tclMain.c:	Thanks to Jeff Hobbs for discovery of the
	anti-pattern to seek and destroy.

2010-09-19  Donal K. Fellows  <dkf@users.sf.net>

	* doc/file.n (file readlink): [Bug 3070580]: Typofix.

2010-09-10  Donal K. Fellows  <dkf@users.sf.net>

	* doc/regsub.n: [Bug 3063568]: Fix for gotcha in example due to Tcl's
	special handling of backslash-newline. Makes example slightly less
	pure, but more useful.

2010-09-08  Andreas Kupries  <andreask@activestate.com>

	*** 8.5.9 TAGGED FOR RELEASE ***

	* doc/tm.n: Added underscore to the set of characters accepted in
	module names. This is true for quite some time in the code, this
	change catches up the documentation.

2010-09-08  Don Porter  <dgp@users.sourceforge.net>

	* changes:	Update for 8.5.9 release.

	* win/tclWin32Dll.c:	#ifdef protections to permit builds with
	* win/tclWinChan.c:	mingw on amd64 systems. Thanks to "mescalinum"
	* win/tclWinFCmd.c:	for reporting and testing.

2010-09-06  Stuart Cassoff  <stwo@users.sourceforge.net>

	* unix/configure.in, generic/tclIOUtil.c (Tcl_Stat): Updated so that
	we do not assume that all unix systems have the POSIX blkcnt_t type,
	since OpenBSD apparently does not. Backported from HEAD (2010-02-16).
	* unix/configure:	autoconf-2.59

2010-09-02  Andreas Kupries  <andreask@activestate.com>

	* doc/glob.n: Fixed documentation ambiguity regarding the handling
	of -join.

	* library/safe.tcl (::safe::AliasGlob): Fixed another problem, the
	option -join does not stop option processing in the core builtin,
	so the emulation must not do that either.

2010-09-01  Andreas Kupries  <andreas_kupries@users.sourceforge.net>

	* library/safe.tcl (::safe::AliasGlob): Moved the command
	extending the actual glob command with a -directory flag to when
	we actually have a proper untranslated path,

2010-09-01  Don Porter  <dgp@users.sourceforge.net>

	* changes:	Update for 8.5.9 release.

2010-09-01  Andreas Kupries  <andreask@activestate.com>

	* generic/tclExecute.c: [Bug 3057639]. Applied patch by Jeff to
	* generic/tclVar.c: make the behaviour of lappend in bytecompiled
	* tests/append.test: mode consistent with direct-eval and 'append'
	* tests/appendComp.test: generally. Added tests (append*-9.*)
	showing the difference.
	***POTENTIAL INCOMPATIBILITY***

2010-09-01  Donal K. Fellows  <dkf@users.sf.net>

	* tools/tcltk-man2html.tcl: Improve handling of cross-links for
	options between Ttk manual pages.

	* doc/Tcl.n: Avoid nroff hazards when generating documentation.

2010-08-31  Andreas Kupries  <andreask@activestate.com>

	* win/tcl.m4: Applied patch by Jeff fixing issues with the
	manifest handling on Win64.
	* win/configure: Regenerated.

2010-08-29  Donal K. Fellows  <dkf@users.sf.net>

	* doc/dict.n: [Bug 3046999]: Corrected cross reference to array
	manpage to refer to (correct) existing subcommand.

2010-08-26  Jeff Hobbs  <jeffh@ActiveState.com>

	* unix/configure, unix/tcl.m4: SHLIB_LD_LIBS='${LIBS}' for OSF1-V*.
	Add /usr/lib64 to set of auto-search dirs. [Bug 1230554]
	(SC_PATH_X): Correct syntax error when xincludes not found.

	* win/Makefile.in (VC_MANIFEST_EMBED_DLL VC_MANIFEST_EMBED_EXE):
	* win/configure, win/configure.in, win/tcl.m4: SC_EMBED_MANIFEST
	macro and --enable-embedded-manifest configure arg added to
	support manifest embedding where we know the magic.  Help prevents
	DLL hell with MSVC8+.

2010-08-24  Don Porter  <dgp@users.sourceforge.net>

	* changes:	Update for 8.5.9 release.

2010-08-23  Kevin B. Kenny  <kennykb@acm.org>

	* library/tzdata/Africa/Cairo:
	* library/tzdata/Asia/Gaza: Olson's tzdata2010l.

2010-08-19  Donal K. Fellows  <dkf@users.sf.net>

	* generic/tclTrace.c (TraceExecutionObjCmd, TraceCommandObjCmd)
	(TraceVariableObjCmd): [Patch 3048354]: Use memcpy() instead of
	strcpy() to avoid buffer overflow; we have the correct length of data
	to copy anyway since we've just allocated the target buffer.

2010-08-15  Donal K. Fellows  <dkf@users.sf.net>

	* generic/tclProc.c (ProcWrongNumArgs): [Bug 3045010]: Make the
	handling of passing the wrong number of arguments to [apply] somewhat
	less verbose when a lambda term is present.

2010-08-12  Donal K. Fellows  <dkf@users.sf.net>

	* generic/tclCmdMZ.c (Tcl_RegexpObjCmd): [Bug 2826551, Patch 2948425]:
	Backport of updates to make handling of RE line anchors correct.

2010-08-11  Jeff Hobbs  <jeffh@ActiveState.com>

	* unix/ldAix: Remove ancient (pre-4.2) AIX support
	* unix/configure: regen with ac-2.59
	* unix/configure.in, unix/tclConfig.sh.in, unix/Makefile.in:
	* unix/tcl.m4 (AIX): Remove the need for ldAIX, replace with
	-bexpall/-brtl.  Remove TCL_EXP_FILE (export file) and other baggage
	that went with it.  Remove pre-4 AIX build support.

2010-08-10  Jeff Hobbs  <jeffh@ActiveState.com>

	* generic/tclUtil.c (TclByteArrayMatch): Patterns may not be
	null-terminated, so account for that.

2010-08-05  Don Porter  <dgp@users.sourceforge.net>

	* changes:	Update for 8.5.9 release.

2010-08-04  Jeff Hobbs  <jeffh@ActiveState.com>

	* unix/tclUnixFCmd.c: Adjust license header as per
	ftp://ftp.cs.berkeley.edu/pub/4bsd/README.Impt.License.Change

	* license.terms: Fix DFARs note for number-adjusted rights clause

	* win/tclWin32Dll.c (asciiProcs, unicodeProcs):
	* win/tclWinLoad.c (TclpDlopen): 'load' use LoadLibraryEx with
	* win/tclWinInt.h (TclWinProcs): LOAD_WITH_ALTERED_SEARCH_PATH to
	prefer dependent DLLs in same dir as loaded DLL.
	***POTENTIAL INCOMPATIBILITY***

	* win/Makefile.in (%.${OBJEXT}): better implicit rules support

2010-08-04  Don Porter  <dgp@users.sourceforge.net>

	* generic/tcl.h:	Bump to 8.5.9 for release.
	* library/init.tcl:
	* tools/tcl.wse.in:
	* unix/configure.in:
	* unix/tcl.spec:
	* win/configure.in:
	* README:

	* unix/configure:	autoconf-2.59
	* win/configure:

	* changes:	Update for 8.5.9 release.

2010-08-04  Andreas Kupries  <andreask@activestate.com>

	* generic/tclIORChan.c: [Bug 3034840]: Fixed reference counting
	* tests/ioCmd.test: in InvokeTclMethod and callers.

2010-08-03  Andreas Kupries  <andreask@activestate.com>

	* tests/var.test (var-19.1): [Bug 3037525]: Added test demonstrating
	the local hashtable deletion crash and fix.

	* tests/info.test (info-39.1, test_info_frame): Changed absolute to
	relative frame adressing to handle difference between testing with
	-singleproc 1 vs. the default -singleproc 0. Plus comment fix. The
	test and issue are not relevant to the trunk, forward porting is not
	required.

2010-08-03  Don Porter  <dgp@users.sourceforge.net>

	* changes:	Update for 8.5.9 release.

2010-08-02  Kevin B. Kenny  <kennykb@users.sf.net>

	* library/tzdata/America/Bahia_Banderas:
	* library/tzdata/Pacific/Chuuk:
	* library/tzdata/Pacific/Pohnpei:
	* library/tzdata/Africa/Cairo:
	* library/tzdata/Europe/Helsinki:
	* library/tzdata/Pacific/Ponape:
	* library/tzdata/Pacific/Truk:
	* library/tzdata/Pacific/Yap:			Olson's tzdata2010k.

2010-07-28  Miguel Sofer  <msofer@users.sf.net>

	* generic/tclVar.c: [Bug 3037525]: lose fickle optimisation in
	TclDeleteVars (used for runtime-created locals) that caused crashes.

2010-07-25  Jan Nijtmans  <nijtmans@users.sf.net>

	* generic/tclInt.h: [Bug 3030870]: Make itcl 3.x built with pre-8.6
	* generic/tclBasic.c: work in 8.6 revert tclInt.h to what it was
	before, and relax the relation between Tcl_CallFrame and CallFrame.

2010-07-17  Jan Nijtmans  <nijtmans@users.sf.net>

	* generic/tcl.h: [Bug 3030870]: Make itcl 3.x built with pre-8.6
	* generic/tclInt.h:		work in 8.6

2010-07-02  Donal K. Fellows  <dkf@users.sf.net>

	* generic/tclExecute.c (IllegalExprOperandType): [Bug 3024379]: Made
	sure that errors caused by an argument to an operator being outside
	the domain of the operator all result in ::errorCode being ARITH
	DOMAIN and not NONE.

2010-07-02  Jan Nijtmans  <nijtmans@users.sf.net>

	* generic/tclIntDecls.h: [Bug 803489]: Tcl_FindNamespace problem in
	the Stubs table.

2010-07-01  Donal K. Fellows  <dkf@users.sf.net>

	* doc/mathop.n: [Bug 3023165]: Fix typo that was preventing proper
	rendering of the exclusive-or operator.

2010-06-28  Jan Nijtmans  <nijtmans@users.sf.net>

	* generic/tclPosixStr.c: [Bug 3019634]: errno.h and tclWinPort.h have
	conflicting definitions.

2010-06-22  Donal K. Fellows  <dkf@users.sf.net>

	* generic/tclCmdIL.c (Tcl_LsetObjCmd): [Bug 3019351]: Corrected wrong
	args message.

2010-06-18  Donal K. Fellows  <dkf@users.sf.net>

	* library/init.tcl (auto_execok): [Bug 3017997]: Add .cmd to the
	default list of extensions that we can execute interactively.

2010-06-16  Jan Nijtmans  <nijtmans@users.sf.net>

	* tools/loadICU.tcl:   [Bug 3016135]: Traceback using clock format
	* library/msgs/he.msg: with locale of he_IL

2010-06-09  Andreas Kupries  <andreask@activestate.com>

	* library/platform/platform.tcl: Added OSX Intel 64bit
	* library/platform/pkgIndex.tcl: Package updated to version 1.0.9.
	* unix/Makefile.in:
	* win/Makefile.in:

2010-05-26  Donal K. Fellows  <dkf@users.sf.net>

	* doc/socket.n: [Bug 3007442]: Server sockets never took a host
	argument, so the list of options must precede the port argument.

2010-05-25  Jan Nijtmans  <nijtmans@users.sf.net>

	* unix/tclUnixPort.h: [Bug 2991415]: tclport.h #included before
	* win/tclWinPort.h:		     limits.h
	* generic/tclInt.h:

2010-05-21  Jan Nijtmans  <nijtmans@users.sf.net>

	* tools/installData.tcl:  Make sure that copyDir only receives
	normalized paths. Backported from trunk.
	* generic/tclPlatDecls.h: Fix <tchar.h> inclusion for CYGWIN.
	Backported from trunk (although for trunk this was moved to
	tclWinPort.h)
	* generic/tclPathObj.c:   Fix Tcl_SetStringObj usage for CYGWIN. This
	function can only be used with unshared objects. This causes a crash
	on CYGWIN. (backported from trunk)
	* generic/tclFileName.c:  Don't declare cygwin_conv_to_win32_path here
	* win/tclWinChan.c:       Fix various minor other gcc warnings, like
	* win/tclWinConsole.c:    signed<->unsigned mismatch. Backported from
	* win/tclWinDde.c:        trunk.
	* win/tclWinNotify.c:
	* generic/tclStrToD.c:    [Bug 3005233]: fix for build on OpenBSD vax

2010-05-19 Alexandre Ferrieux  <ferrieux@users.sourceforge.net>

	* generic/tclDictObj.c: Backport of fix for [Bug 3004007], EIAS
	* tests/dict.test:      violation in list-dict conversions.

2010-05-07  Andreas Kupries  <andreask@activestate.com>

	* library/platform/platform.tcl: Fix cpu name for Solaris/Intel 64bit.
	* library/platform/pkgIndex.tcl: Package updated to version 1.0.8.
	* unix/Makefile.in:		
	* win/Makefile.in:

2010-04-30  Don Porter  <dgp@users.sourceforge.net>

	* generic/tclBinary.c (UpdateStringOfByteArray): [Bug 2994924]: Add
	panic when the generated string representation would grow beyond Tcl's
	size limits.

2010-04-29  Andreas Kupries  <andreask@activestate.com>

	* library/platform/platform.tcl: Another stab at getting the /lib,
	* library/platform/pkgIndex.tcl: /lib64 difference right for linux.
	* unix/Makefile.in:		 Package updated to version 1.0.7.
	* win/Makefile.in:

2010-04-29  Kevin B. Kenny  <kennykb@acm.org>

	* library/tzdata/Antarctica/Macquarie:
	* library/tzdata/Africa/Casablanca:
	* library/tzdata/Africa/Tunis:
	* library/tzdata/America/Santiago:
	* library/tzdata/America/Argentina/San_Luis:
	* library/tzdata/Antarctica/Casey:
	* library/tzdata/Antarctica/Davis:
	* library/tzdata/Asia/Anadyr:
	* library/tzdata/Asia/Damascus:
	* library/tzdata/Asia/Dhaka:
	* library/tzdata/Asia/Gaza:
	* library/tzdata/Asia/Kamchatka:
	* library/tzdata/Asia/Karachi:
	* library/tzdata/Asia/Taipei:
	* library/tzdata/Europe/Samara:
	* library/tzdata/Pacific/Apia:
	* library/tzdata/Pacific/Easter:
	* library/tzdata/Pacific/Fiji:   Olson's tzdata2010i.
	
2010-04-19  Jan Nijtmans  <nijtmans@users.sf.net>

	* win/tclWinPort.h: [Patch 2986105]: Conditionally defining
	* win/tclWinFile.c: strcasecmp/strncasecmp

2010-04-18  Donal K. Fellows  <dkf@users.sf.net>

	* doc/unset.n: [Bug 2988940]: Fix typo.

2010-04-14  Andreas Kupries  <andreask@activestate.com>

	* library/platform/platform.tcl: Linux platform identification:
	* library/platform/pkgIndex.tcl: Check /lib64 for existence of
	* unix/Makefile.in: files matching libc* before accepting it as
	* win/Makefile.in: base directory. This can happen on weirdly
	installed 32bit systems which have an empty or partially filled
	/lib64 without an actual libc. Bumped to version 1.0.6.

2010-04-03  Zoran Vasiljevic <vasiljevic@users.sourceforge.net>

	* generic/tclStringObj.c: (SetStringFromAny): avoid trampling
	over the tclEmptyStringRep as it is thread-shared.

	* generic/tclThreadStorage.c (ThreadStorageGetHashTable):
	avoid accessing shared table index w/o mutex protection
	if VALGRIND defined on compilation time. This rules out
	helgrind complains about potential race-conditions at
	that place.

	Thanks to Gustaf Neumann for the (hard) work.

2010-03-31  Donal K. Fellows  <dkf@users.sf.net>

	* doc/package.n: [Bug 2980210]: Document the arguments taken by
	the [package present] command correctly.

2010-03-30  Andreas Kupries  <andreask@activestate.com>

	* generic/tclIORChan.c (ReflectClose, ReflectInput, ReflectOutput,
	ReflectSeekWide, ReflectWatch, ReflectBlock, ReflectSetOption,
	ReflectGetOption, ForwardProc): [Bug 2978773]: Preserve
	ReflectedChannel* structures across handler invokations, to avoid
	crashes when the handler implementation induces nested callbacks
	and destruction of the channel deep inside such a nesting.

2010-03-30  Don Porter  <dgp@users.sourceforge.net>

	* generic/tclObj.c (Tcl_GetCommandFromObj):	[Bug 2979402]: Reorder
	the validity tests on internal rep of a "cmdName" value to avoid
	invalid reads reported by valgrind.

2010-03-29  Don Porter  <dgp@users.sourceforge.net>

	* generic/tclStringObj.c:	Fix array overrun in test format-1.12
	caught by valgrind testing.

2010-03-25  Donal K. Fellows  <dkf@users.sf.net>

	* unix/tclUnixFCmd.c (TclUnixCopyFile): [Bug 2976504]: Corrected
	number of arguments to fstatfs() call.

2010-03-24  Don Porter  <dgp@users.sourceforge.net>

	* generic/tclResult.c:	[Bug 2383005]: Revise [return -errorcode] so
	* tests/result.test:	that it rejects illegal non-list values.

2010-03-20  Donal K. Fellows  <dkf@users.sf.net>

	* generic/tclIO.c (CopyData): Allow the total number of bytes copied
	by [fcopy] to exceed 2GB. Can happen when no -size parameter given.

2010-03-18  Don Porter  <dgp@users.sourceforge.net>

	* generic/tclListObj.c: [Bug 2971669]: Prevent in overflow trouble in
	* generic/tclTestObj.c: ListObjReplace operations.  Thanks to kbk for
	* tests/listObj.test:   fix and test.

2010-03-12  Jan Nijtmans  <nijtmans@users.sf.net>

	* win/makefile.vc:      Fix [Bug 2967340]: Static build failure
	* win/.cvsignore

2010-03-09  Andreas Kupries  <andreask@activestate.com>

	* generic/tclIORChan.c: [Bug 2936225]: Thanks to Alexandre Ferrieux
	* doc/refchan.n:	<ferrieux@users.sourceforge.net> for debugging
	* tests/ioCmd.test:	and fixing the problem. It is the write-side
				equivalent to the bug fixed 2009-08-06.

2010-03-09  Don Porter  <dgp@users.sourceforge.net>

	* library/tzdata/America/Matamoros: New locale
	* library/tzdata/America/Ojinaga: New locale
	* library/tzdata/America/Santa_Isabel: New locale
	* library/tzdata/America/Asuncion:
	* library/tzdata/America/Tijuana:
	* library/tzdata/Antarctica/Casey:
	* library/tzdata/Antarctica/Davis:
	* library/tzdata/Antarctica/Mawson:
	* library/tzdata/Asia/Dhaka:
	* library/tzdata/Pacific/Fiji:
	Olson tzdata2010c.

2010-03-01  Alexandre Ferrieux  <ferrieux@users.sourceforge.net>

	* unix/tclUnixChan.c: [backported] Refrain from a possibly lengthy
	reverse-DNS lookup on 0.0.0.0 when calling [fconfigure -sockname]
	on an universally-bound (default) server socket.

2010-02-27  Donal K. Fellows  <dkf@users.sf.net>

	* generic/tclCmdMZ.c (StringFirstCmd, StringLastCmd): [Bug 2960021]:
	Only search for the needle in the haystack when the needle isn't
	larger than the haystack. Prevents an odd crash from sometimes
	happening when things get mixed up (a common programming error).

2010-02-21  Jan Nijtmans  <nijtmans@users.sf.net>

	* generic/tclBasic.c:   Fix [Bug 2954959] expr abs(0.0) is -0.0
	* tests/expr.test

2010-02-19  Stuart Cassoff  <stwo@users.sourceforge.net>

	* tcl.m4: Correct compiler/linker flags for threaded builds on OpenBSD
	* configure: (regenerated).

2010-02-19  Donal K. Fellows  <dkf@users.sf.net>

	* unix/installManPage: [Bug 2954638]: Correct behaviour of manual page
	installer. Also added armouring to check that assumptions about the
	initial state are actually valid (e.g., look for existing input file).

2010-02-11  Donal K. Fellows  <dkf@users.sf.net>

	* generic/tclIOCmd.c (Tcl_OpenObjCmd): [Bug 2949740]: Make sure that
	we do not try to put a NULL pipeline channel into binary mode.

2010-02-07  Jan Nijtmans  <nijtmans@users.sf.net>

	* tools/genStubs.tcl     Backport various formatting (spacing)
	* generic/tcl*.decls     changes from HEAD, so diffing
	* generic/tcl*Decls.h    between 8.5.x and 8.6 shows the
	* generic/tclStubInit.c  real structural differences again.
	                         (any signature change not backported!)

2010-02-03  Donal K. Fellows  <dkf@users.sf.net>

	* generic/tclVar.c (Tcl_ArrayObjCmd): More corrections for the 'unset'
	subcommand.

2010-02-02  Andreas Kupries  <andreask@activestate.com>

	* generic/tclCompile.c: [Bug 2933089]: A literal sharing problem with
	* generic/tclCompile.h: 'info frame' affects not only 8.6 but 8.5 as
	* generic/tclExecute.h: well. Backported the fix done in 8.6, without
	* tests/info.test: changes. New testcase info-39.1.

2010-02-02  Donal K. Fellows  <dkf@users.sf.net>

	* generic/tclVar.c (Tcl_ArrayObjCmd): [Bug 2939073]: Stop the [array
	unset] command from having dangling pointer problems when an unset
	trace deletes the element that is going to be processed next. Many
	thanks to Alexandre Ferrieux for the bulk of this fix.

2010-02-01  Donal K. Fellows  <dkf@users.sf.net>

	* generic/regexec.c (ccondissect, crevdissect): [Bug 2942697]: Rework
	these functions so that certain pathological patterns are matched much
	more rapidly. Many thanks to Tom Lane for dianosing this issue and
	providing an initial patch.

2010-02-01  Jan Nijtmans  <nijtmans@users.sf.net>

	* generic/tclInt.decls:		Various CYGWIN-related fixes
	* generic/tclInt.h:		backported from HEAD. Still
	* generic/tclIntPlatDecls.h:	configure script not modified,
	* generic/tclPort.h:		so CYGWIN build is still
	* generic/tclTest.c:		disabled. Reason: although the
	* win/cat.c:			build succeeds with those changes,
	* win/tclWinDde.c:		many tests still fail.
	* win/tclWinError.c:
	* win/tclWinFile.c:
	* win/tclWinPipe.c:
	* win/tclWinPort.h:
	* win/tclWinReg.c:
	* win/tclWinSerial.c:
	* win/tclWinSock.c:
	* win/tclWinTest.c:
	* win/tclWinThrd.c:

2010-01-29  Jan Nijtmans  <nijtmans@users.sf.net>

	* generic/tcl.h:	Use correct TCL_LL_MODIFIER for CYGWIN.
				Formatting (all backported from HEAD)
	* generic/rege_dfa.c:	Fix macro conflict on CYGWIN: don't use
				"small".
	* generic/tclTest.c:	Fix gcc 4.4 warning: ignoring return value of
	* unix/tclUnixPipe.c:	'write'
	* unix/tclUnixNotify.c:

2010-01-19  Donal K. Fellows  <dkf@users.sf.net>

	* doc/dict.n: [Bug 2929546]: Clarify just what [dict with] and [dict
	update] are doing with variables.

2010-01-18  Andreas Kupries  <andreask@activestate.com>

	* generic/tclIO.c (CreateScriptRecord): [Bug 2918110]: Initialize
	the EventScriptRecord (esPtr) fully before handing it to
	Tcl_CreateChannelHandler for registration. Otherwise a reflected
	channel calling 'chan postevent' (== Tcl_NotifyChannel) in its
	'watchProc' will cause the function 'TclChannelEventScriptInvoker'
	to be run on an uninitialized structure.

2010-01-18  Donal K. Fellows  <dkf@users.sf.net>

	* generic/tclStringObj.c (Tcl_AppendFormatToObj): [Bug 2932421]: Stop
	the [format] command from causing argument objects to change their
	internal representation when not needed. Thanks to Alexandre Ferrieux
	for this fix.

2010-01-06  Jan Nijtmans  <nijtmans@users.sf.net>

	* generic/tclCompExpr.c: Warning: array subscript has type 'char'
	* generic/tclPkg.c:
	* libtommath/bn_mp_read_radix.c:
	* unix/tclUnixCompat.c:	Fix gcc warning: signed and unsigned type
				in conditional expression.
	* unix/tcl.m4: Add support for Haiku and CYGWIN dynamical loading
	* unix/configure: (regenerated)
	* unix/Makefile.in:
	* unix/.cvsignore:
	* tests/stack.test: Reduced minimum required C-stack size to 2034:
			    CYGWIN has this stack size and the test runs fine!
	* generic/tclEnv.c: Fix environment tests under CYGWIN
	* generic/tclPort.h:
	* tests/env.test:

2010-01-05  Don Porter  <dgp@users.sourceforge.net>

	* generic/tclPathObj.c (TclPathPart):	[Bug 2918610]: Correct
	* tests/fileName.test (filename-14.31):	inconsistency between the
	string rep and the intrep of a path value created by [file rootname].
	Thanks to Vitaly Magerya for reporting.

2010-01-03  Donal K. Fellows  <dkf@users.sf.net>

	* unix/tcl.m4 (SC_CONFIG_CFLAGS): [Bug 1636685]: Use the configuration
	for modern FreeBSD suggested by the FreeBSD porter.

2009-12-30  Donal K. Fellows  <dkf@users.sf.net>

	* library/safe.tcl (AliasSource): [Bug 2923613]: Make the safer
	* tests/safe.test (safe-8.9):	  [source] handle a [return] at the
					  end of the file correctly.

2009-12-29  Donal K. Fellows  <dkf@users.sf.net>

	* generic/tclInterp.c (Tcl_MakeSafe): [Bug 2895741]: Make sure that
	the min() and max() functions are supported in safe interpreters.

2009-12-28  Donal K. Fellows  <dkf@users.sf.net>

	* unix/configure.in: [Bug 942170]:	Detect the st_blocks field of
	* generic/tclCmdAH.c (StoreStatData):	'struct stat' correctly.
	* generic/tclIOUtil.c (Tcl_Stat, Tcl_FSStat):
	* generic/tclTest.c (PretendTclpStat):

	* generic/tclInterp.c (TimeLimitCallback): [Bug 2891362]: Ensure that
	* tests/interp.test (interp-34.13):	   the granularity ticker is
	reset when we check limits because of the time limit event firing.

2009-12-27  Donal K. Fellows  <dkf@users.sf.net>

	* doc/namespace.n (SCOPED SCRIPTS): [Bug 2921538]: Updated example to
	not be quite so ancient.

2009-12-23  Donal K. Fellows  <dkf@users.sf.net>

	* library/safe.tcl (AliasSource, AliasExeName): [Bug 2913625]: Stop
	information about paths from leaking through [info script] and [info
	nameofexecutable].

2009-12-16  Donal K. Fellows  <dkf@users.sf.net>

	* library/safe.tcl (::safe::AliasGlob): Upgrade to correctly support a
	larger fraction of [glob] functionality, while being stricter about
	directory management.

	* doc/tm.n: [Bug 1911342]: Formatting rewrite to avoid bogus crosslink
	to the list manpage when generating HTML.

	* library/msgcat/msgcat.tcl (Init): [Bug 2913616]: Do not use platform
	tests that are not needed and which don't work in safe interpreters.

2009-12-12  Donal K. Fellows  <dkf@users.sf.net>

	* generic/tclTest.c (TestconcatobjCmd): [Bug 2895367]: Stop memory
	leak when testing. We don't need extra noise of this sort when
	tracking down real problems!

2009-12-10  Andreas Kupries  <andreask@activestate.com>

	* generic/tclObj.c (TclContinuationsEnter): [Bug 2895323]: Updated
	comments to describe when the function can be entered for the same
	Tcl_Obj* multiple times. This is a continuation of the 2009-11-10
	entry where a memory leak was plugged, but where not sure if that was
	just a band-aid to paper over some other error. It isn't, this is a
	legal situation.

2009-12-09  Andreas Kupries  <andreask@activestate.com>

	* library/safe.tcl: Backport of the streamlined safe base from
	* tests/safe.test: head to the 8.5 branch (See head changelog entries
	2009-11-05, 2009-11-06, 2009-12-03).

2009-12-07  Don Porter  <dgp@users.sourceforge.net>

	* generic/tclStrToD.c:	[Bug 2902010]: Correct conditional compile
	directives to better detect the toolchain that needs extra work for
	proper underflow treatment instead of merely detecting the MIPS
	platform.

2009-12-02  Jan Nijtmans  <nijtmans@users.sf.net>

	* tools/genStubs.tcl: Add support for win32 CALLBACK functions (needed
	for Tk bugfix).

2009-11-30  Donal K. Fellows  <dkf@users.sf.net>

	* doc/Tcl.n: [Bug 2901433]: Improved description of expansion to
	mention that it is using list syntax.

2009-11-27  Donal K. Fellows  <dkf@users.sf.net>

	* doc/BoolObj.3, doc/CrtChannel.3, doc/DictObj.3, doc/DoubleObj.3: 
	* doc/Ensemble.3, doc/Environment.3, doc/FileSystem.3, doc/Hash.3: 
	* doc/IntObj.3, doc/Limit.3, doc/ObjectType.3, doc/PkgRequire.3: 
	* doc/SetChanErr.3, doc/SetResult.3: [Patch 2903921]: Many small
	spelling fixes from Larry Virden.

2009-11-25  Stuart Cassoff  <stwo@users.sf.net>

	* unix/configure.in:	[Patch 2892871]: Remove unneeded
	* unix/tcl.m4:		AC_STRUCT_TIMEZONE and use
	* unix/tclConfig.h.in:	AC_CHECK_MEMBERS([struct stat.st_blksize])
	* unix/tclUnixFCmd.c:	instead of AC_STRUCT_ST_BLKSIZE.
	* unix/configure:	Regenerated with autoconf-2.59.

2009-11-16  Alexandre Ferrieux  <ferrieux@users.sourceforge.net>

	* generic/tclEncoding.c: Fix [Bug 2891556] and improve test to detect
	* tests/decoding.test:   similar manifestations in the future.
	
2009-11-12  Don Porter  <dgp@users.sourceforge.net>

	*** 8.5.8 TAGGED FOR RELEASE ***

	* changes:	Update for 8.5.8 release.

	* generic/tclClock.c (TclClockInit):	Do not create [clock] support
	commands in safe interps.

	* tests/io.test:	New test io-53.11 to test for [Bug 2895565].

2009-11-12  Andreas Kupries  <andreask@activestate.com>

	* generic/tclIO.c (CopyData): [Bug 2895565]: Dropped bogosity which
	used the number of _written_ bytes or character to update the counters
	for the read bytes/characters. See last entry for the test case.

2009-11-11  Pat Thoyts  <patthoyts@users.sourceforge.net>

	* tests/fCmd.test:     Fixed a number of issues for Vista and Win7
	* tests/registry.test: that are due to restricted permissions.
	* tests/winFCmd.test:

2009-11-11  Don Porter  <dgp@users.sourceforge.net>

	* library/http/http.tcl:	[Bug 2891171]: Update the URL syntax
	check to RFC 3986 compliance on the subject of non-encoded question
	mark characters.
	
	* library/http/pkgIndex.tcl:	Bump to http 2.7.5 to avoid any
	* unix/Makefile.in:		confusion with snapshot "releases"
	* win/Makefile.in:		that might be in ActiveTcl, etc.

2009-11-11  Alexandre Ferrieux  <ferrieux@users.sourceforge.net>

	* generic/tclIO.c: Backported fix for [Bug 2888099] (close discards
	ENOSPC error) by saving the errno from the first of two
	FlushChannel()s. Uneasy to test; might need specific channel drivers.
	Four-hands with aku.

2009-11-10  Don Porter  <dgp@users.sourceforge.net>

	* generic/tclBasic.c:	Plug another leak in TCL_EVAL_DIRECT
	evaluation.

	* generic/tclObj.c:	Plug memory leak in TclContinuationsEnter().
	[Bug 2895323]

2009-11-09  Stuart Cassoff <stwo@users.sf.net>

	* win/README: [bug 2459744]: Removed outdated Msys + Mingw info.

2009-11-09  Don Porter  <dgp@users.sourceforge.net>

	* generic/tclBasic.c (TclEvalObjEx):	Plug memory leak in 
	TCL_EVAL_DIRECT evaluation.

	* tests/info.test:	Resolve ambiguous resolution of variable "res".

2009-11-03  Don Porter  <dgp@users.sourceforge.net>

	* generic/tcl.h:	Bump to 8.5.8 for release.
	* library/init.tcl:
	* tools/tcl.wse.in:
	* unix/configure.in:
	* unix/tcl.spec:
	* win/configure.in:
	* README:

	* unix/configure:	autoconf-2.59
	* win/configure:

	* changes:	Update for 8.5.8 release.

2009-11-03  Andreas Kupries  <andreask@activestate.com>

	* library/safe.tcl (::safe::InterpSetConfig): [Bug 2854929]: Added
	code to recursively find deeper paths which may contain modules.
	Required to handle modules with names like 'platform::shell', which
	translate into 'platform/shell-X.tm', i.e arbitrarily deep
	subdirectories.

2009-11-03  Kevin B. Kenny  <kennykb@acm.org>
	
	* library/tzdata/Asia/Novokuznetsk: New tzdata locale for Kemerovo
	oblast', which now keeps Novosibirsk time and not Kranoyarsk time.
	* library/tzdata/Asia/Damascus: Syrian DST changes.
	* library/tzdata/Asia/Hong_Kong: Hong Kong historic DST corrections.
	Olson tzdata2009q.

2009-11-03  Pat Thoyts  <patthoyts@users.sourceforge.net>

	* tests/tcltest.test: Backport permissions fix for Win7.

2009-10-31  Donal K. Fellows  <dkf@users.sf.net>

	* generic/tclBasic.c (ExprRoundFunc): [Bug 2889593]: Correctly report
	the expected number of arguments when generating an error for round().

2009-10-29  Don Porter  <dgp@users.sourceforge.net>

	* generic/tcl.h:	[Bug 2800740]: Changed the typedef for the
	mp_digit type from:
		typedef unsigned long mp_digit;
	to:
		typedef unsigned int mp_digit;
	For 32-bit builds where "long" and "int" are two names for the same
	thing, this is no change at all. For 64-bit builds, though, this
	causes the dp[] array of an mp_int to be made up of 32-bit elements
	instead of 64-bit elements. This is a huge improvement because details
	elsewhere in the mp_int implementation cause only 28 bits of each
	element to be actually used storing number data. Without this change
	bignums are over 50% wasted space on 64-bit systems.

	***POTENTIAL INCOMPATIBILITY***
	For 64-bit builds, callers of routines with (mp_digit) or (mp_digit *)
	arguments *will*, and callers of routines with (mp_int *) arguments
	*may* suffer both binary and stubs incompatibilities with Tcl releases
	8.5.0 - 8.5.7.  Such possibilities should be checked, and if such
	incompatibilities are present, suitable [package require] requirements
	on the Tcl release should be put in place to keep such built code
	[load]-ing only in Tcl interps that are compatible.

2009-10-29  Kevin B. Kenny  <kennykb@acm.org>

	* library/clock.tcl (LocalizeFormat):
	* tests/clock.test (clock-67.1): [Bug 2819334]:
	Corrected a problem where '%%' followed by a letter in a format group
	could expand recursively: %%R would turn into %%H:%M:%S.

2009-10-28  Don Porter  <dgp@users.sourceforge.net>

	* generic/tclLiteral.c:	Backport fix for [Bug 2888044].

2009-10-28  Kevin B. Kenny  <kennykb@acm.org>

	* tests/fileName.test (fileName-20.[78]): Corrected poor test
	hygiene (failure to save and restore the working directory) that
	caused these two tests to fail on Windows (and [Bug 2806250] to be
	reopened).

2009-10-27  Don Porter  <dgp@users.sourceforge.net>

	* generic/tclPathObj.c: [Bug 2884203]: Missing refcount on cached
	normalized path caused crashes.

2009-10-27  Kevin B. Kenny  <kennykb@acm.org>

	* library/clock.tcl (ParseClockScanFormat): [Bug 2886852]:
	Corrected a problem where [clock scan] didn't load the timezone soon
	enough when processing a time format that lacked a complete date.
	* tests/clock.test (clock-66.1):
	Added a test case for the above bug.
	* library/tzdata/America/Argentina/Buenos_Aires:
	* library/tzdata/America/Argentina/Cordoba:
	* library/tzdata/America/Argentina/San_Luis:
	* library/tzdata/America/Argentina/Tucuman:
	New DST rules for Argentina. (Olson's tzdata2009p.)

2009-10-24  Kevin B. Kenny  <kennykb@acm.org>

	* library/clock.tcl (ProcessPosixTimeZone):
	Corrected a regression in the fix to [Bug 2207436] that caused [clock]
	to apply EU daylight saving time rules in the US. Thanks to Karl
	Lehenbauer for reporting this regression.
	* tests/clock.test (clock-52.4):
	Added a regression test for the above regression.
	* library/tzdata/Asia/Dhaka:
	* library/tzdata/Asia/Karachi:
	New DST rules for Bangladesh and Pakistan. (Olson's tzdata2009o.)

2009-10-23  Andreas Kupries  <andreask@activestate.com>

	* generic/tclIO.c (FlushChannel): Skip OutputProc for low-level
	0-length writes. When closing pipes which have already been closed not
	skipping leads to spurious SIG_PIPE signals. Reported by Mikhail
	Teterin <mi+thun@aldan.algebra.com>.

2009-10-21  Donal K. Fellows  <dkf@users.sf.net>

	* generic/tclPosixStr.c: [Bug 2882561]: Work around oddity on Haiku OS
	where SIGSEGV and SIGBUS are the same value.

2009-10-19  Don Porter  <dgp@users.sourceforge.net>

	* generic/tclIO.c:	Revised ReadChars and FilterInputBytes
	routines to permit reads to continue up to the string limits of Tcl
	values. Before revisions, large read attempts could panic when as
	little as half the limiting value length was reached. [Patch 2107634]
	Thanks to Sean Morrison and Bob Parker for their roles in the fix.

2009-10-18  Joe Mistachkin  <joe@mistachkin.com>

	* tests/thread.test (thread-4.[345]): [Bug 1565466]: Correct tests to
	save their error state before the final call to threadReap just in
	case it triggers an "invalid thread id" error.  This error can occur
	if one or more of the target threads has exited prior to the attempt
	to send it an asynchronous exit command.

	* doc/memory.n: [Bug 988703]: Add mechanism for finding what Tcl_Objs
	* generic/tclCkalloc.c (MemoryCmd): are allocated when built for
	* generic/tclInt.decls: memory debugging. This was previously
	* generic/tclInt.h: backported from Tcl 8.6 with the corrections to
	* generic/tclObj.c (ObjData, TclFinalizeThreadObjects): fix [Bug
	2871908]. However, there were key elements missing. These changes make
	things consistent between branches.

2009-10-17  Donal K. Fellows  <dkf@users.sf.net>

	* generic/tclVar.c (TclDeleteCompiledLocalVars, UnsetVarStruct)
	(TclDeleteNamespaceVars):
	* generic/tclTrace.c (Tcl_UntraceVar2): [Bug 2629338]: Stop traces
	that are deleted part way through (a feature used by tdom) from
	causing freed memory to be accessed.

2009-10-08  Donal K. Fellows  <dkf@users.sf.net>

	* generic/tclDictObj.c (DictIncrCmd): [Bug 2874678]: Don't leak any
	bignums when doing [dict incr] with a value.
	* tests/dict.test (dict-19.3): Memory leak detection code.

2009-10-07  Andreas Kupries  <andreask@activestate.com>

	* generic/tclObj.c: [Bug 2871908]: Plug memory leaks of the
	objThreadMap and lineCLPtr hashtables.  Also make the names of the
	continuation line information initialization and finalization
	functions more consistent. Patch supplied by Joe Mistachkin
	<joe@mistachkin.com>.

	* generic/tclIORChan.c (ErrnoReturn): Replace the hardwired constant
	11 with the proper errno define, EAGAIN. What was I thinking? The
	BSD's have a different errno assignment and break with the hardwired
	number. Reported by emiliano on the chat.

2009-10-06  Don Porter  <dgp@users.sourceforge.net>

	* generic/tclTomMathInt.h (new): Public header tclTomMath.h had
	* generic/tclTomMath.h: dependence on private headers, breaking use
	* generic/tommath.h:    by extensions [Bug 1941434].

2009-10-05  Don Porter  <dgp@users.sourceforge.net>

	* changes:	Update for 8.5.8 release.

2009-10-04  Daniel Steffen  <das@users.sourceforge.net>

	* macosx/tclMacOSXBundle.c:	Workaround CF memory managment bug in
	* unix/tclUnixInit.c:		Mac OS X 10.4 & earlier. [Bug 2569449]

2009-10-02  Kevin B. Kenny  <kennykb@acm.org>

	* library/tzdata/Africa/Cairo:
	* library/tzdata/Asia/Gaza:
	* library/tzdata/Asia/Karachi:
	* library/tzdata/Pacific/Apia:	Olson's tzdata2009n.

2009-09-29  Don Porter  <dgp@users.sourceforge.net>

	* generic/tclAlloc.c:           Cleaned up various routines in the
	* generic/tclCkalloc.c:         call stacks for memory allocation to
	* generic/tclInt.h:		guarantee that any size values computed
	* generic/tclThreadAlloc.c:     are within the domains of the routines
	they get passed to.  [Bugs 2557696 and 2557796].

2009-09-11  Don Porter  <dgp@users.sourceforge.net>

	* library/http/http.tcl:	Bump to http 2.7.4 to account for
	* library/http/pkgIndex.tcl:	[Bug 2849860] fix.
	* unix/Makefile.in:
	* win/Makefile.in:

2009-09-10  Donal K. Fellows  <dkf@users.sf.net>

	* library/http/http.tcl (http::Event): [Bug 2849860]: Handle charset
	names in double quotes; some servers like generating them like that.

2009-09-01  Don Porter  <dgp@users.sourceforge.net>

	* library/tcltest/tcltest.tcl:	Bump to tcltest 2.3.2 after revision
	* library/tcltest/pkgIndex.tcl:	to verbose error message.
	* unix/Makefile.in:
	* win/Makefile.in:

2009-08-27  Don Porter  <dgp@users.sourceforge.net>

	* generic/tclStringObj.c:	[Bug 2845535]: A few more string
	overflow cases in [format].

2009-08-25  Andreas Kupries  <andreask@activestate.com>

	* generic/tclBasic.c (Tcl_CreateInterp, Tcl_EvalTokensStandard)
	(EvalTokensStandard, Tcl_EvalEx, EvalEx, TclAdvanceContinuations)
	(TclEvalObjEx):
	* generic/tclCmdMZ.c (Tcl_SwitchObjCmd, TclListLines):
	* generic/tclCompCmds.c (*):
	* generic/tclCompile.c (TclSetByteCodeFromAny, TclInitCompileEnv)
	(TclFreeCompileEnv, TclCompileScript):
	* generic/tclCompile.h (CompileEnv):
	* generic/tclInt.h (ContLineLoc, Interp):
	* generic/tclObj.c (ThreadSpecificData, ContLineLocFree)
	(TclThreadFinalizeObjects, TclInitObjSubsystem, TclContinuationsEnter)
	(TclContinuationsEnterDerived, TclContinuationsCopy)
	(TclContinuationsGet, TclFreeObj):
	* generic/tclParse.c (TclSubstTokens, Tcl_SubstObj):
	* generic/tclProc.c (TclCreateProc):
	* generic/tclVar.c (TclPtrSetVar):
	* tests/info.test (info-30.0-24):

	Extended parser, compiler, and execution with code and attendant data
	structures tracking the positions of continuation lines which are not
	visible in script Tcl_Obj*'s, to properly account for them while
	counting lines for #280.

2009-08-24  Daniel Steffen  <das@users.sourceforge.net>

	* macosx/tclMacOSXNotify.c: Fix multiple issues with nested event
	loops when CoreFoundation notifier is running in embedded mode. (Fixes
	problems in TkAqua Cocoa reported by Youness Alaoui on tcl-mac)

2009-08-21  Don Porter  <dgp@users.sourceforge.net>

	* generic/tclFileName.c: Correct regression in [Bug 2837800] fix.
	* tests/fileName.test:

2009-08-20  Don Porter  <dgp@users.sourceforge.net>

	* generic/tclFileName.c: [Bug 2837800]: Get the correct result from
	[glob */test] when * matches something like ~foo.

	* generic/tclPathObj.c:	[Bug 2806250]: Prevent the storage of strings
	starting with ~ in the "tail" part (normPathPtr field) of the path
	intrep when PATHFLAGS != 0.  This establishes the assumptions relied
	on elsewhere that the name stored there is a relative path.  Also
	refactored to make an AppendPath() routine instead of the cut/paste
	stanzas that were littered throughout.

2009-08-20  Donal K. Fellows  <dkf@users.sf.net>

	* generic/tclCmdIL.c (Tcl_LsortObjCmd): Plug memory leak.

2009-08-18  Don Porter  <dgp@users.sourceforge.net>

	* generic/tclPathObj.c:	[Bug 2837800]: Added NULL check to prevent
	* tests/fileName.test:	crashes during [glob].

2009-08-06  Andreas Kupries  <andreask@activestate.com>

	* doc/refchan.n [Bug 2827000]: Extended the implementation of
	* generic/tclIORChan.c: reflective channels (TIP 219, method 'read'),
	* tests/ioCmd.test: enabling handlers to signal EAGAIN to indicate 'no
	data, but not at EOF either', and other system errors. Updated
	documentation, extended testsuite (New test cases iocmd*-23.{9,10}).

2009-08-02  Donal K. Fellows  <dkf@users.sf.net>

	* unix/tclUnixFCmd.c (GetOwnerAttribute, SetOwnerAttribute)
	(GetGroupAttribute, SetGroupAttribute): [Bug 1942222]: Stop calling
	* unix/tclUnixFile.c (TclpGetUserHome): endpwent() and endgrent();
	they've been unnecessary for ages.

2009-07-31  Don Porter  <dgp@users.sourceforge.net>

	* generic/tclStringObj.c:       [Bug 2830354]: Corrected failure to
	* tests/format.test:            grow buffer when format spec request
	large width floating point values.  Thanks to Clemens Misch.

2009-07-24  Andreas Kupries  <andreask@activestate.com>

	* generic/tclIO.c (Tcl_GetChannelHandle): [Bug 2826248]: Do not crash
	* generic/tclPipe.c (FileForRedirect): for getHandleProc == NULL, this
	is allowed. Provide a nice error message in the bypass area. Updated
	caller to check the bypass for a mesage. Bug reported by Andy
	Sonnenburg <andy22286@users.sourceforge.net>. Backported from CVS
	head.

2009-07-23  Joe Mistachkin  <joe@mistachkin.com>

	* generic/tclNotify.c: [Bug 2820349]: Ensure that queued events are
	freed once processed.

2009-07-21  Kevin B. Kenny  <kennykb@acm.org>

	* library/tzdata/Asia/Dhaka:
	* library/tzdata/Indian/Mauritius: Olson's tzdata2009k.

2009-07-20  Donal K. Fellows  <dkf@users.sf.net>

	* generic/tclCmdMZ.c (StringIsCmd): Reorganize so that [string is] is
	more efficient when parsing things that are correct, at a cost of
	making the empty string test slightly more costly. With this, the cost
	of doing [string is integer -strict $x] matches [catch {expr {$x+0}}]
	in the successful case, and greatly outstrips it in the failing case.

2009-07-16  Don Porter  <dgp@users.sourceforge.net>

	* generic/tclCmdIL.c:	Removed unused variables.
	* generic/tclCompile.c:
	* generic/tclVar.c:
	* unix/tclUnixChan.c:

	* generic/tclScan.c:	Typo in ACCEPT_NAN configuration.

	* generic/tclStrToD.c:	[Bug 2819200]: Set floating point control
	register on MIPS systems so that the gradual underflow expected by Tcl
	is in effect.

2009-07-14  Andreas Kupries  <andreask@activestate.com>

	* generic/tclBasic.c (DeleteInterpProc,TclArgumentBCEnter,
	(TclArgumentBCRelease, TclArgumentGet):
	* generic/tclCompile.c (EnterCmdWordIndex, TclCleanupByteCode,
	(TclInitCompileEnv, TclCompileScript):
	* generic/tclCompile.h (ExtCmdLoc):
	* generic/tclExecute.c (TclExecuteByteCode):
	* generic/tclInt.h (ExtIndex, CFWordBC):
	* tests/info.test (info-39.0):

	Backport of some changes made to the Tcl head, to handle literal
	sharing better. The code here is much simpler (trimmed down) compared
	to the head as the 8.5 branch is not bytecode compiling whole files,
	and doesn't compile eval'd code either.

	Reworked the handling of literal command arguments in bytecode to be
	saved (compiler) and used (execution) per command (see the
	TCL_INVOKE_STK* instructions), and not per the whole bytecode.  This
	removes the problems with location data caused by literal sharing in
	proc bodies. Simplified the associated datastructures (ExtIndex is
	gone, as is the function EnterCmdWordIndex).

2009-07-01  Pat Thoyts  <patthoyts@users.sourceforge.net>

	* win/tclWinInt.h:   [Bug 2806622]: Handle the GetUserName API call
	* win/tclWin32Dll.c: via the tclWinProcs indirection structure. This
	* win/tclWinInit.c:  fixes a problem obtaining the username when the
	USERNAME environment variable is unset.

2009-06-15  Don Porter  <dgp@users.sourceforge.net>

	* generic/tclStringObj.c: sprintf() -> Tcl_ObjPrintf() conversion.

2009-06-13  Don Porter  <dgp@users.sourceforge.net>

	* generic/tclCompile.c:	The value stashed in iPtr->compiledProcPtr
	* generic/tclProc.c:	when compiling a proc survives too long.  We
	* tests/execute.test:	only need it there long enough for the right
	TclInitCompileEnv() call to re-stash it into envPtr->procPtr.  Once
	that is done, the CompileEnv controls.  If we let the value of
	iPtr->compiledProcPtr linger, though, then any other bytecode compile
	operation that takes place will also have its CompileEnv initialized
	with it, and that's not correct.  The value is meant to control the
	compile of the proc body only, not other compile tasks that happen
	along.  Thanks to Carlos Tasada for discovering and reporting the
	problem.  [Bug 2802881].

2009-06-10  Don Porter  <dgp@users.sourceforge.net>

	* generic/tclStringObj.c:	Revised [format] to not overflow the
	integer calculations computing the length of the %ll formats of
	really big integers.  Also added protections so that [format]s that
	would produce results overflowing the maximum string length of Tcl
	values throw a normal Tcl error instead of a panic. [Bug 2801413]

2006-06-09  Kevin B. Kenny  <kennykb@acm.org>

	* generic/tclGetDate.y: Fixed a thread safety bug in the generated
	* library/clock.tcl:    Bison parser (needed a %pure-parser
	* tests/clock.test:     declaration to avoid static variables).
				Discovered that the %pure-parser declaration
	                        allowed for returning the Bison error message
	                        to the Tcl caller in the event of a syntax
	                        error, so did so.
	* generic/tclDate.c: bison 2.3

2006-06-08  Kevin B. Kenny  <kennykb@acm.org>

	* library/tzdata/Asia/Dhaka: New DST rule for Bangladesh.
	(Olson's tzdata2009i.)

2009-06-02  Don Porter  <dgp@users.sourceforge.net>

	* generic/tclExecute.c:	Replace dynamically-initialized table with
	a table of static constants in the lookup table for exponent operator
	computations that fit in a 64 bit integer result.

	* generic/tclExecute.c:	Corrected implementations and selection
	logic of the INST_EXPON instruction to fix [Bug 2798543].

2009-06-01  Don Porter  <dgp@users.sourceforge.net>

	* tests/expr.test:	Added many tests demonstrating the broken
	cases of [Bug 2798543].

2009-05-30  Kevin B. Kenny  <kennykb@acm.org>

	* library/tzdata/Africa/Cairo:
	* library/tzdata/Asia/Amman: Olson's tzdata2009h.

2009-05-29  Andreas Kupries  <andreask@activestate.com>

	* library/platform/platform.tcl: Fixed handling of cpu ia64,
	* library/platform/pkgIndex.tcl: taking ia64_32 into account
	* unix/Makefile.in: now. Bumped version to 1.0.5. Updated the
	* win/Makefile.in: installation commands.

2009-05-07  Miguel Sofer  <msofer@users.sf.net>

	* generic/tclObj.c (Tcl_GetCommandFromObj): fix for bug [2785893],
	insure that a command in a deleted namespace cannot be found
	through a cached name.

2009-05-06  Don Porter  <dgp@users.sourceforge.net>

	* generic/tclCmdMZ.c:   Improve overflow error message from
	[string repeat].  [Bug 2582327]

2009-04-28  Jeff Hobbs  <jeffh@ActiveState.com>

	* unix/tcl.m4, unix/configure (SC_CONFIG_CFLAGS): harden the check
	to add _r to CC on AIX with threads.

2009-04-27  Alexandre Ferrieux  <ferrieux@users.sourceforge.net>

	* generic/tclInt.h:   Backport fix for [Bug 1028264]: WSACleanup() too early.
	* generic/tclEvent.c: The fix introduces "late exit handlers"
	* win/tclWinSock.c:   for similar late process-wide cleanups.

2009-04-27  Alexandre Ferrieux  <ferrieux@users.sourceforge.net>

	* win/tclWinSock.c: Backport fix for [Bug 2446662]: resync Win
	behavior on RST with that of unix (EOF).

2009-04-27  Donal K. Fellows  <dkf@users.sf.net>

	* doc/concat.n (EXAMPLES): [Bug 2780680]: Rewrote so that the spacing
	of result messages is correct. (The exact way they were wrong was
	different when rendered through groff or as HTML, but it was still
	wrong both ways.)

2009-04-24  Stuart Cassoff <stwo@users.sf.net>

	* unix/Makefile.in: [Patch 2769530]: Don't chmod/exec installManPage.

2009-04-15  Don Porter  <dgp@users.sourceforge.net>

	*** 8.5.7 TAGGED FOR RELEASE ***

	* generic/tclStringObj.c:	AppendUnicodeToUnicodeRep failed
	to set stringPtr->allocated to 0, leading to crashes.

	* changes:	Update for 8.5.7 release.

2009-04-14  Stuart Cassoff  <stwo@users.sourceforge.net>

	* unix/tcl.m4:	Removed -Wno-implicit-int from CFLAGS_WARNING.

2008-04-14  Kevin B. Kenny  <kennykb@acm.org>

	* library/tzdata/Asia/Karachi: Updated rules for Pakistan Summer
				       Time (Olson's tzdata2009f)

2009-04-10  Don Porter  <dgp@users.sourceforge.net>

	* changes:	Update for 8.5.7 release.

	* generic/tcl.h:	Bump to 8.5.7 for release.
	* library/init.tcl:
	* tools/tcl.wse.in:
	* unix/configure.in:
	* unix/tcl.spec:
	* win/configure.in:
	* README:

	* unix/configure:	autoconf-2.59
	* win/configure:

	* generic/tclStringObj.c (UpdateStringOfString):  Fix bug detected
	by compiler warning about undefined "dst".

	* tests/httpd:		Backport new tests for http 2.7.3.
	* tests/http.tcl:

2009-04-10  Daniel Steffen  <das@users.sourceforge.net>

	* unix/tclUnixChan.c:		TclUnixWaitForFile(): use FD_* macros
	* macosx/tclMacOSXNotify.c:	to manipulate select masks (Cassoff).
					[Bug 1960647]

	* unix/tclLoadDyld.c:		use RTLD_GLOBAL instead of RTLD_LOCAL.
					[Bug 1961211]

	* macosx/tclMacOSXNotify.c:	revise CoreFoundation notifier to allow
					embedding into applications that
					already have a CFRunLoop running and
					want to run the tcl event loop via
					Tcl_ServiceModeHook(TCL_SERVICE_ALL).

	* macosx/tclMacOSXNotify.c:	add CFRunLoop based Tcl_Sleep() and
	* unix/tclUnixChan.c:		TclUnixWaitForFile() implementations
	* unix/tclUnixEvent.c:		and disable select() based ones in
					CoreFoundation builds.

	* unix/tclUnixNotify.c:		simplify, sync with tclMacOSXNotify.c.

	* generic/tclInt.decls: 	add TclMacOSXNotifierAddRunLoopMode()
	* generic/tclIntPlatDecls.h:	internal API, regen.
	* generic/tclStubInit.c:

	* unix/configure.in (Darwin):	use Darwin SUSv3 extensions if
					available; remove /Network locations
					from default tcl package search path
					(NFS mounted locations and thus slow).
	* unix/configure:		autoconf-2.59
	* unix/tclConfig.h.in:		autoheader-2.59

	* macosx/tclMacOSXBundle.c:	on Mac OS X 10.4 and later, replace
					deprecated NSModule API by dlfcn API.

2009-04-09  Kevin B. Kenny  <kennykb@acm.org>

	* tools/tclZIC.tcl:	Always emit Unix-style line terminators.
	* library/tzdata:	Olson's tzdata2009e.

2009-04-09  Don Porter  <dgp@users.sourceforge.net>

	* library/http/http.tcl:	Backport http 2.7.3 from HEAD for
	* library/http/pkgIndex.tcl:	bundling with the Tcl 8.5.7 release.
	* unix/Makefile.in:
	* win/Makefile.in:

2009-04-08  Andreas Kupries  <andreask@activestate.com>

	* library/platform/platform.tcl: Extended the darwin sections to
	* library/platform/pkgIndex.tcl: add a kernel version number to
	* unix/Makefile.in: the identifier for anything from Leopard (10.5)
	* win/Makefile.in: on up. Extended patterns for same. Extended cpu
	* doc/platform.n: recognition for 64bit Tcl running on a 32bit
	kernel on a 64bit processor (By Daniel Steffen). Bumped version to
	1.0.4. Updated Makefiles.

2009-04-08  Don Porter  <dgp@users.sourceforge.net>

	* library/tcltest/tcltest.tcl:	Converted [eval]s (some unsafe!) to
	* library/tcltest/pkgIndex.tcl:	{*} in tcltest package.  [Bug 2570363]
	* unix/Makefile.in:	=> tcltest 2.3.1
	* win/Makefile.in:

2009-04-07  Don Porter  <dgp@users.sourceforge.net>

	* generic/tclStringObj.c:	Completed backports of fixes for
	[Bug 2494093] and [Bug 2553906].

2009-03-30  Don Porter  <dgp@users.sourceforge.net>

	* doc/Alloc.3:  Size argument is "unsigned int".  [Bug 2556263]

	* generic/tclStringObj.c:       Added protections from invalid memory
	* generic/tclTestObj.c:         accesses when we append (some part of)
	* tests/stringObj.test:         a Tcl_Obj to itself.  Added the
	appendself and appendself2 subcommands to the [teststringobj] testing
	command and added tests to the test suite.  [Bug 2603158]

2009-03-27  Don Porter  <dgp@users.sourceforge.net>

	* generic/tclPathObj.c (TclPathPart):	TclPathPart() was computing
	* tests/fileName.test:	the wrong results for both [file dirname] and
	[file tail] on "path" arguments with the PATHFLAGS != 0 intrep and
	with an empty string for the "joined-on" part.  [Bug 2710920]

2009-03-20  Don Porter  <dgp@users.sourceforge.net>

	* generic/tclStringObj.c:       Test stringObj-6.9 checks that
	* tests/stringObj.test:         Tcl_AppendStringsToObj() no longer
	crashes when operating on a pure unicode value.  [Bug 2597185]

	* generic/tclExecute.c (INST_CONCAT1):  Panic when appends overflow
	the max length of a Tcl value.  [Bug 2669109]

2009-03-18  Don Porter  <dgp@users.sourceforge.net>

	* win/tclWinFile.c (TclpObjNormalizePath):      Corrected Tcl_Obj leak.
	Thanks to Joe Mistachkin for detection and patch.  [Bug 2688184].

2009-03-15  Donal K. Fellows  <dkf@users.sf.net>

	* generic/tclPosixStr.c (Tcl_SignalId,Tcl_SignalMsg): [Patch 1513655]:
	Added support for SIGINFO, which is present on BSD platforms.

2009-02-20  Don Porter  <dgp@users.sourceforge.net>

	* generic/tclPathObj.c: Fixed mistaken logic in TclFSGetPathType()
	* tests/fileName.test:  that assumed (not "absolute" => "relative").
	This is a false assumption on Windows, where "volumerelative" is
	another possibility.  [Bug 2571597].

2009-02-17  Jeff Hobbs  <jeffh@ActiveState.com>

	* win/tcl.m4, win/configure: Check if cl groks _WIN64 already to
	avoid CC manipulation that can screw up later configure checks.
	Use 'd'ebug runtime in 64-bit builds.

2009-02-05  Don Porter  <dgp@users.sourceforge.net>

	* generic/tclStringObj.c: Added overflow protections to the
	AppendUtfToUtfRep routine to either avoid invalid arguments and
	crashes, or to replace them with controlled panics.  [Bug 2561794]

2009-02-04  Don Porter  <dgp@users.sourceforge.net>

	* generic/tclStringObj.c (SetUnicodeObj):       Corrected failure of
	Tcl_SetUnicodeObj() to panic on a shared object.  [Bug 2561488].  Also
	factored out common code to reduce duplication.

	* generic/tclCmdMZ.c:   Prevent crashes due to int overflow of the
	length of the result of [string repeat].  [Bug 2561746]

2009-01-29  Donal K. Fellows  <dkf@users.sf.net>

	* generic/tclNamesp.c (Tcl_FindCommand): [Bug 2519474]: Ensure that
	the path is not searched when the TCL_NAMESPACE_ONLY flag is given.

2009-01-22  Kevin B. Kenny  <kennykb@acm.org>

	* unix/tcl.m4: Corrected a typo ($(SHLIB_VERSION) should be
	${SHLIB_VERSION}).
	* unix/configure: Autoconf 2.59

2009-01-21  Andreas Kupries  <andreask@activestate.com>

	* generic/tclIORChan.c (ReflectClose): Fix for [Bug 2458202].
	Closing a channel may supply NULL for the 'interp'. Test for
	finalization needs to be different, and one place has to pull the
	interp out of the channel instead.

2009-01-19  Kevin B. Kenny  <kennykb@acm.org>

	* unix/Makefile.in: Added a CONFIG_INSTALL_DIR parameter so that
	* unix/tcl.m4:      distributors can control where tclConfig.sh goes.
	Made the installation of 'ldAix' conditional
	upon actually being on an AIX system.  Allowed for downstream
	packagers to customize SHLIB_VERSION on BSD-derived systems.
	Thanks to Stuart Cassoff for [Patch 907924].
	* unix/configure: Autoconf 2.59

2009-01-09  Don Porter  <dgp@users.sourceforge.net>

	* generic/tclStringObj.c (STRING_SIZE):	Corrected failure to limit
	memory allocation requests to the sizes that can be supported by
	Tcl's memory allocation routines.  [Bug 2494093].

2009-01-08  Don Porter  <dgp@users.sourceforge.net>

	* generic/tclStringObj.c (STRING_UALLOC):  Added missing parens
	required to get correct results out of things like
	STRING_UALLOC(num + append).  [Bug 2494093].

2009-01-06  Donal K. Fellows  <dkf@users.sf.net>

	* generic/tclDictObj.c (DictIncrCmd): Corrected twiddling in internals
	of dictionaries so that literals can't get destroyed.

	* tests/expr.test, tests/string.test: Eliminate non-ASCII characters.
	[Bugs 2006884, 2006879]

2009-01-03  Kevin B. Kenny  <kennykb@acm.org>:

	* library/clock.tcl (tcl::clock::add): Fixed error message formatting
	in the case where [clock add] is presented with a bad switch.
	* tests/clock.test (clock-65.1) Added a test case for the above
	problem [Bug 2481670].

2008-12-21  Don Porter  <dgp@users.sourceforge.net>

	*** 8.5.6 TAGGED FOR RELEASE ***

	* generic/tcl.h:	Bump to 8.5.6 for release.
	* library/init.tcl:
	* tools/tcl.wse.in:
	* unix/configure.in:
	* unix/tcl.spec:
	* win/configure.in:
	* README:

	* unix/configure:	autoconf-2.59
	* win/configure:

	* changes:	Update for 8.5.6 release.

	* library/tclIndex: Removed reference to no-longer-extant procedure
	'tclLdAout'.
	* doc/library.n: Corrected mention of 'auto_exec' to 'auto_execok'.
	[Patch 2114900] thanks to Stu Cassoff <stwo@users.sf.net>
	Backport of 2008-11-26 commit from Kevin Kenny.

	* win/tclWinThrd.c (TclpThreadCreate): We need to initialize the
	thread id variable to 0 as on 64 bit windows this is a pointer sized
	field while windows only fills it with a 32 bit value. The result is
	an inability to join the threads as the ids cannot be matched.
	Backport of 2008-10-13 commit from Pat Thoyts.

2008-12-15  Donal K. Fellows  <donal.k.fellows@man.ac.uk>

	* generic/tclExecute.c (TEBC:INST_DICT_GET): Make sure that the result
	is empty when generating an error message. [Bug 2431847]

2008-12-12  Jan Nijtmans  <nijtmans@users.sf.net>

	* library/clock.tcl (ProcessPosixTimeZone): Fix time change in Eastern
	Europe (not 3:00 but 4:00 local time) [Bug 2207436]

2008-12-11  Andreas Kupries  <andreask@activestate.com>

	* generic/tclIO.c (SetChannelFromAny and related): Modified the
	* tests/io.test: internal representation of the tclChannelType to
	contain not only the ChannelState pointer, but also a reference to the
	interpreter it was made in. Invalidate and recompute the internal
	representation when it is used in a different interpreter (like
	cmdName intrep's). Added testcase. [Bug 2407783]

2008-12-11  Jan Nijtmans  <nijtmans@users.sf.net>

	* library/clock.tcl (ProcessPosixTimeZone): Fallback to European time
	zone DST rules, when the timezone is between 0 and -12. [Bug 2207436]
	* tests/clock.test (clock-52.[23]): Test cases.

2008-12-10  Kevin B. Kenny  <kennykb@acm.org>

	* library/tzdata/*: Update from Olson's tzdata2008i.

2008-12-04  Don Porter  <dgp@users.sourceforge.net>

	* generic/tclPathObj.c (Tcl_FSGetNormalizedPath):	Added another
	flag value TCLPATH_NEEDNORM to mark those intreps which need more
	complete normalization attention for correct results. [Bug 2385549]

2008-12-03  Don Porter  <dgp@users.sourceforge.net>

	* generic/tclFileName.c (DoGlob): One of the Tcl_FSMatchInDirectory
	calls did not have its return code checked. This caused error messages
	returned by some Tcl_Filesystem drivers to be swallowed.

2008-12-02  Andreas Kupries  <andreask@activestate.com>

	* generic/tclIO.c (TclFinalizeIOSubsystem): Replaced Alexandre
	Ferrieux's first patch for [Bug 2270477] with a gentler version, also
	supplied by him.

2008-12-01  Don Porter	<dgp@users.sourceforge.net>

	* generic/tclParse.c:	Backport fix for [Bug 2251175].

2008-11-30  Kevin B. Kenny  <kennykb@acm.org>

	* library/clock.tcl (format, ParseClockScanFormat): Added a [string
	map] to get rid of namespace delimiters before caching a scan or
	format procedure. [Bug 2362156]
	* tests/clock.test (clock-64.[12]): Added test cases for the bug that
	was tickled by a namespace delimiter inside a format string.

2008-11-25  Andreas Kupries  <andreask@activestate.com>

	* generic/tclIO.c (TclFinalizeIOSubsystem): Applied Alexandre
	Ferrieux's patch for [Bug 2270477] to prevent infinite looping during
	finalization of channels not bound to interpreters.

2008-08-23  Andreas Kupries  <andreask@activestate.com>

	* generic/tclIO.c: Backport of fix for [Bug 2333466].

2008-11-18  Jan Nijtmans  <nijtmans@users.sf.net>

	* generic/tcl.decls:	Fix signature and implementation of
	* generic/tclDecls.h:	Tcl_HashStats, such that it conforms
	* generic/tclHash.c:	to the documentation. [Bug 2308236]
	* doc/Hash.3:

2008-11-13  Jan Nijtmans  <nijtmans@users.sf.net>

	* generic/tclInt.h:	Rename static function FSUnloadTempFile to
	* generic/tclIOUtil.c:	TclFSUnloadTempFile, needed in tclLoad.c

	* generic/tclLoad.c:	Fixed [Bug 2269431]: load of shared
	                        objects leaves temporary files on windows

2008-11-10  Andreas Kupries  <andreask@activestate.com>

	* doc/platform_shell.n: Fixed [Bug 2255235], reported by Ulrich
	* library/platform/pkgIndex.tcl: Ring <uring@users.sourceforge.net>.
	* library/platform/shell.tcl: Updated the LOCATE command in the
	* library/tm.tcl: package 'platform::shell' to handle the new form
	* unix/Makefile.in: of 'provide' commands generated by tm.tcl. Bumped
	* win/Makefile.in: package to version 1.1.4. Added cross-references
	to the relevant parts of the code to avoid future desynchronization.

2008-11-04  Jeff Hobbs  <jeffh@ActiveState.com>

	* generic/tclPort.h: remove the ../win/ header dir as the build system
	already has it, and it confuses builds when used with private headers
	installed.

2008-10-24  Pat Thoyts  <patthoyts@users.sourceforge.net>

	* library/http/http.tcl: Backported a fix for reading HTTP-like
	protocols that used to work and were broken with http 2.7. Now http
	2.7.2

2008-10-23  Don Porter	<dgp@users.sourceforge.net>

	* generic/tcl.h:	Bump version number to 8.5.6b1 to distinguish
	* library/init.tcl:	CVS development snapshots from the 8.5.5 and
	* unix/configure.in:	8.5.6 releases.
	* unix/tcl.spec:
	* win/configure.in:
	* tools/tcl.wse.in:
	* README

	* unix/configure:	autoconf (2.59)
	* win/configure:

2008-10-19  Don Porter	<dgp@users.sourceforge.net>

	* generic/tclProc.c:	Reset -level and -code values to defaults
	after they are used. [Bug 2152286]

2008-10-16  Don Porter	<dgp@users.sourceforge.net>

	* library/init.tcl:	Revised [unknown] so that it carefully
	preserves the state of the ::errorInfo and ::errorCode variables at
	the start of auto-loading and restores that state before the
	autoloaded command is evaluated. [Bug 2140628]

2008-10-10  Don Porter	<dgp@users.sourceforge.net>

	*** 8.5.5 TAGGED FOR RELEASE ***

	* generic/tcl.h:	Bump to 8.5.5 for release.
	* library/init.tcl:
	* tools/tcl.wse.in:
	* unix/configure.in:
	* unix/tcl.spec:
	* win/configure.in:

	* unix/configure:	autoconf-2.59
	* win/configure:

	* changes:	Update for 8.5.5 release.

2008-10-08  Don Porter	<dgp@users.sourceforge.net>

	* generic/tclTrace.c:   Corrected handling of errors returned by
	variable traces so that the errorInfo value contains the original
	error message. [Bug 2151707]

	* generic/tclVar.c:     Revised implementation of TclObjVarErrMsg so
	that error message construction does not disturb an existing
	iPtr->errorInfo that may be in progress.

2008-10-06  Jan Nijtmans  <nijtmans@users.sf.net>

	* tclWinTest.c: Fix compiler warning when compiling this file with
	mingw gcc:
	    tclWinTest.c:706: warning: dereferencing type-punned pointer will
	    break strict-aliasing rules
	* generic/tclLoad.c: Make sure that any library which doesn't have an
	unloadproc is only really unloaded when no library code is executed
	yet. [Bug 2059262]

2008-10-06  Joe Mistachkin  <joe@mistachkin.com>

	* tools/man2tcl.c: Added missing line from patch by Harald Oehlmann.
	[Bug 1934200]

2008-10-05  Kevin B. Kenny  <kennykb@acm.org>

	* libtommath/bn_mp_sqrt.c (bn_mp_sqrt): Handle the case where a
	* tests/expr.test (expr-47.13):         number's square root is
	between n<<DIGIT_BIT and n<<DIGIT_BIT+1. [Bug 2143288]
	Thanks to Malcolm Boffey (malcolm.boffey@virgin.net) for the patch.

2008-10-02  Joe Mistachkin  <joe@mistachkin.com>

	* tools/man2help2.tcl: Integrated patches from Harald Oehlmann.
	* tools/man2tcl.c: [Bug 1934200, 1934272]

2008-09-27  Donal K. Fellows  <donal.k.fellows@man.ac.uk>

	* generic/tclCmdIL.c (Tcl_LrepeatObjCmd): Improve the handling of the
	case where the combination of number of elements and repeat count
	causes the resulting list to be too large. [Bug 2130992]

2008-09-25  Don Porter	<dgp@users.sourceforge.net>

	* doc/global.n:	Correct false claim about [info locals].

2008-09-17  Don Porter	<dgp@users.sourceforge.net>

	* generic/tclInt.h:     Correct the TclGetLongFromObj,
	TclGetIntFromObj, and TclGetIntForIndexM macros so that they
	retrieve the internalRep.longValue field instead of casting the
	internalRep.otherValuePtr field to type long.

2008-09-17  Miguel Sofer  <msofer@users.sf.net>

	* library/init.tcl: export min and max commands from the mathfunc
	namespace [Bug 2116053]

2008-09-10  Donal K. Fellows  <donal.k.fellows@man.ac.uk>

	* generic/tclListObj.c (Tcl_ListObjGetElements): Make this list->dict
	transformation - encountered when using [foreach] with dicts - not as
	expensive as it was before. Spotted by Kieran Elby and reported on
	tcl-core.

2008-09-07  Miguel Sofer  <msofer@users.sf.net>

	* doc/namespace.n: fix [Bug 2098441]

2008-08-28  Don Porter	<dgp@users.sourceforge.net>

	* generic/tcl.h:	Bump version number to 8.5.5b1 to distinguish
	* library/init.tcl:	CVS development snapshots from the 8.5.4 and
	* unix/configure.in:	8.5.5 releases.
	* unix/tcl.spec:
	* win/configure.in:
	* tools/tcl.wse.in:
	* README

	* unix/configure:	autoconf (2.59)
	* win/configure:

2008-08-22  Don Porter  <dgp@users.sourceforge.net>

	* generic/tclUtil.c (TclReToGlob):	Added missing set of the
	*exactPtr value to really fix [Bug 2065115]. Also avoid possible
	DString overflow.
	* tests/regexpComp.test:	Correct duplicate test names.

2008-08-21  Jeff Hobbs  <jeffh@ActiveState.com>

	* tests/regexp.test, tests/regexpComp.test: correct re2glob ***=
	* generic/tclUtil.c (TclReToGlob):          translation from exact
	to anywhere-in-string match. [Bug 2065115]

2008-08-20  Daniel Steffen  <das@users.sourceforge.net>

	* generic/tclTest.c (TestconcatobjCmd):	fix use of internal-only
						TclInvalidateStringRep macro.
						[Bug 2057479]

2008-08-17  Miguel Sofer  <msofer@users.sf.net>

	* generic/tclTest.c (TestconcatobjCmd):
	* generic/tclUtil.c (Tcl_ConcatObj):
	* tests/util.test (util-4.7):
	fix [Bug 1447328]; the original "fix" turned Tcl_ConcatObj() into
	a hairy monster. This was exposed by [Bug 2055782]. Additionally,
	Tcl_ConcatObj could corrupt its input under certain conditions!

	*** NASTY BUG FIXED ***

2008-08-14  Don Porter  <dgp@users.sourceforge.net>

	*** 8.5.4 TAGGED FOR RELEASE ***

	* tests/fileName.test:  Revise new tests for portability to case
	insensitive filesystems.

2008-08-14  Daniel Steffen  <das@users.sourceforge.net>

	* generic/tclCompile.h:		Add support for debug logging of DTrace
	* generic/tclBasic.c:		'proc', 'cmd' and 'inst' probes (does
					_not_ require a platform with DTrace).

	* generic/tclCmdIL.c (TclInfoFrame):	Check fPtr->line before
						dereferencing as line info may
						not exists when TclInfoFrame()
						is called from a DTrace probe.

	* tests/msgcat.test:		Fix for ::tcl::mac::locale with
					@modifier (HEAD backport 2008-06-01).

	* tests/fCmd.test (fCmd-6.23):	Made result matching robust when test
					workdir and /tmp are not on same FS.

	* unix/Makefile.in:		Ensure Makefile shell is /bin/bash for
	* unix/configure.in (SunOS):	DTrace-enabled build on Solaris.
					(followup to 2008-06-12) [Bug 2016584]

	* unix/tcl.m4 (SC_PATH_X):	Check for libX11.dylib in addition to
					libX11.so et al.

	* unix/configure: 		autoconf-2.59

2008-08-13  Don Porter  <dgp@users.sourceforge.net>

	* generic/tclFileName.c:        Fix for errors handling -types {}
	* tests/fileName.test:          option to [glob]. [Bug 1750300]
	Thanks to Matthias Kraft and George Peter Staplin.

2008-08-12  Don Porter  <dgp@users.sourceforge.net>

	* changes:	Update for 8.5.4 release.

2008-08-11  Pat Thoyts  <patthoyts@users.sourceforge.net>

	* library/http/http.tcl: Remove 8.5 requirement.
	* library/http/pkgIndex.tcl:
	* unix/Makefile.in:
	* win/Makefile.in:
	* win/makefile.vc:

2008-08-11  Andreas Kupries  <andreask@activestate.com>

	* library/tm.tcl: Added a 'package provide' command to the generated
	ifneeded scripts of Tcl Modules, for early detection of conflicts
	between the version specified through the file name and a 'provide'
	command in the module implementation, if any. Note that this change
	also now allows Tcl Modules to not provide a 'provide' command at all,
	and declaring their version only through their filename.

	* generic/tclProc.c (Tcl_ProcObjCmd): Fixed memory leak triggered
	* tests/proc.test: by procbody::test::proc. See [Bug 2043636]. Added a
	test case demonstrating the leak before the fix. Fixed a few spelling
	errors in test descriptions as well.

2008-08-11  Don Porter  <dgp@users.sourceforge.net>

	* library/http/http.tcl:	Bump http version to 2.7.1 to account
	* library/http/pkgIndex.tcl:	for [Bug 2046486] bug fix.  This
	* unix/Makefile.in:		release of http now requires a
	* win/Makefile.in:		dependency on Tcl 8.5 to be able to
	* win/makefile.bc:		use the unsigned formats in the
	* win/makefile.vc:		[binary scan] command.

2008-08-11  Pat Thoyts  <patthoyts@users.sourceforge.net>

	* library/http/http.tcl: crc field from zlib data should be treated as
	unsigned for 64bit support [Bug 2046846]

2008-08-08  Don Porter  <dgp@users.sourceforge.net>

	* generic/tcl.h:	Bump to 8.5.4 for release.
	* library/init.tcl:
	* tools/tcl.wse.in:
	* unix/configure.in:
	* unix/tcl.spec:
	* win/configure.in:

	* unix/configure:	autoconf-2.59
	* win/configure:

	* changes:	Update for 8.5.4 release.

2008-08-08  Kevin Kenny  <kennykb@acm.org>

	* library/tzdata/CET:
	* library/tzdata/MET:
	* library/tzdata/Africa/Casablanca:
	* library/tzdata/America/Eirunepe:
	* library/tzdata/America/Santarem:
	* library/tzdata/America/Rio_Branco:
	* library/tzdata/America/Argentina/San_Luis:
	* library/tzdata/Asia/Karachi:
	* library/tzdata/Europe/Belgrade:
	* library/tzdata/Europe/Berlin:
	* library/tzdata/Europe/Budapest:
	* library/tzdata/Europe/Sofia:
	* library/tzdata/Indian/Mauritius:  Olson's tzdata2008e.

2008-08-06  Don Porter  <dgp@users.sourceforge.net>

	* generic/tclVar.c (TclLookupSimpleVar):  Retrieve the number of
	locals in the localCache from the CallFrame and not from the Proc
	which may have been mangled by a (broken?) recompile. Backport from
	the HEAD.

2008-08-04  Don Porter  <dgp@users.sourceforge.net>

	* generic/tclExecute.c:	Stopped faulty double-logging of errors to
	* tests/execute.test:	stack trace when a compile epoch bump triggers
	fallback to direct evaluation of commands in a compiled script.
	[Bug 2037338]

2008-07-30  Don Porter  <dgp@users.sourceforge.net>

	* generic/tclBasic.c:	Corrected the timing of when the flag
	TCL_ALLOW_EXCEPTIONS is tested.

2008-07-29  Miguel Sofer  <msofer@users.sf.net>

	* generic/tclExecute.c:  fix [Bug 2030670] that cause
	TclStackRealloc to panic on rare corner cases. Thx ajpasadyn for
	diagnose and patch.

2008-07-28  Andreas Kupries  <andreask@activestate.com>

	* generic/tclBasic.c: Added missing ref count when creating an empty
	string as path (TclEvalEx). In 8.4 the missing code caused panics in
	the testsuite. It doesn't in 8.5. I am guessing that the code path
	with the missing the incr-refcount is not invoked any longer. Because
	the bug in itself is certainly the same.

2008-07-25  Daniel Steffen  <das@users.sourceforge.net>

	* tests/info.test (info-37.0): Add !singleTestInterp constraint;
	(info-22.8, info-23.0): switch to glob matching to avoid sensitivity
	to tcltest.tcl line number changes, remove knownBug constraint, fix
	expected result. [Bug 1605269]

2008-07-25  Andreas Kupries  <andreask@activestate.com>

	* tests/info.test: Tests 38.* added, exactly testing the tracking of
	location for uplevel scripts.

	* generic/tclCompile.c (TclInitCompileEnv): Reorganized the
	initialization of the #280 location information to match the flow in
	TclEvalObjEx to get more absolute contexts.

	* generic/tclBasic.c (TclEvalObjEx): Moved the pure-list optimization
	out of the eval-direct code path to be done always, i.e. even when a
	compile is requested. This way we do not loose the association between
	#280 location information and the list elements, if any.

2008-07-23  Andreas Kupries  <andreask@activestate.com>

	* tests/info.test: Reordered the tests to have monotonously
	increasing numbers.

	* generic/tclBasic.c: Modified TclArgumentGet to reject pure lists
	* generic/tclCmdIL.c: immediately, without search. Reworked setup
	* generic/tclCompile.c: of eoFramePtr, doesn't need the line
	* tests/info.test: information, more sensible to have everything on
	line 1 when eval'ing a pure list. Updated the users of the line
	information to special case this based on the frame type (i.e.
	TCL_LOCATION_EVAL_LIST). Added a testcase demonstrating the new
	behaviour.

2008-07-22  Andreas Kupries  <andreask@activestate.com>

	* generic/tclBasic.c: Added missing function comments.

	* generic/tclCompile.c: Made the new TclEnterCmdWordIndex
	* generic/tclCompile.h: static, and ansified.

	* generic/tclBasic.c: Reworked the handling of bytecode literals
	* generic/tclCompile.c: for #280 to fix the abysmal performance
	* generic/tclCompile.h: for deep recursion, replaced the linear
	* generic/tclExecute.c: search through the whole stack with another
	* generic/tclInt.h: hashtable and simplified the data structure used
	by the compiler (array instead of hashtable). Incidentially this also
	fixes the memory leak reported via [Bug 2024937].

2008-07-21  Don Porter  <dgp@users.sourceforge.net>

	* tests/encoding.test:  Make failing tests pass again. [Bug 1972867]

2008-07-21  Andreas Kupries <andreask@activestate.com>

	* generic/tclBasic.c: Extended the existing TIP #280 system (info
	* generic/tclCmdAH.c: frame), added the ability to track the
	* generic/tclCompCmds.c: absolute location of literal procedure
	* generic/tclCompile.c: arguments, and making this information
	* generic/tclCompile.h: available to uplevel, eval, and
	* generic/tclInterp.c: siblings. This allows proper tracking of
	* generic/tclInt.h: absolute location through custom (Tcl-coded)
	* generic/tclNamesp.c: control structures based on uplevel, etc.
	* generic/tclProc.c:

2008-07-21  Pat Thoyts  <patthoyts@users.sourceforge.net>

	* generic/tclFCmd.c: Inodes on windows are unreliable [Bug 2015723]

2008-07-20  Donal K. Fellows  <donal.k.fellows@man.ac.uk>

	* generic/tclDictObj.c (SetDictFromAny): Make the list->dict
	transformation a bit more efficient; modern dicts are ordered and so
	we can round-trip through lists without needing the string rep at all.
	* generic/tclListObj.c (SetListFromAny): Make the dict->list
	transformation not lossy of internal representations and hence more
	efficient. [Bug 2008248] (ajpasadyn) but using a more efficient patch.

2008-07-15  Donal K. Fellows  <donal.k.fellows@man.ac.uk>

	* doc/DictObj.3: Fix error in example. [Bug 2016740]

2008-07-08  Don Porter  <dgp@users.sourceforge.net>

	* generic/tclGet.c:	Corrected out of date comments.

2008-07-07  Andreas Kupries  <andreask@activestate.com>

	* generic/tclCmdIL.c (InfoFrameCmd): Fixed unsafe idiom of setting the
	interp result found by Don Porter.

2008-07-07  Donal K. Fellows  <donal.k.fellows@man.ac.uk>

	* doc/regexp.n, doc/regsub.n: Correct examples. [Bug 1982642]

2008-07-04  Joe English  <jenglish@users.sourceforge.net>

	* generic/tclEncoding.c(UtfToUtfProc): Avoid unwanted sign extension
	when converting incomplete UTF-8 sequences. See [Bug 1908443] for
	details.

2008-07-03  Andreas Kupries  <andreask@activestate.com>

	* generic/tclIORChan.c (InvokeTclMethod): Fixed the memory leak
	reported in [Bug 1987821]. Thanks to Miguel for the rpeort and Don
	Porter for tracking the cause down.

2008-07-03  Don Porter  <dgp@users.sourceforge.net>

	* library/package.tcl:  Removed [file readable] testing from
	[tclPkgUnknown] and friends. We find out soon enough whether a file is
	readable when we try to [source] it, and not testing before allows us
	to workaround the bugs on some common filesystems where [file
	readable] lies to us. [Patch 1969717]

2008-06-29  Don Porter  <dgp@users.sourceforge.net>

	*** 8.5.3 TAGGED FOR RELEASE ***

	* generic/tcl.h:	Bump to 8.5.3 for release.
	* library/init.tcl:
	* tools/tcl.wse.in:
	* unix/configure.in:
	* unix/tcl.spec:
	* win/configure.in:

	* unix/configure:	autoconf-2.59
	* win/configure:

	* doc/ObjectType.3:	Updated documentation of the Tcl_ObjType
	struct to match expectations of Tcl 8.5 [Bug 1917650].

	* generic/tclPathObj.c:  Plug memory leak in [Bug 1999176] fix. Thanks
	Rolf Ade for detecting.

2008-06-28  Don Porter  <dgp@users.sourceforge.net>

	* generic/tclPathObj.c:  Plug memory leak in [Bug 1972879] fix. Thanks
	Rolf Ade for detecting and Dan Steffen for the fix [Bug 2004654].

2008-06-26  Andreas Kupries  <andreask@activestate.com>

	* unix/Makefile.in: Followup to my change of 2008-06-25, make code
	generated by the Makefile and put into the installd tm.tcl conditional
	on interpreter safeness as well. Thanks to Daniel Steffen for
	reminding me of that code.

2008-06-25  Don Porter  <dgp@users.sourceforge.net>

	* changes:	Update for 8.5.3 release.

2008-06-25  Andreas Kupries  <andreask@activestate.com>

	* library/tm.tcl:	Modified the handling of Tcl Modules and of the
	* library/safe.tcl:	Safe Base to interact nicely with each other,
	* library/init.tcl:	enabling requiring Tcl Modules in safe
	* tests/safe.test:	interpreters. Fixes [Bug 1999119].

2008-06-25  Pat Thoyts  <patthoyts@users.sourceforge.net>

	* win/rules.vc:    Backported fix for dde/registry versions and
	* win/makefile.vc: the staticpkg build option

2008-06-24  Don Porter  <dgp@users.sourceforge.net>

	* generic/tclPathObj.c: Fixed some internals management in the "path"
	Tcl_ObjType for the empty string value. Problem led to a crash in the
	command [glob -dir {} a]. [Bug 1999176].

2008-06-23  Don Porter  <dgp@users.sourceforge.net>

	* generic/tclPathObj.c: Fixed bug in Tcl_GetTranslatedPath() when
	operating on the "Special path" variant of the "path" Tcl_ObjType
	intrep. A full normalization was getting done, in particular, coercing
	relative paths to absolute, contrary to what the function of
	producing the "translated path" is supposed to do. [Bug 1972879]

2008-06-19  Don Porter  <dgp@users.sourceforge.net>

	* changes:	Update for 8.5.3 release.

	* generic/tclInterp.c:	Fixed completely boneheaded mistake that
	* tests/interp.test:	[interp bgerror $slave] and [$slave bgerror]
	would always act like [interp bgerror {}]. [Bug 1999035]

	* tests/chanio.test:	Corrected flawed tests revealed by a -debug 1
	* tests/event.test:	-singleproc 1 test suite run.
	* tests/io.test:

2008-06-19  Don Porter  <dgp@users.sourceforge.net>

	* changes:	Updates for 8.5.3 release.

2008-06-17  Andreas Kupries  <andreask@activestate.com>

	* generic/tclClock.c (ClockConvertlocaltoutcObjCmd): Removed left
	over debug output.

2008-06-17  Andreas Kupries  <andreask@activestate.com>

	* doc/tm.n: Followup to changelog entry 2008-03-18 regarding
	::tcl::tm::Defaults. Updated the documentation to not only mention
	the new (underscored) form of environment variable names, but make
	it the encouraged form as well. See [Bug 1914604].

2008-06-17  Kevin Kenny  <kennykb@acm.org>

	* generic/tclClock.c (ConvertLocalToUTC):
	* tests/clock.test (clock-63.1): Fixed a bug where the
	internal ConvertLocalToUTC command segfaulted if passed a
	dictionary without the 'localSeconds' key.  To the best of
	my knowledge, the bug was not observable in the [clock]
	command itself.

2008-06-16  Andreas Kupries  <andreask@activestate.com>

	* generic/tclCmdIL.c (TclInfoFrame): Backport of fix made on the
	* tests/info.test: head branch :: Moved the code looking up the
	information for key 'proc' out of the TCL_LOCATION_BC branch to
	after the switch, this is common to all frame types. Updated the
	testsuite to match. This was exposed by the 2008-06-08 commit
	(Miguel), switching uplevel from direct eval to compilation. Fixes
	[Bug 1987851].

2008-06-12  Daniel Steffen  <das@users.sourceforge.net>

	* unix/Makefile.in:		add complete deps on tclDTrace.h.

	* unix/Makefile.in:		clean generated tclDTrace.h file.
	* unix/configure.in (SunOS): 	fix static DTrace-enabled build.

	* unix/tcl.m4 (SunOS-5.11): fix 64bit amd64 support with gcc & Sun cc.
	* unix/configure: autoconf-2.59

	* macosx/Tcl.xcodeproj/project.pbxproj:	add debug configs with gcov,
	and with corefoundation disabled; updates and cleanup for Xcode 3.1 and
	for Leopard.
	* macosx/Tcl.xcode/project.pbxproj:	sync Tcl.xcodeproj changes.
	* macosx/README:			document new build configs.

2008-05-26  Jeff Hobbs  <jeffh@ActiveState.com>

	* tests/io.test (io-53.9): need to close chan before removing file.

2008-05-23  Andreas Kupries  <andreask@activestate.com>

	* win/tclWinChan.c (FileWideSeekProc): Accepted a patch by
	Alexandre Ferrieux <ferrieux@users.sourceforge.net> to fix the
	[Bug 1965787]. 'tell' now works for locations > 2 GB as well
	instead of going negative.

	* generic/tclIO.c (Tcl_SetChannelBufferSize): Accepted a patch by
	* tests/io.test: Alexandre Ferrieux <ferrieux@users.sourceforge.net>
	* tests/chanio.test: to fix the [Bug 1969953]. Buffersize outside
	of the supported range are now clipped to nearest boundary instead
	of ignored.

2008-05-22  Don Porter  <dgp@users.sourceforge.net>

	* generic/tclNamesp.c (Tcl_LogCommandInfo):	Restored ability to
	handle the argument value length = -1.  Thanks to Chris Darroch for
	discovering the bug and providing the fix.  [Bug 1968245].

2008-05-21  Don Porter  <dgp@users.sourceforge.net>

	* generic/tclParse.c (ParseComment):    The new TclParseAllWhiteSpace
	* tests/parse.test (parse-15.60):       routine has no mechanism to
	return the "incomplete" status of "\\\n" so calling this routine
	anywhere that can be reached within a Tcl_ParseCommand call is a
	mistake. In particular, ParseComment must not use it. [Bug 1968882]

2008-05-21  Donal K. Fellows  <donal.k.fellows@man.ac.uk>

	* generic/tclNamesp.c (Tcl_SetNamespaceUnknownHandler): Corrected odd
	logic for handling installation of namespace unknown handlers which
	could lead too very strange things happening in the error case.

2008-05-16  Miguel Sofer  <msofer@users.sf.net>

	* generic/tclCompile.c: Fix crash with tcl_traceExec. Found and
	fixed by Alexander Pasadyn [Bug 1964803].

2008-05-07  Donal K. Fellows  <donal.k.fellows@man.ac.uk>

	* generic/tclCompCmds.c (TclCompileDictAppendCmd): Fix silly
	off-by-one error that caused a crash every time a compiled 'dict
	append' with more than one value argument was used. Found by Colin
	McCormack.

2008-04-26  Zoran Vasiljevic <vasiljevic@users.sourceforge.net>

	* generic/tclAsync.c: Tcl_AsyncDelete(): panic if attempt to locate
	handler token fails. Happens when some other thread attempts to delete
	somebody else's token.

	Also, panic early if we find out the wrong thread attempting to delete
	the async handler (common trap). As, only the one that created the
	handler is allowed to delete it.

2008-04-24  Andreas Kupries  <andreask@activestate.com>

	* tests/ioCmd.test: Extended testsuite for reflected channel
	implementation. Added test cases about how it handles if the rug is
	pulled out from under a channel (= killing threads, interpreters
	containing the tcl command for a channel, and channel sitting in a
	different interpreter/thread.)

	* generic/tclIORChan.c: Fixed the bugs exposed by the new testcases,
	redone most of the cleanup and exit handling.

2008-04-15  Andreas Kupries  <andreask@activestate.com>

	* generic/tclIO.c (CopyData): Applied another patch by Alexandre
	* io.test (io-53.8a): Ferrieux <ferrieux@users.sourceforge.net>,
	* chanio.test (chan-io-53.8a): to shift EOF handling to the async
	part of the command if a callback is specified, should the channel
	be at EOF already when fcopy is called. Testcase by myself.

2008-04-14  Kevin B. Kenny <kennykb@acm.org>

	* unix/tclUnixTime.c (NativeGetTime): Removed obsolete use of
	'struct timezone' in the call to 'gettimeofday'. [Bug 1942197].
	* tests/clock.test (clock-33.5, clock-33.5a, clock-33.8, clock-33.8a):
	Added comments to the test that it can fail on a heavily loaded
	system.

2008-04-11  Don Porter	<dgp@users.sourceforge.net>

	* generic/tcl.h:	Bump version number to 8.5.3b1 to distinguish
	* library/init.tcl:	CVS development snapshots from the 8.5.2 and
	* unix/configure.in:	8.5.3 releases.
	* unix/tcl.spec:
	* win/configure.in:
	* README

	* unix/configure:	autoconf (2.59)
	* win/configure:

2008-04-10  Andreas Kupries  <andreask@activestate.com>

	* generic/tclIOCmd.c (Tcl_FcopyObjCmd): Keeping check for negative
	values, changed to not be an error, but behave like the special
	value -1 (copy all, default).

	* tests/iocmd.test (iocmd-15.{12,13}): Removed.

	* tests/io.test (io-52.5{,a,b}): Reverted last change, added
	* tests/chanio.test (chan-io-52.5{,a,b}): comment regarding the
	meaning of -1, added two more testcases for other negative values,
	and input wrapped to negative.

2008-04-09  Andreas Kupries  <andreask@activestate.com>

	* tests/chanio.test (chan-io-52.5): Removed '-size -1' from test,
	* tests/io.test (io-52.5): does not seem to have any bearing, and
	  was an illegal value.

	* generic/tclIOCmd.c (Tcl_FcopyObjCmd): Added checking of -size
	* tests/ioCmd.test (iocmd-15.{13,14}): value to reject negative
	values, and values overflowing 32-bit signed. [Bug 1557855]. Basic
	patch by Alexandre Ferrieux <ferrieux@users.sourceforge.net>, with
	modifications from me to separate overflow from true negative
	value. Extended testsuite.

2008-04-08  Andreas Kupries  <andreask@activestate.com>

	* tests/io.test (io-53.8): Fixed ordering of vwait and after
	cancel. cancel has to be done after the vwait completes.

2008-04-09  Daniel Steffen  <das@users.sourceforge.net>

	* tests/chanio.test (chan-io-53.8,53.9,53.10):	fix typo & quoting for
	* tests/io.test (io-53.8,53.9,53.10):		spaces in builddir path

2008-04-07  Andreas Kupries  <andreask@activestate.com>

	* tests/io.test (io-53.10): Testcase for bi-directionaly fcopy.
	* tests/chanio.test:
	* generic/tclIO.c: Additional changes to data structures for fcopy
	* generic/tclIO.h: and channels to perform proper cleanup in case
	of a channel having two background copy operations running as is
	now possible.

	* tests/io.test (io-53.10): Testcase for bi-directionaly fcopy.
	* generic/tclIO.c: Additional changes to data structures for fcopy
	and channels to perform proper cleanup in case of a channel having
	two background copy operations running as is now possible.

2008-04-07  Andreas Kupries  <andreask@activestate.com>

	* generic/tclIO.c (BUSY_STATE, CheckChannelErrors,
	TclCopyChannel): New macro, and the places using it. This change
	allows for bi-directional fcopy on channels. [Bug 1350564]. Thanks
	to Alexandre Ferrieux <ferrieux@users.sourceforge.net> for the
	patch.

2008-04-07  Reinhard Max  <max@suse.de>

	* generic/tclStringObj.c (Tcl_AppendFormatToObj): Fix [format {% d}]
	so that it behaves the same way as in 8.4 and as C's printf().
	* tests/format.test: Add a test for '% d' and '%+d'.

2008-04-05  Kevin B. Kenny  <kennykb@acm.org>

	* tests/chanio.test (chan-io-53.9):
	* tests/io.test (io-53.9): Made test cleanup robust against the
	possibility of slow process shutdown on Windows.

	* win/tcl.m4: Added -D_CRT_SECURE_NO_DEPRECATE and
	-DCRT_NONSTDC_NO_DEPRECATE to the MSVC compilation flags so that
	the compilation doesn't barf on perfectly reasonable Posix system
	calls.
	* win/configure: Manually patched (don't have the right autoconf
	to hand).

	* win/tclWinFile.c: (WinSymLinkDirectory): Fixed a problem that
	Tcl was creating an NTFS junction point (IO_REPARSE_TAG_MOUNT_POINT)
	but filling in the union member for a Vista symbolic link. We had
	gotten away with this error because the union member
	(SymbolicLinkReparseBuffer) was misdefined in this file and in the
	'winnt.h' in early versions of MinGW. MinGW 3.4.2 has the correct
	definition of SymbolicLinkReparseBuffer, exposing the mismatch,
	and making tests cmdAH-19.4.1, fCmd-28.*, and filename-11.* fail.

2008-04-04  Andreas Kupries  <andreask@activestate.com>

	* tests/io.test (io-53.9): Added testcase for [Bug 780533], based
	* tests/chanio.test: on Alexandre's test script. Also fixed
	problem with timer in preceding test, was not canceled properly in
	the ok case.

2008-04-04  Andreas Kupries  <andreask@activestate.com>

	* generic/tclIORChan.c (ReflectOutput): Allow zero return from
	write when input was zero-length anyway. Otherwise keept it an
	error, and separate the message from 'written too much'.

	* tests/ioCmd.test (iocmd-24.6): Testcase updated for changed
	message.

	* generic/tclIORChan.c (ReflectClose): Added missing removal of
	the now closed channel from the reflection map. Before we could
	crash the system by invoking 'chan postevent' on a closed
	reflected channel, dereferencing the dangling pointer in the map.

	* tests/ioCmd.test (iocmd-31.8): Testcase for the above.

2008-04-03  Andreas Kupries  <andreask@activestate.com>

	* generic/tclIO.c (CopyData): Applied patch [Bug 1932639] to
	* tests/io.test: prevent fcopy from calling -command synchronously
	* tests/chanio.test: the first time. Thanks to Alexandre Ferrieux
	<ferrieux@users.sourceforge.net> for report and patch.

2008-04-02  Andreas Kupries  <andreask@activestate.com>

	* generic/tclIO.c (CopyData): Applied patch for the fcopy problem
	[Bug 780533], with many thanks to Alexandre Ferrieux
	<ferrieux@users.sourceforge.net> for tracking it down and
	providing a solution. Still have to convert his test script into a
	proper test case.

2008-04-01  Andreas Kupries  <andreask@activestate.com>

	* generic/tclStrToD.c: Applied patch for [Bug 1839067] (fp
	* unix/tcl.m4: rounding setup on solaris x86, native cc), provided
	* unix/configure: by Michael Schlenker. configure regen'd.

2008-04-01  Don Porter	<dgp@users.sourceforge.net>

	* generic/tclStubLib.c (Tcl_InitStubs):	Added missing error message.
	* generic/tclPkg.c (Tcl_PkgInitStubsCheck):

2008-03-30  Kevin Kenny  <kennykb@acm.org>

	* generic/tclInt.h (TclIsNaN):
	* unix/configure.in: Added code to the configurator to check for
	                     a standard isnan() macro and use it if one
	                     is found.  This change avoids bugs where
	                     the test of ((d) != (d)) is optimized away
			     by an overaggressive compiler. [Bug 1783544]
	* generic/tclObj.c: Added missing #include <math.h> needed to
			    locate isnan() after the above change.

	* unix/configure: autoconf-2.61

	* tests/mathop.test (mathop-25.9, mathop-25.14): Modified tests
	to deal with (slightly buggy) math libraries in which pow()
	returns an incorrectly rounded result. [Bug 1808174]

2008-03-26  Don Porter	<dgp@users.sourceforge.net>

	*** 8.5.2 TAGGED FOR RELEASE ***

	* generic/tcl.h:	Bump to 8.5.2 for release.
	* library/init.tcl:
	* tools/tcl.wse.in:
	* unix/configure.in:
	* unix/tcl.spec:
	* win/configure.in:

	* unix/configure:	autoconf-2.59
	* win/configure:

	* changes:		Updated for 8.5.2 release.

2008-03-28  Donal K. Fellows  <dkf@users.sf.net>

	* tests/fCmd.test: Substantial rewrite to use many more tcltest
	features. Great reduction in quantity of [catch] gymnastics. Several
	buggy tests fixed, including one where the result of the previous test
	was being checked!

2008-03-27  Kevin B. Kenny <kennykb@acm.org>

	* library/tzdata/America/Marigot:
	* library/tztata/America/St_Barthelemy:
	* library/tzdata/America/Argentina/San_Luis:
	* library/tzdata/Asia/Ho_Chi_Minh:
	* library/tzdata/Asia/Kolkata:  (new files)
	* library/tzdata/America/Caracas:
	* library/tzdata/America/Havana:
	* library/tzdata/America/Santiago:
	* library/tzdata/America/Argentina/Buenos_Aires:
	* library/tzdata/America/Argentina/Catamarca:
	* library/tzdata/America/Argentina/Cordoba:
	* library/tzdata/America/Argentina/Jujuy:
	* library/tzdata/America/Argentina/La_Rioja:
	* library/tzdata/America/Argentina/Mendoza:
	* library/tzdata/America/Argentina/Rio_Gallegos:
	* library/tzdata/America/Argentina/San_Juan:
	* library/tzdata/America/Argentina/Tucuman:
	* library/tzdata/America/Argentina/Ushuaia:
	* library/tzdata/Asia/Baghdad:
	* library/tzdata/Asia/Calcutta:
	* library/tzdata/Asia/Damascus:
	* library/tzdata/Asia/Saigon:
	* library/tzdata/Pacific/Easter:
		Changes up to and including Olson's tzdata2008b.

2008-03-27  Daniel Steffen  <das@users.sourceforge.net>

	* unix/tcl.m4 (SunOS-5.1x): fix 64bit support for Sun cc. [Bug 1921166]

	* unix/configure: autoconf-2.59

2008-03-26  Don Porter	<dgp@users.sourceforge.net>

	* changes:		Updated for 8.5.2 release.

2008-03-24  Pat Thoyts  <patthoyts@users.sourceforge.net>

	* generic/tclBinary.c: [Bug 1923966] - crash in binary format
	* tests/binary.test:   Added tests for the above crash condition.

2008-03-21  Donal K. Fellows  <dkf@users.sf.net>

	* doc/switch.n: Clarified documentation in respect of two-argument
	invokation. [Bug 1899962]

	* tests/switch.test: Added more tests of regexp-mode compilation of
	the [switch] command. [Bug 1854435]

2008-03-20  Donal K. Fellows  <dkf@users.sf.net>

	* generic/tcl.h, generic/tclThreadAlloc.c: Tidied up the declarations
	of Tcl_GetMemoryInfo so that it is always defined. Will panic when
	called against a Tcl that was previously built without it at all,
	which is OK because that also indicates a serious mismatch between
	memory configuration options.

2008-03-19  Donal K. Fellows  <dkf@users.sf.net>

	* generic/tcl.h, generic/tclThreadAlloc.c (Tcl_GetMemoryInfo): Make
	sure this function is available when direct linking. [Bug 1868171]

	* tests/reg.test (reg-33.14): Marked nonPortable because some
	environments have small default stack sizes. [Bug 1905562]

2008-03-18  Andreas Kupries  <andreask@activestate.com>

	* library/tm.tcl (::tcl::tm::UnknownHandler): Changed 'source' to
	'source -encoding utf-8'. This fixes a portability problem of Tcl
	Modules pointed out by Don Porter. By using plain 'source' we were at
	the mercy of 'encoding system', making modules less portable than they
	could be. The exact scenario: A writes a TM in some weird encoding
	which is A's system encoding, distributes it, and somewhere else it
	cannot be read/used because the system encoding is different. Forcing
	the use of utf-8 makes the module portable.

	***INCOMPATIBILITY*** for all Tcl Modules already written in non-utf-8
	compatible encodings.

2008-03-18  Don Porter	<dgp@users.sourceforge.net>

	* generic/tclExecute.c:	Patch from Miguel Sofer to correct the
	alignment of memory allocated by GrowEvaluationStack(). [Bug 1914503]

2008-03-18  Andreas Kupries  <andreask@activestate.com>

	* library/tm.tcl (::tcl::tm::Defaults): Modified handling of
	environment variables. See [Bug 1914604]. Solution slightly different
	than proposed in the report. Using the underscored form TCLX_y_TM_PATH
	even if TCLX.y_TM_PATH exists. Also using a loop to cut prevent code
	replication.

2008-03-16  Donal K. Fellows  <dkf@users.sf.net>

	* generic/tclCompCmds.c (TclCompileDictForCmd): Correct the handling
	of stack space calculation (the jump pattern used was confusing the
	simple-minded code doing the calculations). [Bug 1903325]

	* doc/lreplace.n: Clarified documentation of what happens with
	negative indices. [Bug 1905809] Added example, tidied up formatting.

2008-03-14  Don Porter	<dgp@users.sourceforge.net>

	* generic/tclBasic.c (OldMathFuncProc):	Same workaround protection
	from bad TclStackAlloc() alignment. Thanks George Peter Staplin.

	* generic/tclCmdIL.c (Tcl_LsortObjCmd):	Use ckalloc() to allocate
	SortElement arrays instead of TclStackAlloc() which isn't getting
	alignment right. Workaround for [Bug 1914503].

2008-03-14  Reinhard Max  <max@suse.de>

	* generic/tclTest.c:  Ignore the return value of write() when we are
	* unix/tclUnixPipe.c: about to exit anyways.

2008-03-13  Daniel Steffen  <das@users.sourceforge.net>

	* unix/configure.in:	Use backslash-quoting instead of double-quoting
	* unix/tcl.m4:		for lib paths in tclConfig.sh. [Bug 1913622]
	* unix/configure:	autoconf-2.59

2008-03-13  Don Porter	<dgp@users.sourceforge.net>

	* changes:		Updated for 8.5.2 release.

	* generic/tclStrToD.c:	Resolve identifier conflict over "pow10" with
	libm in Cygwin and DJGPP. Thanks to Gordon Schumacher and Philip
	Moore. [Patch 1800636]

2008-03-12  Daniel Steffen  <das@users.sourceforge.net>

	* macosx/Tcl.xcodeproj/project.pbxproj:	Add support for Xcode 3.1
	* macosx/Tcl.xcodeproj/default.pbxuser:	CODE_SIGN_IDENTITY and
	* macosx/Tcl-Common.xcconfig:		'xcodebuild install'.

2008-03-12  Andreas Kupries <andreask@activestate.com>

	* doc/info.n: Replaced {expand} with {*}.

2008-03-12  Jeff Hobbs  <jeffh@ActiveState.com>

	* unix/Makefile.in (install-libraries):	Bump http to 2.7
	* win/Makefile.in (install-libraries):	Added -myaddr option to allow
	* library/http/http.tcl (http::geturl):	control of selected socket
	* library/http/pkgIndex.tcl:		interface. [Bug 559898]
	* doc/http.n, tests/http.test:		Added -keepalive and
	-protocol 1.1 with chunked transfer encoding support. [Bug 1063703,
	1470377, 219225] (default keepalive is 0)
	Added ability to override Host in -headers. [Bug 928154]
	Added -strict option to control URL validation on per-call basis.
	[Bug 1560506]

2008-03-11  Jeff Hobbs  <jeffh@ActiveState.com>

	* library/http/http.tcl (http::geturl): Add -method option to support
	* tests/http.test (http-3.1):		http PUT and DELETE requests.
	* doc/http.n:				[Bug 1599901, 862554]

	* library/http/http.tcl: Whitespace changes, code cleanup. Allow http
	to be re-sourced without overwriting http state.

2008-03-11  Daniel Steffen  <das@users.sourceforge.net>

	* generic/tclEncoding.c (LoadEscapeEncoding): Avoid leaking escape
	sub-encodings, fixes encoding-11.1 failing after iso2022-jp loaded.
	[Bug 1893053]

	* macosx/tclMacOSXNotify.c: Avoid using CoreFoundation after fork() on
	Darwin 9 even when TclpCreateProcess() uses vfork().

	* macosx/Tcl.xcodeproj/project.pbxproj:	Add support for Xcode 3.1 and
	* macosx/Tcl.xcodeproj/default.pbxuser:	configs for building with
	* macosx/Tcl-Common.xcconfig:		gcc-4.2 and llvm-gcc-4.2.

	* unix/tclUnixPort.h:			Workaround vfork() problems
						in llvm-gcc-4.2.1 -O4 build.

	* unix/tclUnixPort.h:			Move MODULE_SCOPE compat define
						to top [Bug 1911102].

	* macosx/GNUmakefile:			Fix quoting to allow paths to
	* macosx/Tcl-Common.xcconfig:		${builddir} and ${INSTALL_ROOT}
	* unix/Makefile.in:			to contain spaces.
	* unix/configure.in:
	* unix/install-sh:
	* unix/tcl.m4:
	* tests/ioCmd.test:

	* unix/configure:			autoconf-2.59

	* unix/Makefile.in (install-strip):	Strip non-global symbols from
						dynamic library.

	* unix/tclUnixNotfy.c:			Fix warning.

	* tests/exec.test (exec-9.7):		Reduce timing sensitivity
	* tests/socket.test (socket-2.11):	(esp. on multi-proc machines).

	* tests/fCmd.test (fCmd-9.4):		Skip on Darwin 9 (xfail).

2008-03-11  Miguel Sofer  <msofer@users.sf.net>

	* generic/tclVar.c (TclDeleteNamespaceVars):
	* tests/var.test (var-8.2): Unset traces on vars should be called with
	a FQ named during namespace deletion. This was causing infinite loops
	when unset traces recreated the var, as reported by Julian Noble. [Bug
	1911919]

2008-03-10  Don Porter	<dgp@users.sourceforge.net>

	* changes:		Updated for 8.5.2 release.

	* doc/http.n:	Revised to indicate that [package require http 2.5.5]
	is needed to get all the documented commands ([http::meta]).

	* generic/tclEvent.c (TclDefaultBgErrorHandlerObjCmd):  Added error
	* tests/event.test (event-5.*):	checking to protect against callers
	passing invalid return options dictionaries. [Bug 1901113]

	* generic/tclBasic.c (ExprAbsFunc):	Revised so that the abs()
	* tests/expr.test:	function and the [::tcl::mathfunc::abs]
	command do not return the value of -0, or equivalent values with more
	alarming string reps like -1e-350. [Bug 1893815]

2008-03-07  Andreas Kupries  <andreask@activestate.com>

	* generic/tclResult.c (ReleaseKeys): Workaround for [Bug 1904907].
	Reset the return option keys to NULL to allow full re-initialization
	by GetKeys(). This introduces a memory leak for the key objects, but
	gets us around a crash in the finalization of reflected channels when
	handling returns, either at compile- or runtime. In both cases we
	access the keys after they have been released by their thread exit
	handler. A proper fix is entangled with the untangling of the
	finalization ordering and attendant issues. For now we choose the
	lesser evil.

2008-03-07  Don Porter	<dgp@users.sourceforge.net>

	* generic/tclExecute.c (Tcl_ExprObj):	Revised expression bytecode
	compiling so that bytecodes invalid due to changing context or due to
	the difference between expressions and scripts are not reused. [Bug
	1899164]

	* generic/tclCmdAH.c:	Revised direct evaluation implementation of
	[expr] so that [expr $e] caches compiled bytecodes for the expression
	as the intrep of $e.

	* tests/execute.test (execute-6.*):	More tests checking that
	script bytecode is invalidated in the right situations.

2008-03-07  Donal K. Fellows  <donal.k.fellows@man.ac.uk>

	* win/configure.in: Add AC_HEADER_STDC to support msys/win64.

2008-03-06  Donal K. Fellows  <dkf@users.sf.net>

	* doc/namespace.n: Minor tidying up. [Bug 1909019]

2008-03-04  Don Porter	<dgp@users.sourceforge.net>

	* tests/execute.test (6.3,4):	Added tests for [Bug 1899164].

2008-03-03  Reinhard Max  <max@suse.de>

	* unix/tclUnixChan.c: Fix mark and space parity on Linux, which uses
	CMSPAR instead of PAREXT.

2008-03-02  Miguel Sofer  <msofer@users.sf.net>

	* generic/tclNamesp.c (GetNamespaceFromObj):
	* tests/interp.test (interp-28.2): Spoil the intrep of an nsNameType
	obj when the reference crosses interpreter boundaries.

2008-02-29  Don Porter	<dgp@users.sourceforge.net>

	* generic/tclResult.c (Tcl_SetReturnOptions):	Revised the refcount
	management of Tcl_SetReturnOptions to become that of a conventional
	Consumer routine.  Thanks to Peter Spjuth for pointing out the
	difficulties calling Tcl_SetReturnOptions with non-0-count value for
	options.
	* generic/tclExecute.c (INST_RETURN_STK): Revised the one caller
	within Tcl itself which passes a non-0-count value to
	Tcl_SetReturnOptions().

	* generic/tclBasic.c (Tcl_AppendObjToErrorInfo):	Revised the
	refcount management of Tcl_AppendObjToErrorInfo to become that of a
	conventional Consumer routine. This preserves the ease of use for the
	overwhelming common callers who pass in a 0-count value, but makes the
	proper call with a non-0-count value less surprising.
	* generic/tclEvent.c (TclDefaultBgErrorHandlerObjCmd):	Revised the
	one caller within Tcl itself which passes a non-0-count value to
	Tcl_AppendObjToErrorInfo().

2008-02-28  Joe English  <jenglish@users.sourceforge.net>

	* unix/tclPort.h, unix/tclCompat.h, unix/tclUnixChan.h: Reduce scope
	of <sys/filio.h> and <sys/ioctl.h> #includes. [Patch 1903339]

2008-02-28  Joe English  <jenglish@users.sourceforge.net>

	* unix/tclUnixChan.c, unix/tclUnixNotfy.c, unix/tclUnixPipe.c:
	Consolidate all code conditionalized on -DUSE_FIONBIO into one place.
	* unix/tclUnixPort.h, unix/tclUnixCompat.c: New routine
	TclUnixSetBlockingMode() [Patch 1903339].

2008-02-28  Don Porter	<dgp@users.sourceforge.net>

	* generic/tclBasic.c (TclEvalObjvInternal):	Plug memory leak when
	an enter trace deletes or changes the command, prompting a reparsing.
	Don't let the second pass lose commandPtr value allocated during the
	first pass.

	* generic/tclCompExpr.c (ParseExpr):	Plug memory leak in error
	message generation.

	* generic/tclStringObj.c (Tcl_AppendFormatToObj): [format %llx $big]
	leaked an mp_int.

	* generic/tclCompCmds.c (TclCompileReturnCmd):	The 2007-10-18 commit
	to optimize compiled [return -level 0 $x] [RFE 1794073] introduced a
	memory leak of the return options dictionary. Fixing that.

2008-02-27  Pat Thoyts  <patthoyts@users.sourceforge.net>

	* library/http/http.tcl: [Bug 705956] - fix inverted logic when
	cleaning up socket error in geturl.

2008-02-27  Kevin B. Kenny  <kennykb@acm.org>

	* doc/clock.n: Corrected minor indentation gaffe in the penultimate
	paragraph. [Bug 1898025]
	* generic/tclClock.c (ParseClockFormatArgs): Changed to check that the
	clock value is in the range of a 64-bit integer. [Bug 1862555]
	* library/clock.tcl (::tcl::clock::format, ::tcl::clock::scan,
	(::tcl::clock::add, ::tcl::clock::LocalizeFormat): Fixed bugs in
	caching of localized strings that caused weird results when localized
	date/time formats were used. [Bug 1902423]
	* tests/clock.test (clock-61.*, clock-62.1): Regression tests for [Bug
	1862555] and [Bug 1902423].

2008-02-26  Joe English  <jenglish@users.sourceforge.net>

	* generic/tclIOUtil.c, unix/tclUnixPort.h, unix/tclUnixChan.c:
	Remove dead/unused portability-related #defines and unused conditional
	code.  See [Patch 1901828] for discussion.

2008-02-26  Joe English  <jenglish@users.sourceforge.net>

	* generic/tclIORChan.c (enum MethodName),
	* generic/tclCompExpr.c (enum Marks): More stray trailing ","s

2008-02-26  Joe English  <jenglish@users.sourceforge.net>

	* unix/configure.in(socklen_t test): Define socklen_t as "int" if
	missing, not "unsigned". Use AC_TRY_COMPILE instead of
	AC_EGREP_HEADER.
	* unix/configure: regenerated.

2008-02-26  Joe English  <jenglish@users.sourceforge.net>

	* generic/tclCompile.h: Remove stray trailing "," from enum
	InstOperandType definition (C99ism).

2008-02-26  Jeff Hobbs  <jeffh@ActiveState.com>

	* generic/tclUtil.c (TclReToGlob): Fix the handling of the last star
	* tests/regexpComp.test:	   possibly being escaped in
	determining right anchor. [Bug 1902436]

2008-02-26  Pat Thoyts  <patthoyts@users.sourceforge.net>

	* library/http/pkgIndex.tcl: Set version 2.5.5
	* library/http/http.tcl:     It is better to do the [eof] check after
	trying to read from the socket. No clashes found in testing. Added
	http::meta command to access the http headers. [Bug 1868845]

2008-02-22  Pat Thoyts  <patthoyts@users.sourceforge.net>

	* library/http/pkgIndex.tcl: Set version 2.5.4
	* library/http/http.tcl:     Always check that the state array exists
	in the http::status command. [Bug 1818565]

2008-02-13  Don Porter	<dgp@users.sourceforge.net>

	* generic/tcl.h:	Bump version number to 8.5.2b1 to distinguish
	* library/init.tcl:	CVS development snapshots from the 8.5.1 and
	* unix/configure.in:	8.5.2 releases.
	* unix/tcl.spec:
	* win/configure.in:
	* README

	* unix/configure:	autoconf (2.59)
	* win/configure:

2008-02-12  Donal K. Fellows  <donal.k.fellows@man.ac.uk>

	* generic/tclCompCmds.c (TclCompileSwitchCmd): Corrected logic for
	* tests/switch.test (switch-10.15): handling -nocase compilation; the
	-exact -nocase option cannot be compiled currently. [Bug 1891827]

	* unix/README: Documented missing configure flags. [Bug 1799011]

2008-02-06  Kevin B. Kenny  <kennykb@acm.org>

	* doc/clock.n (%N): Corrected an error in the explanation of the %N
	format group.
	* generic/tclClock.c (ClockParseformatargsObjCmd):
	* library/clock.tcl (::tcl::clock::format):
	* tests/clock.test (clock-1.0, clock-1.4):
	Performance enhancements in [clock format] (moving the analysis of
	$args into C code, holding on to Tcl_Objs with resolved command names,
	[lassign] in place of [foreach], avoiding [namespace which] for
	command resolution).

2008-02-04  Don Porter	<dgp@users.sourceforge.net>

	*** 8.5.1 TAGGED FOR RELEASE ***

	* changes:		Updated for 8.5.1 release.

	* generic/tcl.h:	Bump to 8.5.1 for release.
	* library/init.tcl:
	* tools/tcl.wse.in:
	* unix/configure.in:
	* unix/tcl.spec:
	* win/configure.in:

	* unix/configure:	autoconf-2.59
	* win/configure:

2008-02-04  Miguel Sofer  <msofer@users.sf.net>

	* generic/tclExecute.c (INST_CONCAT1): Fix optimisation for in-place
	concatenation (was going over String type)

2008-02-02  Daniel Steffen  <das@users.sourceforge.net>

	* unix/configure.in (Darwin):	Correct Info.plist year substitution in
					non-framework builds.

	* unix/configure:		autoconf-2.59

2008-01-30  Miguel Sofer  <msofer@users.sf.net>

	* generic/tclInterp.c (Tcl_GetAlias): Fix for [Bug 1882373], thanks go
	to an00na.

2008-01-30  Donal K. Fellows  <donal.k.fellows@man.ac.uk>

	* tools/tcltk-man2html.tcl: Reworked manual page scraper to do a
	proper job of handling references to Ttk options. [Tk Bug 1876493]

2008-01-29  Donal K. Fellows  <donal.k.fellows@man.ac.uk>

	* doc/man.macros (SO, SE): Adjusted macros so that it is possible for
	Ttk to have its "standard options" on a manual page that is not called
	"options". [Tk Bug 1876493]

2008-01-25  Don Porter	<dgp@users.sourceforge.net>

	* changes:		Updated for 8.5.1 release.

2008-01-23  Don Porter	<dgp@users.sourceforge.net>

	* generic/tclInt.h:		New macro TclGrowParseTokenArray() to
	* generic/tclCompCmds.c:	simplify code that might need to grow
	* generic/tclCompExpr.c:	an array of Tcl_Tokens in the parsePtr
	* generic/tclParse.c:		field of a Tcl_Parse. Replaces the
	TclExpandTokenArray() routine via replacing:
		int needed = parsePtr->numTokens + growth;
		while (needed > parsePtr->tokensAvailable) {
		    TclExpandTokenArray(parsePtr);
		}
	with:
		TclGrowParseTokenArray(parsePtr, growth);
	This revision merged over from dgp-refactor branch.

	* generic/tclCompile.h:	Demote TclCompEvalObj() from internal stubs to
	* generic/tclInt.decls:	a MODULE_SCOPE routine declared in
	tclCompile.h.

	* generic/tclIntDecls.h:	make genstubs
	* generic/tclStubInit.c:

2008-01-22  Don Porter	<dgp@users.sourceforge.net>

	* generic/tclTimer.c (AfterProc):	Replace Tcl_EvalEx() with
	Tcl_EvalObjEx() to evaluate [after] callbacks. Part of trend to favor
	compiled execution over direct evaluation.

2008-01-22  Miguel Sofer  <msofer@users.sf.net>

	* generic/tclCmdIl.c (Tcl_LreverseObjCmd):
	* tests/cmdIL.test (cmdIL-7.7): Fix crash on reversing an empty list.
	[Bug 1876793]

2008-01-20  Jeff Hobbs  <jeffh@ActiveState.com>

	* unix/README: Minor typo fixes [Bug 1853072]

	* generic/tclIO.c (TclGetsObjBinary): Operate on topmost channel.
	[Bug 1869405] (Ficicchia)

2008-01-17  Don Porter	<dgp@users.sourceforge.net>

	* generic/tclCompExpr.c:	Revision to preserve parsed intreps of
	numeric and boolean literals when compiling expressions with (optimize
	== 1).

2008-01-15  Miguel Sofer  <msofer@users.sf.net>

	* generic/tclCompExpr.c: Add an 'optimize' argument to
	* generic/tclCompile.c:  TclCompileExpr() to profit from better
	* generic/tclCompile.h:  literal management according to usage.
	* generic/tclExecute.c:

	* generic/tclCompExpr.c: Fix literal leak in exprs [Bug 1869989] (dgp)
	* generic/tclExecute.c:
	* tests/compExpr.test:

	* doc/proc.n: Changed wording for access to non-local variables; added
	mention to [namespace upvar]. Lame attempt at dealing with
	documentation. [Bug 1872708]

2008-01-15  Miguel Sofer  <msofer@users.sf.net>

	* generic/tclBasic.c:    Replacing 'operator' by 'op' in the def of
	* generic/tclCompExpr.c: struct TclOpCmdClientData to accommodate C++
	* generic/tclCompile.h:  compilers. [Bug 1855644]

2008-01-13  Jeff Hobbs  <jeffh@ActiveState.com>

	* win/tclWinSerial.c (SerialCloseProc, TclWinOpenSerialChannel): Use
	critical section for read & write side. [Bug 1353846] (newman)

2008-01-11  Miguel Sofer  <msofer@users.sf.net>

	* unix/tclUnixThrd.c (TclpThreadGetStackSize): Restore stack checking
	functionality in freebsd. [Bug 1850424]

	* unix/tclUnixThrd.c (TclpThreadGetStackSize): Fix for crash in
	freebsd. [Bug 1860425]

2008-01-10  Don Porter	<dgp@users.sourceforge.net>

	* generic/tclStringObj.c (Tcl_AppendFormatToObj):  Correct failure to
	* tests/format.test:	account for big.used == 0 corner case in the
	%ll(idox) format directives. [Bug 1867855]

2008-01-09  George Peter Staplin <georgeps@xmission.com>

	* doc/vwait.n: Add a missing be to fix a typo.

2008-01-04  Jeff Hobbs  <jeffh@ActiveState.com>

	* tools/tcltk-man2html.tcl (make-man-pages): Make man page title use
	more specific info on lhs to improve tabbed browser view titles.

2008-01-02  Donal K. Fellows  <dkf@users.sf.net>

	* doc/binary.n: Fixed documentation bug reported on tcl-core, and
	reordered documentation to discourage people from using the hex
	formatter that is hardly ever useful.

2008-01-02  Don Porter	<dgp@users.sourceforge.net>

	* generic/tcl.h:	Bump version number to 8.5.1b1 to distinguish
	* library/init.tcl:	CVS development snapshots from the 8.5.0 and
	* unix/configure.in:	8.5.1 releases.
	* unix/tcl.spec:
	* win/configure.in:
	* README

	* unix/configure:	autoconf (2.59)
	* win/configure:

2007-12-31  Donal K. Fellows  <dkf@users.sf.net>

	* doc/dict.n: Clarified meaning of dictionary values following
	discussion on comp.lang.tcl.

2007-12-26  Miguel Sofer  <msofer@users.sf.net>

	* generic/tclCmdIL.c: More [lsort] data handling streamlines. The
	function MergeSort is gone, essentially inlined into Tcl_LsortObjCmd.
	It is not a straight inlining, two loops over all lists elements where
	merged in the process: the linked list elements are now built and
	merged into the temporary sublists in the same pass.

2007-12-25  Miguel Sofer  <msofer@users.sf.net>

	* generic/tclCmdIL.c: More [lsort] data handling streamlines. Extra
	mem reqs of latest patches removed, restored to previous mem profile.
	Improved -unique handling, now eliminating repeated elems immediately
	instead of marking them to avoid reinsertion at the end.

2007-12-23  Jeff Hobbs  <jeffh@ActiveState.com>

	* generic/tclCompCmds.c (TclCompileRegexpCmd):  TCL_REG_NOSUB cannot
	* tests/regexp.test (regexp-22.2):		be used because it
	* tests/regexpComp.test:	[Bug 1857126]	disallows backrefs.

2007-12-21  Miguel Sofer  <msofer@users.sf.net>

	* generic/tclCmdIL.c: Speed patch for lsort [Patch 1856994].

2007-12-21  Miguel Sofer  <msofer@users.sf.net>

	* generic/tclCmdIL.c (Tcl_LsortObjCmd, Tcl_LsearchObjCmd): Avoid
	calling SelectObjFromSublist when there are no sublists.

2007-12-21  Miguel Sofer  <msofer@users.sf.net>

	* generic/tclCmdIL.c (Tcl_LsortObjCmd): Preallocate a listObj of
	sufficient length for the sorted list instead of growing it. Second
	commit replaces calls to Tcl_ListObjAppenElement with direct access to
	the internal rep.

2007-12-19  Don Porter	<dgp@users.sourceforge.net>

	*** 8.5.0 TAGGED FOR RELEASE ***

	* changes:		Updated for 8.5.0 release.

2007-12-19  Jeff Hobbs  <jeffh@ActiveState.com>

	* generic/tclCompCmds.c (TclCompileSwitchCmd):	update switch -regexp
	* tests/switch.test-14.*:			compilation to pass
	the cflags to INST_REGEXP (changed on 12-07).  Added tests for
	switch -regexp compilation (need more). [Bug 1854399]

2007-12-18  Don Porter	<dgp@users.sourceforge.net>

	* changes:		Updated for 8.5.0 release.

2007-12-18  Donal K. Fellows  <donal.k.fellows@manchester.ac.uk>

	* generic/regguts.h, generic/regc_color.c, generic/regc_nfa.c:
	Fixes for problems created when processing regular expressions that
	generate very large automata. An enormous number of thanks to Will
	Drewry <wad_at_google.com>, Tavis Ormandy <taviso_at_google.com>,
	and Tom Lane <tgl_at_sss.pgh.pa.us> from the Postgresql crowd for
	their help in tracking these problems down. [Bug 1810264]

2007-12-17  Don Porter	<dgp@users.sourceforge.net>

	* changes:		Updated for 8.5.0 release.

2007-12-17  Miguel Sofer  <msofer@users.sf.net>

	* generic/tclAlloc.c:
	* generic/tclExecute.c:
	* generic/tclInt.h:
	* generic/tclThreadAlloc.c: Fix alignment for memory returned by
	TclStackAlloc; insure that all memory allocators align to 16-byte
	boundaries on 64 bit platforms [Bug 1851832, 1851524]

2007-12-14  Jeff Hobbs  <jeffh@ActiveState.com>

	* generic/tclIOUtil.c (FsAddMountsToGlobResult): fix the tail
	conversion of vfs mounts. [Bug 1602539]

	* win/README: updated notes

2007-12-14  Pat Thoyts  <patthoyts@users.sourceforge.net>

	* tests/winFile.test: Fixed tests for win2k with long machine name

2007-12-14  Pat Thoyts <patthoyts@users.sourceforge.net>

	* win/nmakehlp.c:  Support compilation with MSVC9 for AMD64.
	* win/makefile.vc:

2007-12-13  Donal K. Fellows  <donal.k.fellows@manchester.ac.uk>

	* doc/trace.n: Clarified documentation of enterstep and leavestep
	traces, including adding example. [Bug 614282, 1701540, 1755984]

2007-12-12  Don Porter	<dgp@users.sourceforge.net>

	* doc/IntObj.3:	Update docs for the Tcl_GetBignumAndClearObj() ->
	Tcl_TakeBignumFromObj() revision [TIP 298].  Added docs for the
	Tcl_InitBignumFromDouble() routine. [Bug 1446971].

	* changes:		Updated for 8.5.0 release.

2007-12-10  Jeff Hobbs  <jeffh@ActiveState.com>

	* generic/tclUtil.c (TclReToGlob): reduce escapes in conversion
	when not necessary

	* generic/tclInt.decls:  move TclByteArrayMatch and TclReToGlob
	* generic/tclIntDecls.h: to tclInt.h from stubs.
	* generic/tclStubInit.c: Add flags var to TclByteArrayMatch for
	* generic/tclInt.h:      future extensibility
	* generic/tcl.h:  define TCL_MATCH_EXACT doc for Tcl_StringCaseMatch.
	* doc/StrMatch.3: It is compatible with existing usage.
	* generic/tclExecute.c (INST_STR_MATCH): flag for TclByteArrayMatch
	* generic/tclUtil.c (TclByteArrayMatch, TclStringMatchObj):
	* generic/tclRegexp.c (Tcl_RegExpExecObj):
	* generic/tclCmdMZ.c (StringMatchCmd): Use TclStringMatchObj
	* tests/string.test (11.9.* 11.10.*): more tests

2007-12-10  Joe English  <jenglish@users.sourceforge.net>

	* doc/string.n, doc/UniCharIsAlpha.3: Fix markup errors.
	* doc/CrtCommand.3, doc/CrtMathFnc.3, doc/FileSystem.3,
	* doc/GetStdChan.3, doc/OpenFileChnl.3, doc/SetChanErr.3,
	* doc/eval.n, doc/filename.n: Consistency: Move "KEYWORDS" section
	after "SEE ALSO".

2007-12-10  Daniel Steffen  <das@users.sourceforge.net>

	* tools/genStubs.tcl:		fix numerous issues handling 'macosx',
					'aqua' or 'x11' entries interleaved
					with 'unix' entries [Bug 1834288]; add
					genStubs::export command
					[Tk FR 1716117]; cleanup formatting.

	* generic/tcl.decls:		use new genstubs 'export' command to
	* generic/tclInt.decls:		mark exported symbols not in stubs
	* generic/tclTomMath.decls:	table [Tk FR 1716117]; cleanup
					formatting.

	* generic/tclDecls.h:		regen with new genStubs.tcl.
	* generic/tclIntDecls.h:	[Bug 1834288]
	* generic/tclIntPlatDecls.h:
	* generic/tclPlatDecls.h:
	* generic/tclStubInit.c:

2007-12-09  Jeff Hobbs  <jeffh@ActiveState.com>

	* tests/io.test, tests/chanio.test (io-73.1): Make sure to invalidate
	* generic/tclIO.c (SetChannelFromAny):        internal rep only after
	validating channel rep. [Bug 1847044]

2007-12-08  Donal K. Fellows  <dkf@users.sf.net>

	* doc/expr.n, doc/mathop.n: Improved the documentation of the
	operators. [Bug 1823622]

	* generic/tclBasic.c (builtInCmds): Corrected list of hidden and
	* doc/interp.n (SAFE INTERPRETERS): exposed commands so that the
	documentation and reality now match. [Bug 1662436]

2007-12-07  Jeff Hobbs  <jeffh@ActiveState.com>

	* generic/tclExecute.c (TclExecuteByteCode INST_REGEXP):
	* generic/tclCompCmds.c (TclCompileRegexpCmd): Pass correct RE
	compile flags at compile time, and use TCL_REG_NOSUB.

	* generic/tclIOCmd.c (FinalizeIOCmdTSD, Tcl_PutsObjCmd): cache
	stdout channel object for [puts $str] calls.

2007-12-06  Don Porter	<dgp@users.sourceforge.net>

	* README:	Remove mention of dead comp.lang.tcl.announce
	newsgroup.  [Bug 1846433].

	* unix/README:	Mention the stub library created by `make` and warn
	about the effect of embedded paths in the installed binaries.
	Thanks to Larry Virden.  [Bug 1794084]

	* doc/AddErrInfo.3:	Documentation for the new routines in TIP 270.
	* doc/Interp.3:
	* doc/StringObj.3:

2007-12-06  Don Porter	<dgp@users.sourceforge.net>

	* doc/namespace.n:	Documentation for zero-argument form of
	[namespace import] (TIP 261) [Bug 1596416]

2007-12-06  Jeff Hobbs  <jeffh@ActiveState.com>

	* generic/tclInt.h: add TclGetChannelFromObj decl
	(TclMatchIsTrivial): simplify TclMatchIsTrivial to remove ] check.

2007-12-06  Donal K. Fellows  <donal.k.fellows@manchester.ac.uk>


	* generic/tclBasic.c (Tcl_CreateInterp): Simplify the setting up of
	* generic/tclIOCmd.c (TclInitChanCmd):	 the [chan] ensemble. This
	* library/init.tcl:			 gets rid of quite a bit of
	code and makes it possible to understand the whole with less effort.

	* generic/tclCompCmds.c (TclCompileEnsemble): Ensure that the right
	number of tokens are copied. [Bug 1845320]

	* generic/tclNamesp.c (TclMakeEnsemble): Added missing release of a
	DString. [Bug 1845397]

2007-12-05  Jeff Hobbs  <jeffh@ActiveState.com>

	* generic/tclIO.h:    Create Tcl_Obj for Tcl channels to reduce
	* generic/tclIO.c:    overhead in lookup by Tcl_GetChannel.  New
	* generic/tclIOCmd.c: TclGetChannelFromObj for internal use.
	* generic/tclIO.c (WriteBytes, WriteChars): add opt check to avoid
	EOL translation when not linebuffered or using lf. [Bug 1845092]

2007-12-05  Miguel Sofer  <msofer@users.sf.net>

	* tests/stack.test: made the tests for stack overflow not care
	about which mechanism caused the error (interp's recursion limit
	or C-stack depth detector).

2007-12-05  Jeff Hobbs  <jeffh@ActiveState.com>

	* win/configure, win/tcl.m4 (LIBS_GUI): mingw needs -lole32
	-loleaut32 but not msvc for Tk's [send]. [Bug 1844749]

2007-12-05  Donal K. Fellows  <donal.k.fellows@manchester.ac.uk>

	* generic/tclCmdIL.c (Tcl_LsearchObjCmd): Prevent shimmering crash
	when -exact and -integer/-real are mixed. [Bug 1844789]

2007-12-03  Donal K. Fellows  <dkf@users.sf.net>

	* unix/tclUnixChan.c (CreateSocketAddress): Add extra #ifdef-fery to
	make code compile on BSD 5. [Bug 1618235, again]

2007-12-03  Don Porter	<dgp@users.sourceforge.net>

	* library/tcltest/tcltest.tcl:	Bump tcltest to version 2.3.0 so that
	* library/tcltest/pkgIndex.tcl: we release a stable tcltest with a
	* unix/Makefile.in:	stable Tcl.
	* win/Makefile.in:

2007-12-03  Jeff Hobbs  <jeffh@ActiveState.com>

	* win/configure, win/tcl.m4 (LIBS_GUI): remove ole32.lib oleaut32.lib

2007-12-03  Donal K. Fellows  <donal.k.fellows@manchester.ac.uk>

	* generic/tclCompCmds.c (TclCompileSwitchCmd): Adjusted the [switch]
	* generic/tclCmdMZ.c (Tcl_SwitchObjCmd):       command so that when
	passed two arguments, no check for options are performed. This is OK
	since in the two-arg case, detecting an option would definitely lead
	to a syntax error. [Patch 1836519]

2007-11-29  Jeff Hobbs  <jeffh@ActiveState.com>

	* win/makefile.vc: add ws2_32.lib to baselibs
	* win/configure, win/tcl.m4: add ws2_32.lib / -lws2_32 to build.
	* win/tclWinSock.c: remove dyn loading of winsock, assume that it is
	always available now.

2007-11-29  Don Porter	<dgp@users.sourceforge.net>

	* generic/tclWinSock.c (InitializeHostName):	Correct error in
	buffer length tracking. After gethostname() writes into a buffer,
	convert only the written string to internal encoding, not the whole
	buffer.

2007-11-28  Don Porter	<dgp@users.sourceforge.net>

	* generic/tclConfig.c:	Corrected failure of the [::foo::pkgconfig]
	command to clean up registered configuration data when the query
	command is deleted from the interp. [Bug 983501]

	* generic/tclNamesp.c (Tcl_SetEnsembleMappingDict):	Added checks
	that the dict value passed in is in the format required to make the
	internals of ensembles work. [Bug 1436096]

	* generic/tclIO.c:	Simplify test and improve accuracy of error
	message in latest changes.

2007-11-28  Pat Thoyts  <patthoyts@users.sourceforge.net>

	* generic/tclIO.c: -eofchar must support no eofchar.

2007-11-27  Miguel Sofer  <msofer@users.sf.net>

	* generic/tclBasic.c: remove unneeded call in Tcl_CreateInterp, add
	comments.

2007-11-27  Don Porter	<dgp@users.sourceforge.net>

	* win/tclWinSock.c:	Add mising encoding conversion of the [info
	hostname] value from the system encoding to Tcl's internal encoding.

	* doc/chan.n:		"Fix" the limitation on channel -eofchar
	* doc/fconfigure.n:	values to single byte characters by documenting
	* generic/tclIO.c:	it and making it fail loudly. Thanks to Stuart
	* tests/chan.test:	Cassoff for contributing the fix. [Bug 800753]

2007-11-26  Miguel Sofer  <msofer@users.sf.net>

	* generic/tclBasic.c:
	* generic/tclInt.h:
	* unix/tclUnixInit.c:
	* unix/tclUnixThrd.c: Fix stack checking via workaround for bug in
	glibc's pthread_attr_get_np, patch from [Bug 1815573]. Many thanks to
	Sergei Golovan (aka Teo) for detecting the bug and helping diagnose
	and develop the fix.

2007-11-24  Donal K. Fellows  <dkf@users.sf.net>

	* generic/tclCompCmds.c (TclCompileDictAppendCmd): Fix bug in [dict
	append] compiler which caused strange stack corruption. [Bug 1837392]

2007-11-23  Andreas Kupries  <andreask@activestate.com>

	* generic/tclIORChan.c: Fixed a problem with reflected channels. 'chan
	postevent' is defined to work only from within the interpreter
	containing the handler command. Sensible, we want only handler
	commands to use it. It identifies the channel by handle. The channel
	moves to a different interpreter or thread. The interpreter containing
	the handler command doesn't know the channel any longer. 'chan
	postevent' fails, not finding the channel any longer. Uhm.

	Fixed by creating a second per-interpreter channel table, just for
	reflected channels, where each interpreter remembers for which
	reflected channels it has the handler command. This info does not move
	with the channel itself. The table is updated by 'chan create', and
	used by 'chan postevent'.

	* tests/ioCmd.test: Updated the testsuite.

2007-11-23  Jeff Hobbs  <jeffh@ActiveState.com>

	* generic/tclVar.c (Tcl_ArrayObjCmd): handle the right data for
	* tests/var.test (var-14.2):          [array names $var -glob $ptn]

2007-11-23  Donal K. Fellows  <donal.k.fellows@manchester.ac.uk>

	* generic/tclCmdMZ.c (String*Cmd, TclInitStringCmd): Rebuilt [string]
	* generic/tclCompCmds.c (TclCompileString*Cmd): as an ensemble.

2007-11-22  Donal K. Fellows  <dkf@users.sf.net>

	* generic/tclDictObj.c (Dict*Cmd,TclInitDictCmd): Rebuilt the [dict]
	* generic/tclCompCmds.c (TclCompileDict*Cmd): command as an ensemble.

2007-11-22  Donal K. Fellows  <donal.k.fellows@manchester.ac.uk>

	* generic/tclCmdMZ.c (Tcl_StringObjCmd): Rewrote the [string] and
	* generic/tclDictObj.c (Tcl_DictObjCmd): [dict] implementations to be
	ready for conversion to ensembles.

	* tests/string.test (string-12.22): Flag shimmering bug found in
	[string range].

2007-11-21  Donal K. Fellows  <dkf@users.sf.net>

	* generic/tclCompCmds.c (TclCompileEnsemble): Rewrote the ensemble
	compiler to remove many of the limitations. Can now compile scripts
	that use unique prefixes of subcommands, and which have mappings of a
	command to multiple words (provided the first is a compilable command
	of course).

2007-11-21  Donal K. Fellows  <donal.k.fellows@manchester.ac.uk>

	* generic/tclNamesp.c (TclMakeEnsemble): Factor out the code to set up
	a core ensemble from a table of information about subcommands, ready
	for reuse within the core.

	* generic/various: Start to return more useful Error codes, currently
	mainly on assorted lookup failures.

2007-11-20  Donal K. Fellows  <dkf@users.sf.net>

	* generic/tclDictObj.c: Changed the underlying implementation of the
	hash table used in dictionaries to additionally keep all entries in
	the hash table in a linked list, which is only ever added to at the
	end. This makes iteration over all entries in the dictionary in
	key insertion order a trivial operation, and so cleans up a great deal
	of complexity relating to dictionary representation and stability of
	iteration order.

	***POTENTIAL INCOMPATIBILITY***
	For any code that depended on the (strange) old iteration order.

	* generic/tclConfig.c (QueryConfigObjCmd): Correct usage of
	Tcl_WrongNumArgs.

2007-11-19  Don Porter	<dgp@users.sourceforge.net>

	*** 8.5b3 TAGGED FOR RELEASE ***

	* README:		Bump version number to 8.5b3.
	* generic/tcl.h:
	* library/init.tcl:
	* tools/tcl.wse.in:
	* unix/configure.in:
	* unix/tcl.spec:
	* win/configure.in:

	* unix/configure:	autoconf (2.59)
	* win/configure:

	* changes:		Updated for 8.5b3 release.

2007-11-19  Kevin Kenny  <kennykb@users.sourceforge.net>

	* library/tzdata/Africa/Cairo:
	* library/tzdata/America/Campo_Grande:
	* library/tzdata/America/Caracas:
	* library/tzdata/America/Cuiaba:
	* library/tzdata/America/Havana:
	* library/tzdata/America/Sao_Paulo:
	* library/tzdata/Asia/Damascus:
	* library/tzdata/Asia/Gaza:
	* library/tzdata/Asia/Tehran:  Olson's tzdata2007i imported.

2007-11-18  Daniel Steffen  <das@users.sourceforge.net>

	* generic/tclExecute.c (TclExecuteByteCode:INST_EXIST_*): Fix read
	traces not firing on non-existent array elements. [Bug 1833522]

2007-11-16  Donal K. Fellows  <donal.k.fellows@man.ac.uk>

	* generic/tclCmdIL.c (TclInitInfoCmd): Rename the implementation
	commands for [info] to be something more "expected".

	* generic/tclCompCmds.c (TclCompileInfoExistsCmd): Compiler for the
	[info exists] subcommand.
	(TclCompileEnsemble): Cleaned up version of ensemble compiler that was
	in TclCompileInfoCmd, but which is now much more generally applicable.

	* generic/tclInt.h (ENSEMBLE_COMPILE): Added flag to allow for cleaner
	turning on and off of ensemble bytecode compilation.

	* generic/tclCompile.c (TclCompileScript): Add the cmdPtr to the list
	of arguments passed to command compilers.

2007-11-15  Don Porter	<dgp@users.sourceforge.net>

	* generic/regc_nfa.c:	Fixed infinite loop in the regexp compiler.
	[Bug 1810038]

	* generic/regc_nfa.c:	Corrected looping logic in fixempties() to
	avoid wasting time walking a list of dead states. [Bug 1832612]

2007-11-15  Donal K. Fellows  <donal.k.fellows@man.ac.uk>

	* generic/tclNamesp.c (NamespaceEnsembleCmd): Must pass a non-NULL
	interp to Tcl_SetEnsemble* functions.

	* doc/re_syntax.n: Try to make this easier to read. It's still a very
	difficult manual page!

	* unix/tcl.m4 (SC_CONFIG_CFLAGS): Allow people to turn off the -rpath
	option to their linker if they so desire. This is a configuration only
	recommended for (some) vendors. Relates to [Patch 1231022].

2007-11-15  Pat Thoyts  <patthoyts@users.sourceforge.net>

	* win/tclWin32Dll.c: Prefer UINT_PTR to DWORD_PTR when casting pointers
	to integer types for greater portability. [Bug 1831253]

2007-11-15  Daniel Steffen  <das@users.sourceforge.net>

	* macosx/Tcl.xcodeproj/project.pbxproj: add new chanio.test.
	* macosx/Tcl.xcode/project.pbxproj:

2007-11-14  Donal K. Fellows  <donal.k.fellows@man.ac.uk>

	* generic/tclCompile.c (TclCompileScript): Ensure that we get our count
	in our INST_START_CMD calls right, even when there's a failure to
	compile a command directly.

	* generic/tclNamesp.c (Tcl_SetEnsembleSubcommandList)
	(Tcl_SetEnsembleMappingDict):		Special code to make sure that
	* generic/tclCmdIL.c (TclInitInfoCmd):	[info exists] is compiled right
	while not allowing changes to the ensemble to cause havok.

	* generic/tclCompCmds.c (TclCompileInfoCmd): Simple compiler for the
	[info] command that only handles [info exists].

	* generic/tclExecute.c (TclExecuteByteCode:INST_EXIST_*): New
	instructions to allow the testing of whether a variable exists.

2007-11-14  Andreas Kupries  <andreask@activestate.com>

	* tests/chanio.test: New file. This is essentially a duplicate of
	'io.test', with all channel commands converted to their 'chan xxx'
	notation.
	* tests/io.test: Fixed typo in test description.

2007-11-14  Donal K. Fellows  <donal.k.fellows@man.ac.uk>

	* generic/regc*.c: Eliminate multi-char collating element code
	completely. Simplifies the code quite a bit. If people still want the
	full code, it will remain on the 8.4 branch. [Bug 1831425]

2007-11-13  Jeff Hobbs  <jeffh@ActiveState.com>

	* generic/tclCompCmds.c (TclCompileRegexpCmd): clean up comments, only
	free dstring on OK from TclReToGlob.
	(TclCompileSwitchCmd): simplify TclReToGlob usage.

2007-11-14  Donal K. Fellows  <dkf@users.sf.net>

	* generic/regc*.c: #ifdef/comment out the code that deals with
	multi-character collating elements, which have never been supported.
	Cuts the memory consumption of the RE compiler. [Bug 1831425]

2007-11-13  Donal K. Fellows  <dkf@users.sf.net>

	* generic/tclCompCmds.c (TclCompileSwitchCmd, TclCompileRegexpCmd):
	Extend [switch] compiler to handle regular expressions as long as
	things are not too complex. Fix [regexp] compiler so that non-trivial
	literal regexps get fed to INST_REGEXP.

	* doc/mathop.n: Clarify definitions of some operations.

2007-11-13  Miguel Sofer  <msofer@users.sf.net>

	* unix/tclUnixInit.c: the TCL_NO_STACK_CHECK was being incorrectly
	undefined here; this should be set (or not) in the compile options, it
	is used elsewhere and needs to be consistent.

2007-11-13  Pat Thoyts  <patthoyts@users.sourceforge.net>

	* unix/tcl.m4:		Added autoconf goo to detect and make use of
	* unix/configure.in:	getaddrinfo and friends.
	* unix/configure:	(regenerated)

2007-11-13  Donal K. Fellows  <donal.k.fellows@man.ac.uk>

	* unix/tclUnixCompat.c (TclpGetHostByName): The six-argument form of
	getaddressbyname_r() uses the fifth argument to indicate whether the
	lookup succeeded or not on at least one platform. [Bug 1618235]

2007-11-13  Don Porter	<dgp@users.sourceforge.net>

	* generic/regcomp.c:	Convert optst() from expensive no-op to a
	cheap no-op.

2007-11-13  Donal K. Fellows  <donal.k.fellows@man.ac.uk>

	* unix/tclUnixChan.c (CreateSocketAddress): Rewrote to use the
	thread-safe version of gethostbyname() by forward-porting the code used
	in 8.4, and added rudimentary support for getaddrinfo() (not enabled by
	default, as no autoconf-ery written). Part of fix for [Bug 1618235].

2007-11-12  Jeff Hobbs  <jeffh@ActiveState.com>

	* generic/tclGet.c (Tcl_Get, Tcl_GetInt): revert use of TclGet* macros
	due to compiler warning. These cases won't save time either.

	* generic/tclUtil.c (TclReToGlob): add more comments, set interp result
	if specified on error.

2007-11-12  Miguel Sofer  <msofer@users.sf.net>

	* generic/tclBasic.c:		New macro TclResetResult, new iPtr flag
	* generic/tclExecute.c:		bit INTERP_RESULT_UNCLEAN: shortcut for
	* generic/tclInt.h:		Tcl_ResetResult for the "normal" case:
	* generic/tclProc.c:		TCL_OK, no return options, no errorCode
	* generic/tclResult.c:		nor errorInfo, return at normal level.
	* generic/tclStubLib.c:		[Patch 1830184]
	* generic/tclUtil.c:

	THIS PATCH WAS REVERTED: initial (mis)measurements overstated the
	perfomance wins, which turn out to be tiny. Not worth the complication.

2007-11-11  Jeff Hobbs  <jeffh@ActiveState.com>

	* generic/tclCompCmds.c, generic/tclCompile.c, generic/tclCompile.h:
	* generic/tclExecute.c, generic/tclInt.decls, generic/tclIntDecls.h:
	* generic/tclRegexp.c, generic/tclRegexp.h: Add INST_REGEXP and fully
	* generic/tclStubInit.c, generic/tclUtil.c: compiled [regexp] for the
	* tests/regexpComp.test:     [Bug 1830166]  simple cases. Also added
	TclReToGlob function to convert RE to glob patterns and use these in
	the possible cases.

2007-11-11  Miguel Sofer  <msofer@users.sf.net>

	* generic/tclResult.c (ResetObjResult): clarify the logic.

	* generic/tclBasic.c:		Increased usage of macros to detect
	* generic/tclBinary.c:		and take advantage of objTypes. Added
	* generic/tclClock.c:		macros TclGet(Int|Long)FromObj,
	* generic/tclCmdAH.c:		TclGetIntForIndexM & TclListObjLength,
	* generic/tclCmdIL.c:		modified TclListObjGetElements.
	* generic/tclCmdMZ.c:
	* generic/tclCompCmds.c:	The TclGetInt* macros are only a
	* generic/tclCompExpr.c:	shortcut on platforms where 'long' is
	* generic/tclCompile.c:		'int'; it may be worthwhile to extend
	* generic/tclDictObj.c:		their functionality to other cases.
	* generic/tclExecute.c:
	* generic/tclGet.c:		As this patch touches many files it has
	* generic/tclIO.c:		been recorded as [Patch 1830038] in
	* generic/tclIOCmd.c:		order to facilitate reviewing.
	* generic/tclIOGT.c:
	* generic/tclIndexObj.c:
	* generic/tclInt.h:
	* generic/tclInterp.c:
	* generic/tclListObj.c:
	* generic/tclLiteral.c:
	* generic/tclNamesp.c:
	* generic/tclObj.c:
	* generic/tclParse.c:
	* generic/tclProc.c:
	* generic/tclRegexp.c:
	* generic/tclResult.c:
	* generic/tclScan.c:
	* generic/tclStringObj.c:
	* generic/tclUtil.c:
	* generic/tclVar.c:

2007-11-11  Daniel Steffen  <das@users.sourceforge.net>

	* unix/tclUnixTime.c (TclpWideClicksToNanoseconds): Fix issues with
	* generic/tclInt.h:				    int64_t overflow.

	* generic/tclBasic.c:	Fix stack check failure case if stack grows up
	* unix/tclUnixInit.c:	Simplify non-crosscompiled case.

	* unix/configure:	autoconf-2.59
	* unix/tclConfig.h.in:	autoheader-2.59

2007-11-10  Miguel Sofer  <msofer@users.sf.net>

	* generic/tclExecute.c: Fast path for INST_LIST_INDEX when the index is
	not a list.

	* generic/tclBasic.c:
	* unix/configure.in:
	* unix/tclUnixInit.c: Detect stack grwoth direction at compile time,
	only fall to runtime detection when crosscompiling.

	* unix/configure: autoconf 2.61

	* generic/tclBasic.c:
	* generic/tclInt.h:
	* tests/interp.test:
	* unix/tclUnixInit.c:
	* win/tclWin32Dll.c: Restore simpler behaviour for stack checking, not
	adaptive to stack size changes after a thread is launched. Consensus is
	that "nobody does that", and so it is not worth the cost. Improved
	failure comments (mistachkin).

2007-11-10  Kevin Kenny  <kennykb@acm.org>

	* win/tclWin32Dll.c: Rewrote the Windows stack checking algorithm to
	use information from VirtualQuery to determine the bound of the stack.
	This change fixes a bug where the guard page of the stack was never
	restored after an overflow. It also eliminates a nasty piece of
	assembly code for structured exception handling on mingw. It introduces
	an assumption that the stack is a single memory arena returned from
	VirtualAlloc, but the code in MSVCRT makes the same assumption, so it
	should be fairly safe.

2007-11-10  Miguel Sofer  <msofer@users.sf.net>

	* generic/tclBasic.c:
	* generic/tclInt.h:
	* unix/tclUnixInit.c:
	* unix/tclUnixPort.h:
	* win/tclWin32Dll.c: Modify the stack checking algorithm to recheck in
	case of failure. The working assumptions are now that (a) a thread's
	stack is never moved, and (b) a thread's stack can grow but not shrink.
	Port to windows - could be more efficient, but is already cheaper than
	it was.

2007-11-09  Miguel Sofer  <msofer@users.sf.net>

	* generic/tclResult.c (ResetObjResult): new shortcut.

	* generic/tclAsync.c:
	* generic/tclBasic.c:
	* generic/tclExecute.c:
	* generic/tclInt.h:
	* generic/tclUnixInit.c:
	* generic/tclUnixPort.h: New fields in interp (ekeko!) to cache TSD
	data that is accessed at each command invocation, access macros to
	replace Tcl_AsyncReady and TclpCheckStackSpace by much faster variants.
	[Patch 1829248]

2007-11-09  Jeff Hobbs  <jeffh@ActiveState.com>

	* generic/tclInt.decls, generic/tclIntDecls.h: Use unsigned char for
	* generic/tclExecute.c, generic/tclUtil.c:     TclByteArrayMatch and
	don't allow a nocase option. [Bug 1828296]
	For INST_STR_MATCH, ignore pattern type for TclByteArrayMatch case.

	* generic/tclBinary.c (Tcl_GetByteArrayFromObj): check type before
	func jump (perf).

2007-11-07  Jeff Hobbs  <jeffh@ActiveState.com>

	* generic/tclStubInit.c:			Added TclByteArrayMatch
	* generic/tclInt.decls:				for efficient glob
	* generic/tclIntDecls.h:			matching of ByteArray
	* generic/tclUtil.c (TclByteArrayMatch):	Tcl_Objs, used in
	* generic/tclExecute.c (TclExecuteByteCode):	INST_STR_MATCH. [Bug
							1827996]

	* generic/tclIO.c (TclGetsObjBinary): Add an efficient binary path for
					      [gets].
	(DoWriteChars): Special case for 1-byte channel write.

2007-11-06  Miguel Sofer  <msofer@users.sf.net>

	* generic/tclEncoding.c: Version of the embedded iso8859-1 encoding
	handler that is faster (functions to do the encoding know exactly what
	they're doing instead of pulling it from a table, though the table
	itself has to be retained for use by shift encodings that depend on
	iso8859-1). [Patch 1826906], committing for dkf.

2007-11-05  Andreas Kupries  <andreask@activestate.com>

	* generic/tclConfig.c (Tcl_RegisterConfig): Modified to not extend the
	config database if the encoding provided by the user is not found
	(venc == NULL). Scripts expecting the data will error out, however we
	neither crash nor provide bogus information. See [Bug 983509] for more
	discussion.

	* unix/tclUnixChan.c (TtyGetOptionProc): Accepted [Patch 1823576]
	provided by Stuart Cassof <stwo@users.sourceforge.net>. The patch adds
	the necessary utf/external conversions to the handling of the arguments
	of option -xchar which will allow the use of \0 and similar characters.

2007-11-03  Miguel Sofer  <msofer@users.sf.net>

	* generic/tclTest.c (TestSetCmd2):
	* generic/tclVar.c (TclObjLookupVarEx):
	* tests/set.test (set-5.1): Fix error branch when array name looks
	like array element (code not normally exercised).

2007-11-01  Donal K. Fellows  <donal.k.fellows@man.ac.uk>

	* tools/tcltk-man2html.tcl (output-directive): Convert .DS/.DE pairs
	into tables since that is now all that they are used for.

	* doc/RegExp.3: Clarified documentation of RE flags. [Bug 1167840]

	* doc/refchan.n: Adjust internal name to be consistent with the file
	name for reduced user confusion. After comment by Dan Steffen.

	* generic/tclCmdMZ.c (Tcl_StringObjCmd, UniCharIsAscii): Remember, the
	NUL character is in ASCII too. [Bug 1808258]

	* doc/file.n: Clarified use of [file normalize]. [Bug 1185154]

2007-10-30  Don Porter	<dgp@users.sourceforge.net>

	* generic/tcl.h:	Bump version number to 8.5b2.1 to distinguish
	* library/init.tcl:	CVS development snapshots from the 8.5b2
	* unix/configure.in:	release.
	* unix/tcl.spec:
	* win/configure.in:

	* unix/configure:	autoconf (2.59)
	* win/configure:

2007-10-30  Donal K. Fellows  <donal.k.fellows@man.ac.uk>

	* doc/expr.n, doc/mathfunc.n: Improve documentation to try to make
	clearer what is going on.

	* doc/interp.n: Shorten the basic descriptive text for some interp
	subcommands so Solaris nroff doesn't truncate them. [Bug 1822268]

2007-10-30  Donal K. Fellows  <dkf@users.sf.net>

	* tools/tcltk-man2html.tcl (output-widget-options): Enhance the HTML
	generator so that it can produce multi-line option descriptions.

2007-10-28  Miguel Sofer  <msofer@users.sf.net>

	* generic/tclUtil.c (Tcl_ConcatObj): optimise for some of the
	concatenees being empty objs. [Bug 1447328]

2007-10-28  Donal K. Fellows  <dkf@users.sf.net>

	* generic/tclEncoding.c (TclInitEncodingSubsystem): Hard code the
	iso8859-1 encoding, as it's needed for more than just text (especially
	binary encodings...) Note that other encodings rely on the encoding
	being a table encoding (!) so we can't use more efficient encoding
	mapping functions.

2007-10-27  Donal K. Fellows  <dkf@users.sf.net>

	* generic/regc_lex.c (lexescape): Close off one of the problems
	mentioned in [Bug 1810264].

2007-10-27  Miguel Sofer  <msofer@users.sf.net>

	* generic/tclNamesp.c (Tcl_FindCommand): insure that FQ command names
	are searched from the global namespace, ie, bypassing resolvers of the
	current namespace. [Bug 1114355]

	* doc/apply.n: fixed example [Bug 1811791]
	* doc/namespace.n: improved example [Bug 1788984]
	* doc/AddErrInfo.3: typo [Bug 1715087]
	* doc/CrtMathFnc.3: fixed Tcl_ListMathFuncs entry [Bug 1672219]

	* generic/tclCompile.h:
	* generic/tclInt.h: moved declaration of TclSetCmdNameObj from
	tclCompile.h to tclInt.h, reverting linker [Bug 1821159] caused by
	commit of 2007-10-11 (both I and gcc missed one dep).

	* generic/tclVar.c: try to preserve Tcl_Objs when doing variable
	lookups by name, partially addressing [Bug 1793601].

2007-10-27  Donal K. Fellows  <dkf@users.sf.net>

	* tools/tcltk-man2html.tcl (make-man-pages, htmlize-text)
	(process-text): Make the man->HTML scraper work better.

2007-10-26  Don Porter	<dgp@users.sourceforge.net>

	*** 8.5b2 TAGGED FOR RELEASE ***

	* changes:		Updated for 8.5b2 release.

	* doc/*.1:		Revert doc changes that broke
	* doc/*.3:		`make html` so we can get the release
	* doc/*.n:		out the door.

	* README:		Bump version number to 8.5b2.
	* generic/tcl.h:
	* library/init.tcl:
	* tools/tcl.wse.in:
	* unix/configure.in:
	* unix/tcl.spec:
	* win/configure.in:

	* unix/configure:	autoconf (2.59)
	* win/configure:

2007-10-26  Donal K. Fellows  <donal.k.fellows@man.ac.uk>

	* tools/man2help2.tcl, tools/man2tcl.c: Made some of the tooling code
	to do man->other formats work better with current manpage set. Long
	way still to go.

2007-10-25  Zoran Vasiljevic <vasiljevic@users.sourceforge.net>

	* generic/tclThread.c: Added TclpMasterLock/Unlock arround calls to
	ForgetSyncObject in Tcl_MutexFinalize and Tcl_ConditionFinalize to
	prevent from garbling the internal lists that track sync objects. [Bug
	1726873]

2007-10-24  Donal K. Fellows  <donal.k.fellows@man.ac.uk>

	* tools/man2html2.tcl (macro): Added support for converting the new
	macros into HTML.

	* doc/man.macros (QW,PQ,QR,MT): New macros that hide the ugly mess
	needed to get proper GOOBE quoting in the manual pages.
	* doc/*.n, doc/*.3, doc/*.1: Lots of changes to take advantage of the
	new macros.

2007-10-20  Miguel Sofer  <msofer@users.sf.net>

	* generic/tclCompile.c:   Fix comments.
	* generic/tclExecute.c:

2007-10-18  David Gravereaux <davygrvy@pobox.com>

	* tools/mkdepend.tcl: sort the dep list for a more humanly readable
	output.

2007-10-18  Don Porter	<dgp@users.sourceforge.net>

	* generic/tclResult.c (TclMergeReturnOptions):	Make sure any -code
	values get pulled out of the dictionary, even if they are integer
	valued.

	* generic/tclCompCmds.c (TclCompileReturnCmd):	Added code to more
	optimally compile [return -level 0 $x] to "push $x". [RFE 1794073]

	* compat/tmpnam.c (removed):	The routine tmpnam() is no longer
	* unix/Makefile.in:	called by Tcl source code. Remove autogoo the
	* unix/configure.in:	supplied a replacement version on systems
	* win/tcl.dsp:		where the routine was not available. [RFE
	1811848]

	* unix/configure:	autoconf-2.59

	* generic/tcl.h:	Remove TCL_LL_MODIFIER_SIZE. [RFE 1811837]

2007-10-17  David Gravereaux <davygrvy@pobox.com>

	* tools/mkdepend.tcl:	Improved defense from malformed object list
	infile.

2007-10-17  Donal K. Fellows  <donal.k.fellows@manchester.ac.uk>

	* tools/man2html2.tcl: Convert .DS/.DE into HTML tables, not
	preformatted text.

2007-10-17  Kevin B. Kenny  <kennykb@acm.org>

	* generic/tclCompExpr.c: Moved a misplaced declaration that blocked
				 compilation on VC++.
	* generic/tclExecute.c: Silenced several VC++ compiler warnings about
				converting 'long' to 'unsigned short'.

2007-10-16  David Gravereaux <davygrvy@pobox.com>

	* win/makefile.vc: removed old dependency cruft that is no longer
	needed.

2007-10-15  Don Porter	<dgp@users.sourceforge.net>

	* generic/tclIOCmd.c:	Revise [open] so that it interprets leading
	zero strings passed as the "permissions" argument as octal numbers,
	even if Tcl itself no longer parses integers in that way.

	* unix/tclUnixFCmd.c:	Revise the "-permissions" [file attribute] so
	that it interprets leading zero strings as octal numbers, even if Tcl
	itself no longer parses integers in that way.

	* generic/tclCompExpr.c:	Corrections to code that produces
	* generic/tclUtil.c:		extended "bad octal" error messages.

	* tests/cmdAH.test:	Test revisions so that tests pass whether or
	* tests/cmdIL.test:	not Tcl parses leading zero strings as octal.
	* tests/compExpr-old.test:
	* tests/compExpr.test:
	* tests/compile.test:
	* tests/expr-old.test:
	* tests/expr.test:
	* tests/incr.test:
	* tests/io.test:
	* tests/lindex.test:
	* tests/link.test:
	* tests/mathop.test:
	* tests/parseExpr.test:
	* tests/set.test:
	* tests/string.test:
	* tests/stringComp.test:

2007-10-15  David Gravereaux <davygrvy@pobox.com>

	* tools/mkdepend.tcl:	Produces usable output. Include path problem
	* win/makefile.vc:	fixed. Never fight city hall when it comes to
	levels of quoting issues.

2007-10-15  Miguel Sofer  <msofer@users.sf.net>

	* generic/tclParse.c (Tcl_ParseBraces): fix for possible read after
	the end of buffer. [Bug 1813528] (Joe Mistachkin)

2007-10-14  David Gravereaux <davygrvy@pobox.com>

	* tools/mkdepend.tcl (new):  Initial stab at generating automatic
	* win/makefile.vc:           dependencies.

2007-10-12  Pat Thoyts  <patthoyts@users.sourceforge.net>

	* win/makefile.vc:  Mine all version information from headers.
	* win/rules.vc:     Sync tcl and tk and bring extension versions
	* win/nmakehlp.c:   closer together. Try and avoid using tclsh to do
			    substitutions as we may cross compile.
	* win/coffbase.txt: Added offsets for snack dlls.

2007-10-11  David Gravereaux <davygrvy@pobox.com>

	* win/makefile.vc:  Fixed my bad spelling mistakes from years back.
	Dedependency, duh!  Rather funny.

2007-10-11  Don Porter	<dgp@users.sourceforge.net>

	* generic/tclCmdMZ.c:	Correct [string is (wide)integer] failure
	* tests/string.test:	to report correct failindex values for
	non-decimal integer strings. [Bug 1805887]

	* compat/strtoll.c (removed):	The routines strtoll() and strtoull()
	* compat/strtoull.c (removed):	are no longer called by the Tcl source
	* generic/tcl.h:	code. (Their functionality has been replaced
	* unix/Makefile.in:	by TclParseNumber().) Remove outdated comments
	* unix/configure.in:	and mountains of configury autogoo that
	* unix/tclUnixPort.h:	allegedly support the mythical systems where
	* win/Makefile.in:	these routines might not have been available.
	* win/makefile.bc:
	* win/makefile.vc:
	* win/tclWinPort.h:

	* unix/configure:	autoconf-2.59

2007-10-11  Miguel Sofer  <msofer@users.sf.net>

	* generic/tclObj.c: remove superfluous #include of tclCompile.h

2007-10-08  George Peter Staplin <georgeps@xmission.com>

	* doc/Hash.3: Correct the valid usage of the flags member for the
	Tcl_HashKeyType. It should be 0 or more of the flags mentioned.

2007-10-02  Jeff Hobbs  <jeffh@ActiveState.com>

	* generic/tcl.h (Tcl_DecrRefCount): Update change from 2006-05-29 to
	make macro more warning-robust in unbraced if code.

2007-10-02  Don Porter	<dgp@users.sourceforge.net>

	[core-stabilizer-branch]

	* README:               Bump version number to 8.5.0
	* generic/tcl.h:
	* library/init.tcl:
	* tools/tcl.wse.in:
	* unix/configure.in:
	* unix/tcl.spec:
	* win/configure.in:

	* unix/configure:	autoconf (2.59)
	* win/configure:

2007-10-02  Andreas Kupries  <andreask@activestate.com>

	* library/tclIndex: Added 'tcl::tm::path' to the tclIndex. This fixes
	[Bug 1806422] reported by Don Porter.

2007-09-25  Donal K. Fellows  <donal.k.fellows@manchester.ac.uk>

	* generic/tclProc.c (Tcl_DisassembleObjCmd): Define a command,
	::tcl::unsupported::disassemble, which can disassemble procedures,
	lambdas and general scripts.
	* generic/tclCompile.c (TclDisassembleByteCodeObj): Split apart the
	code to print disassemblies of bytecode so that there is reusable code
	that spits it out in a Tcl_Obj and then that code is used when doing
	tracing.

2007-09-20  Don Porter	<dgp@users.sourceforge.net>

	*** 8.5b1 TAGGED FOR RELEASE ***

	* changes: updates for 8.5b1 release.

2007-09-19  Don Porter	<dgp@users.sourceforge.net>

	* README:		Bump version number to 8.5b1
	* generic/tcl.h:	Merge from core-stabilizer-branch.
	* library/init.tcl:	Stabilizing toward 8.5b1 release now done on
	* tools/tcl.wse.in:	the HEAD. core-stabilizer-branch is now
	* unix/configure.in:	suspended.
	* unix/tcl.spec:
	* win/configure.in:

2007-09-19  Pat Thoyts  <patthoyts@users.sourceforge.net>

	* generic/tclStubLib.: Replaced isdigit with internal implementation.

2007-09-18  Don Porter	<dgp@users.sourceforge.net>

	* generic/tclStubLib.c:	Remove C library calls from Tcl_InitStubs() so
	* win/makefile.vc:	that we don't need the C library linked in to
	libtclStub.

2007-09-17  Pat Thoyts  <patthoyts@users.sourceforge.net>

	* win/makefile.vc: Add crt flags for tclStubLib now it uses C-library
			   functions.

2007-09-17  Joe English	 <jenglish@users.sourceforge.net>

	* tcl.m4: use '${CC} -shared' instead of 'ld -Bshareable' to build
	shared libraries on current NetBSDs. [Bug 1749251]
	* unix/configure: regenerated (autoconf-2.59).

2007-09-17  Don Porter	<dgp@users.sourceforge.net>

	* unix/Makefile.in:	Update `make dist` so that tclDTrace.d is
	included in the source code distribution.

	* generic/tcl.h:	Revised Tcl_InitStubs() to restore Tcl 8.4
	* generic/tclPkg.c:	source compatibility with callers of
	* generic/tclStubLib.c:	Tcl_InitStubs(interp, TCL_VERSION, 1). [Bug
	1578344]

2007-09-17  Donal K. Fellows  <donal.k.fellows@man.ac.uk>

	* generic/tclTrace.c (Tcl_TraceObjCmd, TraceExecutionObjCmd)
	(TraceCommandObjCmd, TraceVariableObjCmd):   Generate literal values
	* generic/tclNamesp.c (NamespaceCodeCmd):    more efficiently using
	* generic/tclFCmd.c (CopyRenameOneFile):     TclNewLiteralStringObj
	* generic/tclEvent.c (TclSetBgErrorHandler): macro.

2007-09-15  Daniel Steffen  <das@users.sourceforge.net>

	* unix/tcl.m4:	replace all direct references to compiler by ${CC} to
			enable CC overriding at configure & make time; run
			check for visibility "hidden" with all compilers;
			quoting fixes from TEA tcl.m4.
	(SunOS-5.1x):	replace direct use of '/usr/ccs/bin/ld' in SHLIB_LD by
			'cc' compiler driver.
	* unix/configure: autoconf-2.59

2007-09-14  Donal K. Fellows  <donal.k.fellows@man.ac.uk>

	* generic/tclBasic.c (Tcl_CreateObjCommand): Only invalidate along the
	namespace path once; that is enough. [Bug 1519940]

2007-09-14  Daniel Steffen  <das@users.sourceforge.net>

	* generic/tclDTrace.d (new file): Add DTrace provider for Tcl; allows
	* generic/tclCompile.h:		  tracing of proc and command entry &
	* generic/tclBasic.c:		  return, bytecode execution, object
	* generic/tclExecute.c:		  allocation and more; with
	* generic/tclInt.h:		  essentially zero cost when tracing
	* generic/tclObj.c:		  is inactive; enable with
	* generic/tclProc.c:		  --enable-dtrace configure arg
	* unix/Makefile.in:		  (disabled by default, will only
	* unix/configure.in:		  enable if DTrace is present). [Patch
	1793984]

	* macosx/GNUmakefile:		  Enable DTrace support.
	* macosx/Tcl-Common.xcconfig:
	* macosx/Tcl.xcodeproj/project.pbxproj:

	* generic/tclCmdIL.c:	Factor out core of InfoFrameCmd() into
				internal TclInfoFrame() for use by DTrace
				probes.

	* unix/configure: autoconf-2.59
	* unix/tclConfig.h.in: autoheader-2.59

2007-09-12  Don Porter	<dgp@users.sourceforge.net>

	* unix/Makefile.in:	Perform missing updates of the tcltest Tcl
	* win/Makefile.in:	Module installed filename that should have
	been part of the bump to tcltest 2.3b1. Thanks Larry Virden.

2007-09-12  Pat Thoyts	<patthoyts@users.sourceforge.net>

	* win/makefile.vc, win/rules.vc, win/nmakehlp.c: Use nmakehlp to
	substitute values for tclConfig.sh (helps cross-compiling).

2007-09-11  Don Porter	<dgp@users.sourceforge.net>

	* library/tcltest/tcltest.tcl:	Accept underscores and colons in
	* library/tcltest/pkgIndex.tcl: constraint names. Properly handle
	constraint expressions that return non-numeric boolean results like
	"false". Bump to tcltest 2.3b1. [Bug 1772989; RFE 1071322]
	* tests/info.test:	Disable fragile tests.

	* doc/package.n:	Restored the functioning of [package require
	* generic/tclPkg.c:	-exact] to be compatible with Tcl 8.4. [Bug
	* tests/pkg.test:	1578344]

2007-09-11  Miguel Sofer  <msofer@users.sf.net>

	* generic/tclCompCmds.c (TclCompileDictCmd-update):
	* generic/tclCompile.c (tclInstructionTable):
	* generic/tclExecute.c (INST_DICT_UPDATE_END): fix stack management in
	compiled [dict update]. [Bug 1786481]

	***POTENTIAL INCOMPATIBILITY***
	Scripts that were precompiled on earlier versions of 8.5 and use [dict
	update] will crash. Workaround: recompile.

2007-09-11  Kevin B. Kenny  <kennykb@acm.org>

	* generic/tclExecute.c: Corrected an off-by-one error in the setting
	of MaxBaseWide for certain powers. [Bug 1767293 - problem reported in
	comments when bug was reopened]

2007-09-10  Jeff Hobbs	<jeffh@ActiveState.com>

	* generic/tclLink.c (Tcl_UpdateLinkedVar): guard against var being
	unlinked. [Bug 1740631] (maros)

2007-09-10  Miguel Sofer  <msofer@users.sf.net>

	* generic/tclCompile.c: fix tclInstructionTable entry for
	dictUpdateEnd

	* generic/tclExecute.c: remove unneeded setting of 'cleanup' variable
	before jumping to checkForCatch.

2007-09-10  Don Porter	<dgp@users.sourceforge.net>

	* doc/package.n:	Restored the document parallel syntax of the
	* generic/tclPkg.c:	[package present] and [package require]
	* tests/pkg.test:	commands. [Bug 1723675]

2007-09-09  Don Porter	<dgp@users.sourceforge.net>

	* generic/tclInt.h:	Removed the "nsName" Tcl_ObjType from the
	* generic/tclNamesp.c:	registered set. Revised the management of the
	* generic/tclObj.c:	intrep of that Tcl_ObjType. Revised the
	* tests/obj.test:	TclGetNamespaceFromObj() routine to return
	TCL_ERROR and write a consistent error message when a namespace is not
	found. [Bug 1588842. Patch 1686862]

	***POTENTIAL INCOMPATIBILITY***
	For callers of Tcl_GetObjType() on the name "nsName".

	* generic/tclExecute.c: Update TclGetNamespaceFromObj() callers.
	* generic/tclProc.c:

	* tests/apply.test:		Updated tests to expect new consistent
	* tests/namespace-old.test:	error message when a namespace is not
	* tests/namespace.test:		found.
	* tests/upvar.test:

	* generic/tclCompCmds.c:	Use the new INST_REVERSE instruction
	* tests/mathop.test:	to correct the compiled versions of math
	operator commands. [Bug 1724437]

	* generic/tclCompile.c: New bytecode instruction INST_REVERSE to
	* generic/tclCompile.h: reverse the order of N items at the top of
	* generic/tclExecute.c: stack.

	* generic/tclCompCmds.c (TclCompilePowOpCmd):	Make a separate
	routine to compile ** to account for its different associativity.

2007-09-08  Miguel Sofer  <msofer@users.sf.net>

	* generic/tclVar.c (Tcl_SetVar2, TclPtrSetVar): [Bug 1710710] fixed
	correctly, reverted fix of 2007-05-01.

2007-09-08  Donal K. Fellows  <dkf@users.sf.net>

	* generic/tclDictObj.c (DictUpdateCmd, DictWithCmd): Plug a hole that
	* generic/tclExecute.c (TEBC,INST_DICT_UPDATE_END): allowed a careful
	* tests/dict.test (dict-21.16,21.17,22.11): attacker to craft a dict
	containing a recursive link to itself, violating one of Tcl's
	fundamental datatype assumptions and causing a stack crash when the
	dict was converted to a string. [Bug 1786481]

2007-09-07  Don Porter	<dgp@users.sourceforge.net>

	* generic/tclEvent.c ([::tcl::Bgerror]):	Corrections to Tcl's
	* tests/event.test:	default [interp bgerror] handler so that when
	it falls back to a hidden [bgerror] in a safe interp, it gets the
	right error context data. [Bug 1790274]

2007-09-07  Miguel Sofer  <msofer@users.sf.net>

	* generic/tclProc.c (TclInitCompiledLocals): the refCount of resolved
	variables was being managed without checking if they were Var or
	VarInHash: itcl [Bug 1790184]

2007-09-06  Don Porter	<dgp@users.sourceforge.net>

	* generic/tclResult.c (Tcl_GetReturnOptions):	Take care that a
	* tests/init.test:	non-TCL_ERROR code doesn't cause existing
	-errorinfo, -errorcode, and -errorline entries to be omitted.
	* generic/tclEvent.c:	With -errorInfo no longer lost, generate more
	complete ::errorInfo when calling [bgerror] after a non-TCL_ERROR
	background exception.

2007-09-06  Don Porter	<dgp@users.sourceforge.net>

	* generic/tclInterp.c (Tcl_Init):	Removed constraint on ability
	to define a custom [tclInit] before calling Tcl_Init(). Until now the
	custom command had to be a proc. Now it can be any command.

	* generic/tclInt.decls: New internal routine TclBackgroundException()
	* generic/tclEvent.c:	that for the first time permits non-TCL_ERROR
	exceptions to trigger [interp bgerror] handling. Closes a gap in TIP
	221. When falling back to [bgerror] (which is designed only to handle
	TCL_ERROR), convert exceptions into errors complaining about the
	exception.

	* generic/tclInterp.c:	Convert Tcl_BackgroundError() callers to call
	* generic/tclIO.c:	TclBackgroundException().
	* generic/tclIOCmd.c:
	* generic/tclTimer.c:

	* generic/tclIntDecls.h:	make genstubs
	* generic/tclStubInit.c:

2007-09-06  Daniel Steffen  <das@users.sourceforge.net>

	* macosx/Tcl.xcode/project.pbxproj: discontinue unmaintained support
	* macosx/Tcl.xcode/default.pbxuser: for Xcode 1.5; replace by Xcode2
	project for use on Tiger (with Tcl.xcodeproj to be used on Leopard).

	* macosx/Tcl.xcodeproj/project.pbxproj: updates for Xcode 2.5 and 3.0.
	* macosx/Tcl.xcodeproj/default.pbxuser:
	* macosx/Tcl.xcode/project.pbxproj:
	* macosx/Tcl.xcode/default.pbxuser:
	* macosx/Tcl-Common.xcconfig:

	* macosx/README: document project changes.

2007-09-05  Don Porter	<dgp@users.sourceforge.net>

	* generic/tclBasic.c:	Removed support for the unmaintained
	* generic/tclExecute.c: -DTCL_GENERIC_ONLY configuration. [Bug
	* unix/Makefile.in:	1264623]

2007-09-04  Don Porter	<dgp@users.sourceforge.net>

	* unix/Makefile.in:	It's unreliable to count on the release
	manager to remember to `make genstubs` before `make dist`. Let the
	Makefile remember the dependency for us.

	* unix/Makefile.in:	Corrections to `make dist` dependencies to be
	sure that macosx/configure gets generated whenever it does not exist.

2007-09-03  Kevin B, Kenny  <kennykb@acm.org>

	* library/tzdata/Africa/Cairo:
	* library/tzdata/America/Grand_Turk:
	* library/tzdata/America/Port-au-Prince:
	* library/tzdata/America/Indiana/Petersburg:
	* library/tzdata/America/Indiana/Tell_City:
	* library/tzdata/America/Indiana/Vincennes:
	* library/tzdata/Antarctica/McMurdo:
	* library/tzdata/Australia/Adelaide:
	* library/tzdata/Australia/Broken_Hill:
	* library/tzdata/Australia/Currie:
	* library/tzdata/Australia/Hobart:
	* library/tzdata/Australia/Lord_Howe:
	* library/tzdata/Australia/Melbourne:
	* library/tzdata/Australia/Sydney:
	* library/tzdata/Pacific/Auckland:
	* library/tzdata/Pacific/Chatham: Olson's tzdata2007g.

	* generic/tclListObj.c (TclLindexFlat):
	* tests/lindex.test (lindex-17.[01]):	Added code to detect the error
	when a script does [lindex {} end foo]; an overaggressive optimisation
	caused this call to return an empty object rather than an error.

2007-09-03  Daniel Steffen  <das@users.sourceforge.net>

	* generic/tclObj.c (TclInitObjSubsystem): restore registration of the
	"wideInt" Tcl_ObjType for compatibility with 8.4 extensions that
	access the tclWideIntType Tcl_ObjType; add setFromAnyProc for
	tclWideIntType.

2007-09-02  Donal K. Fellows  <dkf@users.sf.net>

	* doc/lsearch.n: Added note that order of results with the -all option
	is that of the input list. It always was, but this makes it crystal.

2007-08-30  Don Porter	<dgp@users.sourceforge.net>

	* generic/tclCompile.c: Added fflush() calls following all callers of
	* generic/tclExecute.c: TclPrintByteCodeObj() so that tcl_traceCompile
	output is less likely to get mangled when writes to stdout interleave
	with other code.

2007-08-28  Don Porter	<dgp@users.sourceforge.net>

	* generic/tclCompExpr.c:	Use a table lookup in ParseLexeme() to
	determine lexemes with single-byte representations.

	* generic/tclBasic.c:	Used unions to better clarify overloading of
	* generic/tclCompExpr.c:	the fields of the OpCmdInfo and
	* generic/tclCompile.h:		TclOpCmdClientData structs.

2007-08-27  Don Porter	<dgp@users.sourceforge.net>

	* generic/tclCompExpr.c:	Call TclCompileSyntaxError() when
	expression syntax errors are found when compiling expressions. With
	this in place, convert TclCompileExpr to return void, since there's no
	longer any need to report TCL_ERROR.
	* generic/tclCompile.c: Update callers.
	* generic/tclExecute.c:

	* generic/tclCompCmds.c:	New routine TclCompileSyntaxError()
	* generic/tclCompile.h: to directly compile bytecodes that report a
	* generic/tclCompile.c: syntax error, rather than (ab)use a call to
	TclCompileReturnCmd. Also, undo the most recent commit that papered
	over some issues with that (ab)use. New routine produces a new opcode
	INST_SYNTAX, which is a minor variation of INST_RETURN_IMM. Also a bit
	of constification.

	* generic/tclCompile.c: Move the deallocation of local LiteralTable
	* generic/tclCompExpr.c:	entries into TclFreeCompileEnv().
	* generic/tclExecute.c: Update callers.

	* generic/tclCompExpr.c:	Force numeric and boolean literals in
	expressions to register with their intreps intact, even if that means
	overwriting existing intreps in already registered literals.

2007-08-25  Kevin B. Kenny  <kennykb@acm.org>

	* generic/tclExecute.c (TclExecuteByteCode): Added code to handle
	* tests/expr.test (expr-23.48-53)	     integer exponentiation
	that results in 32- and 64-bit integer results, avoiding calls to wide
	integer exponentiation routines in this common case. [Bug 1767293]

	* library/clock.tcl (ParseClockScanFormat): Modified code to allow
	* tests/clock.test (clock-60.*):	    case-insensitive matching
	of time zone and month names. [Bug 1781282]

2007-08-24  Don Porter	<dgp@users.sourceforge.net>

	* generic/tclCompExpr.c:	Register literals found in expressions
	* tests/compExpr.test:	to restore literal sharing. Preserve numeric
	intreps when literals are created for the first time. Correct memleak
	in ExecConstantExprTree() and add test for the leak.

2007-08-24  Miguel Sofer  <msofer@users.sf.net>

	* generic/tclCompile.c: replaced copy loop that tripped some compilers
	with memmove. [Bug 1780870]

2007-08-23  Don Porter	<dgp@users.sourceforge.net>

	* library/init.tcl ([auto_load_index]): Delete stray "]" that created
	an expr syntax error (masked by a [catch]).

	* generic/tclCompCmds.c (TclCompileReturnCmd):	Added crash protection
	to handle callers other than TclCompileScript() failing to meet the
	initialization assumptions of the TIP 280 code in CompileWord().

	* generic/tclCompExpr.c:	Suppress the attempt to convert to
	numeric when pre-compiling a constant expresion indicates an error.

2007-08-22  Miguel Sofer  <msofer@users.sf.net>

	* generic/tclExecute.c (TEBC): disable the new shortcut to frequent
	INSTs for debug builds. REVERTED (collision with alternative fix)

2007-08-21  Don Porter	<dgp@users.sourceforge.net>

	* generic/tclMain.c:	Corrected the logic of dropping the last
	* tests/main.test:	newline from an interactively typed command.
	[Bug 1775878]

2007-08-21  Pat Thoyts	<patthoyts@users.sourceforge.net>

	* tests/thread.test: thread-4.4: clear ::errorInfo in the thread as a
	message is left here from init.tcl on windows due to no tcl_pkgPath.

2007-08-20  Miguel Sofer  <msofer@users.sf.net>

	* generic/tclExecute.c (INST_SUB): fix usage of the new macro for
	overflow detection in sums, adapt to subtraction. Lengthy comment
	added.

2007-08-19  Donal K. Fellows  <dkf@users.sf.net>

	* generic/tclExecute.c (Overflowing, TclIncrObj, TclExecuteByteCode):
	Encapsulate Miguel's last change in a more mnemonic macro.

2007-08-19  Miguel Sofer  <msofer@users.sf.net>

	* generic/tclExecute.c: changed the check for overflow in sums,
	reducing objsize, number of branches and cache misses (according to
	cachegrind). Non-overflow for s=a+b:
	previous
	  ((a >= 0 || b >= 0 || s < 0) && (s >= 0 || b < 0 || a < 0))
	now
	  (((a^s) >= 0) || ((a^b) < 0))
	This expresses: "a and s have the same sign or else a and b have
	different sign".

2007-08-19  Donal K. Fellows  <dkf@users.sf.net>

	* doc/interp.n (RESOURCE LIMITS): Added text to better explain why
	time limits are described using absolute times. [Bug 1752148]

2007-08-16  Miguel Sofer  <msofer@users.sf.net>

	* generic/tclVar.c: improved localVarNameType caching to leverage
	the new availability of Tcl_Obj in variable names, avoiding string
	comparisons to verify that the cached value is usable.

	* generic/tclExecute.c: check the two most frequent instructions
	before the switch. Reduces both runtime and obj size a tiny bit.

2007-08-16  Don Porter	<dgp@users.sourceforge.net>

	* generic/tclCompExpr.c:	Added a "constant" field to the OpNode
	struct (again "free" due to alignment requirements) to mark those
	subexpressions that are completely known at compile time. Enhanced
	CompileExprTree() and its callers to precompute these constant
	subexpressions at compile time. This resolves the issue raised in [Bug
	1564517].

2007-08-15  Donal K. Fellows  <donal.k.fellows@man.ac.uk>

	* generic/tclIOUtil.c (TclGetOpenModeEx): Only set the O_APPEND flag
	* tests/ioUtil.test (ioUtil-4.1):	  on a channel for the 'a'
	mode and not for 'a+'. [Bug 1773127]

2007-08-14  Miguel Sofer  <msofer@users.sf.net>

	* generic/tclExecute.c (INST_INVOKE*): peephole opt, do not get the
	interp's result if it will be pushed/popped.

2007-08-14  Don Porter	<dgp@users.sourceforge.net>

	* generic/tclBasic.c:	Use fully qualified variable names for
	* tests/thread.test:	::errorInfo and ::errorCode so that string
	* tests/trace.test:	reported to variable traces are fully
	qualified in agreement with Tcl 8.4 operations.

2007-08-14  Daniel Steffen  <das@users.sourceforge.net>

	* unix/tclLoadDyld.c: use dlfcn API on Mac OS X 10.4 and later; fix
	issues with loading from memory on intel and 64bit; add debug messages

	* tests/load.test: add test load-10.1 for loading from vfs.

	* unix/dltest/pkga.c:		whitespace & comment cleanup, remove
	* unix/dltest/pkgb.c:		unused pkgf.c.
	* unix/dltest/pkgc.c:
	* unix/dltest/pkge.c:
	* unix/dltest/pkgf.c (removed):
	* unix/dltest/pkgua.c:
	* macosx/Tcl.xcodeproj/project.pbxproj:

2007-08-13  Don Porter	<dgp@users.sourceforge.net>

	* generic/tclExecute.c: Provide DECACHE/CACHE protection to the
	* tests/trace.test:	Tcl_LogCommandInfo() call. [Bug 1773040]

2007-08-12  Miguel Sofer  <msofer@users.sf.net>

	* generic/tclCmdMZ.c (Tcl_SplitObjCmd): use TclNewStringObj macro
	instead of calling the function.

	* generic/tcl_Obj.c (TclAllocateFreeObjects): remove unneeded memset
	to 0 of all allocated objects.

2007-08-10  Miguel Sofer  <msofer@users.sf.net>

	* generic/tclInt.h: remove redundant ops in TclNewStringObj macro.

2007-08-10  Miguel Sofer  <msofer@users.sf.net>

	* generic/tclInt.h: fix the TclSetVarNamespaceVar macro, was causing a
	leak.

2007-08-10  Don Porter	<dgp@users.sourceforge.net>

	* generic/tclCompExpr.c:	Revise CompileExprTree() to use the
	OpNode mark field scheme of tree traversal. This eliminates the need
	to use magic values in the left and right fields for that purpose.
	Also stop abusing the left field within ParseExpr() to store the
	number of arguments in a parsed function call. CompileExprTree() now
	determines that for itself at compile time. Then reorder code to
	eliminate duplication.

2007-08-09  Miguel Sofer  <msofer@users.sf.net>

	* generic/tclProc.c (TclCreateProc): better comments on the required
	varflag values when loading precompiled procs.

	* generic/tclExecute.c (INST_STORE_ARRAY):
	* tests/trace.test (trace-2.6): whole array write traces on compiled
	local variables were not firing. [Bug 1770591]

2007-08-08  Jeff Hobbs	<jeffh@ActiveState.com>

	* generic/tclProc.c (InitLocalCache): reference firstLocalPtr via
	procPtr. codePtr->procPtr == NULL exposed by tbcload.

2007-08-08  Don Porter	<dgp@users.sourceforge.net>

	* generic/tclExecute.c: Corrected failure to compile/link in the
	-DNO_WIDE_TYPE configuration.

	* generic/tclExecute.c: Corrected improper use of bignum arguments to
	* tests/expr.test:	*SHIFT operations. [Bug 1770224]

2007-08-07  Miguel Sofer  <msofer@users.sf.net>

	* generic/tclInt.h: remove comments refering to VAR_SCALAR, as that
	flag bit does not exist any longer.
	* generic/tclProc.c (InitCompiledLocals): removed optimisation for
	non-resolved case, as the function is never called in that case.
	Renamed the function to InitResolvedLocals to calrify the point.

	* generic/tclInt.decls:	  Exporting via stubs to help xotcl adapt to
	* generic/tclInt.h:	  VarReform.
	* generic/tclIntDecls.h:
	* generic/tclStubInit.c:

2007-08-07  Daniel Steffen  <das@users.sourceforge.net>

	* generic/tclEnv.c:	improve environ handling on Mac OS X (adapted
	* unix/tclUnixPort.h:	from Apple changes in Darwin tcl-64).

	* unix/Makefile.in:	add support for compile flags specific to
				object files linked directly into executables.

	* unix/configure.in (Darwin): only use -seg1addr flag when prebinding;
	use -mdynamic-no-pic flag for object files linked directly into exes;
	support overriding TCL_PACKAGE_PATH/TCL_MODULE_PATH in environment.

	* unix/configure: autoconf-2.59

2007-08-06  Don Porter	<dgp@users.sourceforge.net>

	* tests/parseExpr.test: Update source file name of expr parser code.

	* generic/tclCompExpr.c:	Added a "mark" field to the OpNode
	struct, which is used to guide tree traversal. This field costs
	nothing since alignement requirements used the memory already.
	Rewrote ConvertTreeToTokens() to use the new field, which permitted
	consolidation of utility routines CopyTokens() and
	GenerateTokensForLiteral().

2007-08-06  Kevin B. Kenny  <kennykb@users.sf.net>

	* generic/tclGetDate.y: Added a cast to the definition of YYFREE to
				silence compiler warnings.
	* generic/tclDate.c:	Regenerated
	* win/tclWinTest.c:	Added a cast to GetSecurityDescriptorDacl call
				to silence compiler warnings.

2007-08-04  Miguel Sofer  <msofer@users.sf.net>

	* generic/tclInt.decls:	  Exporting via stubs to help itcl adapt to
	* generic/tclInt.h:	  VarReform. Added localCache initialization
	* generic/tclIntDecls.h:  to TclInitCompiledLocals (which only exists
	* generic/tclProc.c:	  for itcl).
	* generic/tclStubInit.c:
	* generic/tclVar.c:

2007-08-01  Donal K. Fellows  <donal.k.fellows@manchester.ac.uk>

	* library/word.tcl: Rewrote for greater efficiency. [Bug 1764318]

2007-08-01  Pat Thoyts	<patthoyts@users.sourceforge.net>

	* generic/tclInt.h:	Added a TclOffset macro ala Tk_Offset to
	* generic/tclVar.c:	abstract out 'offsetof' which may not be
	* generic/tclExceute.c: defined (eg: msvc6).

2007-08-01  Miguel Sofer  <msofer@users.sf.net>

	* generic/tclVar.c (TclCleanupVar): fix [Bug 1765225], thx Larry
	Virden.

2007-07-31  Miguel Sofer  <msofer@users.sf.net>

	* doc/Hash.3:
	* generic/tclHash.c:
	* generic/tclObj.c:
	* generic/tclThreadStorage.c: (changes part of the patch below)
	Stop Tcl_CreateHashVar from resetting hPtr->clientData to NULL after
	calling the allocEntryProc for a custom table.

	* generic/tcl.h:
	* generic/tclBasic.c:
	* generic/tclCmdIL.c:
	* generic/tclCompCmds.c:
	* generic/tclCompile.c:
	* generic/tclCompile.h:
	* generic/tclExecute.c:
	* generic/tclHash.c:
	* generic/tclInt.decls:
	* generic/tclInt.h:
	* generic/tclIntDecls.h:
	* generic/tclLiteral.c:
	* generic/tclNamesp.c:
	* generic/tclObj.c:
	* generic/tclProc.c:
	* generic/tclThreadStorage.c:
	* generic/tclTrace.c:
	* generic/tclVar.c: VarReform [Patch 1750051]

	*** POTENTIAL INCOMPATIBILITY *** (tclInt.h and tclCompile.h)
	Extensions that access internals defined in tclInt.h and/or
	tclCompile.h may lose both binary and source compatibility. The
	relevant changes are:
	1. 'struct Var' is completely changed, all acceses to its internals
	   (either direct or via the TclSetVar* and TclIsVar* macros) will
	   malfunction. Var flag values and semantics changed too.
	2. 'struct Bytecode' has an additional field that has to be
	   initialised to NULL
	3. 'struct Namespace' is larger, as the varTable is now one pointer
	   larger than a Tcl_HashTable. Direct access to its fields will
	   malfunction.
	4. 'struct CallFrame' grew one more field (the second such growth with
	   respect to Tcl8.4).
	5. API change for the functions TclFindCompiledLocal, TclDeleteVars
	   and many internal functions in tclVar.c

	Additionally, direct access to variable hash tables via the standard
	Tcl_Hash* interface is to be considered as deprecated. It still works
	in the present version, but will be broken by further specialisation
	of these hash tables. This concerns especially the table of array
	elements in an array, as well as the varTable field in the Namespace
	struct.

2007-07-31  Miguel Sofer  <msofer@users.sf.net>

	* unix/configure.in: allow use of 'inline' in Tcl sources. [Patch
	* win/configure.in:  1754128]
	* win/makefile.vc:   Regen with autoconf 2.61

2007-07-31  Donal K. Fellows  <donal.k.fellows@manchester.ac.uk>

	* unix/tclUnixInit.c (TclpSetVariables): Use the thread-safe getpwuid
	replacement to fill the tcl_platform(user) field as it is not subject
	to spoofing. [Bug 681877]

	* unix/tclUnixCompat.c: Simplify the #ifdef logic.

	* unix/tclUnixChan.c (FileWatchProc): Fix test failures.

2007-07-30  Donal K. Fellows  <donal.k.fellows@manchester.ac.uk>

	* unix/tclUnixChan.c (SET_BITS, CLEAR_BITS): Added macros to make this
	file clearer.

2007-07-24  Miguel Sofer  <msofer@users.sf.net>

	* generic/tclBasic.c (TEOvI, GetCommandSource):
	* generic/tclExecute.c (TEBC, TclGetSrcInfoForCmd):
	* generic/tclInt.h:
	* generic/tclTrace.c (TclCheck(Interp|Execution)Traces):
	Removed the need for TEBC to inspect the command before calling TEOvI,
	leveraging the TIP 280 infrastructure. Moved the generation of a
	correct nul-terminated command string away from the trace code, back
	into TEOvI/GetCommandSource.

2007-07-20  Andreas Kupries  <andreask@activestate.com>

	* library/platform/platform.tcl: Fixed bug in 'platform::patterns'
	* library/platform/pkgIndex.tcl: where identifiers not matching
	* unix/Makefile.in: the special linux and solaris forms would not
	* win/Makefile.in: get 'tcl' as an acceptable platform added to
	* doc/platform.n: the result. Bumped package to version 1.0.3 and
	* doc/platform_shell.n: updated documentation and Makefiles. Also
	fixed bad version info in the documentation of platform::shell.

2007-07-19  Don Porter	<dgp@users.sourceforge.net>

	* generic/tclParse.c:	In contexts where interp and parsePtr->interp
	might be different, be sure to use the latter for error reporting.
	Also pulled the interp argument back out of ParseTokens() since we
	already had a parsePtr->interp to work with.

2007-07-18  Don Porter	<dgp@users.sourceforge.net>

	* generic/tclCompExpr.c:	Removed unused arguments and variables

2007-07-17  Don Porter	<dgp@users.sourceforge.net>

	* generic/tclCompExpr.c (ParseExpr):	While adding comments to
	explain the operations of ParseExpr(), made significant revisions to
	the code so it would be easier to explain, and in the process made the
	code simpler and clearer as well.

2007-07-15  Don Porter	<dgp@users.sourceforge.net>

	* generic/tclCompExpr.c:	More commentary.
	* tests/parseExpr.test:		Several tests of syntax error messages
	to check that when expression substrings are truncated they leave
	visible the context relevant to the reported error.

2007-07-12  Don Porter	<dgp@users.sourceforge.net>

	* generic/tclCompExpr.c:	Factored out, corrected, and commented
	common code for reporting syntax errors in LEAF elements.

2007-07-11  Miguel Sofer  <msofer@users.sf.net>

	* generic/tclCompCmds.c (TclCompileWhileCmd):
	* generic/tclCompile.c (TclCompileScript):
	Corrected faulty avoidance of INST_START_CMD when the first opcode in
	a script is within a loop (as produced by 'while 1'), so that the
	corresponding command is properly counted. [Bug 1752146]

2007-07-11  Don Porter	<dgp@users.sourceforge.net>

	* generic/tclCompExpr.c:	Added a "parseOnly" flag argument to
	ParseExpr() to indicate whether the caller is Tcl_ParseExpr(), with an
	end goal of filling a Tcl_Parse with Tcl_Tokens representing the
	parsed expression, or TclCompileExpr() with the goal of compiling and
	executing the expression. In the latter case, more aggressive
	conversion of QUOTED and BRACED lexeme to literals is done. In the
	former case, all such conversion is avoided, since Tcl_Token
	production would revert it anyway. This enables simplifications to the
	GenerateTokensForLiteral() routine as well.

2007-07-10  Don Porter	<dgp@users.sourceforge.net>

	* generic/tclCompExpr.c:	Added a field for operator precedence
	to be stored directly in the parse tree. There's no memory cost to
	this addition, since that memory would have been lost to alignment
	issues anyway. Also, converted precedence definitions and lookup
	tables to use symbolic constants instead of raw number for improved
	readability, and continued extending/improving/correcting comments.
	Removed some unused counter variables. Renamed some variables for
	clarity and replaced some cryptic logic with more readable macros.

2007-07-09  Don Porter	<dgp@users.sourceforge.net>

	* generic/tclCompExpr.c:	Revision so that the END lexeme never
	gets inserted into the parse tree. Later tree traversal never reaches
	it since its location in the tree is not variable. Starting and
	stopping with the START lexeme (node 0) is sufficient. Also finished
	lexeme code commentary.

	* generic/tclCompExpr.c:	Added missing creation and return of
	the Tcl_Parse fields that indicate error conditions. [Bug 1749987]

2007-07-05  Don Porter	<dgp@users.sourceforge.net>

	* library/init.tcl (unknown):	Corrected inconsistent error message
	in interactive [unknown] when empty command is invoked. [Bug 1743676]

2007-07-05  Miguel Sofer  <msofer@users.sf.net>

	* generic/tclNamesp.c (SetNsNameFromAny):
	* generic/tclObj.c (SetCmdNameFromAny): Avoid unnecessary
	ckfree/ckalloc when the old structs can be reused.

2007-07-04  Miguel Sofer  <msofer@users.sf.net>

	* generic/tclNamesp.c: Fix case where a FQ cmd or ns was being cached
	* generic/tclObj.c:    in a different interp, tkcon. [Bug 1747512]

2007-07-03  Don Porter	<dgp@users.sourceforge.net>

	* generic/tclCompExpr.c:	Revised #define values so that there
	is now more expansion room to define more BINARY operators.

2007-07-02  Donal K. Fellows  <dkf@users.sf.net>

	* generic/tclHash.c (CompareStringKeys): Always use the strcmp()
	version; the operation is functionally equivalent, the speed is
	identical (up to measurement limitations), and yet the code is
	simpler. [FRQ 951168]

2007-07-02  Don Porter	<dgp@users.sourceforge.net>

	* generic/tcl.h:	Removed TCL_PRESERVE_BINARY_COMPATIBILITY and
	* generic/tclHash.c:	any code enabled when it is set to 0. We will
	* generic/tclStubInit.c:	always want to preserve binary compat
	of the structs that appear in the interface through the 8.* series of
	releases, so it's pointless to drag around this never-enabled
	alternative.

	* generic/tclIO.c:	Removed dead code.
	* unix/tclUnixChan.c:

	* generic/tclCompExpr.c:	Removed dead code, old implementations
	* generic/tclEvent.c:	of expr parsing and compiling, including the
	* generic/tclInt.h:	routine TclFinalizeCompilation().

2007-06-30  Donal K. Fellows  <dkf@users.sf.net>

	* generic/tclCmdIL.c (Tcl_LsortObjCmd): Plug a memory leak caused by a
	missing Tcl_DecrRefCount on an error path. [Bug 1717186]

2007-06-30  Zoran Vasiljevic <vasiljevic@users.sourceforge.net>

	* generic/tclThread.c: Prevent RemeberSyncObj() from growing the sync
	object lists by reusing already free'd slots, if possible. See
	discussion on Bug 1726873 for more information.

2007-06-29  Donal K. Fellows  <dkf@users.sf.net>

	* doc/DictObj.3 (Tcl_DictObjDone): Improved documentation of this
	function to make it clearer how to use it. [Bug 1710795]

2007-06-29  Daniel Steffen  <das@users.sourceforge.net>

	* generic/tclAlloc.c:		on Darwin, ensure memory allocated by
	* generic/tclThreadAlloc.c:	the custom TclpAlloc()s is aligned to
	16 byte boundaries (as is the case with the Darwin system malloc).

	* generic/tclGetDate.y: use ckalloc/ckfree instead of malloc/free.
	* generic/tclDate.c:	bison 1.875e

	* generic/tclBasic.c (TclEvalEx): fix warnings.

	* macosx/Tcl.xcodeproj/project.pbxproj: better support for renamed tcl
	* macosx/Tcl.xcodeproj/default.pbxuser: source dir; add 10.5 SDK build
	* macosx/Tcl-Common.xcconfig:		config; remove tclMathOp.c.

	* macosx/README: document Tcl.xcodeproj changes.

2007-06-28  Don Porter	<dgp@users.sourceforge.net>

	* generic/tclBasic.c:		Removed dead code, including the
	* generic/tclExecute.c:		entire file tclMathOp.c.
	* generic/tclInt.h:
	* generic/tclMathOp.c (removed):
	* generic/tclTestObj.c:
	* win/tclWinFile.c:

	* unix/Makefile.in:	Updated to reflect deletion of tclMathOp.c.
	* win/Makefile.in:
	* win/makefile.bc:
	* win/makefile.vc:

2007-06-28  Pat Thoyts	<patthoyts@users.sourceforge.net>

	* generic/tclBasic.c:	  Silence constness warnings for TclStackFree
	* generic/tclCompCmds.c:  when building with msvc.
	* generic/tclFCmd.c:
	* generic/tclIOCmd.c:
	* generic/tclTrace.c:

2007-06-28  Miguel Sofer  <msofer@users.sf.net>

	* generic/tclVar.c (UnsetVarStruct): fix possible segfault.

2007-06-27  Don Porter	<dgp@users.sourceforge.net>

	* generic/tclTrace.c:	Corrected broken trace reversal logic in
	* generic/tclTest.c:	TclCheckInterpTraces that led to infinite loop
	* tests/trace.test:	when multiple Tcl_CreateTrace traces were set
	and one of them did not fire due to level restrictions. [Bug 1743931]

2007-06-26  Don Porter	<dgp@users.sourceforge.net>

	* generic/tclBasic.c (TclEvalEx):	Moved some arrays from the C
	stack to the Tcl stack.

2007-06-26  Miguel Sofer  <msofer@users.sf.net>

	* generic/tclVar.c (UnsetVarStruct): more streamlining.

2007-06-25  Don Porter	<dgp@users.sourceforge.net>

	* generic/tclExecute.c: Safety checks to avoid crashes in the
	TclStack* routines when called with an incompletely initialized
	interp. [Bug 1743302]

2007-06-25  Miguel Sofer  <msofer@users.sf.net>

	* generic/tclVar.c (UnsetVarStruct): fixing incomplete change, more
	streamlining.

2007-06-24  Miguel Sofer  <msofer@users.sf.net>

	* generic/tclVar.c (TclDeleteCompiledLocalVars): removed inlining that
	ended up not really optimising (limited benchmarks). Now calling
	UnsetVarStruct (streamlined old code is #ifdef'ed out, in case better
	benchmarks do show a difference).

	* generic/tclVar.c (UnsetVarStruct): fixed a leak introduced in last
	commit.

2007-06-23  Miguel Sofer  <msofer@users.sf.net>

	* generic/tclVar.c (UnsetVarStruct, TclDeleteVars): made the logic
	slightly clearer, eliminated some duplicated code.

	*** POTENTIAL INCOMPATIBILITY *** (tclInt.h and Var struct users)
	The core never builds VAR_LINK variable to have traces. Such a
	"monster", should one exist, will now have its unset traces called
	*before* it is unlinked.

2007-06-23  Daniel Steffen  <das@users.sourceforge.net>

	* macosx/tclMacOSXNotify.c (AtForkChild): don't call CoreFoundation
	APIs after fork() on systems where that would lead to an abort().

2007-06-22  Don Porter	<dgp@users.sourceforge.net>

	* generic/tclExecute.c: Revised TclStackRealloc() signature to better
	* generic/tclInt.h:	parallel (and fall back on) Tcl_Realloc.

	* generic/tclNamesp.c (TclResetShadowesCmdRefs):	Replaced
	ckrealloc based allocations with TclStackRealloc allocations.

	* generic/tclCmdIL.c:	More conversions to use TclStackAlloc.
	* generic/tclScan.c:

2007-06-21  Don Porter	<dgp@users.sourceforge.net>

	* generic/tclBasic.c:	 Move most instances of the Tcl_Parse struct
	* generic/tclCompExpr.c: off the C stack and onto the Tcl stack. This
	* generic/tclCompile.c:	 is a rather large struct (> 3kB).
	* generic/tclParse.c:

2007-06-21  Miguel Sofer  <msofer@users.sf.net>

	* generic/tclBasic.c (TEOvI):		Made sure that leave traces
	* generic/tclExecute.c (INST_INVOKE):	that were created during
	* tests/trace.test (trace-36.2):	execution of an originally
	untraced command do not fire [Bug 1740962], partial fix.

2007-06-21  Donal K. Fellows  <donal.k.fellows@man.ac.uk>

	* generic/tcl.h, generic/tclCompile.h, generic/tclCompile.c: Remove
	references in comments to obsolete {expand} notation. [Bug 1740859]

2007-06-20  Miguel Sofer  <msofer@users.sf.net>

	* generic/tclVar.c: streamline namespace vars deletion: only compute
	the variable's full name if the variable is traced.

2007-06-20  Don Porter	<dgp@users.sourceforge.net>

	* generic/tclInt.decls: Revised the interfaces of the routines
	* generic/tclExecute.c: TclStackAlloc and TclStackFree to make them
	easier for callers to use (or more precisely, harder to misuse).
	TclStackFree now takes a (void *) argument which is the pointer
	intended to be freed. TclStackFree will panic if that's not actually
	the memory the call will free. TSA/TSF also now tolerate receiving
	(interp == NULL), in which case they simply fall back to be calls to
	Tcl_Alloc/Tcl_Free.

	* generic/tclIntDecls.h:	make genstubs

	* generic/tclBasic.c:	Updated callers
	* generic/tclCmdAH.c:
	* generic/tclCmdIL.c:
	* generic/tclCompCmds.c:
	* generic/tclCompExpr.c:
	* generic/tclCompile.c:
	* generic/tclFCmd.c:
	* generic/tclFileName.c:
	* generic/tclIOCmd.c:
	* generic/tclIndexObj.c:
	* generic/tclInterp.c:
	* generic/tclNamesp.c:
	* generic/tclProc.c:
	* generic/tclTrace.c:
	* unix/tclUnixPipe.c:

2007-06-20  Jeff Hobbs	<jeffh@ActiveState.com>

	* tools/tcltk-man2html.tcl: revamp of html doc output to use CSS,
	standardized headers, subheaders, dictionary sorting of names.

2007-06-18  Jeff Hobbs	<jeffh@ActiveState.com>

	* tools/tcltk-man2html.tcl: clean up copyright merging and output.
	clean up coding constructs.

2007-06-18  Miguel Sofer  <msofer@users.sf.net>

	* generic/tclCmdIL.c (InfoFrameCmd):
	* generic/tclCmdMZ.c (Tcl_SwitchObjCmd):
	* generic/tclCompile.c (TclInitCompileEnv):
	* generic/tclProc.c (Tcl_ProcObjCmd, SetLambdaFromAny): Moved the
	CmdFrame off the C stack and onto the Tcl stack.

	* generic/tclExecute.c (TEBC):	Moved the CmdFrame off the C stack and
	onto the Tcl stack, between the catch and the execution stacks

2007-06-18  Don Porter	<dgp@users.sourceforge.net>

	* generic/tclBasic.c (TclEvalEx,TclEvalObjEx):	Moved the CmdFrame off
	the C stack and onto the Tcl stack.

2007-06-17  Donal K. Fellows  <dkf@users.sf.net>

	* generic/tclProc.c (TclObjInterpProcCore): Minor fixes to make
	* generic/tclExecute.c (TclExecuteByteCode): compilation debugging
	builds work again. [Bug 1738542]

2007-06-16  Donal K. Fellows  <dkf@users.sf.net>

	* generic/tclProc.c (TclObjInterpProcCore): Use switch instead of a
	chain of if's for a modest performance gain and a little more clarity.

2007-06-15  Miguel Sofer  <msofer@users.sf.net>

	* generic/tclCompCmds.c:  Simplified [variable] compiler and executor.
	* generic/tclExecute.c:	  Missed updates to "there is always a valid
	frame".

	* generic/tclCompile.c: reverted TclEvalObjvInternal and INST_INVOKE
	* generic/tclExecute.c: to essentially what they were previous to the
	* generic/tclBasic.c:	commit of 2007-04-03 [Patch 1693802] and the
	subsequent optimisations, as they break the new trace tests described
	below.

	* generic/trace.test: added tests 36 to 38 for dynamic trace creation
	and addition. These tests expose a change in dynamics due to a recent
	round of optimisations. The "correct" behaviour is not described in
	docs nor TIP 62.

2007-06-14  Miguel Sofer  <msofer@users.sf.net>

	* generic/tclInt.decls:	  Modif to the internals of TclObjInterpProc
	* generic/tclInt.h:	  to reduce stack consumption and improve task
	* generic/tclIntDecls.h:  separation. Changes the interface of
	* generic/tclProc.c:	  TclObjInterpProcCore (patching TclOO
	simultaneously).

	* generic/tclProc.c (TclObjInterpProcCore): simplified obj management
	in wrongNumArgs calls.

2007-06-14  Don Porter	<dgp@users.sourceforge.net>

	* generic/tclCompile.c: SetByteCodeFromAny() can no longer return any
	* generic/tclExecute.c: code other than TCL_OK, so remove code that
	* generic/tclProc.c:	formerly handled exceptional codes.

2007-06-13  Miguel Sofer  <msofer@users.sf.net>

	* generic/tclExecute.c (TclCompEvalObj): missed update to "there is
	always a valid frame".

	* generic/tclProc.c (TclObjInterpProcCore): call TEBC directly instead
	of going through TclCompEvalObj - no need to check the compilation's
	freshness, this has already been done. This improves speed and should
	also provide some relief to [Bug 1066755].

2007-06-12  Donal K. Fellows  <donal.k.fellows@man.ac.uk>

	* generic/tclBasic.c (Tcl_CreateInterp): Turn the [info] command into
	* generic/tclCmdIL.c (TclInitInfoCmd):	 an ensemble, making it easier
	for third-party code to plug into.

	* generic/tclIndexObj.c (Tcl_WrongNumArgs):
	* generic/tclNamesp.c, generic/tclInt.h (tclEnsembleCmdType): Make
	Tcl_WrongNumArgs do replacement correctly with ensembles and other
	sorts of complex replacement strategies.

2007-06-11  Miguel Sofer  <msofer@users.sf.net>

	* generic/tclExecute.c:	 comments added to explain iPtr->numLevels
	management.

	* generic/tclNamesp.c:	 tweaks to Tcl_GetCommandFromObj and
	* generic/tclObj.c:	 TclGetNamespaceFromObj; modified the usage of
	structs ResolvedCmdName and ResolvedNsname so that the field refNsPtr
	is NULL for fully qualified names.

2007-06-10  Miguel Sofer  <msofer@users.sf.net>

	* generic/tclBasic.c:	 Further TEOvI split, creating a new
	* generic/tclCompile.h:	 TclEvalObjvKnownCommand() function to handle
	* generic/tclExecute.c:	 commands that are already known and are not
	traced. INST_INVOKE now calls into this function instead of inlining
	parts of TEOvI. Same perf, better isolation.

	***POTENTIAL INCOMPAT*** There is a subtle issue with the timing of
	execution traces that is changed here - first change appeared in my
	commit of 2007-04-03 [Patch 1693802], which caused some divergence
	between compiled and non-compiled code.
	***THIS CHANGE IS UNDER REVIEW***

2007-06-10  Jeff Hobbs	<jeffh@ActiveState.com>

	* README: updated links. [Bug 1715081]

	* generic/tclExecute.c (TclExecuteByteCode): restore support for
	INST_CALL_BUILTIN_FUNC1 and INST_CALL_FUNC1 bytecodes to support 8.4-
	precompiled sources (math functions). [Bug 1720895]

2007-06-10  Miguel Sofer  <msofer@users.sf.net>

	* generic/tclInt.h:
	* generic/tclNamesp.c:
	* generic/tclObj.c:
	* generic/tclvar.c: new macros TclGetCurrentNamespace() and
	TclGetGlobalNamespace(); Tcl_GetCommandFromObj and
	TclGetNamespaceFromObj rewritten to make the logic clearer; slightly
	faster too.

2007-06-09  Miguel Sofer  <msofer@users.sf.net>

	* generic/tclExecute.c (INST_INVOKE): isolated two vars to the small
	block where they are actually used.

	* generic/tclObj.c (Tcl_GetCommandFromObj): rewritten to make the
	logic clearer; slightly faster too.

	* generic/tclBasic.c:	Split TEOv in two, by separating a processor
	for non-TCL_OK returns. Also split TEOvI in a full version that
	handles non-existing and traced commands, and a separate shorter
	version for the regular case.

	* generic/tclBasic.c:	Moved the generation of command strings for
	* generic/tclTrace.c:	traces: previously in Tcl_EvalObjv(), now in
	TclCheck[Interp|Execution]Traces(). Also insured that the strings are
	properly NUL terminated at the correct length. [Bug 1693986]

	***POTENTIAL INCOMPATIBILITY in internal API***
	The functions TclCheckInterpTraces() and TclCheckExecutionTraces() (in
	internal stubs) used to be noops if the command string was NULL, this
	is not true anymore: if the command string is NULL, they generate an
	appropriate string from (objc,objv) and use it to call the traces. The
	caller might as well not call them with a NULL string if he was
	expecting a noop.

	* generic/tclBasic.c:	Extend usage of TclLimitReady() and
	* generic/tclExecute.c: (new) TclLimitExceeded() macros.
	* generic/tclInt.h:
	* generic/tclInterp.c:

	* generic/tclInt.h:	New TclCleanupCommandMacro for core usage.
	* generic/tclBasic.c:
	* generic/tclExecute.c:
	* generic/tclObj.c:

2007-06-09 Daniel Steffen  <das@users.sourceforge.net>

	* macosx/Tcl.xcodeproj/project.pbxproj: add new Tclsh-Info.plist.in.

2007-06-08  Donal K. Fellows  <dkf@users.sf.net>

	* generic/tclCmdMZ.c (Tcl_StringObjCmd): Changed [string first] and
	* doc/string.n: [string last] so that they have clearer descriptions
	for those people who know the adage about needles and haystacks. This
	follows suggestions on comp.lang.tcl...

2007-06-06  Miguel Sofer  <msofer@users.sf.net>

	* generic/tclParse.c: fix for uninit read. [Bug 1732414]

2007-06-06  Daniel Steffen  <das@users.sourceforge.net>

	* macosx/Tcl.xcodeproj/project.pbxproj: add settings for Fix&Continue.

	* unix/configure.in (Darwin):		add plist for tclsh; link the
	* unix/Makefile.in  (Darwin):		Tcl and tclsh plists into
	* macosx/Tclsh-Info.plist.in (new):	their binaries in all cases.
	* macosx/Tcl-Common.xcconfig:

	* unix/tcl.m4 (Darwin): fix CF checks in fat 32&64bit builds.
	* unix/configure: autoconf-2.59

2007-06-05  Don Porter	<dgp@users.sourceforge.net>

	* generic/tclBasic.c:	Added interp flag value ERR_LEGACY_COPY to
	* generic/tclInt.h:	control the timing with which the global
	* generic/tclNamesp.c:	variables ::errorCode and ::errorInfo get
	* generic/tclProc.c:	updated after an error. This keeps more
	* generic/tclResult.c:	precise compatibility with Tcl 8.4.
	* tests/result.test (result-6.2):	[Bug 1649062]

2007-06-05  Miguel Sofer  <msofer@users.sf.net>

	* generic/tclInt.h:
	* generic/tclExecute.c: Tcl-stack reform, [Patch 1701202]

2007-06-03  Daniel Steffen  <das@users.sourceforge.net>

	* unix/Makefile.in: add datarootdir to silence autoconf-2.6x warning.

2007-05-30  Don Porter	<dgp@users.sourceforge.net>

	* generic/tclBasic.c:	Removed code that dealt with
	* generic/tclCompile.c: TCL_TOKEN_EXPAND_WORD tokens representing
	* generic/tclCompile.h: expanded literal words. These sections were
	mostly in place to enable [info frame] to discover line information in
	expanded literals. Since the parser now generates a token for each
	post-expansion word referring to the right location in the original
	script string, [info frame] gets all the data it needs.

	* generic/tclInt.h:	Revised the parser so that it never produces
	* generic/tclParse.c:	TCL_TOKEN_EXPAND_WORD tokens when parsing an
	* tests/parse.test:	expanded literal word; that is, something like
	{*}{x y z}. Instead, generate the series of TCL_TOKEN_SIMPLE_WORD
	tokens to represent the words that expansion of the literal string
	produces. [RFE 1725186]

2007-05-29  Jeff Hobbs	<jeffh@ActiveState.com>

	* unix/tclUnixThrd.c (Tcl_JoinThread): fix for 64-bit handling of
	pthread_join exit return code storage. [Bug 1712723]

2007-05-22  Don Porter	<dgp@users.sourceforge.net>

	[core-stabilizer-branch]

	* unix/configure:	autoconf-2.59 (FC6 fork)
	* win/configure:

	* README:		Bump version number to 8.5b1
	* generic/tcl.h:
	* library/init.tcl:
	* tools/tcl.wse.in:
	* unix/configure.in:
	* unix/tcl.spec:
	* win/configure.in:

2007-05-18  Don Porter	<dgp@users.sourceforge.net>

	* unix/configure:	autoconf-2.59 (FC6 fork)
	* win/configure:

	* README:		Bump version number to 8.5a7
	* generic/tcl.h:
	* library/init.tcl:
	* tools/tcl.wse.in:
	* unix/configure.in:
	* unix/tcl.spec:
	* win/configure.in:

	* generic/tclParse.c:	Disable and remove the ALLOW_EXPAND sections
	* tests/info.test:	that continued to support the deprecated
	* tests/mathop.test:	{expand} syntax. Updated the few remaining
	users of that syntax in the test suite.

2007-05-17  Donal K. Fellows  <dkf@users.sf.net>

	* generic/tclExecute.c (TclLimitReady): Created a macro version of
	Tcl_LimitReady just for TEBC, to reduce the amount of times that the
	bytecode engine calls out to external functions on the critical path.
	* generic/tclInterp.c (Tcl_LimitReady): Added note to remind anyone
	doing maintenance that there is a macro version to update.

2007-05-17  Daniel Steffen  <das@users.sourceforge.net>

	* generic/tcl.decls: workaround 'make checkstubs' failures from
	tclStubLib.c MODULE_SCOPE revert. [Bug 1716117]

2007-05-16  Joe English	 <jenglish@users.sourceforge.net>

	* generic/tclStubLib.c:	 Change Tcl_InitStubs(), tclStubsPtr, and the
	auxilliary stubs table pointers back to public visibility.

	These symbols need to be exported so that stub-enabled extensions may
	be statically linked into an extended tclsh or Big Wish with a
	dynamically-linked libtcl. [Bug 1716117]

2007-05-15  Don Porter	<dgp@users.sourceforge.net>

	* win/configure:	autoconf-2.59 (FC6 fork)

	* library/reg/pkgIndex.tcl:	Bump to registry 1.2.1 to account for
	* win/configure.in:		[Bug 1682211] fix.
	* win/makefile.bc:
	* win/tclWinReg.c:

2007-05-11  Pat Thoyts	<patthoyts@users.sourceforge.net>

	* generic/tclInt.h: Removed TclEvalObjEx and TclGetSrcInfoForPc from
	tclInt.h now they are in the internal stubs table.

2007-05-09  Don Porter	<dgp@users.sourceforge.net>

	* generic/tclInt.h:	TclFinalizeThreadAlloc() is always defined, so
	make sure it is also always declared (with MODULE_SCOPE).

2007-05-09  Daniel Steffen  <das@users.sourceforge.net>

	* generic/tclInt.h: fix warning when building threaded with -DPURIFY.

	* macosx/Tcl.xcodeproj/project.pbxproj: add 'DebugUnthreaded' &
	* macosx/Tcl.xcodeproj/default.pbxuser: 'DebugLeaks' configs and env
	var settings needed to run the 'leaks' tool.

2007-05-07  Don Porter	<dgp@users.sourceforge.net>

	[Tcl Bug 1706140]

	* generic/tclLink.c (LinkTraceProc):	Update Tcl_VarTraceProcs so
	* generic/tclNamesp.c (Error*Read):	they call Tcl_InterpDeleted()
	* generic/tclTrace.c (Trace*Proc):	for themselves, and do not
	* generic/tclUtil.c (TclPrecTraceProc): rely on (frequently buggy)
	setting of the TCL_INTERP_DESTROYED flag by the trace core.

	* generic/tclVar.c:	Update callers of TclCallVarTraces to not pass
	in the TCL_INTERP_DESTROYED flag. Also apply filters so that public
	routines only pass documented flag values down to lower level routines

	* generic/tclTrace.c (TclCallVarTraces):	The setting of the
	TCL_INTERP_DESTROYED flag is now done entirely within the
	TclCallVarTraces routine, the only place it can be done right.

2007-05-06  Donal K. Fellows  <dkf@users.sf.net>

	* generic/tclInt.h (ExtraFrameInfo): Create a new mechanism for
	* generic/tclCmdIL.c (InfoFrameCmd): conveying what information needs
	to be added to the results of [info frame] to replace the hack that
	was there before.
	* generic/tclProc.c (Tcl_ApplyObjCmd): Use the new mechanism for the
	[apply] command, the only part of Tcl itself that needs it (so far).

	* generic/tclInt.decls (TclEvalObjEx, TclGetSrcInfoForPc): Expose
	these two functions through the internal stubs table, necessary for
	extensions that need to integrate deeply with TIP#280.

2007-05-05  Donal K. Fellows  <dkf@users.sf.net>

	* win/tclWinFile.c (TclpGetUserHome):	Squelch type-pun warnings in
	* win/tclWinInit.c (TclpSetVariables):	Win-specific code not found
	* win/tclWinReg.c (AppendSystemError):	during earlier work on Unix.

2007-05-04  Kevin B. Kenny  <kennykb@acm.org>

	* generic/tclIO.c (TclFinalizeIOSubsystem): Added an initializer to
	silence a spurious gcc warning about use of an uninitialized
	variable.
	* tests/encoding.test: Modified so that encoding tests happen in a
	private namespace, to avoid polluting the global one. This problem was
	discovered when running the test suite '-singleproc 1 -skip exec.test'
	because the 'path' variable in encoding.test conflicted with the one
	in io.test.
	* tests/io.test: Made more of the working variables private to the
	namespace.

2007-05-02  Kevin B. Kenny  <kennykb@acm.org>

	* generic/tclTest.c (SimpleMatchInDirectory): Corrected a refcount
	imbalance that affected the filesystem-[147]* tests in the test suite.
	Thanks to Don Porter for the patch. [Bug 1710707]
	* generic/tclPathObj.c (Tcl_FSJoinPath, Tcl_FSGetNormalizedPath):
	Corrected several memory leaks that caused refcount imbalances
	resulting in memory leaks on Windows. Thanks to Joe Mistachkin for the
	patch.

2007-05-01  Miguel Sofer  <msofer@users.sf.net>

	* generic/tclVar.c (TclPtrSetVar): fixed leak whenever newvaluePtr had
	refCount 0 and was used for appending (but not lappending). Thanks to
	mistachkin and kbk. [Bug 1710710]

2007-05-01  Kevin B. Kenny  <kennykb@acm.org>

	* generic/tclIO.c (DeleteChannelTable): Made changes so that
	DeleteChannelTable tries to close all open channels, not just the
	first. [Bug 1710285]
	* generic/tclThread.c (TclFinalizeSynchronization): Make sure that TSD
	blocks get freed on non-threaded builds. [Bug 1710825]
	* tests/utf.test (utf-25.1--utf-25.4): Modified tests to clean up
	after the 'testobj' extension to avoid spurious reports of memory
	leaks.

2007-05-01  Don Porter	<dgp@users.sourceforge.net>

	* generic/tclCmdMZ.c (STR_MAP): When [string map] has a pure dict map,
	a missing Tcl_DictObjDone() call led to a memleak. [Bug 1710709]

2007-04-30  Daniel Steffen  <das@users.sourceforge.net>

	* unix/Makefile.in: add 'tclsh' dependency to install targets that
	rely on tclsh, fixes parallel 'make install' from empty build dir.

2007-04-30  Andreas Kupries <andreask@gactivestate.com>

	* generic/tclIO.c (FixLevelCode): Corrected reference count
	mismanagement of newlevel, newcode. Changed to allocate the Tcl_Obj's
	as late as possible, and only when actually needed. [Bug 1705778, leak
	K29]

2007-04-30  Kevin B. Kenny  <kennykb@acm.org>

	* generic/tclProc.c (Tcl_ProcObjCmd, SetLambdaFromAny): Corrected
	reference count mismanagement on the name of the source file in the
	TIP 280 code. [Bug 1705778, leak K02 among other manifestations]

2007-04-25  Donal K. Fellows  <dkf@users.sf.net>

	*** 8.5a6 TAGGED FOR RELEASE ***

	* generic/tclProc.c (TclObjInterpProcCore): Only allocate objects for
	error message generation when associated with argument names that are
	really used. [Bug 1705778, leak K15]

2007-04-25  Kevin B. Kenny  <kennykb@acm.org>

	* generic/tclIOUtil.c (Tcl_FSChdir): Changed the memory management so
	that the path returned from Tcl_FSGetNativePath is not duplicated
	before being stored as the current directory, to avoid a memory leak.
	[Bug 1705778, leak K01 among other manifestations]

2007-04-25  Don Porter	<dgp@users.sourceforge.net>

	* generic/tclCompExpr.c (ParseExpr):	Revised to be sure that an
	error return doesn't prevent all literals getting placed on the
	litList to be returned to the caller for freeing. Corrects some
	memleaks. [Bug 1705778, leak K23]

2007-04-25  Daniel Steffen  <das@users.sourceforge.net>

	* unix/Makefile.in (dist): add macosx/*.xcconfig files to src dist;
	copy license.terms to dist macosx dir; fix autoheader bits.

2007-04-24  Miguel Sofer  <msofer@users.sf.net>

	* generic/tclListObj.c: reverting [Patch 738900] (committed on
	2007-04-20). Causes some Tk test breakage of unknown importance, but
	the impact of the patch itself is likely to be so small that it does
	not warrant investigation at this time.

2007-04-24  Donal K. Fellows  <dkf@users.sf.net>

	* generic/tclDictObj.c (DictKeysCmd): Rewrote so that the lock on the
	internal representation of a dict is only set when necessary. [Bug
	1705778, leak K04]
	(DictFilterCmd): Added code to drop the lock in the trivial match
	case. [Bug 1705778, leak K05]

2007-04-24  Kevin B. Kenny  <kennykb@acm.org>

	* generic/tclBinary.c: Addressed several code paths where the error
	return from the 'binary format' command leaked the result buffer.
	* generic/tclListObj.c (TclLsetFlat): Fixed a bug where the new list
	under construction was leaked in the error case. [Bug 1705778, leaks
	K13 and K14]

2007-04-24  Jeff Hobbs	<jeffh@ActiveState.com>

	* unix/Makefile.in (dist): add platform library package to src dist

2007-04-24  Don Porter	<dgp@users.sourceforge.net>

	* generic/tclCompExpr.c (ParseExpr): Memory leak in error case; the
	literal Tcl_Obj was not getting freed. [Bug 1705778, leak #1 (new)]

	* generic/tclNamesp.c (Tcl_DeleteNamespace):	Corrected flaw in the
	flag marking scheme to be sure that global namespaces are freed when
	their interp is deleted. [Bug 1705778]

2007-04-24  Kevin B. Kenny  <kennykb@acm.org>

	* generic/tclExecute.c (TclExecuteByteCode): Plugged six memory leaks
	in bignum arithmetic.
	* generic/tclIOCmd.c (Tcl_ReadObjCmd): Plugged a leak of the buffer
	object if the physical read returned an error and the bypass area had
	no message.
	* generic/tclIORChan.c (TclChanCreateObjCmd): Plugged a leak of the
	return value from the "initialize" method of a channel handler.
	(All of the above under [Bug 1705778])

2007-04-23  Daniel Steffen  <das@users.sourceforge.net>

	* generic/tclCkalloc.c: fix warnings from gcc build configured with
	* generic/tclCompile.c: --enable-64bit --enable-symbols=all.
	* generic/tclExecute.c:

	* unix/tclUnixFCmd.c: add workaround for crashing bug in fts_open()
	* unix/tclUnixInit.c: without FTS_NOSTAT on 64bit Darwin 8 or earlier.

	* unix/tclLoadDyld.c (TclpLoadMemory): fix (void*) arithmetic.

	* macosx/Tcl-Common.xcconfig: enable more warnings.

	* macosx/Tcl.xcodeproj/project.pbxproj: add 'DebugMemCompile' build
	configuration that calls configure with --enable-symbols=all; override
	configure check for __attribute__((__visibility__("hidden"))) in Debug
	configuration to restore availability of ZeroLink.

	* macosx/tclMacOSXNotify.c: fix warnings.

	* macosx/tclMacOSXFCmd.c: const fixes.

	* macosx/Tcl-Common.xcconfig:	fix whitespace.
	* macosx/Tcl-Debug.xcconfig:
	* macosx/Tcl-Release.xcconfig:
	* macosx/README:

	* macosx/GNUmakefile:		fix/add copyright and license refs.
	* macosx/tclMacOSXBundle.c:
	* macosx/Tcl-Info.plist.in:
	* macosx/Tcl.xcode/project.pbxproj:
	* macosx/Tcl.xcodeproj/project.pbxproj:

	* unix/configure.in: install license.terms into Tcl.framework.
	* unix/configure: autoconf-2.59

2007-04-23  Don Porter	<dgp@users.sourceforge.net>

	* generic/tclVar.c (UnsetVarStruct):	Make sure the
	TCL_INTERP_DESTROYED flags gets passed to unset trace routines so they
	can respond appropriately. [Bug 1705778, leak #9]

2007-04-23  Miguel Sofer  <msofer@users.sf.net>

	* generic/tclCompile.c (TclFreeCompileEnv): Tip 280's new field
	extCmdMapPtr was not being freed. [Bug 1705778, leak #1]

2007-04-23  Kevin B. Kenny  <kennykb@acm.org>

	* generic/tclCompCmds.c (TclCompileUpvarCmd): Plugged a memory leak in
	'upvar' when compiling (a) upvar outside a proc, (b) upvar with a
	syntax error, or (c) upvar where the frame index is not known at
	compile time.
	* generic/tclCompExpr.c (ParseExpr): Plugged a memory leak when
	parsing expressions that contain syntax errors.
	* generic/tclEnv.c (ReplaceString): Clear memory correctly when
	growing the cache to avoid reads of uninitialised data.
	* generic/tclIORChan.c (TclChanCreateObjCmd, FreeReflectedChannel):
	Plugged two memory leaks.
	* generic/tclStrToD.c (AccumulateDecimalDigit): Fixed a mistake where
	we'd run beyond the end of the 'pow10_wide' array if a number begins
	with a string of more than 'maxpow10_wide' zeroes.
	* generic/tclTest.c (Testregexpobjcmd): Removed an invalid access
	beyond the end of 'objv' in 'testregexp -about'.
	All of these issues reported under [Bug 1705778] - detected with the
	existing test suite, no new regression tests required.

2007-04-22  Miguel Sofer  <msofer@users.sf.net>

	* generic/tclVar.c (TclDeleteNamespaceVars): fixed access to freed
	memory detected by valgrind: Tcl_GetCurrentNamespace was being
	called after freeing root CallFrame (on interp deletion).

2007-04-20  Miguel Sofer  <msofer@users.sf.net>

	* generic/tclListObj.c (SetListFromAny): avoid discarding internal
	reps of objects converted to singleton lists. [Patch 738900]

2007-04-20  Kevin B. Kenny  <kennykb@acm.org>

	* doc/clock.n: Corrected a silly error (transposed 'uppercase' and
	'lowercase' in clock.n. [Bug 1656002]
	Clarified that [clock scan] does not recognize a locale's alternative
	calendar.
	Deleted an entirely superfluous (and also incorrect) remark about the
	effect of Daylight Saving Time on relative times in [clock scan]. [Bug
	1582951]
	* library/clock.tcl: Corrected an error in skipping over the %Ey field
	on input.
	* library/msgs/ja.msg:
	* tools/loadICU.tcl: Corrected several localisation faults in the
	Japanese locale (most notably, incorrect dates for the Emperors'
	eras). [Bug 1637471]. Many thanks to SourceForge user 'nyademo' for
	pointing this out and developing a fix.
	* generic/tclPathObj.c: Corrected a 'const'ness fault that caused
	bitter complaints from MSVC.
	* tests/clock.test (clock-40.1, clock-58.1, clock-59.1): Corrected a
	test case that depended on ":localtime" being able to handle dates
	prior to the Posix epoch. [Bug 1618445] Added a test case for the
	dates of the Japanese emperors. [Bug 1637471] Added a regression test
	for military time zone input conversion. [Bug 1586828]
	* generic/tclGetDate.y (MilitaryTable): Fixed an ancient bug where the
	military NZA time zones had the signs reversed. [Bug 1586828]
	* generic/tclDate.c: Regenerated.
	* doc/Notifier.3: Documented Tcl_SetNotifier and Tcl_ServiceModeHook.
	Quite against my better judgment. [Bug 414933]
	* generic/tclBasic.c, generic/tclCkalloc.c, generic/tclClock.c:
	* generic/tclCmdIL.c, generic/tclCmdMZ.c, generic/tclFCmd.c:
	* generic/tclFileName.c, generic/tclInterp.c, generic/tclIO.c:
	* generic/tclIOUtil.c, generic/tclNamesp.c, generic/tclObj.c:
	* generic/tclPathObj.c, generic/tclPipe.c, generic/tclPkg.c:
	* generic/tclResult.c, generic/tclTest.c, generic/tclTestObj.c:
	* generic/tclVar.c, unix/tclUnixChan.c, unix/tclUnixTest.c:
	* win/tclWinLoad.c, win/tclWinSerial.c: Replaced commas in varargs
	with string concatenation where possible. [Patch 1515234]
	* library/tzdata/America/Tegucigalpa:
	* library/tzdata/Asia/Damascus: Olson's tzdata 2007e.

2007-04-19  Donal K. Fellows  <donal.k.fellows@manchester.ac.uk>

	* generic/regcomp.c, generic/regc_cvec.c, generic/regc_lex.c,
	* generic/regc_locale.c: Improve the const-correctness of the RE
	compiler.

2007-04-18  Miguel Sofer  <msofer@users.sf.net>

	* generic/tclExecute.c (INST_LSHIFT): fixed a mistake introduced in
	version 1.266 ('=' became '=='), which effectively turned the block
	that handles native shifts into dead code. This explains why the
	testsuite did not pick this mistake. Rewrote to make the intention
	clear.

	* generic/tclInt.h (TclDecrRefCount): change the order of the
	branches, use empty 'if ; else' to handle use in unbraced outer
	if/else conditions (as already done in tcl.h)

	* generic/tclExecute.c: slight changes in Tcl_Obj management.

2007-04-17  Kevin B. Kenny  <kennykb@acm.org>

	* library/clock.tcl: Fixed the naming of
	::tcl::clock::ReadZoneinfoFile because (yoicks!) it was in the global
	namespace.
	* doc/clock.n: Clarified the cases in which legacy time zone is
	recognized. [Bug 1656002]

2007-04-17  Miguel Sofer  <msofer@users.sf.net>

	* generic/tclExecute.c: fixed checkInterp logic [Bug 1702212]

2007-04-16  Donal K. Fellows  <donal.k.fellows@man.ac.uk>

	* various (including generic/tclTest.c): Complete the purge of K&R
	function definitions from manually-written code.

2007-04-15  Kevin B. Kenny  <kennykb@acm.org>

	* generic/tclCompCmds.c: added a cast to silence a compiler error on
	VC2005.
	* library/clock.tcl: Restored unique-prefix matching of keywords on
	the [clock] command. [Bug 1690041]
	* tests/clock.test: Added rudimentary test cases for unique-prefix
	matching of keywords.

2007-04-14  Miguel Sofer  <msofer@users.sf.net>

	* generic/tclExecute.c: removed some code at INST_EXPAND_SKTOP that
	duplicates functionality already present at checkForCatch.

2007-04-12  Miguel Sofer  <msofer@users.sf.net>

	* generic/tclExecute.c: new macros OBJ_AT_TOS, OBJ_UNDER_TOS,
	OBJ_AT_DEPTH(n) and CURR_DEPTH that remove all direct references to
	tosPtr from TEBC (after initialisation and the code at the label
	cleanupV_pushObjResultPtr).

2007-04-11  Miguel Sofer  <msofer@users.sf.net>

	* generic/tclCompCmds.c: moved all exceptDepth management to the
	macros - the decreasing half was managed by hand.

2007-04-10  Donal K. Fellows  <donal.k.fellows@man.ac.uk>

	* generic/tclInt.h (TclNewLiteralStringObj): New macro to make
	allocating literal string objects (i.e. objects whose value is a
	constant string) easier and more efficient, by allowing the omission
	of the length argument. Based on [Patch 1529526] (afredd)
	* generic/*.c: Make use of this (in many files).

2007-04-08  Miguel Sofer  <msofer@users.sf.net>

	* generic/tclCompile (tclInstructionTable): Fixed bugs in description
	of dict instructions.

2007-04-07  Miguel Sofer  <msofer@users.sf.net>

	* generic/tclCompile (tclInstructionTable): Fixed bug in description
	of INST_START_COMMAND.

	* generic/tclExecute.c (TEBC): Small code reduction.

2007-04-06  Miguel Sofer  <msofer@users.sf.net>

	* generic/tclExecute.c (TEBC):
	* generic/tclNamespace.c (NsEnsembleImplementationCmd):
	* generic/tclProc.c (InitCompiledLocals, ObjInterpProcEx)
	(TclObjInterpProcCore, ProcCompileProc): Code reordering to reduce
	branching and improve branch prediction (assume that forward branches
	are typically not taken).

2007-04-03  Miguel Sofer  <msofer@users.sf.net>

	* generic/tclExecute.c: INST_INVOKE optimisation. [Patch 1693802]

2007-04-03  Don Porter	<dgp@users.sourceforge.net>

	* generic/tclNamesp.c:	Revised ErrorCodeRead and ErrorInfoRead trace
	routines so they guarantee the ::errorCode and ::errorInfo variable
	always appear to exist. [Bug 1693252]

2007-04-03  Miguel Sofer  <msofer@users.sf.net>

	* generic/tclInt.decls:	 Moved TclGetNamespaceFromObj() to the
	* generic/tclInt.h:	 internal stubs table; regen.
	* generic/tclIntDecls.h:
	* generic/tclStubInit.c:

2007-04-02  Miguel Sofer  <msofer@users.sf.net>

	* generic/tclBasic.c:	  Added bytecode compilers for the variable
	* generic/tclCompCmds.c:  linking commands: 'global', 'variable',
	* generic/tclCompile.h:	  'upvar', 'namespace upvar' [Patch 1688593]
	* generic/tclExecute.c:
	* generic/tclInt.h:
	* generic/tclVar.c:

2007-04-02  Don Porter	<dgp@users.sourceforge.net>

	* generic/tclBasic.c:	Replace arrays on the C stack and ckalloc
	* generic/tclExecute.c: calls with TclStackAlloc calls to use memory
	* generic/tclFCmd.c:	on Tcl's evaluation stack.
	* generic/tclFileName.c:
	* generic/tclIOCmd.c:
	* generic/tclIndexObj.c:
	* generic/tclInterp.c:
	* generic/tclNamesp.c:
	* generic/tclTrace.c:
	* unix/tclUnixPipe.c:

2007-04-01  Donal K. Fellows  <dkf@users.sf.net>

	* generic/tclCompile.c (TclCompileScript, TclPrintInstruction):
	* generic/tclExecute.c (TclExecuteByteCode): Changed the definition of
	INST_START_CMD so that it knows how many commands start at the current
	location. This makes the interpreter command counter correct without
	requiring a large number of instructions to be issued. (See my change
	from 2007-01-19 for what triggered this.)

2007-03-30  Don Porter	<dgp@users.sourceforge.net>

	* generic/tclCompile.c:
	* generic/tclCompExpr.c:
	* generic/tclCompCmds.c:	Replace arrays on the C stack and
	ckalloc calls with TclStackAlloc calls to use memory on Tcl's
	evaluation stack.

	* generic/tclCmdMZ.c:	Revised [string to* $s $first $last]
	implementation to reduce number of allocs/copies.

	* tests/string.test:  More [string reverse] tests.

2007-03-30  Miguel Sofer  <msofer@users.sf.net>

	* generic/tclExecute.c: optimise the lookup of elements of indexed
	arrays.

2007-03-29  Miguel Sofer  <msofer@users.sf.net>

	* generic/tclProc.c (Tcl_ApplyObjCmd):
	* tests/apply.test (9.3): Fixed Tcl_Obj leak on error return; an
	unneeded ref to lambdaPtr was being set and not released on an error
	return path.

2007-03-28  Don Porter	<dgp@users.sourceforge.net>

	* generic/tclCmdMZ.c (STR_REVERSE):	Implement the actual [string
	reverse] command in terms of the new TclStringObjReverse() routine.

	* generic/tclInt.h (TclStringObjReverse):	New internal routine
	* generic/tclStringObj.c (TclStringObjReverse): that implements the
	[string reverse] operation, making use of knowledge/surgery of the
	String intrep to minimize the number of allocs and copies needed to do
	the job.

2007-03-27  Don Porter	<dgp@users.sourceforge.net>

	* generic/tclCmdMZ.c (STR_MAP): Replace ckalloc calls with
	TclStackAlloc calls.

2007-03-24  Zoran Vasiljevic <vasiljevic@users.sourceforge.net>

	* win/tclWinThrd.c: Thread exit handler marks the current thread as
	un-initialized. This allows exit handlers that are registered later to
	re-initialize this subsystem in case they need to use some sync
	primitives (cond variables) from this file again.

2007-03-23  Miguel Sofer  <msofer@users.sf.net>

	* generic/tclBasic.c (DeleteInterpProc): pop the root frame pointer
	before deleting the global namespace [Bug 1658572]

2007-03-23  Kevin B. Kenny  <kennykb@acm.org>

	* win/Makefile.in: Added code to keep a Cygwin path name from leaking
	into LIBRARY_DIR when doing 'make test' or 'make runtest'.

2007-03-22  Don Porter	<dgp@users.sourceforge.net>

	* generic/tclCmdAH.c (Tcl_ForeachObjCmd):	Replaced arrays on the
	C stack and ckalloc calls with TclStackAlloc calls to use memory on
	Tcl's evaluation stack.

	* generic/tclExecute.c: Revised GrowEvaluationStack to take an
	argument specifying the growth required by the caller, so that a
	single reallocation / copy is the most that will ever be needed even
	when required growth is large.

2007-03-21  Don Porter	<dgp@users.sourceforge.net>

	* generic/tclExecute.c: More ckalloc -> ckrealloc conversions.
	* generic/tclLiteral.c:
	* generic/tclNamesp.c:
	* generic/tclParse.c:
	* generic/tclPreserve.c:
	* generic/tclStringObj.c:
	* generic/tclUtil.c:

2007-03-20  Don Porter	<dgp@users.sourceforge.net>

	* generic/tclEnv.c:	Some more ckalloc -> ckrealloc replacements.
	* generic/tclLink.c:

2007-03-20  Kevin B. Kenny  <kennykb@acm.org>

	* generic/tclDate.c: Rebuilt, despite Donal Fellows's comment when
	committing it that no rebuild was required.
	* generic/tclGetDate.y: According to Donal Fellows, "Introduce modern
	formatting standards; no need for rebuild of tclDate.c."

	* library/tzdata/America/Cambridge_Bay:
	* library/tzdata/America/Havana:
	* library/tzdata/America/Inuvik:
	* library/tzdata/America/Iqaluit:
	* library/tzdata/America/Pangnirtung:
	* library/tzdata/America/Rankin_Inlet:
	* library/tzdata/America/Resolute:
	* library/tzdata/America/Yellowknife:
	* library/tzdata/Asia/Choibalsan:
	* library/tzdata/Asia/Dili:
	* library/tzdata/Asia/Hovd:
	* library/tzdata/Asia/Jakarta:
	* library/tzdata/Asia/Jayapura:
	* library/tzdata/Asia/Makassar:
	* library/tzdata/Asia/Pontianak:
	* library/tzdata/Asia/Ulaanbaatar:
	* library/tzdata/Europe/Istanbul: Upgraded to Olson's tzdata2007d.

	* generic/tclListObj.c (TclLsetList, TclLsetFlat):
	* tests/lset.test: Changes to deal with shared internal representation
	for lists passed to the [lset] command. Thanks to Don Porter for
	fixing this issue. [Bug 1677512]

2007-03-19  Don Porter	<dgp@users.sourceforge.net>

	* generic/tclCompile.c: Revise the various expansion routines for
	CompileEnv fields to use ckrealloc() where appropriate.

	* generic/tclBinary.c (Tcl_SetByteArrayLength): Replaced ckalloc() /
	memcpy() sequence with ckrealloc() call.

	* generic/tclBasic.c (Tcl_CreateMathFunc):	Replaced some calls to
	* generic/tclEvent.c (Tcl_CreateThread):	Tcl_Alloc() with calls
	* generic/tclObj.c (UpdateStringOfBignum):	to ckalloc(), which
	* unix/tclUnixTime.c (SetTZIfNecessary):	better supports memory
	* win/tclAppInit.c (setargv):			debugging.

2007-03-19  Donal K. Fellows  <donal.k.fellows@manchester.ac.uk>

	* doc/regsub.n: Corrected example so that it doesn't recommend
	potentially unsafe practice. Many thanks to Konstantin Kushnir
	<chpock@gmail.com> for reporting this.

2007-03-17  Kevin B. Kenny  <kennykb@acm.org>

	* win/tclWinReg.c (GetKeyNames): Size the buffer for enumerating key
	names correctly, so that Unicode names exceeding 127 chars can be
	retrieved without crashing. [Bug 1682211]
	* tests/registry.test (registry-4.9): Added test case for the above
	bug.

2007-03-15  Mo DeJong  <mdejong@users.sourceforge.net>

	* generic/tclIOUtil.c (Tcl_Stat): Reimplement workaround to avoid gcc
	warning by using local variables. When the macro argument is of type
	long long instead of long, the incorrect warning is not generated.

2007-03-15  Mo DeJong  <mdejong@users.sourceforge.net>

	* win/Makefile.in: Fully qualify LIBRARY_DIR so that `make test` does
	not depend on working dir.

2007-03-15  Mo DeJong  <mdejong@users.sourceforge.net>

	* tests/parse.test: Add two backslash newline parse tests.

2007-03-12  Don Porter	<dgp@users.sourceforge.net>

	* generic/tclExecute.c (INST_FOREACH_STEP4):	Make private copy of
	* tests/foreach.test (foreach-10.1):	value list to be assigned to
	variables so that shimmering of that list doesn't lead to invalid
	pointers. [Bug 1671087]

	* generic/tclEvent.c (HandleBgErrors):	Make efficient private copy
	* tests/event.test (event-5.3): of the command prefix for the interp's
	background error handling command to avoid panics due to pointers to
	memory invalid after shimmering. [Bug 1670155]

	* generic/tclNamesp.c (NsEnsembleImplementationCmd):	Make efficient
	* tests/namespace.test (namespace-42.8):	private copy of the
	command prefix as we invoke the command appropriate to a particular
	subcommand of a particular ensemble to avoid panic due to shimmering
	of the List intrep. [Bug 1670091]

	* generic/tclVar.c (TclArraySet):	Make efficient private copy of
	* tests/var.test (var-17.1):	the "list" argument to [array set] to
	avoid crash due to shimmering invalidating pointers. [Bug 1669489]

2007-03-12  Donal K. Fellows  <donal.k.fellows@manchester.ac.uk>

	* generic/tclCmdIL.c (Tcl_LsortObjCmd): Fix problems with declaration
	positioning and memory leaks. [Bug 1679072]

2007-03-11  Donal K. Fellows  <dkf@users.sf.net>

	* generic/tclCmdIL.c (Tcl_LreverseObjCmd): Ensure that a list is
	correctly reversed even if its internal representation is shared
	without the object itself being shared. [Bug 1675044]

2007-03-10  Miguel Sofer  <msofer@users.sf.net>

	* generic/tclCmdIL (Tcl_LsortObjCmd): changed fix to [Bug 1675116] to
	use the cheaper TclListObjCopy() instead of Tcl_DuplicateObj().

2007-03-09  Andreas Kupries  <andreask@activestate.com>

	* library/platform/shell.tcl: Made more robust if an older platform
	* library/platform/pkgIndex.tcl: package is present in the inspected
	* unix/Makefile.in: shell. Package forget it to prevent errors. Bumped
	* win/Makefile.in: package version to 1.1.3, and updated the Makefiles
	installing it as Tcl Module.

2007-03-09  Donal K. Fellows  <donal.k.fellows@man.ac.uk>

	* generic/tclCmdIL.c (Tcl_LsortObjCmd): Handle tricky case with loss
	* tests/cmdIL.test (cmdIL-1.29):	of list rep during sorting due
	to shimmering. [Bug 1675116]

2007-03-09  Kevin B. Kenny  <kennykb@acm.org>

	* library/clock.tcl (ReadZoneinfoFile): Added Y2038 compliance to the
	code for version-2 'zoneinfo' files.
	* tests/clock.test (clock-56.3): Added a test case for Y2038 and
	'zoneinfo'. Modified test initialisation to use the
	'loadTestedCommands' function of tcltest to bring in the correct path
	for the registry library.

2007-03-08  Don Porter	<dgp@users.sourceforge.net>

	* generic/tclListObj.c (TclLsetList):	Rewrite so that the routine
	itself does not do any direct intrep surgery. Better isolates those
	things into the implementation of the "list" Tcl_ObjType.

2007-03-08  Donal K. Fellows  <donal.k.fellows@man.ac.uk>

	* generic/tclListObj.c (TclLindexList, TclLindexFlat): Moved these
	functions to tclListObj.c from tclCmdIL.c to mirror the way that the
	equivalent functions for [lset]'s guts are arranged.

2007-03-08  Kevin B. Kenny  <kennykb@acm.org>

	* library/clock.tcl: Further tweaks to the Windows time zone table
	(restoring missing Mexican time zones). Added rudimentary handling of
	version-2 'zoneinfo' files. Update US DST rules so that zones such as
	'EST5EDT' get the correct transition dates.
	* tests/clock.test: Added rudimentary test cases for 'zoneinfo'
	parsing. Adjusted several tests that depended on obsolete US DST
	transition rules.

2007-03-07  Daniel Steffen  <das@users.sourceforge.net>

	* macosx/tclMacOSXNotify.c: add spinlock debugging and sanity checks.

	* macosx/Tcl.xcodeproj/project.pbxproj: ensure gcc version used by
	* macosx/Tcl.xcodeproj/default.pbxuser: Xcode and configure/make are
	* macosx/Tcl-Common.xcconfig:		consistent and independent of
	gcc_select default and CC env var; fixes for Xcode 3.0.

	* unix/tcl.m4 (Darwin): s/CFLAGS/CPPFLAGS/ in macosx-version-min check
	* unix/configure: autoconf-2.59

2007-03-07  Don Porter	<dgp@users.sourceforge.net>

	* generic/tclCmdIL.c (TclLindex*):	Rewrites to make efficient
	private copies of the list and indexlist arguments, so we can operate
	on the list elements directly with no fear of shimmering effects.
	Replaces defensive coding schemes that are otherwise required. End
	result is that TclLindexList is entirely a wrapper around
	TclLindexFlat, which is now the core engine of all [lindex]
	operations.

	* generic/tclObj.c (Tcl_AppendAllObjTypes):	Converted to simpler
	list validity test.

2007-03-07  Donal K. Fellows  <donal.k.fellows@man.ac.uk>

	* generic/tclRegexp.c (TclRegAbout): Generate information about a
	regexp as a Tcl_Obj instead of as a string, which is more efficient.

2007-03-07  Kevin B. Kenny  <kennykb@acm.org>

	* library/clock.tcl: Adjusted Windows time zone table to handle new US
	DST rules by locale rather than as Posix time zone spec.
	* tests/clock.test (clock-39.6, clock-49.2, testclock::registry):
	Adjusted tests to simulate new US rules.
	* library/tzdata/America/Indiana/Winamac:
	* library/tzdata/Europe/Istanbul:
	* library/tzdata/Pacific/Easter:
	Olson's tzdata2007c.

2007-03-05  Andreas Kupries  <andreask@activestate.com>

	* library/platform/shell.tcl (::platform::shell::RUN): In the case of
	* library/platform/pkgIndex.tcl: a failure put the captured stderr
	* unix/Makefile.in: into the error message to aid in debugging. Bumped
	* win/Makefile.in: package version to 1.1.2, and updated the makefiles
	installing it as Tcl Module.

2007-03-03  Donal K. Fellows  <dkf@users.sf.net>

	* generic/tclLink.c (LinkedVar): Added macro to conceal at least some
	of the pointer hackery.

2007-03-02  Don Porter	<dgp@users.sourceforge.net>

	* generic/tclCmdIL.c (Tcl_LreverseObjCmd):	Added missing
	TclInvalidateStringRep() call when we directly manipulate the intrep
	of an unshared "list" Tcl_Obj. [Bug 1672585]

	* generic/tclCmdIL.c (Tcl_JoinObjCmd):	Revised [join] implementation
	to append Tcl_Obj's instead of strings. [RFE 1669420]

	* generic/tclCmdIL.c (Info*Cmd):	Code simplifications and
	optimizations.

2007-03-02  Donal K. Fellows  <donal.k.fellows@manchester.ac.uk>

	* generic/tclCompile.c (TclPrintInstruction): Added a scheme to allow
	* generic/tclCompile.h (AuxDataPrintProc):    aux-data to be printed
	* generic/tclCompCmds.c (Print*Info):	      out for debugging. For
	this to work, immediate operands referring to aux-data must be
	identified as such in the instruction descriptor table using
	OPERAND_AUX4 (all are always 4 bytes).

	* generic/tclExecute.c (TclExecuteByteCode): Rewrote the compiled
	* generic/tclCompCmds.c (TclCompileDictCmd): [dict update] so that it
	* generic/tclCompile.h (DictUpdateInfo):     stores critical
	* tests/dict.test (dict-21.{14,15}):	     non-varying data in an
	aux-data value instead of a (shimmerable) literal. [Bug 1671001]

2007-03-01  Don Porter	<dgp@users.sourceforge.net>

	* generic/tclCmdIL.c (Tcl_LinsertObjCmd):	Code simplifications
	and optimizations.

	* generic/tclCmdIL.c (Tcl_LreplaceObjCmd):	Code simplifications
	and optimizations.

	* generic/tclCmdIL.c (Tcl_LrangeObjCmd):	Rewrite in the same
	spirit; avoid shimmer effects rather than react to them.

	* generic/tclCmdAH.c (Tcl_ForeachObjCmd):	Stop throwing away
	* tests/foreach.test (foreach-1.14):	useful error information when
	loop variable sets fail.

	* generic/tclCmdIL.c (Tcl_LassignObjCmd):	Rewrite to make an
	efficient private copy of the list argument, so we can operate on the
	list elements directly with no fear of shimmering effects. Replaces
	defensive coding schemes that are otherwise required.

	* generic/tclCmdAH.c (Tcl_ForeachObjCmd):	Rewrite to make
	efficient private copies of the variable and value lists, so we can
	operate on them without any special shimmer defense coding schemes.

2007-03-01  Donal K. Fellows  <donal.k.fellows@manchester.ac.uk>

	* generic/tclCompCmds.c (TclCompileForeachCmd): Prevent an unexpected
	* tests/foreach.test (foreach-9.1):		infinite loop when the
	variable list is empty and the foreach is compiled. [Bug 1671138]

2007-02-26  Andreas Kupries  <andreask@activestate.com>

	* generic/tclIORChan.c (FreeReflectedChannel): Added the missing
	refcount release between NewRC and FreeRC for the channel handle
	object, spotted by Don Porter. [Bug 1667990]

2007-02-26  Don Porter	<dgp@users.sourceforge.net>

	* generic/tclCmdAH.c (Tcl_ForeachObjCmd):	Removed surplus
	copying of the objv array that used to be a workaround for [Bug
	404865]. That bug is long fixed.

2007-02-24  Don Porter	<dgp@users.sourceforge.net>

	* generic/tclBasic.c:	Use new interface in Tcl_EvalObjEx so that the
	recounting logic of the List internal rep need not be repeated there.
	Better encapsulation of internal details.

	* generic/tclInt.h:	New internal routine TclListObjCopy() used
	* generic/tclListObj.c: to efficiently do the equivalent of [lrange
	$list 0 end]. After some experience with this, might be a good
	candidate for exposure as a public interface. It's useful for callers
	of Tcl_ListObjGetElements() who want to control the ongoing validity
	of the returned objv pointer.

2007-02-22  Andreas Kupries  <andreask@activestate.com>

	* tests/pkg.test: Added tests for the case of an alpha package
	satisfying a require for the regular package, demonstrating a corner
	case specified in TIP#280. More notes in the comments to the test.

2007-02-20  Jan Nijtmans  <nijtmans@users.sf.net>

	* generic/tclInt.decls: Added "const" specifiers in TclSockGetPort
	* generic/tclIntDecls.h: regenerated
	* generic/*.c:
	* unix/tclUnixChan.c
	* unix/tclUnixPipe.c
	* win/tclWinPipe.c
	* win/tclWinSock.c: Added many "const" specifiers in implementation.

2007-02-20  Don Porter	<dgp@users.sourceforge.net>

	* doc/tcltest.n:	Typo fix. [Bug 1663539]

2007-02-20  Pat Thoyts	<patthoyts@users.sourceforge.net>

	* generic/tclFileName.c:  Handle extended paths on Windows NT and
	* generic/tclPathObj.c:	  above. These have a \\?\ prefix. [Bug
	* win/tclWinFile.c:	  1479814]
	* tests/winFCmd.test:	  Tests for extended path handling.

2007-02-19  Jeff Hobbs	<jeffh@ActiveState.com>

	* unix/tcl.m4: use SHLIB_SUFFIX=".so" on HP-UX ia64 arch.
	* unix/configure: autoconf-2.59

	* generic/tclIOUtil.c (Tcl_FSEvalFileEx): safe incr of objPtr ref.

2007-02-18  Donal K. Fellows  <dkf@users.sf.net>

	* doc/chan.n, doc/clock.n, doc/eval.n, doc/exit.n, doc/expr.n:
	* doc/interp.n, doc/open.n, doc/platform_shell.n, doc/pwd.n:
	* doc/refchan.n, doc/regsub.n, doc/scan.n, doc/tclvars.n, doc/tm.n:
	* doc/unload.n: Apply [Bug 1610310] to fix typos. Thanks to Larry
	Virden for spotting them.

	* doc/interp.n: Partial fix of [Bug 1662436]; rest requires some
	policy decisions on what should and shouldn't be safe commands from
	the "new in 8.5" set.

2007-02-13  Kevin B. Kenny  <kennykb@acm.org>

	* tools/fix_tommath_h.tcl: Further tweaking for the x86-64. The change
	is to make 'mp_digit' be an 'unsigned int' on that platform; since
	we're using only 32 bits of it, there's no reason to make it a 64-bit
	'unsigned long.'
	* generic/tclTomMath.h: Regenerated.

2007-02-13  Donal K. Fellows  <donal.k.fellows@man.ac.uk>

	* doc/re_syntax.n: Corrected description of 'print' class [Bug
	1614687] and enhanced description of 'graph' class.

2007-02-12  Kevin B. Kenny  <kennykb@acm.org>

	* tools/fix_tommath_h.tcl: Added code to patch out a check for
	__x86_64__ that caused Tommath to use __attributes(TI)__ for the
	mp_word type. Tetra-int's simply fail on too many gcc-glibc-OS
	combinations to be ready for shipment today, even if they work for
	some of us. This change allows reversion of das's change of 2006-08-18
	that accomplised the same thing on Darwin. [Bugs 1601380, 1603737,
	1609936, 1656265]
	* generic/tclTomMath.h: Regenerated.
	* library/tzdata/Africa/Asmara:
	* library/tzdata/Africa/Asmera:
	* library/tzdata/America/Nassau:
	* library/tzdata/Atlantic/Faeroe:
	* library/tzdata/Atlantic/Faroe:
	* library/tzdata/Australia/Eucla:
	* library/tzdata/Pacific/Easter: Rebuilt from Olson's tzdata2007b.

2007-02-09  Joe Mistachkin  <joe@mistachkin.com>

	* win/nmakehlp.c: Properly cleanup after nmakehlp, including the
	* win/makefile.vc: vcX0.pch file.

2007-02-08  Jeff Hobbs	<jeffh@ActiveState.com>

	* unix/tclUnixInit.c (TclpCheckStackSpace): do stack size checks with
	unsigned size_t to correctly validate stackSize in the 2^31+ range.
	[Bug 1654104]

2007-02-08  Don Porter	<dgp@users.sourceforge.net>

	* generic/tclNamesp.c:	Corrected broken logic in Tcl_DeleteNamespace
	* tests/namespace.test: introduced in Patch 1577278 that caused
	[namespace delete ::] to be effective only at level #0. New test
	namespace-7.7 should prevent similar error in the future [Bug 1655305]

2007-02-06  Don Porter	<dgp@users.sourceforge.net>

	* generic/tclNamesp.c:	Corrected broken implementation of the
	* tests/namespace.test: TclMatchIsTrivial optimization on [namespace
	children $namespace $pattern].

2007-02-04  Daniel Steffen  <das@users.sourceforge.net>

	* unix/tcl.m4: use gcc4's __attribute__((__visibility__("hidden"))) if
	available to define MODULE_SCOPE effective on all platforms.
	* unix/configure.in: add caching to -pipe and zoneinfo checks.
	* unix/configure: autoconf-2.59
	* unix/tclConfig.h.in: autoheader-2.59

2007-02-03  Joe Mistachkin  <joe@mistachkin.com>

	* win/rules.vc: Fix platform specific file copy macros for downlevel
	Windows.

2007-01-29  Don Porter	<dgp@users.sourceforge.net>

	* generic/tclResult.c: Added optimization case to TclTransferResult to
	cover common case where there's big savings over the fully general
	path. Thanks to Peter MacDonald. [Bug 1626518]

	* generic/tclLink.c:	Broken linked float logic corrected. Thanks to
	Andy Goth. [Bug 1602538]

	* doc/fcopy.n:	Typo fix. [Bug 1630627]

2007-01-28  Daniel Steffen  <das@users.sourceforge.net>

	* macosx/Tcl.xcodeproj/project.pbxproj:	  extract build settings that
	* macosx/Tcl.xcodeproj/default.pbxuser:	  were common to multiple
	* macosx/Tcl-Common.xcconfig (new file):  configurations into external
	* macosx/Tcl-Debug.xcconfig (new file):	  xcconfig files; add extra
	* macosx/Tcl-Release.xcconfig (new file): configurations for building
	with SDKs and 64bit; convert legacy jam-based 'Tcl' target to native
	target with single script phase; correct syntax of build setting
	references to use $() throughout.

	* macosx/README: document new Tcl.xcodeproj configurations; other
	minor updates/corrections.

	* generic/tcl.h: update location of version numbers in macosx files.

	* macosx/Tcl.xcode/project.pbxproj: restore 'tcltest' target to
	* macosx/Tcl.xcode/default.pbxuser: working order by replicating
	applicable changes to Tcl.xcodeproj since 2006-07-20.

2007-01-25  Daniel Steffen  <das@users.sourceforge.net>

	* unix/tcl.m4: integrate CPPFLAGS into CFLAGS as late as possible and
	move (rather than duplicate) -isysroot flags from CFLAGS to CPPFLAGS
	to avoid errors about multiple -isysroot flags from some older gcc
	builds.

	* unix/configure: autoconf-2.59

2007-01-22  Donal K. Fellows  <donal.k.fellows@manchester.ac.uk>

	* compat/memcmp.c (memcmp): Reworked so that arithmetic is never
	performed upon void pointers, since that is illegal. [Bug 1631017]

2007-01-19  Donal K. Fellows  <donal.k.fellows@man.ac.uk>

	* generic/tclCompile.c (TclCompileScript): Reduce the frequency with
	which we issue INST_START_CMD, making bytecode both more compact and
	somewhat faster. The optimized case is where we would otherwise be
	issuing a sequence of those instructions; in those cases, it is only
	ever the first one encountered that could possibly trigger.

2007-01-19  Joe Mistachkin  <joe@mistachkin.com>

	* tools/man2tcl.c: Include stdlib.h for exit() and improve comment
	detection.
	* win/nmakehlp.c: Update usage.
	* win/makefile.vc: Properly build man2tcl.c for MSVC8.

2007-01-19  Daniel Steffen  <das@users.sourceforge.net>

	* macosx/tclMacOSXFCmd.c (TclMacOSXSetFileAttribute): on some versions
	of Mac OS X, truncate() fails on resource forks, in that case use
	open() with O_TRUNC instead.

	* macosx/tclMacOSXNotify.c: accommodate changes to prototypes of
	OSSpinLock(Un)Lock API.

	* macosx/Tcl.xcodeproj/project.pbxproj: ensure HOME and USER env vars
	* macosx/Tcl.xcodeproj/default.pbxuser: are defined when running
						testsuite from Xcode.

	* tests/env.test: add extra system env vars that need to be preserved
	on some Mac OS X versions for testsuite to work.

	* unix/Makefile.in:  Move libtommath defines into configure.in to
	* unix/configure.in: avoid replicating them across multiple
	* macosx/Tcl.xcodeproj/project.pbxproj: buildsystems.

	* unix/tcl.m4: ensure CPPFLAGS env var is used when set. [Bug 1586861]
	(Darwin): add -isysroot and -mmacosx-version-min flags to CPPFLAGS
	when present in CFLAGS to avoid discrepancies between what headers
	configure sees during preprocessing tests and compiling tests.

	* unix/configure: autoconf-2.59
	* unix/tclConfig.h.in: autoheader-2.59

2007-01-18  Donal K. Fellows  <donal.k.fellows@man.ac.uk>

	* generic/tclCompile.c (TclCompileScript): Make sure that when parsing
	an expanded literal fails, a correct bytecode sequence is still
	issued. [Bug 1638414]. Also make sure that the start of the expansion
	bytecode sequence falls inside the span of bytecodes for a command.
	* tests/compile.test (compile-16.24): Added test for [Bug 1638414]

2007-01-17  Donal K. Fellows  <dkf@users.sf.net>

	* generic/tclIO.c: Added macros to make usage of ChannelBuffers
	clearer.

2007-01-11  Joe English	 <jenglish@users.sourceforge.net>

	* win/tcl.m4(CFLAGS_WARNING): Remove "-Wconversion". This was removed
	from unix/tcl.m4 2004-07-16 but not from here.
	* win/configure: Regenerated.

2007-01-11  Pat Thoyts	<patthoyts@users.sourceforge.net>

	* win/makefile.vc: Fixes to work better on Win98. Read version numbers
	* win/nmakehlp.c:  from package index file to avoid keeping numbers in
	* win/rules.vc:	   the makefile where they may become de-synchronized.

2007-01-10  Donal K. Fellows  <donal.k.fellows@manchester.ac.uk>

	* generic/regcomp.c (compile, freev):	     Define a strategy for
	* generic/regexec.c (exec):		     managing the internal
	* generic/regguts.h (AllocVars, FreeVars):   vars of the RE engine to
	* generic/regcustom.h (AllocVars, FreeVars): reduce C stack usage.
	This will make Tcl as a whole much less likely to run out of stack
	space...

2007-01-09  Donal K. Fellows  <donal.k.fellows@man.ac.uk>

	* generic/tclCompCmds.c (TclCompileLindexCmd):
	* tests/lindex.test (lindex-9.2): Fix silly bug that ended up
	sometimes compiling list arguments in the wrong order. [Bug 1631364]

2007-01-03  Kevin B. Kenny  <kennykb@acm.org>

	* generic/tclDate.c: Regenerated to recover a lost fix from patthoyts.
	[Bug 1618523]

2006-12-26  Mo DeJong  <mdejong@users.sourceforge.net>

	* generic/tclIO.c (Tcl_GetsObj): Avoid checking for for the LF in a
	possible CRLF sequence when EOF has already been found.

2006-12-26  Mo DeJong  <mdejong@users.sourceforge.net>

	* generic/tclEncoding.c (EscapeFromUtfProc): Clear the
	TCL_ENCODING_END flag when end bytes are written. This fix keep this
	method from writing escape bytes for an encoding like iso2022-jp
	multiple times when the escape byte overlap with the end of the IO
	buffer.
	* tests/io.test: Add test for escape byte overlap issue.

2006-12-19  Donal K. Fellows  <donal.k.fellows@man.ac.uk>

	* unix/tclUnixThrd.c (Tcl_GetAllocMutex, TclpNewAllocMutex): Add
	intermediate variables to shut up unwanted warnings. [Bug 1618838]

2006-12-19  Daniel Steffen  <das@users.sourceforge.net>

	* unix/tclUnixThrd.c (TclpInetNtoa): fix for 64 bit.

	* unix/tcl.m4 (Darwin): --enable-64bit: verify linking with 64bit
	-arch flag succeeds before enabling 64bit build.
	* unix/configure: autoconf-2.59

2006-12-17  Daniel Steffen  <das@users.sourceforge.net>

	* tests/macOSXLoad.test (new file): add testing of .bundle loading and
	* tests/load.test:		    unloading on Darwin (in addition
	* tests/unload.test:		    to existing tests of .dylib
	loading).
	* macosx/Tcl.xcodeproj/project.pbxproj: add building of dltest
	binaries so that testsuite run from Xcode can use them; fix testsuite
	run script
	* unix/configure.in:	   add support for building dltest binaries as
	* unix/dltest/Makefile.in: .bundle (in addition to .dylib) on Darwin.
	* unix/Makefile.in: add stub lib dependency to dltest target.
	* unix/configure: autoconf-2.59

	* tests/append.test: fix cleanup failure when all tests are skipped.

	* tests/chan.test (chan-16.9): cleanup chan event handler to avoid
	causing error in event.test when running testsuite with -singleproc 1.

	* tests/info.test: add !singleTestInterp constraint to tests that fail
	when running testsuite with -singleproc 1. [Bug 1605269]

2006-12-14  Donal K. Fellows  <donal.k.fellows@manchester.ac.uk>

	* doc/string.n: Fix example. [Bug 1615277]

2006-12-12  Don Porter	<dgp@users.sourceforge.net>

	* generic/tclCompExpr.c:	Now that the new internal structs are
	in use to support operator commands, might as well make them the
	default for [expr] as well and avoid passing every parsed expression
	through the inefficient Tcl_Token array format. This addresses most
	issues in [RFE 1517602]. Assuming no performance disasters result from
	this, much dead code supporting the other implementation might now be
	removed.

	* generic/tclBasic.c:	Final step routing all direct evaluation forms
	* generic/tclCompExpr.c: of the operator commands through TEBC,
	* generic/tclCompile.h: dropping all the routines in tclMathOp.c.
	* generic/tclMathOp.c:	Still needs Engineering Manual attention.

2006-12-11  Don Porter	<dgp@users.sourceforge.net>

	* generic/tclBasic.c:	Another step with all sorting operator
	* generic/tclCompExpr.c: commands now routing through TEBC via
	* generic/tclCompile.h: TclSortingOpCmd().

2006-12-08  Don Porter	<dgp@users.sourceforge.net>

	* generic/tclBasic.c:	 Another step down the path of re-using
	* generic/tclCompExpr.c: TclExecuteByteCode to implement the TIP 174
	* generic/tclCompile.h: commands instead of using a mass of code
	* generic/tclMathOp.c:	duplication. Now all operator commands that
	* tests/mathop.test:	demand exactly one operation are implemented
	via TclSingleOpCmd and a call to TEBC.

	* generic/tclCompExpr.c: Revised implementation of TclInvertOpCmd to
	* generic/tclMathOp.c:	perform a bytecode compile / execute sequence.
	This demonstrates a path toward avoiding mountains of code duplication
	in tclMathOp.c and tclExecute.c.

	* generic/tclCompile.h: Change TclExecuteByteCode() from static to
	* generic/tclExecute.c: MODULE_SCOPE so all files including
	tclCompile.h may call it.

	* generic/tclMathOp.c:	More revisions to make tests pass.
	* tests/mathop.test:

2006-12-08  Donal K. Fellows  <donal.k.fellows@manchester.ac.uk>

	* generic/tclNamesp.c (TclTeardownNamespace): Ensure that dying
	namespaces unstitch themselves from their referents. [Bug 1571056]
	(NsEnsembleImplementationCmd): Silence GCC warning.

	* tests/mathop.test: Full tests for & | and ^ operators

2006-12-08  Daniel Steffen  <das@users.sourceforge.net>

	* library/tcltest/tcltest.tcl: use [info frame] for "-verbose line".

2006-12-07  Don Porter	<dgp@users.sourceforge.net>

	* generic/tclCompCmds.c:	Additional commits correct most
	* generic/tclExecute.c:		failing tests illustrating bugs
	* generic/tclMathOp.c:		uncovered in [Patch 1578137].

	* generic/tclBasic.c:	Biggest source of TIP 174 failures was that
	the commands were not [namespace export]ed from the ::tcl::mathop
	namespace. More bits from [Patch 1578137] correct that.

	* tests/mathop.test:	Commmitted several new tests from Peter Spjuth
	found in [Patch 1578137]. Many failures now demonstrate issues to fix
	in the TIP 174 implementation.

2006-12-07  Donal K. Fellows  <donal.k.fellows@manchester.ac.uk>

	* tests/mathop.test: Added tests for ! ~ eq operators.
	* generic/tclMathOp.c (TclInvertOpCmd): Add in check for non-integral
	numeric values.
	* generic/tclCompCmds.c (CompileCompareOpCmd): Factor out the code
	generation for the chained comparison operators.

2006-12-07  Pat Thoyts	<patthoyts@users.sourceforge.net>

	* tests/exec.test: Fixed line endings (caused win32 problems).

2006-12-06  Don Porter	<dgp@users.sourceforge.net>

	* generic/tclCompCmds.c:	Revised and consolidated into utility
	* tests/mathop.test:		routines some of routines that compile
	the new TIP 174 commands. This corrects some known bugs. More to come.

2006-12-06  Kevin B. Kenny  <kennykb@acm.org>

	* tests/expr.test (expr-47.12): Improved error reporting in hopes of
	having more information to pursue [Bug 1609936].

2006-12-05  Andreas Kupries  <andreask@activestate.com>

	TIP#291 IMPLEMENTATION

	* generic/tclBasic.c: Define tcl_platform element for pointerSize.
	* doc/tclvars.n:

	* win/Makefile.in: Added installation instructions for the platform
	* win/makefile.vc: package. Added the platform package.
	* win/makefile.bc:
	* unix/Makefile.in:

	* tests/platform.test:
	* tests/safe.test:

	* library/platform/platform.tcl:
	* library/platform/shell.tcl:
	* library/platform/pkgIndex.tcl:

	* doc/platform.n:
	* doc/platform_shell.n:

2006-12-05  Don Porter	<dgp@users.sourceforge.net>

	* generic/tclPkg.c:	When no requirements are supplied to a
	* tests/pkg.test:	[package require $pkg] and [package unknown]
	is invoked to find a satisfying package, pass the requirement argument
	"0-" (which means all versions are acceptable). This permits a
	registered [package unknown] command to call [package vsatisfies
	$testVersion {*}$args] without any special handling of the empty $args
	case. This fixes/avoids a bug in [::tcl::tm::UnknownHandler] that was
	causing old TM versions to be provided in preference to newer TM
	versions. Thanks to Julian Noble for discovering the issue.

2006-12-04  Donal K. Fellows  <dkf@users.sf.net>

	TIP#267 IMPLEMENTATION

	* generic/tclIOCmd.c (Tcl_ExecObjCmd): Added -ignorestderr option,
	* tests/exec.test, doc/exec.n:	       loosely from [Patch 1476191]

2006-12-04  Don Porter	<dgp@users.sourceforge.net>

	* generic/tclCompExpr.c:	Added implementation for the
	CompileExprTree() routine that can produce expression bytecode
	directly from internal structures with no need to pass through the
	Tcl_Token array representation. Still disabled by default. #undef
	USE_EXPR_TOKENS to try it out.

2006-12-03  Don Porter	<dgp@users.sourceforge.net>

	* generic/tclCompExpr.c:	Added expr parsing routines that
	produce a different set of internal structures representing the parsed
	expression, as well as routines that go on to convert those structures
	into the traditional Tcl_Token array format. Use of these routines is
	currently disabled. #undef PARSE_DIRECT_EXPR_TOKENS to enable them.
	These routines will only become really useful when more routines that
	compile directly from the new internal structures are completed.

2006-12-02  Donal K. Fellows  <dkf@users.sf.net>

	* doc/file.n: Clarification of [file pathtype] docs. [Bug 1606454]

2006-12-01  Kevin B. Kenny	 <kennykb@acm.org>

	* libtommath/bn_mp_add.c:	Corrected the effects of a
	* libtommath/bn_mp_div.c:	bollixed 'cvs merge' operation
	* libtommath/bncore.c:		that inadvertently committed some
	* libtommath/tommath_class.h:	half-developed code.

	TIP#299 IMPLEMENTATION

	* doc/mathfunc.n:	Added isqrt() function to docs
	* generic/tclBasic.c:	Added isqrt() math function (ExprIsqrtFunc)
	* tests/expr.test (expr-47.*): Added tests for isqrt()
	* tests/info.test (info-20.2): Added isqrt() to expected math funcs.

2006-12-01  Don Porter	<dgp@users.sourceforge.net>

	* tests/chan.test:	Correct timing sensitivity in new test. [Bug
	1606860]

	TIP#287 IMPLEMENTATION

	* doc/chan.n:		New subcommand [chan pending].
	* generic/tclBasic.c:	Thanks to Michael Cleverly for proposal
	* generic/tclInt.h:	and implementation.
	* generic/tclIOCmd.c:
	* library/init.tcl:
	* tests/chan.test:
	* tests/ioCmd.test:

	TIP#298 IMPLEMENTATION

	* generic/tcl.decls: Tcl_GetBignumAndClearObj -> Tcl_TakeBignumFromObj
	* generic/tclObj.c:

	* generic/tclDecls.h:	make genstubs
	* generic/tclStubInit.c:

	* generic/tclExecute.c: Update callers.
	* generic/tclMathOp.c:

2006-11-30  Kevin B. Kenny  <kennykb@acm.org>

	* library/tzdata: Olson's tzdata2006p.
	* libtommath/bn_mp_sqrt.c: Fixed a bug where the initial approximation
	to the square root could be on the wrong side, causing failure of
	convergence.

2006-11-29  Don Porter	<dgp@users.sourceforge.net>

	* generic/tclBasic.c (Tcl_AppendObjToErrorInfo):  Added
	Tcl_DecrRefCount() on the objPtr argument to plug memory leaks. This
	makes the routine a consumer, which makes it easiest to use.

2006-11-28  Andreas Kupries  <andreask@activestate.com>

	* generic/tclBasic.c: TIP #280 implementation.
	* generic/tclCmdAH.c:
	* generic/tclCmdIL.c:
	* generic/tclCmdMZ.c:
	* generic/tclCompCmds.c:
	* generic/tclCompExpr.c:
	* generic/tclCompile.c:
	* generic/tclCompile.h:
	* generic/tclExecute.c:
	* generic/tclIOUtil.c:
	* generic/tclInt.h:
	* generic/tclInterp.c:
	* generic/tclNamesp.c:
	* generic/tclObj.c:
	* generic/tclProc.c:
	* tests/compile.test:
	* tests/info.test:
	* tests/platform.test:
	* tests/safe.test:

2006-11-27  Kevin B. Kenny  <kennykb@acm.org>

	* unix/tclUnixChan.c (TclUnixWaitForFile):
	* tests/event.test (event-14.*): Corrected a bug where
	TclUnixWaitForFile would present select() with the wrong mask on an
	LP64 machine if a fd number exceeds 32. Thanks to Jean-Luc Fontaine
	for reporting and diagnosing [Bug 1602208].

2006-11-27  Don Porter	<dgp@users.sourceforge.net>

	* generic/tclExecute.c (TclIncrObj):	Correct failure to detect
	floating-point increment values. Thanks to William Coleda [Bug
	1602991]

2006-11-26  Donal K. Fellows  <dkf@users.sf.net>

	* tests/mathop.test, doc/mathop.n: More bits and pieces of the TIP#174
	implementation. Note that the test suite is not yet complete.

2006-11-26  Daniel Steffen  <das@users.sourceforge.net>

	* unix/tcl.m4 (Linux): --enable-64bit support.	[Patch 1597389]
	* unix/configure: autoconf-2.59			[Bug 1230558]

2006-11-25  Donal K. Fellows  <dkf@users.sf.net>

	TIP#174 IMPLEMENTATION

	* generic/tclMathOp.c (new file): Completed the implementation of the
	interpreted versions of all the tcl::mathop commands. Moved to a new
	file to make tclCompCmds.c more focused in purpose.

2006-11-23  Donal K. Fellows  <dkf@users.sf.net>

	* generic/tclCompCmds.c (Tcl*OpCmd, TclCompile*OpCmd):
	* generic/tclBasic.c (Tcl_CreateInterp): Partial implementation of
	TIP#174; the commands are compiled, but (mostly) not interpreted yet.

2006-11-22  Donal K. Fellows  <dkf@users.sf.net>

	TIP#269 IMPLEMENTATION

	* generic/tclCmdMZ.c (Tcl_StringObjCmd): Implementation of the [string
	* tests/string.test (string-25.*):	 is list] command, based on
	* doc/string.n:				 work by Joe Mistachkin, with
	enhancements by Donal Fellows for better failindex behaviour.

2006-11-22  Don Porter	<dgp@users.sourceforge.net>

	* tools/genWinImage.tcl (removed):	Removed two files used in
	* win/README.binary (removed):	production of binary distributions
	for Windows, a task we no longer perform. [Bug 1476980]
	* generic/tcl.h:	Remove mention of win/README.binary in comment

	* generic/tcl.h:	Moved TCL_REG_BOSONLY #define from tcl.h to
	* generic/tclInt.h:	tclInt.h. Only know user is Expect, which
	already #include's tclInt.h. No need to continue greater exposure.
	[Bug 926500]

2006-11-20  Donal K. Fellows  <dkf@users.sf.net>

	* generic/tclBasic.c (Tcl_CreateInterp, TclHideUnsafeCommands):
	* library/init.tcl: Refactored the [chan] command's guts so that it
	does not use aliases to global commands, making the code more robust.

2006-11-17  Don Porter	<dgp@users.sourceforge.net>

	* generic/tclExecute.c (INST_EXPON):	Corrected crash on
	[expr 2**(1<<63)]. Was operating on cleared bignum Tcl_Obj.

2006-11-16  Donal K. Fellows  <dkf@users.sf.net>

	* doc/apply.n, doc/chan.n: Added examples.

2006-11-15  Don Porter	<dgp@users.sourceforge.net>

	TIP#270 IMPLEMENTATION

	* generic/tcl.decls:		New public routines Tcl_ObjPrintf,
	* generic/tclStringObj.c:	Tcl_AppendObjToErrorInfo, Tcl_Format,
	* generic/tclInt.h:		Tcl_AppendLimitedToObj,
	Tcl_AppendFormatToObj and Tcl_AppendPrintfToObj. Former internal
	versions removed.

	* generic/tclDecls.h:		make genstubs
	* generic/tclStubInit.c:

	* generic/tclBasic.c:		Updated callers.
	* generic/tclCkalloc.c:
	* generic/tclCmdAH.c:
	* generic/tclCmdIL.c:
	* generic/tclCmdMZ.c:
	* generic/tclCompExpr.c:
	* generic/tclCompile.c:
	* generic/tclDictObj.c:
	* generic/tclExecute.c:
	* generic/tclIORChan.c:
	* generic/tclIOUtil.c:
	* generic/tclMain.c:
	* generic/tclNamesp.c:
	* generic/tclObj.c:
	* generic/tclPkg.c:
	* generic/tclProc.c:
	* generic/tclStrToD.c:
	* generic/tclTimer.c:
	* generic/tclUtil.c:
	* unix/tclUnixFCmd.c:

	* tools/genStubs.tcl:	Updated script to no longer produce the
	_ANSI_ARGS_ wrapper in generated declarations. Also revised to accept
	variadic prototypes with more than one fixed argument. (This is
	possible since TCL_VARARGS and its limitations are no longer in use).
	* generic/tcl.h:	Some reordering so that macro definitions do
	not interfere with the now _ANSI_ARGS_-less stub declarations.

	* generic/tclDecls.h:		make genstubs
	* generic/tclIntDecls.h:
	* generic/tclIntPlatDecls.h:
	* generic/tclPlatDecls.h:
	* generic/tclTomMathDecls.h:

2006-11-15  Donal K. Fellows  <dkf@users.sf.net>

	* doc/ChnlStack.3, doc/CrtObjCmd.3, doc/GetIndex.3, doc/OpenTcp.3:
	* doc/chan.n, doc/fconfigure.n, doc/fcopy.n, doc/foreach.n:
	* doc/history.n, doc/http.n, doc/library.n, doc/lindex.n:
	* doc/lrepeat.n, doc/lreverse.n, doc/pkgMkIndex.n, doc/re_syntax.n:
	Convert \fP to \fR so that man-page scrapers have an easier time.

2006-11-14  Don Porter	<dgp@users.sourceforge.net>

	TIP#261 IMPLEMENTATION

	* generic/tclNamesp.c:	[namespace import] with 0 arguments
	introspects the list of imported commands.

2006-11-13  Kevin B. Kenny  <kennykb@users.sourceforge.net>

	* generic/tclThreadStorage.c (Tcl_InitThreadStorage):
	(Tcl_FinalizeThreadStorage): Silence a compiler warning about
	presenting a volatile pointer to 'memset'.

2006-11-13  Don Porter	<dgp@users.sourceforge.net>

	* generic/tclIO.c:	When [gets] on a binary channel needs to use
	the "iso8859-1" encoding, save a copy of that encoding per-thread to
	avoid repeated freeing and re-loading of it from the file system. This
	replaces the cached copy of this encoding that the platform
	initialization code used to keep in pre-8.5 releases.

2006-11-13  Daniel Steffen  <das@users.sourceforge.net>

	* generic/tclCompExpr.c:	Fix gcc warnings about 'cast to/from
	* generic/tclEncoding.c:	pointer from/to integer of different
	* generic/tclEvent.c:		size' on 64-bit platforms by casting
	* generic/tclExecute.c:		to intermediate types
	* generic/tclHash.c:		intptr_t/uintptr_t via new PTR2INT(),
	* generic/tclIO.c:		INT2PTR(), PTR2UINT() and UINT2PTR()
	* generic/tclInt.h:		macros. [Patch 1592791]
	* generic/tclProc.c:
	* generic/tclTest.c:
	* generic/tclThreadStorage.c:
	* generic/tclTimer.c:
	* generic/tclUtil.c:
	* unix/configure.in:
	* unix/tclUnixChan.c:
	* unix/tclUnixPipe.c:
	* unix/tclUnixPort.h:
	* unix/tclUnixTest.c:
	* unix/tclUnixThrd.c:

	* unix/configure: autoconf-2.59
	* unix/tclConfig.h.in: autoheader-2.59

2006-11-12  Donal K. Fellows  <dkf@users.sf.net>

	* generic/tclInt.h, generic/tclInt.decls: Transfer TclPtrMakeUpvar and
	TclObjLookupVar to the internal stubs table.

2006-11-10  Daniel Steffen  <das@users.sourceforge.net>

	* tests/fCmd.test (fCmd-6.26): fix failure when env(HOME) path
	contains symlinks.

	* macosx/Tcl.xcodeproj/project.pbxproj: remove tclParseExpr.c; when
	running testsuite from inside Xcdoe, skip stack-3.1 (it only fails
	under those circumstances).

	* unix/tcl.m4 (Darwin): suppress linker arch warnings when building
	universal for both 32 & 64 bit and no 64bit CoreFoundation is
	available; sync with tk tcl.m4 change.
	* unix/configure.in: whitespace.
	* unix/configure: autoconf-2.59

2006-11-09  Don Porter	<dgp@users.sourceforge.net>

	* generic/tclParseExpr.c (removed):	Moved all the code of
	* generic/tclCompExpr.c:	tclParseExpr.c into tclCompExpr.c.
	* unix/Makefile.in:	This sets the stage for expr compiling to work
	* win/Makefile.in:	directly with the full parse tree structures,
	* win/makefile.bc:	and not have to pass through the information
	* win/makefile.vc:	lossy format of an array of Tcl_Tokens.
	* win/tcl.dsp:

2006-11-09  Donal K. Fellows  <donal.k.fellows@manchester.ac.uk>

	TIP#272 IMPLEMENTATION

	* generic/tclCmdMZ.c (Tcl_StringObjCmd):    Implementation of the
	* tests/string.test, tests/stringComp.test: [string reverse] command
	* doc/string.n:				    from TIP#272.

	* generic/tclCmdIL.c (Tcl_LreverseObjCmd): Implementation of the
	* generic/tclBasic.c, generic/tclInt.h:	   [lreverse] command from
	* tests/cmdIL.test (cmdIL-7.*):		   TIP#272.
	* doc/lreverse.n:

2006-11-08  Donal K. Fellows  <dkf@users.sf.net>

	* generic/tclIO.c, generic/tclPkg.c: Style & clarity rewrites.

2006-11-07  Andreas Kupries  <andreask@activestate.com>

	* unix/tclUnixFCmd.c (CopyFile): Added code to fall back to a
	hardwired default block size should the filesystem report a bogus
	value. [Bug 1586470]

2006-11-04  Don Porter	<dgp@users.sourceforge.net>

	* generic/tclStringObj.c:	Changed Tcl_ObjPrintf() response to an
	invalid format specifier string. No longer panics; now produces an
	error message as output.

	TIP#274 IMPLEMENTATION

	* generic/tclParseExpr.c:	Exponentiation operator is now right
	* tests/expr.test:		associative. [Patch 1556802]

2006-11-03  Miguel Sofer  <msofer@users.sf.net>

	* generic/tclBasic.c (TEOVI): fix por possible leak of a Command in
	the presence of execution traces that delete it.

	* generic/tclBasic.c (TEOVI):
	* tests/trace.test (trace-21.11): fix for [Bug 1590232], execution
	traces may cause a second command resolution in the wrong namespace.

2006-11-03  Donal K. Fellows  <donal.k.fellows@manchester.ac.uk>

	* tests/event.test (event-11.5):	Rewrote tests to stop Tcl from
	* tests/io.test (multiple tests):	opening sockets that are
	* tests/ioCmd.test (iocmd-15.1,16,17):	reachable from outside hosts
	* tests/iogt.test (__echo_srv__.tcl):	where not necessary. This is
	* tests/socket.test (multiple tests):	noticably annoying on some
	* tests/unixInit.test (unixInit-1.2):	systems (e.g., Windows).

2006-11-02  Daniel Steffen  <das@users.sourceforge.net>

	* macosx/Tcl.xcodeproj/project.pbxproj: check autoconf/autoheader exit
	status and stop build if they fail.

2006-11-02  Jeff Hobbs	<jeffh@ActiveState.com>

	* doc/ParseCmd.3, doc/Tcl.n, doc/eval.n, doc/exec.n:
	* doc/fconfigure.n, doc/interp.n, doc/unknown.n:
	* library/auto.tcl, library/init.tcl, library/package.tcl:
	* library/safe.tcl, library/tm.tcl, library/msgcat/msgcat.tcl:
	* tests/all.tcl, tests/basic.test, tests/cmdInfo.test:
	* tests/compile.test, tests/encoding.test, tests/execute.test:
	* tests/fCmd.test, tests/http.test, tests/init.test:
	* tests/interp.test, tests/io.test, tests/ioUtil.test:
	* tests/iogt.test, tests/namespace-old.test, tests/namespace.test:
	* tests/parse.test, tests/pkg.test, tests/pkgMkIndex.test:
	* tests/proc.test, tests/reg.test, tests/trace.test:
	* tests/upvar.test, tests/winConsole.test, tests/winFCmd.test:
	* tools/tclZIC.tcl:
	* generic/tclParse.c (Tcl_ParseCommand): Replace {expand} with {*}
	officially (TIP #293). Leave -DALLOW_EXPAND=0|1 option to keep
	{expand} syntax for transition users. [Bug 1589629]

2006-11-02  Donal K. Fellows  <donal.k.fellows@manchester.ac.uk>

	* generic/tclBasic.c, generic/tclInterp.c, generic/tclProc.c: Silence
	warnings from gcc over signed/unsigned and TclStackAlloc().
	* generic/tclCmdMZ.c: Update to more compact and clearer coding style.

2006-11-02  Don Porter	<dgp@users.sourceforge.net>

	* generic/tclCmdAH.c:	Further revisions to produce the routines
	* generic/tclInt.h:	TclFormat() and TclAppendFormatToObj() that
	* generic/tclNamesp.c:	accept (objc, objv) arguments rather than
	* generic/tclStringObj.c:	any varargs stuff.

	* generic/tclBasic.c:	Further revised TclAppendPrintToObj() and
	* generic/tclCkalloc.c: TclObjPrintf() routines to panic when unable
	* generic/tclCmdAH.c:	to complete their formatting operations,
	* generic/tclCmdIL.c:	rather than report an error message. This
	* generic/tclCmdMZ.c:	means an interp argument for error message
	* generic/tclDictObj.c: recording is no longer needed, further
	* generic/tclExecute.c: simplifying the interface for callers.
	* generic/tclIORChan.c:
	* generic/tclIOUtil.c:
	* generic/tclInt.h:
	* generic/tclMain.c:
	* generic/tclNamesp.c:
	* generic/tclParseExpr.c:
	* generic/tclPkg.c:
	* generic/tclProc.c:
	* generic/tclStringObj.c:
	* generic/tclTimer.c:
	* generic/tclUtil.c:
	* unix/tclUnixFCmd.c:

2006-11-02  Donal K. Fellows  <donal.k.fellows@manchester.ac.uk>

	* tests/winPipe.test (winpipe-4.[2345]): Made robust when run in
	directory with spaces in its name.

	* generic/tclCmdAH.c: Clean up uses of cast NULLs.

	* generic/tclInterp.c (AliasObjCmd): Added more explanatory comments.

	* generic/tclBasic.c (TclEvalObjvInternal): Rewrote so that comments
	are relevant and informative once more. Also made the unknown handler
	processing use the Tcl execution stack for working space, and not the
	general heap.

2006-11-01  Daniel Steffen  <das@users.sourceforge.net>

	* unix/tclUnixPort.h: ensure MODULE_SCOPE is defined before use, so
	that tclPort.h can once again be included without tclInt.h.

	* generic/tclEnv.c (Darwin): mark _environ symbol as unexported even
	when MODULE_SCOPE != __private_extern__.

2006-10-31  Don Porter	<dgp@users.sourceforge.net>

	* generic/tclBasic.c:	Refactored and renamed the routines
	* generic/tclCkalloc.c: TclObjPrintf, TclFormatObj, and
	* generic/tclCmdAH.c:	TclFormatToErrorInfo to a new set of routines
	* generic/tclCmdIL.c:	TclAppendPrintfToObj, TclAppendFormatToObj,
	* generic/tclCmdMZ.c:	TclObjPrintf, and TclObjFormat, with the
	* generic/tclDictObj.c: intent of making the latter list, plus
	* generic/tclExecute.c: TclAppendLimitedToObj and
	* generic/tclIORChan.c: TclAppendObjToErrorInfo, public via a revised
	* generic/tclIOUtil.c:	TIP 270.
	* generic/tclInt.h:
	* generic/tclMain.c:
	* generic/tclNamesp.c:
	* generic/tclParseExpr.c:
	* generic/tclPkg.c:
	* generic/tclProc.c:
	* generic/tclStringObj.c:
	* generic/tclTimer.c:
	* generic/tclUtil.c:
	* unix/tclUnixFCmd.c:

2006-10-31  Miguel Sofer  <msofer@users.sf.net>

	* generic/tclBasic.c, generic/tcl.h, generic/tclInterp.c:
	* generic/tclNamesp.c: removing the flag bit TCL_EVAL_NOREWRITE, the
	last remnant of the callObjc/v fiasco. It is not needed, as it is now
	always set and checked or'ed with TCL_EVAL_INVOKE.

2006-10-31  Pat Thoyts	<patthoyts@users.sourceforge.net>

	* win/rules.vc: Fix for [Bug 1582769] - options conflict with VC2003.

2006-10-31  Donal K. Fellows  <dkf@users.sf.net>

	* generic/tclBasic.c, generic/tclNamesp.c, generic/tclProc.c:
	* generic/tclInt.h: Removed the callObjc and callObjv fields from the
	Interp structure. They did not function correctly and made other parts
	of the core amazingly complex, resulting in a substantive change to
	[info level] behaviour. [Bug 1587618]
	* library/clock.tcl: Removed use of [info level 0] for calculating the
	command name as used by the user and replace with a literal. What's
	there now is sucky, but at least appears to be right to most users.
	* tests/namespace.test (namespace-42.7,namespace-47.1): Reverted
	changes to these tests.
	* tests/info.test (info-9.11,info-9.12): Added knownBug constraint
	since these tests require a different behaviour of [info level] than
	is possible because of other dependencies.

2006-10-30  Jeff Hobbs	<jeffh@ActiveState.com>

	* tools/tcltk-man2html.tcl (option-toc): handle any kind of options
	defined toc section (needed for ttk docs)

2006-10-30  Miguel Sofer  <msofer@users.sf.net>

	* generic/tclBasic.c (TEOVI): insured that the interp's callObjc/v
	fields are restored after traces run, as they be spoiled. This was
	causing a segfault in tcllib's profiler tests.

2006-10-30  Don Porter	<dgp@users.sourceforge.net>

	* generic/tclExecute.c (INST_MOD): Corrected improper testing of the
	* tests/expr.test:		   sign of bignums when applying Tcl's
	division rules. Thanks to Peter Spjuth. [Bug 1585704]

2006-10-29  Miguel Sofer  <msofer@users.sf.net>

	* generic/tclNamesp.c (EnsembleImplementationCmd):
	* tests/namespace.test (47.7-8): reverted a wrong "optimisation" that
	completely broke snit; added two tests.

2006-10-28  Donal K. Fellows  <dkf@users.sf.net>

	* generic/tclProc.c (ObjInterpProcEx, TclObjInterpProcCore): Split the
	core of procedures to make it easier to build procedure-like code
	without going through horrible contortions. This is the last critical
	component to make advanced OO systems workable as simple loadable
	extensions. TOIPC is now in the internal stub table.
	(MakeProcError, MakeLambdaError): Refactored ProcessProcResultCode to
	be simpler, some of which goes to TclObjInterpProcCore, and the rest
	of which is now in these far simpler routines which just do errorInfo
	stack generation for different types of procedure-like entity.
	* tests/apply.test (apply-5.1): Updated to expect the more informative
	form of message.

2006-10-27  Donal K. Fellows  <dkf@users.sf.net>

	* generic/tclVar.c (HasLocalVars): New macro to make various bits and
	pieces cleaner.

	* generic/tclNamesp.c (TclSetNsPath): Expose SetNsPath() through
	internal stubs table with semi-external name.

	* generic/tclInt.h (CallFrame): Add a field for handling context data
	for extensions (like object systems) that should be tied to a call
	frame (and not a command or interpreter).

	* generic/tclBasic.c (TclRenameCommand): Change to take CONST args;
	they were only ever used in a constant way anyway, so this appears to
	be a spot that was missed during TIP#27 work.

2006-10-26  Miguel Sofer  <msofer@users.sf.net>

	* generic/tclProc.c (SetLambdaFromAny): minor change, eliminate
	redundant call to Tcl_GetString (thanks aku).

	* generic/tclInterp.c (ApplyObjCmd):
	* generic/tclNamesp.c (EnsembleImplementationCmd): replaced ckalloc
	(heap) with TclStackAlloc (execution stack).

2006-10-24  Miguel Sofer  <msofer@users.sf.net>

	* tests/info.test (info-9.11-12): tests for [Bug 1577492]
	* tests/apply.test (apply-4.3-5): tests for [Bug 1574835]

	* generic/tclProc.c (ObjInterpProcEx): disable itcl hacks for calls
	from ApplyObjCmd (islambda==1), as they mess apply's error messages
	[Bug 1583266]

2006-10-23  Miguel Sofer  <msofer@users.sf.net>

	* generic/tclProc.c (ApplyObjCmd): fix wrong#args for apply by using
	the ensemble rewrite engine. [Bug 1574835]
	* generic/tclInterp.c (AliasObjCmd): previous commit missed usage of
	TCL_EVAL_NOREWRITE for aliases.

	* generic/tclBasic.c (TclEvalObjvInternal): removed redundant check
	for ensembles. [Bug 1577628]

	* library/clock.tcl (format, scan): corrected wrong # args messages to
	* tests/clock.test (3.1, 34.1):	    make use of the new rewrite
	capabilities of [info level]

	* generic/tcl.h:	   Lets TEOV update the iPtr->callObj[cv] new
	* generic/tclBasic.c:	   fields, except when the flag bit
	* generic/tclInt.h:	   TCL_EVAL_NOREWRITE is present. These values
	* generic/tclNamesp.c:	   are used by Tcl_PushCallFrame to initialise
	* generic/tclProc.c:	   the frame's obj[cv] fields, and allows
	* tests/namespace.test:	   [info level] to know and use ensemble
	rewrites. [Bug 1577492]

	***POTENTIAL INCOMPATIBILITY***
	The return value from [info level 0] on interp alias calls is changed:
	previously returned the target command (including curried values), now
	returns the source - what was actually called.

2006-10-23  Miguel Sofer  <msofer@users.sf.net>

	* generic/tcl.h:	   Modified the Tcl call stack so there is
	* generic/tclBasic.c:	   always a valid CallFrame, even at level 0
	* generic/tclCmdIL.c:	   [Patch 1577278]. Most of the changes
	* generic/tclInt.h:	   involve removing tests for a NULL
	* generic/tclNamesp.c:	   iPtr->(var)framePtr. There is now a
	* generic/tclObj.c:	   CallFrame pushed at interp creation with a
	* generic/tclProc.c:	   pointer to it stored in iPtr->rootFramePtr.
	* generic/tclTrace.c:	   A second unused field in Interp is
	* generic/tclVar.c:	   hijacked to enable further functionality,
	currently unused (but with several FRQs depending on it).

	***POTENTIAL INCOMPATIBILITY***
	Any user that includes tclInt.h and needs to determine if it is
	running at level 0 should change (iPtr->varFramePtr == NULL) to
	(iPtr->varFramePtr == iPtr->rootFramePtr).

2006-10-23  Don Porter	<dgp@users.sourceforge.net>

	* README:		Bump version number to 8.5a6
	* generic/tcl.h:
	* tools/tcl.wse.in:
	* unix/configure.in:
	* unix/tcl.spec:
	* win/README.binary:
	* win/configure.in:

	* unix/configure:	autoconf-2.59
	* win/configure:

2006-10-21  Miguel Sofer  <msofer@users.sf.net>

	* generic/tcl.h, generic/tclHash.c: Tcl_FindHashEntry now calls
	Tcl_CreateHashEntry with a newPtr set to NULL: this would have caused
	a segfault previously and eliminates duplicated code. A macro has been
	added to tcl.h (only used when TCL_PRESERVE_BINARY_COMPATABALITY is
	not set - i.e., not by default).

2006-10-20  Reinhard Max  <max@tclers.tk>

	* unix/configure.in: Added autodetection for OS-supplied timezone
	* unix/Makefile.in:  files and configure switches to override the
	* unix/configure:    detected default.

2006-10-20  Daniel Steffen  <das@users.sourceforge.net>

	*** 8.5a5 TAGGED FOR RELEASE ***

	* tools/tcltk-man2html.tcl: add support for alpha & beta versions to
	useversion glob pattern. [Bug 1579941]

2006-10-18  Don Porter	<dgp@users.sourceforge.net>

	* changes:		8.5a5 release date set

	* doc/Encoding.3:	Missing doc updates (mostly Table of
	* doc/Ensemble.3:	Contents) exposed by `make checkdoc`
	* doc/FileSystem.3:
	* doc/GetTime.3:
	* doc/PkgRequire.3:

2006-10-17  Miguel Sofer  <msofer@users.sf.net>

	* generic/tclInterp.c (ApplyObjCmd): fixed bad error in 2006-10-12
	commit: interp released too early. Spotted by mistachkin.

2006-10-16  Miguel Sofer  <msofer@users.sf.net>

	* tclProc.c (SetLambdaFromAny):
	* tests/apply.test (9.1-9.2): plugged intrep leak [Bug 1578454],
	found by mjanssen.

2006-10-16  Andreas Kupries  <andreask@activestate.com>

	* generic/tclBasic.c: Moved TIP#219 cleanup to DeleteInterpProc.

2006-10-16  Daniel Steffen  <das@users.sourceforge.net>

	* changes: updates for 8.5a5 release.

	* unix/tclUnixThrd.c (TclpThreadGetStackSize): Darwin: fix for main
	thread, where pthread_get_stacksize_np() returns incorrect info.

	* macosx/GNUmakefile: don't redo prebinding of non-prebound binaires.

2006-10-16  Don Porter	<dgp@users.sourceforge.net>

	* generic/tclPkg.c (ExactRequirement):	Plugged memory leak. Also
	changed Tcl_Alloc()/Tcl_Free() calls to ckalloc()/ckfree() for easier
	memory debugging in the future. [Bug 1568373]

	* library/tcltest/tcltest.tcl:	Revise tcltest bump to 2.3a1.
	* library/tcltest/pkgIndex.tcl: This permits more features to be
	* unix/Makefile.in:	added to tcltest before we reach version 2.3.0
	* win/Makefile.in:	best timed to match the release of Tcl 8.5.0.
	* win/makefile.vc:	This also serves as a demo of TIP 268 features

2006-10-13  Colin McCormack <coldstore@users.sf.net>

	* win/tclWinFile.c: corrected erroneous attempt to protect against
	NULL return from Tcl_FSGetNormalizedPath per [Bug 1548263] causing
	[Bug 1575837].
	* win/tclWinFile.c: alfredd supplied patch to fix [Bug 1575837]

2006-10-13  Daniel Steffen  <das@users.sourceforge.net>

	* unix/tclUnixThrd.c (TclpThreadGetStackSize): on Darwin, use
	* unix/tcl.m4: pthread_get_stacksize_np() API to get thread stack size
	* unix/configure: autoconf-2.59
	* unix/tclConfig.h.in: autoheader-2.59

2006-10-12  Miguel Sofer  <msofer@users.sf.net>

	* generic/tclInterp.c (ApplyObjCmd):
	* tests/interp.test (interp-14.5-10): made [interp alias] use the
	ensemble rewrite machinery to produce better error messages [Bug
	1576006]

2006-10-12  David Gravereaux <davygrvy@pobox.com>

	* win/nmakehlp.c: Replaced all wnsprintf() calls with snprintf().
	wnsprintf was not in my shwlapi header file (VC++6)

2006-10-11  Don Porter	<dgp@users.sourceforge.net>

	* generic/tclPkg.c (Tcl_PackageRequireEx):	Corrected crash when
	argument version=NULL passed in.

2006-10-10  Don Porter	<dgp@users.sourceforge.net>

	* changes:	Updates for 8.5a5 release.

	* generic/tclNamespace.c (TclTeardownNamespace):  After the
	commandPathSourceList of a namespace is cleared, set the
	commandPathSourceList to NULL so we don't try to walk the list a
	second time, possibly after it is freed. [Bug 1566526]
	* tests/namespace.test (namespace-51.16):	Added test.

2006-10-09  Miguel Sofer  <msofer@users.sf.net>

	* doc/UpVar.3: brough the docs in accordance to the code. Ever since
	8.0, Tcl_UpVar(2)? accepts TCL_NAMESPACE_ONLY as a flag value, and
	var-3.4 tests for proper behaviour. The docs only allowed 0 and
	TCL_GLOBAL_ONLY. [Bug 1574099]

2006-10-09  Miguel Sofer  <msofer@users.sf.net>

	* tests/*.test: updated all tests to refer explicitly to the global
	variables ::errorInfo, ::errorCode, ::env and ::tcl_platform: many
	were relying on the alternative lookup in the global namespace, that
	feature is tested specifically in namespace and variable tests.

	The modified testfiles are: apply.test, basic.test, case.test,
	cmdIL.test, cmdMZ.test, compExpr-old.test, error.test, eval.test,
	event.test, expr.test, fileSystem.test, for.test, http.test, if.test,
	incr-old.test, incr.test, interp.test, io.test, ioCmd.test, load.test,
	misc.test, namespace.test, parse.test, parseOld.test, pkg.test,
	proc-old.test, set.test, switch.test, tcltest.test, thread.test,
	var.test, while-old.test, while.test.

2006-10-06  Pat Thoyts	<patthoyts@users.sourceforge.net>

	* win/rules.vc: [Bug 1571954] avoid /RTCc flag with MSVC8

2006-10-06  Pat Thoyts	<patthoyts@users.sourceforge.net>

	* doc/binary.n:	       TIP #275: Support unsigned values in binary
	* generic/tclBinary.c: command. Tests and documentation updated.
	* tests/binary.test:

2006-10-05  Andreas Kupries  <andreask@activestate.com>

	* library/tm.tcl: Fixed bug in TIP #189 implementation, now allowing
	'_' in module names.

2006-10-05  Jeff Hobbs	<jeffh@ActiveState.com>

	* library/http/http.tcl (http::geturl): only do geturl url rfc 3986
	validity checking if $::http::strict is true (default true for 8.5).
	[Bug 1560506]

	* generic/tcl.h: note limitation on changing Tcl_UniChar size
	* generic/tclEncoding.c (UtfToUnicodeProc, UnicodeToUtfProc):
	* tests/encoding.test (encoding-16.1): fix alignment issues in
	unicode <> utf conversion procs. [Bug 1122671]

2006-10-05  Miguel Sofer  <msofer@users.sf.net>

	* generic/tclVar.c (Tcl_LappendObjCmd):
	* tests/append.test(4.21-22): fix for longstanding [Bug 1570718],
	lappending nothing to non-list. Reported by lvirden

2006-10-04  Kevin B. Kenny  <kennykb@acm.org>

	* tzdata/: Olson's tzdata2006m.

2006-10-01  Kevin B. Kenny  <kennykb@acm.org>

	* tests/clock.test (clock-49.2): Removed a locale dependency that
	caused a spurious failure in the German locale. [Bug 1567956]

2006-10-01  Miguel Sofer  <msofer@users.sf.net>

	* doc/Eval.3 (TclEvalObjv): added note on refCount management for the
	elements of objv. [Bug 730244]

2006-10-01  Pat Thoyts	<patthoyts@users.sourceforge.net>

	* win/tclWinFile.c: Handle possible missing define.

	* win/tclWinFile.c (TclpUtime): [Bug 1420432] file mtime fails for
	* tests/cmdAH.test:		directories on windows

	* tests/winFile.test: Handle Msys environment a little differently in
	getuser function. [Bug 1567956]

2006-09-30  Miguel Sofer  <msofer@users.sf.net>

	* generic/tclUtil.c (Tcl_SplitList): optimisation, [Patch 1344747] by
	dgp.

	* generic/tclInt.decls:
	* generic/tclInt.h:
	* generic/tclIntDecls.h:
	* generic/tclObj.c:
	* generic/tclStubInit.c: added an internal function TclObjBeingDeleted
	to provide info as to the reason for the loss of an internal rep. [FR
	1512138]

	* generic/tclCompile.c:
	* generic/tclHistory.c:
	* generic/tclInt.h:
	* generic/tclProc.c: made Tcl_RecordAndEvalObj not call "history" if
	it has been redefined to an empty proc, in order to reduce the noise
	when debugging [FR 1190441]. Moved TclCompileNoOp from tclProc.c to
	tclCompile.c

2006-09-28  Andreas Kupries  <andreask@activestate.com>

	* generic/tclPkg.c (CompareVersions): Bugfix. Check string lengths
	* tests/pkg.test: before comparison. The shorter string is the smaller
	number. Added testcases as well. Interestingly all existing test cases
	for vcompare compared numbers of the same length with each other. [Bug
	1563836]

2006-09-28  Miguel Sofer  <msofer@users.sf.net>

	* generic/tclIO.c (Tcl_GetsObj): added two test'n'panic guards for
	possible NULL derefs, [Bug 1566382] and coverity #33.

2006-09-27  Don Porter	<dgp@users.sourceforge.net>

	* generic/tclExecute.c: Corrected error in INST_LSHIFT in the
	* tests/expr.test:	calculation done to determine whether a shift
	in the (long int) type is possible. The calculation had literal value
	"1" where it needed a value "1L" to compute the correct result. Error
	detected via testing with the math::bigfloat package [Bug 1567222]

	* generic/tclPkg.c (CompareVersion):	Flatten strcmp() results to
	{-1, 0, 1} to match expectations of CompareVersion() callers.

2006-09-27  Miguel Sofer  <msofer@users.sf.net>

	* generic/regc_color.c (singleton):
	* generic/regc_cvec.c (addmcce):
	* generic/regcomp.c (compile, dovec): the static function addmcce does
	nothing when called with two NULL pointers; the only call is by
	compile with two NULL pointers (regcomp.c #includes regc_cvec.c).
	Large parts (all?) the code for mcce (multi character collating
	element) that we do not use is ifdef'ed out with the macro
	REGEXP_MCCE_ENABLE.
	This silences coverity bugs 7, 16, 80

	* generic/regc_color.c (uncolorchain):
	* generic/regc_nfa.c (freearc): changed tests and asserts to
	equivalent formulation, designed to avoid an explicit comparison to
	NULL and satisfy coverity that 6 and 9 are not bugs.

2006-09-27  Andreas Kupries  <andreask@activestate.com>

	* tests/pkg.test: Added test for version comparison at the 32bit
	boundary. [Bug 1563836]

	* generic/tclPkg.c: Rewrote CompareVersion to perform string
	comparison instead of numeric. This breaks through the 32bit limit on
	version numbers. See code for details (handling of leading zeros,
	signs, etc.). un-CONSTed some arguments of CompareVersions,
	RequirementSatisfied, and AllRequirementsSatisfied. The new compare
	modifies the string (temporary string terminators). All callers use
	heap-allocated ver-intreps, so we are good with that. [Bug 1563836]

2006-09-27  Miguel Sofer  <msofer@users.sf.net>

	* generic/tclFileName.c (TclGlob): added a panic for a call with
	TCL_GLOBMODE_TAILS and pathPrefix==NULL. This would cause a segfault,
	as found by coverity #26.

2006-09-26  Kevin B. Kenny  <kennykb@acm.org>

	* doc/Encoding.3:	 Added covariant 'const' qualifier for the
	* generic/tcl.decls:	 Tcl_EncodingType argument to
	* generic/tclEncoding.c: Tcl_CreateEncoding. [Further TIP#27 work.]
	* generic/tclDecls.h:	 Reran 'make genstubs'.

2006-09-26  Pat Thoyts	<patthoyts@users.sourceforge.net>

	* win/makefile.vc:  Additional compiler flags and amd64 support.
	* win/nmakehlp.c:
	* win/rules.vc:

2006-09-26  Don Porter	<dgp@users.sourceforge.net>

	* generic/tcl.h:	As 2006-09-22 commit from Donal K. Fellows
	demonstrates, "#define NULL 0" is just wrong, and as a quotable chat
	figure observed, "If NULL isn't defined, we're not using a C compiler"
	Improper fallback definition of NULL removed.

2006-09-25  Pat Thoyts	<patthoyts@users.sourceforge.net>

	* generic/tcl.h:	More fixing which struct stat to refer to.
	* generic/tclGetDate.y: Some casts from time_t to int required.
	* generic/tclTimer.c:	Tcl_Time structure members are longs.
	* win/makefile.vc:	Support for varying compiler options
	* win/rules.vc:		and build to platform-specific subdirs.

2006-09-25  Andreas Kupries  <andreask@activestate.com>

	* generic/tclIO.c (Tcl_StackChannel): Fixed [Bug 1564642], aka
	coverity #51. Extended loop condition, added checking for NULL to
	prevent seg.fault.

2006-09-25  Andreas Kupries  <andreask@activestate.com>

	* doc/package.n: Fixed nits reported by Daniel Steffen in the TIP#268
	changes.

2006-09-25  Kevin B. Kenny  <kennykb@acm.org>

	* generic/tclNotify.c (Tcl_DeleteEvents): Simplified the code in hopes
	of making the invariants clearer and proving to Coverity that the
	event queue memory is managed correctly.

2006-09-25  Donal K. Fellows  <dkf@users.sf.net>

	* generic/tclNotify.c (Tcl_DeleteEvents): Make it clear what happens
	when the event queue is mismanaged. [Bug 1564677], coverity bug #10.

2006-09-24  Miguel Sofer  <msofer@users.sf.net>

	* generic/tclParse.c (Tcl_ParseCommand): also return an error if
	start==NULL and numBytes<0. This is coverity's bug #20

	* generic/tclStringObj.c (STRING_SIZE): fix allocation for 0-length
	strings. This is coverity's bugs #54-5

2006-09-22  Andreas Kupries  <andreask@activestate.com>

	* generic/tclInt.h: Moved TIP#268's field 'packagePrefer' to the end
	of the structure, for better backward compatibility.

2006-09-22  Andreas Kupries  <andreask@activestate.com>

	TIP#268 IMPLEMENTATION

	* generic/tclDecls.h:	 Regenerated from tcl.decls.
	* generic/tclStubInit.c:

	* doc/PkgRequire.3: Documentation of extended API, extended testsuite.
	* doc/package.n:
	* tests/pkg.test:

	* generic/tcl.decls: Implementation.
	* generic/tclBasic.c:
	* generic/tclConfig.c:
	* generic/tclInt.h:
	* generic/tclPkg.c:
	* generic/tclTest.c:
	* generic/tclTomMathInterface.c:
	* library/init.tcl:
	* library/package.tcl:
	* library/tm.tcl:

2006-09-22  Donal K. Fellows  <donal.k.fellows@man.ac.uk>

	* generic/tclThreadTest.c (TclCreateThread): Use NULL instead of 0 as
	end-of-strings marker to Tcl_AppendResult; the difference matters on
	64-bit machines. [Bug 1562528]

2006-09-21  Don Porter	<dgp@users.sourceforge.net>

	* generic/tclUtil.c:	Dropped ParseInteger() routine. TclParseNumber
	covers the task just fine.

2006-09-19  Donal K. Fellows  <dkf@users.sf.net>

	* generic/tclEvent.c (Tcl_VwaitObjCmd): Rewrite so that an exceeded
	limit trapped in a vwait cannot cause a dangerous dangling trace.

2006-09-19  Don Porter	<dgp@users.sourceforge.net>

	* generic/tclExecute.c (INST_EXPON):	Native type overflow detection
	* tests/expr.test:	was completely broken. Falling back on use of
	bignums for all non-trivial ** calculations until
	native-type-constrained special cases can be done carefully and
	correctly. [Bug 1561260]

2006-09-15  Jeff Hobbs	<jeffh@ActiveState.com>

	* library/http/http.tcl:      Change " " -> "+" url encoding mapping
	* library/http/pkgIndex.tcl:  to " " -> "%20" as per RFC 3986.
	* tests/http.test (http-5.1): bump http to 2.5.3
	* unix/Makefile.in:
	* win/Makefile.in:

2006-09-12  Andreas Kupries  <andreask@activestate.com>

	* unix/configure.in (HAVE_MTSAFE_GETHOST*): Modified to recognize
	HP-UX 11.00 and beyond as having mt-safe implementations of the
	gethost functions.
	* unix/configure: Regenerated, using autoconf 2.59

	* unix/tclUnixCompat.c (PadBuffer): Fixed bug in calculation of the
	increment needed to align the pointer, and added documentation
	explaining why the macro is implemented as it is.

2006-09-11  Pat Thoyts	<patthoyts@users.sourceforge.net>

	* win/rules.vc:	   Updated to install http, tcltest and msgcat as
	* win/makefile.vc: Tcl Modules (as per Makefile.in).
	* win/makefile.vc: Added tommath_(super)class headers.

2006-09-11  Andreas Kupries  <andreask@activestate.com>

	* unix/Makefile.in (install-libraries): Fixed typo tcltest 2.3.9 ->
	2.3.0.

2006-09-11  Daniel Steffen  <das@users.sourceforge.net>

	* unix/tclUnixCompat.c: make compatLock static and only declare it
	when it will actually be used; #ifdef parts of TSD that are not always
	needed; adjust #ifdefs to cover all possible cases; fix whitespace.

2006-09-11  Andreas Kupries  <andreask@activestate.com>

	* tests/msgcat.test: Bumped version in auxiliary files as well.
	* doc/msgcat.n:

2006-09-11  Kevin B. Kenny  <kennykb@acm.org>

	* unix/Makefile.in:	Bumped msgcat version to 1.4.2 to be
	* win/Makefile.in:	consistent with dgp's commits of 2006-09-10.

2006-09-11  Don Porter	<dgp@users.sourceforge.net>

	* library/msgcat/msgcat.tcl:	Removed some unneeded [uplevel]s.

2006-09-10  Don Porter	<dgp@users.sourceforge.net>

	* generic/tclExecute.c:		Corrected INST_EXPON flaw that treated
	* tests/expr.test:		$x**1 as $x**3. [Bug 1555371]

	* doc/tcltest.n:		Bump to version tcltest 2.3.0 to
	* library/tcltest/pkgIndex.tcl: account for new "-verbose line"
	* library/tcltest/tcltest.tcl:	feature.
	* unix/Makefile.in:
	* win/Makefile.in:
	* win/makefile.bc:
	* win/makefile.vc:

	* library/msgcat/msgcat.tcl:	Bump to version msgcat 1.4.2 to
	* library/msgcat/pkgIndex.tcl:	account for modifications.

2006-09-10  Daniel Steffen  <das@users.sourceforge.net>

	* library/msgcat/msgcat.tcl (msgcat::Init): on Darwin, add fallback of
	* tests/msgcat.test:			    default msgcat locale to
	* unix/tclUnixInit.c (TclpSetVariables):    current CFLocale
	identifier if available (via private ::tcl::mac::locale global, set at
	interp init when on Mac OS X 10.3 or later with CoreFoundation).

	* library/tcltest/tcltest.tcl: add 'line' verbose level: prints source
	* doc/tcltest.n:	       file line information of failing tests.

	* macosx/Tcl.xcodeproj/project.pbxproj: add new tclUnixCompat.c file;
	revise tests target to use new tcltest 'line' verbose level.

	* unix/configure.in: add descriptions to new AC_DEFINEs for MT-safe.
	* unix/tcl.m4: add caching to new SC_TCL_* macros for MT-safe wrappers
	* unix/configure: autoconf-2.59
	* unix/tclConfig.h.in: autoheader-2.59

2006-09-08  Zoran Vasiljevic <vasiljevic@users.sourceforge.net>

	* unix/tclUnixCompat.c: Added fallback to gethostbyname() and
	gethostbyaddr() if the implementation is known to be MT-safe
	(currently for Darwin 6 or later only).

	* unix/configure.in: Assume gethostbyname() and gethostbyaddr() are
	MT-safe starting with Darwin 6 (Mac OSX 10.2).

	* unix/configure: Regenerated with autoconf V2.59

2006-09-08  Andreas Kupries  <andreask@activestate.com>

	* unix/tclUnixCompat.c: Fixed conditions for CopyArray/CopyString, and
	CopyHostent. Also fixed bad var names in TclpGetHostByName.

2006-09-07  Zoran Vasiljevic <vasiljevic@users.sourceforge.net>

	* unix/tclUnixCompat.c: Added fallback to MT-unsafe library calls if
	TCL_THREADS is not defined.
	Fixed alignment of arrays copied by CopyArray() to be on the
	sizeof(char *) boundary.

2006-09-07  Zoran Vasiljevic <vasiljevic@users.sourceforge.net>

	* unix/tclUnixChan.c:	Rewritten MT-safe wrappers to return ptrs to
	* unix/tclUnixCompat.c: TSD storage making them all look like their
	* unix/tclUnixFCmd.c:	MT-unsafe pendants API-wise.
	* unix/tclUnixPort.h:
	* unix/tclUnixSock.c:

2006-09-06  Zoran Vasiljevic <vasiljevic@users.sourceforge.net>

	* unix/tclUnixChan.c: Added TCL_THREADS ifdef'ed usage of MT-safe
	* unix/tclUnixFCmd.c: calls like: getpwuid, getpwnam, getgrgid,
	* unix/tclUnixSock.c: getgrnam, gethostbyname and gethostbyaddr.
	* unix/tclUnixPort.h: See [Bug 999544]
	* unix/Makefile.in:
	* unix/configure.in:
	* unix/tcl.m4:
	* unix/configure: Regenerated.

	* unix/tclUnixCompat.c: New file containing MT-safe implementation of
	some library calls.

2006-09-04  Don Porter	<dgp@users.sourceforge.net>

	* generic/tclCompExpr.c:	Removed much complexity that is no
	longer needed.

	* tests/main.text (Tcl_Main-4.4):	Test corrected to not be
	timing sensitive to the Bug 1481986 fix. [Bug 1550858]

2006-09-04  Jeff Hobbs	<jeffh@ActiveState.com>

	* doc/package.n: correct package example

2006-08-31  Don Porter	<dgp@users.sourceforge.net>

	* generic/tclCompExpr.c:	Corrected flawed logic for disabling
	the INST_TRY_CVT_TO_NUMERIC instruction at the end of an expression
	when function arguments contain operators. [Bug 1541274]

	* tests/expr-old.test:	The remaining failing tests reported in
	* tests/expr.test:	[Bug 1381715] are all new in Tcl 8.5, so
	there's really no issue of compatibility with Tcl 8.4 result to deal
	with. Fixed by updating tests to expect 8.5 results.

2006-08-29  Don Porter	<dgp@users.sourceforge.net>

	* generic/tclParseExpr.c:	Dropped the old expr parser.

2006-08-30  Jeff Hobbs	<jeffh@ActiveState.com>

	* generic/tclBasic.c (Tcl_CreateInterp): init iPtr->threadId

	* win/tclWinChan.c [Bug 819667] Improve logic for identifying COM
	ports.

	* generic/tclIOGT.c (ExecuteCallback):
	* generic/tclPkg.c (Tcl_PkgRequireEx): replace Tcl_GlobalEval(Obj)
	with more efficient Tcl_Eval(Obj)Ex

	* unix/Makefile.in (valgrindshell): add valgrindshell target and
	update default VALGRINDARGS. User can override, or add to it with
	VALGRIND_OPTS env var.

	* generic/tclFileName.c (DoGlob): match incrs with decrs.

2006-08-29  Don Porter	<dgp@users.sourceforge.net>

	* generic/tclParseExpr.c:	Use the "parent" field of orphan
	ExprNodes to store the closure of left pointers. This lets us avoid
	repeated re-scanning leftward for the left boundary of subexpressions,
	which in worst case led to near O(N^2) runtime.

2006-08-29  Joe Mistachkin  <joe@mistachkin.com>

	* unix/tclUnixInit.c: Fixed the issue (typo) that was causing
	* unix/tclUnixThrd.c (TclpThreadGetStackSize): stack.test to fail on
	FreeBSD (and possibly other Unix platforms).

2006-08-29  Colin McCormack  <coldstore@users.sourceforge.net>

	* generic/tclIOUtil.c:	Added test for NULL return from
	* generic/tclPathObj.c: Tcl_FSGetNormalizedPath which was causing
	* unix/tclUnixFile.c:	segv's per [Bug 1548263]
	* win/tclWinFCmd.c:
	* win/tclWinFile.c:

2006-08-28  Kevin B. Kenny  <kennykb@acm.org>

	* library/tzdata/America/Havana:      Regenerated from Olson's
	* library/tzdata/America/Tegucigalpa: tzdata2006k.
	* library/tzdata/Asia/Gaza:

2006-08-28  Don Porter	<dgp@users.sourceforge.net>

	* generic/tclStringObj.c:	Revised ObjPrintfVA to take care to
	* generic/tclParseExpr.c:	copy only whole characters when doing
	%s formatting. This relieves callers of TclObjPrintf() and
	TclFormatToErrorInfo() from needing to fix arguments to character
	boundaries. Tcl_ParseExpr() simplified by taking advantage. [Bug
	1547786]

	* generic/tclStringObj.c:	Corrected TclFormatObj's failure to
	count up the number of arguments required by examining the format
	string. [Bug 1547681]

2006-08-27  Joe Mistachkin  <joe@mistachkin.com>

	* generic/tclClock.c (ClockClicksObjCmd): Fix nested macro breakage
	with TCL_MEM_DEBUG enabled. [Bug 1547662]

2006-08-26  Miguel Sofer  <msofer@users.sf.net>

	* doc/namespace.n:
	* generic/tclNamesp.c:
	* tests/upvar.test: bugfix, docs clarification and new tests for
	[namespace upvar] as follow up to [Bug 1546833], reported by Will
	Duquette.

2006-08-24  Kevin B. Kenny  <kennykb@acm.org>

	* library/tzdata: Regenerated, including several new files, from
	Olson's tzdata2006j.
	* library/clock.tcl:
	* tests/clock.test: Removed an early testing hack that allowed loading
	'registry' from the build tree rather than an installed one. This is a
	workaround for [Bug 15232730], which remains open because it's a
	symptom of a deeper underlying problem.

2006-08-23  Don Porter	<dgp@users.sourceforge.net>

	* generic/tclParseExpr.c:	Minimal collection of new tests
	* tests/parseExpr.test:		testing the error messages of the new
	expr parser. Several bug fixes and code simplifications that appeared
	during that effort.

2006-08-21  Don Porter	<dgp@users.sourceforge.net>

	* generic/tclIOUtil.c:	Revisions to complete the thread finalization
	of the cwdPathPtr. [Bug 1536142]

	* generic/tclParseExpr.c:	Revised mistaken call to
	TclCheckBadOctal(), so both [expr 08] and [expr 08z] have same
	additional info in error message.

	* tests/compExpr-old.test:	Update existing tests to not fail with
	* tests/compExpr.test:		the new expr parser.
	* tests/compile.test:
	* tests/expr-old.test:
	* tests/expr.test:
	* tests/for.test:
	* tests/if.test:
	* tests/parseExpr.test:
	* tests/while.test:

2006-08-21  Donal K. Fellows  <donal.k.fellows@manchester.ac.uk>

	* win/Makefile.in (gdb): Make this target work so that debugging an
	msys build is possible.

2006-08-21  Daniel Steffen  <das@users.sourceforge.net>

	* macosx/tclMacOSXNotify.c (Tcl_WaitForEvent): if the run loop is
	already running (e.g. if Tcl_WaitForEvent was called recursively),
	re-run it in a custom run loop mode containing only the source for the
	notifier thread, otherwise wakeups from other sources added to the
	common run loop modes might get lost.

	* unix/tclUnixNotfy.c (Tcl_WaitForEvent): on 64-bit Darwin,
	pthread_cond_timedwait() appears to have a bug that causes it to wait
	forever when passed an absolute time which has already been exceeded
	by the system time; as a workaround, when given a very brief timeout,
	just do a poll on that platform. [Bug 1457797]

	* generic/tclClock.c (ClockClicksObjCmd): add support for Darwin
	* generic/tclCmdMZ.c (Tcl_TimeObjCmd):	  nanosecond resolution timer
	* generic/tclInt.h:			  to [clock clicks] and [time]
	* unix/configure.in (Darwin):		  when TCL_WIDE_CLICKS defined
	* unix/tclUnixTime.c (TclpGetWideClicks, TclpWideClicksToNanoseconds):
	* unix/configure: autoconf-2.59
	* unix/tclConfig.h.in: autoheader-2.59

	* unix/tclUnixPort.h (Darwin): override potentially faulty configure
	detection of termios availability in all cases, since termios is known
	to be present on all Mac OS X releases since 10.0. [Bug 497147]

2006-08-18  Daniel Steffen  <das@users.sourceforge.net>

	* unix/tcl.m4 (Darwin): add support for --enable-64bit on x86_64, for
	universal builds including x86_64, for 64-bit CoreFoundation on
	Leopard and for use of -mmacosx-version-min instead of
	MACOSX_DEPLOYMENT_TARGET
	* unix/configure: autoconf-2.59
	* unix/tclConfig.h.in: autoheader-2.59

	* generic/tcl.h:	  add fixes for building on Leopard and
	* unix/tclUnixPort.h:	  support for 64-bit CoreFoundation on Leopard
	* macosx/tclMacOSXFCmd.c:

	* unix/tclUnixPort.h: on Darwin x86_64, disable use of vfork as it
	causes execve to fail intermittently. (rdar://4685553)

	* generic/tclTomMath.h: on Darwin 64-bit, for now disable use of
	128-bit arithmetic through __attribute__ ((mode(TI))), as it leads to
	link errors due to missing fallbacks. (rdar://4685527)

	* macosx/Tcl.xcodeproj/project.pbxproj: add x86_64 to universal build,
	switch native release targets to use DWARF with dSYM, Xcode 3.0
	changes
	* macosx/README: updates for x86_64 and Xcode 2.4.

	* macosx/Tcl.xcodeproj/default.pbxuser: add test suite target that
	* macosx/Tcl.xcodeproj/project.pbxproj: runs the tcl test suite at
	build time and shows clickable test suite errors in the GUI build
	window.

	* tests/macOSXFCmd.test: fix use of deprecated resource fork paths.

	* unix/tclUnixInit.c (TclpInitLibraryPath): move code that is only
	needed when TCL_LIBRARY is defined to run only in that case.

	* generic/tclLink.c (LinkTraceProc): fix 64-bit signed-with-unsigned
	comparison warning from gcc4 -Wextra.

	* unix/tclUnixChan.c (TclUnixWaitForFile): with timeout < 0, if
	select() returns early (e.g. due to a signal), call it again instead
	of returning a timeout result. Fixes intermittent event-13.8 failures.

2006-08-17  Don Porter	<dgp@users.sourceforge.net>

	* generic/tclCompile.c:		Revised the new set of expression
	* generic/tclParseExpr.c:	parse error messages.

2006-08-16  Don Porter	<dgp@users.sourceforge.net>

	* generic/tclParseExpr.c:	Replace PrecedenceOf() function with
	prec[] static array.

2006-08-14  Donal K. Fellows  <donal.k.fellows@manchester.ac.uk>

	* library/clock.tcl (::tcl::clock::add): Added missing braces to
	clockval validation code. Pointed out on comp.lang.tcl.

2006-08-11  Donal K. Fellows  <donal.k.fellows@manchester.ac.uk>

	* generic/tclNamesp.c: Improvements in buffer management to make
	namespace creation faster. Plus selected other minor improvements to
	code quality. [Patch 1352382]

2006-08-10  Donal K. Fellows  <donal.k.fellows@manchester.ac.uk>

	Misc patches to make code more efficient. [Bug 1530474] (afredd)
	* generic/*.c, macosx/tclMacOSXNotify.c, unix/tclUnixNotfy.c,
	* win/tclWinThrd.c: Tidy up invokations of Tcl_Panic() to promote
	string constant sharing and consistent style.
	* generic/tclBasic.c (Tcl_CreateInterp): More efficient handling of
	* generic/tclClock.c (TclClockInit):	 registration of commands not
						 in global namespace.
	* generic/tclVar.c (Tcl_UnsetObjCmd): Remove unreachable clause.

2006-08-09  Don Porter	<dgp@users.sourceforge.net>

	* generic/tclEncoding.c:	Replace buffer copy in for loop with
	call to memcpy(). Thanks to afredd. [Patch 1530262]

2006-08-09  Donal K. Fellows  <donal.k.fellows@manchester.ac.uk>

	* generic/tclCmdIL.c (Tcl_LassignObjCmd): Make the wrong#args message
	a bit more consistent with those used elsewhere. [Bug 1534628]

	* generic/tclDictObj.c (DictForCmd): Stop crash when attempting to
	iterate over an invalid dictionary. [Bug 1531184]

	* doc/ParseCmd.3, doc/expr.n, doc/set.n, doc/subst.n, doc/switch.n:
	* doc/tclvars.n: Ensure that uses of [expr] in documentation examples
	are also good style (with braces) unless otherwise necessary. [Bug
	1526581]

2006-08-03  Daniel Steffen  <das@users.sourceforge.net>

	* unix/tclUnixPipe.c (TclpCreateProcess): for USE_VFORK: ensure
	standard channels are initialized before vfork() so that the child
	doesn't potentially corrupt global state in the parent's address space

	* tests/compExpr-old.test: add 'oldExprParser' constraint to all tests
	* tests/compExpr.test:	   that depend on the exact format of the
	* tests/compile.test:	   error messages of the pre-2006-07-05
	* tests/expr-old.test:	   expression parser. The constraint is on by
	* tests/expr.test:	   default (i.e those tests still fail), but
	* tests/for.test:	   can be turned off by passing '-constraints
	* tests/if.test:	   newExprParser' to tcltest, which will skip
	* tests/parseExpr.test:	   the 196 failing tests in the testsuite that
	* tests/while.test:	   are caused by the new expression parser
	error messages.

2006-07-31  Kevin B. Kenny  <kennykb@acm.org>

	* generic/tclClock.c (ConvertLocalToUTCUsingC): Corrected a regression
	that caused dates before 1969 to be one day off in the :localtime time
	zone if TZ is not set. [Bug 1531530]

2006-07-30  Kevin B. Kenny  <kennykb@acm.org>

	* generic/tclClock.c (GetJulianDayFromEraYearMonthDay): Corrected
	several errors in converting dates before the Common Era [Bug 1426279]
	* library/clock.tcl: Corrected syntax errors in generated code for %EC
	%Ey, and %W format groups [Bug 1505383]. Corrected a bug in cache
	management for format strings containing [glob] metacharacters [Bug
	1494664]. Corrected several errors in formatting/scanning of years
	prior to the Common Era, and added the missing %EE format group to
	indicate the era.
	* tools/makeTestCases.tcl: Added code to make sure that %U and %V
	format groups are included in the tests. (The code depends on %U and
	%V formatting working correctly when 'makeTestCases.tcl' is run,
	rather than making a completely independent check.) Added tests for
	[glob] metacharacters in strings. Added tests for years prior to the
	Common Era.
	* tests/clock.test: Rebuilt with new test cases for all the above.

2006-07-30  Joe English	 <jenglish@users.sourceforge.net>

	* doc/AppInit.3: Fix typo [Bug 1496886]

2006-07-26  Don Porter	<dgp@users.sourceforge.net>

	* generic/tclExecute.c: Corrected flawed overflow detection in
	* tests/expr.test:	INST_EXPON that caused [expr 2**64] to return
	0 instead of the same value as [expr 1<<64].

2006-07-24  Don Porter	<dgp@users.sourceforge.net>

	* win/tclWinSock.c:	Correct un-initialized Tcl_DString. Thanks to
	afredd. [Bug 1518166]

2006-07-21  Miguel Sofer  <msofer@users.sf.net>

	* generic/tclExecute.c:
	* tests/execute.test (execute-9.1): dgp's fix for [Bug 1522803].

2006-07-20  Daniel Steffen  <das@users.sourceforge.net>

	* macosx/tclMacOSXNotify.c (Tcl_InitNotifier, Tcl_WaitForEvent):
	create notifier thread lazily upon first call to Tcl_WaitForEvent()
	rather than in Tcl_InitNotifier(). Allows calling exeve() in processes
	where the event loop has not yet been run (Darwin's execve() fails in
	processes with more than one thread), in particular allows embedders
	to call fork() followed by execve(), previously the pthread_atfork()
	child handler's call to Tcl_InitNotifier() would immediately recreate
	the notifier thread in the child after a fork.

	* macosx/tclMacOSXFCmd.c (TclMacOSXCopyFileAttributes):	   add support
	* macosx/tclMacOSXNotify.c (Tcl_InitNotifier):		   for weakly
	* unix/tclUnixInit.c (Tcl_GetEncodingNameFromEnvironment): importing
	symbols not available on OSX 10.2 or 10.3, enables binaires built on
	later OSX versions to run on earlier ones.
	* macosx/Tcl.xcodeproj/project.pbxproj: enable weak-linking; turn on
						extra warnings.
	* macosx/README: document how to enable weak-linking; cleanup.
	* unix/tclUnixPort.h: add support for weak-linking; conditionalize
	AvailabilityMacros.h inclusion; only disable realpath on 10.2 or
	earlier when threads are enabled.
	* unix/tclLoadDyld.c (TclpLoadMemoryGetBuffer): change runtime Darwin
	* unix/tclUnixInit.c (TclpInitPlatform):	release check to use
							global initialized
							once
	* unix/tclUnixFCmd.c (DoRenameFile, TclpObjNormalizePath): add runtime
	Darwin release check to determine if realpath is threadsafe.
	* unix/configure.in: add check on Darwin for compiler support of weak
	* unix/tcl.m4:	     import and for AvailabilityMacros.h header; move
	Darwin specific checks & defines that are only relevant to the tcl
	build out of tcl.m4; restrict framework option to Darwin; clean up
	quoting and help messages.
	* unix/configure: autoconf-2.59
	* unix/tclConfig.h.in: autoheader-2.59

	* generic/regc_locale.c (cclass):
	* generic/tclExecute.c (TclExecuteByteCode):
	* generic/tclIOCmd.c (Tcl_ExecObjCmd):
	* generic/tclListObj.c (NewListIntRep):
	* generic/tclObj.c (Tcl_GetLongFromObj, Tcl_GetWideIntFromObj)
	(FreeBignum, Tcl_SetBignumObj):
	* generic/tclParseExpr.c (Tcl_ParseExpr):
	* generic/tclStrToD.c (TclParseNumber):
	* generic/tclStringObj.c (TclAppendFormattedObjs):
	* unix/tclLoadDyld.c (TclpLoadMemory):
	* unix/tclUnixPipe.c (TclpCreateProcess): fix signed-with-unsigned
	comparison and other warnings from gcc4 -Wextra.

2006-07-13  Andreas Kupries <andreask@activestate.com>

	* unix/tclUnixPort.h: Added the inclusion of <AvailabilityMacros.h>.
	The missing header caused the upcoming #if conditions to wrongly
	exclude realpath, causing file normalize to ignore symbolic links in
	the path.

2006-07-11  Zoran Vasiljevic <vasiljevic@users.sourceforge.net>

	* generic/tclAsync.c: Made Tcl_AsyncDelete() more tolerant when called
	after all thread TSD has been garbage-collected.

2006-07-05  Don Porter	<dgp@users.sourceforge.net>

	* generic/tclParseExpr.c:	Completely new expression parser that
	builds a parse tree instead of operating with deep recursion. This
	corrects reports of stack-blowing crashes parsing long expressions
	[Bug 906201] and replaces a fundamentally O(N^2) algorithm with an
	O(N) one [RFE 903765]. The new parser is better able to generate error
	messages that clearly report both the nature and context of the syntax
	error [Bugs 1029267, 1381715]. For now, the code for the old parser is
	still present and can be activated with a "#define OLD_EXPR_PARSER
	1". This is for the sake of a clean implementation patch, and for ease
	of benchmarking. The new parser is non-recursive, so much lighter in
	stack consumption, but it does use more heap, so there may be cases
	where parsing of long expressions that succeeded with the old parser
	will lead to out of memory panics with the new one. There are still
	more improvements possible on that point, though significant progress
	may require changes to the Tcl_Token specifications documented for the
	public Tcl_Parse*() routines.
	***POTENTIAL INCOMPATIBILITY*** for any callers that rely on the exact
	(usually terrible) error messages generated by the old parser. This
	includes a large number of tests in the test suite.

	* generic/tclInt.h:		Replaced TclParseWhiteSpace() with
	* generic/tclParse.c:		TclParseAllWhiteSpace() which is what
	* generic/tclParseExpr.c:	all the callers really needed.
	Breaking whitespace runs at newlines is useful only to the command
	parsing function, and it can call the file scoped routine
	ParseWhiteSpace() to do that.

	* tests/expr-old.test:	Removed knownBug constraints that masked
	* tests/expr.test:	failures due to revised error messages.
	* tests/parseExpr.test:

2006-06-20  Don Porter	<dgp@users.sourceforge.net>

	* generic/tclIOUtil.c:	Changed default configuration to
	* generic/tclInt.decls: #undef USE_OBSOLETE_FS_HOOKS which disables
	* generic/tclTest.c:	access to the Tcl 8.3 internal routines for
	hooking into filesystem operations. Everyone ought to have migrated to
	Tcl_Filesystems by now.
	***POTENTIAL INCOMPATIBILITY*** for any code still stuck in the
	pre-Tcl_Filesystem era.

	* generic/tclIntDecls.h:	make genstubs
	* generic/tclStubInit.c:

	* generic/tclStrToD.c:	Removed dead code that permitted disabling of
	recognition of the new 0b and 0o numeric formats.

	* generic/tclExecute.c: Removed dead code that implemented alternative
	* generic/tclObj.c:	design where numeric values did not
	automatically narrow to the smallest Tcl_ObjType required to hold them

	* generic/tclCmdAH.c:	Removed dead code that was old implementation
	of [format].

2006-06-14  Daniel Steffen  <das@users.sourceforge.net>

	* unix/tclUnixPort.h (Darwin): support MAC_OS_X_VERSION_MAX_ALLOWED
	define from AvailabilityMacros.h: override configure detection and
	only use API available in the indicated OS version or earlier.

2006-06-14  Donal K. Fellows  <donal.k.fellows@manchester.ac.uk>

	* doc/format.n, doc/scan.n: Added examples for converting between
	characters and their numeric interpretations following user prompting.

2006-06-13  Donal K. Fellows  <dkf@users.sf.net>

	* unix/tclLoadDl.c (TclpDlopen): Workaround for a compiler bug in Sun
	Forte 6. [Bug 1503729]

2006-06-06  Don Porter	<dgp@users.sourceforge.net>

	* doc/GetStdChan.3:	Added recommendation that each call to
	Tcl_SetStdChannel() be accompanied by a call to Tcl_RegisterChannel().

2006-06-05  Donal K. Fellows  <donal.k.fellows@manchester.ac.uk>

	* doc/Alloc.3: Added documentation of promise that Tcl_Realloc(NULL,x)
	is the same as Tcl_Alloc(x), as discussed in comp.lang.tcl. Also fixed
	nonsense sentence to say something meaningful.

2006-05-29  Jeff Hobbs	<jeffh@ActiveState.com>

	* generic/tcl.h (Tcl_DecrRefCount): use if/else construct to allow
	placement in unbraced outer if/else conditions. (jcw)

2006-05-27  Daniel Steffen  <das@users.sourceforge.net>

	* macosx/tclMacOSXNotify.c: implemented pthread_atfork() handler that
	* unix/tcl.m4 (Darwin):	    recreates CoreFoundation state and
	notifier thread in the child after a fork(). Note that pthread_atfork
	is available starting with Tiger only. Because vfork() is used by the
	core on Darwin, [exec]/[open] are not affected by this fix, only
	extensions or embedders that call fork() directly (such as TclX).
	However, this only makes fork() safe from corefoundation tcl with
	--disable-threads; as on all platforms, forked children may deadlock
	in threaded tcl due to the potential for stale locked mutexes in the
	child. [Patch 923072]

	* unix/configure: autoconf-2.59
	* unix/tclConfig.h.in: autoheader-2.59

2006-05-24  Donal K. Fellows  <donal.k.fellows@manchester.ac.uk>

	* unix/tcl.m4 (SC_CONFIG_SYSTEM): Fixed quoting of command script to
	awk; it was a rarely used branch, but it was wrong. [Bug 1494160]

2006-05-23  Donal K. Fellows  <donal.k.fellows@manchester.ac.uk>

	* doc/chan.n, doc/refchan.n: Tighten up the documentation to follow a
	slightly more consistent style with regard to argument capitalization.

2006-05-13  Don Porter	<dgp@users.sourceforge.net>

	* generic/tclProc.c (ProcCompileProc): When a bump of the compile
	epoch forces the re-compile of a proc body, take care not to overwrite
	any Proc struct that may be referred to on the active call stack. This
	fixes [Bug 1482718]. Note that the fix will not be effective for code
	that calls the private routine TclProcCompileProc() directly.

2006-05-13  Daniel Steffen  <das@users.sourceforge.net>

	* generic/tclEvent.c (HandleBgErrors): fix leak. [Coverity issue 86]

2006-05-05  Don Porter	<dgp@users.sourceforge.net>

	* generic/tclMain.c (Tcl_Main):		Corrected flaw that required
	* tests/main.test: (Tcl_Main-4.5):	processing of one interactive
	command before passing control to the loop routine registered with
	Tcl_SetMainLoop(). [Bug 1481986]

2006-05-04  Don Porter	<dgp@users.sourceforge.net>

	* README:		Bump version number to 8.5a5
	* generic/tcl.h:
	* tools/tcl.wse.in:
	* unix/configure.in:
	* unix/tcl.spec:
	* win/README.binary:
	* win/configure.in:

	* unix/configure:	autoconf-2.59
	* win/configure:

	* generic/tclBasic.c (ExprSrandFunc): Restore acceptance of wide/big
	* doc/mathfunc.n: integer values by srand(). [Bug 1480509]

2006-04-26  Don Porter	<dgp@users.sourceforge.net>

	*** 8.5a4 TAGGED FOR RELEASE ***

	* changes:	Updates for another RC.

	* generic/tclBinary.c:	Revised the handling of the Q and q format
	* generic/tclInt.h:	specifiers for [binary] to account for the
	* generic/tclStrToD.c:	"middle endian" floating point format used in
	Nokia N770.

2006-04-25  Don Porter	<dgp@users.sourceforge.net>

	* doc/DoubleObj.3:	More doc updates for TIP 237.
	* doc/expr.n:
	* doc/format.n:
	* doc/mathfunc.n:
	* doc/scan.n:
	* doc/string.n:

	* generic/tclScan.c:	[scan $s %u] is documented to accept only
	* tests/scan.test:	decimal formatted integers. Fixed to match.

2006-04-19  Kevin B. Kenny  <kennykb@acm.org>

	* generic/tclStrToD.c: Added code to support the "middle endian"
	floating point format used in the Nokia N770's software-based floating
	point. Thanks to Bruce Johnson for reporting this bug, originally on
	http://wiki.tcl.tk/15408.
	* library/clock.tcl: Fixed a bug with Daylight Saving Time and Posix
	time zone specifiers reported by Martin Lemburg in
	http://groups.google.com/group/comp.lang.tcl/browse_thread/thread/9a8b15a4dfc0b7a0
	(and not at SourceForge).
	* tests/clock.test: Added test case for the above bug.

2006-04-18  Donal K. Fellows  <dkf@users.sf.net>

	* doc/IntObj.3: Minor review fixes, including better documentation of
	the behaviour of Tcl_GetBignumAndClearObj.

2006-04-17  Don Porter	<dgp@users.sourceforge.net>

	* doc/IntObj.3: Documentation changes to account for TIP 237 changes.
	* doc/Object.3: [Bug 1446971]

2006-04-12  Donal K. Fellows  <donal.k.fellows@manchester.ac.uk>

	* generic/regc_locale.c (cclass): Redefined the meaning of [:print:]
	to be exactly UNICODE letters, numbers, punctuation, symbols and
	spaces (*not* whitespace). [Bug 1376892]

2006-04-11  Don Porter	<dgp@users.sourceforge.net>

	* generic/tclTrace.c:	Stop some interference between enter traces
	* tests/trace.test:	and enterstep traces. [Bug 1458266]

2006-04-07  Don Porter	<dgp@users.sourceforge.net>

	* generic/tclPathObj.c: Yet another revised fix for the [Bug 1379287]
	* tests/fileSystem.test:	family of path normalization bugs.

2006-04-06  Jeff Hobbs	<jeffh@ActiveState.com>

	* generic/tclRegexp.c (FinalizeRegexp): full reset data to indicate
	readiness for reinitialization.

2006-04-06  Don Porter	<dgp@users.sourceforge.net>

	* generic/tclIndexObj.c (Tcl_GetIndexFromObjStruct):	It seems there
	* tests/indexObj.test:	are extensions that rely on the prior behavior
	* doc/GetIndex.3:	that the empty string cannot succeed as a
	unique prefix matcher, so I'm restoring Donal Fellows's solution.
	Added mention of this detail to the documentation. [Bug 1464039]

	* tests/compExpr-old.test:	Updated testmathfunctions constraint
	* tests/compExpr.test:		to post-TIP-232 world.
	* tests/expr-old.test:
	* tests/expr.test:
	* tests/info.test:

	* tests/indexObj.test:	Corrected other test errors revealed by
	* tests/upvar.test:	testing outside the tcltest application.

	* generic/tclPathObj.c: Revised fix for the [Bug 1379287] family of
	path normalization bugs.

2006-04-06  Daniel Steffen  <das@users.sourceforge.net>

	* unix/tcl.m4: removed TCL_IO_TRACK_OS_FOR_DRIVER_WITH_BAD_BLOCKING
	define on Darwin. [Bug 1457515]
	* unix/configure: autoconf-2.59
	* unix/tclConfig.h.in: autoheader-2.59

2006-04-05  Don Porter	<dgp@users.sourceforge.net>

	* win/tclWinInit.c:	More careful calls to Tcl_DStringSetLength()
	* win/tclWinSock.c:	to avoid creating invalid DString states. Bump
	* win/tclWinDde.c:	to version 1.3.2. [RFE 1366195]
	* library/dde/pkgIndex.tcl:

	* library/reg/pkgIndex.tcl:	Bump to registry 1.2 because
	* win/tclWinReg.c:	Registry_Unload() is a new public routine
	* win/Makefile.in:	compared to the 1.1.* releases.

	* win/configure.in:	Bump package version numbers.
	* win/configure:	autoconf 2.59

2006-04-05  Donal K. Fellows  <donal.k.fellows@manchester.ac.uk>

	* generic/tclIndexObj.c (Tcl_GetIndexFromObjStruct): Allow empty
	strings to be matched by the Tcl_GetIndexFromObj machinery, in the
	same manner as any other key. [Bug 1464039]

2006-04-03  Andreas Kupries <andreask@activestate.com>

	* generic/tclIO.c (ReadChars): Added check, panic and commentary to a
	piece of code which relies on BUFFER_PADDING to create enough space at
	the beginning of each buffer for the insertion of partial multibyte
	data at the beginning of a buffer. Commentary explains why this code
	is OK, and the panic is as a precaution if someone twiddled the
	BUFFER_PADDING into uselessness.

	* generic/tclIO.c (ReadChars): Temporarily suppress the use of
	TCL_ENCODING_END set when EOF was reached while the buffer we are
	converting is not truly the last buffer in the queue. Together with
	the Utf bug below it was possible to completely wreck the buffer data
	structures, eventually crashing Tcl. [Bug 1462248]

	* generic/tclEncoding.c (UtfToUtfProc): Stop accessing memory beyond
	the end of the input buffer when TCL_ENCODING_END is set and the last
	bytes of the buffer start a multi-byte sequence. This bug contributed
	to [Bug 1462248].

2006-03-30  Miguel Sofer  <msofer@users.sf.net>

	* generic/tclExecute.c: remove unused var and silence gcc warning

2006-03-29  Jeff Hobbs	<jeffh@ActiveState.com>

	* win/Makefile.in: convert _NATIVE paths to use / to avoid ".\"
	path-as-escape issue.

2006-03-29  Don Porter	<dgp@users.sourceforge.net>

	* changes:	Updates for another RC.

	* generic/tclPathObj.c:	 More fixes for path normalization when /../
	* tests/fileSystem.test: tries to go beyond root.[Bug 1379287]

	* generic/tclExecute.c: Revised INST_MOD implementation to do
	calculations in native types as much as possible, moving to mp_ints
	only when necessary.

2006-03-28  Jeff Hobbs	<jeffh@ActiveState.com>

	* win/tclWinPipe.c (TclpCreateProcess): change panics to Tcl errors
	and do proper refcounting of noe objPtr. [Bug 1194429]

	* unix/tcl.m4, win/tcl.m4: []-quote AC_DEFUN functions.

2006-03-28  Daniel Steffen  <das@users.sourceforge.net>

	* macosx/Tcl.xcode/default.pbxuser:	add '-singleproc 1' cli arg to
	* macosx/Tcl.xcodeproj/default.pbxuser: tcltest to ease test debugging

	* macosx/Tcl.xcode/project.pbxproj:	removed $prefix/share from
	* macosx/Tcl.xcodeproj/project.pbxproj: TCL_PACKAGE_PATH as per change
	to unix/configure.in of 2006-03-13.

	* unix/tclUnixFCmd.c (TclpObjNormalizePath): deal with *BSD/Darwin
	realpath() converting relative paths into absolute paths [Bug 1064247]

2006-03-28  Vince Darley  <vincentdarley@sourceforge.net>

	* generic/tclIOUtil.c: fix to nativeFilesystemRecord comparisons
	(lesser part of [Bug 1064247])

2006-03-27  Pat Thoyts	<patthoyts@users.sourceforge.net>

	* win/tclWinTest.c:	Fixes for [Bug 1456373] (mingw-gcc issue)

2006-03-27  Andreas Kupries <andreask@activestate.com>

	* doc/CrtChannel.3:    Added TCL_CHANNEL_VERSION_5, made it the
	* generic/tcl.h:       version where the "truncateProc" is defined at,
	* generic/tclIO.c:     and moved all channel drivers of Tcl to v5.
	* generic/tclIOGT.c, generic/tclIORChan.c, unix/tclUnixChan.c:
	* unix/tclUnixPipe.c, win/tclWinChan.c, win/tclWinConsole.c:
	* win/tclWinPipe.c, win/tclWinSerial.c, win/tclWinSock.c:

2006-03-27  Don Porter	<dgp@users.sourceforge.net>

	* generic/tclExecute.c: Merge INST_MOD computation in with the
	INST_?SHIFT instructions, which also operate only on two integral
	values. Also corrected flaw that made INST_BITNOT of wide values
	require mp_int calculations. Also corrected type that missed optimized
	handling of the tclBooleanType by the TclGetBooleanFromObj macro.

	* changes:	Updates for another RC.

2006-03-25  Don Porter	<dgp@users.sourceforge.net>

	* generic/tclExecute.c: Corrections to INST_EXPON detection of
	overflow to use mp_int calculations.

2006-03-24  Kevin B. Kenny  <kennykb@acm.org>

	* generic/tclExecute.c (TclExecuteByteCode): Added a couple of missing
	casts to 'int' that were affecting compilablity on VC6.

2006-03-24  Don Porter	<dgp@users.sourceforge.net>

	* generic/tclEncoding.c: Reverted latest change [Bug 506653] since it
	reportedly killed test performance on Windows.

	* generic/tclExecute.c: Revised INST_EXPON implementation to do
	calculations in native types as much as possible, moving to mp_ints
	only when necessary.

2006-03-23  Don Porter	<dgp@users.sourceforge.net>

	* generic/tclExecute.c: Merged INST_EXPON handling in with the other
	binary operators that operate on all number types (INST_ADD, etc.).

	* tests/env.test: With case preserved (see 2006-03-21 commit) be sure
	to do case-insensitive filtering. [Bug 1457065]

2006-03-23  Reinhard Max  <max@suse.de>

	* unix/tcl.spec: Cleaned up and completed the spec file. An RPM can
	now be built from the tcl source distribution with "rpmbuild -tb
	<tarball>"

2006-03-22  Reinhard Max  <max@suse.de>

	* tests/stack.test: Run the stack tests in subshells, so that they are
	reported as failed tests rather than bugs in the test suite if the
	recursion causes a segfault.

2006-03-21  Don Porter	<dgp@users.sourceforge.net>

	* changes:	Updates for another RC.

	* generic/tclStrToD.c:	One of the branches of AccumulateDecimalDigit
	* tests/parseExpr.test: did not. [Bug 1451233]

	* tests/env.test:	Preserve case of saved env vars. [Bug 1409272]

2006-03-21  Daniel Steffen  <das@users.sourceforge.net>

	* generic/tclInt.decls:	 implement globbing for HFS creator & type
	* macosx/tclMacOSXFCmd.c:codes and 'hidden' flag, as documented in
	* tests/macOSXFCmd.test: glob.n; objectified OSType handling in [glob]
	* unix/tclUnixFile.c:	 and [file attributes]; fix globbing for
	hidden files with pattern==NULL arg. [Bug 823329]
	* generic/tclIntPlatDecls.h:
	* generic/tclStubInit.c: make genstubs

2006-03-20  Andreas Kupries <andreask@activestate.com>

	* win/Makefile.in (install-libraries): Generate tcl8/8.4 directory
	under Windows as well (cygwin Makefile). Related entry: 2006-03-07,
	dgp. This moved the installation of http from 8.2 to 8.4, partially. A
	fix of the required directory creation was done for unix on Mar 10,
	without entry in the Changelog. This entry is for the fix of the
	directory creation under Windows.

	* unix/installManPage: There is always one even more broken "sed".
	Moved the # comment starting character in the sed script to the
	beginning of their respective lines. The AIX sed will not recognize
	them as comments otherwise :( The actual text stays indented for
	better association with the commands they belong to.

2006-03-20  Donal K. Fellows  <donal.k.fellows@manchester.ac.uk>

	* tests/cmdAH.test, tests/fCmd.test, tests/unixFCmd.test:
	* tests/winFCmd.test: Cleanup of some test constraint handling, and a
	few other minor issues.

2006-03-18  Vince Darley  <vincentdarley@sourceforge.net>

	* generic/tclFileName.c:
	* doc/FileSystem.3:
	* tests/fileName.test: Fix to [Bug 1084705] so that 'glob -nocomplain'
	finally agrees with its documentation and doesn't swallow genuine
	errors.

	***POTENTIAL INCOMPATIBILITY*** for scripts that assumed '-nocomplain'
	removes the need for 'catch' to deal with non-understood path names.

	Small optimisation to implementation of pattern==NULL case of TclGlob,
	and clarification to the documentation. [Tclvfs bug 1405317]

2006-03-18  Vince Darley  <vincentdarley@sourceforge.net>

	* tests/fCmd.test: added knownBug test case for [Bug 1394972]

	* tests/winFCmd.test:
	* tests/tcltest.test: corrected tests to better account for behaviour
	of writable/non-writable directories on Windows 2000/XP. This, with
	the previous patches, closes [Bug 1193497]

2006-03-17  Andreas Kupries <andreask@activestate.com>

	* doc/chan.n: Updated with documentation for the commands 'chan
	create' and 'chan postevent' (TIP #219).

	* doc/refchan.n: New file. Documentation of the command handler API
	for reflected channels (TIP #219).

2006-03-17  Joe Mistachkin <joe@mistachkin.com>

	* unix/tclUnixPort.h: Include pthread.h prior to pthread_np.h [Bug
	1444692]

	* win/tclWinTest.c: Corrected typo of 'initializeMutex' that prevented
	successful compilation.

2006-03-16  Andreas Kupries <andreask@activestate.com>

	* doc/open.n: Documented the changed behaviour of 'a'ppend mode.

	* tests/io.test (io-43.1 io-44.[1234]): Rewritten to be self-contained
	with regard to setup and cleanup. [Bug 681793]

	* generic/tclIOUtil.c (TclGetOpenMode): Added the flag O_APPEND to the
	list of POSIX modes used when opening a file for 'a'ppend. This
	enables the proper automatic seek-to-end-on-write by the OS. See [Bug
	680143] for longer discussion.

	* tests/ioCmd.test (iocmd-13.7.*): Extended the testsuite to check the
	new handling of 'a'.

2006-03-15  Andreas Kupries <andreask@activestate.com>

	* tests/socket.test: Extended the timeout in socket-11.11 from 10 to
	40 seconds to allow for really slow machines. Also extended
	actual/expected results with value of variable 'done' to make it
	clearer when a test fails due to a timeout. [Bug 792159]

2006-03-15  Vince Darley  <vincentdarley@sourceforge.net>

	* win/fCmd.test: add proper test constraints so the new tests don't
	run on Unix.

2006-03-14  Andreas Kupries <andreask@activestate.com>

	* generic/tclPipe.c (TclCreatePipeline): Modified the processing of
	pipebars to fail if the last bar is followed only by redirections.
	[Bug 768659]

2006-03-14  Andreas Kupries <andreask@activestate.com>

	* doc/fconfigure.n: Clarified that -translation is binary is reported
	as lf when queried, because it is identical to lf, except for the
	special additional behaviour when setting it. [Bug 666770]

2006-03-14  Andreas Kupries <andreask@activestate.com>

	* doc/clock.n: Removed double-quotes around section title NAME; not
	needed.
	* unix/installManpage: Reverted part to handle double-quotes in
	section NAME, chokes older sed installations.

2006-03-14  Andreas Kupries <andreask@activestate.com>

	* library/tm.tcl (::tcl::tm::Defaults): Fixed handling of environment
	variable TCLX.y_TM_PATH, bad variable reference. Thanks to Julian
	Noble. [Bug 1448251]

2006-03-14  Vince Darley  <vincentdarley@sourceforge.net>

	* win/tclWinFile.c: updated patch to deal with 'file writable' issues
	on Windows XP/2000.
	* generic/tclTest.c:
	* unix/tclUnixTest.c:
	* win/tclWinTest.c:
	* tests/fCmd.test: updated test suite to deal with correct permissions
	setting and differences between XP/2000 and 95/98 3 tests still fail;
	to be dealt with shortly

2006-03-13  Don Porter	<dgp@users.sourceforge.net>

	* generic/tclEncoding.c: Report error when an escape encoding is
	missing one of its sub-encodings. [Bug 506653]

	* unix/configure.in:	Revert change from 2005-07-26 that sometimes
	* unix/configure:	added $prefix/share to the tcl_pkgPath. See
	[Patch 1231015]. autoconf-2.59.

2006-03-10  Miguel Sofer  <msofer@users.sf.net>

	* generic/tclProc.c (ObjInterpProcEx):
	* tests/apply.test (apply-5.1): Fix [apply] error messages so that
	they quote the lambda expression. [Bug 1447355]

2006-03-10  Zoran Vasiljevic  <vasiljevic@users.sourceforge.net>

	-- Summary of changes fixing [Bug 1437595] --

	* generic/tclEvent.c: Cosmetic touches and identation
	* generic/tclInt.h: Added TclpFinalizeSockets() call.

	* generic/tclIO.c: Calls TclpFinalizeSockets() as part of the
	TclFinalizeIOSubsystem().

	* unix/tclUnixSock.c: Added no-op TclpFinalizeSockets().

	* win/tclWinPipe.c, win/tclWinSock.c: Finalization of sockets/pipes is
	now solely done in TclpFinalizeSockets() and TclpFinalizePipes() and
	not over the thread-exit handler, because the order of actions the Tcl
	generic core will impose may result in cores/hangs if the thread exit
	handler tears down corresponding subsystem(s) too early.

2006-03-10  Vince Darley  <vincentdarley@sourceforge.net>

	* win/tclWinFile.c: previous patch breaks tests, so removed.

2006-03-09  Vince Darley  <vincentdarley@sourceforge.net>

	* win/tclWinFile.c: fix to 'file writable' in certain XP directories.
	Thanks to fvogel and jfg. [Patch 1344540] Modified patch to make use
	of existing use of getSecurityProc.

2006-03-08  Don Porter	<dgp@users.sourceforge.net>

	* generic/tclExecute.c: Complete missing bit of TIP 215 implementation
	* tests/incr.test:

2006-03-07  Joe English	 <jenglish@users.sourceforge.net>

	* unix/tcl.m4: Set SHLIB_LD_FLAGS='${LIBS}' on NetBSD, as per the
	other *BSD variants. [Bug 1334613]
	* unix/configure: Regenerated.

2006-03-07  Don Porter	<dgp@users.sourceforge.net>

	* changes:	Update in prep. for 8.5a4 release.

	* unix/Makefile.in:	Package http 2.5.2 requires Tcl 8.4, so the
	* win/Makefile.in:	*.tm installation has to be placed in an "8.4"
	directory, not an "8.2" directory.

2006-03-06  Don Porter	<dgp@users.sourceforge.net>

	* generic/tclBasic.c:	Revised handling of TCL_EVAL_* flags to
	* tests/parse.test:	simplify TclEvalObjvInternal and to correct
	the auto-loading of alias targets (parse-8.12). [Bug 1444291]

2006-03-03  Don Porter	<dgp@users.sourceforge.net>

	* generic/tclPathObj.c: Revised yesterday's fix for [Bug 1379287] to
	work on Windows.

	* generic/tclObj.c:	Compatibility support for existing code that
	calls Tcl_GetObjType("boolean").

2006-03-02  Don Porter	<dgp@users.sourceforge.net>

	* generic/tclPathObj.c:		Fix for failed normalization of paths
	* tests/fileSystem.test:	with /../ that lead back to the root
	of the filesystem, like /foo/.. [Bug 1379287]

2006-03-01  Reinhard Max  <max@suse.de>

	* unix/installManPage: Fix the script for manpages that have quotes
	around the .SH arguments, as doctools produces them. [Bug 1292145]
	Some minor cleanups and improvements.

2006-02-28  Don Porter	<dgp@users.sourceforge.net>

	* generic/tclBasic.c:	Corrections to be sure that TCL_EVAL_GLOBAL
	* tests/namespace.test: evaluations act the same as [uplevel #0]
	* tests/parse.test:	evaluations, even when execution traces or
	* tests/trace.test:	invocations of [::unknown] are present. [Bug
	1439836]

2006-02-22  Don Porter	<dgp@users.sourceforge.net>

	* generic/tclBasic.c:	Corrected a few bugs in how [namespace
	* tests/namespace.test: unknown] interacts with TCL_EVAL_* flags.
	[Patch 958222]

2006-02-17  Don Porter	<dgp@users.sourceforge.net>

	* generic/tclIORChan.c: Revised error message generation and handling
	* tests/ioCmd.test:	of exceptional return codes in the channel
	reflection layer. [Bug 1372348]

2006-02-16  Don Porter	<dgp@users.sourceforge.net>

	* generic/tclIndexObj.c:	Disallow the "ambiguous" error message
	* tests/indexObj.test:		when TCL_EXACT matching is requested.
	* tests/ioCmd.test:

2006-02-15  Don Porter	<dgp@users.sourceforge.net>

	* generic/tclIO.c:	Made several routines tolerant of
	* generic/tclIORChan.c: interp == NULL arguments. [Bug 1380662]
	* generic/tclIOUtil.c:

2006-02-09  Don Porter	<dgp@users.sourceforge.net>

	TIP#215 IMPLEMENTATION

	* doc/incr.n:		Revised [incr] to auto-initialize when varName
	* generic/tclExecute.c: argument is unset. [Patch 1413115]
	* generic/tclVar.c:
	* tests/compile.test:
	* tests/incr-old.test:
	* tests/incr.test:
	* tests/set.test:

	* tests/main.test (Tcl_Main-6.7):	Improved robustness of
	command auto-completion test. [Bug 1422736]

2006-02-08  Donal K. Fellows  <dkf@users.sf.net>

	* doc/Encoding.3, doc/encoding.n: Updates due to review at request of
	Don Porter. Mostly minor changes.

2006-02-08  Don Porter	<dgp@users.sourceforge.net>

	TIP#258 IMPLEMENTATION

	* doc/Encoding.3:	New subcommand [encoding dirs].
	* doc/encoding.n:	New routine Tcl_GetEncodingNameFromEnvironment
	* generic/tcl.decls:	Made public:
	* generic/tclBasic.c:	TclGetEncodingFromObj
	* generic/tclCmdAH.c:		-> Tcl_GetEncodingFromObj
	* generic/tclEncoding.c:TclGetEncodingSearchPath
	* generic/tclInt.decls:		-> Tcl_GetEncodingSearchPath
	* generic/tclInt.h:	TclSetEncodingSearchPath
	* generic/tclTest.c:		-> Tcl_SetEncodingSearchPath
	* library/init.tcl:	Removed commands:
	* tests/cmdAH.test:		[tcl::unsupported::EncodingDirs]
	* tests/encoding.test:		[testencoding path] (Tcltest)
	* unix/tclUnixInit.c:	[Patch 1413934]
	* win/tclWinInit.c:

	* generic/tclDecls.h:	make genstubs
	* generic/tclIntDecls.h:
	* generic/tclStubInit.c:

2006-02-01  Miguel Sofer  <msofer@users.sf.net>

	* generic/tclProc.c: minor improvements to [apply]
	* tests/apply.test: new tests; apply-5.1 currently fails to indicate
	missing work in error reporting

2006-02-01  Don Porter	<dgp@users.sourceforge.net>

	TIP#194 IMPLEMENTATION

	* doc/apply.n:	(New file)	New command [apply]. [Patch 944803]
	* doc/uplevel.n:
	* generic/tclBasic.c:
	* generic/tclInt.h:
	* generic/tclProc.c:
	* tests/apply.test: (New file)
	* tests/proc-old.test:
	* tests/proc.test:

	TIP#181 IMPLEMENTATION

	* doc/Namespace.3:	New command [namespace unknown]. New public C
	* doc/namespace.n:	routines Tcl_(Get|Set)NamespaceUnknownHandler.
	* doc/unknown.n:	[Patch 958222]
	* generic/tcl.decls:
	* generic/tclBasic.c:
	* generic/tclInt.h:
	* generic/tclNamesp.c:
	* tests/namespace.test:

	* generic/tclDecls.h:	make genstubs
	* generic/tclStubInit.c:

	TIP#250 IMPLEMENTATION

	* doc/namespace.n:	New command [namespace upvar]. [Patch 1275435]
	* generic/tclInt.h:
	* generic/tclNamesp.c:
	* generic/tclVar.c:
	* tests/namespace.test:
	* tests/upvar.test:

2006-01-26  Donal K. Fellows  <dkf@users.sf.net>

	* doc/dict.n: Fixed silly bug in example. Thanks to Heiner Marxen
	<heiner.marxen@unsel.de> for catching this! [Bug 1415725]

2006-01-26  Donal K. Fellows  <donal.k.fellows@manchester.ac.uk>

	* unix/tclUnixChan.c (TclpOpenFileChannel): Tidy up and comment the
	mess to do with setting up serial channels. This (deliberately) breaks
	a broken FreeBSD port, indicates what we're really doing, and reduces
	the amount of conditional compilation sections for better maintenance.

2006-01-25  Donal K. Fellows  <dkf@users.sf.net>

	* unix/tclUnixInit.c (TclpInitPlatform): Improved conditions on when
	to update the FP rounding mode on FreeBSD, taken from FreeBSD port.

2006-01-23  Donal K. Fellows  <dkf@users.sf.net>

	* tests/string.test (string-12.21): Added test for [Bug 1410553] based
	on original bug report.

2006-01-23  Miguel Sofer  <msofer@users.sf.net>

	* generic/tclStringObj.c: fixed incorrect handling of internal rep in
	Tcl_GetRange. Thanks to twylite and Peter Spjuth. [Bug 1410553]

	* generic/tclProc.c: fixed args handling for precompiled bodies [Bug
	1412695]; thanks to Uwe Traum.

2006-01-16  Reinhard Max  <max@suse.de>

	* generic/tclPipe.c (FileForRedirect): Prevent nameString from being
	freed without having been initialized.
	* tests/exec.test: Added a test for the above.

2006-01-12  Zoran Vasiljevic  <vasiljevic@users.sourceforge.net>

	* generic/tclPathObj.c (Tcl_FSGetInternalRep): backported patch from
	core-8-4-branch. A freed pointer has been overwritten causing all
	sorts of coredumps.

2006-01-12  Vince Darley  <vincentdarley@sourceforge.net>

	* win/tclWinFile.c: fix to sharing violation [Bug 1366227]

2006-01-11  Don Porter	<dgp@users.sourceforge.net>

	* generic/tclBasic.c:	Moved Tcl_LogCommandInfo from tclBasic.c to
	* generic/tclNamesp.c:	tclNamesp.c to get access to identifier with
	* tests/error.test (error-7.0): file scope. Added check for traces on
	::errorInfo, and when present fall back to contruction of the stack
	trace in the variable so that write trace notification timings are
	compatible with earlier Tcl releases. This reduces, but does not
	completely eliminate the ***POTENTIAL INCOMPATIBILITY*** created by
	the 2004-10-15 commit. [Bug 1397843]

2006-01-10  Daniel Steffen  <das@users.sourceforge.net>

	* unix/configure:    add caching, use AC_CACHE_CHECK instead of
	* unix/configure.in: AC_CACHE_VAL where possible, consistent message
	* unix/tcl.m4:	     quoting, sync relevant tclconfig/tcl.m4 changes
	and gratuitous formatting differences, fix SC_CONFIG_MANPAGES with
	default argument, Darwin improvements to SC_LOAD_*CONFIG.

2006-01-09  Don Porter	<dgp@users.sourceforge.net>

	* generic/tclNamesp.c (NamespaceInscopeCmd):	[namespace inscope]
	* tests/namespace.test: commands were not reported by [info level].
	[Bug 1400572]

2006-01-09  Donal K. Fellows  <donal.k.fellows@manchester.ac.uk>

	* generic/tclTrace.c: Stop exporting the guts of the trace command;
	nothing outside this file needs to see it. [Bug 971336]

2006-01-05  Donal K. Fellows  <donal.k.fellows@manchester.ac.uk>

	* unix/tcl.m4 (TCL_CONFIG_SYSTEM): Factor out the code to determine
	the operating system version number, as it was replicated in several
	places.

2006-01-04  David Gravereaux  <davygrvy@pobox.com>

	* win/tclAppInit.c: WIN32 native console signal handler removed. This
	was found to be interfering with TWAPI extension one. IMO, special
	services such as signal handlers should best be done with extensions
	to the core after discussions on c.l.t. about Roy Terry's tclsh
	children of a real windows service shell.

	******************************************************************
	*** CHANGELOG ENTRIES FOR 2005 IN "ChangeLog.2005"	       ***
	*** CHANGELOG ENTRIES FOR 2004 IN "ChangeLog.2004"	       ***
	*** CHANGELOG ENTRIES FOR 2003 IN "ChangeLog.2003"	       ***
	*** CHANGELOG ENTRIES FOR 2002 IN "ChangeLog.2002"	       ***
	*** CHANGELOG ENTRIES FOR 2001 IN "ChangeLog.2001"	       ***
	*** CHANGELOG ENTRIES FOR 2000 IN "ChangeLog.2000"	       ***
	*** CHANGELOG ENTRIES FOR 1999 AND EARLIER IN "ChangeLog.1999" ***
	******************************************************************<|MERGE_RESOLUTION|>--- conflicted
+++ resolved
@@ -1,13 +1,11 @@
 2011-03-09  Don Porter  <dgp@users.sourceforge.net>
 
-<<<<<<< HEAD
-	* doc/tclvars.n:	Formatting fix.  Thanks to Pat Thotys.
-=======
 	* generic/tclNamesp.c:	Tighten the detector of nested [namespace code]
-	* tests/namespace.test:	quoting that the quoted scriptsfunction
+	* tests/namespace.test:	quoting that the quoted scripts function
 	properly even in a namespace that contains a custom "namespace"
 	command.  [Bug 3202171]
->>>>>>> 69bacba4
+
+	* doc/tclvars.n:	Formatting fix.  Thanks to Pat Thotys.
 
 2011-03-08  Jan Nijtmans  <nijtmans@users.sf.net>
 
