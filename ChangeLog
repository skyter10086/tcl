--- conflicted
+++ resolved
@@ -1,10 +1,3 @@
-<<<<<<< HEAD
-2011-07-27  Donal K. Fellows  <dkf@users.sf.net>
-
-	* generic/tclEncoding.c (UtfToUtfProc): Start to rough out what needs
-	to change to transition Tcl to being able to work with non-BMP
-	characters, at least at a basic level.
-=======
 2011-07-29  Donal K. Fellows  <dkf@users.sf.net>
 
 	* tools/tcltk-man2html.tcl (ensemble_commands, remap_link_target):
@@ -40,7 +33,12 @@
 	* library/tzdata/Europe/Volgograd:
 	* library/tzdata/America/Kralendijk: (new)
 	* library/tzdata/America/Lower_Princes: (new)
->>>>>>> 03ad3d06
+
+2011-07-27  Donal K. Fellows  <dkf@users.sf.net>
+
+	* generic/tclEncoding.c (UtfToUtfProc): Start to rough out what needs
+	to change to transition Tcl to being able to work with non-BMP
+	characters, at least at a basic level.
 
 2011-07-26  Donal K. Fellows  <dkf@users.sf.net>
 
