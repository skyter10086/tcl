--- conflicted
+++ resolved
@@ -1,4 +1,9 @@
-<<<<<<< HEAD
+2011-08-15  Jan Nijtmans  <nijtmans@users.sf.net>
+
+	* win/tclWinPort.h:    [Bug 3388350] mingw64 compiler warnings
+	* generic/tclPosixStr.c
+	* generic/tclStrToD.c
+
 2011-08-12  Don Porter  <dgp@users.sourceforge.net>
 
 	* generic/tclPathObj.c:	[Bug 3389764] Eliminate possibility that dup
@@ -36,19 +41,6 @@
 	* library/tzdata/Europe/Volgograd:
 	* library/tzdata/America/Kralendijk: (new)
 	* library/tzdata/America/Lower_Princes: (new)
-=======
-2011-08-15  Jan Nijtmans  <nijtmans@users.sf.net>
-
-	* win/tcl.m4:       [Bug 3388350] mingw64 compiler warnings
-	* win/configure
-	* win/tclMtherr.c
-	* win/tclWinPort.h
-	* win/tclWinTest.c
-	* win/tclWinTime.c
-	* generic/tclPosixStr.c
-	* unix/tcl.m4:      Quoting and AC_DEFINE fixes (All backported from
-	* unix/configure    Tcl 8.5
->>>>>>> 17c90c83
 
 2011-07-21  Jan Nijtmans  <nijtmans@users.sf.net>
 
