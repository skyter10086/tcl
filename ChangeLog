--- conflicted
+++ resolved
@@ -1,4 +1,12 @@
-<<<<<<< HEAD
+2012-04-12  Jan Nijtmans  <nijtmans@users.sf.net>
+
+	* generic/tclInt.decls:      [Bug 3514475]: remove TclpGetTimeZone
+	* generic/tclIntDecls.h:     and TclpGetTZName
+	* generic/tclIntPlatDecls.h:
+	* generic/tclStubInit.c:
+	* unix/tclUnixTime.c:
+	* unix/tclWinTilemc:
+
 2012-04-11  Jan Nijtmans  <nijtmans@users.sf.net>
 
 	* win/tclWinInit.c:     [Bug 3448512]: clock scan "1958-01-01" fails only
@@ -58,16 +66,6 @@
 	* generic/tclStubInit.c: Remove the TclpGetTZName implementation for
 	* generic/tclIntDecls.h: Cygwin (from 2012-04-02 commit), re-generated
 	* generic/tclIntPlatDecls.h:
-=======
-2012-04-??  Jan Nijtmans  <nijtmans@users.sf.net>
-
-	* generic/tclInt.decls:      [Bug 3514475]: remove TclpGetTimeZone
-	* generic/tclIntDecls.h:     and TclpGetTZName
-	* generic/tclIntPlatDecls.h:
-	* generic/tclStubInit.c:
-	* unix/tclUnixTime.c:
-	* unix/tclWinTilemc:
->>>>>>> a023aca9
 
 2012-04-02  Donal K. Fellows  <dkf@users.sf.net>
 
