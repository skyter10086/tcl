--- conflicted
+++ resolved
@@ -1,14 +1,12 @@
-<<<<<<< HEAD
+2013-02-25  Don Porter  <dgp@users.sourceforge.net>
+
+	* tests/assocd.test:	[Bugs 3605719,3605720] Test independence.
+	* tests/basic.test:	Thanks Rolf Ade for patches.
+
 2013-02-23  Jan Nijtmans  <nijtmans@users.sf.net>
 
 	* compat/fake-rfc2553.c: [Bug 3599194]: compat/fake-rfc2553.c is
 	broken.
-=======
-2013-02-25  Don Porter  <dgp@users.sourceforge.net>
-
-	* tests/assocd.test:	[Bugs 3605719,3605720] Test independence.
-	* tests/basic.test:	Thanks Rolf Ade for patches.
->>>>>>> 597760fa
 
 2013-02-22  Don Porter  <dgp@users.sourceforge.net>
 
