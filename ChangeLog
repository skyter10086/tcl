<<<<<<< HEAD
2012-07-29  Jan Nijtmans  <nijtmans@users.sf.net>

	* win/Makefile.in:  No longer build tcltest.exe to run the tests,
	but use tclsh86.exe in combination with tcltest86.dll to do that.
	* tests/*.test:     load tcltest86.dll if necessary.
=======
2012-07-31  Jan Nijtmans  <nijtmans@users.sf.net>

	* win/nmakehlp.c: Backport from Tcl 8.6, but add -Q option from
	sampleextension.
>>>>>>> 885ed8e2

2012-07-28  Jan Nijtmans  <nijtmans@users.sf.net>

	* tests/clock.test:    [Bug 3549770] Multiple test failures running tcltest
	* tests/registry.test: outside build tree
	* tests/winDde.test:

2012-07-27  Jan Nijtmans  <nijtmans@users.sf.net>

	* generic/tclUniData.c:   Support Unicode 6.2 (Add Turkish lira sign)
	* generic/regc_locale.c:

2012-07-25  Alexandre Ferrieux  <ferrieux@users.sourceforge.net>

	* win/tclWinPipe.c: [Bug 3547994]: Abandon the synchronous Windows
	pipe driver to its fate when needed to honour TIP#398.

2012-07-23  Alexandre Ferrieux  <ferrieux@users.sourceforge.net>

	* generic/tclIO.c: [Bug  3545365]: Never try a bg-flush  on a dead
	channel, just like before 2011-08-17.

2012-07-19  Joe Mistachkin  <joe@mistachkin.com>

	* generic/tclTest.c: Fix several more missing mutex-locks in
	TestasyncCmd.

2012-07-19  Alexandre Ferrieux  <ferrieux@users.sourceforge.net>

	* generic/tclTest.c: [Bug 3544685]: Missing mutex-lock in
	TestasyncCmd since 2011-08-19. Unbounded gratitude to Stuart
	Cassoff for spotting it.

2012-07-17  Jan Nijtmans  <nijtmans@users.sf.net>

	* win/makefile.vc: [Bug 3544932]: Visual studio compiler check fails

2012-07-16  Donal K. Fellows  <dkf@users.sf.net>

	* generic/tclUtil.c (UpdateStringOfEndOffset): [Bug 3544658]: Stop
	1-byte overrun in memcpy, that object placement rules made harmless
	but which still caused compiler complaints.

2012-07-16  Jan Nijtmans  <nijtmans@users.sf.net>

	* library/reg/pkgIndex.tcl:  Make registry 1.3 package dynamically
	loadable when ::tcl::pkgconfig is available.

2012-07-11  Jan Nijtmans  <nijtmans@users.sf.net>

	* win/tclWinReg.c: [Bug #3362446]: registry keys command fails
	with 8.5/8.6. Follow Microsofts example better in order to prevent
	problems when using HKEY_PERFORMANCE_DATA.

2012-07-10  Jan Nijtmans  <nijtmans@users.sf.net>

	* unix/tclUnixNotfy.c: [Bug 3541646] Don't panic on triggerPipe overrun

2012-07-10  Donal K. Fellows  <dkf@users.sf.net>

	* win/tclWinSock.c (InitializeHostName): Corrected logic that
	extracted the name of the computer from the gethostname call so that
	it would use the name on success, not failure. Also ensured that the
	buffer size is exactly that recommended by Microsoft.

2012-07-08  Reinhard Max  <max@suse.de>

	* library/http/http.tcl: Add fix and test for URLs that contain
	* tests/http.test: 	 literal IPv6 addresses. [Bug 3531209]

2012-07-05  Don Porter  <dgp@users.sourceforge.net>

	* unix/tclUnixPipe.c:	[Bug 1189293] Make "<<" binary safe.
	* win/tclWinPipe.c:

2012-07-03  Donal K. Fellows  <dkf@users.sf.net>

	* generic/tclUtil.c (TclDStringAppendObj, TclDStringAppendDString):
	* generic/tclInt.h (TclDStringAppendLiteral, TclDStringClear):
	* generic/tclCompile.h (TclDStringAppendToken): Added wrappers to make
	common cases of appending to Tcl_DStrings simpler to write. Prompted
	by looking at [FRQ 1357401] (these are an _internal_ implementation of
	that FRQ).

2012-06-29  Jan Nijtmans  <nijtmans@users.sf.net>

	* library/msgcat/msgcat.tcl:   Add tn, ro_MO and ru_MO to msgcat.

2012-06-29  Harald Oehlmann <harald.oehlmann@elmicron.de>

	* library/msgcat/msgcat.tcl:	[Bug 3536888] Locale guessing of msgcat
	* library/msgcat/pkgIndex.tcl:  fails on (some) Windows 7.  Bump to 1.4.5
	* unix/Makefile.in
	* win/Makefile.in

2012-06-29  Donal K. Fellows  <dkf@users.sf.net>

	* doc/GetIndex.3: Reinforced the description of the requirement for
	the tables of names to index over to be static, following posting to
	tcl-core by Brian Griffin about a bug caused by Tktreectrl not obeying
	this rule correctly. This does not represent a functionality change,
	merely a clearer documentation of a long-standing constraint.

2012-06-26  Jan Nijtmans  <nijtmans@users.sf.net>

	* unix/tcl.m4:       Let Cygwin shared build link with
	* unix/configure.in: zlib1.dll, not cygz.dll (two less
	* unix/configure:    dependencies on cygwin-specific dll's)
	* unix/Makefile.in:

2012-06-26  Reinhard Max  <max@suse.de>

	* generic/tclIOSock.c: Use EAI_SYSTEM only if it exists.
	* unix/tclUnixSock.c:

2012-06-25  Don Porter  <dgp@users.sourceforge.net>

	* generic/tclFileSystem.h:	[Bug 3024359] Make sure that the
	* generic/tclIOUtil.c:	per-thread cache of the list of file systems
	* generic/tclPathObj.c:	currently registered is only updated at times
	when no active loops are traversing it.  Also reduce the amount of
	epoch storing and checking to where it can make a difference.

2012-06-25  Donal K. Fellows  <dkf@users.sf.net>

	* generic/tclCmdAH.c (EncodingDirsObjCmd): [Bug 3537605]: Do the right
	thing when reporting errors with the number of arguments.

2012-06-25  Jan Nijtmans  <nijtmans@users.sf.net>

	* generic/tclfileName.c: [Patch 1536227]: Cygwin network pathname
	* tests/fileName.test:   support.

2012-06-23  Jan Nijtmans  <nijtmans@users.sf.net>

	* unix/tclUnixNotfy.c: [Bug 3508771]: Cygwin notifier for handling
	win32 events.

2012-06-22  Reinhard Max  <max@suse.de>

	* generic/tclIOSock.c: Rework the error message generation of [socket],
	* unix/tclUnixSock.c:  so that the error code of getaddrinfo is used
	* win/tclWinSock.c:    instead of errno unless it is EAI_SYSTEM.

2012-06-21  Jan Nijtmans  <nijtmans@users.sf.net>

	* win/tclWinReg.c:	[Bug 3362446]: registry keys command fails
	* tests/registry.test:	with 8.5/8.6

2012-06-11  Don Porter  <dgp@users.sourceforge.net>

	* generic/tclBasic.c:	[Bug 3532959]: Make sure the lifetime
	* generic/tclProc.c:	management of entries in the linePBodyPtr hash
	* tests/proc.test:	table can tolerate either order of teardown,
	interp first, or Proc first.

2012-06-08  Don Porter  <dgp@users.sourceforge.net>

	* unix/configure.in:	Update autogoo for gettimeofday().
	* unix/tclUnixPort.h:	Thanks Joe English.
	* unix/configure:	autoconf 2.13

	* unix/tclUnixPort.h:	[Bug 3530533]: Centralize #include <pthread.h>
	* unix/tclUnixThrd.c:	in the tclUnixPort.h header so that old unix
	systems that need inclusion in all compilation units are supported.

2012-06-08  Jan Nijtmans  <nijtmans@users.sf.net>

	* win/tclWinDde.c:    Revise the "null data" check: null strings are
	possible, but empty binary arrays are not.
	* tests/winDde.test:  Add test-case (winDde-9.4) for transferring
	null-strings with dde. Convert tests to tcltest-2 syntax.

2012-06-06  Donal K. Fellows  <dkf@users.sf.net>

	* generic/tclZlib.c (TclZlibInit): Declare that Tcl is publishing the
	zlib package (version 2.0) as part of its bootstrap process. This will
	have an impact on tclkit (which includes zlib 1.1) but otherwise be
	very low impact.

2012-06-06  Jan Nijtmans  <nijtmans@users.sf.net>

	* unix/tclUnixInit.c: On Cygwin, use win32 API in stead of uname()
	to determine the tcl_platform variables.

2012-05-31  Jan Nijtmans  <nijtmans@users.sf.net>

	* generic/tclZlib.c:  [Bug 3530536]: zlib-7.4 fails on IRIX64
	* tests/zlib.test:
	* doc/zlib.n:         Document that [stream checksum] doesn't do
	what's expected for "inflate" and "deflate" formats

2012-05-31  Donal K. Fellows  <dkf@users.sf.net>

	* library/safe.tcl (safe::AliasFileSubcommand): Don't assume that
	slaves have corresponding commands, as that is not true for
	sub-subinterpreters (used in Tk's test suite).

	* doc/safe.n: [Bug 1997845]: Corrected formatting so that generated
	HTML can link properly.

	* tests/socket.test (socket*-13.1): Prevented intermittent test
	failure due to race condition.

2012-05-29  Donal K. Fellows  <dkf@users.sf.net>

	* doc/expr.n, doc/mathop.n: [Bug 2931407]: Clarified semantics of
	division and remainder operators.

2012-05-29  Jan Nijtmans  <nijtmans@users.sf.net>

	* win/tclWinDde.c:    [Bug 3525762]: Encoding handling in dde.
	* win/Makefile.in:    Fix "make genstubs" when cross-compiling on UNIX

2012-05-28  Donal K. Fellows  <dkf@users.sf.net>

	* library/safe.tcl (safe::AliasFileSubcommand): [Bug 3529949]: Made a
	more sophisticated method for preventing information leakage; it
	changes references to "~user" into "./~user", which is safe.

2012-05-25  Donal K. Fellows  <dkf@users.sf.net>

	* doc/namespace.n, doc/Ensemble.3: [Bug 3528418]: Document what is
	going on with respect to qualification of command prefixes in ensemble
	subcommand maps.

	* generic/tclIO.h (SYNTHETIC_EVENT_TIME): Factored out the definition
	of the amount of time that should be waited before firing a synthetic
	event on a channel.

2012-05-25  Jan Nijtmans  <nijtmans@users.sf.net>

	* win/tclWinDde.c: [Bug 473946]: Special characters were not correctly
	sent, now for XTYP_EXECUTE as well as XTYP_REQUEST.
	* win/Makefile.in: Fix "make genstubs" when cross-compiling on UNIX

2012-05-24  Jan Nijtmans  <nijtmans@users.sf.net>

	* tools/genStubs.tcl:  Take cygwin handling of X11 into account.
	* generic/tcl*Decls.h: re-generated
	* generic/tclStubInit.c:  Implement TclpIsAtty, Cygwin only.
	* doc/dde.n: Doc fix: "dde execute iexplore" doesn't work
	without -async, because iexplore doesn't return a value

2012-05-24  Jan Nijtmans  <nijtmans@users.sf.net>

	* tools/genStubs.tcl:   Let cygwin share stub table with win32
	* win/tclWinSock.c:     implement TclpInetNtoa for win32
	* generic/tclInt.decls: Revert most of [3caedf05df], since when
	  we let cygwin share the win32 stub table this is no longer necessary
	* generic/tcl*Decls.h:  re-generated
	* doc/dde.n:            1.3 -> 1.4

2012-05-23  Donal K. Fellows  <dkf@users.sf.net>

	* generic/tclZlib.c (ZlibTransformInput): [Bug 3525907]: Ensure that
	decompressed input is flushed through the transform correctly when the
	input stream gets to the end. Thanks to Alexandre Ferrieux and Andreas
	Kupries for their work on this.

2012-05-21  Don Porter  <dgp@users.sourceforge.net>

	* generic/tclFileName.c:	When using Tcl_SetObjLength() calls to
	* generic/tclPathObj.c:		grow and shrink the objPtr->bytes
	buffer, care must be taken that the value cannot possibly become pure
	Unicode.  Calling Tcl_AppendToObj() has the possibility of making such
	a conversion.  Bug found while valgrinding the trunk.

2012-05-21  Jan Nijtmans  <nijtmans@users.sf.net>

	IMPLEMENTATION OF TIP#106

	* win/tclWinDde.c:		Added encoding-related abilities to
	* library/dde/pkgIndex.tcl:	the [dde] command. The dde package's
	* tests/winDde.test:		version is now 1.4.0.
	* doc/dde.n:

2012-05-20  Donal K. Fellows  <dkf@users.sf.net>

	* generic/tclOOBasic.c (TclOO_Class_Constructor): [Bug 2023112]: Cut
	the amount of hackiness in class constructors, and refactor some of
	the error message handling from [oo::define] to be saner in the face
	of odd happenings.

2012-05-17  Donal K. Fellows  <dkf@users.sf.net>

	* generic/tclCmdMZ.c (Tcl_SwitchObjCmd): [Bug 3106532]: Corrected
	resulting indexes from -indexvar option to be usable with [string
	range]; this was always the intention (and is consistent with [regexp
	-indices] too).
	***POTENTIAL INCOMPATIBILITY***
	Uses of [switch -regexp -indexvar] that previously compensated for the
	wrong offsets (by subtracting 1 from the end indices) now do not need
	to do so as the value is correct.

	* library/safe.tcl (safe::InterpInit): Ensure that the module path is
	constructed in the correct order.
	(safe::AliasGlob): [Bug 2964715]: More extensive handling of what
	globbing is required to support package loading.

	* doc/expr.n: [Bug 3525462]: Corrected statement about what happens
	when comparing "0y" and "0x12"; the previously documented behavior was
	actually a subtle bug (now long-corrected).

2012-05-16  Donal K. Fellows  <dkf@users.sf.net>

	* generic/tclCmdAH.c (TclMakeFileCommandSafe): [Bug 3445787]: Improve
	the compatibility of safe interpreters' version of 'file' with that of
	unsafe interpreters.
	* library/safe.tcl (::safe::InterpInit): Teach the safe-interp scripts
	about how to expose 'file' properly.

2012-05-13  Jan Nijtmans  <nijtmans@users.sf.net>

	* win/tclWinDde.c:   Protect against receiving strings without ending
	\0, as external applications (or Tcl with TIP #106) could generate
	that.

2012-05-10  Jan Nijtmans  <nijtmans@users.sf.net>

	* win/tclWinDde.c: [Bug 473946]: Special characters not correctly sent
	* library/dde/pkgIndex.tcl:  Increase version to 1.3.3

2012-05-10  Alexandre Ferrieux  <ferrieux@users.sourceforge.net>

	* {win,unix}/configure{,.in}: [Bug 2812981]: Clean up bundled
	packages' build directory from within Tcl's ./configure, to avoid
	stale configuration.

2012-05-09  Andreas Kupries  <andreask@activestate.com>

	* generic/tclIORChan.c [Bug 3522560]: Fixed the crash, enabled the
	test case. Modified [chan postevent] to properly inject the
	event(s) into the owner thread's event queue for execution in the
	correct context. Renamed the ForwardOpTo...Thread() function to
	match with our terminology.

	* tests/ioCmd.test [Bug 3522560]: Added a test which crashes the
	core if it were not disabled as knownBug. For a reflected channel
	transfered to a different thread the [chan postevent] run in the
	handler thread tries to execute the owner threads's fileevent
	scripts by itself, wrongly reaching across thread boundaries.

2012-04-28  Alexandre Ferrieux  <ferrieux@users.sourceforge.net>

	* generic/tclIO.c: Properly close nonblocking channels even when
	not flushing them.

2012-05-03  Jan Nijtmans  <nijtmans@users.sf.net>

	* compat/zlib/*: Upgrade to zlib 1.2.7 (pre-built dll is still 1.2.5,
	will be upgraded as soon as the official build is available)

2012-05-03  Don Porter  <dgp@users.sourceforge.net>

	* tests/socket.test:	[Bug 3428754]: Test socket-14.2 tolerate
	[socket -async] connection that connects synchronously.

	* unix/tclUnixSock.c:	[Bug 3428753]: Fix [socket -async] connections
	that manage to connect synchronously.

2012-05-02  Jan Nijtmans  <nijtmans@users.sf.net>

	* generic/configure.in:    Better detection and implementation for
	* generic/configure:       cpuid instruction on Intel-derived
	* generic/tclUnixCompat.c: processors, both 32-bit and 64-bit.
	* generic/tclTest.c:       Move cpuid testcase from win-specific to
	* win/tclWinTest.c:        generic tests, as it should work on all
	* tests/platform.test:     Intel-related platforms now.

2012-04-30  Alexandre Ferrieux  <ferrieux@users.sourceforge.net>

	* tests/ioCmd.test: [Bug 3522560]: Tame deadlocks in broken refchan
	tests.

2012-04-28  Alexandre Ferrieux  <ferrieux@users.sourceforge.net>

	IMPLEMENTATION OF TIP#398

	* generic/tclIO.c: Quickly Exit with Non-Blocking Blocked Channels
	* tests/io.test  : *** POTENTIAL INCOMPATIBILITY ***
	* doc/close.n    : (compat flag available)

2012-04-27  Jan Nijtmans  <nijtmans@users.sf.net>

	* generic/tclPort.h:    Move CYGWIN-specific stuff from tclPort.h to
	* generic/tclEnv.c:     tclUnixPort.h, where it belongs.
	* unix/tclUnixPort.h:
	* unix/tclUnixFile.c:

2012-04-27  Donal K. Fellows  <dkf@users.sf.net>

	* library/init.tcl (auto_execok): Allow shell builtins to be detected
	even if they are upper-cased.

2012-04-26  Jan Nijtmans  <nijtmans@users.sf.net>

	* generic/tclStubInit.c:    get rid of _ANSI_ARGS_ and CONST
	* generic/tclIO.c
	* generic/tclIOCmd.c
	* generic/tclTest.c
	* unix/tclUnixChan.c

2012-04-25  Donal K. Fellows  <dkf@users.sf.net>

	* generic/tclUtil.c (TclDStringToObj): Added internal function to make
	the fairly-common operation of converting a DString into an Obj a more
	efficient one; for long strings, it can just transfer the ownership of
	the buffer directly. Replaces this:
	   obj=Tcl_NewStringObj(Tcl_DStringValue(&ds),Tcl_DStringLength(&ds));
	   Tcl_DStringFree(&ds);
	with this:
	   obj=TclDStringToObj(&ds);

2012-04-24  Jan Nijtmans  <nijtmans@users.sf.net>

	* generic/tclInt.decls:      [Bug 3508771]: load tclreg.dll in cygwin
				     tclsh
	* generic/tclIntPlatDecls.h: Implement TclWinGetSockOpt,
	* generic/tclStubInit.c:     TclWinGetServByName and TclWinCPUID for
	* generic/tclUnixCompat.c:   Cygwin.
	* unix/configure.in:
	* unix/configure:
	* unix/tclUnixCompat.c:

2012-04-18  Kevin B. Kenny  <kennykb@acm.org>

	* library/tzdata/Africa/Casablanca:
	* library/tzdata/America/Port-au-Prince:
	* library/tzdata/Asia/Damascus:
	* library/tzdata/Asia/Gaza:
	* library/tzdata/Asia/Hebron: tzdata2012c

2012-04-16  Donal K. Fellows  <dkf@users.sf.net>

	* doc/FileSystem.3 (Tcl_FSOpenFileChannelProc): [Bug 3518244]: Fixed
	documentation of this filesystem callback function; it must not
	register its created channel - that's the responsibility of the caller
	of Tcl_FSOpenFileChannel - as that leads to reference leaks.

2012-04-15  Donal K. Fellows  <dkf@users.sf.net>

	* generic/tclEnsemble.c (NsEnsembleImplementationCmdNR):
	* generic/tclIOUtil.c (Tcl_FSEvalFileEx): Cut out levels of the C
	stack by going direct to the relevant internal evaluation function.

	* generic/tclZlib.c (ZlibTransformSetOption): [Bug 3517696]: Make
	flushing work correctly in a pushed compressing channel transform.

2012-04-12  Jan Nijtmans  <nijtmans@users.sf.net>

	* generic/tclInt.decls:      [Bug 3514475]: Remove TclpGetTimeZone and
	* generic/tclIntDecls.h:     TclpGetTZName
	* generic/tclIntPlatDecls.h:
	* generic/tclStubInit.c:
	* unix/tclUnixTime.c:
	* unix/tclWinTilemc:

2012-04-11  Jan Nijtmans  <nijtmans@users.sf.net>

	* win/tclWinInit.c:     [Bug 3448512]: clock scan "1958-01-01" fails
	* win/tcl.m4:           only in debug compilation.
	* win/configure:
	* unix/tcl.m4:          Use NDEBUG consistantly meaning: no debugging.
	* unix/configure:
	* generic/tclBasic.c:
	* library/dde/pkgIndex.tcl   Use [::tcl::pkgconfig get debug] instead
	* library/reg/pkgIndex.tcl   of [info exists ::tcl_platform(debug)]

2012-04-10  Donal K. Fellows  <dkf@users.sf.net>

	* generic/tcl.h (TCL_DEPRECATED_API): [Bug 2458976]: Added macro that
	can be used to mark parts of Tcl's API as deprecated. Currently only
	used for fields of Tcl_Interp, which TIPs 330 and 336 have deprecated
	with a migration strategy; we want to encourage people to move away
	from those fields.

2012-04-09  Donal K. Fellows  <dkf@users.sf.net>

	* generic/tclOODefineCmds.c (ClassVarsSet, ObjVarsSet): [Bug 3396896]:
	Ensure that the lists of variable names used to drive variable
	resolution will never have the same name twice.

	* generic/tclVar.c (AppendLocals): [Bug 2712377]: Fix problem with
	reporting of declared variables in methods. It's really a problem with
	how [info vars] interacts with variable resolvers; this is just a bit
	of a hack so it is no longer a big problem.

2012-04-04  Donal K. Fellows  <dkf@users.sf.net>

	* generic/tclOO.c (Tcl_NewObjectInstance, TclNRNewObjectInstance):
	[Bug 3514761]: Fixed bogosity with automated argument description
	handling when constructing an instance of a class that is itself a
	member of an ensemble. Thanks to Andreas Kupries for identifying that
	this was a problem case at all!
	(Tcl_CopyObjectInstance): Fix potential bleed-over of ensemble
	information into [oo::copy].

2012-04-04  Jan Nijtmans  <nijtmans@users.sf.net>

	* win/tclWinSock.c: [Bug 510001]: TclSockMinimumBuffers needs plat imp
	* generic/tclIOSock.c:
	* generic/tclInt.decls:
	* generic/tclIntDecls.h:
	* generic/tclStubInit.c:

2012-04-03  Jan Nijtmans  <nijtmans@users.sf.net>

	* generic/tclStubInit.c: Remove the TclpGetTZName implementation for
	* generic/tclIntDecls.h: Cygwin (from 2012-04-02 commit), re-generated
	* generic/tclIntPlatDecls.h:

2012-04-02  Donal K. Fellows  <dkf@users.sf.net>

	IMPLEMENTATION OF TIP#396.

	* generic/tclBasic.c (builtInCmds, TclNRYieldToObjCmd): Convert the
	formerly-unsupported yieldm and yieldTo commands into [yieldto].

2012-04-02  Jan Nijtmans  <nijtmans@users.sf.net>

	* generic/tclInt.decls: [Bug 3508771]: load tclreg.dll in cygwin tclsh
	* generic/tclIntPlatDecls.h: Implement TclWinGetTclInstance,
	* generic/tclStubInit.c:     TclpGetTZName, and various more
	win32-specific internal functions for Cygwin, so win32 extensions
	using those can be loaded in the cygwin version of tclsh.

2012-03-30  Jan Nijtmans  <nijtmans@users.sf.net>

	* unix/tcl.m4:        [Bug 3511806]: Compiler checks too early
	* unix/configure.in:  This change allows to build the cygwin and
	* unix/tclUnixPort.h: mingw32 ports of Tcl/Tk to build out-of-the-box
	* win/tcl.m4:         using a native or cross-compiler.
	* win/configure.in:
	* win/tclWinPort.h:
	* win/README          Document how to build win32 or win64 executables
	with Linux, Cygwin or Darwin.

2012-03-29  Jan Nijtmans  <nijtmans@users.sf.net>

	* generic/tclCmdMZ.c (StringIsCmd): Faster mem-leak free
	implementation of [string is entier].

2012-03-27  Donal K. Fellows  <dkf@users.sf.net>

	IMPLEMENTATION OF TIP#395.

	* generic/tclCmdMZ.c (StringIsCmd): Implementation of the [string is
	entier] check. Code by Jos Decoster.

2012-03-27  Jan Nijtmans  <nijtmans@users.sf.net>

	* generic/tcl.h:      [Bug 3508771]: Wrong Tcl_StatBuf used on MinGW.
	* generic/tclFCmd.c:  [Bug 2015723]: Duplicate inodes from file stat
	* generic/tclCmdAH.c: on windows (but now for cygwin as well).
	* generic/tclOODefineCmds.c: minor gcc warning
	* win/tclWinPort.h:   Use lower numbers, preventing integer overflow.
	Remove the workaround for mingw-w64 [bug 3407992]. It's long fixed.

2012-03-27  Donal K. Fellows  <dkf@users.sf.net>

	IMPLEMENTATION OF TIP#397.

	* generic/tclOO.c (Tcl_CopyObjectInstance): [Bug 3474460]: Make the
	target object name optional when copying classes. [RFE 3485060]: Add
	callback method ("<cloned>") so that scripted control over copying is
	easier.
	***POTENTIAL INCOMPATIBILITY***
	If you'd previously been using the "<cloned>" method name, this now
	has a standard semantics and call interface. Only a problem if you are
	also using [oo::copy].

2012-03-26  Donal K. Fellows  <dkf@users.sf.net>

	IMPLEMENTATION OF TIP#380.

	* doc/define.n, doc/object.n, generic/tclOO.c, generic/tclOOBasic.c:
	* generic/tclOOCall.c, generic/tclOODefineCmds.c, generic/tclOOInt.h:
	* tests/oo.test: Switch definitions of lists of things in objects and
	classes to a slot-based approach, which gives a lot more flexibility
	and programmability at the script-level. Introduce new [::oo::Slot]
	class which is the implementation of these things.

	***POTENTIAL INCOMPATIBILITY***
	The unknown method handler now may be asked to deal with the case
	where no method name is provided at all. The default implementation
	generates a compatible error message, and any override that forces the
	presence of a first argument (i.e., a method name) will continue to
	function as at present as well, so this is a pretty small change.

	* generic/tclOOBasic.c (TclOO_Object_Destroy): Made it easier to do a
	tailcall inside a normally-invoked destructor; prevented leakage out
	to calling command.

2012-03-25  Jan Nijtmans  <nijtmans@users.sf.net>

	* generic/tclInt.decls:      [Bug 3508771]: load tclreg.dll in cygwin
	* generic/tclIntPlatDecls.h: tclsh. Implement TclWinConvertError,
	* generic/tclStubInit.c:     TclWinConvertWSAError, and various more
	* unix/Makefile.in:          win32-specific internal functions for
	* unix/tcl.m4:               Cygwin, so win32 extensions using those
	* unix/configure:            can be loaded in the cygwin version of
	* win/tclWinError.c:         tclsh.

2012-03-23  Jan Nijtmans  <nijtmans@users.sf.net>

	* generic/tclInt.decls:       Revert some cygwin-related signature
	* generic/tclIntPlatDecls.h:  changes from [835f8e1e9d] (2010-01-22).
	* win/tclWinError.c:          They were an attempt to make the cygwin
	                              port compile again, but since cygwin is
	                              based on unix this serves no purpose any
	                              more.
	* win/tclWinSerial.c:         Use EAGAIN in stead of EWOULDBLOCK,
	* win/tclWinSock.c:           because in VS10+ the value of
	                              EWOULDBLOCK is no longer the same as
	                              EAGAIN.
	* unix/Makefile.in:           Add tclWinError.c to the CYGWIN build.
	* unix/tcl.m4:
	* unix/configure:

2012-03-20  Jan Nijtmans  <nijtmans@users.sf.net>

	* generic/tcl.decls:         [Bug 3508771]: load tclreg.dll in cygwin
	* generic/tclInt.decls:      tclsh. Implement TclWinGetPlatformId,
	* generic/tclIntPlatDecls.h: Tcl_WinUtfToTChar, Tcl_WinTCharToUtf (and
	* generic/tclPlatDecls.h:    a dummy TclWinCPUID) for Cygwin, so win32
	* generic/tclStubInit.c:     extensions using those can be loaded in
	* unix/tclUnixCompat.c:      the cygwin version of tclsh.

2012-03-19  Venkat Iyer <venkat@comit.com>

	* library/tzdata/America/Atikokan: Update to tzdata2012b.
	* library/tzdata/America/Blanc-Sablon
	* library/tzdata/America/Dawson_Creek
	* library/tzdata/America/Edmonton
	* library/tzdata/America/Glace_Bay
	* library/tzdata/America/Goose_Bay
	* library/tzdata/America/Halifax
	* library/tzdata/America/Havana
	* library/tzdata/America/Moncton
	* library/tzdata/America/Montreal
	* library/tzdata/America/Nipigon
	* library/tzdata/America/Rainy_River
	* library/tzdata/America/Regina
	* library/tzdata/America/Santiago
	* library/tzdata/America/St_Johns
	* library/tzdata/America/Swift_Current
	* library/tzdata/America/Toronto
	* library/tzdata/America/Vancouver
	* library/tzdata/America/Winnipeg
	* library/tzdata/Antarctica/Casey
	* library/tzdata/Antarctica/Davis
	* library/tzdata/Antarctica/Palmer
	* library/tzdata/Asia/Yerevan
	* library/tzdata/Atlantic/Stanley
	* library/tzdata/Pacific/Easter
	* library/tzdata/Pacific/Fakaofo
	* library/tzdata/America/Creston: (new)

2012-03-19  Reinhard Max  <max@suse.de>

	* unix/tclUnixSock.c (Tcl_OpenTcpServer): Use the values returned
	by getaddrinfo() for all three arguments to socket() instead of
	only using ai_family. Try to keep the most meaningful error while
	iterating over the result list, because using the last error can
	be misleading.

2012-03-15  Jan Nijtmans  <nijtmans@users.sf.net>

	* generic/tcl.h: [Bug 3288345]: Wrong Tcl_StatBuf used on Cygwin
	* unix/tclUnixFile.c
	* unix/tclUnixPort.h
	* win/cat.c:           Remove cygwin stuff no longer needed
	* win/tclWinFile.c
	* win/tclWinPort.h

2012-03-12  Jan Nijtmans  <nijtmans@users.sf.net>

	* win/tclWinFile.c: [Bug 3388350]: mingw64 compiler warnings

2012-03-11  Donal K. Fellows  <dkf@users.sf.net>

	* doc/*.n, doc/*.3: A number of small spelling and wording fixes.

2012-03-08  Donal K. Fellows  <dkf@users.sf.net>

	* doc/info.n:   Various minor fixes (prompted by Andreas Kupries
	* doc/socket.n: detecting a spelling mistake).

2012-03-07  Andreas Kupries  <andreask@activestate.com>

	* library/http/http.tcl: [Bug 3498327]: Generate upper-case
	* library/http/pkgIndex.tcl: hexadecimal output for compliance
	* tests/http.test: with RFC 3986. Bumped version to 2.8.4.
	* unix/Makefile.in:
	* win/Makefile.in:

2012-03-06  Jan Nijtmans  <nijtmans@users.sf.net>

	* win/tclWinPort.h: Compatibility with older Visual Studio versions.

2012-03-04  Jan Nijtmans  <nijtmans@users.sf.net>

	* generic/tclLoad.c: Patch from the cygwin folks
	* unix/tcl.m4:
	* unix/configure: (re-generated)

2012-03-02  Donal K. Fellows  <dkf@users.sf.net>

	* generic/tclBinary.c (Tcl_SetByteArrayObj): [Bug 3496014]: Only zero
	out the memory block if it is not being immediately overwritten. (Our
	caller might still overwrite, but we should at least avoid
	known-useless work.)

2012-02-29  Jan Nijtmans  <nijtmans@users.sf.net>

	* generic/tclIOUtil.c:	[Bug 3466099]: BOM in Unicode
	* generic/tclEncoding.c:
	* tests/source.test

2012-02-23  Donal K. Fellows  <dkf@users.sf.net>

	* tests/reg.test (14.21-23): Add tests relating to Bug 1115587. Actual
	bug is characterised by test marked with 'knownBug'.

2012-02-17  Jan Nijtmans  <nijtmans@users.sf.net>

	* generic/tclIOUtil.c: [Bug 2233954]: AIX: compile error
	* unix/tclUnixPort.h:

2012-02-16  Donal K. Fellows  <dkf@users.sf.net>

	* generic/tclExecute.c (INST_LIST_RANGE_IMM): Enhance implementation
	so that shortening a (not multiply-referenced) list by lopping the end
	off with [lrange] or [lreplace] is efficient.

2012-02-15  Donal K. Fellows  <dkf@users.sf.net>

	* generic/tclCompCmds.c (TclCompileLreplaceCmd): Added a compilation
	strategy for [lreplace] that tackles the cases which are equivalent to
	a static [lrange].
	(TclCompileLrangeCmd): Add compiler for [lrange] with constant indices
	so we can take advantage of existing TCL_LIST_RANGE_IMM opcode.
	(TclCompileLindexCmd): Improve coverage of constant-index-style
	compliation using technique developed for [lrange] above.

	(TclCompileDictForCmd): [Bug 3487626]: Fix crash in compilation of
	[dict for] when its implementation command is used directly rather
	than through the ensemble.

2012-02-09  Don Porter  <dgp@users.sourceforge.net>

	* generic/tclStringObj.c:	Converted the memcpy() calls in append
	operations to memmove() calls.  This adds safety in the case of
	overlapping copies, and improves performance on some benchmarks.

2012-02-06  Don Porter  <dgp@users.sourceforge.net>

	* generic/tclEnsemble.c: [Bug 3485022]: TclCompileEnsemble() avoid
	* tests/trace.test:	compile when exec traces set.

2012-02-06  Miguel Sofer  <msofer@users.sf.net>

	* generic/tclTrace.c:  [Bug 3484621]: Ensure that execution traces on
	* tests/trace.test:    bytecoded commands bump the interp's compile
	epoch.

2012-02-02  Jan Nijtmans  <nijtmans@users.sf.net>

	* generic/tclUniData.c: [FRQ 3464401]: Support Unicode 6.1
	* generic/regc_locale.c:

2012-02-02  Don Porter  <dgp@users.sourceforge.net>

	* win/tclWinFile.c:	[Bugs 2974459,2879351,1951574,1852572,
	1661378,1613456]: Revisions to the NativeAccess() routine that queries
	file permissions on Windows native filesystems.  Meant to fix numerous
	bugs where [file writable|readable|executable] "lies" about what
	operations are possible, especially when the file resides on a Samba
	share.

2012-02-01  Donal K. Fellows  <dkf@users.sf.net>

	* doc/AddErrInfo.3: [Bug 3482614]: Documentation nit.

2012-01-30  Donal K. Fellows  <dkf@users.sf.net>

	* generic/tclCompCmds.c (TclCompileCatchCmd): Added a more efficient
	bytecode generator for the case where 'catch' is used without any
	variable arguments; don't capture the result just to discard it.

2012-01-26  Don Porter  <dgp@users.sourceforge.net>

	* generic/tclCmdAH.c:		[Bug 3479689]: New internal routine
	* generic/tclFCmd.c:		TclJoinPath(). Refactor all the
	* generic/tclFileName.c:	*Join*Path* routines to give them more
	* generic/tclInt.h:		useful interfaces that are easier to
	* generic/tclPathObj.c:		manage getting the refcounts right.

2012-01-26  Don Porter  <dgp@users.sourceforge.net>

	* generic/tclPathObj.c:	[Bug 3475569]: Add checks for unshared values
	before calls demanding them.  [Bug 3479689]: Stop memory corruption
	when shimmering 0-refCount value to "path" type.

2012-01-25  Donal K. Fellows  <dkf@users.sf.net>

	* generic/tclOO.c (Tcl_CopyObjectInstance): [Bug 3474460]: When
	copying an object, make sure that the configuration of the variable
	resolver is also duplicated.

2012-01-22  Jan Nijtmans  <nijtmans@users.sf.net>

	* tools/uniClass.tcl:    [FRQ 3473670]: Various Unicode-related
	* tools/uniParse.tcl:    speedups/robustness. Enhanced tools to be
	* generic/tclUniData.c:  able to handle characters > 0xffff. Done in
	* generic/tclUtf.c:      all branches in order to simplify merges for
	* generic/regc_locale.c: new Unicode versions (such as 6.1)

2012-01-22  Donal K. Fellows  <dkf@users.sf.net>

	* generic/tclDictObj.c (DictExistsCmd): [Bug 3475264]: Ensure that
	errors only ever happen when insufficient arguments are supplied, and
	not when a path doesn't exist or a dictionary is poorly formatted (the
	two cases can't be easily distinguished).

2012-01-21  Jan Nijtmans  <nijtmans@users.sf.net>

	* generic/tcl.h:        [Bug 3474726]: Eliminate detection of struct
	* generic/tclWinPort.h: _stat32i64, just use _stati64 in combination
	* generic/tclFCmd.c:    with _USE_32BIT_TIME_T, which is the same
	* generic/tclTest.c:    then. Only keep _stat32i64 usage for cygwin,
	* win/configure.in:     so it will not conflict with cygwin's own
	* win/configure:	struct stat.

2012-01-21  Don Porter  <dgp@users.sourceforge.net>

	* generic/tclCmdMZ.c:	[Bug 3475667]: Prevent buffer read overflow.
	Thanks to "sebres" for the report and fix.

2012-01-17  Donal K. Fellows  <dkf@users.sf.net>

	* doc/dict.n (dict with): [Bug 3474512]: Explain better what is going
	on when a dictionary key and the dictionary variable collide.

2012-01-13  Donal K. Fellows  <dkf@users.sf.net>

	* library/http/http.tcl (http::Connect): [Bug 3472316]: Ensure that we
	only try to read the socket error exactly once.

2012-01-12  Donal K. Fellows  <dkf@users.sf.net>

	* doc/tclvars.n: [Bug 3466506]: Document more environment variables.

2012-01-09  Jan Nijtmans  <nijtmans@users.sf.net>

	* generic/tclUtf.c:      [Bug 3464428]: [string is graph \u0120] was
	* generic/regc_locale.c: wrong. Add table for Unicode [:cntrl:] class.
	* tools/uniClass.tcl:    Generate Unicode [:cntrl:] class table.
	* tests/utf.test:

2012-01-08  Kevin B. Kenny  <kennykb@acm.org>

	* library/clock.tcl (ReadZoneinfoFile): [Bug 3470928]: Corrected a bug
	* tests/clock.test (clock-56.4):        where loading zoneinfo would
	fail if one timezone abbreviation was a proper tail of another, and
	zic used the same bytes of the file to represent both of them. Added a
	test case for the bug, using the same data that caused the observed
	failure "in the wild."

2011-12-30  Venkat Iyer <venkat@comit.com>

	* library/tzdata/America/Bahia : Update to Olson's tzdata2011n
	* library/tzdata/America/Havana
	* library/tzdata/Europe/Kiev
	* library/tzdata/Europe/Simferopol
	* library/tzdata/Europe/Uzhgorod
	* library/tzdata/Europe/Zaporozhye
	* library/tzdata/Pacific/Fiji

2011-12-23  Jan Nijtmans  <nijtmans@users.sf.net>

	* generic/tclUtf.c: [Bug 3464428]: [string is graph \u0120] is wrong.
	* generic/tclUniData.c:
	* generic/regc_locale.c:
	* tests/utf.test:
	* tools/uniParse.tcl:   Clean up some unused stuff, and be more robust
	against changes in UnicodeData.txt syntax

2011-12-13  Andreas Kupries  <andreask@activestate.com>

	* generic/tclCompile.c (TclInitAuxDataTypeTable): Extended to register
	the DictUpdateInfo structure as an AuxData type. For use by tbcload,
	tclcompiler.

2011-12-11  Jan Nijtmans  <nijtmans@users.sf.net>

	* generic/regc_locale.c: [Bug 3457031]: Some Unicode 6.0 chars not
	* tests/utf.test:        in [:print:] class

2011-12-07  Jan Nijtmans  <nijtmans@users.sf.net>

	* tools/uniParse.tcl:    [Bug 3444754]: string tolower \u01c5 is wrong
	* generic/tclUniData.c:
	* tests/utf.test:

2011-11-30  Jan Nijtmans  <nijtmans@users.sf.net>

	* library/tcltest/tcltest.tcl: [Bug 967195]: Make tcltest work
	when tclsh is compiled without using the setargv() function on mingw.

2011-11-29  Jan Nijtmans  <nijtmans@users.sf.net>

	* win/Makefile.in: don't install tommath_(super)?class.h
	* unix/Makefile.in: don't install directories like 8.2 and 8.3
	* generic/tclTomMath.h: [Bug 2991415]: move include tclInt.h from
	* generic/tclTomMathInt.h: tclTomMath.h to tclTomMathInt.h

2011-11-25  Donal K. Fellows  <dkf@users.sf.net>

	* library/history.tcl (history): Simplify the dance of variable
	management used when chaining to the implementation command.

2011-11-22  Donal K. Fellows  <dkf@users.sf.net>

	* generic/tclExecute.c (TclCompileObj): Simplify and de-indent the
	logic so that it is easier to comprehend.

2011-11-22  Jan Nijtmans  <nijtmans@users.sf.net>

	* win/tclWinPort.h: [Bug 2935503]: Windows: [file mtime] sets wrong
	* win/tclWinFile.c: time (VS2005+ only).
	* generic/tclTest.c:

2011-11-20  Joe Mistachkin  <joe@mistachkin.com>

	* tests/thread.test: Remove unnecessary [after] calls from the thread
	tests.  Make error message matching more robust for tests that may
	have built-in race conditions.  Test thread-7.26 must first unset all
	thread testing related variables.  Revise results of the thread-7.28
	through thread-7.31 tests to account for the fact they are canceled
	via a script sent to the thread asynchronously, which then impacts the
	error message handling.  Attempt to manually drain the event queue for
	the main thread after joining the test thread to make sure no stray
	events are processed at the wrong time on the main thread.  Revise all
	the synchronization and comparison semantics related to the thread id
	and error message.

2011-11-18  Joe Mistachkin  <joe@mistachkin.com>

	* tests/thread.test: Remove all use of thread::release from the thread
	7.x tests, replacing it with a script that can easily cause "stuck"
	threads to self-destruct for those test cases that require it.  Also,
	make the error message handling far more robust by keeping track of
	every asynchronous error.

2011-11-17  Joe Mistachkin  <joe@mistachkin.com>

	* tests/thread.test: Refactor all the remaining thread-7.x tests that
	were using [testthread].  Note that this test file now requires the
	very latest version of the Thread package to pass all tests.  In
	addition, the thread-7.18 and thread-7.19 tests have been flagged as
	knownBug because they cannot pass without modifications to the [expr]
	command, persuant to TIP #392.

2011-11-17  Joe Mistachkin  <joe@mistachkin.com>

	* generic/tclThreadTest.c: For [testthread cancel], avoid creating a
	new Tcl_Obj when the default script cancellation result is desired.

2011-11-11  Donal K. Fellows  <dkf@users.sf.net>

	* win/tclWinConsole.c: Refactor common thread handling patterns.

2011-11-11  Alexandre Ferrieux  <ferrieux@users.sourceforge.net>

	* tests/zlib.test: [Bug 3428756]: Use nonblocking writes in
	single-threaded IO tests to avoid deadlocks when going beyond OS
	buffers.  Tidy up [chan configure] flags across zlib.test.

2011-11-03  Donal K. Fellows  <dkf@users.sf.net>

	* unix/tclUnixCompat.c (TclpGetPwNam, TclpGetPwUid, TclpGetGrNam)
	(TclpGetGrGid): Use the elaborate memory management scheme outlined on
	http://www.opengroup.org/austin/docs/austin_328.txt to handle Tcl's
	use of standard reentrant versions of the passwd/group access
	functions so that everything can work on all BSDs. Problem identified
	by Stuart Cassoff.

2011-10-20  Don Porter  <dgp@users.sourceforge.net>

	* library/http/http.tcl:        Bump to version 2.8.3
	* library/http/pkgIndex.tcl:
	* unix/Makefile.in:
	* win/Makefile.in:

	* changes:	Updates toward 8.6b3 release.

2011-10-20  Donal K. Fellows  <dkf@users.sf.net>

	* generic/tclLiteral.c (TclInvalidateCmdLiteral): [Bug 3418547]:
	Additional code for handling the invalidation of literals.
	* generic/tclBasic.c (Tcl_CreateObjCommand, Tcl_CreateCommand)
	(TclRenameCommand, Tcl_ExposeCommand): The four additional places that
	need extra care when dealing with literals.
	* generic/tclTest.c (TestInterpResolverCmd): Additional test machinery
	for interpreter resolvers.

2011-10-18  Reinhard Max  <max@suse.de>

	* library/clock.tcl (::tcl::clock::GetSystemTimeZone): Cache the time
	zone only if it was detected by one of the expensive methods.
	Otherwise after unsetting TCL_TZ or TZ the previous value will still
	be used.

2011-10-15  Venkat Iyer <venkat@comit.com>

	* library/tzdata/America/Sitka : Update to Olson's tzdata2011l
	* library/tzdata/Pacific/Fiji
	* library/tzdata/Asia/Hebron (New)

2011-10-11  Jan Nijtmans  <nijtmans@users.sf.net>

	* win/tclWinFile.c:    [Bug 2935503]: Incorrect mode field returned by
	[file stat] command.

2011-10-09  Donal K. Fellows  <dkf@users.sf.net>

	* generic/tclCompCmds.c (TclCompileDictWithCmd): Corrected handling of
	qualified names, and added spacial cases for empty bodies (used when
	[dict with] is just used for extracting variables).

2011-10-07  Jan Nijtmans  <nijtmans@users.sf.net>

	* generic/tcl.h:        Fix gcc warnings (discovered with latest
	* generic/tclIORChan.c: mingw, based on gcc 4.6.1)
	* tests/env.test:       Fix env.test, when running under wine 1.3.

2011-10-06  Donal K. Fellows  <dkf@users.sf.net>

	* generic/tclDictObj.c (TclDictWithInit, TclDictWithFinish):
	* generic/tclCompCmds.c (TclCompileDictWithCmd): Experimental
	compilation for the [dict with] subcommand, using parts factored out
	from the interpreted version of the command.

2011-10-05  Jan Nijtmans  <nijtmans@users.sf.net>

	* win/tclWinInt.h:   Remove tclWinProcs, as it is no longer
	* win/tclWin32Dll.c: being used.

2011-10-03  Venkat Iyer <venkat@comit.com>

	* library/tzdata/Africa/Dar_es_Salaam: Update to Olson's tzdata2011k
	* library/tzdata/Africa/Kampala
	* library/tzdata/Africa/Nairobi
	* library/tzdata/Asia/Gaza
	* library/tzdata/Europe/Kaliningrad
	* library/tzdata/Europe/Kiev
	* library/tzdata/Europe/Minsk
	* library/tzdata/Europe/Simferopol
	* library/tzdata/Europe/Uzhgorod
	* library/tzdata/Europe/Zaporozhye
	* library/tzdata/Pacific/Apia

2011-09-29  Donal K. Fellows  <dkf@users.sf.net>

	* tools/tcltk-man2html.tcl, tools/tcltk-man2html-utils.tcl: More
	refactoring so that more of the utility code is decently out of the
	way. Adjusted the header-material generator so that version numbers
	are only included in locations where there is room.

2011-09-28  Jan Nijtmans  <nijtmans@users.sf.net>

	* generic/tclOO.h:      [RFE 3010352]: make all TclOO API functions
	* generic/tclOODecls.h: MODULE_SCOPE
	* generic/tclOOIntDecls.h:

2011-09-27  Donal K. Fellows  <dkf@users.sf.net>

	* generic/tclIndexObj.c (Tcl_ParseArgsObjv): [Bug 3413857]: Corrected
	the memory management for the code parsing arguments when returning
	"large" numbers of arguments. Also unbroke the TCL_ARGV_AUTO_REST
	macro in passing.

2011-09-26  Donal K. Fellows  <dkf@users.sf.net>

	* generic/tclCmdAH.c (TclMakeFileCommandSafe): [Bug 3211758]: Also
	make the main [file] command hidden by default in safe interpreters,
	because that's what existing code expects. This will reduce the amount
	which the code breaks, but not necessarily eliminate it...

2011-09-23  Don Porter  <dgp@users.sourceforge.net>

	* generic/tclIORTrans.c: More revisions to get finalization of
	ReflectedTransforms correct, including adopting a "dead" field as was
	done in tclIORChan.c.

	* tests/thread.test:	Stop using the deprecated thread management
	commands of the tcltest package.  The test suite ought to provide
	these tools for itself.  They do not belong in a testing harness.

2011-09-22  Don Porter  <dgp@users.sourceforge.net>

	* generic/tclCmdIL.c:	Revise [info frame] so that it stops creating
	cycles in the iPtr->cmdFramePtr stack.

2011-09-22  Donal K. Fellows  <dkf@users.sf.net>

	* doc/re_syntax.n: [Bug 2903743]: Add more magic so that we can do at
	least something sane on Solaris.
	* tools/tcltk-man2html-utils.tcl (process-text): Teach the HTML
	generator how to handle this magic.

2011-09-21  Don Porter  <dgp@users.sourceforge.net>

	* generic/tclThreadTest.c: Revise the thread exit handling of the
	[testthread] command so that it properly maintains the per-process
	data structures even when the thread exits for reasons other than the
	[testthread exit] command.

2011-09-21  Alexandre Ferrieux  <ferrieux@users.sourceforge.net>

	* unix/tclIO.c: [Bug 3412487]: Now short reads are allowed in
	synchronous fcopy, avoid mistaking them as nonblocking ones.

2011-09-21  Andreas Kupries  <andreask@activestate.com>

	* generic/tclIORTrans.c (ForwardOpToOwnerThread): Fixed the missing
	initialization of the 'dsti' field. Reported by Don Porter, on chat.

2011-09-20  Don Porter  <dgp@users.sourceforge.net>

	* generic/tclIORChan.c: Re-using the "interp" field to signal a dead
	channel (via NULL value) interfered with conditional cleanup tasks
	testing for "the right interp". Added a new field "dead" to perform
	the dead channel signalling task so the corrupted logic is avoided.

	* generic/tclIORTrans.c: Revised ReflectClose() and
	FreeReflectedTransform() so that we stop leaking ReflectedTransforms,
	yet free all Tcl_Obj values in the same thread that alloced them.

2011-09-19  Don Porter  <dgp@users.sourceforge.net>

	* tests/ioTrans.test:	Conversion from [testthread] to Thread package
	stops most memory leaks.

	* tests/thread.test:	Plug most memory leaks in thread.test.
	Constrain the rest to be skipped during `make valgrind'.  Tests using
	the [testthread cancel] testing command are leaky.  Corrections wait
	for either addition of [thread::cancel] to the Thread package, or
	improvements to the [testthread] testing command to make leak-free
	versions of these tests possible.

	* generic/tclIORChan.c:	Plug all memory leaks in ioCmd.test exposed
	* tests/ioCmd.test:	by `make valgrind'.
	* unix/Makefile.in:

2011-09-16  Jan Nijtmans  <nijtmans@users.sf.net>

	IMPLEMENTATION OF TIP #388

	* doc/Tcl.n
	* doc/re_syntax.n
	* generic/regc_lex.c
	* generic/regcomp.c
	* generic/regcustom.h
	* generic/tcl.h
	* generic/tclParse.c
	* tests/reg.test
	* tests/utf.test

2011-09-16  Donal K. Fellows  <dkf@users.sf.net>

	* generic/tclProc.c (ProcWrongNumArgs): [Bugs 3400658,3408830]:
	Corrected the handling of procedure error messages (found by TclOO).

2011-09-16  Jan Nijtmans  <nijtmans@users.sf.net>

	* generic/tcl.h:        Don't change Tcl_UniChar type when
	* generic/regcustom.h:  TCL_UTF_MAX == 4 (not supported anyway)

2011-09-16  Donal K. Fellows  <dkf@users.sf.net>

	* generic/tclProc.c (ProcWrongNumArgs): [Bugs 3400658,3408830]:
	Ensemble-like rewriting of error messages is complex, and TclOO (in
	combination with iTcl) hits the most tricky cases.

	* library/http/http.tcl (http::geturl): [Bug 3391977]: Ensure that the
	-headers option overrides the -type option (important because -type
	has a default that is not always appropriate, and the header must not
	be duplicated).

2011-09-15  Don Porter  <dgp@users.sourceforge.net>

	* generic/tclCompExpr.c: [Bug 3408408]: Partial improvement by sharing
	as literals the computed values of constant subexpressions when we can
	do so without incurring the cost of string rep generation.

2011-09-13  Don Porter  <dgp@users.sourceforge.net>

	* generic/tclUtil.c:	[Bug 3390638]: Workaround broken Solaris
	Studio cc optimizer.  Thanks to Wolfgang S. Kechel.

	* generic/tclDTrace.d:	[Bug 3405652]: Portability workaround for
	broken system DTrace support.  Thanks to Dagobert Michelson.

2011-09-12  Jan Nijtmans  <nijtmans@users.sf.net>

	* win/tclWinPort.h: [Bug 3407070]: tclPosixStr.c won't build with
	EOVERFLOW==E2BIG

2011-09-11  Don Porter  <dgp@users.sourceforge.net>

	* tests/thread.test:	Convert [testthread] use to Thread package use
	in thread-6.1.  Eliminates a memory leak in `make valgrind`.

	* tests/socket.test:	[Bug 3390699]: Convert [testthread] use to
	Thread package use in socket_*-13.1.  Eliminates a memory leak in
	`make valgrind`.

2011-09-09  Don Porter  <dgp@users.sourceforge.net>

	* tests/chanio.test:	[Bug 3389733]: Convert [testthread] use to
	* tests/io.test:	Thread package use in *io-70.1.  Eliminates a
	memory leak in `make valgrind`.

2011-09-07  Don Porter  <dgp@users.sourceforge.net>

	* generic/tclCompExpr.c: [Bug 3401704]: Allow function names like
	* tests/parseExpr.test:	 influence(), nanobot(), and 99bottles() that
	have been parsed as missing operator syntax errors before with the
	form NUMBER + FUNCTION.
	***POTENTIAL INCOMPATIBILITY***

2011-09-06  Venkat Iyer <venkat@comit.com>

	* library/tzdata/America/Goose_Bay: Update to Olson's tzdata2011i
	* library/tzdata/America/Metlakatla:
	* library/tzdata/America/Resolute:
	* library/tzdata/America/St_Johns:
	* library/tzdata/Europe/Kaliningrad:
	* library/tzdata/Pacific/Apia:
	* library/tzdata/Pacific/Honolulu:
	* library/tzdata/Africa/Juba: (new)

2011-09-06  Jan Nijtmans  <nijtmans@users.sf.net>

	* generic/tcl.h:   [RFE 1711975]: Tcl_MainEx() (like Tk_MainEx())
	* generic/tclDecls.h
	* generic/tclMain.c

2011-09-02  Don Porter  <dgp@users.sourceforge.net>

	* tests/http.test:	Convert [testthread] use to Thread package use.
	Eliminates memory leak seen in `make valgrind`.

2011-09-01  Alexandre Ferrieux  <ferrieux@users.sourceforge.net>

	* unix/tclUnixSock.c: [Bug 3401422]: Cache script-level changes to the
	nonblocking flag of an async client socket in progress, and commit
	them on completion.

2011-09-01  Don Porter  <dgp@users.sourceforge.net>

	* generic/tclStrToD.c:	[Bug 3402540]: Corrections to TclParseNumber()
	* tests/binary.test:	to make it reject invalid Nan(Hex) strings.

	* tests/scan.test:	[scan Inf %g] is portable; remove constraint.

2011-08-30  Donal K. Fellows  <dkf@users.sf.net>

	* generic/tclInterp.c (SlaveCommandLimitCmd, SlaveTimeLimitCmd):
	[Bug 3398794]: Ensure that low-level conditions in the limit API are
	enforced at the script level through errors, not a Tcl_Panic. This
	means that interpreters cannot read their own limits (writing already
	did not work).

2011-08-30  Reinhard Max  <max@suse.de>

	* unix/tclUnixSock.c (TcpWatchProc): [Bug 3394732]: Put back the check
	for server sockets.

2011-08-29  Don Porter  <dgp@users.sourceforge.net>

	* generic/tclIORTrans.c: Leak of ReflectedTransformMap.

2011-08-27  Don Porter  <dgp@users.sourceforge.net>

	* generic/tclStringObj.c:  [RFE 3396731]: Revise the [string reverse]
	* tests/string.test:	implementation to operate on the representation
	that comes in, avoid conversion to other reps.

2011-08-23  Don Porter  <dgp@users.sourceforge.net>

	* generic/tclIORChan.c:	[Bug 3396948]: Leak of ReflectedChannelMap.

2011-08-19  Don Porter  <dgp@users.sourceforge.net>

	* generic/tclIORTrans.c: [Bugs 3393279, 3393280]: ReflectClose(.) is
	missing Tcl_EventuallyFree() calls at some of its exits.

	* generic/tclIO.c: [Bugs 3394654, 3393276]: Revise FlushChannel() to
	account for the possibility that the ChanWrite() call might recycle
	the buffer out from under us.

	* generic/tclIO.c: Preserve the chanPtr during FlushChannel so that
	channel drivers don't yank it away before we're done with it.

2011-08-19  Alexandre Ferrieux  <ferrieux@users.sourceforge.net>

	* generic/tclTest.c: [Bug 2981154]: async-4.3 segfault.
	* tests/async.test:  [Bug 1774689]: async-4.3 sometimes fails.

2011-08-18  Alexandre Ferrieux  <ferrieux@users.sourceforge.net>

	* generic/tclIO.c: [Bug 3096275]: Sync fcopy buffers input.

2011-08-18  Jan Nijtmans  <nijtmans@users.sf.net>

	* generic/tclUniData.c: [Bug 3393714]: Overflow in toupper delta
	* tools/uniParse.tcl
	* tests/utf.test

2011-08-17  Alexandre Ferrieux  <ferrieux@users.sourceforge.net>

	* generic/tclIO.c:  [Bug 2946474]: Consistently resume backgrounded
	* tests/ioCmd.test: flushes+closes when exiting.

2011-08-17  Alexandre Ferrieux  <ferrieux@users.sourceforge.net>

	* doc/interp.n: Document TIP 378's one-way-ness.

2011-08-17  Don Porter  <dgp@users.sourceforge.net>

	* generic/tclGet.c: [Bug 3393150]: Overlooked free of intreps.
	(It matters for bignums!)

2011-08-16  Don Porter  <dgp@users.sourceforge.net>

	* generic/tclCompile.c: [Bug 3392070]: More complete prevention of
	Tcl_Obj reference cycles when producing an intrep of ByteCode.

2011-08-16  Donal K. Fellows  <dkf@users.sf.net>

	* generic/tclListObj.c (TclLindexList, TclLsetFlat): Silence warnings
	about (unreachable) cases of uninitialized variables.
	* generic/tclCmdIL.c (SelectObjFromSublist): Improve the generation of
	* generic/tclIndexObj.c (Tcl_ParseArgsObjv): messages through the use
	* generic/tclVar.c (ArrayStartSearchCmd):    of Tcl_ObjPrintf.

2011-08-15  Don Porter  <dgp@users.sourceforge.net>

	* generic/tclBasic.c: [Bug 3390272]: Leak of [info script] value.

2011-08-15  Jan Nijtmans  <nijtmans@users.sf.net>

	* generic/tclPosixStr.c:    [Bug 3388350]: mingw64 compiler warnings
	* win/tclWinPort.h:
	* win/configure.in
	* win/configure

2011-08-14  Jan Nijtmans  <nijtmans@users.sf.net>

	* doc/FindExec.3: [Patch 3124554]: Move WishPanic from Tk to Tcl
	* doc/Panic.3     Added Documentation

2011-08-12  Don Porter  <dgp@users.sourceforge.net>

	* generic/tclPathObj.c:	[Bug 3389764]: Eliminate possibility that dup
	of a "path" value can create reference cycle.

2011-08-12  Donal K. Fellows  <dkf@users.sf.net>

	* generic/tclZlib.c (ZlibTransformOutput): [Bug 3390073]: Return the
	correct length of written data for a compressing transform.

2011-08-10 Alexandre Ferrieux  <ferrieux@users.sourceforge.net>

	* generic/tclTestObj.c: [Bug 3386721]: Allow multiple [load]ing of the
	Tcltest package.

2011-08-09 Alexandre Ferrieux  <ferrieux@users.sourceforge.net>

	* generic/tclBasic.c: [Bug 2919042]: Restore "valgrindability" of Tcl
	* generic/tclEvent.c: that was lost by the streamlining of [exit], by
	* generic/tclExecute.c: conditionally forcing a full Finalize:
	* generic/tclInt.h:  use -DPURIFY or ::env(TCL_FINALIZE_ON_EXIT)

2011-08-09 Alexandre Ferrieux  <ferrieux@users.sourceforge.net>

	* generic/tclCompCmds.c: [Bug 3386417]: Avoid a reference loop between
	* generic/tclInt.h:      the bytecode and its companion errostack
	* generic/tclResult.c:   when compiling a syntax error.

2011-08-09  Jan Nijtmans  <nijtmans@users.sf.net>

	* win/tclWinConsole.c: [Bug 3388350]: mingw64 compiler warnings
	* win/tclWinDde.c
	* win/tclWinPipe.c
	* win/tclWinSerial.c

2011-08-09  Jan Nijtmans  <nijtmans@users.sf.net>

	* generic/tclInt.h: Change the signature of TclParseHex(), such that
	* generic/tclParse.c: it can now parse up to 8 hex characters.

2011-08-08  Donal K. Fellows  <dkf@users.sf.net>

	* generic/tclZlib.c (ZlibStreamCmd): Make the -buffersize option to
	'$zstream add' function correctly instead of having its value just be
	discarded unceremoniously. Also generate error codes from more of the
	code, not just the low-level code but also the Tcl infrastructure.

2011-08-07  Donal K. Fellows  <dkf@users.sf.net>

	* generic/tclOOInfo.c (InfoClassCallCmd): [Bug 3387082]: Plug memory
	leak in call chain introspection.

2011-08-06  Kevin B, Kenny  <kennykb@acm.org>

	* generic/tclAssemnbly.c: [Bug 3384840]: Plug another memory leak.
	* generic/tclStrToD.c: [Bug 3386975]: Plug another memory leak.

2011-08-05  Kevin B. Kenny  <kennykb@acm.org>

	* generic/tclStrToD.c: [Bug 3386975]: Plugged a memory leak in
	double->string conversion.

2011-08-05  Don Porter  <dgp@users.sourceforge.net>

	*** 8.6b2 TAGGED FOR RELEASE ***

	* changes:	Updates for 8.6b2 release.

2011-08-05  Donal K. Fellows  <dkf@users.sf.net>

	* generic/tclAssembly.c (AssembleOneLine): Ensure that memory isn't
	leaked when an unknown instruction is encountered. Also simplify code
	through use of Tcl_ObjPrintf in error message generation.

	* generic/tclZlib.c (ZlibTransformClose): [Bug 3386197]: Plug a memory
	leak found by Miguel with valgrind, and ensure that the correct
	direction's buffers are released.

2011-08-04  Miguel Sofer  <msofer@users.sf.net>

	* generic/tclVar.c (TclPtrSetVar): Fix valgrind-detected error when
	newValuePtr is the interp's result obj.

2011-08-04  Donal K. Fellows  <dkf@users.sf.net>

	* generic/tclAssembly.c (FreeAssemblyEnv): [Bug 3384840]: Plug another
	possible memory leak due to over-complex code for freeing the table of
	labels.

2011-08-04  Reinhard Max  <max@suse.de>

	* generic/tclIOSock.c (TclCreateSocketAddress): Don't bother using
	AI_ADDRCONFIG for now, as it was causing problems in various
	situations.

2011-08-04  Donal K. Fellows  <dkf@users.sf.net>

	* generic/tclAssembly.c (AssembleOneLine, GetBooleanOperand)
	(GetIntegerOperand, GetListIndexOperand, FindLocalVar): [Bug 3384840]:
	A Tcl_Obj is allocated by GetNextOperand, so callers of it must not
	hold a reference to one in the 'out' parameter when calling it. This
	was causing a great many memory leaks.
	* tests/assemble.test (assemble-51.*): Added group of memory leak
	tests.

2011-08-02  Don Porter  <dgp@users.sourceforge.net>

	* changes:	Updates for 8.6b2 release.
	* tools/tcltk-man2html.tcl: Variable substitution botch.

2011-08-02  Donal K. Fellows  <dkf@users.sf.net>

	* generic/tclObj.c (Tcl_DbIncrRefCount, Tcl_DbDecrRefCount)
	(Tcl_DbIsShared): [Bug 3384007]: Fix the panic messages so they share
	what should be shared and have the right number of spaces.

2011-08-01  Miguel Sofer  <msofer@users.sf.net>

	* generic/tclProc.c (TclProcCompileProc): [Bug 3383616]: Fix for leak
	of resolveInfo when recompiling procs. Thanks go to Gustaf Neumann for
	detecting the bug and providing the fix.

2011-08-01  Donal K. Fellows  <dkf@users.sf.net>

	* doc/tclvars.n (EXAMPLES): Added some examples of how some of the
	standard global variables can be used, following prompting by a
	request by Robert Hicks.

	* tools/tcltk-man2html.tcl (plus-pkgs): [Bug 3382474]: Added code to
	determine the version number of contributed packages from their
	directory names so that HTML documentation builds are less confusing.

2011-07-29  Donal K. Fellows  <dkf@users.sf.net>

	* tools/tcltk-man2html.tcl (ensemble_commands, remap_link_target):
	Small enhancements to improve cross-linking with contributed packages.
	* tools/tcltk-man2html-utils.tcl (insert-cross-references): Enhance to
	cope with contributed packages' C API.

2011-07-28  Reinhard Max  <max@suse.de>

	* unix/tcl.m4 (SC_TCL_IPV6): Fix AC_DEFINE invocation for
	NEED_FAKE_RFC2553.
	* unix/configure:	autoconf-2.59

2011-07-28  Don Porter  <dgp@users.sourceforge.net>

	* changes:	Updates for 8.6b2 release.

	* library/tzdata/Asia/Anadyr: Update to Olson's tzdata2011h
	* library/tzdata/Asia/Irkutsk:
	* library/tzdata/Asia/Kamchatka:
	* library/tzdata/Asia/Krasnoyarsk:
	* library/tzdata/Asia/Magadan:
	* library/tzdata/Asia/Novokuznetsk:
	* library/tzdata/Asia/Novosibirsk:
	* library/tzdata/Asia/Omsk:
	* library/tzdata/Asia/Sakhalin:
	* library/tzdata/Asia/Vladivostok:
	* library/tzdata/Asia/Yakutsk:
	* library/tzdata/Asia/Yekaterinburg:
	* library/tzdata/Europe/Kaliningrad:
	* library/tzdata/Europe/Moscow:
	* library/tzdata/Europe/Samara:
	* library/tzdata/Europe/Volgograd:
	* library/tzdata/America/Kralendijk: (new)
	* library/tzdata/America/Lower_Princes: (new)

2011-07-26  Donal K. Fellows  <dkf@users.sf.net>

	* generic/tclOO.c (initScript): Ensure that TclOO is properly found by
	all the various package mechanisms (by adding a dummy ifneeded script)
	and not just some of them.

2011-07-21  Jan Nijtmans  <nijtmans@users.sf.net>

	* win/tclWinPort.h: [Bug 3372130]: Fix hypot math function with MSVC10

2011-07-19  Don Porter  <dgp@users.sourceforge.net>

	* generic/tclUtil.c:	[Bug 3371644]: Repair failure to properly handle
	* tests/util.test: (length == -1) scanning in TclConvertElement().
	Thanks to Thomas Sader and Alexandre Ferrieux.

2011-07-19  Donal K. Fellows  <dkf@users.sf.net>

	* doc/*.3, doc/*.n: Many small fixes to documentation as part of
	project to improve quality of generated HTML docs.

	* tools/tcltk-man2html.tcl (remap_link_target): More complete set of
	definitions of link targets, especially for major C API types.
	* tools/tcltk-man2html-utils.tcl (output-IP-list, cross-reference):
	Update to generation to produce proper HTML bulleted and enumerated
	lists.

2011-07-19 Alexandre Ferrieux  <ferrieux@users.sourceforge.net>

	* doc/upvar.n: Undocument long gone limitation of [upvar].

2011-07-18  Don Porter  <dgp@users.sourceforge.net>

	* generic/tcl.h:	Bump version number to 8.6b2.
	* library/init.tcl:
	* unix/configure.in:
	* win/configure.in:
	* unix/tcl.spec:
	* tools/tcl.wse.in:
	* README:

	* unix/configure:	autoconf-2.59
	* win/configure:

2011-07-15  Don Porter  <dgp@users.sourceforge.net>

	* generic/tclCompile.c: Avoid segfaults when RecordByteCodeStats() is
	called in a deleted interp.

	* generic/tclCompile.c: [Bug 467523, 3357771]: Prevent circular
	references in values with ByteCode intreps.  They can lead to memory
	leaks.

2011-07-14  Donal K. Fellows  <dkf@users.sf.net>

	* generic/tclOOCall.c (TclOORenderCallChain): [Bug 3365156]: Remove
	stray refcount bump that caused a memory leak.

2011-07-12  Don Porter  <dgp@users.sourceforge.net>

	* generic/tclUnixSock.c:  [Bug 3364777]: Stop segfault caused by
	reading from struct after it had been freed.

2011-07-11  Joe Mistachkin  <joe@mistachkin.com>

	* generic/tclExecute.c: [Bug 3339502]: Correct cast for CURR_DEPTH to
	silence compiler warning.

2011-07-08  Donal K. Fellows  <dkf@users.sf.net>

	* doc/http.n: [FRQ 3358415]: State what RFC defines HTTP/1.1.

2011-07-07  Miguel Sofer  <msofer@users.sf.net>

	* generic/tclBasic.c: Add missing INT2PTR

2011-07-03  Donal K. Fellows  <dkf@users.sf.net>

	* doc/FileSystem.3: Corrected statements about ctime field of 'struct
	stat'; that was always the time of the last metadata change, not the
	time of creation.

2011-07-02  Kevin B. Kenny  <kennykb@acm.org>

	* generic/tclStrToD.c:
	* generic/tclTomMath.decls:
	* generic/tclTomMathDecls.h:
	* macosx/Tcl.xcode/project.pbxproj:
	* macosx/Tcl.xcodeproj/project.pbxproj:
	* tests/util.test:
	* unix/Makefile.in:
	* win/Makefile.in:
	* win/Makefile.vc:
	[Bug 3349507]: Fix a bug where bignum->double conversion is "round up"
	and not "round to nearest" (causing expr double(1[string repeat 0 23])
	not to be 1e+23).

2011-06-28  Reinhard Max  <max@suse.de>

	* unix/tclUnixSock.c (CreateClientSocket): [Bug 3325339]: Fix and
	simplify posting of the writable fileevent at the end of an
	asynchronous connection attempt. Improve comments for some of the
	trickery around [socket -async].

	* tests/socket.test: Adjust tests to the async code changes. Add more
	tests for corner cases of async sockets.

2011-06-22  Andreas Kupries  <andreask@activestate.com>

	* library/platform/pkgIndex.tcl: Updated to platform 1.0.10. Added
	* library/platform/platform.tcl: handling of the DEB_HOST_MULTIARCH
	* unix/Makefile.in: location change for libc.
	* win/Makefile.in:

	* generic/tclInt.h: Fixed the inadvertently committed disabling of
	stack checks, see my 2010-11-15 commit.

2011-06-22  Reinhard Max  <max@suse.de>

	Merge from rmax-ipv6-branch:
	* unix/tclUnixSock.c: Fix [socket -async], so that all addresses
	returned by getaddrinfo() are tried, not just the first one. This
	requires the event loop to be running while the async connection is in
	progress. ***POTENTIAL INCOMPATIBILITY***
	* tests/socket.test: Add a test for the above.
	* doc/socket: Document the fact that -async needs the event loop
	* generic/tclIOSock.c: AI_ADDRCONFIG is broken on HP-UX

2011-06-21  Don Porter  <dgp@users.sourceforge.net>

	* generic/tclLink.c:	[Bug 3317466]: Prevent multiple links to a
	single Tcl variable when calling Tcl_LinkVar().

2011-06-13  Don Porter  <dgp@users.sourceforge.net>

	* generic/tclStrToD.c:  [Bug 3315098]: Mem leak fix from Gustaf
	Neumann.

2011-06-08  Andreas Kupries  <andreask@activestate.com>

	* generic/tclExecute.c: Reverted the fix for [Bug 3274728] committed
	on 2011-04-06 and replaced with one which is 64bit-safe. The existing
	fix crashed tclsh on Windows 64bit.

2011-06-08  Donal K. Fellows  <dkf@users.sf.net>

	* tests/fileSystem.test: Reduce the amount of use of duplication of
	complex code to perform common tests, and convert others to do the
	test result check directly using Tcltest's own primitives.

2011-06-06  Jan Nijtmans  <nijtmans@users.sf.net>

	* tests/socket.test: Add test constraint, so 6.2 and 6.3 don't fail
	when the machine does not have support for ip6. Follow-up to checkin
	from 2011-05-11 by rmax.

2011-06-02  Don Porter  <dgp@users.sourceforge.net>

	* generic/tclBasic.c:	Removed TclCleanupLiteralTable(), and old
	* generic/tclInt.h:	band-aid routine put in place while a fix for
	* generic/tclLiteral.c:	[Bug 994838] took shape.  No longer needed.

2011-06-02  Donal K. Fellows  <dkf@users.sf.net>

	* generic/tclInt.h (TclInvalidateNsCmdLookup): [Bug 3185407]: Extend
	the set of epochs that are potentially bumped when a command is
	created, for a slight performance drop (in some circumstances) and
	improved semantics.

2011-06-01  Miguel Sofer  <msofer@users.sf.net>

	* generic/tclBasic.c: Using the two free data elements in NRCommand to
	store objc and objv - useful for debugging.

2011-06-01  Jan Nijtmans  <nijtmans@users.sf.net>

	* generic/tclUtil.c:   Fix for [Bug 3309871]: Valgrind finds: invalid
	read in TclMaxListLength().

2011-05-31  Don Porter  <dgp@users.sourceforge.net>

	* generic/tclInt.h:	  Use a complete growth algorithm for lists so
	* generic/tclListObj.c:	  that length limits do not overconstrain by a
	* generic/tclStringObj.c: factor of 2.  [Bug 3293874]: Fix includes
	* generic/tclUtil.c:	  rooting all growth routines by default on a
	common tunable parameter TCL_MIN_GROWTH.

2011-05-25  Don Porter  <dgp@users.sourceforge.net>

	* library/msgcat/msgcat.tcl:	Bump to msgcat 1.4.4.
	* library/msgcat/pkgIndex.tcl:
	* unix/Makefile.in
	* win/Makefile.in

2011-05-25  Donal K. Fellows  <dkf@users.sf.net>

	* generic/tclOO.h (TCLOO_VERSION): Bump version.

	IMPLEMENTATION OF TIP#381.

	* doc/next.n, doc/ooInfo.n, doc/self.n, generic/tclOO.c,
	* generic/tclOOBasic.c, generic/tclOOCall.c, generic/tclOOInfo.c,
	* generic/tclOOInt.h, tests/oo.test, tests/ooNext2.test: Added
	introspection of call chains ([self call], [info object call], [info
	class call]) and ability to skip ahead in chain ([nextto]).

2011-05-24  Venkat Iyer <venkat@comit.com>

	* library/tzdata/Africa/Cairo: Update to Olson tzdata2011g

2011-05-24  Donal K. Fellows  <dkf@users.sf.net>

	* library/msgcat/msgcat.tcl (msgcat::mcset, msgcat::mcmset): Remove
	some useless code; [dict set] builds dictionary levels for us.

2011-05-17  Andreas Kupries  <andreask@activestate.com>

	* generic/tclCompile.c (TclFixupForwardJump): Tracked down and fixed
	* generic/tclBasic.c (TclArgumentBCEnter): the cause of a violation of
	my assertion that 'ePtr->nline == objc' in TclArgumentBCEnter.  When a
	bytecode was grown during jump fixup the pc -> command line mapping
	was not updated. When things aligned just wrong the mapping would
	direct command A to the data for command B, with a different number of
	arguments.

2011-05-11  Reinhard Max  <max@suse.de>

	* unix/tclUnixSock.c (TcpWatchProc): No need to check for server
	sockets here, as the generic server code already takes care of that.
	* tests/socket.test (accept): Add tests to make sure that this remains
	so.

2011-05-10  Don Porter  <dgp@users.sourceforge.net>

	* generic/tclInt.h:     New internal routines TclScanElement() and
	* generic/tclUtil.c:    TclConvertElement() are rewritten guts of
	machinery to produce string rep of lists.  The new routines avoid and
	correct [Bug 3173086].  See comments for much more detail.

	* generic/tclDictObj.c:         Update all callers.
	* generic/tclIndexObj.c:
	* generic/tclListObj.c:
	* generic/tclUtil.c:
	* tests/list.test:

2011-05-09  Donal K. Fellows  <dkf@users.sf.net>

	* generic/tclNamesp.c (NamespacePathCmd): Convert to use Tcl_Obj API
	* generic/tclPkg.c (Tcl_PackageObjCmd):   for result generation in
	* generic/tclTimer.c (Tcl_AfterObjCmd):   [after info], [namespace
	path] and [package versions].

2011-05-09  Don Porter  <dgp@users.sourceforge.net>

	* generic/tclListObj.c:	Revise empty string tests so that we avoid
	potentially expensive string rep generations, especially for dicts.

2011-05-07  Donal K. Fellows  <dkf@users.sf.net>

	* generic/tclLoad.c (TclGetLoadedPackages): Convert to use Tcl_Obj API
	for result generation.

2011-05-07  Miguel Sofer  <msofer@users.sf.net>

	* generic/tclInt.h: Fix USE_TCLALLOC so that it can be enabled without
	* unix/Makefile.in: editing the Makefile.

2011-05-05  Don Porter  <dgp@users.sourceforge.net>

	* generic/tclListObj.c:	Stop generating string rep of dict when
	converting to list.  Tolerate NULL interps more completely.

2011-05-03  Don Porter  <dgp@users.sourceforge.net>

	* generic/tclUtil.c:	Tighten Tcl_SplitList().
	* generic/tclListObj.c:	Tighten SetListFromAny().
	* generic/tclDictObj.c:	Tighten SetDictFromAny().
	* tests/join.test:
	* tests/mathop.test:

2011-05-02  Don Porter  <dgp@users.sourceforge.net>

	* generic/tclCmdMZ.c:	Revised TclFindElement() interface. The final
	* generic/tclDictObj.c:	argument had been bracePtr, the address of a
	* generic/tclListObj.c:	boolean var, where the caller can be told
	* generic/tclParse.c:	whether or not the parsed list element was
	* generic/tclUtil.c:	enclosed in braces.  In practice, no callers
	really care about that.  What the callers really want to know is
	whether the list element value exists as a literal substring of the
	string being parsed, or whether a call to TclCopyAndCollpase() is
	needed to produce the list element value.  Now the final argument is
	changed to do what callers actually need. This is a better fit for the
	calls in tclParse.c, where now a good deal of post-processing checking
	for "naked backslashes" is no longer necessary.
	***POTENTIAL INCOMPATIBILITY***
	For any callers calling in via the internal stubs table who really do
	use the final argument explicitly to check for the enclosing brace
	scenario.  Simply looking for the braces where they must be is the
	revision available to those callers, and it will backport cleanly.

	* tests/parse.test:	Tests for expanded literals quoting detection.

	* generic/tclCompCmdsSZ.c:	New TclFindElement() is also a better
	fit for the [switch] compiler.

	* generic/tclInt.h:	Replace TclCountSpaceRuns() with
	* generic/tclListObj.c:	TclMaxListLength() which is the function we
	* generic/tclUtil.c:	actually want.
	* generic/tclCompCmdsSZ.c:

	* generic/tclCompCmdsSZ.c: Rewrite of parts of the switch compiler to
	better use the powers of TclFindElement() and do less parsing on its
	own.

2011-04-28  Don Porter  <dgp@users.sourceforge.net>

	* generic/tclInt.h:	New utility routines:
	* generic/tclParse.c:	TclIsSpaceProc() and TclCountSpaceRuns()
	* generic/tclUtil.c:

	* generic/tclCmdMZ.c:	Use new routines to replace calls to isspace()
	* generic/tclListObj.c:	and their /* INTL */ risk.
	* generic/tclStrToD.c:
	* generic/tclUtf.c:
	* unix/tclUnixFile.c:

	* generic/tclStringObj.c:	Improved reaction to out of memory.

2011-04-27  Don Porter  <dgp@users.sourceforge.net>

	* generic/tclCmdMZ.c:	TclFreeIntRep() correction & cleanup.
	* generic/tclExecute.c:
	* generic/tclIndexObj.c:
	* generic/tclInt.h:
	* generic/tclListObj.c:
	* generic/tclNamesp.c:
	* generic/tclResult.c:
	* generic/tclStringObj.c:
	* generic/tclVar.c:

	* generic/tclListObj.c:	FreeListInternalRep() cleanup.

2011-04-21  Don Porter  <dgp@users.sourceforge.net>

	* generic/tclInt.h:	Use macro to set List intreps.
	* generic/tclListObj.c:

	* generic/tclCmdIL.c:	Limits on list length were too strict.
	* generic/tclInt.h:	Revised panics to errors where possible.
	* generic/tclListObj.c:
	* tests/lrepeat.test:

	* generic/tclCompile.c:	Make sure SetFooFromAny routines react
	* generic/tclIO.c:	reasonably when passed a NULL interp.
	* generic/tclIndexObj.c:
	* generic/tclListObj.c:
	* generic/tclNamesp.c:
	* generic/tclObj.c:
	* generic/tclProc.c:
	* macosx/tclMacOSXFCmd.c:

2011-04-21  Jan Nijtmans  <nijtmans@users.sf.net>

	* generic/tcl.h:       fix for [Bug 3288345]: Wrong Tcl_StatBuf
	* generic/tclInt.h:    used on MinGW. Make sure that all _WIN32
	* win/tclWinFile.c:    compilers use exactly the same layout
	* win/configure.in:    for Tcl_StatBuf - the one used by MSVC6 -
	* win/configure:       in all situations.

2011-04-19  Don Porter  <dgp@users.sourceforge.net>

	* generic/tclConfig.c:	Reduce internals access in the implementation
	of [<foo>::pkgconfig list].

2011-04-18  Don Porter  <dgp@users.sourceforge.net>

	* generic/tclCmdIL.c:	Use ListRepPtr(.) and other cleanup.
	* generic/tclConfig.c:
	* generic/tclListObj.c:

	* generic/tclInt.h:	Define and use macros that test whether a Tcl
	* generic/tclBasic.c:	list value is canonical.
	* generic/tclUtil.c:

2011-04-18  Donal K. Fellows  <dkf@users.sf.net>

	* doc/dict.n: [Bug 3288696]: Command summary was confusingly wrong
	when it came to [dict filter] with a 'value' filter.

2011-04-16  Donal K. Fellows  <dkf@users.sf.net>

	* generic/tclFCmd.c (TclFileAttrsCmd): Add comments to make this code
	easier to understand. Added a panic to handle the case where the VFS
	layer does something odd.

2011-04-13  Don Porter  <dgp@users.sourceforge.net>

	* generic/tclUtil.c:	[Bug 3285375]: Rewrite of Tcl_Concat*()
	routines to prevent segfaults on buffer overflow.  Build them out of
	existing primitives already coded to handle overflow properly.  Uses
	the new TclTrim*() routines.

	* generic/tclCmdMZ.c:	New internal utility routines TclTrimLeft()
	* generic/tclInt.h:	and TclTrimRight().  Refactor the
	* generic/tclUtil.c:	[string trim*] implementations to use them.

2011-04-13  Miguel Sofer  <msofer@users.sf.net>

	* generic/tclVar.c: [Bug 2662380]: Fix crash caused by appending to a
	variable with a write trace that unsets it.

2011-04-13  Donal K. Fellows  <dkf@users.sf.net>

	* generic/tclUtil.c (Tcl_ConcatObj): [Bug 3285375]: Make the crash
	less mysterious through the judicious use of a panic. Not yet properly
	fixed, but at least now clearer what the failure mode is.

2011-04-12  Don Porter  <dgp@users.sourceforge.net>

	* tests/string.test:	Test for [Bug 3285472]. Not buggy in trunk.

2011-04-12  Venkat Iyer <venkat@comit.com>

	* library/tzdata/Atlantic/Stanley: Update to Olson tzdata2011f

2011-04-12  Miguel Sofer  <msofer@users.sf.net>

	* generic/tclBasic.c: Fix for [Bug 2440625], kbk's patch

2011-04-11  Miguel Sofer  <msofer@users.sf.net>

	* generic/tclBasic.c:
	* tests/coroutine.test: [Bug 3282869]: Ensure that 'coroutine eval'
	runs the initial command in the proper context.

2011-04-11  Jan Nijtmans  <nijtmans@users.sf.net>

	* generic/tcl.h:    Fix for [Bug 3281728]: Tcl sources from 2011-04-06
	* unix/tcl.m4:      do not build on GCC9 (RH9)
	* unix/configure:

2011-04-08  Jan Nijtmans  <nijtmans@users.sf.net>

	* win/tclWinPort.h: Fix for [Bug 3280043]: win2k: unresolved DLL
	* win/configure.in: imports.
	* win/configure

2011-04-06  Miguel Sofer  <msofer@users.sf.net>

	* generic/tclExecute.c (TclCompileObj): Earlier return if Tip280
	gymnastics not needed.

	* generic/tclExecute.c: Fix for [Bug 3274728]: making *catchTop an
	unsigned long.

2011-04-06  Jan Nijtmans  <nijtmans@users.sf.net>

	* unix/tclAppInit.c:  Make symbols "main" and "Tcl_AppInit"
	MODULE_SCOPE: there is absolutely no reason for exporting them.
	* unix/tcl.m4:        Don't use -fvisibility=hidden with static
	* unix/configure      libraries (--disable-shared)

2011-04-06  Donal K. Fellows  <dkf@users.sf.net>

	* generic/tclFCmd.c, macosx/tclMacOSXFCmd.c, unix/tclUnixChan.c,
	* unix/tclUnixFCmd.c, win/tclWinChan.c, win/tclWinDde.c,
	* win/tclWinFCmd.c, win/tclWinLoad.c, win/tclWinPipe.c,
	* win/tclWinReg.c, win/tclWinSerial.c, win/tclWinSock.c: More
	generation of error codes (most platform-specific parts not already
	using Tcl_PosixError).

2011-04-05  Venkat Iyer <venkat@comit.com>

	* library/tzdata/Africa/Casablanca: Update to Olson's tzdata2011e
	* library/tzdata/America/Santiago:
	* library/tzdata/Pacific/Easter:
	* library/tzdata/America/Metlakatla: (new)
	* library/tzdata/America/North_Dakota/Beulah: (new)
	* library/tzdata/America/Sitka: (new)

2011-04-04  Donal K. Fellows  <dkf@users.sf.net>

	* generic/tclOO.c, generic/tclOOBasic.c, generic/tclOODefineCmds.c
	* generic/tclOOInfo.c, generic/tclOOMethod.c: More generation of
	error codes (TclOO miscellany).

	* generic/tclCmdAH.c, generic/tclCmdIL.c: More generation of error
	codes (miscellaneous commands mostly already handled).

2011-04-04  Don Porter  <dgp@users.sourceforge.net>

	* README:	[Bug 3202030]: Updated README files, repairing broken
	* macosx/README:URLs and removing other bits that were clearly wrong.
	* unix/README:	Still could use more eyeballs on the detailed build
	* win/README:	advice on various plaforms.

2011-04-04  Donal K. Fellows  <dkf@users.sf.net>

	* library/init.tcl (tcl::mathfunc::rmmadwiw): Disable by default to
	make test suite work.

	* generic/tclBasic.c, generic/tclStringObj.c, generic/tclTimer.c,
	* generic/tclTrace.c, generic/tclUtil.c: More generation of error
	codes ([format], [after], [trace], RE optimizer).

2011-04-04  Jan Nijtmans  <nijtmans@users.sf.net>

	* generic/tclCmdAH.c:  Better error-message in case of errors
	* generic/tclCmdIL.c:  related to setting a variable. This fixes
	* generic/tclDictObj.c: a warning: "Why make your own error
	* generic/tclScan.c:   message? Why?"
	* generic/tclTest.c:
	* test/error.test:
	* test/info.test:
	* test/scan.test:
	* unix/tclUnixThrd.h:  Remove this unused header file.

2011-04-03  Donal K. Fellows  <dkf@users.sf.net>

	* generic/tclNamesp.c, generic/tclObj.c, generic/tclPathObj.c:
	* generic/tclPipe.c, generic/tclPkg.c, generic/tclProc.c:
	* generic/tclScan.c: More generation of error codes (namespace
	creation, path normalization, pipeline creation, package handling,
	procedures, [scan] formats)

2011-04-02  Kevin B. Kenny  <kennykb@acm.org>

	* generic/tclStrToD.c (QuickConversion): Replaced another couple
	of 'double' declarations with 'volatile double' to work around
	misrounding issues in mingw-gcc 3.4.5.

2011-04-02  Donal K. Fellows  <dkf@users.sf.net>

	* generic/tclInterp.c, generic/tclListObj.c, generic/tclLoad.c:
	More generation of errorCodes ([interp], [lset], [load], [unload]).

	* generic/tclEvent.c, generic/tclFileName.c: More generation of
	errorCode information (default [bgerror] and [glob]).

2011-04-01  Reinhard Max  <max@suse.de>

	* library/init.tcl: TIP#131 implementation.

2011-03-31  Donal K. Fellows  <dkf@users.sf.net>

	* generic/tclGetDate.y, generic/tclDate.c (TclClockOldscanObjCmd):
	More generation of errorCode information.

2011-03-28  Donal K. Fellows  <dkf@users.sf.net>

	* generic/tclCmdMZ.c, generic/tclConfig.c, generic/tclUtil.c: More
	generation of errorCode information, notably when lists are mis-parsed

	* generic/tclCmdMZ.c (Tcl_RegexpObjCmd, Tcl_RegsubObjCmd): Use the
	error messages generated by the variable management code rather than
	creating our own.

2011-03-27  Miguel Sofer  <msofer@users.sf.net>

	* generic/tclBasic.c (TclNREvalObjEx): fix performance issue, notably
	apparent in tclbench's "LIST lset foreach". Many thanks to Twylite for
	patiently researching the issue and explaining it to me: a missing
	Tcl_ResetObjResult that causes unwanted sharing of the current result
	Tcl_Obj.

2011-03-26  Donal K. Fellows  <dkf@users.sf.net>

	* generic/tclNamesp.c (Tcl_Export, Tcl_Import, DoImport): More
	generation of errorCode information.

	* generic/tclCompExpr.c, generic/tclCompile.c, generic/tclExecute.c:
	* generic/tclListObj.c, generic/tclNamesp.c, generic/tclObj.c:
	* generic/tclStringObj.c, generic/tclUtil.c: Reduce the number of
	casts used to manage Tcl_Obj internal representations.

2011-03-24  Don Porter  <dgp@users.sourceforge.net>

	* generic/tcl.h (ckfree,etc.): Restored C++ usability to the memory
	allocation and free macros.

2011-03-24  Donal K. Fellows  <dkf@users.sf.net>

	* generic/tclFCmd.c (TclFileAttrsCmd): Ensure that any reference to
	temporary index tables is squelched immediately rather than hanging
	around to trip us up in the future.

2011-03-23  Miguel Sofer  <msofer@users.sf.net>

	* generic/tclObj.c: Exploit HAVE_FAST_TSD for the deletion context in
	TclFreeObj()

2011-03-22  Miguel Sofer  <msofer@users.sf.net>

	* generic/tclThreadAlloc.c: Simpler initialization of Cache under
	HAVE_FAST_TSD, from mig-alloc-reform.

2011-03-21  Jan Nijtmans  <nijtmans@users.sf.net>

	* unix/tclLoadDl.c:    [Bug #3216070]: Loading extension libraries
	* unix/tclLoadDyld.c:  from embedded Tcl applications.
	***POTENTIAL INCOMPATIBILITY***
	For extensions which rely on symbols from other extensions being
	present in the global symbol table. For an example and some discussion
	of workarounds, see http://stackoverflow.com/q/8330614/301832

2011-03-21  Miguel Sofer  <msofer@users.sf.net>

	* generic/tclCkAlloc.c:
	* generic/tclInt.h: Remove one level of allocator indirection in
	non-memdebug builds, imported from mig-alloc-reform.

2011-03-20  Miguel Sofer  <msofer@users.sf.net>

	* generic/tclThreadAlloc.c: Imported HAVE_FAST_TSD support from
	mig-alloc-reform. The feature has to be enabled by hand: no autoconf
	support has been added. It is not clear how universal a build using
	this will be: it also requires some loader support.

2011-03-17  Donal K. Fellows  <dkf@users.sf.net>

	* generic/tclCompExpr.c (ParseExpr): Generate errorCode information on
	failure to parse expressions.

2011-03-17  Jan Nijtmans  <nijtmans@users.sf.net>

	* generic/tclMain.c: [Patch 3124683]: Reorganize the platform-specific
	stuff in (tcl|tk)Main.c.

2011-03-16  Jan Nijtmans  <nijtmans@users.sf.net>

	* generic/tclCkalloc.c: [Bug 3197864]: Pointer truncation on Win64
	TCL_MEM_DEBUG builds.

2011-03-16  Don Porter  <dgp@users.sourceforge.net>

	* generic/tclBasic.c:	Some rewrites to eliminate calls to isspace()
	* generic/tclParse.c:	and their /* INTL */ risk.
	* generic/tclProc.c:

2011-03-16  Jan Nijtmans  <nijtmans@users.sf.net>

	* unix/tcl.m4:    Make SHLIB_LD_LIBS='${LIBS}' the default and
	* unix/configure: set to "" on per-platform necessary basis.
	Backported from TEA, but kept all original platform code which was
	removed from TEA.

2011-03-14  Kevin B. Kenny  <kennykb@acm.org>

	* tools/tclZIC.tcl (onDayOfMonth): Allow for leading zeroes in month
	and day so that tzdata2011d parses correctly.
	* library/tzdata/America/Havana:
	* library/tzdata/America/Juneau:
	* library/tzdata/America/Santiago:
	* library/tzdata/Europe/Istanbul:
	* library/tzdata/Pacific/Apia:
	* library/tzdata/Pacific/Easter:
	* library/tzdata/Pacific/Honolulu:  tzdata2011d

	* generic/tclAssembly.c (BBEmitInstInt1): Changed parameter data types
	in an effort to silence a MSVC warning reported by Ashok P. Nadkarni.
	Unable to test, since both forms work on my machine in VC2005, 2008,
	2010, in both release and debug builds.
	* tests/tclTest.c (TestdstringCmd): Restored MSVC buildability broken
	by [5574bdd262], which changed the effective return type of 'ckalloc'
	from 'char*' to 'void*'.

2011-03-13  Miguel Sofer  <msofer@users.sf.net>

	* generic/tclExecute.c: remove TEBCreturn()

2011-03-12  Donal K. Fellows  <dkf@users.sf.net>

	* generic/tcl.h (ckalloc,ckfree,ckrealloc): Moved casts into these
	macro so that they work with VOID* (which is a void* on all platforms
	which Tcl actually builds on) and unsigned int for the length
	parameters, removing the need for MANY casts across the rest of Tcl.
	Note that this is a strict source-level-only change, so size_t cannot
	be used (would break binary compatibility on 64-bit platforms).

2011-03-12  Jan Nijtmans  <nijtmans@users.sf.net>

	* win/tclWinFile.c: [Bug 3185609]: File normalization corner case
	of ... broken with -DUNICODE

2011-03-11  Donal K. Fellows  <dkf@users.sf.net>

	* tests/unixInit.test: Make better use of tcltest2.

2011-03-10  Donal K. Fellows  <dkf@users.sf.net>

	* generic/tclBasic.c, generic/tclCompCmds.c, generic/tclEnsemble.c:
	* generic/tclInt.h, generic/tclNamesp.c, library/auto.tcl:
	* tests/interp.test, tests/namespace.test, tests/nre.test:
	Converted the [namespace] command into an ensemble. This has the
	consequence of making it vital for Tcl code that wishes to work with
	namespaces to _not_ delete the ::tcl namespace.
	***POTENTIAL INCOMPATIBILITY***

	* library/tcltest/tcltest.tcl (loadIntoSlaveInterpreter): Added this
	command to handle connecting tcltest to a slave interpreter. This adds
	in the hook (inside the tcltest namespace) that allows the tests run
	in the child interpreter to be reported as part of the main sequence
	of test results. Bumped version of tcltest to 2.3.3.
	* tests/init.test, tests/package.test: Adapted these test files to use
	the new feature.

	* generic/tclAlloc.c, generic/tclCmdMZ.c, generic/tclCompExpr.c:
	* generic/tclCompile.c, generic/tclEnv.c, generic/tclEvent.c:
	* generic/tclIO.c, generic/tclIOCmd.c, generic/tclIORChan.c:
	* generic/tclIORTrans.c, generic/tclLiteral.c, generic/tclNotify.c:
	* generic/tclParse.c, generic/tclStringObj.c, generic/tclUtil.c:
	* generic/tclZlib.c, unix/tclUnixFCmd.c, unix/tclUnixNotfy.c:
	* unix/tclUnixPort.h, unix/tclXtNotify.c: Formatting fixes, mainly to
	comments, so code better fits the style in the Engineering Manual.

2011-03-09  Donal K. Fellows  <dkf@users.sf.net>

	* tests/incr.test: Update more of the test suite to use Tcltest 2.

2011-03-09  Don Porter  <dgp@users.sourceforge.net>

	* generic/tclNamesp.c:	[Bug 3202171]: Tighten the detector of nested
	* tests/namespace.test:	[namespace code] quoting that the quoted
	scripts function properly even in a namespace that contains a custom
	"namespace" command.

	* doc/tclvars.n:	Formatting fix.  Thanks to Pat Thotys.

2011-03-09  Donal K. Fellows  <dkf@users.sf.net>

	* tests/dstring.test, tests/init.test, tests/link.test: Update more of
	the test suite to use Tcltest 2.

2011-03-08  Jan Nijtmans  <nijtmans@users.sf.net>

	* generic/tclBasic.c: Fix gcc warnings: variable set but not used
	* generic/tclProc.c:
	* generic/tclIORChan.c:
	* generic/tclIORTrans.c:
	* generic/tclAssembly.c:  Fix gcc warning: comparison between signed
	and unsigned integer expressions

2011-03-08  Don Porter  <dgp@users.sourceforge.net>

	* generic/tclInt.h:	Remove TclMarkList() routine, an experimental
	* generic/tclUtil.c:	dead-end from the 8.5 alpha days.

	* generic/tclResult.c (ResetObjResult): [Bug 3202905]: Correct failure
	to clear invalid intrep.  Thanks to Colin McDonald.

2011-03-08  Donal K. Fellows  <dkf@users.sf.net>

	* generic/tclAssembly.c, tests/assemble.test: Migrate to use a style
	more consistent with the rest of Tcl.

2011-03-06  Don Porter  <dgp@users.sourceforge.net>

	* generic/tclBasic.c:	More replacements of Tcl_UtfBackslash() calls
	* generic/tclCompile.c:	with TclParseBackslash() where possible.
	* generic/tclCompCmdsSZ.c:
	* generic/tclParse.c:
	* generic/tclUtil.c:

	* generic/tclUtil.c (TclFindElement):	[Bug 3192636]: Guard escape
	sequence scans to not overrun the string end.

2011-03-05  Don Porter  <dgp@users.sourceforge.net>

	* generic/tclParse.c (TclParseBackslash): [Bug 3200987]: Correct
	* tests/parse.test:	trunction checks in \x and \u substitutions.

2011-03-05  Miguel Sofer  <msofer@users.sf.net>

	* generic/tclExecute.c (TclStackFree): insure that the execStack
	satisfies "at most one free stack after the current one" when
	consecutive reallocs caused the creation of intervening stacks.

2011-03-05  Kevin B. Kenny  <kennykb@acm.org>

	* generic/tclAssembly.c (new file):
	* generic/tclBasic.c (Tcl_CreateInterp):
	* generic/tclInt.h:
	* tests/assemble.test (new file):
	* unix/Makefile.in:
	* win/Makefile.in:
	* win/makefile.vc:  Merged dogeen-assembler-branch into HEAD. Since
	all functional changes are in the tcl::unsupported namespace, there's
	no reason to sequester this code on a separate branch.

2011-03-05  Miguel Sofer  <msofer@users.sf.net>

	* generic/tclExecute.c: Cleaner mem management for TEBCdata

	* generic/tclExecute.c:
	* tests/nre.test: Renamed BottomData to TEBCdata, so that the name
	refers to what it is rather than to its storage location.

	* generic/tclBasic.c:     Renamed struct TEOV_callback to the more
	* generic/tclCompExpr.c:  descriptive NRE_callback.
	* generic/tclCompile.c:
	* generic/tclExecute.c:
	* generic/tclInt.decls:
	* generic/tclInt.h:
	* generic/tclIntDecls.h:
	* generic/tclTest.c:

2011-03-04  Donal K. Fellows  <dkf@users.sf.net>

	* generic/tclOOMethod.c (ProcedureMethodCompiledVarConnect)
	(ProcedureMethodCompiledVarDelete): [Bug 3185009]: Keep references to
	resolved object variables so that an unset doesn't leave any dangling
	pointers for code to trip over.

2011-03-01  Miguel Sofer  <msofer@users.sf.net>

	* generic/tclBasic.c (TclNREvalObjv): Missing a variable declaration
	in commented out non-optimised code, left for ref in checkin
	[b97b771b6d]

2011-03-03  Don Porter  <dgp@users.sourceforge.net>

	* generic/tclResult.c (Tcl_AppendResultVA):	Use the directive
	USE_INTERP_RESULT [TIP 330] to force compat with interp->result
	access, instead of the improvised hack USE_DIRECT_INTERP_RESULT_ACCESS
	from releases past.

2011-03-01  Miguel Sofer  <msofer@users.sf.net>

	* generic/tclCompCmdsSZ.c (TclCompileThrowCmd, TclCompileUnsetCmd):
	fix leaks

	* generic/tclBasic.c:       This is [Patch 3168398],
	* generic/tclCompCmdsSZ.c:  Joe Mistachkin's optimisation
	* generic/tclExecute.c:     of Tip #285
	* generic/tclInt.decls:
	* generic/tclInt.h:
	* generic/tclIntDecls.h:
	* generic/tclInterp.c:
	* generic/tclOODecls.h:
	* generic/tclStubInit.c:
	* win/makefile.vc:

	* generic/tclExecute.c (ExprObjCallback): Fix object leak

	* generic/tclExecute.c (TEBCresume): Store local var array and
	constants in automatic vars to reduce indirection, slight perf
	increase

	* generic/tclOOCall.c (TclOODeleteContext): Added missing '*' so that
	trunk compiles.

	* generic/tclBasic.c (TclNRRunCallbacks): [Patch 3168229]: Don't do
	the trampoline dance for commands that do not have an nreProc.

2011-03-01  Donal K. Fellows  <dkf@users.sf.net>

	* generic/tclOO.c (Tcl_NewObjectInstance, TclNRNewObjectInstance)
	(TclOOObjectCmdCore, FinalizeObjectCall):
	* generic/tclOOBasic.c (TclOO_Object_Destroy, AfterNRDestructor):
	* generic/tclOOCall.c (TclOODeleteContext, TclOOGetCallContext):
	Reorganization of call context reference count management so that code
	is (mostly) simpler.

2011-01-26  Donal K. Fellows  <dkf@users.sf.net>

	* doc/RegExp.3: [Bug 3165108]: Corrected documentation of description
	of subexpression info in Tcl_RegExpInfo structure.

2011-01-25  Jan Nijtmans  <nijtmans@users.sf.net>

	* generic/tclPreserve.c:  Don't miss 64-bit address bits in panic
				  message.
	* win/tclWinChan.c:       Fix various gcc-4.5.2 64-bit warning
	* win/tclWinConsole.c:    messages, e.g. by using full 64-bits for
	* win/tclWinDde.c:	  socket fd's
	* win/tclWinPipe.c
	* win/tclWinReg.c
	* win/tclWinSerial.c
	* win/tclWinSock.c
	* win/tclWinThrd.c

2011-01-19  Jan Nijtmans  <nijtmans@users.sf.net>

	* tools/genStubs.tcl: [Enh #3159920]: Tcl_ObjPrintf() crashes with
	* generic/tcl.decls   bad format specifier.
	* generic/tcl.h
	* generic/tclDecls.h

2011-01-18  Donal K. Fellows  <dkf@users.sf.net>3159920

	* generic/tclOOMethod.c (PushMethodCallFrame): [Bug 3001438]: Make
	sure that the cmdPtr field of the procPtr is correct and relevant at
	all times so that [info frame] can report sensible information about a
	frame after a return to it from a recursive call, instead of probably
	crashing (depending on what else has overwritten the Tcl stack!)

2011-01-18  Jan Nijtmans  <nijtmans@users.sf.net>

	* generic/tclBasic.c:      Various mismatches between Tcl_Panic
	* generic/tclCompCmds.c:   format string and its arguments,
	* generic/tclCompCmdsSZ.c: discovered thanks to [Bug 3159920]
	* generic/tclCompExpr.c
	* generic/tclEnsemble.c
	* generic/tclPreserve.c
	* generic/tclTest.c

2011-01-17  Jan Nijtmans  <nijtmans@users.sf.net>

	* generic/tclIOCmd.c: [Bug 3148192]: Commands "read/puts" incorrectly
	* tests/chanio.test:  interpret parameters. Improved error-message
	* tests/io.test       regarding legacy form.
	* tests/ioCmd.test

2011-01-15  Kevin B. Kenny  <kennykb@acm.org>

	* doc/tclvars.n:
	* generic/tclStrToD.c:
	* generic/tclUtil.c (Tcl_PrintDouble):
	* tests/util.test (util-16.*): [Bug 3157475]: Restored full Tcl 8.4
	compatibility for the formatting of floating point numbers when
	$::tcl_precision is not zero. Added compatibility tests to make sure
	that excess trailing zeroes are suppressed for all eight major code
	paths.

2011-01-12  Jan Nijtmans  <nijtmans@users.sf.net>

	* win/tclWinFile.c:   Use _vsnprintf in stead of vsnprintf, because
	MSVC 6 doesn't have it. Reported by andreask.
	* win/tcl.m4:         handle --enable-64bit=ia64 for gcc
	* win/configure.in:   more accurate test for correct <intrin.h>
	* win/configure:      (autoconf-2.59)
	* win/tclWin32Dll.c:  VS 2005 64-bit does not have intrin.h, and
	* generic/tclPanic.c: does not need it.

2011-01-07  Kevin B. Kenny  <kennykb@acm.org>

	* tests/util.test (util-15.*): Added test cases for floating point
	conversion of the largest denormal and the smallest normal number, to
	avoid any possibility of the failure suffered by PHP in the last
	couple of days. (They didn't fail, so no actual functional change.)

2011-01-05  Donal K. Fellows  <dkf@users.sf.net>

	* tests/package.test, tests/pkg.test: Coalesce these tests into one
	file that is concerned with the package system. Convert to use
	tcltest2 properly.
	* tests/autoMkindex.test, tests/pkgMkIndex.test: Convert to use
	tcltest2 properly.

2011-01-01  Donal K. Fellows  <dkf@users.sf.net>

	* tests/cmdAH.test, tests/cmdMZ.test, tests/compExpr.test,
	* tests/compile.test, tests/concat.test, tests/eval.test,
	* tests/fileName.test, tests/fileSystem.test, tests/interp.test,
	* tests/lsearch.test, tests/namespace-old.test, tests/namespace.test,
	* tests/oo.test, tests/proc.test, tests/security.test,
	* tests/switch.test, tests/unixInit.test, tests/var.test,
	* tests/winDde.test, tests/winPipe.test: Clean up of tests and
	conversion to tcltest 2. Target has been to get init and cleanup code
	out of the test body and into the -setup/-cleanup stanzas.

	* tests/execute.test (execute-11.1): [Bug 3142026]: Added test that
	fails (with a crash) in an unfixed memdebug build on 64-bit systems.

2010-12-31  Donal K. Fellows  <dkf@users.sf.net>

	* generic/tclCmdIL.c (SortElement): Use unions properly in the
	definition of this structure so that there is no need to use nasty
	int/pointer type punning. Made it clearer what the purposes of the
	various parts of the structure are.

2010-12-31  Jan Nijtmans  <nijtmans@users.sf.net>

	* unix/dltest/*.c: [Bug 3148192]: Fix broken [load] tests by ensuring
	that the affected files are never compiled with -DSTATIC_BUILD.

2010-12-30  Miguel Sofer  <msofer@users.sf.net>

	* generic/tclExecute.c (GrowEvaluationStack): Off-by-one error in
	sizing the new allocation - was ok in comment but wrong in the code.
	Triggered by [Bug 3142026] which happened to require exactly one more
	than what was in existence.

2010-12-26  Donal K. Fellows  <dkf@users.sf.net>

	* generic/tclCmdIL.c (Tcl_LsortObjCmd): Fix crash when multiple -index
	options are used. Simplified memory handling logic.

2010-12-20  Jan Nijtmans  <nijtmans@users.sf.net>

	* win/tclWin32Dll.c:    [Patch 3059922]: fixes for mingw64 - gcc4.5.1
	tdm64-1: completed for all environments.

2010-12-20  Jan Nijtmans  <nijtmans@users.sf.net>

	* win/configure.in:   Explicitely test for intrinsics support in
	compiler, before assuming only MSVC has it.
	* win/configure:      (autoconf-2.59)
	* generic/tclPanic.c:

2010-12-19  Jan Nijtmans  <nijtmans@users.sf.net>

	* win/tclWin32Dll.c:    [Patch 3059922]: fixes for mingw64 - gcc4.5.1
	tdm64-1: Fixed for gcc, not yet for MSVC 64-bit.

2010-12-17  Stuart Cassoff  <stwo@users.sourceforge.net>

	* unix/Makefile.in:  Remove unwanted/obsolete 'ddd' target.

2010-12-17  Stuart Cassoff  <stwo@users.sourceforge.net>

	* unix/Makefile.in:	Clean up '.PHONY:' targets: Arrange those
				common to Tcl and Tk as in Tk's Makefile.in,
				add any missing ones and remove duplicates.

2010-12-17  Stuart Cassoff  <stwo@users.sourceforge.net>

	* unix/Makefile.in:  [Bug 2446711]: Remove 'allpatch' target.

2010-12-17  Stuart Cassoff  <stwo@users.sourceforge.net>

	* unix/Makefile.in:  [Bug 2537626]: Use 'rpmbuild', not 'rpm'.

2010-12-16  Jan Nijtmans  <nijtmans@users.sf.net>

	* generic/tclPanic.c:  [Patch 3124554]: Move WishPanic from Tk to Tcl
	* win/tclWinFile.c:    Better communication with debugger, if present.

2010-12-15  Kevin B. Kenny  <kennykb@acm.org>

	[dogeen-assembler-branch]

	* tclAssembly.c:
	* assemble.test: 	Reworked beginCatch/endCatch handling to
	enforce the more severe (but more correct) restrictions on catch
	handling that appeared in the discussion of [Bug 3098302] and in
	tcl-core traffic beginning about 2010-10-29.

2010-12-15  Jan Nijtmans  <nijtmans@users.sf.net>

	* generic/tclPanic.c:    Restore abort() as it was before.
	* win/tclWinFile.c:      [Patch 3124554]: Use ExitProcess() here, like
	in wish.

2010-12-14  Jan Nijtmans  <nijtmans@users.sf.net>

	* generic/tcl.h: [Bug 3137454]: Tcl CVS HEAD does not build on GCC 3.

2010-12-14  Reinhard Max  <max@suse.de>

	* win/tclWinSock.c (CreateSocket):         Swap the loops over
	* unix/tclUnixSock.c (CreateClientSocket): local and remote addresses,
	so that the system's address preference for the remote side decides
	which family gets tried first. Cleanup and clarify some of the
	comments.

2010-12-13  Jan Nijtmans  <nijtmans@users.sf.net>

	* generic/tcl.h:    [Bug 3135271]: Link error due to hidden
	* unix/tcl.m4:      symbols (CentOS 4.2)
	* unix/configure:   (autoconf-2.59)
	* win/tclWinFile.c:  Undocumented feature, only meant to be used by
	Tk_Main. See [Patch 3124554]: Move WishPanic from Tk to Tcl

2010-12-12  Stuart Cassoff  <stwo@users.sourceforge.net>

	* unix/tcl.m4: Better building on OpenBSD.
	* unix/configure: (autoconf-2.59)

2010-12-10  Jan Nijtmans  <nijtmans@users.sf.net>

	* generic/tcl.h:       [Bug 3129448]: Possible over-allocation on
	* generic/tclCkalloc.c: 64-bit platforms, part 2
	* generic/tclCompile.c:
	* generic/tclHash.c:
	* generic/tclInt.h:
	* generic/tclIO.h:
	* generic/tclProc.c:

2010-12-10 Alexandre Ferrieux  <ferrieux@users.sourceforge.net>

	* generic/tclIO.c: Make sure [fcopy -size ... -command ...] always
	* tests/io.test:   calls the callback asynchronously, even for size
			   zero.

2010-12-10  Jan Nijtmans  <nijtmans@users.sf.net>

	* generic/tclBinary.c:  Fix gcc -Wextra warning: missing initializer
	* generic/tclCmdAH.c:
	* generic/tclCmdIL.c:
	* generic/tclCmdMZ.c:
	* generic/tclDictObj.c:
	* generic/tclIndexObj.c:
	* generic/tclIOCmd.c:
	* generic/tclVar.c:
	* win/tcl.m4:               Fix manifest-generation for 64-bit gcc
				    (mingw-w64)
	* win/configure.in:         Check for availability of intptr_t and
				    uintptr_t
	* win/configure:            (autoconf-2.59)
	* generic/tclInt.decls:     Change 1st param of TclSockMinimumBuffers
	* generic/tclIntDecls.h:    to ClientData, and TclWin(Get|Set)SockOpt
	* generic/tclIntPlatDecls.h:to SOCKET, because on Win64 those are
	* generic/tclIOSock.c:	    64-bit, which does not fit.
	* win/tclWinSock.c:
	* unix/tclUnixSock.c:

2010-12-09  Donal K. Fellows  <dkf@users.sf.net>

	* tests/fCmd.test: Improve sanity of constraints now that we don't
	support anything before Windows 2000.

	* generic/tclCmdAH.c (TclInitFileCmd, TclMakeFileCommandSafe, ...):
	Break up [file] into an ensemble. Note that the ensemble is safe in
	itself, but the majority of its subcommands are not.
	* generic/tclFCmd.c (FileCopyRename,TclFileDeleteCmd,TclFileAttrsCmd)
	(TclFileMakeDirsCmd): Adjust these subcommand implementations to work
	inside an ensemble.
	(TclFileLinkCmd, TclFileReadLinkCmd, TclFileTemporaryCmd): Move these
	subcommand implementations from tclCmdAH.c, where they didn't really
	belong.
	* generic/tclIOCmd.c (TclChannelNamesCmd): Move to more appropriate
	source file.
	* generic/tclEnsemble.c (TclMakeEnsemble): Start of code to make
	partially-safe ensembles. Currently does not function as expected due
	to various shortcomings in how safe interpreters are constructed.
	* tests/cmdAH.test, tests/fCmd.test, tests/interp.test: Test updates
	to take into account systematization of error messages.

	* tests/append.test, tests/appendComp.test: Clean up tests so that
	they don't leave things in the global environment (detected when doing
	-singleproc testing).

2010-12-07  Donal K. Fellows  <dkf@users.sf.net>

	* tests/fCmd.test, tests/safe.test, tests/uplevel.test,
	* tests/upvar.test, tests/var.test: Convert more tests to tcltest2 and
	factor them to be easier to understand.

	* generic/tclStrToD.c: Tidy up code so that more #ifdef-fery is
	quarantined at the front of the file and function headers follow the
	modern Tcl style.

2010-12-06  Jan Nijtmans  <nijtmans@users.sf.net>

	* generic/tclBinary.c:  [Bug 3129448]: Possible over-allocation on
	* generic/tclCkalloc.c: 64-bit platforms.
	* generic/tclTrace.c

2010-12-05  Jan Nijtmans  <nijtmans@users.sf.net>

	* unix/tcl.m4: [Patch 3116490]: Cross-compile support for unix
	* unix/configure: (autoconf-2.59)

2010-12-03  Jeff Hobbs  <jeffh@ActiveState.com>

	* generic/tclUtil.c (TclReToGlob): Add extra check for multiple inner
	*s that leads to poor recursive glob matching, defer to original RE
	instead.  tclbench RE var backtrack.

2010-12-03  Jan Nijtmans  <nijtmans@users.sf.net>

	* generic/tclUtil.c:   Silence gcc warning when using -Wwrite-strings
	* generic/tclStrToD.c: Silence gcc warning for non-IEEE platforms
	* win/Makefile.in:  [Patch 3116490]: Cross-compile Tcl mingw32 on unix
	* win/tcl.m4:       This makes it possible to cross-compile Tcl/Tk for
	* win/configure.in: Windows (either 32-bit or 64-bit) out-of-the-box
	* win/configure:    on UNIX, using mingw-w64 build tools (If Itcl,
	tdbc and Thread take over the latest tcl.m4, they can do that too).

2010-12-01  Kevin B. Kenny  <kennykb@acm.org>

	* generic/tclStrToD.c (SetPrecisionLimits, TclDoubleDigits):
	[Bug 3124675]: Added meaningless initialization of 'i', 'ilim' and
	'ilim1' to silence warnings from the C compiler about possible use of
	uninitialized variables, Added a panic to the 'switch' that assigns
	them, to assert that the 'default' case is impossible.

2010-12-01  Jan Nijtmans  <nijtmans@users.sf.net>

	* generic/tclBasic.c: Fix gcc 64-bit warnings: cast from pointer to
	* generic/tclHash.c:  integer of different size.
	* generic/tclTest.c:
	* generic/tclThreadTest.c:
	* generic/tclStrToD.c: Fix gcc(-4.5.2) warning: 'static' is not at
	beginning of declaration.
	* generic/tclPanic.c: Allow Tcl_Panic() to enter the debugger on win32
	* generic/tclCkalloc.c: Use Tcl_Panic() in stead of duplicating the
	code.

2010-11-30  Jeff Hobbs  <jeffh@ActiveState.com>

	* generic/tclInt.decls, generic/tclInt.h, generic/tclIntDecls.h:
	* generic/tclStubInit.c: TclFormatInt restored at slot 24
	* generic/tclUtil.c (TclFormatInt): restore TclFormatInt func from
	2005-07-05 macro-ization. Benchmarks indicate it is faster, as a key
	int->string routine (e.g. int-indexed arrays).

2010-11-29 Alexandre Ferrieux  <ferrieux@users.sourceforge.net>

	* generic/tclBasic.c: Patch by Miguel, providing a
	[::tcl::unsupported::inject coroname command args], which prepends
	("injects") arbitrary code to a suspended coro's future resumption.
	Neat for debugging complex coros without heavy instrumentation.

2010-11-29  Kevin B. Kenny  <kennykb@acm.org>

	* generic/tclInt.decls:
	* generic/tclInt.h:
	* generic/tclStrToD.c:
	* generic/tclTest.c:
	* generic/tclTomMath.decls:
	* generic/tclUtil.c:
	* tests/util.test:
	* unix/Makefile.in:
	* win/Makefile.in:
	* win/makefile.vc: Rewrite of Tcl_PrintDouble and TclDoubleDigits that
	(a) fixes a severe performance problem with floating point shimmering
	reported by Karl Lehenbauer, (b) allows TclDoubleDigits to generate
	the digit strings for 'e' and 'f' format, so that it can be used for
	tcl_precision != 0 (and possibly later for [format]), (c) fixes [Bug
	3120139] by making TclPrintDouble inherently locale-independent, (d)
	adds test cases to util.test for correct rounding in difficult cases
	of TclDoubleDigits where fixed- precision results are requested. (e)
	adds test cases to util.test for the controversial aspects of [Bug
	3105247]. As a side effect, two more modules from libtommath
	(bn_mp_set_int.c and bn_mp_init_set_int.c) are brought into the build,
	since the new code uses them.

	* generic/tclIntDecls.h:
	* generic/tclStubInit.c:
	* generic/tclTomMathDecls.h:	Regenerated.

2010-11-24  Donal K. Fellows  <dkf@users.sf.net>

	* tests/chanio.test, tests/iogt.test, tests/ioTrans.test: Convert more
	tests to tcltest2 and factor them to be easier to understand.

2010-11-20  Donal K. Fellows  <dkf@users.sf.net>

	* tests/chanio.test: Converted many tests to tcltest2 by marking the
	setup and cleanup parts as such.

2010-11-19  Jan Nijtmans  <nijtmans@users.sf.net>

	* win/tclWin32Dll.c: Fix gcc warnings: unused variable 'registration'
	* win/tclWinChan.c:
	* win/tclWinFCmd.c:

2010-11-18  Jan Nijtmans  <nijtmans@users.sf.net>

	* win/tclAppInit.c: [FRQ 491789]: "setargv() doesn't support a unicode
	cmdline" now implemented for cygwin and mingw32 too.
	* tests/main.test: No longer disable tests Tcl_Main-1.4 and 1.6 on
	Windows, because those now work on all supported platforms.
	* win/configure.in:  Set NO_VIZ=1 when zlib is compiled in libtcl,
	this resolves compiler warnings in 64-bit and static builds.
	* win/configure (regenerated)

2010-11-18  Donal K. Fellows  <dkf@users.sf.net>

	* doc/file.n: [Bug 3111298]: Typofix.

	* tests/oo.test: [Bug 3111059]: Added testing that neatly trapped this
	issue.

2010-11-18  Miguel Sofer  <msofer@users.sf.net>

	* generic/tclNamesp.c: [Bug 3111059]: Fix leak due to bad looping
	construct.

2010-11-17  Jan Nijtmans  <nijtmans@users.sf.net>

	* win/tcl.m4: [FRQ 491789]: "setargv() doesn't support a unicode
	cmdline" now implemented for mingw-w64
	* win/configure    (re-generated)

2010-11-16  Jan Nijtmans  <nijtmans@users.sf.net>

	* win/tclAppInit.c:Bring compilation under mingw-w64 a bit closer
	* win/cat.c:       to reality. See for what's missing:
	* win/tcl.m4:      <https://sourceforge.net/apps/trac/mingw-w64/wiki/Unicode%20apps>
	* win/configure:   (re-generated)
	* win/tclWinPort.h: [Bug #3110161]: Extensions using TCHAR don't
	compile on VS2005 SP1

2010-11-15  Andreas Kupries  <andreask@activestate.com>

	* doc/interp.n: [Bug 3081184]: TIP #378.
	* doc/tclvars.n: Performance fix for TIP #280.
	* generic/tclBasic.c:
	* generic/tclExecute.c:
	* generic/tclInt.h:
	* generic/tclInterp.c:
	* tests/info.test:
	* tests/interp.test:

2010-11-10  Andreas Kupries  <andreask@activestate.com>

	* changes:	Updates for 8.6b2 release.

2010-11-09  Donal K. Fellows  <dkf@users.sf.net>

	* generic/tclOOMethod.c (ProcedureMethodVarResolver): [Bug 3105999]:
	* tests/oo.test:	Make sure that resolver structures that are
				only temporarily needed get squelched.

2010-11-05  Jan Nijtmans  <nijtmans@users.sf.net>

	* generic/tclMain.c: Thanks, Kevin, for the fix, but this how it was
	supposed to be (TCL_ASCII_MAIN is only supposed to be defined on
	WIN32).

2010-11-05  Kevin B. Kenny  <kennykb@acm.org>

	* generic/tclMain.c: Added missing conditional on _WIN32 around code
	that messes around with the definition of _UNICODE, to correct a badly
	broken Unix build from Jan's last commit.

2010-11-04  Jan Nijtmans  <nijtmans@users.sf.net>

	* generic/tclDecls.h:	[FRQ 491789]: "setargv() doesn't support a
	* generic/tclMain.c:	unicode cmdline" implemented for Tcl on MSVC++
	* doc/Tcl_Main.3:
	* win/tclAppInit.c:
	* win/makefile.vc:
	* win/Makefile.in:
	* win/tclWin32Dll.c:	Eliminate minor MSVC warning TCHAR -> char
				conversion

2010-11-04  Reinhard Max  <max@suse.de>

	* tests/socket.test: Run the socket tests three times with the address
	family set to any, inet, and inet6 respectively. Use constraints to
	skip the tests if a family is found to be unsupported or not
	configured on the local machine. Adjust the tests to dynamically adapt
	to the address family that is being tested.

	Rework some of the tests to speed them up by avoiding (supposedly)
	unneeded [after]s.

2010-11-04  Stuart Cassoff  <stwo@users.sourceforge.net>

	* unix/Makefile.in:	[Patch 3101127]: Installer Improvements.
	* unix/install-sh:

2010-11-04  Donal K. Fellows  <dkf@users.sf.net>

	* tests/error.test (error-19.13): Another variation on testing for
	issues in [try] compilation.

	* doc/Tcl.n (Variable substitution): [Bug 3099086]: Increase clarity
	of explanation of what characters are actually permitted in variable
	substitutions. Note that this does not constitute a change of
	behavior; it is just an improvement of explanation.

2010-11-04  Don Porter  <dgp@users.sourceforge.net>

	* changes:	Updates for 8.6b2 release.  (Thanks Andreas Kupries)

2010-11-03  Jan Nijtmans  <nijtmans@users.sf.net>

	* win/tclWinFcmd.c:    [FRQ 2965056]: Windows build with -DUNICODE
	* win/tclWinFile.c:    (more clean-ups for pre-win2000 stuff)
	* win/tclWinReg.c:

2010-11-03  Donal K. Fellows  <dkf@users.sf.net>

	* generic/tclCmdMZ.c (TryPostBody):  Ensure that errors when setting
	* tests/error.test (error-19.1[12]): message/opt capture variables get
					     reflected properly to the caller.

2010-11-03  Kevin B. Kenny  <kennykb@acm.org>

	* generic/tclCompCmds.c (TclCompileCatchCmd): [Bug 3098302]:
	* tests/compile.test (compile-3.6): Reworked the compilation of the
	[catch] command so as to avoid placing any code that might throw an
	exception (specifically, any initial substitutions or any stores to
	result or options variables) between the BEGIN_CATCH and END_CATCH but
	outside the exception range.  Added a test case that panics on a stack
	smash if the change is not made.

2010-11-01  Stuart Cassoff  <stwo@users.sourceforge.net>

	* library/safe.tcl:	Improved handling of non-standard module path
	* tests/safe.test:	lists, empty path lists in particular.

2010-11-01  Kevin B. Kenny  <kennykb@acm.org>

	* library/tzdata/Asia/Hong_Kong:
	* library/tzdata/Pacific/Apia:
	* library/tzdata/Pacific/Fiji:   Olson's tzdata2010o.

2010-10-29  Alexandre Ferrieux  <ferrieux@users.sourceforge.net>

	* generic/tclTimer.c:	[Bug 2905784]: Stop small [after]s from
				wasting CPU while keeping accuracy.

2010-10-28  Kevin B. Kenny  <kennykb@acm.org>

	[dogeen-assembler-branch]
	* generic/tclAssembly.c:
	* tests/assembly.test (assemble-31.*): Added jump tables.

2010-10-28  Don Porter  <dgp@users.sourceforge.net>

	* tests/http.test:	[Bug 3097490]: Make http-4.15 pass in
				isolation.

	* unix/tclUnixSock.c:	[Bug 3093120]: Prevent calls of
				freeaddrinfo(NULL) which can crash some
				systems.  Thanks Larry Virden.

2010-10-26  Reinhard Max  <max@suse.de>

	* Changelog.2008: Split off from Changelog.
	* generic/tclIOSock.c (TclCreateSocketAddress): The interp != NULL
	check is needed for ::tcl::unsupported::socketAF as well.

2010-10-26  Donal K. Fellows  <dkf@users.sf.net>

	* unix/tclUnixSock.c (TcpGetOptionProc): Prevent crash if interp is
	* win/tclWinSock.c (TcpGetOptionProc):   NULL (a legal situation).

2010-10-26  Reinhard Max  <max@suse.de>

	* unix/tclUnixSock.c (TcpGetOptionProc): Added support for
	::tcl::unsupported::noReverseDNS, which if set to any value, prevents
	[fconfigure -sockname] and [fconfigure -peername] from doing
	reverse DNS queries.

2010-10-24  Kevin B. Kenny  <kennykb@acm.org>

	[dogeen-assembler-branch]
	* generic/tclAssembly.c:
	* tests/assembly.test (assemble-17.15): Reworked branch handling so
	that forward branches can use jump1 (jumpTrue1, jumpFalse1). Added
	test cases that the forward branches will expand to jump4, jumpTrue4,
	jumpFalse4 when needed.

2010-10-23  Kevin B. Kenny  <kennykb@acm.org>

	[dogeen-assembler-branch]
	* generic/tclAssembly.h (removed):
				Removed file that was included in only one
				source file.
	* generictclAssembly.c:	Inlined tclAssembly.h.

2010-10-17  Alexandre Ferrieux  <ferrieux@users.sourceforge.net>

	* doc/info.n:            [Patch 2995655]:
	* generic/tclBasic.c:    Report inner contexts in [info errorstack]
	* generic/tclCompCmds.c:
	* generic/tclCompile.c:
	* generic/tclCompile.h:
	* generic/tclExecute.c:
	* generic/tclInt.h:
	* generic/tclNamesp.c:
	* tests/error.test:
	* tests/result.test:

2010-10-20  Donal K. Fellows  <dkf@users.sf.net>

	* generic/tclCompCmds.c (TclCompileDictForCmd): Update the compilation
	* generic/tclCompile.c (tclInstructionTable):	of [dict for] so that
	* generic/tclExecute.c (TEBCresume):		it no longer makes any
	use of INST_DICT_DONE now that's not needed, and make it clearer in
	the implementation of the instruction that it's just a deprecated form
	of unset operation. Followup to my commit of 2010-10-16.

2010-10-19  Donal K. Fellows  <dkf@users.sf.net>

	* generic/tclZlib.c (Tcl_ZlibStreamGet): [Bug 3081008]: Ensure that
	when a bytearray gets its internals entangled with zlib for more than
	a passing moment, that bytearray will never be shimmered away. This
	increases the amount of copying but is simple to get right, which is a
	reasonable trade-off.

	* generic/tclStringObj.c (Tcl_AppendObjToObj): Added some special
	cases so that most of the time when you build up a bytearray by
	appending, it actually ends up being a bytearray rather than
	shimmering back and forth to string.

	* tests/http11.test (check_crc): Use a simpler way to express the
	functionality of this procedure.

	* generic/tclZlib.c: Purge code that wrote to the object returned by
	Tcl_GetObjResult, as we don't want to do that anti-pattern no more.

2010-10-18  Jan Nijtmans  <nijtmans@users.sf.net>

	* tools/uniParse.tcl:   [Bug 3085863]: tclUniData was 9 years old;
	Ignore non-BMP characters and fix comment about UnicodeData.txt file.
	* generic/regcomp.c:    Fix comment
	* tests/utf.test:       Add some Unicode 6 testcases

2010-10-17  Alexandre Ferrieux  <ferrieux@users.sourceforge.net>

	* doc/info.n:           Document [info errorstack] faithfully.

2010-10-16  Donal K. Fellows  <dkf@users.sf.net>

	* generic/tclExecute.c (ReleaseDictIterator): Factored out the release
	of the bytecode-level dictionary iterator information so that the
	side-conditions on instruction issuing are simpler.

2010-10-15  Jan Nijtmans  <nijtmans@users.sf.net>

	* generic/reg_locale.c: [Bug 3085863]: tclUniData 9 years old: Updated
	* generic/tclUniData.c: Unicode tables to latest UnicodeData.txt,
	* tools/uniParse.tcl:   corresponding with Unicode 6.0 (except for
				out-of-range chars > 0xFFFF)

2010-10-13  Don Porter  <dgp@users.sourceforge.net>

	* generic/tclCompile.c:	Alternative fix for [Bugs 467523,983660] where
	* generic/tclExecute.c:	sharing of empty scripts is allowed again.

2010-10-13  Jan Nijtmans  <nijtmans@users.sf.net>

	* win/tclWinThrd.h: (removed) because it is just empty en used nowhere
	* win/tcl.dsp

2010-10-12  Jan Nijtmans  <nijtmans@users.sf.net>

	* tools/uniClass.tcl:    Spacing and comments: let uniClass.tcl
	* generic/regc_locale.c: generation match better the current
				 (hand-modified) regc_locale.c
	* tools/uniParse.tcl:    Generate proper const qualifiers for
	* generic/tclUniData.c:  tclUniData.c

2010-10-12  Reinhard Max  <max@suse.de>

	* unix/tclUnixSock.c (CreateClientSocket): [Bug 3084338]: Fix a
	memleak and refactor the calls to freeaddrinfo().

2010-10-11  Jan Nijtmans  <nijtmans@users.sf.net>

	* win/tclWinDde.c:    [FRQ 2965056]: Windows build with -DUNICODE
	* win/tclWinReg.c:
	* win/tclWinTest.c:   More cleanups
	* win/tclWinFile.c:   Add netapi32 to the link line, so we no longer
	* win/tcl.m4:         have to use LoadLibrary to access those
			      functions.
	* win/makefile.vc:
	* win/configure:      (Re-generate with autoconf-2.59)
	* win/rules.vc        Update for VS10

2010-10-09  Miguel Sofer  <msofer@users.sf.net>

	* generic/tclExecute.c: Fix overallocation of exec stack in TEBC (due
	to mixing numwords and numbytes)

2010-10-08  Jan Nijtmans  <nijtmans@users.sf.net>

	* generic/tclIOSock.c: On Windows, use gai_strerrorA

2010-10-06  Don Porter  <dgp@users.sourceforge.net>

	* tests/winPipe.test:	Test hygiene with makeFile and removeFile.

	* generic/tclCompile.c:	[Bug 3081065]: Prevent writing to the intrep
	* tests/subst.test:	fields of a freed Tcl_Obj.

2010-10-06  Kevin B. Kenny  <kennykb@acm.org>

	[dogeen-assembler-branch]

	* generic/tclAssembly.c:
	* generic/tclAssembly.h:
	* tests/assemble.test: Added catches. Still needs a lot of testing.

2010-10-02  Kevin B. Kenny  <kennykb@acm.org>

	[dogeen-assembler-branch]

	* generic/tclAssembly.c:
	* generic/tclAssembly.h:
	* tests/assemble.test: Added dictAppend, dictIncrImm, dictLappend,
	dictSet, dictUnset, nop, regexp, nsupvar, upvar, and variable.

2010-10-02  Donal K. Fellows  <dkf@users.sf.net>

	* generic/tclExecute.c (TEBCresume): [Bug 3079830]: Added invalidation
	of string representations of dictionaries in some cases.

2010-10-01  Jeff Hobbs  <jeffh@ActiveState.com>

	* generic/tclExecute.c (EvalStatsCmd): change 'evalstats' to return
	data to interp by default, or if given an arg, use that as filename to
	output to (accepts 'stdout' and 'stderr').  Fix output to print used
	inst count data.
	* generic/tclCkalloc.c: Change TclDumpMemoryInfo sig to allow objPtr
	* generic/tclInt.decls: as well as FILE* as output.
	* generic/tclIntDecls.h:

2010-10-01  Donal K. Fellows  <dkf@users.sf.net>

	* generic/tclBasic.c, generic/tclClock.c, generic/tclEncoding.c,
	* generic/tclEnv.c, generic/tclLoad.c, generic/tclNamesp.c,
	* generic/tclObj.c, generic/tclRegexp.c, generic/tclResolve.c,
	* generic/tclResult.c, generic/tclUtil.c, macosx/tclMacOSXFCmd.c:
	More purging of strcpy() from locations where we already know the
	length of the data being copied.

2010-10-01  Kevin B. Kenny  <kennykb@acm.org>

	[dogeen-assembler-branch]

	* tests/assemble.test:
	* generic/tclAssemble.h:
	* generic/tclAssemble.c:  Added listIn, listNotIn, and dictGet.

2010-09-30  Kevin B. Kenny  <kennykb@acm.org>

	[dogeen-assembler-branch]

	* tests/assemble.test:   Added tryCvtToNumeric and several more list
	* generic/tclAssemble.c: operations.
	* generic/tclAssemble.h:

2010-09-29  Kevin B. Kenny  <kennykb@acm.org>

	[dogeen-assembler-branch]

	* tests/assemble.test:   Completed conversion of tests to a
	* generic/tclAssemble.c: "white box" structure that follows the
	C code. Added missing safety checks on the operands of 'over' and
	'reverse' so that negative operand counts don't smash the stack.

2010-09-29  Jan Nijtmans  <nijtmans@users.sf.net>

	* unix/configure:	Re-generate with autoconf-2.59
	* win/configure:
	* generic/tclMain.c:	Make compilable with -DUNICODE as well

2010-09-28  Reinhard Max  <max@suse.de>

	TIP #162 IMPLEMENTATION

	* doc/socket.n:		Document the changes to the [socket] and
				[fconfigure] commands.

	* generic/tclInt.h:	Introduce TclCreateSocketAddress() as a
	* generic/tclIOSock.c:	replacement for the platform-dependent
	* unix/tclUnixSock.c:	TclpCreateSocketAddress() functions. Extend
	* unix/tclUnixChan.c:	the [socket] and [fconfigure] commands to
	* unix/tclUnixPort.h:	behave as proposed in TIP #162. This is the
	* win/tclWinSock.c:	core of what is required to support the use of
	* win/tclWinPort.h:	IPv6 sockets in Tcl.

	* compat/fake-rfc2553.c: A compat implementation of the APIs defined
	* compat/fake-rfc2553.h: in RFC-2553 (getaddrinfo() and friends) on
				 top of the existing gethostbyname() etc.
	* unix/configure.in:	 Test whether the fake-implementation is
	* unix/tcl.m4:		 needed.
	* unix/Makefile.in:	 Add a compile target for fake-rfc2553.

	* win/configure.in:	Allow cross-compilation by default.

	* tests/socket.test:	Improve the test suite to make more use of
	* tests/remote.tcl:	randomized ports to reduce interference with
				tests running in parallel or other services on
				the machine.

2010-09-28  Kevin B. Kenny  <kennykb@acm.org>

	[dogeen-assembler-branch]

	* tests/assemble.test: Added more "white box" tests.
	* generic/tclAssembly.c: Added the error checking and reporting
	for undefined labels. Revised code so that no pointers into the
	bytecode sequence are held (because the sequence can move!),
	that no Tcl_HashEntry pointers are held (because the hash table
	doesn't guarantee their stability!) and to eliminate the BBHash
	table, which is merely additional information indexed by jump
	labels and can just as easily be held in the 'label' structure.
	Renamed shared structures to CamelCase, and renamed 'label' to
	JumpLabel because other types of labels may eventually be possible.

2010-09-27  Kevin B. Kenny  <kennykb@acm.org>

	[dogeen-assembler-branch]

	* tests/assemble.test: Added more "white box" tests.
	* generic/tclAssembly.c: Fixed bugs exposed by the new tests.
	(a) [eval] and [expr] had incorrect stack balance computed if
	the arg was not a simple word. (b) [concat] accepted a negative
	operand count. (c) [invoke] accepted a zero or negative operand
	count. (d) more misspelt error messages.
	Also replaced a funky NRCallTEBC with the new call
	TclNRExecuteByteCode, necessitated by a merge with changes on the
	HEAD.

2010-09-26  Miguel Sofer  <msofer@users.sf.net>

	* generic/tclBasic.c:    [Patch 3072080] (minus the itcl
	* generic/tclCmdIL.c:    update): a saner NRE.
	* generic/tclCompExpr.c:
	* generic/tclCompile.c:  This makes TclNRExecuteByteCode (ex TEBC)
	* generic/tclCompile.h:  to be a normal NRE citizen: it loses its
	* generic/tclExecute.c:  special status.
	* generic/tclInt.decls:  The logic flow within the BC engine is
	* generic/tclInt.h:      simplified considerably.
	* generic/tclIntDecls.h:
	* generic/tclObj.c:
	* generic/tclProc.c:
	* generic/tclTest.c:

	* generic/tclVar.c: Use the macro HasLocalVars everywhere

2010-09-26  Miguel Sofer  <msofer@users.sf.net>

	* generic/tclOOMethod.c (ProcedureMethodVarResolver): avoid code
	duplication, let the runtime var resolver call the compiled var
	resolver.

2010-09-26  Kevin B. Kenny  <kennykb@acm.org>

	[dogeen-assembler-branch]

	* tests/assemble.test:	Added many new tests moving toward a more
	comprehensive test suite for the assembler.
	* generic/tclAssembly.c:	Fixed bugs exposed by the new tests:
	(a) [bitnot] and [not] had incorrect operand counts. (b)
	INST_CONCAT cannot concatenate zero objects. (c) misspelt error
	messages. (d) the "assembly code" internal representation lacked
	a duplicator, which caused double-frees of the Bytecode object
	if assembly code ever was duplicated.

2010-09-25  Kevin B. Kenny   <kennykb@acm.org>

	[dogeen-assembler-branch]

	* generic/tclAssembly.c:	Massive refactoring of the assembler
	* generic/tclAssembly.h:	to use a Tcl-like syntax (and use
	* tests/assemble.test:		Tcl_ParseCommand to parse it). The
	* tests/assemble1.bench:	refactoring also ensures that
	Tcl_Tokens in the assembler have string ranges inside the source
	code, which allows for [eval] and [expr] assembler directives
	that simply call TclCompileScript and TclCompileExpr recursively.

2010-09-24  Jeff Hobbs  <jeffh@ActiveState.com>

	* tests/stringComp.test: improved string eq/cmp test coverage
	* generic/tclExecute.c (TclExecuteByteCode): merge INST_STR_CMP and
	INST_STR_EQ/INST_STR_NEQ paths.  Speeds up eq/ne/[string eq] with
	obj-aware comparisons and eq/==/ne/!= with length equality check.

2010-09-24  Andreas Kupries  <andreask@activestate.com>

	* tclWinsock.c: [Bug 3056775]: Fixed race condition between thread and
	internal co-thread access of a socket's structure because of the
	thread not using the socketListLock in TcpAccept(). Added
	documentation on how the module works to the top.

2010-09-23  Jan Nijtmans  <nijtmans@users.sf.net>

	* generic/tclDecls.h: Make Tcl_SetPanicProc and Tcl_GetStringResult
	* unix/tclAppInit.c:  callable without stubs, just as Tcl_SetVar.
	* win/tclAppInit.c:

2010-09-23  Don Porter  <dgp@users.sourceforge.net>

	* generic/tclCmdAH.c:   Fix cases where value returned by
	* generic/tclEvent.c:   Tcl_GetReturnOptions() was leaked.
	* generic/tclMain.c:    Thanks to Jeff Hobbs for discovery of the
	anti-pattern to seek and destroy.

2010-09-23  Jan Nijtmans  <nijtmans@users.sf.net>

	* unix/tclAppInit.c:  Make compilable with -DUNICODE (not activated
	* win/tclAppInit.c:   yet), many clean-ups in comments.

2010-09-22  Miguel Sofer  <msofer@users.sf.net>

	* generic/tclExecute: [Bug 3072640]: One more DECACHE_STACK_INFO() was
	missing.

	* tests/execute.test: Added execute-10.3 for [Bug 3072640]. The test
	causes a mem failure.

	* generic/tclExecute: Protect all possible writes to ::errorInfo or
	::errorCode with DECACHE_STACK_INFO(), as they could run traces. The
	new calls to be protected are Tcl_ResetResult(), Tcl_SetErrorCode(),
	IllegalExprOperandType(), TclExprFloatError(). The error was triggered
	by [Patch 3072080].

2010-09-22  Jan Nijtmans  <nijtmans@users.sf.net>

	* win/tcl.m4:		Add kernel32 to LIBS, so the link line for
	* win/configure:	mingw is exactly the same as for MSVC++.

2010-09-21  Jeff Hobbs  <jeffh@ActiveState.com>

	* generic/tclExecute.c (TclExecuteByteCode):
	* generic/tclOOMethod.c (ProcedureMethodCompiledVarConnect):
	* generic/tclVar.c (TclLookupSimpleVar, CompareVarKeys):
	* generic/tclPathObj.c (Tcl_FSGetNormalizedPath, Tcl_FSEqualPaths):
	* generic/tclIOUtil.c (TclFSCwdPointerEquals): peephole opt
	* generic/tclResult.c (TclMergeReturnOptions): Use memcmp where
	applicable as possible speedup on some libc variants.

2010-09-21  Kevin B. Kenny  <kennykb@acm.org>

	[BRANCH: dogeen-assembler-branch]

	* generic/tclAssembly.c (new file):
	* generic/tclAssembly.h:
	* generic/tclBasic.c (builtInCmds, Tcl_CreateInterp):
	* generic/tclInt.h:
	* tests/assemble.test (new file):
	* tests/assemble1.bench (new file):
	* unix/Makefile.in:
	* win/Makefile.in:
	* win/Makefile.vc:
		Initial commit of Ozgur Dogan Ugurlu's (SF user: dogeen)
		assembler for the Tcl bytecode language.

2010-09-21  Jan Nijtmans  <nijtmans@users.sf.net>

	* win/tclWinFile.c:   Fix declaration after statement.
	* win/tcl.m4:         Add -Wdeclaration-after-statement, so this
	* win/configure:      mistake cannot happen again.
	* win/tclWinFCmd.c:   [Bug 3069278]: Breakage on head Windows
	* win/tclWinPipe.c:   triggered by install-tzdata, final fix

2010-09-20  Jan Nijtmans  <nijtmans@users.sf.net>

	* win/tclWinFCmd.c: Eliminate tclWinProcs->useWide everywhere, since
	* win/tclWinFile.c: the value is always "1" on platforms >win95
	* win/tclWinPipe.c:

2010-09-19  Donal K. Fellows  <dkf@users.sf.net>

	* doc/file.n (file readlink): [Bug 3070580]: Typofix.

2010-09-18  Jan Nijtmans  <nijtmans@users.sf.net>

	* win/tclWinFCmd.c [Bug 3069278]: Breakage on head Windows triggered
	by install-tzdata. Temporary don't compile this with -DUNICODE, while
	investigating this bug.

2010-09-16  Jeff Hobbs  <jeffh@ActiveState.com>

	* win/tclWinFile.c: Remove define of FINDEX_INFO_LEVELS as all
	supported versions of compilers should now have it.

	* unix/Makefile.in: Do not pass current build env vars when using
	NATIVE_TCLSH in targets.

2010-09-16  Jan Nijtmans  <nijtmans@users.sf.net>

	* generic/tclDecls.h:    Make Tcl_FindExecutable() work in UNICODE
	* generic/tclEncoding.c: compiles (windows-only) as well as ASCII.
	* generic/tclStubInit.c: Needed for [FRQ 491789]: setargv() doesn't
	support a unicode cmdline.

2010-09-15  Donal K. Fellows  <dkf@users.sf.net>

	* generic/tclBinary.c (TclAppendBytesToByteArray): [Bug 3067036]: Make
	sure we never try to double zero repeatedly to get a buffer size. Also
	added a check for sanity on the size of buffer being appended.

2010-09-15  Don Porter  <dgp@users.sourceforge.net>

	* unix/Makefile.in:	Revise `make dist` target to tolerate the
	case of zero bundled packages.

2010-09-15  Jan Nijtmans  <nijtmans@users.sf.net>

	* tools/genStubs.tcl:   [Patch 3034251]: Backport ttkGenStubs.tcl
	* generic/tcl.decls:    features to genStubs.tcl. Make the "generic"
	* generic/tclInt.decls: argument in the *.decls files optional
	* generic/tclOO.decls:  (no change to any tcl*Decls.h files)
	* generic/tclTomMath.decls:
	This allows genStubs.tcl to generate the ttk stub files as well, while
	keeping full compatibility with existing *.decls files.

2010-09-14  Jan Nijtmans  <nijtmans@users.sf.net>

	* win/tclWinPort.h:  Allow all Win2000+ API entries in Tcl
	* win/tclWin32Dll.c: Eliminate dynamical loading of advapi23 and
	kernel32 symbols.

2010-09-13  Jan Nijtmans  <nijtmans@users.sf.net>

	* win/tclWinChan.c:      Various clean-ups, converting from
	* win/tclWinConsole.c:   tclWinProc->xxxProc directly to Xxx
	* win/tclWinInit.c:      (no change in functionality)
	* win/tclWinLoad.c:
	* win/tclWinSerial.c:
	* win/tclWinSock.c:
	* tools/genStubs.tcl:    Add scspec feature from ttkGenStubs.tcl
	  (no change in output for *Decls.h files)

2010-09-10  Jan Nijtmans  <nijtmans@users.sf.net>

	* win/tclWin32Dll.c: Partly revert yesterday's change, to make it work
	on VC++ 6.0 again.

2010-09-10  Donal K. Fellows  <dkf@users.sf.net>

	* doc/regsub.n: [Bug 3063568]: Fix for gotcha in example due to Tcl's
	special handling of backslash-newline. Makes example slightly less
	pure, but more useful.

2010-09-09  Jan Nijtmans  <nijtmans@users.sf.net>

	* win/makefile.vc:   Mingw should always link with -ladvapi32.
	* win/tcl.m4:
	* win/configure:     (regenerated)
	* win/tclWinInt.h:   Remove ascii variant of tkWinPocs table, it is
	* win/tclWin32Dll.c: no longer necessary. Fix CreateProcess signature
	* win/tclWinPipe.c:  and remove unused GetModuleFileName and lstrcpy.
	* win/tclWinPort.h:  Mingw/cygwin fixes: <tchar.h> should always be
	included, and fix conflict in various macro values: Always force the
	same values as in VC++.

2010-09-08  Don Porter  <dgp@users.sourceforge.net>

	* win/tclWinChan.c:	[Bug 3059922]: #ifdef protections to permit
	* win/tclWinFCmd.c:     builds with mingw on amd64 systems. Thanks to
				"mescalinum" for reporting and testing.

2010-09-08  Andreas Kupries  <andreask@activestate.com>

	* doc/tm.n: Added underscore to the set of characters accepted in
	module names. This is true for quite some time in the code, this
	change catches up the documentation.

2010-09-03  Donal K. Fellows  <dkf@users.sf.net>

	* tools/tcltk-man2html.tcl (plus-pkgs): Improve the package
	documentation search pattern to support the doctoos-generated
	directory structure.
	* tools/tcltk-man2html-utils.tcl (output-name): Made this more
	resilient against misformatted NAME sections, induced by import of
	Thread package documentation into Tcl doc tree.

2010-09-02  Andreas Kupries  <andreask@activestate.com>

	* doc/glob.n: Fixed documentation ambiguity regarding the handling
	of -join.

	* library/safe.tcl (safe::AliasGlob): Fixed another problem, the
	option -join does not stop option processing in the core builtin, so
	the emulation must not do that either.

2010-09-01  Andreas Kupries  <andreas_kupries@users.sourceforge.net>

	* library/safe.tcl (safe::AliasGlob): Moved the command extending the
	actual glob command with a -directory flag to when we actually have a
	proper untranslated path,

2010-09-01  Andreas Kupries  <andreask@activestate.com>

	* generic/tclExecute.c: [Bug 3057639]: Applied patch by Jeff to make
	* generic/tclVar.c:	the behaviour of lappend in bytecompiled mode
	* tests/append.test:	consistent with direct-eval and 'append'
	* tests/appendComp.test: generally. Added tests (append*-9.*)
	showing the difference.

2010-08-31  Jan Nijtmans  <nijtmans@users.sf.net>

	* win/rules.vc:               Typo (thanks to Twylite discovering
				      this)
	* generic/tclStubLib.c:       Revert to previous version: MSVC++ 6.0
	* generic/tclTomMathStubLib.c:cannot handle the new construct.
	* generic/tcl.decls           [Patch 2997642]: Many type casts needed
	* generic/tclDecls.h:         when using Tcl_Pkg* API. Remaining part.
	* generic/tclPkg.c:
	* generic/tclBasic.c:
	* generic/tclTomMathInterface.c:
	* doc/PkgRequire.3

2010-08-31  Andreas Kupries  <andreask@activestate.com>

	* win/tcl.m4: Applied patch by Jeff fixing issues with the manifest
	handling on Win64.
	* win/configure: Regenerated.

2010-08-30  Miguel Sofer  <msofer@users.sf.net>

	* generic/tclBasic.c:    [Bugs 3046594,3047235,3048771]: New
	* generic/tclCmdAH.c:    implementation for [tailcall] command: it now
	* generic/tclCmdMZ.c:    schedules the command and returns TCL_RETURN.
	* generic/tclExecute.c:  This fixes all issues with [catch] and [try].
	* generic/tclInt.h:      Thanks dgp for exploring the dark corners.
	* generic/tclNamesp.c:   More thorough testing is required.
	* tests/tailcall.test:

2010-08-30  Jan Nijtmans  <nijtmans@users.sf.net>

	* win/Makefile.in:   [FRQ 2965056]: Windows build with -DUNICODE
	* win/rules.vc:
	* win/tclWinFCmd.c:  Make sure that allocated TCHAR arrays are
	* win/tclWinFile.c:  always properly aligned as wchar_t, and
	* win/tclWinPipe.c:  not bigger than necessary.
	* win/tclWinSock.c:
	* win/tclWinDde.c:   Those 3 files are not converted yet to be
	* win/tclWinReg.c:   built with -DUNICODE, so add a TODO.
	* win/tclWinTest.c:
	* generic/tcl.decls:  [Patch 2997642]: Many type casts needed when
	* generic/tclDecls.h: using Tcl_Pkg* API. Partly.
	* generic/tclPkg.c:
	* generic/tclStubLib.c: Demonstration how this change can benefit
				code.
	* generic/tclTomMathStubLib.c:
	* doc/PkgRequire.3:

2010-08-29  Donal K. Fellows  <dkf@users.sf.net>

	* doc/dict.n: [Bug 3046999]: Corrected cross reference to array
	manpage to refer to (correct) existing subcommand.

2010-08-26  Jeff Hobbs  <jeffh@ActiveState.com>

	* unix/configure, unix/tcl.m4: SHLIB_LD_LIBS='${LIBS}' for OSF1-V*.
	Add /usr/lib64 to set of auto-search dirs. [Bug 1230554]
	(SC_PATH_X): Correct syntax error when xincludes not found.

	* win/Makefile.in (VC_MANIFEST_EMBED_DLL VC_MANIFEST_EMBED_EXE):
	* win/configure, win/configure.in, win/tcl.m4: SC_EMBED_MANIFEST
	macro and --enable-embedded-manifest configure arg added to support
	manifest embedding where we know the magic.  Help prevents DLL hell
	with MSVC8+.

2010-08-24  Jan Nijtmans  <nijtmans@users.sf.net>

	* generic/tcl.decls: [Bug 3007895]: Tcl_(Find|Create)HashEntry
	* generic/tclHash.c: stub entries can never be called.
	* generic/tclDecls.h:
	* generic/tclStubInit.c: [Patch 2994165]: Change signature of
	Tcl_FSGetNativePath and TclpDeleteFile follow-up: move stub entry back
	to original location.

2010-08-23  Kevin B. Kenny  <kennykb@acm.org>

	* library/tzdata/Africa/Cairo:
	* library/tzdata/Asia/Gaza: Olson's tzdata2010l.

2010-08-22  Jan Nijtmans  <nijtmans@users.sf.net>

	* generic/tclBasic.c:  [Patch 3009403]: Signature of Tcl_GetHashKey,
	* generic/tclBinary.c: Tcl_(Create|Find)HashEntry follow-up:
	* generic/tclCmdIL.c:  Remove many type casts which are no longer
	* generic/tclCompile.c:necessary as a result of this signature change.
	* generic/tclDictObj.c:
	* generic/tclEncoding.c:
	* generic/tclExecute.c:
	* generic/tclInterp.c:
	* generic/tclIOCmd.c:
	* generic/tclObj.c:
	* generic/tclProc.c:
	* generic/tclTest.c:
	* generic/tclTrace.c:
	* generic/tclUtil.c:
	* generic/tclVar.c:

2010-08-21  Donal K. Fellows  <dkf@users.sf.net>

	* doc/linsert.n: [Bug 3045123]: Make description of what is actually
	happening more accurate.

2010-08-21  Jan Nijtmans  <nijtmans@users.sf.net>

	* tools/genStubs.tcl: [Patch 3034251]: Backport ttkGenStubs.tcl
	features to genStubs.tcl, partly: Use void (*reserved$i)(void) = 0
	instead of void *reserved$i = NULL for unused stub entries, in case
	pointer-to-function and pointer-to-object are different sizes.
	* generic/tcl*Decls.h:   (regenerated)
	* generic/tcl*StubInit.c:(regenerated)

2010-08-20  Jan Nijtmans  <nijtmans@users.sf.net>

	* doc/Method.3:   Fix definition of Tcl_MethodType.

2010-08-19  Donal K. Fellows  <dkf@users.sf.net>

	* generic/tclTrace.c (TraceExecutionObjCmd, TraceCommandObjCmd)
	(TraceVariableObjCmd): [Patch 3048354]: Use memcpy() instead of
	strcpy() to avoid buffer overflow; we have the correct length of data
	to copy anyway since we've just allocated the target buffer.

2010-08-18  Jan Nijtmans  <nijtmans@users.sf.net>

	* tools/genStubs.tcl: [Patch 3034251]: Backport ttkGenStubs.tcl
	features to genStubs.tcl, partly: remove unneeded ifdeffery and put
	C++ guard around stubs pointer definition.
	* generic/*Decls.h:   (regenerated)

2010-08-18  Miguel Sofer  <msofer@users.sf.net>
	* generic/tclBasic.c:   New redesign of [tailcall]: find
	* generic/tclExecute.c: errors early on, so that errorInfo
	* generic/tclInt.h:     contains the proper info [Bug 3047235]
	* generic/tclNamesp.c:

	* generic/tclCmdAH.c (TclNRTryObjCmd): [Bug 3046594]: Block
	tailcalling out of the body of a non-bc'ed [try].

	* generic/tclBasic.c:    Redesign of [tailcall] to
	* generic/tclCmdAH.c:    (a) fix [Bug 3047235]
	* generic/tclCompile.h:  (b) enable fix for [Bug 3046594]
	* generic/tclExecute.c:  (c) enable recursive tailcalls
	* generic/tclInt.h:
	* generic/tclNamesp.c:
	* tests/tailcall.test:

2010-08-18  Donal K. Fellows  <dkf@users.sf.net>

	* library/safe.tcl (AliasGlob): [Bug 3004191]: Restore safe [glob] to
	working condition.

2010-08-15  Donal K. Fellows  <dkf@users.sf.net>

	* generic/tclProc.c (ProcWrongNumArgs): [Bug 3045010]: Make the
	handling of passing the wrong number of arguments to [apply] somewhat
	less verbose when a lambda term is present.

2010-08-14  Jan Nijtmans  <nijtmans@users.sf.net>

	* compat/unicows:    Remove completely, see [FRQ 2819611].
	* doc/FileSystem.3: [Patch 2994165]: Change signature of
	* generic/tcl.decls  Tcl_FSGetNativePath and TclpDeleteFile
	* generic/tclDecls.h:
	* generic/tclIOUtil.c:
	* generic/tclStubInit.c:
	* generic/tclInt.h:
	* unix/tclUnixFCmd.c:
	* win/tclWinFCmd.c:
	* doc/Hash.3: [Patch 3009403]: Signature of Tcl_GetHashKey,
	* generic/tcl.h:     Tcl_(Create|Find)HashEntry

2010-08-11  Jeff Hobbs  <jeffh@ActiveState.com>

	* unix/ldAix: Remove ancient (pre-4.2) AIX support
	* unix/configure: Regen with ac-2.59
	* unix/configure.in, unix/tclConfig.sh.in, unix/Makefile.in:
	* unix/tcl.m4 (AIX): Remove the need for ldAIX, replace with
	-bexpall/-brtl.  Remove TCL_EXP_FILE (export file) and other baggage
	that went with it.  Remove pre-4 AIX build support.

2010-08-11  Miguel Sofer  <msofer@users.sf.net>

	* generic/tclBasic.c (TclNRYieldToObjCmd):
	* tests/coroutine.test: Fixed bad copypasta snafu. Thanks to Andy Goth
	for finding the bug.

2010-08-10  Jeff Hobbs  <jeffh@ActiveState.com>

	* generic/tclUtil.c (TclByteArrayMatch): Patterns may not be
	null-terminated, so account for that.

2010-08-09  Don Porter  <dgp@users.sourceforge.net>

	* changes:	Updates for 8.6b2 release.

2010-08-04  Jeff Hobbs  <jeffh@ActiveState.com>

	* win/Makefile.in, win/makefile.bc, win/makefile.vc, win/tcl.dsp:
	* win/tclWinPipe.c (TclpCreateProcess):
	* win/stub16.c (removed): Removed Win9x tclpip8x.dll build and 16-bit
	application loader stub support.  Win9x is no longer supported.

	* win/tclWin32Dll.c (TclWinInit): Hard-enforce Windows 9x as an
	unsupported platform with a panic.  Code to support it still exists in
	other files (to go away in time), but new APIs are being used that
	don't exist on Win9x.

	* unix/tclUnixFCmd.c: Adjust license header as per
	ftp://ftp.cs.berkeley.edu/pub/4bsd/README.Impt.License.Change

	* license.terms: Fix DFARs note for number-adjusted rights clause

	* win/tclWin32Dll.c (asciiProcs, unicodeProcs):
	* win/tclWinLoad.c (TclpDlopen): 'load' use LoadLibraryEx with
	* win/tclWinInt.h (TclWinProcs): LOAD_WITH_ALTERED_SEARCH_PATH to
	prefer dependent DLLs in same dir as loaded DLL.

	* win/Makefile.in (%.${OBJEXT}): better implicit rules support

2010-08-04  Andreas Kupries  <andreask@activestate.com>

	* generic/tclIORChan.c: [Bug 3034840]: Fixed reference counting in
	* generic/tclIORTrans.c: InvokeTclMethod and callers.
	* tests/ioTrans.test:

2010-08-03  Andreas Kupries  <andreask@activestate.com>

	* tests/var.test (var-19.1): [Bug 3037525]: Added test demonstrating
	the local hashtable deletion crash and fix.

	* tests/info.test (info-39.1): Added forward copy of test in 8.5
	branch about [Bug 2933089]. Should not fail, and doesn't, after
	updating the line numbers to the changed position.

2010-08-02  Kevin B. Kenny  <kennykb@users.sf.net>

	* library/tzdata/America/Bahia_Banderas:
	* library/tzdata/Pacific/Chuuk:
	* library/tzdata/Pacific/Pohnpei:
	* library/tzdata/Africa/Cairo:
	* library/tzdata/Europe/Helsinki:
	* library/tzdata/Pacific/Ponape:
	* library/tzdata/Pacific/Truk:
	* library/tzdata/Pacific/Yap:			Olson's tzdata2010k.

2010-08-02  Miguel Sofer  <msofer@users.sf.net>

	* generic/tclVar.c: Correcting bad port of [Bug 3037525] fix

2010-07-28  Miguel Sofer  <msofer@users.sf.net>

	* generic/tclVar.c: [Bug 3037525]: Lose fickle optimisation in
	TclDeleteVars (used for runtime-created locals) that caused crash.

2010-07-29  Jan Nijtmans  <nijtmans@users.sf.net>

	* compat/zlib/win32/README.txt: Official build of zlib1.dll 1.2.5 is
	* compat/zlib/win32/USAGE.txt:  finally available, so put it in.
	* compat/zlib/win32/zlib1.dll:

2010-07-25  Donal K. Fellows  <dkf@users.sf.net>

	* doc/http.n: Corrected description of location of one of the entries
	in the state array.

2010-07-24  Jan Nijtmans  <nijtmans@users.sf.net>

	* generic/tclDecls.h: [Bug 3029891]: Functions that don't belong in
	* generic/tclTest.c:  the stub table.
	* generic/tclBasic.c: From [Bug 3030870] make itcl 3.x built with
	pre-8.6 work in 8.6: Relax the relation between Tcl_CallFrame and
	CallFrame.

2010-07-16  Donal K. Fellows  <dkf@users.sf.net>

	* generic/tclBasic.c: Added more errorCode setting.

2010-07-15  Donal K. Fellows  <dkf@users.sf.net>

	* generic/tclExecute.c (TclExecuteByteCode): Ensure that [dict get]
	* generic/tclDictObj.c (DictGetCmd): always generates an errorCode on
	a failure to look up an entry.

2010-07-11  Pat Thoyts  <patthoyts@users.sourceforge.net>

	* unix/configure: (regenerated)
	* unix/configure.in: For the NATIVE_TCLSH variable use the autoconf
	* unix/Makefile.in:  SC_PROG_TCLSH to try and find a locally installed
	native binary. This avoids manually fixing up when cross compiling. If
	there is not one, revert to using the build product.

2010-07-02  Don Porter  <dgp@users.sourceforge.net>

	* generic/tclInt.decs:	Reverted to the original TIP 337
	implementation on what to do with the obsolete internal stub for
	TclBackgroundException() (eliminate it!)
	* generic/tclIntDecls.h:	make genstubs
	* generic/tclStubInit.c:

2010-07-02  Jan Nijtmans  <nijtmans@users.sf.net>

	* generic/tclInt.decls:  [Bug 803489]: Tcl_FindNamespace problem in
	* generic/tclIntDecls.h: the Stubs table
	* generic/tclStubInit.c:

2010-07-02  Donal K. Fellows  <dkf@users.sf.net>

	* generic/tclExecute.c (IllegalExprOperandType): [Bug 3024379]: Made
	sure that errors caused by an argument to an operator being outside
	the domain of the operator all result in ::errorCode being ARITH
	DOMAIN and not NONE.

2010-07-01  Jan Nijtmans  <nijtmans@users.sf.net>

	* win/rules.vc:              [Bug 3020677]: wish can't link reg1.2
	* tools/checkLibraryDoc.tcl: formatting, spacing, cleanup unused
	* tools/eolFix.tcl:          variables; no change in generated output
	* tools/fix_tommath_h.tcl:
	* tools/genStubs.tcl:
	* tools/index.tcl:
	* tools/man2help2.tcl:
	* tools/regexpTestLib.tcl:
	* tools/tsdPerf.tcl:
	* tools/uniClass.tcl:
	* tools/uniParse.tcl:

2010-07-01  Donal K. Fellows  <dkf@users.sf.net>

	* doc/mathop.n: [Bug 3023165]: Fix typo that was preventing proper
	rendering of the exclusive-or operator.

2010-06-28  Jan Nijtmans  <nijtmans@users.sf.net>

	* generic/tclPosixStr.c: [Bug 3019634]: errno.h and tclWinPort.h have
	conflicting definitions. Added messages for ENOTRECOVERABLE, EOTHER,
	ECANCELED and EOWNERDEAD, and fixed various typing mistakes in other
	messages.

2010-06-25  Reinhard Max  <max@suse.de>

	* tests/socket.test: Prevent a race condition during shutdown of the
	remote test server that can cause a hang when the server is being run
	in verbose mode.

2010-06-24  Jan Nijtmans  <nijtmans@users.sf.net>

	* win/tclWinPort.h: [Bug 3019634]: errno.h and tclWinPort.h have
	conflicting definitions.

		***POTENTIAL INCOMPATIBILITY***
	On win32, the correspondence between errno and the related error
	message, as handled by Tcl_ErrnoMsg() changes. The error message is
	kept the same, but the corresponding errno value might change.

2010-06-22  Donal K. Fellows  <dkf@users.sf.net>

	* generic/tclCmdIL.c (Tcl_LsetObjCmd): [Bug 3019351]: Corrected wrong
	args message.

2010-06-21  Jan Nijtmans  <nijtmans@users.sf.net>

	* unix/tclLoadDl.c:    Eliminate various unnecessary type casts, use
	* unix/tclLoadNext.c:  function typedefs whenever possible
	* unix/tclUnixChan.c:
	* unix/tclUnixFile.c:
	* unix/tclUnixNotfy.c:
	* unix/tclUnixSock.c:
	* unix/tclUnixTest.c:
	* unix/tclXtTest.c:
	* generic/tclZlib.c:   Remove hack needed for zlib 1.2.3 on win32

2010-06-18  Donal K. Fellows  <dkf@users.sf.net>

	* library/init.tcl (auto_execok): [Bug 3017997]: Add .cmd to the
	default list of extensions that we can execute interactively.

2010-06-16  Jan Nijtmans  <nijtmans@users.sf.net>

	* tools/loadICU.tcl:   [Bug 3016135]: Traceback using clock format
	* library/msgs/he.msg: with locale of he_IL.

	* generic/tcl.h:       Simplify Tcl_AppInit and *_Init definitions,
	* generic/tclInt.h:    spacing. Change TclpThreadCreate and
	* generic/tcl.decls:   Tcl_CreateThread signature, making clear that
	* generic/tclDecls.h:  "proc" is a function pointer, as in all other
	* generic/tclEvent.c:  "proc" function parameters.
	* generic/tclTestProcBodyObj.c:
	* win/tclWinThrd.c:
	* unix/tclUnixThrd.c:
	* doc/Thread.3:
	* doc/Class.3:         Fix Tcl_ObjectMetadataType definition.

2010-06-14  Jan Nijtmans  <nijtmans@users.sf.net>

	* unix/Makefile.in:    Fix compilation of xttest with 8.6 changes
	* unix/tclXtNotify.c:
	* unix/tclXtTest.c:
	* generic/tclPipe.c:   Fix gcc warning (with -fstrict-aliasing=2)
	* library/auto.tcl:    Spacing and style fixes.
	* library/history.tcl:
	* library/init.tcl:
	* library/package.tcl:
	* library/safe.tcl:
	* library/tm.tcl:

2010-06-13  Donal K. Fellows  <dkf@users.sf.net>

	* tools/tcltk-man2html.tcl (make-man-pages): [Bug 3015327]: Make the
	title of a manual page be stored relative to its resulting directory
	name as well as its source filename. This was caused by both Tcl and a
	contributed package ([incr Tcl]) defining an Object.3. Also corrected
	the joining of strings in titles to avoid extra braces.

2010-06-09  Andreas Kupries  <andreask@activestate.com>

	* library/platform/platform.tcl: Added OSX Intel 64bit
	* library/platform/pkgIndex.tcl: Package updated to version 1.0.9.
	* unix/Makefile.in:
	* win/Makefile.in:

2010-06-09  Jan Nijtmans  <nijtmans@users.sf.net>

	* tools/tsdPerf.c:    Fix export of symbol Tsdperf_Init, when using
	-fvisibility=hidden. Make two functions static, eliminate some
	unnecessary type casts.
	* tools/configure.in: Update to Tcl 8.6
	* tools/configure:    (regenerated)
	* tools/.cvsignore    new file

2010-06-07  Alexandre Ferrieux  <ferrieux@users.sourceforge.net>

	* generic/tclExecute.c: Ensure proper reset of [info errorstack] even
	* generic/tclNamesp.c:  when compiling constant expr's with errors.

2010-06-05  Miguel Sofer  <msofer@users.sf.net>

	* generic/tclBasic.c:   [Bug 3008307]: make callerPtr chains be
	* generic/tclExecute.c: traversable accross coro boundaries. Add the
	special coroutine CallFrame (partially reverting commit of
	2009-12-10), as it is needed for coroutines that do not push a CF, eg,
	those with [eval] as command. Thanks to Colin McCormack (coldstore)
	and Alexandre Ferrieux for the hard work on this.

2010-06-03  Alexandre Ferrieux  <ferrieux@users.sourceforge.net>

	* generic/tclNamesp.c: Safer (and faster) computation of [uplevel]
	* tests/error.test:    offsets in TIP 348. Toplevel offsets no longer
	* tests/result.test:   overestimated.

2010-06-02  Jan Nijtmans  <nijtmans@users.sf.net>

	* generic/tclOO.h:  BUILD_tcloo is never defined (leftover)
	* win/makefile.bc:  Don't set BUILD_tcloo (leftover)
	See also entry below: 2008-06-01  Joe Mistachkin

2010-06-01  Alexandre Ferrieux  <ferrieux@users.sourceforge.net>

	* generic/tclNamesp.c: Fix computation of [uplevel] offsets in TIP 348
	* tests/error.test:    Only depend on callerPtr chaining now.
	* tests/result.test:   Needed for upcoming coro patch.

2010-05-31  Jan Nijtmans  <nijtmans@users.sf.net>

	* generic/tclVar.c:        Eliminate some casts to (Tcl_HashTable *)
	* generic/tclExecute.c:
	* tests/fileSystem.test:   Fix filesystem-5.1 test failure on CYGWIN

2010-05-28  Jan Nijtmans  <nijtmans@users.sf.net>

	* generic/tclInt.h: [Patch 3008541]: Order of TIP #348 fields in
	Interp structure

2010-05-28  Donal K. Fellows  <dkf@users.sf.net>

	* generic/tclCompCmdsSZ.c (IssueTryFinallyInstructions): [3007374]:
	Corrected error in handling of catch contexts to prevent crash with
	chained handlers.

	* generic/tclExecute.c (TclExecuteByteCode): Restore correct operation
	of instruction-level execution tracing (had been broken by NRE).

2010-05-27  Jan Nijtmans  <nijtmans@users.sf.net>

	* library/opt/optParse.tcl: Don't generate spaces at the end of a
	* library/opt/pkgIndex.tcl: line, eliminate ';' at line end, bump to
	* tools/uniParse.tcl:       v0.4.6
	* generic/tclUniData.c:
	* tests/opt.test:
	* tests/safe.test:

2010-05-21  Jan Nijtmans  <nijtmans@users.sf.net>

	* tools/installData.tcl: Make sure that copyDir only receives
	normalized paths, otherwise it might result in a crash on CYGWIN.
	Restyle according to the Tcl style guide.
	* generic/tclStrToD.c: [Bug 3005233]: Fix for build on OpenBSD vax

2010-05-19  Alexandre Ferrieux  <ferrieux@users.sourceforge.net>

	* tests/dict.test: Add missing tests for [Bug 3004007], fixed under
	                   the radar on 2010-02-24 (dkf): EIAS violation in
	                   list-dict conversions.

2010-05-19  Jan Nijtmans  <nijtmans@users.sf.net>

	* generic/regcomp.c:     Don't use arrays of length 1, just use a
	* generic/tclFileName.c: single element then, it makes code more
	* generic/tclLoad.c:     readable. (Here it even prevents a type cast)

2010-05-17  Jan Nijtmans  <nijtmans@users.sf.net>

	* generic/tclStrToD.c: [Bug 2996549]: Failure in expr.test on Win32

2010-05-17  Donal K. Fellows  <dkf@users.sf.net>

	* generic/tclCmdIL.c (TclInfoFrame): Change this code to use
	Tcl_GetCommandFullName rather than rolling its own. Discovered during
	the hunting of [Bug 3001438] but unlikely to be a fix.

2010-05-11  Jan Nijtmans  <nijtmans@users.sf.net>

	* win/tclWinConsole.c: [Patch 2997087]: Unnecessary type casts.
	* win/tclWinDde.c:
	* win/tclWinLoad.c:
	* win/tclWinNotify.c:
	* win/tclWinSerial.c:
	* win/tclWinSock.c:
	* win/tclWinTime.c:
	* win/tclWinPort.h: Don't duplicate CYGWIN timezone #define from
			    tclPort.h

2010-05-07  Andreas Kupries  <andreask@activestate.com>

	* library/platform/platform.tcl: Fix cpu name for Solaris/Intel 64bit.
	* library/platform/pkgIndex.tcl: Package updated to version 1.0.8.
	* unix/Makefile.in:
	* win/Makefile.in:

2010-05-06  Jan Nijtmans  <nijtmans@users.sf.net>

	* generic/tclPkg.c:   Unnecessary type casts, see [Patch 2997087]

2010-05-04  Jan Nijtmans  <nijtmans@users.sf.net>

	* win/tclWinNotify.c:	TCHAR-related fixes, making those two files
	* win/tclWinSock.c:	compile fine when TCHAR != char. Please see
	comments in [FRQ 2965056] (2965056-1.patch).

2010-05-03  Jan Nijtmans  <nijtmans@users.sf.net>

	* generic/tclIORChan.c:   Use "tclIO.h" and "tclTomMathDecls.h"
	* generic/tclIORTrans.c:  everywhere
	* generic/tclTomMath.h:
	* tools/fix_tommath_h.tcl:
	* libtommath/tommath.h:   Formatting (# should always be first char on
				  line)
	* win/tclAppInit.c:       For MINGW/CYGWIN, use GetCommandLineA
				  explicitly.
	* unix/.cvsignore:        Add pkg, *.dll

	* libtommath/tommath.h:       CONSTify various useful internal
	* libtommath/bn_mp_cmp_d.c:   functions (TclBignumToDouble, TclCeil,
	* libtommath/bn_mp_cmp_mag.c: TclFloor), and related tommath functions
	* libtommath/bn_mp_cmp.c:
	* libtommath/bn_mp_copy.c:
	* libtommath/bn_mp_count_bits.c:
	* libtommath/bn_mp_div_2d.c:
	* libtommath/bn_mp_mod_2d.c:
	* libtommath/bn_mp_mul_2d.c:
	* libtommath/bn_mp_neg.c:
	* generic/tclBasic.c:        Handle TODO: const correctness ?
	* generic/tclInt.h:
	* generic/tclStrToD.c:
	* generic/tclTomMath.decls:
	* generic/tclTomMath.h:
	* generic/tclTomMathDecls.h:

2010-04-30  Don Porter  <dgp@users.sourceforge.net>

	* generic/tcl.h:	Bump patchlevel to 8.6b1.2 to distinguish
	* library/init.tcl:	CVS snapshots from earlier snapshots as well
	* unix/configure.in:	as the 8.6b1 and 8.6b2 releases.
	* win/configure.in:

	* unix/configure:	autoconf-2.59
	* win/configure:

	* generic/tclBinary.c (TclAppendBytesToByteArray):	Add comments
	* generic/tclInt.h (TclAppendBytesToByteArray):	placing overflow
	protection responsibility on caller.  Convert "len" argument to signed
	int which any value already vetted for overflow issues will fit into.
	* generic/tclStringObj.c:	Update caller; standardize panic msg.

	* generic/tclBinary.c (UpdateStringOfByteArray): [Bug 2994924]:	Add
	panic when the generated string representation would grow beyond Tcl's
	size limits.

2010-04-30  Donal K. Fellows  <dkf@users.sf.net>

	* generic/tclBinary.c (TclAppendBytesToByteArray): Add extra armour
	against buffer overflows.

	* generic/tclBasic.c (NRInterpCoroutine): Corrected handling of
	* tests/coroutine.test (coroutine-6.4):   arguments to deal with
						  trickier cases.

2010-04-30  Miguel Sofer  <msofer@users.sf.net>

	* tests/coroutine.test: testing coroutine arguments after [yield]:
	check that only 0/1 allowed

2010-04-30  Donal K. Fellows  <dkf@users.sf.net>

	* generic/tclBasic.c (NRInterpCoroutine): Corrected handling of
	arguments to deal with trickier cases.

	* generic/tclCompCmds.c (TclCompileVariableCmd): Slightly tighter
	issuing of instructions.

	* generic/tclExecute.c (TclExecuteByteCode): Add peephole optimization
	of the fact that INST_DICT_FIRST and INST_DICT_NEXT always have a
	conditional jump afterwards.

	* generic/tclBasic.c (TclNRYieldObjCmd, TclNRYieldmObjCmd)
	(NRInterpCoroutine): Replace magic values for formal argument counts
	for coroutine command implementations with #defines, for an increase
	in readability.

2010-04-30  Jan Nijtmans  <nijtmans@users.sf.net>

	* generic/tclMain.c: Unnecessary TCL_STORAGE_CLASS re-definition. It
	was used for an ancient dummy reference to Tcl_LinkVar(), but that's
	already gone since 2002-05-29.

2010-04-29  Miguel Sofer  <msofer@users.sf.net>

	* generic/tclCompExpr.c: Slight change in the literal sharing
	* generic/tclCompile.c:  mechanism to avoid shimmering of
	* generic/tclCompile.h:  command names.
	* generic/tclLiteral.c:

2010-04-29  Andreas Kupries  <andreask@activestate.com>

	* library/platform/platform.tcl: Another stab at getting the /lib,
	* library/platform/pkgIndex.tcl: /lib64 difference right for linux.
	* unix/Makefile.in:		 Package updated to version 1.0.7.
	* win/Makefile.in:

2010-04-29  Kevin B. Kenny  <kennykb@acm.org>

	* library/tzdata/Antarctica/Macquarie:
	* library/tzdata/Africa/Casablanca:
	* library/tzdata/Africa/Tunis:
	* library/tzdata/America/Santiago:
	* library/tzdata/America/Argentina/San_Luis:
	* library/tzdata/Antarctica/Casey:
	* library/tzdata/Antarctica/Davis:
	* library/tzdata/Asia/Anadyr:
	* library/tzdata/Asia/Damascus:
	* library/tzdata/Asia/Dhaka:
	* library/tzdata/Asia/Gaza:
	* library/tzdata/Asia/Kamchatka:
	* library/tzdata/Asia/Karachi:
	* library/tzdata/Asia/Taipei:
	* library/tzdata/Europe/Samara:
	* library/tzdata/Pacific/Apia:
	* library/tzdata/Pacific/Easter:
	* library/tzdata/Pacific/Fiji:   Olson's tzdata2010i.

2010-04-29  Donal K. Fellows  <dkf@users.sf.net>

	* generic/tclBinary.c (TclAppendBytesToByteArray): [Bug 2992970]: Make
	* generic/tclStringObj.c (Tcl_AppendObjToObj): an append of a byte
	array to another into an efficent operation. The problem was the (lack
	of) a proper growth management strategy for the byte array.

2010-04-29  Jan Nijtmans  <nijtmans@users.sf.net>

	* compat/dirent2.h:	Include "tcl.h", not <tcl.h>, like everywhere
	* compat/dlfcn.h:	else, to ensure that the version in the Tcl
	* compat/stdlib.h:	distribution is used, not some version from
	* compat/string.h:	somewhere else.
	* compat/unistd.h:

2010-04-28  Jan Nijtmans  <nijtmans@users.sf.net>

	* win/Makefile.in:	Remove unused @MAN2TCLFLAGS@
	* win/tclWinPort.h:	Move <limits.h> include from tclInt.h to
	* generic/tclInt.h:	tclWinPort.h, and eliminate unneeded
	* generic/tclEnv.c:	<stdlib.h>, <stdio.h> and <string.h>, which
				are already in tclInt.h
	* generic/regcustom.h:	Move "tclInt.h" from regcustom.h up to
	* generic/regex.h:	regex.h.
	* generic/tclAlloc.c:	Unneeded <stdio.h> include.
	* generic/tclExecute.c:	Fix gcc warning: comparison between signed and
				unsigned.

2010-04-28  Donal K. Fellows  <dkf@users.sf.net>

	* generic/tclInt.h (TclIsVarDirectUnsettable): Corrected flags so that
	deletion of traces is not optimized out...

	* generic/tclExecute.c (ExecuteExtendedBinaryMathOp)
	(TclCompareTwoNumbers,ExecuteExtendedUnaryMathOp,TclExecuteByteCode):
	[Patch 2981677]: Move the less common arithmetic operations (i.e.,
	exponentiation and operations on non-longs) out of TEBC for a big drop
	in the overall size of the stack frame for most code. Net effect on
	speed is minimal (slightly faster overall in tclbench). Also extended
	the number of places where TRESULT handling is replaced with a jump to
	dedicated code.

2010-04-27  Donal K. Fellows  <dkf@users.sf.net>

	* generic/tclExecute.c (TclExecuteByteCode): Rearrange location of an
	assignment to shorten the object code.

2010-04-27  Jan Nijtmans  <nijtmans@users.sf.net>

	* generic/tclIOUtil.c (Tcl_FSGetNativePath): [Bug 2992292]:
	tclIOUtil.c assignment type mismatch compiler warning
	* generic/regguts.h:     If tclInt.h or tclPort.h is already
	* generic/tclBasic.c:    included, don't include <limits.h>
	* generic/tclExecute.c:  again. Follow-up to [Bug 2991415]:
	* generic/tclIORChan.c:  tclport.h #included before limits.h
	* generic/tclIORTrans.c: See comments in [Bug 2991415]
	* generic/tclObj.c:
	* generic/tclOOInt.h:
	* generic/tclStrToD.c:
	* generic/tclTomMath.h:
	* generic/tclTomMathInterface.c:
	* generic/tclUtil.c:
	* compat/strtod.c:
	* compat/strtol.c:

2010-04-27  Kevin B. Kenny  <kennykb@acm.org>

	* unix/tclLoadDl.c (FindSymbol): [Bug 2992295]: Simplified the logic
	so that the casts added in Donal Fellows's change for the same bug are
	no longer necessary.

2010-04-26  Donal K. Fellows  <dkf@users.sf.net>

	* unix/tclLoadDl.c (FindSymbol): [Bug 2992295]: Added an explicit cast
	because auto-casting between function and non-function types is never
	naturally warning-free.

	* generic/tclStubInit.c:   Add a small amount of gcc-isms (with #ifdef
	* generic/tclOOStubInit.c: guards) to ensure that warnings are issued
	when these files are older than the various *.decls files.

2010-04-25  Miguel Sofer  <msofer@users.sf.net>

	* generic/tclBasic.c:    Add unsupported [yieldm] command. Credit
	* generic/tclInt.h:      Lars Hellstrom for the basic idea.

2010-04-24  Miguel Sofer  <msofer@users.sf.net>

	* generic/tclBasic.c:    Modify api of TclSpliceTailcall() to fix
	* generic/tclExecute.c:  [yieldTo], which had not survived the latest
	* generic/tclInt.h:      mods to tailcall. Thanks kbk for detecting
	the problem.

2010-04-23  Jan Nijtmans  <nijtmans@users.sf.net>

	* unix/tclUnixPort.h: [Bug 2991415]: tclport.h #included before
	limits.h

2010-04-22  Jan Nijtmans  <nijtmans@users.sf.net>

	* generic/tclPlatDecls.h:  Move TCHAR fallback typedef from tcl.h to
	* generic/tcl.h:           tclPlatDecls.h (as suggested by dgp)
	* generic/tclInt.h:        fix typo
	* generic/tclIOUtil.c:     Eliminate various unnecessary
	* unix/tclUnixFile.c:      type casts.
	* unix/tclUnixPipe.c:
	* win/tclWinChan.c:
	* win/tclWinFCmd.c:
	* win/tclWinFile.c:
	* win/tclWinLoad.c:
	* win/tclWinPipe.c:

2010-04-20  Jan Nijtmans  <nijtmans@users.sf.net>

	* generic/tclTest.c:  Use function prototypes from the FS API.
	* compat/zlib/*:      Upgrade to zlib 1.2.5

2010-04-19  Donal K. Fellows  <dkf@users.sf.net>

	* generic/tclExecute.c (TclExecuteByteCode): Improve commenting and
	reduce indentation for the Invocation Block.

2010-04-18  Donal K. Fellows  <dkf@users.sf.net>

	* doc/unset.n: [Bug 2988940]: Fix typo.

2010-04-15  Jan Nijtmans  <nijtmans@users.sf.net>

	* win/tclWinPort.h:       Move inclusion of <tchar.h> from
	* generic/tcl.h:          tclPlatDecls.h to tclWinPort.h, where it
	* generic/tclPlatDecls.h: belongs. Add fallback in tcl.h, so TCHAR is
				  available in win32 always.

2010-04-15  Donal K. Fellows  <dkf@users.sf.net>

	* doc/try.n: [Bug 2987551]: Fix typo.

2010-04-14  Andreas Kupries  <andreask@activestate.com>

	* library/platform/platform.tcl: Linux platform identification:
	* library/platform/pkgIndex.tcl: Check /lib64 for existence of files
	* unix/Makefile.in: matching libc* before accepting it as base
	* win/Makefile.in:  directory. This can happen on weirdly installed
	32bit systems which have an empty or partially filled /lib64 without
	an actual libc. Bumped to version 1.0.6.

2010-04-13  Jan Nijtmans  <nijtmans@users.sf.net>

	* win/tclWinPort.h: Fix [Patch 2986105]: conditionally defining
	* win/tclWinFile.c: strcasecmp/strncasecmp
	* win/tclWinLoad.c: Fix gcc warning: comparison of unsigned expression
	>= 0 is always true

2010-04-08  Donal K. Fellows  <dkf@users.sf.net>

	* generic/tclCompCmdsSZ.c (TclSubstCompile): If the first token does
	not result in a *guaranteed* push of a Tcl_Obj on the stack, we must
	push an empty object. Otherwise it is possible to get to a 'concat1'
	or 'done' without enough values on the stack, resulting in a crash.
	Thanks to Joe Mistachkin for identifying a script that could trigger
	this case.

2010-04-07  Donal K. Fellows  <dkf@users.sf.net>

	* doc/catch.n, doc/info.n, doc/return.n: Formatting.

2010-04-06  Donal K. Fellows  <dkf@users.sf.net>

	* doc/Load.3: Minor corrections of formatting and cross links.

2010-04-06  Jan Nijtmans  <nijtmans@users.sf.net>

	* win/configure:       (regenerate with autoconf-2.59)
	* unix/configure:
	* unix/installManPage: [Bug 2982540]: configure and install* script
	* unix/install-sh:     files should always have LF line ending.
	* doc/Load.3:          Fix signature of Tcl_LoadFile in documentation.

2010-04-05  Alexandre Ferrieux  <ferrieux@users.sourceforge.net>

	TIP #348 IMPLEMENTATION

	* generic/tclBasic.c: [Patch 2868499]: Substituted error stack
	* generic/tclCmdIL.c:
	* generic/tclInt.h:
	* generic/tclNamesp.c:
	* generic/tclResult.c:
	* doc/catch.n:
	* doc/info.n:
	* doc/return.n:
	* tests/cmdMZ.test:
	* tests/error.test:
	* tests/execute.test:
	* tests/info.test:
	* tests/init.test:
	* tests/result.test:

2010-04-05  Donal K. Fellows  <dkf@users.sf.net>

	* unix/tcl.m4 (SC_ENABLE_THREADS): Flip the default for whether to
	* win/tcl.m4 (SC_ENABLE_THREADS):  build in threaded mode. Part of
	* win/rules.vc:			   TIP #364.

	* unix/tclLoadDyld.c (FindSymbol): Better human-readable error message
	generation to match code in tclLoadDl.c.

2010-04-04  Donal K. Fellows  <dkf@users.sf.net>

	* generic/tclIOUtil.c, unix/tclLoadDl.c: Minor changes to enforce
	Engineering Manual style rules.

	* doc/FileSystem.3, doc/Load.3: Documentation for TIP#357.

	* macosx/tclMacOSXBundle.c (OpenResourceMap): [Bug 2981528]: Only
	define this function when HAVE_COREFOUNDATION is defined.

2010-04-02  Jan Nijtmans  <nijtmans@users.sf.net>

	* generic/tcl.decls (Tcl_LoadFile): Add missing "const" in signature,
	* generic/tclIOUtil.c (Tcl_LoadFile): and some formatting fixes
	* generic/tclDecls.h:  (regenerated)

2010-04-02  Donal K. Fellows  <dkf@users.sf.net>

	* generic/tclIOUtil.c (Tcl_LoadFile): Corrections to previous commit
	* unix/tclLoadDyld.c (TclpDlopen):    to make it build on OSX.

2010-04-02  Kevin B. Kenny  <kennykb@acm.org>

	TIP #357 IMPLEMENTATION
	TIP #362 IMPLEMENTATION

	* generic/tclStrToD.c: [Bug 2952904]: Defer creation of the smallest
	floating point number until it is actually used. (This change avoids a
	bogus syslog message regarding a 'floating point software assist
	fault' on SGI systems.)

	* library/reg/pkgIndex.tcl:	[TIP #362]: Fixed first round of bugs
	* tests/registry.test:		resulting from the recent commits of
	* win/tclWinReg.c:		changes in support of the referenced
					TIP.

	* generic/tcl.decls:		[TIP #357]: First round of changes
	* generic/tclDecls.h:		to export Tcl_LoadFile,
	* generic/tclIOUtil.c:		Tcl_FindSymbol, and Tcl_FSUnloadFile
	* generic/tclInt.h:		to the public API.
	* generic/tclLoad.c:
	* generic/tclLoadNone.c:
	* generic/tclStubInit.c:
	* tests/fileSystem.test:
	* tests/load.test:
	* tests/unload.test:
	* unix/tclLoadDl.c:
	* unix/tclLoadDyld.c:
	* unix/tclLoadNext.c:
	* unix/tclLoadOSF.c:
	* unix/tclLoadShl.c:
	* unix/tclUnixPipe.c:
	* win/Makefile.in:
	* win/tclWinLoad.c:

2010-03-31  Donal K. Fellows  <dkf@users.sf.net>

	* doc/registry.n: Added missing documentation of TIP#362 flags.

	* doc/package.n: [Bug 2980210]: Document the arguments taken by
	the [package present] command correctly.

	* doc/Thread.3: Added some better documentation of how to create and
	use a thread using the C-level thread API, based on realization that
	no such tutorial appeared to exist.

2010-03-31  Jan Nijtmans  <nijtmans@users.sf.net>

	* test/cmdMZ.test:    [FRQ 2974744]: share exception codes (ObjType?):
	* test/error.test:    Revised test cases, making sure that abbreviated
	* test/proc-old.test: codes are checked resulting in an error, and
	                      checking for the exact error message.

2010-03-30  Andreas Kupries  <andreask@activestate.com>

	* generic/tclIORChan.c (ReflectClose, ReflectInput, ReflectOutput,
	(ReflectSeekWide, ReflectWatch, ReflectBlock, ReflectSetOption,
	(ReflectGetOption, ForwardProc): [Bug 2978773]: Preserve
	ReflectedChannel* structures across handler invokations, to avoid
	crashes when the handler implementation induces nested callbacks and
	destruction of the channel deep inside such a nesting.

2010-03-30  Don Porter  <dgp@users.sourceforge.net>

	* generic/tclObj.c (Tcl_GetCommandFromObj):     [Bug 2979402]: Reorder
	the validity tests on internal rep of a "cmdName" value to avoid
	invalid reads reported by valgrind.

2010-03-30  Jan Nijtmans  <nijtmans@users.sf.net>

	* generic/tclIndexObj:	[FRQ 2974744]: share exception codes
	* generic/tclResult.c:	further optimization, making use of indexType.
	* generic/tclZlib.c:    [Bug 2979399]: uninitialized value troubles

2010-03-30  Donal K. Fellows  <dkf@users.sf.net>

	TIP #362 IMPLEMENTATION

	* win/tclWinReg.c: [Patch 2960976]: Apply patch from Damon Courtney to
	* tests/registry.test:	allow the registry command to be told to work
	* win/Makefile.in:	with both 32-bit and 64-bit registries. Bump
	* win/configure.in:	version of registry package to 1.3.
	* win/makefile.bc:
	* win/makefile.vc:
	* win/configure:	autoconf-2.59

2010-03-29  Jan Nijtmans  <nijtmans@users.sf.net>

	* unix/tcl.m4:            Only test for -visibility=hidden with gcc
	                          (Second remark in [Bug 2976508])
	* unix/configure:         regen

2010-03-29  Don Porter  <dgp@users.sourceforge.net>

	* generic/tclStringObj.c:       Fix array overrun in test format-1.12
	caught by valgrind testing.

2010-03-27  Jan Nijtmans  <nijtmans@users.sf.net>

	* generic/tclInt.h:	[FRQ 2974744]: share exception codes
	* generic/tclResult.c:	(ObjType?)
	* generic/tclCmdMZ.c:
	* generic/tclCompCmdsSZ.c:

2010-03-26  Jan Nijtmans  <nijtmans@users.sf.net>

	* generic/tclExecute.c: [Bug 2976508]: Tcl HEAD fails on HP-UX

2010-03-25  Donal K. Fellows  <dkf@users.sf.net>

	* unix/tclUnixFCmd.c (TclUnixCopyFile): [Bug 2976504]: Corrected
	number of arguments to fstatfs() call.

	* macosx/tclMacOSXBundle.c, macosx/tclMacOSXFCmd.c:
	* macosx/tclMacOSXNotify.c: Reduce the level of ifdeffery in the
	functions of these files to improve readability. They need to be
	audited for whether complexity can be removed based on the minimum
	supported version of OSX, but that requires a real expert.

2010-03-24  Don Porter  <dgp@users.sourceforge.net>

	* generic/tclResult.c:  [Bug 2383005]: Revise [return -errorcode] so
	* tests/result.test:    that it rejects illegal non-list values.

2010-03-24  Donal K. Fellows  <dkf@users.sf.net>

	* generic/tclOOInfo.c (InfoObjectMethodTypeCmd)
	(InfoClassMethodTypeCmd): Added introspection of method types so that
	it is possible to find this info out without using errors.
	* generic/tclOOMethod.c (procMethodType): Now that introspection can
	reveal the name of method types, regularize the name of normal methods
	to be the name of the definition type used to create them.

	* tests/async.test (async-4.*): Reduce obscurity of these tests by
	putting the bulk of the code for them inside the test body with the
	help of [apply].

	* generic/tclCmdMZ.c (TryPostBody, TryPostHandler): Make sure that the
	[try] command does not trap unwinding due to limits.

2010-03-23  Don Porter  <dgp@users.sourceforge.net>

	* generic/tclCmdMZ.c:	[Bug 2973361]: Revised fix for computing
	indices of script arguments to [try].

2010-03-23  Jan Nijtmans  <nijtmans@users.sf.net>

	* generic/tclCmdMZ.c:      Make error message in "try" implementation
	* generic/tclCompCmdsSZ.c: exactly the same as the one in "return"
	* tests/error.test:
	* libtommath/mtests/mpi.c: Single "const" addition

2010-03-22  Don Porter  <dgp@users.sourceforge.net>

	* generic/tclCmdMZ.c:	[Bug 2973361]: Compute the correct integer
	values to identify the argument indices of the various script
	arguments to [try]. Passing in -1 led to invalid memory reads.

2010-03-20  Donal K. Fellows  <dkf@users.sf.net>

	* doc/exec.n: Make it a bit clearer that there is an option to run a
	pipeline in the background.

	* generic/tclIOCmd.c (Tcl_FcopyObjCmd):		Lift the restriction
	* generic/tclIO.c (TclCopyChannel, CopyData):	on the [fcopy] command
	* generic/tclIO.h (CopyState):			that forced it to only
	copy up to 2GB per script-level callback. Now it is anything that can
	fit in a (signed) 64-bit integer. Problem identified by Frederic
	Bonnet on comp.lang.tcl. Note that individual low-level reads and
	writes are still smaller as the optimal buffer size is smaller.

2010-03-20  Jan Nijtmans  <nijtmans@users.sf.net>

	* win/stub16.c:         Don't hide that we use the ASCII API here.
	                        (does someone still use that?)
	* win/tclWinPipe.c:     2 unnecessary type casts.

2010-03-19  Donal K. Fellows  <dkf@users.sf.net>

	* generic/tclCompCmdsSZ.c (TclCompileThrowCmd): Added compilation for
	the [throw] command.

2010-03-18  Don Porter  <dgp@users.sourceforge.net>

	* generic/tclListObj.c:	[Bug 2971669]: Prevent in overflow trouble in
	* generic/tclTestObj.c:	ListObjReplace operations. Thanks to kbk for
	* tests/listObj.test:	fix and test.

2010-03-18  Donal K. Fellows  <dkf@users.sf.net>

	* generic/tclCompCmdsSZ.c (IssueTryFinallyInstructions):
	[Bug 2971921]: Corrected jump so that it doesn't skip into the middle
	of an instruction! Tightened the instruction issuing. Moved endCatch
	calls closer to their point that they guard, ensuring correct ordering
	of result values.

2010-03-17  Andreas Kupries  <andreask@activestate.com>

	* generic/tclIORTrans.c (ReflectInput, ReflectOutput)
	(ReflectSeekWide): [Bug 2921116]: Added missing TclEventuallyFree
	calls for preserved ReflectedTransform* structures. Reworked
	ReflectInput to preserve the structure for its whole life, not only in
	InvokeTclMethod.

	* generic/tclIO.c (Tcl_GetsObj): [Bug 2921116]: Regenerate topChan,
	may have been changed by a self-modifying transformation.

	* tests/ioTrans/test (iortrans-4.8, iortrans-4.9, iortrans-5.11)
	(iortrans-7.4, iortrans-8.3): New test cases.

2010-03-16  Jan Nijtmans  <nijtmans@users.sf.net>

	* compat/zlib/*:	Upgrade zlib to version 1.2.4.
	* win/makefile.vc:
	* unix/Makefile.in:
	* win/tclWinChan.c:	Don't cast away "const" without reason.

2010-03-12  Jan Nijtmans  <nijtmans@users.sf.net>

	* win/makefile.vc: [Bug 2967340]: Static build was failing.
	* win/.cvsignore:

2010-03-10  Jan Nijtmans  <nijtmans@users.sf.net>

	* generic/tclTest.c:	Remove unnecessary '&' decoration for
	* generic/tclIOUtil.c:	function pointers
	* win/tclWin32Dll.c:	Double declaration of TclNativeDupInternalRep
	* unix/tclIOUtil.c:
	* unix/dltest/.cvsignore: Ignore *.so here

2010-03-09  Andreas Kupries  <andreask@activestate.com>

	* generic/tclIORChan.c: [Bug 2936225]: Thanks to Alexandre Ferrieux
	* doc/refchan.n:    <ferrieux@users.sourceforge.net> for debugging and
	* tests/ioCmd.test: fixing the problem. It is the write-side
	equivalent to the bug fixed 2009-08-06.

2010-03-09  Don Porter  <dgp@users.sourceforge.net>

	* library/tzdata/America/Matamoros: New locale
	* library/tzdata/America/Ojinaga: New locale
	* library/tzdata/America/Santa_Isabel: New locale
	* library/tzdata/America/Asuncion:
	* library/tzdata/America/Tijuana:
	* library/tzdata/Antarctica/Casey:
	* library/tzdata/Antarctica/Davis:
	* library/tzdata/Antarctica/Mawson:
	* library/tzdata/Asia/Dhaka:
	* library/tzdata/Pacific/Fiji:
	Olson tzdata2010c.

2010-03-07  Jan Nijtmans  <nijtmans@users.sf.net>

	* generic/tclTest.c:	  Test that tclOO stubs are present in stub
				  library
	* generic/tclOOMethod.c:  Applied missing part of [Patch 2961556]
	* win/tclWinInt.h:	  Change all tclWinProcs signatures to use
	* win/tclWin32Dll.c:	  TCHAR* in stead of WCHAR*. This is meant
	* win/tclWinDde.c:	  as preparation to make [Enh 2965056]
	* win/tclWinFCmd.c:	  possible at all.
	* win/tclWinFile.c:
	* win/tclWinPipe.c:
	* win/tclWinSock.c:

2010-03-06  Jan Nijtmans  <nijtmans@users.sf.net>

	* generic/tclStubLib.c:	Remove presence of tclTomMathStubsPtr here.
	* generic/tclTest.c:	Test that tommath stubs are present in stub
				library.

2010-03-05  Donal K. Fellows  <dkf@users.sf.net>

	* generic/tclIORTrans.c (ForwardProc): [Bug 2964425]: When cleaning
	the stables, it is sometimes necessary to do more than the minimum. In
	this case, rationalizing the variables for a forwarded limit? method
	required removing an extra Tcl_DecrRefCount too.

	* generic/tclOO.h, generic/tclOOInt.h: [Patch 2961556]: Change TclOO
	to use the same style of function typedefs as Tcl, as this is about
	the last chance to get this right.

	***POTENTIAL INCOMPATIBILITY***
	Source code that uses function typedefs from TclOO will need to update
	variables and argument definitions so that pointers to the function
	values are used instead. Binary compatibility is not affected.

	* generic/*.c, generic/tclInt.h, unix/*.c, macosx/*.c: Applied results
	of doing a Code Audit. Principal changes:
	  * Use do { ... } while (0) in macros
	  * Avoid shadowing one local variable with another
	  * Use clearer 'foo.bar++;' instead of '++foo.bar;' where result not
	    required (i.e., semantically equivalent); clarity is increased
	    because it is bar that is incremented, not foo.
	  * Follow Engineering Manual rules on spacing and declarations

2010-03-04  Donal K. Fellows  <dkf@users.sf.net>

	* generic/tclOO.c (ObjectRenamedTrace): [Bug 2962664]: Add special
	handling so that when the class of classes is deleted, so is the class
	of objects. Immediately.

	* generic/tclOOInt.h (ROOT_CLASS): Add new flag for specially marking
	the root class. Simpler and more robust than the previous technique.

2010-03-04  Jan Nijtmans  <nijtmans@users.sf.net>

	* generic/tclGetDate.y:    3 unnecessary MODULE_SCOPE
	* generic/tclDate.c:       symbols
	* generic/tclStubLib.c:    Split tommath stub lib
	* generic/tclTomMathStubLib.c:  in separate file.
	* win/makefile.bc:
	* win/Makefile.in:
	* win/makefile.vc:
	* win/tcl.dsp:
	* unix/Makefile.in:
	* unix/tcl.m4:          Cygwin only gives warning
	* unix/configure:       using -fvisibility=hidden
	* compat/strncasecmp.c: A few more const's
	* compat/strtod.c:
	* compat/strtoul.c:

2010-03-03  Andreas Kupries <andreask@activestate.com>

	* doc/refchan.n: Followup to ChangeLog entry 2009-10-07
	(generic/tclIORChan.c). Fixed the documentation to explain that errno
	numbers are operating system dependent, and reworked the associated
	example.

2010-03-02  Jan Nijtmans  <nijtmans@users.sf.net>

	* unix/tcl.m4:     [FRQ 2959069]: Support for -fvisibility=hidden
	* unix/configure   (regenerated with autoconf-2.59)

2010-03-01  Alexandre Ferrieux  <ferrieux@users.sourceforge.net>

	* unix/tclUnixSock.c: Refrain from a possibly lengthy reverse-DNS
	lookup on 0.0.0.0 when calling [fconfigure -sockname] on an
	universally-bound (default) server socket.

	* generic/tclIndexObj.c: fix [AT 86258]: special-casing of empty
	tables when generating error messages for [::tcl::prefix match].

2010-02-28  Donal K. Fellows  <dkf@users.sf.net>

	* generic/tclCmdIL.c: More additions of {TCL LOOKUP} error-code
	generation to various subcommands of [info] as part of long-term
	project to classify all Tcl's generated errors.

2010-02-28  Jan Nijtmans  <nijtmans@users.sf.net>

	* generic/tclStubInit.c: [Bug 2959713]: Link error with gcc 4.1

2010-02-27  Donal K. Fellows  <dkf@users.sf.net>

	* generic/tclCmdMZ.c (StringFirstCmd, StringLastCmd): [Bug 2960021]:
	Only search for the needle in the haystack when the needle isn't
	larger than the haystack. Prevents an odd crash from sometimes
	happening when things get mixed up (a common programming error).

	* generic/tclMain.c (Tcl_Main): [Bug 801429]: Factor out the holding
	of the client-installed main loop function into thread-specific data.

	***POTENTIAL INCOMPATIBILITY***
	Code that previously tried to set the main loop from another thread
	will now fail. On the other hand, there is a fairly high probability
	that such programs would have been failing before due to the lack of
	any kind of inter-thread memory barriers guarding accesses to this
	part of Tcl's state.

2010-02-26  Donal K. Fellows  <dkf@users.sf.net>

	* generic/tclCompCmds.c:   Split this file into two pieces to make it
	* generic/tclCompCmdsSZ.c: easier to work with. It's still two very
				   long files even after the split.

2010-02-26  Reinhard Max  <max@suse.de>

	* doc/safe.n: Name the installed file after the command it documents.
	Use "Safe Tcl" instead of the "Safe Base", "Safe Tcl" mixture.

2010-02-26  Donal K. Fellows  <dkf@users.sf.net>

	* unix/Makefile.in (NATIVE_TCLSH): Added this variable to allow for
	better control of what tclsh to use for various scripts when doing
	cross compiling. An imperfect solution, but works.

	* unix/installManPage: Remap non-alphanumeric sequences in filenames
	to single underscores (especially colons).

2010-02-26  Pat Thoyts  <patthoyts@users.sourceforge.net>

	* tests/zlib.test: Add tests for [Bug 2818131] which was crashing with
	mismatched zlib algorithms used in combination with gets. This issue
	has been fixed by Andreas's last commit.

2010-02-25  Jan Nijtmans  <nijtmans@users.sf.net>

	* generic/tclHash.c:	[FRQ 2958832]: Further speed-up of the
	* generic/tclLiteral.c:	ouster-hash function.
	* generic/tclObj.c:
	* generic/tclCkalloc.c:	Eliminate various unnecessary (ClientData)
	* generic/tclTest.c:	type casts.
	* generic/tclTestObj.c:
	* generic/tclTestProcBodyObj.c:
	* unix/tclUnixTest.c:
	* unix/tclUnixTime.c:
	* unix/tclXtTest.c:

2010-02-24  Donal K. Fellows  <dkf@users.sf.net>

	* generic/tclDictObj.c (SetDictFromAny): Prevent the list<->dict
	* generic/tclListObj.c (SetListFromAny): conversion code from taking
	too many liberties. Stops loss of duplicate keys in some scenarios.
	Many thanks to Jean-Claude Wippler for finding this.

	* generic/tclExecute.c (TclExecuteByteCode): Reduce ifdef-fery and
	size of activation record. More variables shared across instructions
	than before.

	* doc/socket.n: [Bug 2957688]: Clarified that [socket -server] works
	with a command prefix. Extended example to show this in action.

2010-02-22  Andreas Kupries  <andreask@activestate.com>

	* generic/tclZlib.c (ZlibTransformInput): [Bug 2762041]: Added a hack
	to work around the general problem, early EOF recognition based on the
	base-channel, instead of the data we have ready for reading in the
	transform. Long-term we need a proper general fix (likely tracking EOF
	on each level of the channel stack), with attendant complexity.
	Furthermore, Z_BUF_ERROR can be ignored, and must be when feeding the
	zlib code with single characters.

2010-02-22  Jan Nijtmans  <nijtmans@users.sf.net>

	* unix/tclUnixPort.h:   Remove unnecessary EXTERN's, which already are
	                        in the global stub table.
	* unix/configure.in:    Use @EXEEXT@ in stead of @EXT_SUFFIX@
	* unix/tcl.m4:
	* unix/Makefile.in:     Use -DBUILD_tcl for CYGWIN
	* unix/configure:       (regenerated)
	* unix/dltest/pkg*.c:   Use EXTERN to control CYGWIN exported symbols
	* generic/tclCmdMZ.c:   Remove some unnecessary type casts.
	* generic/tclCompCmds.c:
	* generic/tclTest.c:
	* generic/tclUtil.c:

2010-02-21  Mo DeJong  <mdejong@users.sourceforge.net>

	* tests/regexp.test: Add test cases back ported from Jacl regexp work.

2010-02-21  Jan Nijtmans  <nijtmans@users.sf.net>

	* generic/tclDate.c:    Some more const tables.
	* generic/tclGetDate.y:
	* generic/regc_lex.c:
	* generic/regerror.c:
	* generic/tclStubLib.c:
	* generic/tclBasic.c:   Fix [Bug 2954959] expr abs(0.0) is -0.0
	* tests/expr.test:

2010-02-20  Donal K. Fellows  <dkf@users.sf.net>

	* generic/tclCompCmds.c (TclCompileStringLenCmd): Make [string length]
	of a constant string be handled better (i.e., handle backslashes too).

2010-02-19  Stuart Cassoff  <stwo@users.sourceforge.net>

	* tcl.m4: Correct compiler/linker flags for threaded builds on
	OpenBSD.
	* configure: (regenerated).

2010-02-19  Donal K. Fellows  <dkf@users.sf.net>

	* unix/installManPage: [Bug 2954638]: Correct behaviour of manual page
	installer. Also added armouring to check that assumptions about the
	initial state are actually valid (e.g., look for existing input file).

2010-02-17  Donal K. Fellows  <dkf@users.sf.net>

	* generic/tclHash.c (HashStringKey):	Restore these hash functions
	* generic/tclLiteral.c (HashString):	to use the classic algorithm.
	* generic/tclObj.c (TclHashObjKey):	Community felt normal case
	speed to be more important than resistance to malicious cases. For
	now, hashes that need to deal with the malicious case can use a custom
	hash table and install their own hash function, though that is not
	functionality exposed to the script level.

	* generic/tclCompCmds.c (TclCompileDictUpdateCmd): Stack depth must be
	correctly described when compiling a body to prevent crashes in some
	debugging modes.

2010-02-16  Jan Nijtmans  <nijtmans@users.sf.net>

	* generic/tclInt.h: Change order of various struct members,
	fixing potential binary incompatibility with Tcl 8.5

2010-02-16  Donal K. Fellows  <dkf@users.sf.net>

	* unix/configure.in, generic/tclIOUtil.c (Tcl_Stat): Updated so that
	we do not assume that all unix systems have the POSIX blkcnt_t type,
	since OpenBSD apparently does not.

	* generic/tclLiteral.c (HashString): Missed updating to FNV in one
	place; the literal table (a copy of the hash table code...)

2010-02-15  Jan Nijtmans  <nijtmans@users.sf.net>

	* tools/genStubs.tcl:   Reverted earlier rename from tcl*Stubs to
	* generic/tclBasic.c:   tcl*ConstStubs, it's not necessary at all.
	* generic/tclOO.c:
	* generic/tclTomMathInterface.c:
	* generic/tclStubInit.c: (regenerated)
	* generic/tclOOStubInit.c: (regenerated)
	* generic/tclEnsemble.c:Fix signed-unsigned mismatch
	* win/tclWinInt.h:      make tclWinProcs "const"
	* win/tclWin32Dll.c:
	* win/tclWinFCmd.c:     Eliminate all internal Tcl_WinUtfToTChar
	* win/tclWinFile.c:     and Tcl_WinTCharToUtf calls, needed
	* win/tclWinInit.c:     for mslu support.
	* win/tclWinLoad.c:
	* win/tclWinPipe.c:
	* win/tclWinSerial.c:
	* win/.cvsignore:
	* compat/unicows/readme.txt:  [FRQ 2819611]: Add first part of MSLU
	* compat/unicows/license.txt: support.
	* compat/unicows/unicows.lib:

2010-02-15  Donal K. Fellows  <dkf@users.sf.net>

	* generic/tclOO.c (AllocObject, SquelchedNsFirst, ObjectRenamedTrace):
	* generic/tclNamesp.c (Tcl_DeleteNamespace): [Bug 2950259]: Revised
	the namespace deletion code to provide an additional internal callback
	that gets triggered early enough in namespace deletion to allow TclOO
	destructors to run sanely. Adjusted TclOO to take advantage of this,
	so making tearing down an object by killing its namespace appear to
	work seamlessly, which is needed for Itcl. (Note that this is not a
	feature that will ever be backported to 8.5, and it remains not a
	recommended way of deleting an object.)

2010-02-13  Donal K. Fellows  <dkf@users.sf.net>

	* generic/tclCompCmds.c (TclCompileSwitchCmd): Divided the [switch]
	compiler into three pieces (after the model of [try]): a parser, an
	instruction-issuer for chained tests, and an instruction-issuer for
	jump tables.

	* generic/tclEnsemble.c: Split the ensemble engine out into its own
	file rather than keeping it mashed together with the namespace code.

2010-02-12  Jan Nijtmans  <nijtmans@users.sf.net>

	* win/tcl.m4:		Use -pipe for gcc on win32
	* win/configure:	(mingw/cygwin) (regenerated)
	* win/.cvsignore:	Add .lib, .exp and .res here

2010-02-11  Mo DeJong  <mdejong@users.sourceforge.net>

	* tests/list.test: Add tests for explicit \0 in a string argument to
	the list command.

2010-02-11  Donal K. Fellows  <dkf@users.sf.net>

	* generic/tclIOCmd.c (Tcl_OpenObjCmd): [Bug 2949740]: Make sure that
	we do not try to put a NULL pipeline channel into binary mode.

2010-02-11  Mo DeJong  <mdejong@users.sourceforge.net>

	[Bug 2826551, Patch 2948425]: Assorted regexp bugs related to -all,
	-line and -start options and newlines.
	* generic/tclCmdMZ.c (Tcl_RegexpObjCmd): If -offset is given, treat it
	as the start of the line if the previous character was a newline. Fix
	nasty edge case where a zero length match would not advance the index.
	* tests/regexp.test: Add regression tests back ported from Jacl.
	Checks for a number of issues related to -line and newline handling. A
	few of tests were broken before the patch and continue to be broken,
	marked as knownBug.

2010-02-11  Donal K. Fellows  <dkf@users.sf.net>

	* generic/tclOO.c (ObjectRenamedTrace): [Bug 2949397]: Prevent
	destructors from running on the two core class objects when the whole
	interpreter is being destroyed.

2010-02-09  Donal K. Fellows  <dkf@users.sf.net>

	* generic/tclCompCmds.c (TclCompileTryCmd, IssueTryInstructions)
	(IssueTryFinallyInstructions): Added compiler for the [try] command.
	It is split into three pieces that handle the parsing of the tokens,
	the issuing of instructions for finally-free [try], and the issuing of
	instructions for [try] with finally; there are enough differences
	between the all cases that it was easier to split the code rather than
	have a single function do the whole thing.

2010-02-09  Alexandre Ferrieux  <ferrieux@users.sourceforge.net>

	* tools/genStubs.tcl: Remove dependency on 8.5+ idiom "in" in
	expressions.

2010-02-08  Donal K. Fellows  <dkf@users.sf.net>

	* generic/tclZlib.c (Tcl_ZlibDeflate, Tcl_ZlibInflate): [Bug 2947783]:
	Make sure that the result is an unshared object before appending to it
	so that nothing crashes if it is shared (use in Tcl code was not
	affected by this, but use from C was an issue).

2010-02-06  Donal K. Fellows  <dkf@users.sf.net>

	* generic/tclHash.c (HashStringKey):	Replace Tcl's crusty old hash
	* generic/tclObj.c (TclHashObjKey):	function with the algorithm
	due to Fowler, Noll and Vo. This is slightly faster (assuming the
	presence of hardware multiply) and has somewhat better distribution
	properties of the resulting hash values. Note that we only ever used
	the 32-bit version of the FNV algorithm; Tcl's core hash engine
	assumes that hash values are simple unsigned ints.

	***POTENTIAL INCOMPATIBILITY***
	Code that depends on hash iteration order (especially tests) may well
	be disrupted by this. Where a definite order is required, the fix is
	usually to just sort the results after extracting them from the hash.
	Where this is insufficient, the code that has ceased working was
	always wrong and was only working by chance.

2010-02-05  Donal K. Fellows  <dkf@users.sf.net>

	* generic/tclCompCmds.c (TclCompileErrorCmd): Added compilation of the
	[error] command. No new bytecodes.

2010-02-05  Jan Nijtmans  <nijtmans@users.sf.net>

	* tools/genStubs.tcl:	Follow-up to earlier commit today:
	          Eliminate the need for an extra Stubs Pointer for adressing
	          a static stub table: Just change the exported table from
	          static to MODULE_SCOPE.
	* generic/tclBasic.c
	* generic/tclOO.c
	* generic/tclTomMathInterface.c
	* generic/tcl*Decls.h (regenerated)
	* generic/tclStubInit.c (regenerated)
	* generic/tclOOStubInit.c (regenerated)
	* generic/tclTest.c (minor formatting)

2010-02-05  Donal K. Fellows  <dkf@users.sf.net>

	* generic/tclVar.c: More consistency in errorcode generation.

	* generic/tclOOBasic.c (TclOO_Object_Destroy): Rewrote to be NRE-aware
	when calling destructors. Note that there is no guarantee that
	destructors will always be called in an NRE context; that's a feature
	of the 'destroy' method only.

	* generic/tclEncoding.c: Add 'const' to many function-internal vars
	that are never pointing to things that are written to.

2010-02-05  Jan Nijtmans  <nijtmans@users.sf.net>

	* tools/genStubs.tcl:	Follow-up to [2010-01-29] commit:
		prevent space within stub table function parameters if the
		parameter type is a pointer.
	* win/tclWinInt.h:	Minor Formatting
	* generic/tcl.h:	VOID -> void and other formatting
	* generic/tclInt.h:	Minor formatting
	* generic/tclInt.decls: Change signature of TclNRInterpProcCore,
	* generic/tclOO.decls:	and TclOONewProc(Instance|)MethodEx,
	* generic/tclProc.c:	indicating that errorProc is a function,
	* generic/tclOOMethod.c:pointer, and other formatting
	* generic/tcl*Decls.h:	(regenerated)
	* generic/tclVar.c:	gcc warning(line 3703): 'pattern' may be used
				uninitialized in this function
				gcc warning(line 3788): 'matched' may be used
				uninitialized in this function

2010-02-04  Donal K. Fellows  <dkf@users.sf.net>

	* generic/tclVar.c: Added more use of error-codes and reduced the
	stack overhead of older interfaces.
	(ArrayGetCmd): Stop silly crash when using a trivial pattern due to
	error in conversion to ensemble.
	(ArrayNamesCmd): Use the object RE interface for faster matching.

2010-02-03  Donal K. Fellows  <dkf@users.sf.net>

	* generic/tclVar.c (ArrayUnsetCmd): More corrections.

2010-02-02  Donal K. Fellows  <dkf@users.sf.net>

	* generic/tclVar.c: Turned the [array] command into a true ensemble.

	* generic/tclOO.c (AllocObject, MyDeleted): A slightly faster way to
	handle the deletion of [my] is with a standard delete callback. This
	is because it doesn't require an additional memory allocation during
	object creation. Also reduced the amount of string manipulation
	performed during object creation to further streamline memory
	handling; this is not backported to the 8.5 package as it breaks a
	number of abstractions.

	* generic/tclOOBasic.c (TclOO_Object_Destroy): [Bug 2944404]: Do not
	crash when a destructor deletes the object that is executing that
	destructor.

2010-02-01  Donal K. Fellows  <dkf@users.sf.net>

	* generic/tclVar.c (Tcl_ArrayObjCmd): [Bug 2939073]: Stop the [array
	unset] command from having dangling pointer problems when an unset
	trace deletes the element that is going to be processed next. Many
	thanks to Alexandre Ferrieux for the bulk of this fix.

	* generic/regexec.c (ccondissect, crevdissect): [Bug 2942697]: Rework
	these functions so that certain pathological patterns are matched much
	more rapidly. Many thanks to Tom Lane for dianosing this issue and
	providing an initial patch.

2010-01-30  Donal K. Fellows  <dkf@users.sf.net>

	* generic/tclCompile.c (tclInstructionTable):	Bytecode instructions
	* generic/tclCompCmds.c (TclCompileUnsetCmd):	to allow the [unset]
	* generic/tclExecute.c (TclExecuteByteCode):	command to be compiled
	with the compiler being a complete compilation for all compile-time
	decidable uses.

	* generic/tclVar.c (TclPtrUnsetVar): Var reference version of the code
	to unset a variable. Required for INST_UNSET bytecodes.

2010-01-29  Jan Nijtmans  <nijtmans@users.sf.net>

	* generic/tcl.h: [Bug 2942081]: Reverted Tcl_ThreadDataKey type change
				Changed some Tcl_CallFrame fields from "char *"
				to "void *". This saves unnecessary space on
				Cray's (and it's simply more correct).

	* tools/genStubs.tcl:	No longer generate a space after "*" and
				immediately after a function name, so the
				format of function definitions in tcl*Decls.h
				match all other tcl*.h header files.
	* doc/ParseArgs.3:	Change Tcl_ArgvFuncProc, Tcl_ArgvGenFuncProc
	* generic/tcl.h:	and GetFrameInfoValueProc to be function
	* generic/tclInt.h:	definitions, not pointers, for consistency
	* generic/tclOOInt.h:	with all other Tcl function definitions.
	* generic/tclIndexObj.c:
	* generic/regguts.h:	CONST -> const
	* generic/tcl.decls:	Formatting
	* generic/tclTomMath.decls: Formatting
	* generic/tclDecls.h:	(regenerated)
	* generic/tclIntDecls.h:
	* generic/tclIntPlatDecls.h:
	* generic/tclOODecls.h:
	* generic/tclOOIntDecls.h:
	* generic/tclPlatDecls.h:
	* generic/tclTomMathDecls.h:

2010-01-28  Donal K. Fellows  <dkf@users.sf.net>

	* generic/tclOOBasic.c (TclOO_Object_Destroy): Move the execution of
	destructors to a point where they can produce an error. This will not
	work for all destructors, but it does mean that more failing calls of
	them will be caught.
	* generic/tclOO.c (AllocObject, MyDeletedTrace, ObjectRenamedTrace):
	(ObjectNamespaceDeleted): Stop various ways of getting at commands
	with dangling pointers to the object. Also increases the reliability
	of calling of destructors (though most destructors won't benefit; when
	an object is deleted namespace-first, its destructors are not run in a
	nice state as the namespace is partially gone).

2010-01-25  Jan Nijtmans  <nijtmans@users.sf.net>

	* generic/tclOOStubInit.c:   Remove double includes (which causes a
	* generic/tclOOStubLib.c:    warning in CYGWIN compiles)
	* unix/.cvsignore:	     add confdefs.h

2010-01-22  Donal K. Fellows  <dkf@users.sf.net>

	* doc/proc.n: [Bug 1970629]: Define a bit better what the current
	namespace of a procedure is.

2010-01-22  Jan Nijtmans  <nijtmans@users.sf.net>

	* generic/tclInt.decls:	     Don't use DWORD and HANDLE here.
	* generic/tclIntPlatDecls.h:
	* generic/tcl.h:	     Revert [2009-12-21] change, instead
	* generic/tclPort.h:	     resolve the CYGWIN inclusion problems by
	* win/tclWinPort.h:	     re-arranging the inclusions at other
				     places.
	* win/tclWinError.c
	* win/tclWinPipe.c
	* win/tcl.m4:		     Make cygwin configuration error into
	* win/configure.in:	     a warning: CYGWIN compilation works
	* win/configure:	     although there still are test failures.

2010-01-22  Donal K. Fellows  <dkf@users.sf.net>

	* generic/tclExecute.c (TclExecuteByteCode): Improve error code
	generation from some of the tailcall-related bits of TEBC.

2010-01-21  Miguel Sofer  <msofer@users.sf.net>

	* generic/tclCompile.h: [Bug 2910748]: NRE-enable direct eval on BC
	* generic/tclExecute.c: spoilage.
	* tests/nre.test:

2010-01-19  Donal K. Fellows  <dkf@users.sf.net>

	* doc/dict.n: [Bug 2929546]: Clarify just what [dict with] and [dict
	update] are doing with variables.

2010-01-18  Andreas Kupries  <andreask@activestate.com>

	* generic/tclIO.c (CreateScriptRecord): [Bug 2918110]: Initialize
	the EventScriptRecord (esPtr) fully before handing it to
	Tcl_CreateChannelHandler for registration. Otherwise a reflected
	channel calling 'chan postevent' (== Tcl_NotifyChannel) in its
	'watchProc' will cause the function 'TclChannelEventScriptInvoker'
	to be run on an uninitialized structure.

2010-01-18  Donal K. Fellows  <dkf@users.sf.net>

	* generic/tclStringObj.c (Tcl_AppendFormatToObj): [Bug 2932421]: Stop
	the [format] command from causing argument objects to change their
	internal representation when not needed. Thanks to Alexandre Ferrieux
	for this fix.

2010-01-13  Donal K. Fellows  <dkf@users.sf.net>

	* tools/tcltk-man2html.tcl:	  More factoring out of special cases
	* tools/tcltk-man2html-utils.tcl: so that they are described outside
	the engine file. Now there is only one real set of special cases in
	there, to handle the .SO/.OP/.SE directives.

2010-01-13  Jan Nijtmans  <nijtmans@users.sf.net>

	* generic/tcl.h:      Fix TCL_LL_MODIFIER for Cygwin
	* generic/tclEnv.c:   Fix CYGWIN compilation problems,
	* generic/tclInt.h:   and remove some unnecessary
	* generic/tclPort.h:  double includes.
	* generic/tclPlatDecls.h:
	* win/cat.c:
	* win/tclWinConsole.c:
	* win/tclWinFCmd.c:
	* win/tclWinFile.c:
	* win/tclWinPipe.c:
	* win/tclWinSerial.c:
	* win/tclWinThrd.c:
	* win/tclWinPort.h:   Put win32 includes first
	* unix/tclUnixChan.c: Forgot one CONST change

2010-01-12  Donal K. Fellows  <dkf@users.sf.net>

	* tools/tcltk-man2html.tcl: Make the generation of the list of things
	to process the docs from simpler and more flexible. Also factored out
	the lists of special cases.

2010-01-10  Jan Nijtmans  <nijtmans@users.sf.net>

	* win/tclWinDde.c:      VC++ 6.0 doesn't have
	* win/tclWinReg.c:      PDWORD_PTR
	* win/tclWinThrd.c:     Fix various minor gcc warnings.
	* win/tclWinTime.c:
	* win/tclWinConsole.c:  Put channel type definitions
	* win/tclWinChan.c:     in static const memory
	* win/tclWinPipe.c:
	* win/tclWinSerial.c:
	* win/tclWinSock.c:
	* generic/tclIOGT.c:
	* generic/tclIORChan.c:
	* generic/tclIORTrans.c:
	* unix/tclUnixChan.c:
	* unix/tclUnixPipe.c:
	* unix/tclUnixSock.c:
	* unix/configure:       (regenerated with autoconf 2.59)
	* tests/info.test:      Make test independant from
	                        tcltest implementation.

2010-01-10  Donal K. Fellows  <dkf@users.sf.net>

	* tests/namespace.test (namespace-51.17): [Bug 2898722]: Demonstrate
	that there are still bugs in the handling of resolution epochs. This
	bug is not yet fixed.

	* tools/tcltk-man2html.tcl:	  Split the man->html converter into
	* tools/tcltk-man2html-utils.tcl: two pieces for easier maintenance.
	Also made it much less verbose in its printed messages by default.

2010-01-09  Donal K. Fellows  <dkf@users.sf.net>

	* tools/tcltk-man2html.tcl: Added basic support for building the docs
	for contributed packages into the HTML versions. Prompted by question
	on Tcler's Chat by Tom Krehbiel. Note that there remain problems in
	the documentation generated due to errors in the contributed docs.

2010-01-05  Don Porter  <dgp@users.sourceforge.net>

	* generic/tclPathObj.c (TclPathPart):   [Bug 2918610]: Correct
	* tests/fileName.test (filename-14.31): inconsistency between the
	string rep and the intrep of a path value created by [file rootname].
	Thanks to Vitaly Magerya for reporting.

2010-01-03  Donal K. Fellows  <dkf@users.sf.net>

	* unix/tcl.m4 (SC_CONFIG_CFLAGS): [Bug 1636685]: Use the configuration
	for modern FreeBSD suggested by the FreeBSD porter.

2010-01-03  Miguel Sofer  <msofer@users.sf.net>

	* generic/tclBasic.c:	[Bug 2724403]: Fix leak of coroutines on
	* generic/tclCompile.h: namespace deletion. Added a test for this
	* generic/tclNamesp.c:	leak, and also a test for leaks on namespace
	* tests/coroutine.test: deletion.
	* tests/namespace.test:

2009-12-30  Donal K. Fellows  <dkf@users.sf.net>

	* library/safe.tcl (AliasSource): [Bug 2923613]: Make the safer
	* tests/safe.test (safe-8.9):	  [source] handle a [return] at the
					  end of the file correctly.

2009-12-30  Miguel Sofer  <msofer@users.sf.net>

	* library/init.tcl (unknown): [Bug 2824981]: Fix infinite recursion of
	::unknown when [set] is undefined.

2009-12-29  Donal K. Fellows  <dkf@users.sf.net>

	* generic/tclHistory.c (Tcl_RecordAndEvalObj): Reduce the amount of
	allocation and deallocation of memory by caching objects in the
	interpreter assocData table.

	* generic/tclObj.c (Tcl_GetCommandFromObj): Rewrite the logic so that
	it does not require making assignments part way through an 'if'
	condition, which was deeply unclear.

	* generic/tclInterp.c (Tcl_MakeSafe): [Bug 2895741]: Make sure that
	the min() and max() functions are supported in safe interpreters.

2009-12-29  Pat Thoyts  <patthoyts@users.sourceforge.net>

	* generic/tclBinary.c:	[Bug 2922555]: Handle completely invalid input
	* tests/binary.test:	to the decode methods.

2009-12-28  Donal K. Fellows  <dkf@users.sf.net>

	* unix/Makefile.in (trace-shell, trace-test): [FRQ 1083288]: Added
	targets to allow easier tracing of shell and test invokations.

	* unix/configure.in: [Bug 942170]:	Detect the st_blocks field of
	* generic/tclCmdAH.c (StoreStatData):	'struct stat' correctly.
	* generic/tclFileName.c (Tcl_GetBlocksFromStat):
	* generic/tclIOUtil.c (Tcl_Stat):

	* generic/tclInterp.c (TimeLimitCallback): [Bug 2891362]: Ensure that
	* tests/interp.test (interp-34.13):	   the granularity ticker is
	reset when we check limits because of the time limit event firing.

2009-12-27  Donal K. Fellows  <dkf@users.sf.net>

	* doc/namespace.n (SCOPED SCRIPTS): [Bug 2921538]: Updated example to
	not be quite so ancient.

2009-12-25  Jan Nijtmans  <nijtmans@users.sf.net>

	* generic/tclCmdMZ.c:      CONST -> const
	* generic/tclParse.c

2009-12-23  Donal K. Fellows  <dkf@users.sf.net>

	* library/safe.tcl (AliasSource, AliasExeName): [Bug 2913625]: Stop
	information about paths from leaking through [info script] and [info
	nameofexecutable].

2009-12-23  Jan Nijtmans  <nijtmans@users.sf.net>

	* unix/tcl.m4:		Install libtcl8.6.dll in bin directory
	* unix/Makefile.in:
	* unix/configure:	(regenerated)

2009-12-22  Donal K. Fellows  <dkf@users.sf.net>

	* generic/tclCmdIL.c (Tcl_LsortObjCmd): [Bug 2918962]: Stop crash when
	-index and -stride are used together.

2009-12-21  Jan Nijtmans  <nijtmans@users.sf.net>

	* generic/tclThreadStorage.c: Fix gcc warning, using gcc-4.3.4 on
				      cygwin: missing initializer
	* generic/tclOOInt.h:	      Prevent conflict with DUPLICATE
				      definition in WINAPI's nb30.h
	* generic/rege_dfa.c:	      Fix macro conflict on CYGWIN: don't use
				      "small".
	* generic/tcl.h:	      Include <winsock2.h> before <stdio.h> on
				      CYGWIN
	* generic/tclPathObj.c
	* generic/tclPort.h
	* tests/env.test:	      Don't unset WINDIR and TERM, it has a
				      special meaning on CYGWIN (both in UNIX
				      and WIN32 mode!)
	* generic/tclPlatDecls.h:     Include <tchar.h> through tclPlatDecls.h
	* win/tclWinPort.h:	      stricmp -> strcasecmp
	* win/tclWinDde.c:	      _wcsicmp -> wcscasecmp
	* win/tclWinFile.c
	* win/tclWinPipe.c
	* win/tclWinSock.c
	* unix/tcl.m4:		      Add dynamic loading support to CYGWIN
	* unix/configure (regenerated)
	* unix/Makefile.in

2009-12-19  Miguel Sofer  <msofer@users.sf.net>

	* generic/tclBasic.c:	[Bug 2917627]: Fix for bad cmd resolution by
	* tests/coroutine.test:	coroutines. Thanks to schelte for finding it.

2009-12-16  Donal K. Fellows  <dkf@users.sf.net>

	* library/safe.tcl (::safe::AliasGlob): Upgrade to correctly support a
	larger fraction of [glob] functionality, while being stricter about
	directory management.

2009-12-11  Jan Nijtmans  <nijtmans@users.sf.net>

	* generic/tclTest.c:	Fix gcc warning: ignoring return value of
	* unix/tclUnixNotify.c:	"write", declared with attribute
	* unix/tclUnixPipe.c:	warn_unused_result.
	* generic/tclInt.decls:	CONSTify functions TclpGetUserHome and
	* generic/tclIntDecls.h:TclSetPreInitScript (TIP #27)
	* generic/tclInterp.c:
	* win/tclWinFile.c:
	* unix/tclUnixFile.c:

2009-12-16  Donal K. Fellows  <dkf@users.sf.net>

	* doc/tm.n: [Bug 1911342]: Formatting rewrite to avoid bogus crosslink
	to the list manpage when generating HTML.

	* library/msgcat/msgcat.tcl (Init): [Bug 2913616]: Do not use platform
	tests that are not needed and which don't work in safe interpreters.

2009-12-14  Donal K. Fellows  <dkf@users.sf.net>

	* doc/file.n (file tempfile): [Bug 2388866]: Note that this only ever
	creates files on the native filesystem. This is a design feature.

2009-12-13  Miguel Sofer  <msofer@users.sf.net>

	* generic/tclBasic.c:	Release TclPopCallFrame() from its
	* generic/tclExecute.c:	tailcall-management duties
	* generic/tclNamesp.c:

	* generic/tclBasic.c:	Moving TclBCArgumentRelease call from
	* generic/tclExecute.c:	TclNRTailcallObjCmd to TEBC, so that the
	pairing of the Enter and Release calls is clearer.

2009-12-12  Donal K. Fellows  <dkf@users.sf.net>

	* generic/tclTest.c (TestconcatobjCmd): [Bug 2895367]: Stop memory
	leak when testing. We don't need extra noise of this sort when
	tracking down real problems!

2009-12-11  Jan Nijtmans  <nijtmans@users.sf.net>

	* generic/tclBinary.c:	Fix gcc warning, using gcc-4.3.4 on cygwin
	* generic/tclCompExpr.c:warning: array subscript has type 'char'
	* generic/tclPkg.c:
	* libtommath/bn_mp_read_radix.c:
	* win/makefile.vc:	[Bug 2912773]: Revert to version 1.203
	* unix/tclUnixCompat.c:	Fix gcc warning: signed and unsigned type
				in conditional expression.

2009-12-11  Donal K. Fellows  <dkf@users.sf.net>

	* tools/tcltk-man2html.tcl (long-toc, cross-reference): [FRQ 2897296]:
	Added cross links to sections within manual pages.

2009-12-11  Miguel Sofer  <msofer@users.sf.net>

	* generic/tclBasic.c:   [Bug 2806407]: Full nre-enabling of coroutines
	* generic/tclExecute.c:

	* generic/tclBasic.c: Small cleanup

	* generic/tclExecute.c: Fix panic in http11.test caused by buggy
	earlier commits in coroutine management.

2009-12-10  Andreas Kupries  <andreask@activestate.com>

	* generic/tclObj.c (TclContinuationsEnter): [Bug 2895323]: Updated
	comments to describe when the function can be entered for the same
	Tcl_Obj* multiple times. This is a continuation of the 2009-11-10
	entry where a memory leak was plugged, but where not sure if that was
	just a band-aid to paper over some other error. It isn't, this is a
	legal situation.

2009-12-10  Miguel Sofer  <msofer@users.sf.net>

	* generic/tclBasic.c:   Reducing the # of moving parts for coroutines
	* generic/tclExecute.c: by delegating more to tebc; eliminate the
	special coroutine CallFrame.

2009-12-09  Andreas Kupries  <andreask@activestate.com>

	* generic/tclIO.c: [Bug 2901998]: Applied Alexandre Ferrieux's patch
	fixing the inconsistent buffered I/O. Tcl's I/O now flushes buffered
	output before reading, discards buffered input before writing, etc.

2009-12-09  Miguel Sofer  <msofer@users.sf.net>

	* generic/tclBasic.c: Ensure right lifetime of varFrame's (objc,objv)
	for coroutines.

	* generic/tclExecute.c: Code regrouping

2009-12-09  Donal K. Fellows  <dkf@users.sf.net>

	* generic/tclBasic.c: Added some of the missing setting of errorcode
	values.

2009-12-08  Miguel Sofer  <msofer@users.sf.net>

	* generic/tclExecute.c (TclStackFree): Improved panic msg.

2009-12-08  Miguel Sofer  <msofer@users.sf.net>

	* generic/tclBasic.c:   Partial nre-enabling of coroutines. The
	* generic/tclExecute.c: initial call still requires its own
	* generic/tclInt.h:     instance of tebc, but on resume coros can
	execute in the caller's tebc.

	* generic/tclExecute.c (TEBC): Silence warning about pcAdjustment.

2009-12-08  Donal K. Fellows  <dkf@users.sf.net>

	* generic/tclExecute.c (TclExecuteByteCode): Make the dict opcodes
	more sparing in their use of C variables, to reduce size of TEBC
	activiation record a little bit.

2009-12-07  Miguel Sofer  <msofer@users.sf.net>

	* generic/tclExecute.c (TEBC): Grouping "slow" variables into structs,
	to reduce register pressure and help the compiler with variable
	allocation.

2009-12-07  Miguel Sofer  <msofer@users.sf.net>

	* generic/tclExecute.c: Start cleaning the TEBC stables
	* generic/tclInt.h:

	* generic/tclCmdIL.c:   [Bug 2910094]: Fix by aku
	* tests/coroutine.test:

	* generic/tclBasic.c: Arrange for [tailcall] to be created with the
	other builtins: was being created in a separate call, leftover from
	pre-tip days.

2009-12-07  Don Porter  <dgp@users.sourceforge.net>

	* generic/tclStrToD.c: [Bug 2902010]: Correct conditional compile
	directives to better detect the toolchain that needs extra work for
	proper underflow treatment instead of merely detecting the MIPS
	platform.

2009-12-07  Miguel Sofer  <msofer@users.sf.net>

	* generic/tclBasic.c: [Patch 2910056]: Add ::tcl::unsupported::yieldTo
	* generic/tclInt.h:

2009-12-07  Donal K. Fellows  <dkf@users.sf.net>

	* generic/tclCmdMZ.c (TryPostBody): [Bug 2910044]: Close off memory
	leak in [try] when a variable-free handler clause is present.

2009-12-05  Miguel Sofer  <msofer@users.sf.net>

	* generic/tclBasic.c:   Small changes for clarity in tailcall
	* generic/tclExecute.c: and coroutine code.
	* tests/coroutine.test:

	* tests/tailcall.test: Remove some old unused crud; improved the
	stack depth tests.

	* generic/tclBasic.c:  Fixed things so that you can tailcall
	* generic/tclNamesp.c: properly out of a coroutine.
	* tests/tailcall.test:

	* generic/tclInterp.c: Fixed tailcalls for same-interp aliases (no
	test)

2009-12-03  Donal K. Fellows  <dkf@users.sf.net>

	* library/safe.tcl (::safe::AliasEncoding): Make the safe encoding
	command behave more closely like the unsafe one (for safe ops).
	(::safe::AliasGlob): [Bug 2906841]: Clamp down on evil use of [glob]
	in safe interpreters.
	* tests/safe.test: Rewrite to use tcltest2 better.

2009-12-02  Jan Nijtmans  <nijtmans@users.sf.net>

	* tools/genStubs.tcl:	Add support for win32 CALLBACK functions and
	remove obsolete "emitStubs" and "genStubs" functions.
	* win/Makefile.in:	Use tcltest86.dll for all tests, and add
	.PHONY rules to preemptively stop trouble that plagued Tk from hitting
	Tcl too.

2009-11-30  Jan Nijtmans  <nijtmans@users.sf.net>

	* generic/tcl.h:	Don't use EXPORT for Tcl_InitStubs
	* win/Makefile.in:	Better dependancies in case of static build.

2009-11-30  Donal K. Fellows  <dkf@users.sf.net>

	* doc/Tcl.n: [Bug 2901433]: Improved description of expansion to
	mention that it is using list syntax.

2009-11-27  Kevin B. Kenny  <kennykb@acm.org>

	* win/tclAppInit.c (Tcl_AppInit): [Bug 2902965]: Reverted Jan's change
	that added a call to Tcl_InitStubs. The 'tclsh' and 'tcltest' programs
	are providers, not consumers of the Stubs table, and should not link
	with the Stubs library, but only with the main Tcl library. (In any
	case, the presence of Tcl_InitStubs broke the build.)

2009-11-27  Donal K. Fellows  <dkf@users.sf.net>

	* doc/BoolObj.3, doc/Class.3, doc/CrtChannel.3, doc/DictObj.3:
	* doc/DoubleObj.3, doc/Ensemble.3, doc/Environment.3:
	* doc/FileSystem.3, doc/Hash.3, doc/IntObj.3, doc/Limit.3:
	* doc/Method.3, doc/NRE.3, doc/ObjectType.3, doc/PkgRequire.3:
	* doc/SetChanErr.3, doc/SetResult.3: [Patch 2903921]: Many small
	spelling fixes from Larry Virden.

	BUMP VERSION OF TCLOO TO 0.6.2. Too many people need accumulated small
	versions and bugfixes, so the version-bump removes confusion.

	* generic/tclOOBasic.c (TclOO_Object_LinkVar): [Bug 2903811]: Remove
	unneeded restrictions on who can usefully call this method.

2009-11-26  Donal K. Fellows  <dkf@users.sf.net>

	* unix/Makefile.in: Add .PHONY rules and documentation to preemptively
	stop trouble that plagued Tk from hitting Tcl too, and to make the
	overall makefile easier to understand. Some reorganization too to move
	related rules closer together.

2009-11-26  Jan Nijtmans  <nijtmans@users.sf.net>

	* win/Makefile.in:	[Bug 2902965]: Fix stub related changes that
	* win/makefile.vc:	caused tclkit build to break.
	* win/tclAppInit.c
	* unix/tcl.m4
	* unix/Makefile.in
	* unix/tclAppInit.c
	* unix/configure:	(regenerated)

2009-11-25  Kevin B. Kenny  <kennykb@acm.org>

	* win/Makefile.in:	Added a 'test-tcl' rule that is identical to
	'test' except that it does not go spelunking in 'pkgs/'. (This rule
	has existed in unix/Makefile.in for some time.)

2009-11-25  Stuart Cassoff  <stwo@users.sf.net>

	* unix/configure.in:	[Patch 2892871]: Remove unneeded
	* unix/tcl.m4:		AC_STRUCT_TIMEZONE and use
	* unix/tclConfig.h.in:	AC_CHECK_MEMBERS([struct stat.st_blksize])
	* unix/tclUnixFCmd.c:	instead of AC_STRUCT_ST_BLKSIZE.
	* unix/configure:	Regenerated with autoconf-2.59.

2009-11-24  Andreas Kupries  <andreask@activestate.com>

	* library/tclIndex: Manually redone the part of tclIndex dealing with
	safe.tcl and tm.tcl. This part passes the testsuite. Note that
	automatic regeneration of this part is not possible because it wrongly
	puts 'safe::Setup' on the list, and wrongly leaves out 'safe::Log'
	which is more dynamically created than the generator expects.

	Further note that the file "clock.tcl" is explicitly loaded by
	"init.tcl", the first time the clock command is invoked. The relevant
	code can be found at line 172ff, roughly, the definition of the
	procedure 'clock'. This means none of the procedures of this file
	belong in the tclIndex. Another indicator that automatic regeneration
	of tclIndex is ill-advised.

2009-11-24  Donal K. Fellows  <dkf@users.sf.net>

	* generic/tclOO.c (FinalizeAlloc, Tcl_NewObjectInstance):
	[Bug 2903011]: Make it an error to destroy an object in a constructor,
	and also make sure that an object is not deleted twice in the error
	case.

2009-11-24  Pat Thoyts  <patthoyts@users.sourceforge.net>

	* tests/fCmd.test: [Bug 2893771]: Teach [file stat] to handle locked
	* win/tclWinFile.c: files so that [file exists] no longer lies.

2009-11-23  Kevin Kenny  <kennykb@acm.org>

	* tests/fCmd.test (fCmd-30.1): Changed registry location of the 'My
	Documents' folder to the one that's correct for Windows 2000, XP,
	Server 2003, Vista, Server 2008, and Windows 7. (See
	http://support.microsoft.com/kb/310746)

2009-11-23  Jan Nijtmans  <nijtmans@users.sf.net>

	* win/tclWinDde.c:	#undef STATIC_BUILD, in order to make sure
	* win/tclWinReg.c:	that Xxxxx_Init is always exported even when
	* generic/tclTest.c:	Tcl is built static (otherwise we cannot
				create a DLL).
	* generic/tclThreadTest.c: Make all functions static, except
				TclThread_Init.
	* tests/fCmd.test:	Enable fCmd-30.1 when registry is available.
	* win/tcl.m4:		Fix ${SHLIB_LD_LIBS} definition, fix conflicts
	* win/Makefile.in:	Simplifications related to tcl.m4 changes.
	* win/configure.in:	Between static libraries and import library on
				windows.
	* win/configure:	(regenerated)
	* win/makefile.vc:	Add stub library to necessary link lines.

2009-11-23  Kevin B. Kenny  <kennykb@acm.org>

	* generic/tclThreadTest.c (NewTestThread): [Bug 2901803]: Further
	machinations to get NewTestThread actually to launch the thread, not
	just compile.

2009-11-22  Donal K. Fellows  <dkf@users.sf.net>

	* generic/tclThreadTest.c (NewTestThread): [Bug 2901803]: Fix small
	error in function naming which blocked a threaded test build.

2009-11-19  Jan Nijtmans  <nijtmans@users.sf.net>

	* win/Makefile.in:	Create tcltest86.dll as dynamic Tcltest
				package.
	* generic/tclTest.c:	Remove extraneous prototypes, follow-up to
	* generic/tclTestObj.c:	[Bug 2883850]
	* tests/chanio.test:	Test-cases for fixed [Bug 2849797]
	* tests/io.test:
	* tests/safe.test:	Fix safe-10.1 and safe-10.4 test cases, making
				the wrong assumption that Tcltest is a static
				package.
	* generic/tclEncoding.c:[Bug 2857044]: Updated freeIntRepProc routines
	* generic/tclVar.c:	so that they set the typePtr field to NULL so
				that the Tcl_Obj is not left in an
				inconsistent state.
	* unix/tcl.m4:		[Patch 2883533]: tcl.m4 support for Haiku OS
	* unix/configure:	autoconf-2.59

2009-11-19  Don Porter  <dgp@users.sourceforge.net>

	* unix/tclAppInit.c:	[Bug 2883850, 2900542]: Repair broken build of
	* win/tclAppInit.c:	the tcltest executable.

2009-11-19  Donal K. Fellows  <dkf@users.sf.net>

	* library/auto.tcl (tcl_findLibrary):
	* library/clock.tcl (MakeUniquePrefixRegexp, MakeParseCodeFromFields)
	(SetupTimeZone, ProcessPosixTimeZone):	Restored the use of a literal
	* library/history.tcl (HistAdd):	'then' when following a multi-
	* library/safe.tcl (interpConfigure):	line test expresssion. It's an
	* library/tm.tcl (UnknownHandler):	aid to readability then.

2009-11-19  Jan Nijtmans  <nijtmans@users.sf.net>

	* generic/tclInt.h:      Make all internal initialization
	* generic/tclTest.c:     routines MODULE_SCOPE
	* generic/tclTestObj.c:
	* generic/tclTestProcBodyObj.c:
	* generic/tclThreadTest.c:
	* unix/Makefile.in:      Fix [Bug 2883850]: pkgIndex.tcl doesn't
	* unix/tclAppInit.c:     get created with static Tcl build
	* unix/tclXtTest.c:
	* unix/tclXtNotify.c:
	* unix/tclUnixTest.c:
	* win/Makefile.in:
	* win/tcl.m4:
	* win/configure:         (regenerated)
	* win/tclAppInit.c:
	* win/tclWinDde.c:       Always compile with Stubs.
	* win/tclWinReg.c:
	* win/tclWinTest.c:

2009-11-18  Jan Nijtmans  <nijtmans@users.sf.net>

	* doc/CrtChannel.3:	[Bug 2849797]: Fix channel name inconsistences
	* generic/tclIORChan.c:	as suggested by DKF.
	* generic/tclIO.c:	Minor *** POTENTIAL INCOMPATIBILITY ***
				because Tcl_CreateChannel() and derivatives
				now sometimes ignore their "chanName"
				argument.

	* generic/tclAsync.c:	Eliminate various gcc warnings (with -Wextra)
	* generic/tclBasic.c
	* generic/tclBinary.c
	* generic/tclCmdAH.c
	* generic/tclCmdIL.c
	* generic/tclCmdMZ.c
	* generic/tclCompile.c
	* generic/tclDate.c
	* generic/tclExecute.c
	* generic/tclDictObj.c
	* generic/tclIndexObj.c
	* generic/tclIOCmd.c
	* generic/tclIOUtil.c
	* generic/tclIORTrans.c
	* generic/tclOO.c
	* generic/tclZlib.c
	* generic/tclGetDate.y
	* win/tclWinInit.c
	* win/tclWinChan.c
	* win/tclWinConsole.c
	* win/tclWinNotify.c
	* win/tclWinReg.c
	* library/auto.tcl:		Eliminate "then" keyword
	* library/clock.tcl
	* library/history.tcl
	* library/safe.tcl
	* library/tm.tcl
	* library/http/http.tcl:	Eliminate unnecessary spaces
	* library/http1.0/http.tcl
	* library/msgcat/msgcat.tcl
	* library/opt/optparse.tcl
	* library/platform/platform.tcl
	* tools/tcltk-man2html.tcl
	* tools/tclZIC.tcl
	* tools/tsdPerf.c

2009-11-17  Andreas Kupries  <andreask@activestate.com>

	* unix/tclUnixChan.c (TtyParseMode): Partial undo of Donal's tidy-up
	from a few days ago (2009-11-9, not in ChangeLog). It seems that
	strchr is apparently a macro on AIX and reacts badly to pre-processor
	directives in its arguments.

2009-11-16  Alexandre Ferrieux  <ferrieux@users.sourceforge.net>

	* generic/tclEncoding.c:  [Bug 2891556]: Fix and improve test to
	* generic/tclTest.c:	  detect similar manifestations in the future.
	* tests/encoding.test:    Add tcltest support for finalization.

2009-11-15  Mo DeJong  <mdejong@users.sourceforge.net>

	* win/tclWinDde.c: Avoid gcc compiler warning by explicitly casting
	DdeCreateStringHandle argument.

2009-11-12  Andreas Kupries  <andreask@activestate.com>

	* generic/tclIO.c (CopyData): [Bug 2895565]: Dropped bogosity which
	* tests/io.test: used the number of _written_ bytes or character to
	update the counters for the read bytes/characters. New test io-53.11.
	This is a forward port from the 8.5 branch.

2009-11-11  Don Porter  <dgp@users.sourceforge.net>

	* generic/tclClock.c (TclClockInit):    Do not create [clock] support
	commands in safe interps.

2009-11-11  Jan Nijtmans  <nijtmans@users.sf.net>

	* library/http/http.tcl (http::geturl): [Bug 2891171]: URL checking
	too strict when using multiple question marks.
	* tests/http.test
	* library/http/pkgIndex.tcl:  Bump to http 2.8.2
	* unix/Makefile.in:
	* win/Makefile.in:

2009-11-11  Alexandre Ferrieux  <ferrieux@users.sourceforge.net>

	* generic/tclIO.c: Fix [Bug 2888099] (close discards ENOSPC error)
	                   by saving the errno from the first of two
	                   FlushChannel()s. Uneasy to test; might need
	                   specific channel drivers. Four-hands with aku.

2009-11-10  Pat Thoyts  <patthoyts@users.sourceforge.net>

	* tests/winFCmd.test: Cleanup directories that have been set chmod
	000. On Windows7 and Vista we really have no access and these were
	getting left behind.
	A few tests were changed to reflect the intent of the test where
	setting a directory chmod 000 should prevent any modification. This
	restriction was ignored on XP but is honoured on Vista

2009-11-10  Andreas Kupries  <andreask@activestate.com>

	* generic/tclBasic.c: Plug another leak in TCL_EVAL_DIRECT evaluation.
	Forward port from Tcl 8.5 branch, change by Don Porter.

	* generic/tclObj.c: [Bug 2895323]: Plug memory leak in
	TclContinuationsEnter(). Forward port from Tcl 8.5 branch, change by
	Don Porter.

2009-11-09  Stuart Cassoff  <stwo@users.sf.net>

	* win/README: [bug 2459744]: Removed outdated Msys + Mingw info.

2009-11-09  Andreas Kupries  <andreask@activestate.com>

	* generic/tclBasic.c (TclEvalObjEx): Moved the #280 decrement of
	refCount for the file path out of the branch after the whole
	conditional, closing a memory leak. Added clause on structure type to
	prevent seg.faulting. Forward port from valgrinding the Tcl 8.5
	branch.

	* tests/info.test: Resolve ambiguous resolution of variable "res".
	Forward port from 8.5

2009-11-08  Donal K. Fellows  <dkf@users.sf.net>

	* doc/string.n (bytelength): Noted that this command is not a good
	thing to use, and suggested a better alternatve. Also factored out the
	description of the indices into its own section.

2009-11-07  Pat Thoyts  <patthoyts@users.sourceforge.net>

	* tests/fCmd.test: [Bug 2891026]: Exclude tests using chmod 555
	directories on vista and win7. The current user has access denied and
	so cannot rename the directory without admin privileges.

2009-11-06  Andreas Kupries  <andreask@activestate.com>

	* library/safe.tcl (::safe::Setup): Added documentation of the
	contents of the state array. Also killed the 'InterpState' procedure
	with its upleveled variable/upvar combination, and replaced all uses
	with 'namespace upvar'.

2009-11-05  Andreas Kupries  <andreask@activestate.com>

	* library/safe.tcl: A series of patches which bring the SafeBase up to
	date with code guidelines, Tcl's features, also eliminating a number
	of inefficiencies along the way.
	(1) Changed all procedure names to be fully qualified.
	(2) Moved the procedures out of the namespace eval. Kept their
	locations. IOW, broke the namespace eval apart into small sections not
	covering the procedure definitions.
	(3) Reindented the code. Just lots of whitespace changes.
	Functionality unchanged.
	(4) Moved the multiple namespace eval's around. Command export at the
	top, everything else (var decls, argument parsing setup) at the
	bottom.
	(5) Moved the argument parsing setup into a procedure called when the
	code is loaded. Easier management of temporary data.
	(6) Replaced several uses of 'Set' with calls to the new procedure
	'InterpState' and direct access to the per-slave state array.
	(7) Replaced the remaining uses of 'Set' and others outside of the
	path/token handling, and deleted a number of procedures related to
	state array access which are not used any longer.
	(8) Converted the path token system to cache normalized paths and path
	<-> token conversions. Removed more procedures not used any longer.
	Removed the test cases 4.3 and 4.4 from safe.test. They were testing
	the now deleted command "InterpStateName".
	(9) Changed the log command setup so that logging is compiled out
	completely when disabled (default).
	(10) Misc. cleanup. Inlined IsInterp into CheckInterp, its only user.
	Consistent 'return -code error' for error reporting. Updated to use
	modern features (lassign, in/ni, dicts). The latter are used to keep a
	reverse path -> token map and quicker check of existence.
	(11) Fixed [Bug 2854929]: Recurse into all subdirs under all TM root
	dirs and put them on the access path.

2009-11-02  Kevin B. Kenny  <kennykb@acm.org>

	* library/tzdata/Asia/Novokuznetsk: New tzdata locale for Kemerovo
	oblast', which now keeps Novosibirsk time and not Kranoyarsk time.
	* library/tzdata/Asia/Damascus: Syrian DST changes.
	* library/tzdata/Asia/Hong_Kong: Hong Kong historic DST corrections.
	Olson tzdata2009q.

2009-11-02  Donal K. Fellows  <dkf@users.sf.net>

	* doc/object.n (DESCRIPTION): Substantive revision to make it clearer
	what the fundamental semantics of an object actually are.

2009-11-01  Joe Mistachkin  <joe@mistachkin.com>

	* doc/Cancel.3: Minor cosmetic fixes.
	* win/makefile.vc: Make htmlhelp target work again.  An extra set of
	double quotes around the definition of the HTML help compiler tool
	appears to be required.  Previously, there was one set of double
	quotes around the definition of the tool and one around the actual
	invocation.  This led to confusion because it was the only such tool
	path to include double quotes around its invocation.  Also, it was
	somewhat inflexible in the event that somebody needed to override the
	tool command to include arguments.  Therefore, even though it may look
	"wrong", there are now two double quotes on either side of the tool
	path definition.  This fixes the problem that currently prevents the
	htmlhelp target from building and maintains flexibility in case
	somebody needs to override it via the command line or an environment
	variable.

2009-11-01  Joe English  <jenglish@users.sourceforge.net>

	* doc/Eval.3, doc/Cancel.3: Move TIP#285 routines out of Eval.3 into
	their own manpage.

2009-10-31  Donal K. Fellows  <dkf@users.sf.net>

	* generic/tclBasic.c (ExprRoundFunc): [Bug 2889593]: Correctly report
	the expected number of arguments when generating an error for round().

2009-10-30  Pat Thoyts  <patthoyts@users.sourceforge.net>

	* tests/tcltest.test: When creating the notwritabledir we deny the
	current user access to delete the file. We must grant this right when
	we cleanup. Required on Windows 7 when the user does not automatically
	have administrator rights.

2009-10-29  Don Porter  <dgp@users.sourceforge.net>

	* generic/tcl.h:        Changed the typedef for the mp_digit type
	from:
		typedef unsigned long mp_digit;
	to:
		typedef unsigned int mp_digit;
	For 32-bit builds where "long" and "int" are two names for the same
	thing, this is no change at all.  For 64-bit builds, though, this
	causes the dp[] array of an mp_int to be made up of 32-bit elements
	instead of 64-bit elements.  This is a huge improvement because
	details elsewhere in the mp_int implementation cause only 28 bits of
	each element to be actually used storing number data.  Without this
	change bignums are over 50% wasted space on 64-bit systems.  [Bug
	2800740].

	***POTENTIAL INCOMPATIBILITY***
	For 64-bit builds, callers of routines with (mp_digit) or (mp_digit *)
	arguments *will*, and callers of routines with (mp_int *) arguments
	*may* suffer both binary and stubs incompatibilities with Tcl releases
	8.5.0 - 8.5.7.  Such possibilities should be checked, and if such
	incompatibilities are present, suitable [package require] requirements
	on the Tcl release should be put in place to keep such built code
	[load]-ing only in Tcl interps that are compatible.

2009-10-29  Donal K. Fellows  <dkf@users.sf.net>

	* tests/dict.test: Make variable-clean and simplify tests by utilizing
	the fact that dictionaries have defined orders.

	* generic/tclZlib.c (TclZlibCmd): Remove accidental C99-ism which
	reportedly makes the AIX native compiler choke.

2009-10-29  Kevin B. Kenny  <kennykb@acm.org>

	* library/clock.tcl (LocalizeFormat):
	* tests/clock.test (clock-67.1):
	[Bug 2819334]: Corrected a problem where '%%' followed by a letter in
	a format group could expand recursively: %%R would turn into %%H:%M:%S

2009-10-28  Don Porter  <dgp@users.sourceforge.net>

	* generic/tclLiteral.c:	[Bug 2888044]: Fixed 2 bugs.
	* tests/info.test:	First, as noted in the comments of the
	TclCleanupLiteralTable routine, since the teardown of the intrep of
	one Tcl_Obj can cause the teardown of others in the same table, the
	full table cleanup must be done with care, but the code did not
	contain the same care demanded in the comment.  Second, recent
	additions to the info.test file had poor hygiene, leaving an array
	variable ::a lying around, which breaks later interp.test tests during
	a -singleproc 1 run of the test suite.

2009-10-28  Kevin B. Kenny  <kennykb@acm.org>

	* tests/fileName.test (fileName-20.[78]): Corrected poor test
	hygiene (failure to save and restore the working directory) that
	caused these two tests to fail on Windows (and [Bug 2806250] to be
	reopened).

2009-10-27  Don Porter  <dgp@users.sourceforge.net>

	* generic/tclPathObj.c: [Bug 2884203]: Missing refcount on cached
	normalized path caused crashes.

2009-10-27  Kevin B. Kenny  <kennykb@acm.org>

	* library/clock.tcl (ParseClockScanFormat): [Bug 2886852]: Corrected a
	problem where [clock scan] didn't load the timezone soon enough when
	processing a time format that lacked a complete date.
	* tests/clock.test (clock-66.1):
	Added a test case for the above bug.
	* library/tzdata/America/Argentina/Buenos_Aires:
	* library/tzdata/America/Argentina/Cordoba:
	* library/tzdata/America/Argentina/San_Luis:
	* library/tzdata/America/Argentina/Tucuman:
	New DST rules for Argentina. (Olson's tzdata2009p.)

2009-10-26  Don Porter  <dgp@users.sourceforge.net>

	* unix/Makefile.in:	Remove $(PACKAGE).* and prototype from the
	`make distclean` target.  Completes 2009-10-20 commit.

2009-10-24  Kevin B. Kenny  <kennykb@acm.org>

	* library/clock.tcl (ProcessPosixTimeZone):
	Corrected a regression in the fix to [Bug 2207436] that caused
	[clock] to apply EU daylight saving time rules in the US.
	Thanks to Karl Lehenbauer for reporting this regression.
	* tests/clock.test (clock-52.4):
	Added a regression test for the above bug.
	* library/tzdata/Asia/Dhaka:
	* library/tzdata/Asia/Karachi:
	New DST rules for Bangladesh and Pakistan. (Olson's tzdata2009o.)

2009-10-23  Andreas Kupries  <andreask@activestate.com>

	* generic/tclIO.c (FlushChannel): Skip OutputProc for low-level
	0-length writes. When closing pipes which have already been closed
	not skipping leads to spurious SIG_PIPE signals. Reported by
	Mikhail Teterin <mi+thun@aldan.algebra.com>.

2009-10-22  Donal K. Fellows  <dkf@users.sf.net>

	* generic/tclOOBasic.c (TclOO_Object_VarName): [Bug 2883857]: Allow
	the passing of array element names through this method.

2009-10-21  Donal K. Fellows  <dkf@users.sf.net>

	* generic/tclPosixStr.c: [Bug 2882561]: Work around oddity on Haiku OS
	where SIGSEGV and SIGBUS are the same value.

	* generic/tclTrace.c (StringTraceProc): [Bug 2881259]: Added back cast
	to work around silly bug in MSVC's handling of auto-casting.

2009-10-20  Don Porter  <dgp@users.sourceforge.net>

	* unix/Makefile.in:	Removed the long outdated and broken targets
	package-* that were for building Solaris packages.  Appears that the
	pieces needed for these targets to function have never been present in
	the current era of Tcl development and belong completely to Tcl
	pre-history.

2009-10-19  Don Porter  <dgp@users.sourceforge.net>

	* generic/tclIO.c:      [Patch 2107634]: Revised ReadChars and
	FilterInputBytes routines to permit reads to continue up to the string
	limits of Tcl values.  Before revisions, large read attempts could
	panic when as little as half the limiting value length was reached.
	Thanks to Sean Morrison and Bob Parker for their roles in the fix.

2009-10-18  Joe Mistachkin  <joe@mistachkin.com>

	* generic/tclObj.c (TclDbDumpActiveObjects, TclDbInitNewObj)
	(Tcl_DbIncrRefCount, Tcl_DbDecrRefCount, Tcl_DbIsShared):
	[Bug 2871908]: Enforce separation of concerns between the lineCLPtr
	and objThreadMap thread specific data members.

2009-10-18  Joe Mistachkin  <joe@mistachkin.com>

	* tests/thread.test (thread-4.[345]): [Bug 1565466]: Correct tests to
	save their error state before the final call to threadReap just in
	case it triggers an "invalid thread id" error.  This error can occur
	if one or more of the target threads has exited prior to the attempt
	to send it an asynchronous exit command.

2009-10-17  Donal K. Fellows  <dkf@users.sf.net>

	* generic/tclVar.c (UnsetVarStruct, TclDeleteNamespaceVars)
	(TclDeleteCompiledLocalVars, DeleteArray):
	* generic/tclTrace.c (Tcl_UntraceVar2): [Bug 2629338]: Stop traces
	that are deleted part way through (a feature used by tdom) from
	causing freed memory to be accessed.

2009-10-08  Donal K. Fellows  <dkf@users.sf.net>

	* generic/tclDictObj.c (DictIncrCmd): [Bug 2874678]: Don't leak any
	bignums when doing [dict incr] with a value.
	* tests/dict.test (dict-19.3): Memory leak detection code.

2009-10-07  Andreas Kupries  <andreask@activestate.com>

	* generic/tclObj.c: [Bug 2871908]: Plug memory leaks of objThreadMap
	and lineCLPtr hashtables.  Also make the names of the continuation
	line information initialization and finalization functions more
	consistent. Patch supplied by Joe Mistachkin <joe@mistachkin.com>.

	* generic/tclIORChan.c (ErrnoReturn): Replace hardwired constant 11
	with proper errno #define, EAGAIN. What was I thinking? The BSD's have
	a different errno assignment and break with the hardwired number.
	Reported by emiliano on the chat.

2009-10-06  Don Porter  <dgp@users.sourceforge.net>

	* generic/tclInterp.c (SlaveEval): Agressive stomping of internal reps
	was added as part of the NRE patch of 2008-07-13.  This doesn't appear
	to actually be needed, and it hurts quite a bit when large lists lose
	their intreps and require reparsing.  Thanks to Ashok Nadkarni for
	reporting the problem.

	* generic/tclTomMathInt.h (new): Public header tclTomMath.h had
	* generic/tclTomMath.h:	dependence on private headers, breaking use
	* generic/tommath.h:	by extensions [Bug 1941434].

2009-10-05  Andreas Kupries  <andreask@activestate.com>

	* library/safe.tcl (AliasGlob): Fixed conversion of catch to
	try/finally, it had an 'on ok msg' branch missing, causing a silent
	error immediately, and bogus glob results, breaking search for Tcl
	modules.

2009-10-04  Daniel Steffen  <das@users.sourceforge.net>

	* macosx/tclMacOSXBundle.c:	[Bug 2569449]: Workaround CF memory
	* unix/tclUnixInit.c:		managment bug in Mac OS X 10.4 &
					earlier.

2009-10-02  Kevin B. Kenny  <kennykb@acm.org>

	* library/tzdata/Africa/Cairo:
	* library/tzdata/Asia/Gaza:
	* library/tzdata/Asia/Karachi:
	* library/tzdata/Pacific/Apia:	Olson's tzdata2009n.

2009-09-29  Don Porter  <dgp@users.sourceforge.net>

	* generic/tclDictObj.c:		[Bug 2857044]: Updated freeIntRepProc
	* generic/tclExecute.c:		routines so that they set the typePtr
	* generic/tclIO.c:		field to NULL so that the Tcl_Obj is
	* generic/tclIndexObj.c:	not left in an inconsistent state.
	* generic/tclInt.h:
	* generic/tclListObj.c:
	* generic/tclNamesp.c:
	* generic/tclOOCall.c:
	* generic/tclObj.c:
	* generic/tclPathObj.c:
	* generic/tclProc.c:
	* generic/tclRegexp.c:
	* generic/tclStringObj.c:

	* generic/tclAlloc.c:           Cleaned up various routines in the
	* generic/tclCkalloc.c:         call stacks for memory allocation to
	* generic/tclInt.h:             guarantee that any size values computed
	* generic/tclThreadAlloc.c:     are within the domains of the routines
	they get passed to.  [Bugs 2557696 and 2557796].

2009-09-28  Don Porter  <dgp@users.sourceforge.net>

	* generic/tclCmdMZ.c:	Replaced TclProcessReturn() calls with
	* tests/error.test:	Tcl_SetReturnOptions() calls as a simple fix
	for [Bug 2855247].  Thanks to Anton Kovalenko for the report and fix.
	Additional fixes for other failures demonstrated by new tests.

2009-09-27  Don Porter  <dgp@users.sourceforge.net>

	* tests/error.test (error-15.8.*):	Coverage tests illustrating
	flaws in the propagation of return options by [try].

2009-09-26  Donal K. Fellows  <dkf@users.sf.net>

	* unix/tclooConfig.sh, win/tclooConfig.sh: [Bug 2026844]: Added dummy
	versions of tclooConfig.sh that make it easier to build extensions
	against both Tcl8.5+TclOO-standalone and Tcl8.6.

2009-09-24  Don Porter  <dgp@users.sourceforge.net>

	TIP #356 IMPLEMENTATION

	* generic/tcl.decls:	Promote internal routine TclNRSubstObj()
	* generic/tclCmdMZ.c:	to public Tcl_NRSubstObj().  Still needs docs.
	* generic/tclCompile.c:
	* generic/tclInt.h:

	* generic/tclDecls.h:	make genstubs
	* generic/tclStubInit.c:

2009-09-23  Miguel Sofer  <msofer@users.sf.net>

	* doc/namespace.n: the description of [namespace unknown] failed
	to mention [namespace path]: fixed. Thx emiliano.

2009-09-21  Mo DeJong  <mdejong@users.sourceforge.net>

	* tests/regexp.test: Added check for error message from
	unbalanced [] in regexp. Added additional simple test cases
	of basic regsub command.

2009-09-21  Don Porter  <dgp@users.sourceforge.net>

	* generic/tclCompile.c:	Correct botch in the conversion of
	Tcl_SubstObj().  Thanks to Kevin Kenny for detection and report.

2009-09-17  Don Porter  <dgp@users.sourceforge.net>

	* generic/tclCompile.c:	Re-implement Tcl_SubstObj() as a simple
	* generic/tclParse.c:	wrapper around TclNRSubstObj().  This has
	* tests/basic.test:	the effect of caching compiled bytecode in
	* tests/parse.test:	the value to be substituted.  Note that
	Tcl_SubstObj() now exists only for extensions.  Tcl itself no longer
	makes any use of it.  Note also that TclSubstTokens() is now reachable
	only by Tcl_EvalEx() and Tcl_ParseVar() so tests aiming to test its
	functioning needed adjustment to still have the intended effect.

2009-09-16  Alexandre Ferrieux  <ferrieux@users.sourceforge.net>

	* generic/tclObj.c:   Extended ::tcl::unsupported::representation.

2009-09-11  Don Porter  <dgp@users.sourceforge.net>

	* generic/tclBasic.c:	Completed the NR-enabling of [subst].
	* generic/tclCmdMZ.c:	[Bug 2314561].
	* generic/tclCompCmds.c:
	* generic/tclCompile.c:
	* generic/tclInt.h:
	* tests/coroutine.test:
	* tests/parse.test:

2009-09-11  Donal K. Fellows  <dkf@users.sf.net>

	* tests/http.test: Added in cleaning up of http tokens for each test
	to reduce amount of global-variable pollution.

2009-09-10  Donal K. Fellows  <dkf@users.sf.net>

	* library/http/http.tcl (http::Event): [Bug 2849860]: Handle charset
	names in double quotes; some servers like generating them like that.

2009-09-07  Don Porter  <dgp@users.sourceforge.net>

	* generic/tclParse.c:	[Bug 2850901]: Corrected line counting error
	* tests/into.test:	in multi-command script substitutions.

2009-09-07  Daniel Steffen  <das@users.sourceforge.net>

	* generic/tclExecute.c:	Fix potential uninitialized variable use and
	* generic/tclFCmd.c:	null dereference flagged by clang static
	* generic/tclProc.c:	analyzer.
	* generic/tclTimer.c:
	* generic/tclUtf.c:

	* generic/tclExecute.c:	Silence false positives from clang static
	* generic/tclIO.c:	analyzer about potential null dereference.
	* generic/tclScan.c:
	* generic/tclCompExpr.c:

2009-09-04  Don Porter  <dgp@users.sourceforge.net>

	* generic/tclCompCmds.c (TclCompileSubstCmd): [Bug 2314561]:
	* generic/tclBasic.c:	Added a bytecode compiler routine for the
	* generic/tclCmdMZ.c:	[subst] command. This is a partial solution to
	* generic/tclCompile.c:	the need to NR-enable [subst] since bytecode
	* generic/tclCompile.h:	execution is already NR-enabled. Two new
	* generic/tclExecute.c:	bytecode instructions, INST_NOP and
	* generic/tclInt.h:	INST_RETURN_CODE_BRANCH were added to support
	* generic/tclParse.c:	the new routine.  INST_RETURN_CODE_BRANCH is
	* tests/basic.test:	likely to be useful in any future effort to
	* tests/info.test:	add a bytecode compiler routine for [try].
	* tests/parse.test:

2009-09-03  Donal K. Fellows  <dkf@users.sf.net>

	* doc/LinkVar.3: [Bug 2844962]: Added documentation of issues relating
	to use of this API in a multi-threaded environment.

2009-09-01  Andreas Kupries  <andreask@activestate.com>

	* generic/tclIORTrans.c (ReflectInput): Remove error response to
	0-result from method 'limit?' of transformations. Return the number of
	copied bytes instead, which is possibly nothing. The latter then
	triggers EOF handling in the higher layers, making the 0-result of
	limit? the way to inject artificial EOF's into the data stream.

2009-09-01  Don Porter  <dgp@users.sourceforge.net>

	* library/tcltest/tcltest.tcl:  Bump to tcltest 2.3.2 after revision
	* library/tcltest/pkgIndex.tcl: to verbose error message.
	* unix/Makefile.in:
	* win/Makefile.in:

2009-08-27  Don Porter  <dgp@users.sourceforge.net>

	* generic/tclStringObj.c:       [Bug 2845535]: A few more string
	overflow cases in [format].

2009-08-25  Andreas Kupries  <andreask@activestate.com>

	* generic/tclBasic.c (Tcl_CreateInterp, Tcl_EvalTokensStandard)
	(Tcl_EvalEx, TclEvalEx, TclAdvanceContinuations, TclNREvalObjEx):
	* generic/tclCmdMZ.c (Tcl_SwitchObjCmd, TclListLines):
	* generic/tclCompCmds.c (*):
	* generic/tclCompile.c (TclSetByteCodeFromAny, TclInitCompileEnv)
	(TclFreeCompileEnv, TclCompileScript, TclCompileTokens):
	* generic/tclCompile.h (CompileEnv):
	* generic/tclInt.h (ContLineLoc, Interp):
	* generic/tclObj.c (ThreadSpecificData, ContLineLocFree)
	(TclThreadFinalizeObjects, TclInitObjSubsystem, TclContinuationsEnter,
	(TclContinuationsEnterDerived, TclContinuationsCopy, TclFreeObj)
	(TclContinuationsGet):
	* generic/tclParse.c (TclSubstTokens, Tcl_SubstObj):
	* generic/tclProc.c (TclCreateProc):
	* generic/tclVar.c (TclPtrSetVar):
	* tests/info.test (info-30.0-24):

	Extended the parser, compiler, and execution engine with code and
	attendant data structures tracking the position of continuation lines
	which are not visible in the resulting script Tcl_Obj*'s, to properly
	account for them while counting lines for #280.

2009-08-24  Daniel Steffen  <das@users.sourceforge.net>

	* generic/tclInt.h: Annotate Tcl_Panic as noreturn for clang static
	analyzer in PURIFY builds, replacing preprocessor/assert technique.

	* macosx/tclMacOSXNotify.c: Fix multiple issues with nested event loops
	when CoreFoundation notifier is running in embedded mode. (Fixes
	problems in TkAqua Cocoa reported by Youness Alaoui on tcl-mac)

2009-08-21  Don Porter  <dgp@users.sourceforge.net>

	* generic/tclFileName.c: Correct regression in [Bug 2837800] fix.
	* tests/fileName.test:

2009-08-20  Don Porter  <dgp@users.sourceforge.net>

	* generic/tclFileName.c: [Bug 2837800]: Correct the result produced by
	[glob */test] when * matches something like ~foo.

	* generic/tclPathObj.c: [Bug 2806250]: Prevent the storage of strings
	starting with ~ in the "tail" part (normPathPtr field) of the path
	intrep when PATHFLAGS != 0.  This establishes the assumptions relied
	on elsewhere that the name stored there is a relative path.  Also
	refactored to make an AppendPath() routine instead of the cut/paste
	stanzas that were littered throughout.

2009-08-20  Donal K. Fellows  <dkf@users.sf.net>

	* generic/tclCmdIL.c (TclNRIfObjCmd): [Bug 2823276]: Make [if]
	NRE-safe on all arguments when interpreted.
	(Tcl_LsortObjCmd): Close off memory leak.

2009-08-19  Donal K. Fellows  <dkf@users.sf.net>

	* generic/tclCmdAH.c (TclNRForObjCmd, etc.): [Bug 2823276]: Make [for]
	and [while] into NRE-safe commands, even when interpreted.

2009-08-18  Don Porter  <dgp@users.sourceforge.net>

	* generic/tclPathObj.c: [Bug 2837800]: Added NULL check to prevent
	* tests/fileName.test:  crashes during [glob].

2009-08-16  Jan Nijtmans  <nijtmans@users.sf.net>

	* unix/dltest/pkge.c:  const addition
	* unix/tclUnixThrd.c:  Use <pthread.h> in stead of "pthread.h"
	* win/tclWinDde.c:     Eliminate some more gcc warnings
	* win/tclWinReg.c:
	* generic/tclInt.h:    Change ForIterData, make it const-safe.
	* generic/tclCmdAH.c:

2009-08-12  Don Porter  <dgp@users.sourceforge.net>

	TIP #353 IMPLEMENTATION

	* doc/NRE.3:		New public routine Tcl_NRExprObj() permits
	* generic/tcl.decls:	extension commands to evaluate Tcl expressions
	* generic/tclBasic.c:	in NR-enabled command procedures.
	* generic/tclCmdAH.c:
	* generic/tclExecute.c:
	* generic/tclInt.h:
	* generic/tclObj.c:
	* tests/expr.test:

	* generic/tclDecls.h:		make genstubs
	* generic/tclStubInit.c:

2009-08-06  Andreas Kupries  <andreask@activestate.com>

	* doc/refchan.n [Bug 2827000]: Extended the implementation of
	* generic/tclIORChan.c: reflective channels (TIP 219, method
	* tests/ioCmd.test: 'read'), enabling handlers to signal EAGAIN to
	indicate 'no data, but not at EOF either', and other system
	errors. Updated documentation, extended testsuite (New test cases
	iocmd*-23.{9,10}).

2009-08-02  Miguel Sofer  <msofer@users.sf.net>

	* tests/coroutine.test: fix testfile cleanup

2009-08-02  Donal K. Fellows  <dkf@users.sf.net>

	* generic/tclObj.c (Tcl_RepresentationCmd): Added an unsupported
	command for reporting the representation of an object. Result string
	is deliberately a bit obstructive so that people are not encouraged to
	make code that depends on it; it's a debugging tool only!

	* unix/tclUnixFCmd.c (GetOwnerAttribute, SetOwnerAttribute)
	(GetGroupAttribute, SetGroupAttribute): [Bug 1942222]: Stop calling
	* unix/tclUnixFile.c (TclpGetUserHome): endpwent() and endgrent();
	they've been unnecessary for ages.

2009-08-02  Jan Nijtmans  <nijtmans@users.sf.net>

	* win/tclWin32Dll.c: Eliminate TclWinResetInterfaceEncodings, since it
	* win/tclWinInit.c:  does exactly the same as TclWinEncodingsCleanup,
	* win/tclWinInt.h:   make sure that tclWinProcs and
			     tclWinTCharEncoding are always set and reset
			     concurrently.
	* win/tclWinFCmd.c:  Correct check for win95

2009-07-31  Don Porter  <dgp@users.sourceforge.net>

	* generic/tclStringObj.c: [Bug 2830354]:	Corrected failure to
	* tests/format.test:		grow buffer when format spec request
	large width floating point values.  Thanks to Clemens Misch.

2009-07-26  Donal K. Fellows  <dkf@users.sf.net>

	* library/auto.tcl (tcl_findLibrary, auto_mkindex):
	* library/package.tcl (pkg_mkIndex, tclPkgUnknown, MacOSXPkgUnknown):
	* library/safe.tcl (interpAddToAccessPath, interpDelete, AliasGlob):
	(AliasSource, AliasLoad, AliasEncoding):
	* library/tm.tcl (UnknownHandler): Simplify by swapping some [catch]
	gymnastics for use of [try].

2009-07-26 Alexandre Ferrieux  <ferrieux@users.sourceforge.net>

	* tools/genStubs.tcl: Forced LF translation when generating .h's to
	avoid spurious diffs when regenerating on a Windows box.

2009-07-26  Jan Nijtmans  <nijtmans@users.sf.net>

	* win/Makefile.in: [Bug 2827066]: msys build --enable-symbols broken
	* win/tcl.m4:	   And modified the same for unicows.dll, as a
	* win/configure:   preparation for [Enh 2819611].

2009-07-25  Donal K. Fellows  <dkf@users.sf.net>

	* library/history.tcl (history): Reworked the history mechanism in
	terms of ensembles, rather than the ad hoc ensemble-lite mechanism
	used previously.

2009-07-24  Donal K. Fellows  <dkf@users.sf.net>

	* doc/self.n (self class): [Bug 2704302]: Add some text to make it
	clearer how to get the name of the current object's class.

2009-07-23  Andreas Kupries  <andreask@activestate.com>

	* generic/tclIO.c (Tcl_GetChannelHandle): [Bug 2826248]: Do not crash
	* generic/tclPipe.c (FileForRedirect): for getHandleProc == NULL, this
	is allowed. Provide a nice error message in the bypass area. Updated
	caller to check the bypass for a mesage. Bug reported by Andy
	Sonnenburg <andy22286@users.sourceforge.net>

2009-07-23  Joe Mistachkin  <joe@mistachkin.com>

	* generic/tclNotify.c: [Bug 2820349]: Ensure that queued events are
	freed once processed.

2009-07-22  Jan Nijtmans  <nijtmans@users.sf.net>

	* macosx/tclMacOSXFCmd.c: CONST -> const
	* generic/tclGetDate.y:
	* generic/tclDate.c:
	* generic/tclLiteral.c: (char *) cast in ckfree call
	* generic/tclPanic.c: [Feature Request 2814786]: remove TclpPanic
	* generic/tclInt.h
	* unix/tclUnixPort.h
	* win/tclWinPort.h

2009-07-22 Alexandre Ferrieux  <ferrieux@users.sourceforge.net>

	* generic/tclEvent.c: [Bug 2001201 again]: Refined the 20090617 patch
	on [exit] streamlining, so that it now correctly calls thread exit
	handlers for the calling thread, including <Destroy> bindings in Tk.

2009-07-21  Kevin B. Kenny  <kennykb@acm.org>

	* library/tzdata/Asia/Dhaka:
	* library/tzdata/Indian/Mauritius: Olson's tzdata2009k.

2009-07-20  Donal K. Fellows  <dkf@users.sf.net>

	* generic/tclCmdMZ.c (StringIsCmd): Reorganize so that [string is] is
	more efficient when parsing things that are correct, at a cost of
	making the empty string test slightly more costly. With this, the cost
	of doing [string is integer -strict $x] matches [catch {expr {$x+0}}]
	in the successful case, and greatly outstrips it in the failing case.

2009-07-19  Donal K. Fellows  <dkf@users.sf.net>

	* generic/tclOO.decls, generic/tclOO.c (Tcl_GetObjectName): Expose a
	function for efficiently returning the current name of an object.

2009-07-18  Daniel Steffen  <das@users.sourceforge.net>

	* unix/Makefile.in: Define NDEBUG in optimized (non-symbols) build to
	disable NRE assert()s and threaded allocator range checks.

2009-07-16  Don Porter  <dgp@users.sourceforge.net>

	* generic/tclBinary.c:	Removed unused variables.
	* generic/tclCmdIL.c:
	* generic/tclCompile.c:
	* generic/tclExecute.c:
	* generic/tclHash.c:
	* generic/tclIOUtil.c:
	* generic/tclVar.c:

	* generic/tclBasic.c:	Silence compiler warnings about ClientData.
	* generic/tclProc.c:

	* generic/tclScan.c:    Typo in ACCEPT_NAN configuration.

	* generic/tclStrToD.c:  [Bug 2819200]: Set floating point control
	register on MIPS systems so that the gradual underflow expected by Tcl
	is in effect.

2009-07-15  Donal K. Fellows  <dkf@users.sf.net>

	* generic/tclInt.h (Namespace):		   Added machinery to allow
	* generic/tclNamesp.c (many functions):	   reduction of memory used
	* generic/tclResolve.c (BumpCmdRefEpochs): by namespaces. Currently
	#ifdef'ed out because of compatibility concerns.

	* generic/tclInt.decls: Added four functions for better integration
	with itcl-ng.

2009-07-14  Kevin B. Kenny  <kennykb@acm.org>

	* generic/tclInt.h (TclNRSwitchObjCmd):
	* generic/tclBasic.c (builtInCmds):
	* generic/tclCmdMZ.c (Tcl_SwitchObjCmd):
	* tests/switch.test (switch-15.1):
	[Bug 2821401]: Make non-bytecoded [switch] command aware of NRE.

2009-07-13  Andreas Kupries  <andreask@activestate.com>

	* generic/tclCompile.c (TclInitCompileEnv, EnterCmdWordIndex)
	(TclCleanupByteCode, TclCompileScript):
	* generic/tclExecute.c (TclCompileObj, TclExecuteByteCode):
	* tclCompile.h (ExtCmdLoc):
	* tclInt.h (ExtIndex, CFWordBC, CmdFrame):
	* tclBasic.c (DeleteInterpProc, TclArgumentBCEnter)
	(TclArgumentBCRelease, TclArgumentGet, SAVE_CONTEXT)
	(RESTORE_CONTEXT, NRCoroutineExitCallback, TclNRCoroutineObjCmd):
	* generic/tclCmdAH.c (TclNRForObjCmd, TclNRForIterCallback,
	(ForNextCallback):
	* generic/tclCmdMZ.c (TclNRWhileObjCmd):

	Extended the bytecode compiler initialization to recognize the
	compilation of whole files (NRE enabled 'source' command) and switch
	to the counting of absolute lines in that case.

	Further extended the bytecode compiler to track the start line in the
	generated information, and modified the bytecode execution to
	recompile an object if the location as per the calling context doesn't
	match the location saved in the bytecode. This part could be optimized
	more by using more memory to keep all possibilities which occur
	around, or by just adjusting the location information instead of a
	total recompile.

	Reworked the handling of literal command arguments in bytecode to be
	saved (compiler) and used (execution) per command (See the
	TCL_INVOKE_STK* instructions), and not per the whole bytecode. This,
	and the previous change remove the problems with location data caused
	by literal sharing (across whole files, but also proc bodies).
	Simplified the associated datastructures (ExtIndex is gone, as is the
	function EnterCmdWordIndex).

	The last change causes the hashtable 'lineLABCPtr' to be state which
	has to be kept per coroutine, like the CmdFrame stack. Reworked the
	coroutine support code to create, delete and switch the information as
	needed. Further reworked the tailcall command as well, it has to pop
	its own arguments when run in a bytecode context to keep a proper
	stack in 'lineLABCPtr'.

	Fixed the mishandling of line information in the NRE-enabled 'for' and
	'while' commands introduced when both were made to share their
	iteration callbacks without taking into account that the loop body is
	found in different words of the command. Introduced a separate data
	structure to hold all the callback information, as we went over the
	limit of 4 direct client-data values for NRE callbacks.

	The above fixes [Bug 1605269].

2009-07-12  Donal K. Fellows  <dkf@users.sf.net>

	* generic/tclCmdMZ.c (StringIndexCmd, StringEqualCmd, StringCmpCmd):
	* generic/tclExecute.c (TclExecuteByteCode): [Bug 2637173]: Factor out
	* generic/tclInt.h (TclIsPureByteArray):     the code to determine if
	* generic/tclUtil.c (TclStringMatchObj):     it is safe to work with
	byte arrays directly, so that we get the check correct _once_.

	* generic/tclOOCall.c (TclOOGetCallContext): [Bug 1895546]: Changed
	* generic/tclOO.c (TclOOObjectCmdCore):	     the way that the cache is
	managed so that when itcl does cunning things, those cunning things
	can be cached properly.

2009-07-11  Donal K. Fellows  <dkf@users.sf.net>

	* doc/vwait.n: Substantially increased the discussion of issues and
	work-arounds relating to nested vwaits, following discussion on the
	tcl-core mailing list on the topic.

2009-07-10  Pat Thoyts  <patthoyts@users.sourceforge.net>

	* tests/zlib.test:   ZlibTransformClose may be called with a NULL
	* generic/tclZlib.c: interpreter during finalization and
	Tcl_SetChannelError requires a list. Added some tests to ensure error
	propagation from the zlib library to the interp.

2009-07-09  Pat Thoyts  <patthoyts@users.sourceforge.net>

	* tests/zlib.test: [Bug 2818131]: Added tests and fixed a typo that
	broke [zlib push] for deflate format.

2009-07-09  Donal K. Fellows  <dkf@users.sf.net>

	* compat/mkstemp.c (mkstemp): [Bug 2819227]: Use rand() for random
	numbers as it is more portable.

2009-07-05  Donal K. Fellows  <dkf@users.sf.net>

	* generic/tclZlib.c (ZlibTransformWatch): Correct the handling of
	events so that channel transforms work with things like an asynch
	[chan copy]. Problem reported by Pat Thoyts.

2009-07-01  Pat Thoyts  <patthoyts@users.sourceforge.net>

	* win/tclWinInt.h:   [Bug 2806622]: Handle the GetUserName API call
	* win/tclWin32Dll.c: via the tclWinProcs indirection structure. This
	* win/tclWinInit.c:  fixes a problem obtaining the username when the
	USERNAME environment variable is unset.

2009-06-30  Daniel Steffen  <das@users.sourceforge.net>

	* generic/tclInt.h:		Add assert macros for clang static
	* generic/tclPanic.c:		analyzer and redefine Tcl_Panic to
	* generic/tclStubInit.c:	assert after panic in clang PURIFY
					builds.

	* generic/tclCmdIL.c:		Add clang assert for false positive
					from static analyzer.

2009-06-26  Daniel Steffen  <das@users.sourceforge.net>

	* macosx/Tcl-Common.xcconfig:	 Update projects for Xcode 3.1 and
	* macosx/Tcl.xcode/*:		 3.2, standardize on gcc 4.2, remove
	* macosx/Tcl.xcodeproj/*:	 obsolete configurations and pre-Xcode
	* macosx/Tcl.pbproj/* (removed): project.

	* macosx/README:		 Update project docs, cleanup.

	* unix/Makefile.in:		 Update dist target for project
					 changes.

2009-06-24  Donal K. Fellows  <dkf@users.sf.net>

	* tests/oo.test (oo-19.1): [Bug 2811598]: Make more resilient.

2009-06-24  Pat Thoyts  <patthoyts@users.sourceforge.net>

	* tests/http11.test: [Bug 2811492]: Clean up procs after testing.

2009-06-18  Donal K. Fellows  <dkf@users.sf.net>

	* generic/tclCkalloc.c (MemoryCmd): [Bug 988703]:
	* generic/tclObj.c (ObjData, TclFinalizeThreadObjects): Add mechanism
	for discovering what Tcl_Objs are allocated when built for memory
	debugging. Developed by Joe Mistachkin.

2009-06-17 Alexandre Ferrieux  <ferrieux@users.sourceforge.net>

	* generic/tclEvent.c: Applied a patch by George Peter Staplin
	drastically reducing the ambition of [exit] wrt finalization, and
	thus solving many multi-thread teardown issues. [Bugs 2001201,
	486399, and possibly 597575, 990457, 1437595, 2750491]

2009-06-15  Don Porter  <dgp@users.sourceforge.net>

	* generic/tclStringObj.c: sprintf() -> Tcl_ObjPrintf() conversion.

2009-06-15  Reinhard Max  <max@suse.de>

	* unix/tclUnixPort.h: Move all socket-related code from tclUnixChan.c
	* unix/tclUnixChan.c: to tclUnixSock.c.
	* unix/tclUnixSock.c:

2009-06-15  Donal K. Fellows  <dkf@users.sf.net>

	* tools/tcltk-man2html.tcl (make-man-pages): [Patch 557486]: Apply
	last remaining meaningful part of this patch, a clean up of some
	closing tags.

2009-06-13  Don Porter  <dgp@users.sourceforge.net>

	* generic/tclCompile.c: [Bug 2802881]: The value stashed in
	* generic/tclProc.c:    iPtr->compiledProcPtr when compiling a proc
	* tests/execute.test:   survives too long. We only need it there long
	enough for the right TclInitCompileEnv() call to re-stash it into
	envPtr->procPtr.  Once that is done, the CompileEnv controls.  If we
	let the value of iPtr->compiledProcPtr linger, though, then any other
	bytecode compile operation that takes place will also have its
	CompileEnv initialized with it, and that's not correct.  The value is
	meant to control the compile of the proc body only, not other compile
	tasks that happen along.  Thanks to Carlos Tasada for discovering and
	reporting the problem.

2009-06-10  Don Porter  <dgp@users.sourceforge.net>

	* generic/tclStringObj.c:       [Bug 2801413]: Revised [format] to not
	overflow the integer calculations computing the length of the %ll
	formats of really big integers.  Also added protections so that
	[format]s that would produce results overflowing the maximum string
	length of Tcl values throw a normal Tcl error instead of a panic.

	* generic/tclStringObj.c:	[Bug 2803109]: Corrected failures to
	deal with the "pure unicode" representation of an empty string.
	Thanks to Julian Noble for reporting the problem.

2006-06-09  Kevin B. Kenny  <kennykb@acm.org>

	* generic/tclGetDate.y: Fixed a thread safety bug in the generated
	* library/clock.tcl:    Bison parser (needed a %pure-parser
	* tests/clock.test:     declaration to avoid static variables).
				Discovered that the %pure-parser declaration
	                        allowed for returning the Bison error message
	                        to the Tcl caller in the event of a syntax
	                        error, so did so.
	* generic/tclDate.c: bison 2.3

2006-06-08  Kevin B. Kenny  <kennykb@acm.org>

	* library/tzdata/Asia/Dhaka: New DST rule for Bangladesh. (Olson's
	tzdata2009i.)

2009-06-08  Donal K. Fellows  <dkf@users.sf.net>

	* doc/copy.n: Fix error in example spotted by Venkat Iyer.

2009-06-02  Don Porter  <dgp@users.sourceforge.net>

	* generic/tclExecute.c: Replace dynamically-initialized table with a
	table of static constants in the lookup table for exponent operator
	computations that fit in a 64 bit integer result.

	* generic/tclExecute.c: [Bug 2798543]: Corrected implementations and
	selection logic of the INST_EXPON instruction.

2009-06-01  Don Porter  <dgp@users.sourceforge.net>

	* tests/expr.test:      [Bug 2798543]: Added many tests demonstrating
	the broken cases.

009-05-30  Kevin B. Kenny  <kennykb@acm.org>

	* library/tzdata/Africa/Cairo:
	* library/tzdata/Asia/Amman: Olson's tzdata2009h.

2009-05-29  Andreas Kupries  <andreask@activestate.com>

	* library/platform/platform.tcl: Fixed handling of cpu ia64,
	* library/platform/pkgIndex.tcl: taking ia64_32 into account
	* unix/Makefile.in: now. Bumped version to 1.0.5. Updated the
	* win/Makefile.in: installation commands.

2009-05-26 Alexandre Ferrieux  <ferrieux@users.sourceforge.net>

	* doc/expr.n: Fixed documentation of the right-associativity of
	the ** operator. (spotted by kbk)

2009-05-14  Donal K. Fellows  <dkf@users.sf.net>

	* generic/tclOOInfo.c (InfoObjectNsCmd): Added introspection mechanism
	for finding out what an object's namespace is. Experience suggests
	that it is just too useful to be able to do without it.

2009-05-12  Donal K. Fellows  <dkf@users.sf.net>

	* doc/vwait.n: Added more words to make it clear just how bad it is to
	nest [vwait]s.

	* compat/mkstemp.c: Add more headers to make this file build on IRIX
	6.5. Thanks to Larry McVoy for this.

2009-05-08  Donal K. Fellows  <dkf@users.sf.net>

	* generic/tclOO.c (TclNRNewObjectInstance):  [Bug 2414858]: Add a
	* generic/tclBasic.c (TclPushTailcallPoint): marker to the stack of
	NRE callbacks at the right point so that tailcall works correctly in a
	constructor.

	* tests/exec.test (cat): [Bug 2788468]: Adjust the scripted version of
	cat so that it does not perform transformations on the data it is
	working with, making it more like the standard Unix 'cat' program.

2009-05-07  Miguel Sofer  <msofer@users.sf.net>

	* generic/tclObj.c (Tcl_GetCommandFromObj): [Bug 2785893]: Ensure that
	a command in a deleted namespace can't be found through a cached name.

	* generic/tclBasic.c:    Let coroutines start with a much smaller
	* generic/tclCompile.h:  stack: 200 words (previously was 2000, the
	* generic/tclExecute.c:  same as interps).

2009-05-07  Donal K. Fellows  <dkf@users.sf.net>

	* tests/env.test (printenvScript, env-4.3, env-4.5): [Bug 1513659]:
	* tests/exec.test (exec-2.6): These tests had subtle dependencies on
	being on platforms that were either ISO 8859-1 or UTF-8. Stabilized
	the results by forcing the encoding.

2009-05-06  Don Porter  <dgp@users.sourceforge.net>

	* generic/tclCmdMZ.c:	[Bug 2582327]: Improve overflow error message
	from [string repeat].

	* tests/interp.test: interp-20.50 test for Bug 2486550.

2009-05-04  Donal K. Fellows  <dkf@users.sf.net>

	* generic/tclOO.c (InitFoundation, AllocObject, AllocClass):
	* generic/tclOODefineCmds.c (InitDefineContext): Make sure that when
	support namespaces are deleted, nothing bad can subsequently happen.
	Issue spotted by Don Porter.

2009-05-03  Donal K. Fellows  <dkf@users.sf.net>

	* doc/Tcl.n: [Bug 2538432]: Clarified exact treatment of ${arr(idx)}
	form of variable substitution. This is not a change of behavior, just
	an improved description of the current situation.

2009-04-30  Miguel Sofer  <msofer@users.sf.net>

	* generic/tclBasic.c (TclObjInvoke): [Bug 2486550]: Make sure that a
	null objProc is not used, use Tcl_NRCallObjProc instead.

2009-05-01  Jan Nijtmans  <nijtmans@users.sf.net>

	* win/configure.in   Fix 64-bit detection for zlib on Win64
	* win/configure      (regenerated)

2009-04-28  Jeff Hobbs  <jeffh@ActiveState.com>

	* unix/tcl.m4, unix/configure (SC_CONFIG_CFLAGS): harden the check to
	add _r to CC on AIX with threads.

2009-04-27  Donal K. Fellows  <dkf@users.sf.net>

	* doc/concat.n (EXAMPLES): [Bug 2780680]: Rewrote so that the spacing
	of result messages is correct. (The exact way they were wrong was
	different when rendered through groff or as HTML, but it was still
	wrong both ways.)

2009-04-27  Jan Nijtmans  <nijtmans@users.sf.net>

	* generic/tclIndexObj.c:  Reset internal INTERP_ALTERNATE_WRONG_ARGS
	* generic/tclIOCmd.c:     flag inside the Tcl_WrongNumArgs function,
	                          so the caller no longer has to do the reset.

2009-04-24  Stuart Cassoff  <stwo@users.sf.net>

	* unix/Makefile.in: [Patch 2769530]: Don't chmod/exec installManPage.

2009-04-19  Pat Thoyts  <patthoyts@users.sourceforge.net>

	* library/http/http.tcl: [Bug 2715421]: Removed spurious newline added
	* tests/http11.test:     after POST and added tests to detect excess
	* tests/httpd11.tcl:     bytes being POSTed.
	* library/http/pkgIndex.tcl:
	* makefiles:             package version now 2.8.1

2009-04-15  Donal K. Fellows  <dkf@users.sf.net>

	* doc/chan.n, doc/close.n: Tidy up documentation of TIP #332.

2009-04-14  Kevin B. Kenny  <kennykb@acm.org>

	* library/tzdata/Asia/Karachi: Updated rules for Pakistan Summer
				       Time (Olson's tzdata2009f)

2009-04-11  Donal K. Fellows  <dkf@users.sf.net>

	* generic/tclOOMethod.c (InvokeForwardMethod): Clarify the resolution
	behaviour of the name of the command that is forwarded to: it's now
	resolved using the object's namespace as context, which is much more
	useful than the previous (somewhat random) behaviour of using the
	caller's current namespace.

2009-04-10  Pat Thoyts  <patthoyts@users.sourceforge.net>

	* library/http/http.tcl:     Improved HTTP/1.1 support and added
	* library/http/pkgIndex.tcl: specific HTTP/1.1 testing to ensure
	* tests/http11.test:         we handle chunked+gzip for the various
	* tests/httpd11.test:        modes (normal, -channel and -handler)
	* makefiles:                 package version set to 2.8.0

2009-04-10  Daniel Steffen  <das@users.sourceforge.net>

	* unix/tclUnixChan.c:		TclUnixWaitForFile(): use FD_* macros
	* macosx/tclMacOSXNotify.c:	to manipulate select masks (Cassoff).
					[Freq 1960647] [Bug 3486554]

	* unix/tclLoadDyld.c:		use RTLD_GLOBAL instead of RTLD_LOCAL.
					[Bug 1961211]

	* macosx/tclMacOSXNotify.c:	revise CoreFoundation notifier to allow
					embedding into applications that
					already have a CFRunLoop running and
					want to run the tcl event loop via
					Tcl_ServiceModeHook(TCL_SERVICE_ALL).

	* macosx/tclMacOSXNotify.c:	add CFRunLoop based Tcl_Sleep() and
	* unix/tclUnixChan.c:		TclUnixWaitForFile() implementations
	* unix/tclUnixEvent.c:		and disable select() based ones in
					CoreFoundation builds.

	* unix/tclUnixNotify.c:		simplify, sync with tclMacOSXNotify.c.

	* generic/tclInt.decls: 	add TclMacOSXNotifierAddRunLoopMode()
	* generic/tclIntPlatDecls.h:	internal API, regen.
	* generic/tclStubInit.c:

	* unix/configure.in (Darwin):	use Darwin SUSv3 extensions if
					available; remove /Network locations
					from default tcl package search path
					(NFS mounted locations and thus slow).
	* unix/configure:		autoconf-2.59
	* unix/tclConfig.h.in:		autoheader-2.59

	* macosx/tclMacOSXBundle.c:	on Mac OS X 10.4 and later, replace
					deprecated NSModule API by dlfcn API.

2009-04-10  Donal K. Fellows  <dkf@users.sf.net>

	* doc/StringObj.3: [Bug 2089279]: Corrected example so that it works
	on 64-bit machines as well.

2009-04-10  Pat Thoyts  <patthoyts@users.sourceforge.net>

	* tests/http.test: [Bug 26245326]: Added specific check for problem
	* tests/httpd: (return incomplete HTTP response header).

2009-04-08  Kevin B. Kenny  <kennykb@acm.org>

	* tools/tclZIC.tcl: Always emit files with Unix line termination.
	* library/tzdata: Olson's tzdata2009e

2009-04-09  Don Porter  <dgp@users.sourceforge.net>

	* library/http/http.tcl:	[Bug 26245326]: Handle incomplete
	lines in the "connecting" state. Thanks to Sergei Golovan.

2009-04-08  Andreas Kupries  <andreask@activestate.com>

	* library/platform/platform.tcl: Extended the darwin sections to add
	* library/platform/pkgIndex.tcl: a kernel version number to the
	* unix/Makefile.in: identifier for anything from Leopard (10.5) on up.
	* win/Makefile.in: Extended patterns for same. Extended cpu
	* doc/platform.n: recognition for 64bit Tcl running on a 32bit kernel
	on a 64bit processor (By Daniel Steffen). Bumped version to 1.0.4.
	Updated Makefiles.

2009-04-08  Don Porter  <dgp@users.sourceforge.net>

	* library/tcltest/tcltest.tcl:  [Bug 2570363]: Converted [eval]s (some
	* library/tcltest/pkgIndex.tcl: unsafe!) to {*} in tcltest package.
	* unix/Makefile.in:     => tcltest 2.3.1
	* win/Makefile.in:

2009-04-07  Don Porter  <dgp@users.sourceforge.net>

	* generic/tclStringObj.c:	Correction so that value of
	TCL_GROWTH_MIN_ALLOC is everywhere expressed in bytes as comment
	claims.

2009-04-04  Donal K. Fellows  <dkf@users.sf.net>

	* doc/vwait.n: [Bug 1910136]: Extend description and examples to make
	it clearer just how this command interprets variable names.

2009-03-30  Don Porter  <dgp@users.sourceforge.net>

	* doc/Alloc.3: [Bug 2556263]:	Size argument is "unsigned int".

2009-03-27  Don Porter  <dgp@users.sourceforge.net>

	* generic/tclPathObj.c (TclPathPart): [Bug 2710920]: TclPathPart()
	* tests/fileName.test:	was computing the wrong results for both [file
	dirname] and [file tail] on "path" arguments with the PATHFLAGS != 0
	intrep and with an empty string for the "joined-on" part.

2009-03-25  Jan Nijtmans  <nijtmans@users.sf.net>

	* doc/tclsh.1:		 Bring doc and tools in line with
	* tools/installData.tcl: http://wiki.tcl.tk/812
	* tools/str2c
	* tools/tcltk-man2html.tcl

2009-03-25  Donal K. Fellows  <dkf@users.sf.net>

	* doc/coroutine.n: [Bug 2152285]: Added basic documentation for the
	coroutine and yield commands.

2009-03-24  Donal K. Fellows  <dkf@users.sf.net>

	* generic/tclOOBasic.c (TclOOSelfObjCmd): [Bug 2704302]: Make 'self
	class' better defined in the context of objects that change class.

	* generic/tclVar.c (Tcl_UpvarObjCmd): [Bug 2673163] (ferrieux)
	* generic/tclProc.c (TclObjGetFrame): Make the upvar command more able
	to handle its officially documented syntax.

2009-03-22  Miguel Sofer  <msofer@users.sf.net>

	* generic/tclBasic.c: [Bug 2502037]: NR-enable the handling of unknown
	commands.

2009-03-21  Miguel Sofer  <msofer@users.sf.net>

	* generic/tclBasic.c:   Fixed "leaks" in aliases, imports and
	* generic/tclInt.h:     ensembles. Only remaining known leak is in
	* generic/tclInterp.c:  ensemble unknown dispatch (as it not
	* generic/tclNamesp.c:  NR-enabled)
	* tests/tailcall.test:

	* tclInt.h: comments

	* tests/tailcall.test: Added tests to show that [tailcall] does not
	currently always execute in constant space: interp-alias, ns-imports
	and ensembles "leak" as of this commit.

	* tests/nre.test: [foreach] has been NR-enabled for a while, the test
	was marked 'knownBug': unmark it.

	* generic/tclBasic.c:   Fix for (among others) [Bug 2699087]
	* generic/tclCmdAH.c:   Tailcalls now perform properly even from
	* generic/tclExecute.c: within [eval]ed scripts.
	* generic/tclInt.h:     More tests missing, as well as proper
	exploration and testing of the interaction with "redirectors" like
	interp-alias (suspect that it does not happen in constant space)
	and pure-eval commands.

	* generic/tclExecute.c: Proper fix for [Bug 2415422]. Reenabled
	* tests/nre.test:       the failing assertion that was disabled on
	2008-12-18: the assertion is correct, the fault was in the
	management of expansions.

	* generic/tclExecute.c:  Fix both test and code for tailcall
	* tests/tailcall.test:   from within a compiled [eval] body.

	* tests/tailcall.test: Slightly improved tests

2009-03-20  Don Porter  <dgp@users.sourceforge.net>

	* tests/stringObj.test:         [Bug 2597185]: Test stringObj-6.9
	checks that Tcl_AppendStringsToObj() no longer crashes when operating
	on a pure unicode value.

	* generic/tclExecute.c (INST_CONCAT1):  [Bug 2669109]: Panic when
	appends overflow the max length of a Tcl value.

2009-03-19  Miguel Sofer  <msofer@users.sf.net>

	* generic/tcl.h:
	* generic/tclInt.h:
	* generic/tclBasic.c:
	* generic/tclExecute.c:
	* generic/tclNamesp.c (Tcl_PopCallFrame): Rewritten tailcall
	implementation, ::unsupported::atProcExit is (temporarily?) gone. The
	new approach is much simpler, and also closer to being correct. This
	commit fixes [Bug 2649975] and [Bug 2695587].

	* tests/coroutine.test:    Moved the tests to their own files,
	* tests/tailcall.test:     removed the unsupported.test. Added
	* tests/unsupported.test:  tests for the fixed bugs.

2009-03-19  Donal K. Fellows  <dkf@users.sf.net>

	* doc/tailcall.n: Added documentation for tailcall command.

2009-03-18  Don Porter  <dgp@users.sourceforge.net>

	* win/tclWinFile.c (TclpObjNormalizePath):	[Bug 2688184]:
	Corrected Tcl_Obj leak. Thanks to Joe Mistachkin for detection and
	patch.

	* generic/tclVar.c (TclLookupSimpleVar):	[Bug 2689307]: Shift
	all calls to Tcl_SetErrorCode() out of TclLookupSimpleVar and onto its
	callers, where control with TCL_LEAVE_ERR_MSG flag is more easily
	handled.

2009-03-16  Donal K. Fellows  <dkf@users.sf.net>

	* generic/tclCmdMZ.c (TryPostBody): [Bug 2688063]: Extract information
	from list before getting rid of last reference to it.

2009-03-15  Joe Mistachkin  <joe@mistachkin.com>

	* generic/tclThread.c: Modify fix for TSD leak to match Tcl 8.5
	* generic/tclThreadStorage.c: (and prior) allocation semantics. [Bug
	2687952]

2009-03-15  Donal K. Fellows  <dkf@users.sf.net>

	* generic/tclThreadStorage.c (TSDTableDelete):	[Bug 2687952]: Ensure
	* generic/tclThread.c (Tcl_GetThreadData):	that structures in
	Tcl's TSD system are all freed. Use the correct matching allocator.

	* generic/tclPosixStr.c (Tcl_SignalId,Tcl_SignalMsg): [Patch 1513655]:
	Added support for SIGINFO, which is present on BSD platforms.

2009-03-14  Donal K. Fellows  <dkf@users.sf.net>

	* unix/tcl.pc.in (new file):		[Patch 2243948] (hat0)
	* unix/configure.in, unix/Makefile.in: Added support for reporting
	Tcl's public build configuration via the pkg-config system. TEA is
	still the official mechanism though, in part because pkg-config is not
	universally supported across all Tcl's supported platforms.

2009-03-11  Miguel Sofer  <msofer@users.sf.net>

	* generic/tclBasic.c (TclNRCoroutineObjCmd): fix Tcl_Obj leak.
	Diagnosis and fix thanks to GPS.

2009-03-09  Donal K. Fellows  <dkf@users.sf.net>

	* generic/tclCmdMZ.c (Tcl_TryObjCmd, TclNRTryObjCmd): Moved the
	implementation of [try] from Tcl code into C. Still lacks a bytecode
	version, but should be better than what was before.

2009-03-04  Donal K. Fellows  <dkf@users.sf.net>

	* generic/tclZlib.c (TclZlibCmd): Checksums are defined to be unsigned
	32-bit integers, use Tcl_WideInt to pass to scripts. [Bug 2662434]
	(ZlibStreamCmd, ChanGetOption): A few other related corrections.

2009-02-27  Jan Nijtmans  <nijtmans@users.sf.net>

	* generic/tcl.decls:    [Bug 218977]: Tcl_DbCkfree needs return value
	* generic/tclCkalloc.c
	* generic/tclDecls.h:   (regenerated)
	* generic/tclInt.decls: don't use CONST84/CONST86 here
	* generic/tclCompile.h: don't use CONST86 here, comment fixing.
	* generic/tclIO.h:      don't use CONST86 here, comment fixing.
	* generic/tclIntDecls.h (regenerated)

2009-02-25  Don Porter  <dgp@users.sourceforge.net>

	* generic/tclUtil.c (TclStringMatchObj):	[Bug 2637173]: Revised
	the branching on the strObj->typePtr so that untyped values get
	converted to the "string" type and pass through the Unicode matcher.
	[Bug 2613766]: Also added checks to only perform "bytearray"
	optimization on pure bytearray values.

	* generic/tclCmdMZ.c:	Since Tcl_GetCharLength() has its own
	* generic/tclExecute.c:	optimizations for the tclByteArrayType, stop
	having the callers do them.

2009-02-24  Donal K. Fellows  <dkf@users.sf.net>

	* doc/clock.n, doc/fblocked.n, doc/format.n, doc/lsort.n,
	* doc/pkgMkIndex.n, doc/regsub.n, doc/scan.n, doc/tclvars.n:
	General minor documentation improvements.

	* library/http/http.tcl (geturl, Eof): Added support for 8.6's built
	in zlib routines.

2009-02-22  Alexandre Ferrieux  <ferrieux@users.sourceforge.net>

	* tests/lrange.test:	Revert commits of 2008-07-23. Those were speed
	* tests/binary.test:	tests, that are inherently brittle.

2009-02-21  Don Porter  <dgp@users.sourceforge.net>

	* generic/tclStringObj.c:	Several revisions to the shimmering
	patterns between Unicode and UTF string reps.  Most notably the
	call: objPtr = Tcl_NewUnicodeObj(...,0); followed by a loop of calls:
	Tcl_AppendUnicodeToObj(objPtr, u, n); will now grow and append to
	the Unicode representation.  Before this commit, the sequence would
	convert each append to UTF and perform the append to the UTF rep.
	This is puzzling and likely a bug.  The performance of [string map]
	is significantly improved by this change (according to the MAP
	collection of benchmarks in tclbench).  Just in case there was some
	wisdom in the old ways that I missed, I left in the ability to restore
	the old patterns with a #define COMPAT 1 at the top of the file.

2009-02-20  Don Porter  <dgp@users.sourceforge.net>

	* generic/tclPathObj.c:	Fixed mistaken logic in TclFSGetPathType()
	* tests/fileName.test:	that assumed (not "absolute" => "relative").
	This is a false assumption on Windows, where "volumerelative" is
	another possibility.  [Bug 2571597]

2009-02-18  Don Porter  <dgp@users.sourceforge.net>

	* generic/tclStringObj.c:	Simplify the logic of the
	Tcl_*SetObjLength() routines.

	* generic/tclStringObj.c:	Rewrite GrowStringBuffer() so that it
	has parallel structure with GrowUnicodeBuffer().  The revision permits
	allocation attempts to continue all the way up to failure, with no
	gap. It also directly manipulates the String and Tcl_Obj internals
	instead of inefficiently operating via Tcl_*SetObjLength() with all of
	its extra protections and underdocumented special cases.

	* generic/tclStringObj.c:	Another round of simplification on
	the allocation macros.

2009-02-17  Jeff Hobbs  <jeffh@ActiveState.com>

	* win/tcl.m4, win/configure: Check if cl groks _WIN64 already to
	avoid CC manipulation that can screw up later configure checks.
	Use 'd'ebug runtime in 64-bit builds.

2009-02-17  Don Porter  <dgp@users.sourceforge.net>

	* generic/tclStringObj.c:	Pare back the length of the unicode
	array in a non-extended String struct to one Tcl_UniChar, meant to
	hold the terminating NUL character.  Non-empty unicode strings are
	then stored by extending the String struct by stringPtr->maxChars
	additional slots in that array with sizeof(Tcl_UniChar) bytes per
	slot. This revision makes the allocation macros much simpler.

	* generic/tclStringObj.c:	Factor out common GrowUnicodeBuffer()
	and solve overflow and growth algorithm fallbacks in it.

	* generic/tclStringObj.c:	Factor out common GrowStringBuffer().

	* generic/tclStringObj.c:	Convert Tcl_AppendStringsToObj into
	* tests/stringObj.test:		a radically simpler implementation
	where we just loop over calls to Tcl_AppendToObj.  This fixes [Bug
	2597185].  It also creates a *** POTENTIAL INCOMPATIBILITY *** in
	that T_ASTO can now allocate more space than is strictly required,
	like all the other Tcl_Append* routines.  The incompatibility was
	detected by test stringObj-6.5, which I've updated to reflect the
	new behavior.

	* generic/tclStringObj.c:	Revise buffer growth implementation
	in ExtendStringRepWithUnicode.  Use cheap checks to determine that
	no reallocation is necessary without cost of computing the precise
	number of bytes needed.  Also make use of the string growth algortihm
	in the case of repeated appends.

2009-02-16  Jan Nijtmans  <nijtmans@users.sf.net>

	* generic/tclZlib.c:	hack needed for official zlib1.dll build.
	* win/configure.in:	fix [Feature Request 2605263] use official
	* win/Makefile.in:	zlib build.
	* win/configure:	(regenerated)
	* compat/zlib/zdll.lib:	new files
	* compat/zlib/zlib1.dll:

	* win/Makefile.in:  fix [Bug 2605232] tdbc doesn't build when
	Tcl is compiled with --disable-shared.

2009-02-15  Don Porter  <dgp@users.sourceforge.net>

	* generic/tclStringObj.c:	Added protections from invalid memory
	* generic/tclTestObj.c:		accesses when we append (some part of)
	* tests/stringObj.test:		a Tcl_Obj to itself.  Added the
	appendself and appendself2 subcommands to the [teststringobj] testing
	command and added tests to the test suite.  [Bug 2603158]

	* generic/tclStringObj.c:	Factor out duplicate code from
	Tcl_AppendObjToObj.

	* generic/tclStringObj.c:	Replace the 'size_t uallocated' field
	of the String struct, storing the number of bytes allocated to store
	the Tcl_UniChar array, with an 'int maxChars' field, storing the
	number of Tcl_UniChars that may be stored in the allocated space.
	This reduces memory requirement a small bit, and makes some range
	checks simpler to code.
	* generic/tclTestObj.c:	Replace the [teststringobj ualloc] testing
	* tests/stringObj.test:	command with [teststringobj maxchars] and
	update the tests.

	* generic/tclStringObj.c:	Removed limitation in
	Tcl_AppendObjToObj where the char length of the result was only
	computed if the appended string was all single byte characters.
	This limitation was in place to dodge a bug in Tcl_GetUniChar.
	With that bug gone, we can take advantage of always recording the
	length of append results when we know it.

2009-02-14  Don Porter  <dgp@users.sourceforge.net>

	* generic/tclStringObj.c:	Revisions so that we avoid creating
	the strange representation of an empty string with
	objPtr->bytes == NULL and stringPtr->hasUnicode == 0.  Instead in
	the situations where that was being created, create a traditional
	two-legged stork representation (objPtr->bytes = tclEmptyStringRep
	and stringPtr->hasUnicode = 1).  In the situations where the strange
	rep was treated differently, continue to do so by testing
	stringPtr->numChars == 0 to detect it.  These changes make the code
	more conventional so easier for new maintainers to pick up.  Also
	sets up further simplifications.

	* generic/tclTestObj.c:	Revise updates to [teststringobj] so we don't
	get blocked by MODULE_SCOPE limits.

2009-02-12  Don Porter  <dgp@users.sourceforge.net>

	* generic/tclStringObj.c:	Rewrites of the routines
	Tcl_GetCharLength, Tcl_GetUniChar, Tcl_GetUnicodeFromObj,
	Tcl_GetRange, and TclStringObjReverse to use the new macro, and
	to more simply and clearly split the cases depending on whether
	a valid unicode rep is present or needs to be created.
	New utility routine UnicodeLength(), to compute the length of unicode
	buffer arguments when no length is passed in, with built-in
	overflow protection included.  Update three callers to use it.

	* generic/tclInt.h:	New macro TclNumUtfChars meant to be a faster
	replacement for a full Tcl_NumUtfChars() call when the string has all
	single-byte characters.

	* generic/tclStringObj.c:	Simplified Tcl_GetCharLength by
	* generic/tclTestObj.c:		removing code that did nothing.
	Added early returns from Tcl_*SetObjLength when the desired length
	is already present; adapted test command to the change.

	* generic/tclStringObj.c:	Re-implemented AppendUtfToUnicodeRep
	so that we no longer pass through Tcl_DStrings which have their own
	sets of problems when lengths overflow the int range.  Now AUTUR and
	FillUnicodeRep share a common core routine.

2009-02-12  Donal K. Fellows  <dkf@users.sf.net>

	* generic/tclOODefineCmds.c (TclOOGetDefineCmdContext): Use the
	correct field in the Interp structure for retrieving the frame to get
	the context object so that people can extend [oo::define] without deep
	shenanigans. Bug found by Federico Ferri.

2009-02-11  Don Porter  <dgp@users.sourceforge.net>

	* generic/tclStringObj.c:	Re-implemented AppendUnicodeToUtfRep
	so that we no longer pass through Tcl_DStrings which have their own
	sets of problems when lengths overflow the int range.  Now AUTUR and
	UpdateStringOfString share a common core routine.

	* generic/tclStringObj.c:	Changed type of the 'allocated' field
	* generic/tclTestObj.c:		of the String struct (and the
	TestString counterpart) from size_t to int since only int values are
	ever stored in it.

2009-02-10  Jan Nijtmans  <nijtmans@users.sf.net>

	* generic/tclEncoding.c: Eliminate some unnessary type casts
	* generic/tclEvent.c:    some internal const decorations
	* generic/tclExecute.c:  spacing
	* generic/tclIndexObj.c:
	* generic/tclInterp.c:
	* generic/tclIO.c:
	* generic/tclIOCmd.c:
	* generic/tclIORChan.c:
	* generic/tclIOUtil.c:
	* generic/tclListObj.c:
	* generic/tclLiteral.c:
	* generic/tclNamesp.c:
	* generic/tclObj.c:
	* generic/tclOOBasic.c:
	* generic/tclPathObj.c:
	* generic/tclPkg.c:
	* generic/tclProc.c:
	* generic/tclRegexp.c:
	* generic/tclScan.c:
	* generic/tclStringObj.c:
	* generic/tclTest.c:
	* generic/tclTestProcBodyObj.c:
	* generic/tclThread.c:
	* generic/tclThreadTest.c:
	* generic/tclTimer.c:
	* generic/tclTrace.c:
	* generic/tclUtil.c:
	* generic/tclVar.c:
	* generic/tclStubInit.c: (regenerated)

2009-02-10  Jan Nijtmans  <nijtmans@users.sf.net>

	* unix/tcl.m4: [Bug 2502365]: Building of head on HPUX is broken when
	using the native CC.
	* unix/configure: (autoconf-2.59)

2009-02-10  Don Porter  <dgp@users.sourceforge.net>

	* generic/tclObj.c (Tcl_GetString):	Added comments and validity
	checks following the call to an UpdateStringProc.

	* generic/tclStringObj.c: Reduce code duplication in Tcl_GetUnicode*.
	Restrict AppendUtfToUtfRep to non-negative length appends.
	Convert all Tcl_InvalidateStringRep() calls into macros.
	Simplify Tcl_AttemptSetObjLength by removing unreachable code.
	Simplify SetStringFromAny() by removing unreachable and duplicate code.
	Simplify Tcl_SetObjLength by removing unreachable code.
	Removed handling of (objPtr->bytes != NULL) from UpdateStringOfString,
	which is only called when objPtr->bytes is NULL.

2009-02-09  Jan Nijtmans  <nijtmans@users.sf.net>

	* generic/tclCompile.c: fix [Bug 2555129] const compiler warning (as
	error) in tclCompile.c

2009-02-07  Donal K. Fellows  <dkf@users.sf.net>

	* generic/tclZlib.c (TclZlibCmd): [Bug 2573172]: Ensure that when
	invalid subcommand name is given, the list of valid subcommands is
	produced. This gives a better experience when using the command
	interactively.

2009-02-05  Joe Mistachkin  <joe@mistachkin.com>

	* generic/tclInterp.c: Fix argument checking for [interp cancel]. [Bug
	2544618]
	* unix/Makefile.in: Fix build issue with zlib on FreeBSD (and possibly
	other platforms).

2009-02-05  Donal K. Fellows  <dkf@users.sf.net>

	* generic/tclCmdMZ.c (StringIndexCmd, StringRangeCmd, StringLenCmd):
	Simplify the implementation of some commands now that the underlying
	string API knows more about bytearrays.

	* generic/tclExecute.c (TclExecuteByteCode): [Bug 2568434]: Make sure
	that INST_CONCAT1 will not lose string reps wrongly.

	* generic/tclStringObj.c (Tcl_AppendObjToObj): Special-case the
	appending of one bytearray to another, which can be extremely rapid.
	Part of scheme to address [Bug 1665628] by making the basic string
	operations more efficient on byte arrays.
	(Tcl_GetCharLength, Tcl_GetUniChar, Tcl_GetRange): More special casing
	work for bytearrays.

2009-02-04  Don Porter  <dgp@users.sourceforge.net>

	* generic/tclStringObj.c: Added overflow protections to the
	AppendUtfToUtfRep routine to either avoid invalid arguments and
	crashes, or to replace them with controlled panics.  [Bug 2561794]

	* generic/tclCmdMZ.c:	Prevent crashes due to int overflow of the
	length of the result of [string repeat].  [Bug 2561746]

2009-02-03  Jan Nijtmans  <nijtmans@users.sf.net>

	* macosx/tclMacOSXFCmd.c: Eliminate some unnessary type casts
	* unix/tclLoadDyld.c:	  some internal const decorations
	* unix/tclUnixCompat.c:	  spacing
	* unix/tclUnixFCmd.c
	* unix/tclUnixFile.c
	* win/tclWinDde.c
	* win/tclWinFCmd.c
	* win/tclWinInit.c
	* win/tclWinLoad.c
	* win/tclWinPipe.c
	* win/tclWinReg.c
	* win/tclWinTest.c
	* generic/tclBasic.c
	* generic/tclBinary.c
	* generic/tclCmdAH.c
	* generic/tclCmdIL.c
	* generic/tclCmdMZ.c
	* generic/tclCompCmds.c
	* generic/tclDictObj.c

2009-02-03  Donal K. Fellows  <dkf@users.sf.net>

	* generic/tclObj.c (tclCmdNameType): [Bug 2558422]: Corrected the type
	of this structure so that extensions that write it (yuk!) will still
	be able to function correctly.

2009-02-03  Don Porter  <dgp@users.sourceforge.net>

	* generic/tclStringObj.c (SetUnicodeObj):	Corrected failure of
	Tcl_SetUnicodeObj() to panic on a shared object.  [Bug 2561488].  Also
	factored out common code to reduce duplication.

	* generic/tclObj.c (Tcl_GetStringFromObj): Reduce code duplication.

2009-02-02  Don Porter  <dgp@users.sourceforge.net>

	* generic/tclInterp.c:	Reverted the conversion of [interp] into an
	* tests/interp.test:	ensemble.  Such conversion is not necessary
	* tests/nre.test:	(or even all that helpful) in the NRE-enabling
	of [interp invokehidden], and it has other implications -- including
	significant forkage of the 8.5 and 8.6 implementations -- that are
	better off avoided if there's no gain.

	* generic/tclStringObj.c (STRING_NOMEM):  [Bug 2494093]: Add missing
	cast of NULL to (char *) that upsets some compilers.

	* generic/tclStringObj.c (Tcl_(Attempt)SetObjLength):	[Bug 2553906]:
	Added protections against callers asking for negative lengths.  It is
	likely when this happens that an integer overflow is to blame.

2009-02-01  David Gravereaux  <davygrvy@pobox.com>

	* win/makefile.vc: Allow nmake flags such as -a (rebuild all) to pass
	down to the pkgs targets, too.

2009-01-30  Donal K. Fellows  <dkf@users.sf.net>

	* doc/chan.n: [Bug 1216074]: Added another extended example.

	* doc/refchan.n: Added an example of how to build a scripted channel.

2009-01-29  Donal K. Fellows  <dkf@users.sf.net>

	* tests/stringObj.test: [Bug 2006888]: Remove non-ASCII chars from
	non-comment locations in the file, making it work more reliably in
	locales with a non-Latin-1 default encoding.

	* generic/tclNamesp.c (Tcl_FindCommand): [Bug 2519474]: Ensure that
	the path is not searched when the TCL_NAMESPACE_ONLY flag is given.

	* generic/tclOODecls.h (Tcl_OOInitStubs): [Bug 2537839]: Make the
	declaration of this macro work correctly in the non-stub case.

2009-01-29  Don Porter  <dgp@users.sourceforge.net>

	* generic/tclInterp.c:	Convert the [interp] command into a
	* tests/interp.test:	[namespace ensemble].  Work in progress
	* tests/nre.test:	to NRE-enable the [interp invokehidden]
	subcommand.

2009-01-29  Donal K. Fellows  <dkf@users.sf.net>

	* generic/tclNamesp.c (TclMakeEnsemble): [Bug 2529117]: Make this
	function behave more sensibly when presented with a fully-qualified
	name, rather than doing strange stuff.

2009-01-28  Donal K. Fellows  <dkf@users.sf.net>

	* generic/tclBasic.c (TclInvokeObjectCommand): Made this understand
	what to do if it ends up being used on a command with no objProc; that
	shouldn't happen, but...

	* generic/tclNamesp.c (TclMakeEnsemble): [Bug 2529157]: Made this
	understand NRE command implementations better.
	* generic/tclDictObj.c (DictForCmd): Eliminate unnecessary command
	implementation.

2009-01-27  Donal K. Fellows  <dkf@users.sf.net>

	* generic/tclOODefineCmds.c (Tcl_ClassSetConstructor):
	[Bug 2531577]: Ensure that caches of constructor chains are cleared
	when the constructor is changed.

2009-01-26  Alexandre Ferrieux  <ferrieux@users.sourceforge.net>

	* generic/tclInt.h:   Fix [Bug 1028264]: WSACleanup() too early.
	* generic/tclEvent.c: The fix introduces "late exit handlers"
	* win/tclWinSock.c:   for similar late process-wide cleanups.

2009-01-26  Alexandre Ferrieux  <ferrieux@users.sourceforge.net>

	* win/tclWinSock.c: Fix [Bug 2446662]: resync Win behavior on RST
	with that of unix (EOF).

2009-01-26  Donal K. Fellows  <dkf@users.sf.net>

	* generic/tclZlib.c (ChanClose): Only generate error messages in the
	interpreter when the thread is not being closed down. [Bug 2536400]

2009-01-23  Donal K. Fellows  <dkf@users.sf.net>

	* doc/zlib.n: Added a note that 'zlib push' is reversed by 'chan pop'.

2009-01-22  Jan Nijtmans  <nijtmans@users.sf.net>

	* generic/tclCompile.h:	CONSTify TclPrintInstruction (TIP #27)
	* generic/tclCompile.c
	* generic/tclInt.h:	CONSTify TclpNativeJoinPath (TIP #27)
	* generic/tclFileName.c
	* generic/tcl.decls:	{unix win} is equivalent to {generic}
	* generic/tclInt.decls
	* generic/tclDecls.h:	(regenerated)
	* generic/tclIntDecls.h
	* generic/tclGetDate.y:	Single internal const decoration.
	* generic/tclDate.c:

2009-01-22  Kevin B. Kenny  <kennykb@acm.org>

	* unix/tcl.m4: Corrected a typo ($(SHLIB_VERSION) should be
	${SHLIB_VERSION}).
	* unix/configure: Autoconf 2.59

2009-01-21  Andreas Kupries  <andreask@activestate.com>

	* generic/tclIORChan.c (ReflectClose): Fix for [Bug 2458202].
	* generic/tclIORTrans.c (ReflectClose): Closing a channel may supply
	NULL for the 'interp'. Test for finalization needs to be different,
	and one place has to pull the interp out of the channel instead.

2009-01-21  Don Porter  <dgp@users.sourceforge.net>

	* generic/tclStringObj.c: New fix for [Bug 2494093] replaces the
	flawed attempt committed 2009-01-09.

2009-01-19  Kevin B. Kenny  <kennykb@acm.org>

	* unix/Makefile.in: Added a CONFIG_INSTALL_DIR parameter so that
	* unix/tcl.m4:      distributors can control where tclConfig.sh goes.
	Made the installation of 'ldAix' conditional upon actually being on an
	AIX system. Allowed for downstream packagers to customize
	SHLIB_VERSION on BSD-derived systems. Thanks to Stuart Cassoff for
	[Patch 907924].
	* unix/configure: Autoconf 2.59

2009-01-19  David Gravereaux  <davygrvy@pobox.com>

	* win/build.vc.bat: Improved tools detection and error message
	* win/makefile.vc: Reorganized the $(TCLOBJ) file list into seperate
	parts for easier maintenance. Matched all sources built using -GL to
	both $(lib) and $(link) to use -LTCG and avoid a warning message.
	Addressed the over-building nature of the htmlhelp target by moving
	from a pseudo target to a real target dependent on the entire docs/
	directory contents.
	* win/nmakehlp.c: Removed -g option and GrepForDefine() func as it
	isn't being used anymore. The -V option method is much better.

2009-01-16  Don Porter  <dgp@users.sourceforge.net>

	* generic/tcl.h:	Bump patchlevel to 8.6b1.1 to distinguish
	* library/init.tcl:	CVS snapshots from the 8.6b1 and 8.6b2 releases
	* unix/configure.in:	and to deal with the fact that the 8.6b1
	* win/configure.in:	version of init.tcl will not [source] in the
	HEAD version of Tcl.

	* unix/configure:	autoconf-2.59
	* win/configure:

2009-01-14  Don Porter  <dgp@users.sourceforge.net>

	* generic/tclBasic.c (Tcl_DeleteCommandFromToken):	Reverted most
	of the substance of my 2009-01-12 commit. NULLing the objProc field of
	a Command when deleting it is important so that tests for certain
	classes of commands don't return false positives when applied to
	deleted command tokens. Overall change is now just replacement of a
	false comment with a true one.

2009-01-13  Jan Nijtmans  <nijtmans@users.sf.net>

	* unix/tcl.m4: fix [tcl-Bug 2502365] Building of head on HPUX is
	broken when using the native CC.
	* unix/configure (autoconf-2.59)

2009-01-13  Donal K. Fellows  <dkf@users.sf.net>

	* generic/tclCmdMZ.c (Tcl_ThrowObjCmd):	Move implementation of [throw]
	* library/init.tcl (throw):		to C from Tcl.

2009-01-12  Don Porter  <dgp@users.sourceforge.net>

	* generic/tclBasic.c (Tcl_DeleteCommandFromToken): One consequence of
	the NRE rewrite is that there are now situations where a NULL objProc
	field in a Command struct is perfectly normal. Removed an outdated
	comment in Tcl_DeleteCommandFromToken that claimed we use
	cmdPtr->objPtr==NULL as a test of command validity. In fact we use
	cmdPtr->flags&CMD_IS_DELETED to perform that test. Also removed the
	setting to NULL, since any extension following the advice of the old
	comment is going to be broken by NRE anyway, and needs to shift to
	flag-based testing (or stop intruding into such internal matters).
	Part of [Bug 2486550].

2009-01-09  Don Porter  <dgp@users.sourceforge.net>

	* generic/tclStringObj.c (STRING_SIZE): Corrected failure to limit
	memory allocation requests to the sizes that can be supported by Tcl's
	memory allocation routines. [Bug 2494093]

2009-01-09  Donal K. Fellows  <dkf@users.sf.net>

	* generic/tclNamesp.c (NamespaceEnsembleCmd): Error out when someone
	gives wrong # of args to [namespace ensemble create]. [Bug 1558654]

2009-01-08  Don Porter  <dgp@users.sourceforge.net>

	* generic/tclStringObj.c (STRING_UALLOC):  Added missing parens
	required to get correct results out of things like
	STRING_UALLOC(num + append). [Bug 2494093]

2009-01-08  Donal K. Fellows  <dkf@users.sf.net>

	* generic/tclDictObj.c, generic/tclIndexObj.c, generic/tclListObj.c,
	* generic/tclObj.c, generic/tclStrToD.c, generic/tclUtil.c,
	* generic/tclVar.c: Generate errorcodes for the error cases which
	approximate to "I can't interpret that string as one of those" and
	"You gave me the wrong number of arguments".

2009-01-07  Donal K. Fellows  <dkf@users.sf.net>

	* doc/dict.n: Added more examples. [Tk Bug 2491235]

	* tests/oo.test (oo-22.1): Adjusted test to be less dependent on the
	specifics of how [info frame] reports general frame information, and
	instead to focus on what methods add to it; that's really what the
	test is about anyway.

2009-01-06  Don Porter  <dgp@users.sourceforge.net>

	* tests/stringObj.test:	Revise tests that demand a NULL Tcl_ObjType
	in certain values to construct those values with [testdstring] so
	there's no lack of robustness depending on the shimmer history of
	shared literals.

2009-01-06  Donal K. Fellows  <dkf@users.sf.net>

	* generic/tclDictObj.c (DictIncrCmd): Corrected twiddling in internals
	of dictionaries so that literals can't get destroyed.

	* tests/expr.test: Eliminate non-ASCII char. [Bug 2006879]

	* generic/tclOOInfo.c (InfoObjectMethodsCmd,InfoClassMethodsCmd): Only
	delete pointers that were actually allocated! [Bug 2489836]

	* generic/tclOO.c (TclNRNewObjectInstance, Tcl_NewObjectInstance):
	Perform search for existing commands in right context. [Bug 2481109]

2009-01-05  Donal K. Fellows  <dkf@users.sf.net>

	* generic/tclCmdMZ.c (TclNRSourceObjCmd): Make implementation of the
	* generic/tclIOUtil.c (TclNREvalFile):    [source] command be NRE
	enabled so that [yield] inside a script sourced in a coroutine can
	work. [Bug 2412068]

2009-01-04  Donal K. Fellows  <dkf@users.sf.net>

	* generic/tclCmdAH.c: Tidy up spacing and code style.

2009-01-03  Kevin B. Kenny  <kennykb@acm.org>

	* library/clock.tcl (tcl::clock::add): Fixed error message formatting
	in the case where [clock add] is presented with a bad switch.
	* tests/clock.test (clock-65.1) Added a test case for the above
	problem [Bug 2481670].

2009-01-02  Donal K. Fellows  <dkf@users.sf.net>

	* unix/tcl.m4 (SC_CONFIG_CFLAGS): Force the use of the compatibility
	version of mkstemp() on IRIX. [Bug 878333]
	* unix/configure.in, unix/Makefile.in (mkstemp.o):
	* compat/mkstemp.c (new file): Added a compatibility implementation of
	the mkstemp() function, which is apparently needed on some platforms.
	[Bug 741967]

        ******************************************************************
        *** CHANGELOG ENTRIES FOR 2008 IN "ChangeLog.2008"             ***
        *** CHANGELOG ENTRIES FOR 2006-2007 IN "ChangeLog.2007"        ***
        *** CHANGELOG ENTRIES FOR 2005 IN "ChangeLog.2005"             ***
        *** CHANGELOG ENTRIES FOR 2004 IN "ChangeLog.2004"             ***
        *** CHANGELOG ENTRIES FOR 2003 IN "ChangeLog.2003"             ***
        *** CHANGELOG ENTRIES FOR 2002 IN "ChangeLog.2002"             ***
        *** CHANGELOG ENTRIES FOR 2001 IN "ChangeLog.2001"             ***
        *** CHANGELOG ENTRIES FOR 2000 IN "ChangeLog.2000"             ***
        *** CHANGELOG ENTRIES FOR 1999 AND EARLIER IN "ChangeLog.1999" ***
        ******************************************************************
<|MERGE_RESOLUTION|>--- conflicted
+++ resolved
@@ -1,15 +1,12 @@
-<<<<<<< HEAD
+2012-07-31  Jan Nijtmans  <nijtmans@users.sf.net>
+
+	* win/nmakehlp.c: Add -Q option from sampleextension.
+
 2012-07-29  Jan Nijtmans  <nijtmans@users.sf.net>
 
 	* win/Makefile.in:  No longer build tcltest.exe to run the tests,
 	but use tclsh86.exe in combination with tcltest86.dll to do that.
 	* tests/*.test:     load tcltest86.dll if necessary.
-=======
-2012-07-31  Jan Nijtmans  <nijtmans@users.sf.net>
-
-	* win/nmakehlp.c: Backport from Tcl 8.6, but add -Q option from
-	sampleextension.
->>>>>>> 885ed8e2
 
 2012-07-28  Jan Nijtmans  <nijtmans@users.sf.net>
 
