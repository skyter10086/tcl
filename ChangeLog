--- conflicted
+++ resolved
@@ -18,12 +18,10 @@
 	scenario.  Simply looking for the braces where they must be is the
 	revision available to those callers, and it will backport cleanly.
 
-<<<<<<< HEAD
+	* tests/parse.test:	Tests for expanded literals quoting detection.
+
 	* generic/tclCompCmds.c:	New TclFindElement() is also a better
 	fit for the [switch] compiler.
-=======
-	* tests/parse.test:	Tests for expanded literals quoting detection.
->>>>>>> 9af81099
 
 	* generic/tclInt.h:	Replace TclCountSpaceRuns() with
 	* generic/tclListObj.c:	TclMaxListLength() which is the function we
