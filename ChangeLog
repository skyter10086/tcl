--- conflicted
+++ resolved
@@ -1,4 +1,8 @@
-<<<<<<< HEAD
+2013-06-17  Jan Nijtmans  <nijtmans@users.sf.net>
+
+	* generic/regc_locale.c: Bug [a876646efe]: re_expr character class
+	[:cntrl:] should contain \u0000 - \u001f
+
 2013-06-09  Donal K. Fellows  <dkf@users.sf.net>
 
 	* generic/tclCompCmdsSZ.c (TclCompileTryCmd): [Bug 779d38b996]:
@@ -22,12 +26,6 @@
 
 	* unix/tcl.m4: Eliminate NO_VIZ macro as current zlib uses HAVE_HIDDEN
 	instead. One more last-moment fix for FreeBSD by Pietro Cerutti
-=======
-2013-06-17  Jan Nijtmans  <nijtmans@users.sf.net>
-
-	* generic/regc_locale.c: Bug [a876646efe]: re_expr character class
-	[:cntrl:] should contain \u0000 - \u001f
->>>>>>> f6678bde
 
 2013-06-03  Miguel Sofer  <msofer@users.sf.net>
 
