<<<<<<< HEAD
=======
2013-01-23  Donal K. Fellows  <dkf@users.sf.net>

	* library/http/http.tcl (http::geturl): [Bug 2911139]: Do not do vwait
	for connect to avoid reentrancy problems (except when operating
	without a -command option). Internally, this means that all sockets
	created by the http package will always be operated in asynchronous
	mode.

2013-01-21  Jan Nijtmans  <nijtmans@users.sf.net>

	* generic/tclInt.decls: Put back Tcl[GS]etStartupScript(Path|FileName)
	in private stub table, so extensions using this (like Tk 8.4) will
	continue to work in all Tcl 8.x versions. Extensions using this
	still cannot be compiled against Tcl 8.6 headers.

>>>>>>> 5c9b6407
2013-01-18  Jan Nijtmans  <nijtmans@users.sf.net>

	* generic/tclPort.h: [Bug 3598300]: unix: tcl.h does not include
	sys/stat.h

2013-01-17  Donal K. Fellows  <dkf@users.sf.net>

	* generic/tclCompCmds.c (PushVarName): [Bug 3600328]: Added mechanism
	for suppressing compilation of variables when we couldn't cope with
	the results. Useful for some [array] subcommands.
	* generic/tclEnsemble.c (CompileToCompiledCommand): Must restore the
	compilation environment when a command compiler fails.

2013-01-16  Donal K. Fellows  <dkf@users.sf.net>

	* generic/tclZlib.c (TclZlibInit): [Bug 3601086]: Register the config
	info in the iso8859-1 encoding as that is guaranteed to be present.

2013-01-16  Jan Nijtmans  <nijtmans@users.sf.net>

	* Makefile.in:   Allow win32 build with -DTCL_NO_DEPRECATED, just as
	* generic/tcl.h: in the UNIX build. Define Tcl_EvalObj and
	* generic/tclDecls.h: Tcl_GlobalEvalObj as macros, even when
	* generic/tclBasic.c: TCL_NO_DEPRECATED is defined, so Tk can benefit
	from it too.

2013-01-14  Jan Nijtmans  <nijtmans@users.sf.net>

	* win/tcl.m4: More flexible search for win32 tclConfig.sh, backported
	from TEA (not actually used in Tcl, only for Tk)

2013-01-14  Jan Nijtmans  <nijtmans@users.sf.net>

	* generic/tclInt.decls: Put back Tcl_[GS]etStartupScript in internal
	stub table, so extensions using this, compiled against 8.5 headers
	still run in Tcl 8.6.

2013-01-13  Alexandre Ferrieux  <ferrieux@users.sourceforge.net>

	* doc/fileevent.n: [Bug 3436609]: Clarify readable fileevent "false
	positives" in the case of multibyte encodings/transforms.

2013-01-09  Jan Nijtmans  <nijtmans@users.sf.net>

	* library/http/http.tcl: [Bug 3599395]: http assumes status line is a
	proper Tcl list.

2013-01-08  Jan Nijtmans  <nijtmans@users.sf.net>

	* win/tclWinFile.c: [Bug 3092089]: [file normalize] can remove path
	components.	[Bug 3587096] win vista/7: "can't find init.tcl" when
	called via junction without folder list access.

2013-01-07  Jan Nijtmans  <nijtmans@users.sf.net>

	* generic/tclOOStubLib.c: Restrict the stub library to only use
	* generic/tclTomMathStubLib.c: Tcl_PkgRequireEx, Tcl_ResetResult and
	Tcl_AppendResult, not any other function. This puts least restrictions
	on eventual Tcl 9 stubs re-organization, and it works on the widest
	range of Tcl versions.

2013-01-06  Jan Nijtmans  <nijtmans@users.sf.net>

	* library/http/http.tcl: Don't depend on Spencer-specific regexp
	* tests/env.test: syntax (/u and /U) any more.
	* tests/exec.test:
	* tests/reg.test:
	Bump http package to 2.8.6.

2013-01-04  Donal K. Fellows  <dkf@users.sf.net>

	* generic/tclEnsemble.c (CompileBasicNArgCommand): Added very simple
	compiler (which just compiles to a normal invoke of the implementation
	command) for many ensemble subcommands where we can prove that there
	is no way for scripts to detect the difference even through error
	handling or [info level]/[info frame]. This improves the code produced
	from some ensembles (e.g., [info], [string]) to the point where the
	ensemble is now not normally seen at the bytecode level at all.

2013-01-04  Miguel Sofer  <msofer@users.sf.net>

	* generic/tclInt.h:      Insure that PURIFY builds cannot exploit the
	* generic/tclExecute.c:  Tcl stack to hide mem defects.

2013-01-03  Donal K. Fellows  <dkf@users.sf.net>

	* doc/fconfigure.n, doc/CrtChannel.3: Updated to reflect the fact that
	the minimum buffer size is one byte, not ten. Identified by Schelte
	Bron on the Tcler's Chat.

	* generic/tclExecute.c (TEBCresume:INST_INVOKE_REPLACE):
	* generic/tclEnsemble.c (TclCompileEnsemble): Added new mechanism to
	allow for more efficient dispatch of non-bytecode-compiled subcommands
	of bytecode-compiled ensembles. This can provide substantial speed
	benefits in some cases.

2013-01-02  Miguel Sofer  <msofer@users.sf.net>

	* generic/tclEnsemble.c:  Remove stray calls to Tcl_Alloc and friends:
	* generic/tclExecute.c:   the core should only use ckalloc to allow
	* generic/tclIORTrans.c:  MEM_DEBUG to work properly.
	* generic/tclTomMathInterface.c:

2012-12-31  Donal K. Fellows  <dkf@users.sf.net>

	* doc/string.n: Noted the obsolescence of the 'bytelength',
	'wordstart' and 'wordend' subcommands, and moved them to later in the
	file.

2012-12-27  Jan Nijtmans  <nijtmans@users.sf.net>

	* generic/tclListObj.c: [Bug 3598580]: Tcl_ListObjReplace may release
	deleted elements too early.

2012-12-22  Alexandre Ferrieux  <ferrieux@users.sourceforge.net>

	* generic/tclUtil.c: Stop leaking allocated space when objifying a
	zero-length DString. [Bug 3598150] spotted by afredd.

2012-12-21  Jan Nijtmans  <nijtmans@users.sf.net>

	* unix/dltest/pkgb.c:  Inline compat Tcl_GetDefaultEncodingDir.
	* generic/tclStubLib.c: Eliminate unnecessary static HasStubSupport()
	and isDigit() functions, just do the same inline.

2012-12-18  Donal K. Fellows  <dkf@users.sf.net>

	* generic/tclCompCmdsSZ.c (TclSubstCompile): Improved the sequence of
	instructions issued for [subst] when dealing with simple variable
	references.

2012-12-14  Don Porter  <dgp@users.sourceforge.net>

	*** 8.6.0 TAGGED FOR RELEASE ***

	* changes: updates for 8.6.0

2012-12-13  Don Porter  <dgp@users.sourceforge.net>

	* generic/tclZlib.c:	Repair same issue with misusing the
	* tests/zlib.test:	'fire and forget' nature of Tcl_ObjSetVar2
	in the new TIP 400 implementation.

2012-12-13  Miguel Sofer  <msofer@users.sf.net>

	* generic/tclCmdAH.c:	(CatchObjCmdCallback): do not decrRefCount
	* tests/cmdAH.test:	the newValuePtr sent to Tcl_ObjSetVar2:
	TOSV2 is 'fire and forget', it decrs on its own.
	Fix for [Bug 3595576], found by andrewsh.

2012-12-13  Jan Nijtmans  <nijtmans@users.sf.net>

	* generic/tcl.h: Fix Tcl_DecrRefCount macro such that it doesn't
	access its objPtr parameter twice any more.

2012-12-11  Don Porter  <dgp@users.sourceforge.net>

	* generic/tcl.h:	Bump version number to 8.6.0.
	* library/init.tcl:
	* unix/configure.in:
	* win/configure.in:
	* unix/tcl.spec:
	* README:

	* unix/configure:	autoconf-2.59
	* win/configure:

2012-12-10  Donal K. Fellows  <dkf@users.sf.net>

	* tools/tcltk-man2html.tcl (plus-pkgs): Increased robustness of
	version number detection code to deal with packages whose names are
	prefixes of other packages.
	* unix/Makefile.in (dist): Added pkgs/package.list.txt to distribution
	builds to ensure that 'make html' will work better.

2012-12-09  Alexandre Ferrieux  <ferrieux@users.sourceforge.net>

	* tests/chan.test: Clean up unwanted eofchar side-effect of chan-4.6
	leading to a spurious "'" at end of chan.test under certain conditions
	(see [Bug 3389289] and [Bug 3389251]).

	* doc/expr.n: [Bug 3594188]: Clarifications about commas.

2012-12-08  Alexandre Ferrieux  <ferrieux@users.sourceforge.net>

	* generic/tclIO.c: Fix busyloop at exit under TCL_FINALIZE_ON_EXIT
	when there are unflushed nonblocking channels.  Thanks Miguel for
	spotting.

2012-12-07  Jan Nijtmans  <nijtmans@users.sf.net>

	* unix/dltest/pkgb.c:  Turn pkgb.so into a Tcl8 interoperability test
        library: Whatever Tcl9 looks like, loading pkgb.so in Tcl 8 should
        either result in an error-message, either succeed, but never crash.

2012-11-28  Donal K. Fellows  <dkf@users.sf.net>

	* generic/tclZlib.c (ZlibStreamSubcmd): [Bug 3590483]: Use a mechanism
	for complex option resolution that has fewer problems with more
	finicky compilers.

2012-11-26  Reinhard Max  <max@suse.de>

	* unix/tclUnixSock.c: Factor out creation of the -sockname and
	-peername lists from TcpGetOptionProc() to TcpHostPortList().  Make it
	robust against implementations of getnameinfo() that error out if
	reverse mapping fails instead of falling back to the numeric
	representation.

2012-11-20  Donal K. Fellows  <dkf@users.sf.net>

	* generic/tclBinary.c (BinaryDecode64): [Bug 3033307]: Corrected
	handling of trailing whitespace when decoding base64. Thanks to Anton
	Kovalenko for reporting, and Andy Goth for the fix and tests.

2012-11-19  Donal K. Fellows  <dkf@users.sf.net>

	* generic/tclExecute.c (INST_STR_RANGE_IMM): [Bug 3588366]: Corrected
	implementation of bounds restriction for end-indexed compiled [string
	range]. Thanks to Emiliano Gavilan for diagnosis and fix.

2012-11-15  Jan Nijtmans  <nijtmans@users.sf.net>

	IMPLEMENTATION OF TIP#416

	New Options for 'load': -global and -lazy

	* generic/tcl.h:
	* generic/tclLoad.c
	* unix/tclLoadDl.c
	* unix/tclLoadDyld.c
	* tests/load.test
	* doc/Load.3
	* doc/load.n

2012-11-14  Donal K. Fellows  <dkf@users.sf.net>

	* unix/tclUnixFCmd.c (TclUnixOpenTemporaryFile): [Bug 2933003]: Factor
	out all the code to do temporary file creation so that it is possible
	to make it correct in one place. Allow overriding of the back-stop
	default temporary file location at compile time by setting the
	TCL_TEMPORARY_FILE_DIRECTORY #def to a string containing the directory
	name (defaults to "/tmp" as that is the most common default).

2012-11-13  Joe Mistachkin  <joe@mistachkin.com>

	* win/tclWinInit.c: also search for the library directory (init.tcl,
	encodings, etc) relative to the build directory associated with the
	source checkout.

2012-11-10  Miguel Sofer  <msofer@users.sf.net>

	* generic/tclBasic.c:   re-enable bcc-tailcall, after fixing an
	* generic/tclExecute.c: infinite loop in the TCL_COMPILE_DEBUG mode


2012-11-07  Kevin B. Kenny  <kennykb@acm.org>

	* library/tzdata/Africa/Casablanca:
	* library/tzdata/America/Araguaina:
	* library/tzdata/America/Bahia:
	* library/tzdata/America/Havana:
	* library/tzdata/Asia/Amman:
	* library/tzdata/Asia/Gaza:
	* library/tzdata/Asia/Hebron:
	* library/tzdata/Asia/Jerusalem:
	* library/tzdata/Pacific/Apia:
	* library/tzdata/Pacific/Fakaofo:
	* library/tzdata/Pacific/Fiji:		Import tzdata2012i.

2012-11-06  Donal K. Fellows  <dkf@users.sf.net>

	* library/http/http.tcl (http::Finish): [Bug 3581754]: Ensure that
	callbacks are done at most once to prevent problems with timeouts on a
	keep-alive connection (combined with reentrant http package use)
	causing excessive stack growth. Not a fix for the underlying problem,
	but ensures that pain will be mostly kept away from users.
	Bump http package to 2.8.5.

2012-11-05  Donal K. Fellows  <dkf@users.sf.net>

	Added bytecode compilation of many Tcl commands. Some of these are
	total compilations and some are only partial (i.e., only compile in
	some cases). The (sub-)commands affected are:
	* array: exists, set, unset
	* dict: create, exists, merge
	* format: (simple cases only)
	* info: commands, coroutine, level, object
	* info object: class, isa object, namespace
	* namespace: current, code, qualifiers, tail, which
	* regsub: (only cases convertable to simple [string map])
	* self: (only no-argument and [self object] cases)
	* string: first, last, map, range
	* tailcall:
	* yield:

	[This was work originally done on the 'dkf-compile-misc-info' branch.]

2012-11-05  Jan Nijtmans  <nijtmans@users.sf.net>

	IMPLEMENTATION OF TIP#413

	Align the [string trim] and [string is space] commands, such that
	[string trim] by default trims all characters for which [string is
	space] returns 1, augmented with the NUL character.

	* generic/tclUtf.c: Add NEL, BOM and two more characters to [string is
	space]
	* generic/tclCmdMZ.c: Modify [string trim] for Unicode modifications.
	* generic/regc_locale.c: Regexp engine must match [string is space]
	* doc/string.n
	* tests/string.test
	***POTENTIAL INCOMPATIBILITY***
	Code that relied on characters not previously trimmed being not
	removed will notice a difference; it is believed that this is rare,
	but a workaround to get the behavior in Tcl 8.5 is to use " \t\n\r" as
	an explicit trim set.

2012-10-31  Jan Nijtmans  <nijtmans@users.sf.net>

	* win/Makefile.in:   Dde version number to 1.4.0, ready for Tcl 8.6.0rc1
	* win/makefile.vc
	* win/tclWinDde.c
	* library/dde/pkgIndex.tcl
	* tests/winDde.test

2012-10-24  Donal K. Fellows  <dkf@users.sf.net>

	* generic/tclCompCmds.c (TclCompileDictUnsetCmd): Added compilation of
	the [dict unset] command (for scalar var in LVT only).

2012-10-23  Jan Nijtmans  <nijtmans@users.sf.net>

	* generic/tclInt.h:       Add "flags" parameter from Tcl_LoadFile to
	* generic/tclIOUtil.c:    to various internal functions, so these
	* generic/tclLoadNone.c:  flags are available through the whole
	* unix/tclLoad*.c:        filesystem for (future) internal use.
	* win/tclWinLoad.c:

2012-10-17  Miguel Sofer  <msofer@users.sf.net>

	* generic/tclBasic.c (TclNRCoroutineObjCmd): insure that numlevels
	are properly set, fix bug discovered by dkf and reported at
	http://code.activestate.com/lists/tcl-core/12213/

2012-10-16  Donal K. Fellows  <dkf@users.sf.net>

	IMPLEMENTATION OF TIP#405

	New commands for applying a transformation to the elements of a list
	to produce another list (the [lmap] command) and to the mappings of a
	dictionary to produce another dictionary (the [dict map] command). In
	both cases, a [continue] will cause the skipping of an element/pair,
	and a [break] will terminate the construction early and successfully.

	* generic/tclCmdAH.c (Tcl_LmapObjCmd, TclNRLmapCmd): Implementation of
	the new [lmap] command, based on (and sharing much of) [foreach].
	* generic/tclDictObj.c (DictMapNRCmd): Implementation of the new [dict
	map] subcommand, based on (and sharing much of) [dict for].
	* generic/tclCompCmds.c (TclCompileLmapCmd, TclCompileDictMapCmd):
	Compilation engines for [lmap] and [dict map].

	IMPLEMENTATION OF TIP#400

	* generic/tclZlib.c: Allow the specification of a compression
	dictionary (a binary blob used to seed the compression engine) in both
	streams and channel transformations. Also some reorganization to allow
	for getting gzip header dictionaries and controlling buffering levels
	in channel transformations (allowing a trade-off between formal
	correctness and speed).
	(Tcl_ZlibStreamSetCompressionDictionary): New C API to allow setting
	the compression dictionary without using a Tcl script.

2012-10-14  Jan Nijtmans  <nijtmans@users.sf.net>

	* generic/tclDictObj.c: [Bug 3576509]: ::tcl::Bgerror crashes with
	* generic/tclEvent.c:    invalid arguments. Better fix, which helps
	for all Tcl_DictObjGet() calls in Tcl's source code.

2012-10-13  Jan Nijtmans  <nijtmans@users.sf.net>

	* generic/tclEvent.c: [Bug 3576509]: tcl::Bgerror crashes with invalid
	arguments

2012-10-06  Jan Nijtmans  <nijtmans@users.sf.net>

	* win/Makefile.in: [Bug 2459774]: tcl/win/Makefile.in not compatible
	with msys 0.8.

2012-10-03  Don Porter  <dgp@users.sourceforge.net>

	* generic/tclIO.c:	When checking for std channels being closed,
	compare the channel state, not the channel itself so that stacked
	channels do not cause trouble.

2012-09-26  Reinhard Max  <max@suse.de>

	* generic/tclIOSock.c (TclCreateSocketAddress): Work around a bug in
	getaddrinfo() on OSX that caused name resolution to fail for [socket
	-server foo -myaddr localhost 0].

2012-09-20  Jan Nijtmans  <nijtmans@users.sf.net>

	* win/configure.in: New import libraries for zlib 1.2.7, usable for
	* win/configure:    all win32/win64 compilers
	* compat/zlib/win32/zdll.lib:
	* compat/zlib/win64/zdll.lib:

	* win/tclWinDde.c: [FRQ 3527238]: Full unicode support for dde. Dde
	version is now 1.4.0b2.
	***POTENTIAL INCOMPATIBILITY***

2012-09-19  Jan Nijtmans  <nijtmans@users.sf.net>

	* generic/tcl.h:  Make Tcl_Interp a fully opaque structure if
	TCL_NO_DEPRECATED is set (TIP 330 and 336).
	* win/nmakehlp.c: Let "nmakehlp -V" start searching digits after the
	found match (suggested by Harald Oehlmann).

2012-09-07  Harald Oehlmann  <oehhar@users.sf.net>

	*** 8.6b3 TAGGED FOR RELEASE ***

	IMPLEMENTATION OF TIP#404.

	* library/msgcat/msgcat.tcl:	[FRQ 3544988]: New commands [mcflset]
	* library/msgcat/pkgIndex.tcl:	and [mcflmset] to set mc entries with
	* unix/Makefile.in:		implicit message file locale.
	* win/Makefile.in:		Bump to 1.5.0.

2012-08-25  Donal K. Fellows  <dkf@users.sf.net>

	* library/msgs/uk.msg: [Bug 3561330]: Use the correct full name of
	March in Ukrainian. Thanks to Mikhail Teterin for reporting.

2012-08-23  Jan Nijtmans  <nijtmans@users.sf.net>

	* generic/tclBinary.c: [Bug 3496014]: Unecessary memset() in
	Tcl_SetByteArrayObj().

2012-08-20  Don Porter  <dgp@users.sourceforge.net>

	* generic/tclPathObj.c:	[Bug 3559678]: Fix bad filename normalization
	when the last component is the empty string.

2012-08-20  Jan Nijtmans  <nijtmans@users.sf.net>

	* win/tclWinPort.h:  Remove wrapper macro for ntohs(): unnecessary,
	because it doesn't require an initialized winsock_2 library. See:
	<http://msdn.microsoft.com/en-us/library/windows/desktop/ms740075%28v=vs.85%29.aspx>
	* win/tclWinSock.c:
	* generic/tclStubInit.c:

2012-08-17  Jan Nijtmans  <nijtmans@users.sf.net>

	* win/nmakehlp.c: Add "-V<num>" option, in order to be able to detect
	partial version numbers.

2012-08-15  Jan Nijtmans  <nijtmans@users.sf.net>

	* win/buildall.vc.bat: Only build the threaded builds by default
	* win/rules.vc:        Some code cleanup

2010-08-13  Stuart Cassoff  <stwo@users.sourceforge.net>

	* unix/tclUnixCompat.c: [Bug 3555454]: Rearrange a bit to quash
	'declared but never defined' compiler warnings.

2012-08-13  Jan Nijtmans  <nijtmans@users.sf.net>

	* compat/zlib/win64/zlib1.dll:  Add 64-bit build of zlib1.dll, and use
	* compat/zlib/win64/zdll.lib:   it for the dynamic mingw-w64 build.
	* win/Makefile.in:
	* win/configure.in:
	* win/configure:

2012-08-09  Reinhard Max  <max@suse.de>

	* tests/http.test: Fix http-3.29 for machines without IPv6 support.

2010-08-08  Stuart Cassoff  <stwo@users.sourceforge.net>

	* unix/tclUnixCompat.c: Change one '#ifdef' to '#if defined()' for
	improved consistency within the file.

2012-08-08  Jan Nijtmans  <nijtmans@users.sf.net>

	* generic/tclfileName.c: [Bug #1536227]: Cygwin network pathname
	* tests/fileName.test:   support

2012-08-07  Don Porter  <dgp@users.sourceforge.net>

	* generic/tclIOUtil.c:	[Bug 3554250]: Overlooked one field of cleanup
	in the thread exit handler for the filesystem subsystem.

2012-07-31  Donal K. Fellows  <dkf@users.sf.net>

	* generic/tclInterp.c (Tcl_GetInterpPath):
	* unix/tclUnixPipe.c (TclGetAndDetachPids, Tcl_PidObjCmd):
	* win/tclWinPipe.c (TclGetAndDetachPids, Tcl_PidObjCmd):
	Purge use of Tcl_AppendElement, and corrected conversion of PIDs to
	integer objects.

2012-07-31  Jan Nijtmans  <nijtmans@users.sf.net>

	* win/nmakehlp.c:  Add -Q option from sampleextension.
	* win/Makefile.in: [FRQ 3544967]: Missing objectfiles in static lib
	* win/makefile.vc: (Thanks to Jos Decoster).

2012-07-29  Jan Nijtmans  <nijtmans@users.sf.net>

	* win/Makefile.in:  No longer build tcltest.exe to run the tests,
	but use tclsh86.exe in combination with tcltest86.dll to do that.
	* tests/*.test:     load tcltest86.dll if necessary.

2012-07-28  Jan Nijtmans  <nijtmans@users.sf.net>

	* tests/clock.test:    [Bug 3549770]: Multiple test failures running
	* tests/registry.test: tcltest outside build tree
	* tests/winDde.test:

2012-07-27  Jan Nijtmans  <nijtmans@users.sf.net>

	* generic/tclUniData.c:   Support Unicode 6.2 (Add Turkish lira sign)
	* generic/regc_locale.c:

2012-07-25  Alexandre Ferrieux  <ferrieux@users.sourceforge.net>

	* win/tclWinPipe.c: [Bug 3547994]: Abandon the synchronous Windows
	pipe driver to its fate when needed to honour TIP#398.

2012-07-24  Trevor Davel  <twylite@crypt.co.za>

	* win/tclWinSock.c: [Bug: 3545363]: Loop over multiple underlying file
	descriptors for a socket where required (TcpCloseProc, SocketProc).
	Refactor socket/descriptor setup to manage linked list operations in
	one place. Fix memory leak in socket close (TcpCloseProc) and related
	dangling pointers in SocketEventProc.

2012-07-19  Reinhard Max  <max@suse.de>

	* win/tclWinSock.c (TcpAccept): [Bug: 3545363]: Use a large enough
	buffer for accept()ing IPv6 connections. Fix conversion of host and
	port for passing to the accept proc to be independent of the IP
	version.

2012-07-23  Alexandre Ferrieux  <ferrieux@users.sourceforge.net>

	* generic/tclIO.c: [Bug 3545365]: Never try a bg-flush  on a dead
	channel, just like before 2011-08-17.

2012-07-19  Joe Mistachkin  <joe@mistachkin.com>

	* generic/tclTest.c: Fix several more missing mutex-locks in
	TestasyncCmd.

2012-07-19  Alexandre Ferrieux  <ferrieux@users.sourceforge.net>

	* generic/tclTest.c: [Bug 3544685]: Missing mutex-lock in
	TestasyncCmd since 2011-08-19. Unbounded gratitude to Stuart
	Cassoff for spotting it.

2012-07-17  Jan Nijtmans  <nijtmans@users.sf.net>

	* win/makefile.vc: [Bug 3544932]: Visual studio compiler check fails

2012-07-16  Donal K. Fellows  <dkf@users.sf.net>

	* generic/tclUtil.c (UpdateStringOfEndOffset): [Bug 3544658]: Stop
	1-byte overrun in memcpy, that object placement rules made harmless
	but which still caused compiler complaints.

2012-07-16  Jan Nijtmans  <nijtmans@users.sf.net>

	* library/reg/pkgIndex.tcl:  Make registry 1.3 package dynamically
	loadable when ::tcl::pkgconfig is available.

2012-07-11  Jan Nijtmans  <nijtmans@users.sf.net>

	* win/tclWinReg.c: [Bug 3362446]: registry keys command fails
	with 8.5/8.6. Follow Microsofts example better in order to prevent
	problems when using HKEY_PERFORMANCE_DATA.

2012-07-10  Jan Nijtmans  <nijtmans@users.sf.net>

	* unix/tclUnixNotfy.c: [Bug 3541646]: Don't panic on triggerPipe
	overrun.

2012-07-10  Donal K. Fellows  <dkf@users.sf.net>

	* win/tclWinSock.c (InitializeHostName): Corrected logic that
	extracted the name of the computer from the gethostname call so that
	it would use the name on success, not failure. Also ensured that the
	buffer size is exactly that recommended by Microsoft.

2012-07-08  Reinhard Max  <max@suse.de>

	* library/http/http.tcl: [Bug 3531209]: Add fix and test for URLs that
	* tests/http.test: 	 contain literal IPv6 addresses.

2012-07-05  Don Porter  <dgp@users.sourceforge.net>

	* unix/tclUnixPipe.c:	[Bug 1189293]: Make "<<" binary safe.
	* win/tclWinPipe.c:

2012-07-03  Donal K. Fellows  <dkf@users.sf.net>

	* generic/tclUtil.c (TclDStringAppendObj, TclDStringAppendDString):
	* generic/tclInt.h (TclDStringAppendLiteral, TclDStringClear):
	* generic/tclCompile.h (TclDStringAppendToken): Added wrappers to make
	common cases of appending to Tcl_DStrings simpler to write. Prompted
	by looking at [FRQ 1357401] (these are an _internal_ implementation of
	that FRQ).

2012-06-29  Jan Nijtmans  <nijtmans@users.sf.net>

	* library/msgcat/msgcat.tcl:   Add tn, ro_MO and ru_MO to msgcat.

2012-06-29  Harald Oehlmann <oehhar@users.sf.net>

	* library/msgcat/msgcat.tcl:	[Bug 3536888]: Locale guessing of
	* library/msgcat/pkgIndex.tcl:	msgcat fails on (some) Windows 7. Bump
	* unix/Makefile.in:		to 1.4.5
	* win/Makefile.in:

2012-06-29  Donal K. Fellows  <dkf@users.sf.net>

	* doc/GetIndex.3: Reinforced the description of the requirement for
	the tables of names to index over to be static, following posting to
	tcl-core by Brian Griffin about a bug caused by Tktreectrl not obeying
	this rule correctly. This does not represent a functionality change,
	merely a clearer documentation of a long-standing constraint.

2012-06-26  Jan Nijtmans  <nijtmans@users.sf.net>

	* unix/tcl.m4:       Let Cygwin shared build link with
	* unix/configure.in: zlib1.dll, not cygz.dll (two less
	* unix/configure:    dependencies on cygwin-specific dll's)
	* unix/Makefile.in:

2012-06-26  Reinhard Max  <max@suse.de>

	* generic/tclIOSock.c: Use EAI_SYSTEM only if it exists.
	* unix/tclUnixSock.c:

2012-06-25  Don Porter  <dgp@users.sourceforge.net>

	* generic/tclFileSystem.h:	[Bug 3024359]: Make sure that the
	* generic/tclIOUtil.c:	per-thread cache of the list of file systems
	* generic/tclPathObj.c:	currently registered is only updated at times
	when no active loops are traversing it.  Also reduce the amount of
	epoch storing and checking to where it can make a difference.

2012-06-25  Donal K. Fellows  <dkf@users.sf.net>

	* generic/tclCmdAH.c (EncodingDirsObjCmd): [Bug 3537605]: Do the right
	thing when reporting errors with the number of arguments.

2012-06-25  Jan Nijtmans  <nijtmans@users.sf.net>

	* generic/tclfileName.c: [Patch 1536227]: Cygwin network pathname
	* tests/fileName.test:   support.

2012-06-23  Jan Nijtmans  <nijtmans@users.sf.net>

	* unix/tclUnixNotfy.c: [Bug 3508771]: Cygwin notifier for handling
	win32 events.

2012-06-22  Reinhard Max  <max@suse.de>

	* generic/tclIOSock.c: Rework the error message generation of [socket],
	* unix/tclUnixSock.c:  so that the error code of getaddrinfo is used
	* win/tclWinSock.c:    instead of errno unless it is EAI_SYSTEM.

2012-06-21  Jan Nijtmans  <nijtmans@users.sf.net>

	* win/tclWinReg.c:	[Bug 3362446]: registry keys command fails
	* tests/registry.test:	with 8.5/8.6

2012-06-11  Don Porter  <dgp@users.sourceforge.net>

	* generic/tclBasic.c:	[Bug 3532959]: Make sure the lifetime
	* generic/tclProc.c:	management of entries in the linePBodyPtr
	* tests/proc.test:	hash table can tolerate either order of
	teardown, interp first, or Proc first.

2012-06-08  Don Porter  <dgp@users.sourceforge.net>

	* unix/configure.in:	Update autogoo for gettimeofday().
	* unix/tclUnixPort.h:	Thanks Joe English.
	* unix/configure:	autoconf 2.13

	* unix/tclUnixPort.h:	[Bug 3530533]: Centralize #include <pthread.h>
	* unix/tclUnixThrd.c:	in the tclUnixPort.h header so that old unix
	systems that need inclusion in all compilation units are supported.

2012-06-08  Jan Nijtmans  <nijtmans@users.sf.net>

	* win/tclWinDde.c:    Revise the "null data" check: null strings are
	possible, but empty binary arrays are not.
	* tests/winDde.test:  Add test-case (winDde-9.4) for transferring
	null-strings with dde. Convert tests to tcltest-2 syntax.

2012-06-06  Donal K. Fellows  <dkf@users.sf.net>

	* generic/tclZlib.c (TclZlibInit): Declare that Tcl is publishing the
	zlib package (version 2.0) as part of its bootstrap process. This will
	have an impact on tclkit (which includes zlib 1.1) but otherwise be
	very low impact.

2012-06-06  Jan Nijtmans  <nijtmans@users.sf.net>

	* unix/tclUnixInit.c: On Cygwin, use win32 API in stead of uname()
	to determine the tcl_platform variables.

2012-05-31  Jan Nijtmans  <nijtmans@users.sf.net>

	* generic/tclZlib.c:  [Bug 3530536]: zlib-7.4 fails on IRIX64
	* tests/zlib.test:
	* doc/zlib.n:         Document that [stream checksum] doesn't do
	what's expected for "inflate" and "deflate" formats

2012-05-31  Donal K. Fellows  <dkf@users.sf.net>

	* library/safe.tcl (safe::AliasFileSubcommand): Don't assume that
	slaves have corresponding commands, as that is not true for
	sub-subinterpreters (used in Tk's test suite).

	* doc/safe.n: [Bug 1997845]: Corrected formatting so that generated
	HTML can link properly.

	* tests/socket.test (socket*-13.1): Prevented intermittent test
	failure due to race condition.

2012-05-29  Donal K. Fellows  <dkf@users.sf.net>

	* doc/expr.n, doc/mathop.n: [Bug 2931407]: Clarified semantics of
	division and remainder operators.

2012-05-29  Jan Nijtmans  <nijtmans@users.sf.net>

	* win/tclWinDde.c:    [Bug 3525762]: Encoding handling in dde.
	* win/Makefile.in:    Fix "make genstubs" when cross-compiling on UNIX

2012-05-28  Donal K. Fellows  <dkf@users.sf.net>

	* library/safe.tcl (safe::AliasFileSubcommand): [Bug 3529949]: Made a
	more sophisticated method for preventing information leakage; it
	changes references to "~user" into "./~user", which is safe.

2012-05-25  Donal K. Fellows  <dkf@users.sf.net>

	* doc/namespace.n, doc/Ensemble.3: [Bug 3528418]: Document what is
	going on with respect to qualification of command prefixes in ensemble
	subcommand maps.

	* generic/tclIO.h (SYNTHETIC_EVENT_TIME): Factored out the definition
	of the amount of time that should be waited before firing a synthetic
	event on a channel.

2012-05-25  Jan Nijtmans  <nijtmans@users.sf.net>

	* win/tclWinDde.c: [Bug 473946]: Special characters were not correctly
	sent, now for XTYP_EXECUTE as well as XTYP_REQUEST.
	* win/Makefile.in: Fix "make genstubs" when cross-compiling on UNIX

2012-05-24  Jan Nijtmans  <nijtmans@users.sf.net>

	* tools/genStubs.tcl:  Take cygwin handling of X11 into account.
	* generic/tcl*Decls.h: re-generated
	* generic/tclStubInit.c:  Implement TclpIsAtty, Cygwin only.
	* doc/dde.n: Doc fix: "dde execute iexplore" doesn't work
	without -async, because iexplore doesn't return a value

2012-05-24  Jan Nijtmans  <nijtmans@users.sf.net>

	* tools/genStubs.tcl:   Let cygwin share stub table with win32
	* win/tclWinSock.c:     implement TclpInetNtoa for win32
	* generic/tclInt.decls: Revert most of [3caedf05df], since when
	  we let cygwin share the win32 stub table this is no longer necessary
	* generic/tcl*Decls.h:  re-generated
	* doc/dde.n:            1.3 -> 1.4

2012-05-23  Donal K. Fellows  <dkf@users.sf.net>

	* generic/tclZlib.c (ZlibTransformInput): [Bug 3525907]: Ensure that
	decompressed input is flushed through the transform correctly when the
	input stream gets to the end. Thanks to Alexandre Ferrieux and Andreas
	Kupries for their work on this.

2012-05-21  Don Porter  <dgp@users.sourceforge.net>

	* generic/tclFileName.c:	When using Tcl_SetObjLength() calls to
	* generic/tclPathObj.c:		grow and shrink the objPtr->bytes
	buffer, care must be taken that the value cannot possibly become pure
	Unicode.  Calling Tcl_AppendToObj() has the possibility of making such
	a conversion.  Bug found while valgrinding the trunk.

2012-05-21  Jan Nijtmans  <nijtmans@users.sf.net>

	IMPLEMENTATION OF TIP#106

	* win/tclWinDde.c:		Added encoding-related abilities to
	* library/dde/pkgIndex.tcl:	the [dde] command. The dde package's
	* tests/winDde.test:		version is now 1.4.0.
	* doc/dde.n:

2012-05-20  Donal K. Fellows  <dkf@users.sf.net>

	* generic/tclOOBasic.c (TclOO_Class_Constructor): [Bug 2023112]: Cut
	the amount of hackiness in class constructors, and refactor some of
	the error message handling from [oo::define] to be saner in the face
	of odd happenings.

2012-05-17  Donal K. Fellows  <dkf@users.sf.net>

	* generic/tclCmdMZ.c (Tcl_SwitchObjCmd): [Bug 3106532]: Corrected
	resulting indexes from -indexvar option to be usable with [string
	range]; this was always the intention (and is consistent with [regexp
	-indices] too).
	***POTENTIAL INCOMPATIBILITY***
	Uses of [switch -regexp -indexvar] that previously compensated for the
	wrong offsets (by subtracting 1 from the end indices) now do not need
	to do so as the value is correct.

	* library/safe.tcl (safe::InterpInit): Ensure that the module path is
	constructed in the correct order.
	(safe::AliasGlob): [Bug 2964715]: More extensive handling of what
	globbing is required to support package loading.

	* doc/expr.n: [Bug 3525462]: Corrected statement about what happens
	when comparing "0y" and "0x12"; the previously documented behavior was
	actually a subtle bug (now long-corrected).

2012-05-16  Donal K. Fellows  <dkf@users.sf.net>

	* generic/tclCmdAH.c (TclMakeFileCommandSafe): [Bug 3445787]: Improve
	the compatibility of safe interpreters' version of 'file' with that of
	unsafe interpreters.
	* library/safe.tcl (::safe::InterpInit): Teach the safe-interp scripts
	about how to expose 'file' properly.

2012-05-13  Jan Nijtmans  <nijtmans@users.sf.net>

	* win/tclWinDde.c:   Protect against receiving strings without ending
	\0, as external applications (or Tcl with TIP #106) could generate
	that.

2012-05-10  Jan Nijtmans  <nijtmans@users.sf.net>

	* win/tclWinDde.c: [Bug 473946]: Special characters not correctly sent
	* library/dde/pkgIndex.tcl:  Increase version to 1.3.3

2012-05-10  Alexandre Ferrieux  <ferrieux@users.sourceforge.net>

	* {win,unix}/configure{,.in}: [Bug 2812981]: Clean up bundled
	packages' build directory from within Tcl's ./configure, to avoid
	stale configuration.

2012-05-09  Andreas Kupries  <andreask@activestate.com>

	* generic/tclIORChan.c: [Bug 3522560]: Fixed the crash, enabled the
	test case. Modified [chan postevent] to properly inject the event(s)
	into the owner thread's event queue for execution in the correct
	context. Renamed the ForwardOpTo...Thread() function to match with our
	terminology.

	* tests/ioCmd.test: [Bug 3522560]: Added a test which crashes the core
	if it were not disabled as knownBug. For a reflected channel
	transfered to a different thread the [chan postevent] run in the
	handler thread tries to execute the owner threads's fileevent scripts
	by itself, wrongly reaching across thread boundaries.

2012-04-28  Alexandre Ferrieux  <ferrieux@users.sourceforge.net>

	* generic/tclIO.c: Properly close nonblocking channels even when
	not flushing them.

2012-05-03  Jan Nijtmans  <nijtmans@users.sf.net>

	* compat/zlib/*: Upgrade to zlib 1.2.7 (pre-built dll is still 1.2.5,
	will be upgraded as soon as the official build is available)

2012-05-03  Don Porter  <dgp@users.sourceforge.net>

	* tests/socket.test:	[Bug 3428754]: Test socket-14.2 tolerate
	[socket -async] connection that connects synchronously.

	* unix/tclUnixSock.c:	[Bug 3428753]: Fix [socket -async] connections
	that manage to connect synchronously.

2012-05-02  Jan Nijtmans  <nijtmans@users.sf.net>

	* generic/configure.in:    Better detection and implementation for
	* generic/configure:       cpuid instruction on Intel-derived
	* generic/tclUnixCompat.c: processors, both 32-bit and 64-bit.
	* generic/tclTest.c:       Move cpuid testcase from win-specific to
	* win/tclWinTest.c:        generic tests, as it should work on all
	* tests/platform.test:     Intel-related platforms now.

2012-04-30  Alexandre Ferrieux  <ferrieux@users.sourceforge.net>

	* tests/ioCmd.test: [Bug 3522560]: Tame deadlocks in broken refchan
	tests.

2012-04-28  Alexandre Ferrieux  <ferrieux@users.sourceforge.net>

	IMPLEMENTATION OF TIP#398

	* generic/tclIO.c: Quickly Exit with Non-Blocking Blocked Channels
	* tests/io.test  : *** POTENTIAL INCOMPATIBILITY ***
	* doc/close.n    : (compat flag available)

2012-04-27  Jan Nijtmans  <nijtmans@users.sf.net>

	* generic/tclPort.h:    Move CYGWIN-specific stuff from tclPort.h to
	* generic/tclEnv.c:     tclUnixPort.h, where it belongs.
	* unix/tclUnixPort.h:
	* unix/tclUnixFile.c:

2012-04-27  Donal K. Fellows  <dkf@users.sf.net>

	* library/init.tcl (auto_execok): Allow shell builtins to be detected
	even if they are upper-cased.

2012-04-26  Jan Nijtmans  <nijtmans@users.sf.net>

	* generic/tclStubInit.c:    Get rid of _ANSI_ARGS_ and CONST
	* generic/tclIO.c:
	* generic/tclIOCmd.c:
	* generic/tclTest.c:
	* unix/tclUnixChan.c:

2012-04-25  Donal K. Fellows  <dkf@users.sf.net>

	* generic/tclUtil.c (TclDStringToObj): Added internal function to make
	the fairly-common operation of converting a DString into an Obj a more
	efficient one; for long strings, it can just transfer the ownership of
	the buffer directly. Replaces this:
	   obj=Tcl_NewStringObj(Tcl_DStringValue(&ds),Tcl_DStringLength(&ds));
	   Tcl_DStringFree(&ds);
	with this:
	   obj=TclDStringToObj(&ds);

2012-04-24  Jan Nijtmans  <nijtmans@users.sf.net>

	* generic/tclInt.decls:      [Bug 3508771]: load tclreg.dll in cygwin
				     tclsh
	* generic/tclIntPlatDecls.h: Implement TclWinGetSockOpt,
	* generic/tclStubInit.c:     TclWinGetServByName and TclWinCPUID for
	* generic/tclUnixCompat.c:   Cygwin.
	* unix/configure.in:
	* unix/configure:
	* unix/tclUnixCompat.c:

2012-04-18  Kevin B. Kenny  <kennykb@acm.org>

	* library/tzdata/Africa/Casablanca:
	* library/tzdata/America/Port-au-Prince:
	* library/tzdata/Asia/Damascus:
	* library/tzdata/Asia/Gaza:
	* library/tzdata/Asia/Hebron: tzdata2012c

2012-04-16  Donal K. Fellows  <dkf@users.sf.net>

	* doc/FileSystem.3 (Tcl_FSOpenFileChannelProc): [Bug 3518244]: Fixed
	documentation of this filesystem callback function; it must not
	register its created channel - that's the responsibility of the caller
	of Tcl_FSOpenFileChannel - as that leads to reference leaks.

2012-04-15  Donal K. Fellows  <dkf@users.sf.net>

	* generic/tclEnsemble.c (NsEnsembleImplementationCmdNR):
	* generic/tclIOUtil.c (Tcl_FSEvalFileEx): Cut out levels of the C
	stack by going direct to the relevant internal evaluation function.

	* generic/tclZlib.c (ZlibTransformSetOption): [Bug 3517696]: Make
	flushing work correctly in a pushed compressing channel transform.

2012-04-12  Jan Nijtmans  <nijtmans@users.sf.net>

	* generic/tclInt.decls:      [Bug 3514475]: Remove TclpGetTimeZone and
	* generic/tclIntDecls.h:     TclpGetTZName
	* generic/tclIntPlatDecls.h:
	* generic/tclStubInit.c:
	* unix/tclUnixTime.c:
	* unix/tclWinTilemc:

2012-04-11  Jan Nijtmans  <nijtmans@users.sf.net>

	* win/tclWinInit.c:     [Bug 3448512]: clock scan "1958-01-01" fails
	* win/tcl.m4:           only in debug compilation.
	* win/configure:
	* unix/tcl.m4:          Use NDEBUG consistantly meaning: no debugging.
	* unix/configure:
	* generic/tclBasic.c:
	* library/dde/pkgIndex.tcl:  Use [::tcl::pkgconfig get debug] instead
	* library/reg/pkgIndex.tcl:  of [info exists ::tcl_platform(debug)]

2012-04-10  Donal K. Fellows  <dkf@users.sf.net>

	* generic/tcl.h (TCL_DEPRECATED_API): [Bug 2458976]: Added macro that
	can be used to mark parts of Tcl's API as deprecated. Currently only
	used for fields of Tcl_Interp, which TIPs 330 and 336 have deprecated
	with a migration strategy; we want to encourage people to move away
	from those fields.

2012-04-09  Donal K. Fellows  <dkf@users.sf.net>

	* generic/tclOODefineCmds.c (ClassVarsSet, ObjVarsSet): [Bug 3396896]:
	Ensure that the lists of variable names used to drive variable
	resolution will never have the same name twice.

	* generic/tclVar.c (AppendLocals): [Bug 2712377]: Fix problem with
	reporting of declared variables in methods. It's really a problem with
	how [info vars] interacts with variable resolvers; this is just a bit
	of a hack so it is no longer a big problem.

2012-04-04  Donal K. Fellows  <dkf@users.sf.net>

	* generic/tclOO.c (Tcl_NewObjectInstance, TclNRNewObjectInstance):
	[Bug 3514761]: Fixed bogosity with automated argument description
	handling when constructing an instance of a class that is itself a
	member of an ensemble. Thanks to Andreas Kupries for identifying that
	this was a problem case at all!
	(Tcl_CopyObjectInstance): Fix potential bleed-over of ensemble
	information into [oo::copy].

2012-04-04  Jan Nijtmans  <nijtmans@users.sf.net>

	* win/tclWinSock.c:	[Bug 510001]: TclSockMinimumBuffers needs
	* generic/tclIOSock.c:	platform implementation.
	* generic/tclInt.decls:
	* generic/tclIntDecls.h:
	* generic/tclStubInit.c:

2012-04-03  Jan Nijtmans  <nijtmans@users.sf.net>

	* generic/tclStubInit.c: Remove the TclpGetTZName implementation for
	* generic/tclIntDecls.h: Cygwin (from 2012-04-02 commit), re-generated
	* generic/tclIntPlatDecls.h:

2012-04-02  Donal K. Fellows  <dkf@users.sf.net>

	IMPLEMENTATION OF TIP#396.

	* generic/tclBasic.c (builtInCmds, TclNRYieldToObjCmd): Convert the
	formerly-unsupported yieldm and yieldTo commands into [yieldto].

2012-04-02  Jan Nijtmans  <nijtmans@users.sf.net>

	* generic/tclInt.decls: [Bug 3508771]: load tclreg.dll in cygwin tclsh
	* generic/tclIntPlatDecls.h: Implement TclWinGetTclInstance,
	* generic/tclStubInit.c:     TclpGetTZName, and various more
	win32-specific internal functions for Cygwin, so win32 extensions
	using those can be loaded in the cygwin version of tclsh.

2012-03-30  Jan Nijtmans  <nijtmans@users.sf.net>

	* unix/tcl.m4:        [Bug 3511806]: Compiler checks too early
	* unix/configure.in:  This change allows to build the cygwin and
	* unix/tclUnixPort.h: mingw32 ports of Tcl/Tk to build out-of-the-box
	* win/tcl.m4:         using a native or cross-compiler.
	* win/configure.in:
	* win/tclWinPort.h:
	* win/README          Document how to build win32 or win64 executables
	with Linux, Cygwin or Darwin.

2012-03-29  Jan Nijtmans  <nijtmans@users.sf.net>

	* generic/tclCmdMZ.c (StringIsCmd): Faster mem-leak free
	implementation of [string is entier].

2012-03-27  Donal K. Fellows  <dkf@users.sf.net>

	IMPLEMENTATION OF TIP#395.

	* generic/tclCmdMZ.c (StringIsCmd): Implementation of the [string is
	entier] check. Code by Jos Decoster.

2012-03-27  Jan Nijtmans  <nijtmans@users.sf.net>

	* generic/tcl.h:      [Bug 3508771]: Wrong Tcl_StatBuf used on MinGW.
	* generic/tclFCmd.c:  [Bug 2015723]: Duplicate inodes from file stat
	* generic/tclCmdAH.c: on windows (but now for cygwin as well).
	* generic/tclOODefineCmds.c: minor gcc warning
	* win/tclWinPort.h:   Use lower numbers, preventing integer overflow.
	Remove the workaround for mingw-w64 [Bug 3407992]. It's long fixed.

2012-03-27  Donal K. Fellows  <dkf@users.sf.net>

	IMPLEMENTATION OF TIP#397.

	* generic/tclOO.c (Tcl_CopyObjectInstance): [Bug 3474460]: Make the
	target object name optional when copying classes. [RFE 3485060]: Add
	callback method ("<cloned>") so that scripted control over copying is
	easier.
	***POTENTIAL INCOMPATIBILITY***
	If you'd previously been using the "<cloned>" method name, this now
	has a standard semantics and call interface. Only a problem if you are
	also using [oo::copy].

2012-03-26  Donal K. Fellows  <dkf@users.sf.net>

	IMPLEMENTATION OF TIP#380.

	* doc/define.n, doc/object.n, generic/tclOO.c, generic/tclOOBasic.c:
	* generic/tclOOCall.c, generic/tclOODefineCmds.c, generic/tclOOInt.h:
	* tests/oo.test: Switch definitions of lists of things in objects and
	classes to a slot-based approach, which gives a lot more flexibility
	and programmability at the script-level. Introduce new [::oo::Slot]
	class which is the implementation of these things.

	***POTENTIAL INCOMPATIBILITY***
	The unknown method handler now may be asked to deal with the case
	where no method name is provided at all. The default implementation
	generates a compatible error message, and any override that forces the
	presence of a first argument (i.e., a method name) will continue to
	function as at present as well, so this is a pretty small change.

	* generic/tclOOBasic.c (TclOO_Object_Destroy): Made it easier to do a
	tailcall inside a normally-invoked destructor; prevented leakage out
	to calling command.

2012-03-25  Jan Nijtmans  <nijtmans@users.sf.net>

	* generic/tclInt.decls:      [Bug 3508771]: load tclreg.dll in cygwin
	* generic/tclIntPlatDecls.h: tclsh. Implement TclWinConvertError,
	* generic/tclStubInit.c:     TclWinConvertWSAError, and various more
	* unix/Makefile.in:          win32-specific internal functions for
	* unix/tcl.m4:               Cygwin, so win32 extensions using those
	* unix/configure:            can be loaded in the cygwin version of
	* win/tclWinError.c:         tclsh.

2012-03-23  Jan Nijtmans  <nijtmans@users.sf.net>

	* generic/tclInt.decls:       Revert some cygwin-related signature
	* generic/tclIntPlatDecls.h:  changes from [835f8e1e9d] (2010-01-22).
	* win/tclWinError.c:          They were an attempt to make the cygwin
	                              port compile again, but since cygwin is
	                              based on unix this serves no purpose any
	                              more.
	* win/tclWinSerial.c:         Use EAGAIN in stead of EWOULDBLOCK,
	* win/tclWinSock.c:           because in VS10+ the value of
	                              EWOULDBLOCK is no longer the same as
	                              EAGAIN.
	* unix/Makefile.in:           Add tclWinError.c to the CYGWIN build.
	* unix/tcl.m4:
	* unix/configure:

2012-03-20  Jan Nijtmans  <nijtmans@users.sf.net>

	* generic/tcl.decls:         [Bug 3508771]: load tclreg.dll in cygwin
	* generic/tclInt.decls:      tclsh. Implement TclWinGetPlatformId,
	* generic/tclIntPlatDecls.h: Tcl_WinUtfToTChar, Tcl_WinTCharToUtf (and
	* generic/tclPlatDecls.h:    a dummy TclWinCPUID) for Cygwin, so win32
	* generic/tclStubInit.c:     extensions using those can be loaded in
	* unix/tclUnixCompat.c:      the cygwin version of tclsh.

2012-03-19  Venkat Iyer <venkat@comit.com>

	* library/tzdata/America/Atikokan: Update to tzdata2012b.
	* library/tzdata/America/Blanc-Sablon:
	* library/tzdata/America/Dawson_Creek:
	* library/tzdata/America/Edmonton:
	* library/tzdata/America/Glace_Bay:
	* library/tzdata/America/Goose_Bay:
	* library/tzdata/America/Halifax:
	* library/tzdata/America/Havana:
	* library/tzdata/America/Moncton:
	* library/tzdata/America/Montreal:
	* library/tzdata/America/Nipigon:
	* library/tzdata/America/Rainy_River:
	* library/tzdata/America/Regina:
	* library/tzdata/America/Santiago:
	* library/tzdata/America/St_Johns:
	* library/tzdata/America/Swift_Current:
	* library/tzdata/America/Toronto:
	* library/tzdata/America/Vancouver:
	* library/tzdata/America/Winnipeg:
	* library/tzdata/Antarctica/Casey:
	* library/tzdata/Antarctica/Davis:
	* library/tzdata/Antarctica/Palmer:
	* library/tzdata/Asia/Yerevan:
	* library/tzdata/Atlantic/Stanley:
	* library/tzdata/Pacific/Easter:
	* library/tzdata/Pacific/Fakaofo:
	* library/tzdata/America/Creston: (new)

2012-03-19  Reinhard Max  <max@suse.de>

	* unix/tclUnixSock.c (Tcl_OpenTcpServer): Use the values returned
	by getaddrinfo() for all three arguments to socket() instead of
	only using ai_family. Try to keep the most meaningful error while
	iterating over the result list, because using the last error can
	be misleading.

2012-03-15  Jan Nijtmans  <nijtmans@users.sf.net>

	* generic/tcl.h: [Bug 3288345]: Wrong Tcl_StatBuf used on Cygwin
	* unix/tclUnixFile.c:
	* unix/tclUnixPort.h:
	* win/cat.c:           Remove cygwin stuff no longer needed
	* win/tclWinFile.c:
	* win/tclWinPort.h:

2012-03-12  Jan Nijtmans  <nijtmans@users.sf.net>

	* win/tclWinFile.c: [Bug 3388350]: mingw64 compiler warnings

2012-03-11  Donal K. Fellows  <dkf@users.sf.net>

	* doc/*.n, doc/*.3: A number of small spelling and wording fixes.

2012-03-08  Donal K. Fellows  <dkf@users.sf.net>

	* doc/info.n:   Various minor fixes (prompted by Andreas Kupries
	* doc/socket.n: detecting a spelling mistake).

2012-03-07  Andreas Kupries  <andreask@activestate.com>

	* library/http/http.tcl: [Bug 3498327]: Generate upper-case
	* library/http/pkgIndex.tcl: hexadecimal output for compliance
	* tests/http.test: with RFC 3986. Bumped version to 2.8.4.
	* unix/Makefile.in:
	* win/Makefile.in:

2012-03-06  Jan Nijtmans  <nijtmans@users.sf.net>

	* win/tclWinPort.h: Compatibility with older Visual Studio versions.

2012-03-04  Jan Nijtmans  <nijtmans@users.sf.net>

	* generic/tclLoad.c: Patch from the cygwin folks
	* unix/tcl.m4:
	* unix/configure: (re-generated)

2012-03-02  Donal K. Fellows  <dkf@users.sf.net>

	* generic/tclBinary.c (Tcl_SetByteArrayObj): [Bug 3496014]: Only zero
	out the memory block if it is not being immediately overwritten. (Our
	caller might still overwrite, but we should at least avoid
	known-useless work.)

2012-02-29  Jan Nijtmans  <nijtmans@users.sf.net>

	* generic/tclIOUtil.c:	[Bug 3466099]: BOM in Unicode
	* generic/tclEncoding.c:
	* tests/source.test:

2012-02-23  Donal K. Fellows  <dkf@users.sf.net>

	* tests/reg.test (14.21-23): Add tests relating to Bug 1115587. Actual
	bug is characterised by test marked with 'knownBug'.

2012-02-17  Jan Nijtmans  <nijtmans@users.sf.net>

	* generic/tclIOUtil.c: [Bug 2233954]: AIX: compile error
	* unix/tclUnixPort.h:

2012-02-16  Donal K. Fellows  <dkf@users.sf.net>

	* generic/tclExecute.c (INST_LIST_RANGE_IMM): Enhance implementation
	so that shortening a (not multiply-referenced) list by lopping the end
	off with [lrange] or [lreplace] is efficient.

2012-02-15  Donal K. Fellows  <dkf@users.sf.net>

	* generic/tclCompCmds.c (TclCompileLreplaceCmd): Added a compilation
	strategy for [lreplace] that tackles the cases which are equivalent to
	a static [lrange].
	(TclCompileLrangeCmd): Add compiler for [lrange] with constant indices
	so we can take advantage of existing TCL_LIST_RANGE_IMM opcode.
	(TclCompileLindexCmd): Improve coverage of constant-index-style
	compliation using technique developed for [lrange] above.

	(TclCompileDictForCmd): [Bug 3487626]: Fix crash in compilation of
	[dict for] when its implementation command is used directly rather
	than through the ensemble.

2012-02-09  Don Porter  <dgp@users.sourceforge.net>

	* generic/tclStringObj.c:	Converted the memcpy() calls in append
	operations to memmove() calls.  This adds safety in the case of
	overlapping copies, and improves performance on some benchmarks.

2012-02-06  Don Porter  <dgp@users.sourceforge.net>

	* generic/tclEnsemble.c: [Bug 3485022]: TclCompileEnsemble() avoid
	* tests/trace.test:	compile when exec traces set.

2012-02-06  Miguel Sofer  <msofer@users.sf.net>

	* generic/tclTrace.c:  [Bug 3484621]: Ensure that execution traces on
	* tests/trace.test:    bytecoded commands bump the interp's compile
	epoch.

2012-02-02  Jan Nijtmans  <nijtmans@users.sf.net>

	* generic/tclUniData.c: [FRQ 3464401]: Support Unicode 6.1
	* generic/regc_locale.c:

2012-02-02  Don Porter  <dgp@users.sourceforge.net>

	* win/tclWinFile.c:	[Bugs 2974459,2879351,1951574,1852572,
	1661378,1613456]: Revisions to the NativeAccess() routine that queries
	file permissions on Windows native filesystems.  Meant to fix numerous
	bugs where [file writable|readable|executable] "lies" about what
	operations are possible, especially when the file resides on a Samba
	share.

2012-02-01  Donal K. Fellows  <dkf@users.sf.net>

	* doc/AddErrInfo.3: [Bug 3482614]: Documentation nit.

2012-01-30  Donal K. Fellows  <dkf@users.sf.net>

	* generic/tclCompCmds.c (TclCompileCatchCmd): Added a more efficient
	bytecode generator for the case where 'catch' is used without any
	variable arguments; don't capture the result just to discard it.

2012-01-26  Don Porter  <dgp@users.sourceforge.net>

	* generic/tclCmdAH.c:		[Bug 3479689]: New internal routine
	* generic/tclFCmd.c:		TclJoinPath(). Refactor all the
	* generic/tclFileName.c:	*Join*Path* routines to give them more
	* generic/tclInt.h:		useful interfaces that are easier to
	* generic/tclPathObj.c:		manage getting the refcounts right.

2012-01-26  Don Porter  <dgp@users.sourceforge.net>

	* generic/tclPathObj.c:	[Bug 3475569]: Add checks for unshared values
	before calls demanding them.  [Bug 3479689]: Stop memory corruption
	when shimmering 0-refCount value to "path" type.

2012-01-25  Donal K. Fellows  <dkf@users.sf.net>

	* generic/tclOO.c (Tcl_CopyObjectInstance): [Bug 3474460]: When
	copying an object, make sure that the configuration of the variable
	resolver is also duplicated.

2012-01-22  Jan Nijtmans  <nijtmans@users.sf.net>

	* tools/uniClass.tcl:    [FRQ 3473670]: Various Unicode-related
	* tools/uniParse.tcl:    speedups/robustness. Enhanced tools to be
	* generic/tclUniData.c:  able to handle characters > 0xffff. Done in
	* generic/tclUtf.c:      all branches in order to simplify merges for
	* generic/regc_locale.c: new Unicode versions (such as 6.1)

2012-01-22  Donal K. Fellows  <dkf@users.sf.net>

	* generic/tclDictObj.c (DictExistsCmd): [Bug 3475264]: Ensure that
	errors only ever happen when insufficient arguments are supplied, and
	not when a path doesn't exist or a dictionary is poorly formatted (the
	two cases can't be easily distinguished).

2012-01-21  Jan Nijtmans  <nijtmans@users.sf.net>

	* generic/tcl.h:        [Bug 3474726]: Eliminate detection of struct
	* generic/tclWinPort.h: _stat32i64, just use _stati64 in combination
	* generic/tclFCmd.c:    with _USE_32BIT_TIME_T, which is the same
	* generic/tclTest.c:    then. Only keep _stat32i64 usage for cygwin,
	* win/configure.in:     so it will not conflict with cygwin's own
	* win/configure:	struct stat.

2012-01-21  Don Porter  <dgp@users.sourceforge.net>

	* generic/tclCmdMZ.c:	[Bug 3475667]: Prevent buffer read overflow.
	Thanks to "sebres" for the report and fix.

2012-01-17  Donal K. Fellows  <dkf@users.sf.net>

	* doc/dict.n (dict with): [Bug 3474512]: Explain better what is going
	on when a dictionary key and the dictionary variable collide.

2012-01-13  Donal K. Fellows  <dkf@users.sf.net>

	* library/http/http.tcl (http::Connect): [Bug 3472316]: Ensure that we
	only try to read the socket error exactly once.

2012-01-12  Donal K. Fellows  <dkf@users.sf.net>

	* doc/tclvars.n: [Bug 3466506]: Document more environment variables.

2012-01-09  Jan Nijtmans  <nijtmans@users.sf.net>

	* generic/tclUtf.c:      [Bug 3464428]: [string is graph \u0120] was
	* generic/regc_locale.c: wrong. Add table for Unicode [:cntrl:] class.
	* tools/uniClass.tcl:    Generate Unicode [:cntrl:] class table.
	* tests/utf.test:

2012-01-08  Kevin B. Kenny  <kennykb@acm.org>

	* library/clock.tcl (ReadZoneinfoFile): [Bug 3470928]: Corrected a bug
	* tests/clock.test (clock-56.4):        where loading zoneinfo would
	fail if one timezone abbreviation was a proper tail of another, and
	zic used the same bytes of the file to represent both of them. Added a
	test case for the bug, using the same data that caused the observed
	failure "in the wild."

2011-12-30  Venkat Iyer <venkat@comit.com>

	* library/tzdata/America/Bahia:		Update to Olson's tzdata2011n
	* library/tzdata/America/Havana:
	* library/tzdata/Europe/Kiev:
	* library/tzdata/Europe/Simferopol:
	* library/tzdata/Europe/Uzhgorod:
	* library/tzdata/Europe/Zaporozhye:
	* library/tzdata/Pacific/Fiji:

2011-12-23  Jan Nijtmans  <nijtmans@users.sf.net>

	* generic/tclUtf.c: [Bug 3464428]: [string is graph \u0120] is wrong.
	* generic/tclUniData.c:
	* generic/regc_locale.c:
	* tests/utf.test:
	* tools/uniParse.tcl:   Clean up some unused stuff, and be more robust
	against changes in UnicodeData.txt syntax

2011-12-13  Andreas Kupries  <andreask@activestate.com>

	* generic/tclCompile.c (TclInitAuxDataTypeTable): Extended to register
	the DictUpdateInfo structure as an AuxData type. For use by tbcload,
	tclcompiler.

2011-12-11  Jan Nijtmans  <nijtmans@users.sf.net>

	* generic/regc_locale.c: [Bug 3457031]: Some Unicode 6.0 chars not
	* tests/utf.test:        in [:print:] class

2011-12-07  Jan Nijtmans  <nijtmans@users.sf.net>

	* tools/uniParse.tcl:    [Bug 3444754]: string tolower \u01c5 is wrong
	* generic/tclUniData.c:
	* tests/utf.test:

2011-11-30  Jan Nijtmans  <nijtmans@users.sf.net>

	* library/tcltest/tcltest.tcl: [Bug 967195]: Make tcltest work
	when tclsh is compiled without using the setargv() function on mingw.

2011-11-29  Jan Nijtmans  <nijtmans@users.sf.net>

	* win/Makefile.in: don't install tommath_(super)?class.h
	* unix/Makefile.in: don't install directories like 8.2 and 8.3
	* generic/tclTomMath.h: [Bug 2991415]: move include tclInt.h from
	* generic/tclTomMathInt.h: tclTomMath.h to tclTomMathInt.h

2011-11-25  Donal K. Fellows  <dkf@users.sf.net>

	* library/history.tcl (history): Simplify the dance of variable
	management used when chaining to the implementation command.

2011-11-22  Donal K. Fellows  <dkf@users.sf.net>

	* generic/tclExecute.c (TclCompileObj): Simplify and de-indent the
	logic so that it is easier to comprehend.

2011-11-22  Jan Nijtmans  <nijtmans@users.sf.net>

	* win/tclWinPort.h: [Bug 3354324]: Windows: [file mtime] sets wrong
	* win/tclWinFile.c: time (VS2005+ only).
	* generic/tclTest.c:

2011-11-20  Joe Mistachkin  <joe@mistachkin.com>

	* tests/thread.test: Remove unnecessary [after] calls from the thread
	tests.  Make error message matching more robust for tests that may
	have built-in race conditions.  Test thread-7.26 must first unset all
	thread testing related variables.  Revise results of the thread-7.28
	through thread-7.31 tests to account for the fact they are canceled
	via a script sent to the thread asynchronously, which then impacts the
	error message handling.  Attempt to manually drain the event queue for
	the main thread after joining the test thread to make sure no stray
	events are processed at the wrong time on the main thread.  Revise all
	the synchronization and comparison semantics related to the thread id
	and error message.

2011-11-18  Joe Mistachkin  <joe@mistachkin.com>

	* tests/thread.test: Remove all use of thread::release from the thread
	7.x tests, replacing it with a script that can easily cause "stuck"
	threads to self-destruct for those test cases that require it.  Also,
	make the error message handling far more robust by keeping track of
	every asynchronous error.

2011-11-17  Joe Mistachkin  <joe@mistachkin.com>

	* tests/thread.test: Refactor all the remaining thread-7.x tests that
	were using [testthread].  Note that this test file now requires the
	very latest version of the Thread package to pass all tests.  In
	addition, the thread-7.18 and thread-7.19 tests have been flagged as
	knownBug because they cannot pass without modifications to the [expr]
	command, persuant to TIP #392.

2011-11-17  Joe Mistachkin  <joe@mistachkin.com>

	* generic/tclThreadTest.c: For [testthread cancel], avoid creating a
	new Tcl_Obj when the default script cancellation result is desired.

2011-11-11  Donal K. Fellows  <dkf@users.sf.net>

	* win/tclWinConsole.c: Refactor common thread handling patterns.

2011-11-11  Alexandre Ferrieux  <ferrieux@users.sourceforge.net>

	* tests/zlib.test: [Bug 3428756]: Use nonblocking writes in
	single-threaded IO tests to avoid deadlocks when going beyond OS
	buffers.  Tidy up [chan configure] flags across zlib.test.

2011-11-03  Donal K. Fellows  <dkf@users.sf.net>

	* unix/tclUnixCompat.c (TclpGetPwNam, TclpGetPwUid, TclpGetGrNam)
	(TclpGetGrGid): Use the elaborate memory management scheme outlined on
	http://www.opengroup.org/austin/docs/austin_328.txt to handle Tcl's
	use of standard reentrant versions of the passwd/group access
	functions so that everything can work on all BSDs. Problem identified
	by Stuart Cassoff.

2011-10-20  Don Porter  <dgp@users.sourceforge.net>

	* library/http/http.tcl:        Bump to version 2.8.3
	* library/http/pkgIndex.tcl:
	* unix/Makefile.in:
	* win/Makefile.in:

	* changes:	Updates toward 8.6b3 release.

2011-10-20  Donal K. Fellows  <dkf@users.sf.net>

	* generic/tclLiteral.c (TclInvalidateCmdLiteral): [Bug 3418547]:
	Additional code for handling the invalidation of literals.
	* generic/tclBasic.c (Tcl_CreateObjCommand, Tcl_CreateCommand)
	(TclRenameCommand, Tcl_ExposeCommand): The four additional places that
	need extra care when dealing with literals.
	* generic/tclTest.c (TestInterpResolverCmd): Additional test machinery
	for interpreter resolvers.

2011-10-18  Reinhard Max  <max@suse.de>

	* library/clock.tcl (::tcl::clock::GetSystemTimeZone): Cache the time
	zone only if it was detected by one of the expensive methods.
	Otherwise after unsetting TCL_TZ or TZ the previous value will still
	be used.

2011-10-15  Venkat Iyer <venkat@comit.com>

	* library/tzdata/America/Sitka: Update to Olson's tzdata2011l
	* library/tzdata/Pacific/Fiji:
	* library/tzdata/Asia/Hebron: (New)

2011-10-11  Jan Nijtmans  <nijtmans@users.sf.net>

	* win/tclWinFile.c:    [Bug 2935503]: Incorrect mode field returned by
	[file stat] command.

2011-10-09  Donal K. Fellows  <dkf@users.sf.net>

	* generic/tclCompCmds.c (TclCompileDictWithCmd): Corrected handling of
	qualified names, and added spacial cases for empty bodies (used when
	[dict with] is just used for extracting variables).

2011-10-07  Jan Nijtmans  <nijtmans@users.sf.net>

	* generic/tcl.h:        Fix gcc warnings (discovered with latest
	* generic/tclIORChan.c: mingw, based on gcc 4.6.1)
	* tests/env.test:       Fix env.test, when running under wine 1.3.

2011-10-06  Donal K. Fellows  <dkf@users.sf.net>

	* generic/tclDictObj.c (TclDictWithInit, TclDictWithFinish):
	* generic/tclCompCmds.c (TclCompileDictWithCmd): Experimental
	compilation for the [dict with] subcommand, using parts factored out
	from the interpreted version of the command.

2011-10-05  Jan Nijtmans  <nijtmans@users.sf.net>

	* win/tclWinInt.h:   Remove tclWinProcs, as it is no longer
	* win/tclWin32Dll.c: being used.

2011-10-03  Venkat Iyer <venkat@comit.com>

	* library/tzdata/Africa/Dar_es_Salaam: Update to Olson's tzdata2011k
	* library/tzdata/Africa/Kampala:
	* library/tzdata/Africa/Nairobi:
	* library/tzdata/Asia/Gaza:
	* library/tzdata/Europe/Kaliningrad:
	* library/tzdata/Europe/Kiev:
	* library/tzdata/Europe/Minsk:
	* library/tzdata/Europe/Simferopol:
	* library/tzdata/Europe/Uzhgorod:
	* library/tzdata/Europe/Zaporozhye:
	* library/tzdata/Pacific/Apia:

2011-09-29  Donal K. Fellows  <dkf@users.sf.net>

	* tools/tcltk-man2html.tcl, tools/tcltk-man2html-utils.tcl: More
	refactoring so that more of the utility code is decently out of the
	way. Adjusted the header-material generator so that version numbers
	are only included in locations where there is room.

2011-09-28  Jan Nijtmans  <nijtmans@users.sf.net>

	* generic/tclOO.h:      [RFE 3010352]: make all TclOO API functions
	* generic/tclOODecls.h: MODULE_SCOPE
	* generic/tclOOIntDecls.h:

2011-09-27  Donal K. Fellows  <dkf@users.sf.net>

	* generic/tclIndexObj.c (Tcl_ParseArgsObjv): [Bug 3413857]: Corrected
	the memory management for the code parsing arguments when returning
	"large" numbers of arguments. Also unbroke the TCL_ARGV_AUTO_REST
	macro in passing.

2011-09-26  Donal K. Fellows  <dkf@users.sf.net>

	* generic/tclCmdAH.c (TclMakeFileCommandSafe): [Bug 3211758]: Also
	make the main [file] command hidden by default in safe interpreters,
	because that's what existing code expects. This will reduce the amount
	which the code breaks, but not necessarily eliminate it...

2011-09-23  Don Porter  <dgp@users.sourceforge.net>

	* generic/tclIORTrans.c: More revisions to get finalization of
	ReflectedTransforms correct, including adopting a "dead" field as was
	done in tclIORChan.c.

	* tests/thread.test:	Stop using the deprecated thread management
	commands of the tcltest package.  The test suite ought to provide
	these tools for itself.  They do not belong in a testing harness.

2011-09-22  Don Porter  <dgp@users.sourceforge.net>

	* generic/tclCmdIL.c:	Revise [info frame] so that it stops creating
	cycles in the iPtr->cmdFramePtr stack.

2011-09-22  Donal K. Fellows  <dkf@users.sf.net>

	* doc/re_syntax.n: [Bug 2903743]: Add more magic so that we can do at
	least something sane on Solaris.
	* tools/tcltk-man2html-utils.tcl (process-text): Teach the HTML
	generator how to handle this magic.

2011-09-21  Don Porter  <dgp@users.sourceforge.net>

	* generic/tclThreadTest.c: Revise the thread exit handling of the
	[testthread] command so that it properly maintains the per-process
	data structures even when the thread exits for reasons other than the
	[testthread exit] command.

2011-09-21  Alexandre Ferrieux  <ferrieux@users.sourceforge.net>

	* unix/tclIO.c: [Bug 3412487]: Now short reads are allowed in
	synchronous fcopy, avoid mistaking them as nonblocking ones.

2011-09-21  Andreas Kupries  <andreask@activestate.com>

	* generic/tclIORTrans.c (ForwardOpToOwnerThread): Fixed the missing
	initialization of the 'dsti' field. Reported by Don Porter, on chat.

2011-09-20  Don Porter  <dgp@users.sourceforge.net>

	* generic/tclIORChan.c: Re-using the "interp" field to signal a dead
	channel (via NULL value) interfered with conditional cleanup tasks
	testing for "the right interp". Added a new field "dead" to perform
	the dead channel signalling task so the corrupted logic is avoided.

	* generic/tclIORTrans.c: Revised ReflectClose() and
	FreeReflectedTransform() so that we stop leaking ReflectedTransforms,
	yet free all Tcl_Obj values in the same thread that alloced them.

2011-09-19  Don Porter  <dgp@users.sourceforge.net>

	* tests/ioTrans.test:	Conversion from [testthread] to Thread package
	stops most memory leaks.

	* tests/thread.test:	Plug most memory leaks in thread.test.
	Constrain the rest to be skipped during `make valgrind'.  Tests using
	the [testthread cancel] testing command are leaky.  Corrections wait
	for either addition of [thread::cancel] to the Thread package, or
	improvements to the [testthread] testing command to make leak-free
	versions of these tests possible.

	* generic/tclIORChan.c:	Plug all memory leaks in ioCmd.test exposed
	* tests/ioCmd.test:	by `make valgrind'.
	* unix/Makefile.in:

2011-09-16  Jan Nijtmans  <nijtmans@users.sf.net>

	IMPLEMENTATION OF TIP #388

	* doc/Tcl.n:
	* doc/re_syntax.n:
	* generic/regc_lex.c:
	* generic/regcomp.c:
	* generic/regcustom.h:
	* generic/tcl.h:
	* generic/tclParse.c:
	* tests/reg.test:
	* tests/utf.test:

2011-09-16  Donal K. Fellows  <dkf@users.sf.net>

	* generic/tclProc.c (ProcWrongNumArgs): [Bugs 3400658,3408830]:
	Corrected the handling of procedure error messages (found by TclOO).

2011-09-16  Jan Nijtmans  <nijtmans@users.sf.net>

	* generic/tcl.h:        Don't change Tcl_UniChar type when
	* generic/regcustom.h:  TCL_UTF_MAX == 4 (not supported anyway)

2011-09-16  Donal K. Fellows  <dkf@users.sf.net>

	* generic/tclProc.c (ProcWrongNumArgs): [Bugs 3400658,3408830]:
	Ensemble-like rewriting of error messages is complex, and TclOO (in
	combination with iTcl) hits the most tricky cases.

	* library/http/http.tcl (http::geturl): [Bug 3391977]: Ensure that the
	-headers option overrides the -type option (important because -type
	has a default that is not always appropriate, and the header must not
	be duplicated).

2011-09-15  Don Porter  <dgp@users.sourceforge.net>

	* generic/tclCompExpr.c: [Bug 3408408]: Partial improvement by sharing
	as literals the computed values of constant subexpressions when we can
	do so without incurring the cost of string rep generation.

2011-09-13  Don Porter  <dgp@users.sourceforge.net>

	* generic/tclUtil.c:	[Bug 3390638]: Workaround broken Solaris
	Studio cc optimizer.  Thanks to Wolfgang S. Kechel.

	* generic/tclDTrace.d:	[Bug 3405652]: Portability workaround for
	broken system DTrace support.  Thanks to Dagobert Michelson.

2011-09-12  Jan Nijtmans  <nijtmans@users.sf.net>

	* win/tclWinPort.h: [Bug 3407070]: tclPosixStr.c won't build with
	EOVERFLOW==E2BIG

2011-09-11  Don Porter  <dgp@users.sourceforge.net>

	* tests/thread.test:	Convert [testthread] use to Thread package use
	in thread-6.1.  Eliminates a memory leak in `make valgrind`.

	* tests/socket.test:	[Bug 3390699]: Convert [testthread] use to
	Thread package use in socket_*-13.1.  Eliminates a memory leak in
	`make valgrind`.

2011-09-09  Don Porter  <dgp@users.sourceforge.net>

	* tests/chanio.test:	[Bug 3389733]: Convert [testthread] use to
	* tests/io.test:	Thread package use in *io-70.1.  Eliminates a
	memory leak in `make valgrind`.

2011-09-07  Don Porter  <dgp@users.sourceforge.net>

	* generic/tclCompExpr.c: [Bug 3401704]: Allow function names like
	* tests/parseExpr.test:	 influence(), nanobot(), and 99bottles() that
	have been parsed as missing operator syntax errors before with the
	form NUMBER + FUNCTION.
	***POTENTIAL INCOMPATIBILITY***

2011-09-06  Venkat Iyer <venkat@comit.com>

	* library/tzdata/America/Goose_Bay: Update to Olson's tzdata2011i
	* library/tzdata/America/Metlakatla:
	* library/tzdata/America/Resolute:
	* library/tzdata/America/St_Johns:
	* library/tzdata/Europe/Kaliningrad:
	* library/tzdata/Pacific/Apia:
	* library/tzdata/Pacific/Honolulu:
	* library/tzdata/Africa/Juba: (new)

2011-09-06  Jan Nijtmans  <nijtmans@users.sf.net>

	* generic/tcl.h:   [RFE 1711975]: Tcl_MainEx() (like Tk_MainEx())
	* generic/tclDecls.h:
	* generic/tclMain.c:

2011-09-02  Don Porter  <dgp@users.sourceforge.net>

	* tests/http.test:	Convert [testthread] use to Thread package use.
	Eliminates memory leak seen in `make valgrind`.

2011-09-01  Alexandre Ferrieux  <ferrieux@users.sourceforge.net>

	* unix/tclUnixSock.c: [Bug 3401422]: Cache script-level changes to the
	nonblocking flag of an async client socket in progress, and commit
	them on completion.

2011-09-01  Don Porter  <dgp@users.sourceforge.net>

	* generic/tclStrToD.c:	[Bug 3402540]: Corrections to TclParseNumber()
	* tests/binary.test:	to make it reject invalid Nan(Hex) strings.

	* tests/scan.test:	[scan Inf %g] is portable; remove constraint.

2011-08-30  Donal K. Fellows  <dkf@users.sf.net>

	* generic/tclInterp.c (SlaveCommandLimitCmd, SlaveTimeLimitCmd):
	[Bug 3398794]: Ensure that low-level conditions in the limit API are
	enforced at the script level through errors, not a Tcl_Panic. This
	means that interpreters cannot read their own limits (writing already
	did not work).

2011-08-30  Reinhard Max  <max@suse.de>

	* unix/tclUnixSock.c (TcpWatchProc): [Bug 3394732]: Put back the check
	for server sockets.

2011-08-29  Don Porter  <dgp@users.sourceforge.net>

	* generic/tclIORTrans.c: Leak of ReflectedTransformMap.

2011-08-27  Don Porter  <dgp@users.sourceforge.net>

	* generic/tclStringObj.c:  [RFE 3396731]: Revise the [string reverse]
	* tests/string.test:	implementation to operate on the representation
	that comes in, avoid conversion to other reps.

2011-08-23  Don Porter  <dgp@users.sourceforge.net>

	* generic/tclIORChan.c:	[Bug 3396948]: Leak of ReflectedChannelMap.

2011-08-19  Don Porter  <dgp@users.sourceforge.net>

	* generic/tclIORTrans.c: [Bugs 3393279, 3393280]: ReflectClose(.) is
	missing Tcl_EventuallyFree() calls at some of its exits.

	* generic/tclIO.c: [Bugs 3394654, 3393276]: Revise FlushChannel() to
	account for the possibility that the ChanWrite() call might recycle
	the buffer out from under us.

	* generic/tclIO.c: Preserve the chanPtr during FlushChannel so that
	channel drivers don't yank it away before we're done with it.

2011-08-19  Alexandre Ferrieux  <ferrieux@users.sourceforge.net>

	* generic/tclTest.c: [Bug 2981154]: async-4.3 segfault.
	* tests/async.test:  [Bug 1774689]: async-4.3 sometimes fails.

2011-08-18  Alexandre Ferrieux  <ferrieux@users.sourceforge.net>

	* generic/tclIO.c: [Bug 3096275]: Sync fcopy buffers input.

2011-08-18  Jan Nijtmans  <nijtmans@users.sf.net>

	* generic/tclUniData.c: [Bug 3393714]: Overflow in toupper delta
	* tools/uniParse.tcl:
	* tests/utf.test:

2011-08-17  Alexandre Ferrieux  <ferrieux@users.sourceforge.net>

	* generic/tclIO.c:  [Bug 2946474]: Consistently resume backgrounded
	* tests/ioCmd.test: flushes+closes when exiting.

2011-08-17  Alexandre Ferrieux  <ferrieux@users.sourceforge.net>

	* doc/interp.n: Document TIP 378's one-way-ness.

2011-08-17  Don Porter  <dgp@users.sourceforge.net>

	* generic/tclGet.c: [Bug 3393150]: Overlooked free of intreps.
	(It matters for bignums!)

2011-08-16  Don Porter  <dgp@users.sourceforge.net>

	* generic/tclCompile.c: [Bug 3392070]: More complete prevention of
	Tcl_Obj reference cycles when producing an intrep of ByteCode.

2011-08-16  Donal K. Fellows  <dkf@users.sf.net>

	* generic/tclListObj.c (TclLindexList, TclLsetFlat): Silence warnings
	about (unreachable) cases of uninitialized variables.
	* generic/tclCmdIL.c (SelectObjFromSublist): Improve the generation of
	* generic/tclIndexObj.c (Tcl_ParseArgsObjv): messages through the use
	* generic/tclVar.c (ArrayStartSearchCmd):    of Tcl_ObjPrintf.

2011-08-15  Don Porter  <dgp@users.sourceforge.net>

	* generic/tclBasic.c: [Bug 3390272]: Leak of [info script] value.

2011-08-15  Jan Nijtmans  <nijtmans@users.sf.net>

	* generic/tclPosixStr.c:    [Bug 3388350]: mingw64 compiler warnings
	* win/tclWinPort.h:
	* win/configure.in:
	* win/configure:

2011-08-14  Jan Nijtmans  <nijtmans@users.sf.net>

	* doc/FindExec.3: [Patch 3124554]: Move WishPanic from Tk to Tcl
	* doc/Panic.3     Added Documentation

2011-08-12  Don Porter  <dgp@users.sourceforge.net>

	* generic/tclPathObj.c:	[Bug 3389764]: Eliminate possibility that dup
	of a "path" value can create reference cycle.

2011-08-12  Donal K. Fellows  <dkf@users.sf.net>

	* generic/tclZlib.c (ZlibTransformOutput): [Bug 3390073]: Return the
	correct length of written data for a compressing transform.

2011-08-10 Alexandre Ferrieux  <ferrieux@users.sourceforge.net>

	* generic/tclTestObj.c: [Bug 3386721]: Allow multiple [load]ing of the
	Tcltest package.

2011-08-09 Alexandre Ferrieux  <ferrieux@users.sourceforge.net>

	* generic/tclBasic.c: [Bug 2919042]: Restore "valgrindability" of Tcl
	* generic/tclEvent.c: that was lost by the streamlining of [exit], by
	* generic/tclExecute.c: conditionally forcing a full Finalize:
	* generic/tclInt.h:  use -DPURIFY or ::env(TCL_FINALIZE_ON_EXIT)

2011-08-09 Alexandre Ferrieux  <ferrieux@users.sourceforge.net>

	* generic/tclCompCmds.c: [Bug 3386417]: Avoid a reference loop between
	* generic/tclInt.h:      the bytecode and its companion errostack
	* generic/tclResult.c:   when compiling a syntax error.

2011-08-09  Jan Nijtmans  <nijtmans@users.sf.net>

	* win/tclWinConsole.c: [Bug 3388350]: mingw64 compiler warnings
	* win/tclWinDde.c:
	* win/tclWinPipe.c:
	* win/tclWinSerial.c:

2011-08-09  Jan Nijtmans  <nijtmans@users.sf.net>

	* generic/tclInt.h: Change the signature of TclParseHex(), such that
	* generic/tclParse.c: it can now parse up to 8 hex characters.

2011-08-08  Donal K. Fellows  <dkf@users.sf.net>

	* generic/tclZlib.c (ZlibStreamCmd): Make the -buffersize option to
	'$zstream add' function correctly instead of having its value just be
	discarded unceremoniously. Also generate error codes from more of the
	code, not just the low-level code but also the Tcl infrastructure.

2011-08-07  Donal K. Fellows  <dkf@users.sf.net>

	* generic/tclOOInfo.c (InfoClassCallCmd): [Bug 3387082]: Plug memory
	leak in call chain introspection.

2011-08-06  Kevin B, Kenny  <kennykb@acm.org>

	* generic/tclAssemnbly.c: [Bug 3384840]: Plug another memory leak.
	* generic/tclStrToD.c: [Bug 3386975]: Plug another memory leak.

2011-08-05  Kevin B. Kenny  <kennykb@acm.org>

	* generic/tclStrToD.c: [Bug 3386975]: Plugged a memory leak in
	double->string conversion.

2011-08-05  Don Porter  <dgp@users.sourceforge.net>

	*** 8.6b2 TAGGED FOR RELEASE ***

	* changes:	Updates for 8.6b2 release.

2011-08-05  Donal K. Fellows  <dkf@users.sf.net>

	* generic/tclAssembly.c (AssembleOneLine): Ensure that memory isn't
	leaked when an unknown instruction is encountered. Also simplify code
	through use of Tcl_ObjPrintf in error message generation.

	* generic/tclZlib.c (ZlibTransformClose): [Bug 3386197]: Plug a memory
	leak found by Miguel with valgrind, and ensure that the correct
	direction's buffers are released.

2011-08-04  Miguel Sofer  <msofer@users.sf.net>

	* generic/tclVar.c (TclPtrSetVar): Fix valgrind-detected error when
	newValuePtr is the interp's result obj.

2011-08-04  Donal K. Fellows  <dkf@users.sf.net>

	* generic/tclAssembly.c (FreeAssemblyEnv): [Bug 3384840]: Plug another
	possible memory leak due to over-complex code for freeing the table of
	labels.

2011-08-04  Reinhard Max  <max@suse.de>

	* generic/tclIOSock.c (TclCreateSocketAddress): Don't bother using
	AI_ADDRCONFIG for now, as it was causing problems in various
	situations.

2011-08-04  Donal K. Fellows  <dkf@users.sf.net>

	* generic/tclAssembly.c (AssembleOneLine, GetBooleanOperand)
	(GetIntegerOperand, GetListIndexOperand, FindLocalVar): [Bug 3384840]:
	A Tcl_Obj is allocated by GetNextOperand, so callers of it must not
	hold a reference to one in the 'out' parameter when calling it. This
	was causing a great many memory leaks.
	* tests/assemble.test (assemble-51.*): Added group of memory leak
	tests.

2011-08-02  Don Porter  <dgp@users.sourceforge.net>

	* changes:	Updates for 8.6b2 release.
	* tools/tcltk-man2html.tcl: Variable substitution botch.

2011-08-02  Donal K. Fellows  <dkf@users.sf.net>

	* generic/tclObj.c (Tcl_DbIncrRefCount, Tcl_DbDecrRefCount)
	(Tcl_DbIsShared): [Bug 3384007]: Fix the panic messages so they share
	what should be shared and have the right number of spaces.

2011-08-01  Miguel Sofer  <msofer@users.sf.net>

	* generic/tclProc.c (TclProcCompileProc): [Bug 3383616]: Fix for leak
	of resolveInfo when recompiling procs. Thanks go to Gustaf Neumann for
	detecting the bug and providing the fix.

2011-08-01  Donal K. Fellows  <dkf@users.sf.net>

	* doc/tclvars.n (EXAMPLES): Added some examples of how some of the
	standard global variables can be used, following prompting by a
	request by Robert Hicks.

	* tools/tcltk-man2html.tcl (plus-pkgs): [Bug 3382474]: Added code to
	determine the version number of contributed packages from their
	directory names so that HTML documentation builds are less confusing.

2011-07-29  Donal K. Fellows  <dkf@users.sf.net>

	* tools/tcltk-man2html.tcl (ensemble_commands, remap_link_target):
	Small enhancements to improve cross-linking with contributed packages.
	* tools/tcltk-man2html-utils.tcl (insert-cross-references): Enhance to
	cope with contributed packages' C API.

2011-07-28  Reinhard Max  <max@suse.de>

	* unix/tcl.m4 (SC_TCL_IPV6): Fix AC_DEFINE invocation for
	NEED_FAKE_RFC2553.
	* unix/configure:	autoconf-2.59

2011-07-28  Don Porter  <dgp@users.sourceforge.net>

	* changes:	Updates for 8.6b2 release.

	* library/tzdata/Asia/Anadyr: Update to Olson's tzdata2011h
	* library/tzdata/Asia/Irkutsk:
	* library/tzdata/Asia/Kamchatka:
	* library/tzdata/Asia/Krasnoyarsk:
	* library/tzdata/Asia/Magadan:
	* library/tzdata/Asia/Novokuznetsk:
	* library/tzdata/Asia/Novosibirsk:
	* library/tzdata/Asia/Omsk:
	* library/tzdata/Asia/Sakhalin:
	* library/tzdata/Asia/Vladivostok:
	* library/tzdata/Asia/Yakutsk:
	* library/tzdata/Asia/Yekaterinburg:
	* library/tzdata/Europe/Kaliningrad:
	* library/tzdata/Europe/Moscow:
	* library/tzdata/Europe/Samara:
	* library/tzdata/Europe/Volgograd:
	* library/tzdata/America/Kralendijk: (new)
	* library/tzdata/America/Lower_Princes: (new)

2011-07-26  Donal K. Fellows  <dkf@users.sf.net>

	* generic/tclOO.c (initScript): Ensure that TclOO is properly found by
	all the various package mechanisms (by adding a dummy ifneeded script)
	and not just some of them.

2011-07-21  Jan Nijtmans  <nijtmans@users.sf.net>

	* win/tclWinPort.h: [Bug 3372130]: Fix hypot math function with MSVC10

2011-07-19  Don Porter  <dgp@users.sourceforge.net>

	* generic/tclUtil.c:	[Bug 3371644]: Repair failure to properly handle
	* tests/util.test: (length == -1) scanning in TclConvertElement().
	Thanks to Thomas Sader and Alexandre Ferrieux.

2011-07-19  Donal K. Fellows  <dkf@users.sf.net>

	* doc/*.3, doc/*.n: Many small fixes to documentation as part of
	project to improve quality of generated HTML docs.

	* tools/tcltk-man2html.tcl (remap_link_target): More complete set of
	definitions of link targets, especially for major C API types.
	* tools/tcltk-man2html-utils.tcl (output-IP-list, cross-reference):
	Update to generation to produce proper HTML bulleted and enumerated
	lists.

2011-07-19 Alexandre Ferrieux  <ferrieux@users.sourceforge.net>

	* doc/upvar.n: Undocument long gone limitation of [upvar].

2011-07-18  Don Porter  <dgp@users.sourceforge.net>

	* generic/tcl.h:	Bump version number to 8.6b2.
	* library/init.tcl:
	* unix/configure.in:
	* win/configure.in:
	* unix/tcl.spec:
	* tools/tcl.wse.in:
	* README:

	* unix/configure:	autoconf-2.59
	* win/configure:

2011-07-15  Don Porter  <dgp@users.sourceforge.net>

	* generic/tclCompile.c: Avoid segfaults when RecordByteCodeStats() is
	called in a deleted interp.

	* generic/tclCompile.c: [Bug 467523, 3357771]: Prevent circular
	references in values with ByteCode intreps.  They can lead to memory
	leaks.

2011-07-14  Donal K. Fellows  <dkf@users.sf.net>

	* generic/tclOOCall.c (TclOORenderCallChain): [Bug 3365156]: Remove
	stray refcount bump that caused a memory leak.

2011-07-12  Don Porter  <dgp@users.sourceforge.net>

	* generic/tclUnixSock.c:  [Bug 3364777]: Stop segfault caused by
	reading from struct after it had been freed.

2011-07-11  Joe Mistachkin  <joe@mistachkin.com>

	* generic/tclExecute.c: [Bug 3339502]: Correct cast for CURR_DEPTH to
	silence compiler warning.

2011-07-08  Donal K. Fellows  <dkf@users.sf.net>

	* doc/http.n: [FRQ 3358415]: State what RFC defines HTTP/1.1.

2011-07-07  Miguel Sofer  <msofer@users.sf.net>

	* generic/tclBasic.c: Add missing INT2PTR

2011-07-03  Donal K. Fellows  <dkf@users.sf.net>

	* doc/FileSystem.3: Corrected statements about ctime field of 'struct
	stat'; that was always the time of the last metadata change, not the
	time of creation.

2011-07-02  Kevin B. Kenny  <kennykb@acm.org>

	* generic/tclStrToD.c:
	* generic/tclTomMath.decls:
	* generic/tclTomMathDecls.h:
	* macosx/Tcl.xcode/project.pbxproj:
	* macosx/Tcl.xcodeproj/project.pbxproj:
	* tests/util.test:
	* unix/Makefile.in:
	* win/Makefile.in:
	* win/Makefile.vc:
	[Bug 3349507]: Fix a bug where bignum->double conversion is "round up"
	and not "round to nearest" (causing expr double(1[string repeat 0 23])
	not to be 1e+23).

2011-06-28  Reinhard Max  <max@suse.de>

	* unix/tclUnixSock.c (CreateClientSocket): [Bug 3325339]: Fix and
	simplify posting of the writable fileevent at the end of an
	asynchronous connection attempt. Improve comments for some of the
	trickery around [socket -async].

	* tests/socket.test: Adjust tests to the async code changes. Add more
	tests for corner cases of async sockets.

2011-06-22  Andreas Kupries  <andreask@activestate.com>

	* library/platform/pkgIndex.tcl: Updated to platform 1.0.10. Added
	* library/platform/platform.tcl: handling of the DEB_HOST_MULTIARCH
	* unix/Makefile.in: location change for libc.
	* win/Makefile.in:

	* generic/tclInt.h: Fixed the inadvertently committed disabling of
	stack checks, see my 2010-11-15 commit.

2011-06-22  Reinhard Max  <max@suse.de>

	Merge from rmax-ipv6-branch:
	* unix/tclUnixSock.c: Fix [socket -async], so that all addresses
	returned by getaddrinfo() are tried, not just the first one. This
	requires the event loop to be running while the async connection is in
	progress. ***POTENTIAL INCOMPATIBILITY***
	* tests/socket.test: Add a test for the above.
	* doc/socket: Document the fact that -async needs the event loop
	* generic/tclIOSock.c: AI_ADDRCONFIG is broken on HP-UX

2011-06-21  Don Porter  <dgp@users.sourceforge.net>

	* generic/tclLink.c:	[Bug 3317466]: Prevent multiple links to a
	single Tcl variable when calling Tcl_LinkVar().

2011-06-13  Don Porter  <dgp@users.sourceforge.net>

	* generic/tclStrToD.c:  [Bug 3315098]: Mem leak fix from Gustaf
	Neumann.

2011-06-08  Andreas Kupries  <andreask@activestate.com>

	* generic/tclExecute.c: Reverted the fix for [Bug 3274728] committed
	on 2011-04-06 and replaced with one which is 64bit-safe. The existing
	fix crashed tclsh on Windows 64bit.

2011-06-08  Donal K. Fellows  <dkf@users.sf.net>

	* tests/fileSystem.test: Reduce the amount of use of duplication of
	complex code to perform common tests, and convert others to do the
	test result check directly using Tcltest's own primitives.

2011-06-06  Jan Nijtmans  <nijtmans@users.sf.net>

	* tests/socket.test: Add test constraint, so 6.2 and 6.3 don't fail
	when the machine does not have support for ip6. Follow-up to checkin
	from 2011-05-11 by rmax.

2011-06-02  Don Porter  <dgp@users.sourceforge.net>

	* generic/tclBasic.c:	Removed TclCleanupLiteralTable(), and old
	* generic/tclInt.h:	band-aid routine put in place while a fix for
	* generic/tclLiteral.c:	[Bug 994838] took shape.  No longer needed.

2011-06-02  Donal K. Fellows  <dkf@users.sf.net>

	* generic/tclInt.h (TclInvalidateNsCmdLookup): [Bug 3185407]: Extend
	the set of epochs that are potentially bumped when a command is
	created, for a slight performance drop (in some circumstances) and
	improved semantics.

2011-06-01  Miguel Sofer  <msofer@users.sf.net>

	* generic/tclBasic.c: Using the two free data elements in NRCommand to
	store objc and objv - useful for debugging.

2011-06-01  Jan Nijtmans  <nijtmans@users.sf.net>

	* generic/tclUtil.c:   Fix for [Bug 3309871]: Valgrind finds: invalid
	read in TclMaxListLength().

2011-05-31  Don Porter  <dgp@users.sourceforge.net>

	* generic/tclInt.h:	  Use a complete growth algorithm for lists so
	* generic/tclListObj.c:	  that length limits do not overconstrain by a
	* generic/tclStringObj.c: factor of 2.  [Bug 3293874]: Fix includes
	* generic/tclUtil.c:	  rooting all growth routines by default on a
	common tunable parameter TCL_MIN_GROWTH.

2011-05-25  Don Porter  <dgp@users.sourceforge.net>

	* library/msgcat/msgcat.tcl:	Bump to msgcat 1.4.4.
	* library/msgcat/pkgIndex.tcl:
	* unix/Makefile.in:
	* win/Makefile.in:

2011-05-25  Donal K. Fellows  <dkf@users.sf.net>

	* generic/tclOO.h (TCLOO_VERSION): Bump version.

	IMPLEMENTATION OF TIP#381.

	* doc/next.n, doc/ooInfo.n, doc/self.n, generic/tclOO.c,
	* generic/tclOOBasic.c, generic/tclOOCall.c, generic/tclOOInfo.c,
	* generic/tclOOInt.h, tests/oo.test, tests/ooNext2.test: Added
	introspection of call chains ([self call], [info object call], [info
	class call]) and ability to skip ahead in chain ([nextto]).

2011-05-24  Venkat Iyer <venkat@comit.com>

	* library/tzdata/Africa/Cairo: Update to Olson tzdata2011g

2011-05-24  Donal K. Fellows  <dkf@users.sf.net>

	* library/msgcat/msgcat.tcl (msgcat::mcset, msgcat::mcmset): Remove
	some useless code; [dict set] builds dictionary levels for us.

2011-05-17  Andreas Kupries  <andreask@activestate.com>

	* generic/tclCompile.c (TclFixupForwardJump): Tracked down and fixed
	* generic/tclBasic.c (TclArgumentBCEnter): the cause of a violation of
	my assertion that 'ePtr->nline == objc' in TclArgumentBCEnter.  When a
	bytecode was grown during jump fixup the pc -> command line mapping
	was not updated. When things aligned just wrong the mapping would
	direct command A to the data for command B, with a different number of
	arguments.

2011-05-11  Reinhard Max  <max@suse.de>

	* unix/tclUnixSock.c (TcpWatchProc): No need to check for server
	sockets here, as the generic server code already takes care of that.
	* tests/socket.test (accept): Add tests to make sure that this remains
	so.

2011-05-10  Don Porter  <dgp@users.sourceforge.net>

	* generic/tclInt.h:     New internal routines TclScanElement() and
	* generic/tclUtil.c:    TclConvertElement() are rewritten guts of
	machinery to produce string rep of lists.  The new routines avoid and
	correct [Bug 3173086].  See comments for much more detail.

	* generic/tclDictObj.c:         Update all callers.
	* generic/tclIndexObj.c:
	* generic/tclListObj.c:
	* generic/tclUtil.c:
	* tests/list.test:

2011-05-09  Donal K. Fellows  <dkf@users.sf.net>

	* generic/tclNamesp.c (NamespacePathCmd): Convert to use Tcl_Obj API
	* generic/tclPkg.c (Tcl_PackageObjCmd):   for result generation in
	* generic/tclTimer.c (Tcl_AfterObjCmd):   [after info], [namespace
	path] and [package versions].

2011-05-09  Don Porter  <dgp@users.sourceforge.net>

	* generic/tclListObj.c:	Revise empty string tests so that we avoid
	potentially expensive string rep generations, especially for dicts.

2011-05-07  Donal K. Fellows  <dkf@users.sf.net>

	* generic/tclLoad.c (TclGetLoadedPackages): Convert to use Tcl_Obj API
	for result generation.

2011-05-07  Miguel Sofer  <msofer@users.sf.net>

	* generic/tclInt.h: Fix USE_TCLALLOC so that it can be enabled without
	* unix/Makefile.in: editing the Makefile.

2011-05-05  Don Porter  <dgp@users.sourceforge.net>

	* generic/tclListObj.c:	Stop generating string rep of dict when
	converting to list.  Tolerate NULL interps more completely.

2011-05-03  Don Porter  <dgp@users.sourceforge.net>

	* generic/tclUtil.c:	Tighten Tcl_SplitList().
	* generic/tclListObj.c:	Tighten SetListFromAny().
	* generic/tclDictObj.c:	Tighten SetDictFromAny().
	* tests/join.test:
	* tests/mathop.test:

2011-05-02  Don Porter  <dgp@users.sourceforge.net>

	* generic/tclCmdMZ.c:	Revised TclFindElement() interface. The final
	* generic/tclDictObj.c:	argument had been bracePtr, the address of a
	* generic/tclListObj.c:	boolean var, where the caller can be told
	* generic/tclParse.c:	whether or not the parsed list element was
	* generic/tclUtil.c:	enclosed in braces.  In practice, no callers
	really care about that.  What the callers really want to know is
	whether the list element value exists as a literal substring of the
	string being parsed, or whether a call to TclCopyAndCollpase() is
	needed to produce the list element value.  Now the final argument is
	changed to do what callers actually need. This is a better fit for the
	calls in tclParse.c, where now a good deal of post-processing checking
	for "naked backslashes" is no longer necessary.
	***POTENTIAL INCOMPATIBILITY***
	For any callers calling in via the internal stubs table who really do
	use the final argument explicitly to check for the enclosing brace
	scenario.  Simply looking for the braces where they must be is the
	revision available to those callers, and it will backport cleanly.

	* tests/parse.test:	Tests for expanded literals quoting detection.

	* generic/tclCompCmdsSZ.c:	New TclFindElement() is also a better
	fit for the [switch] compiler.

	* generic/tclInt.h:	Replace TclCountSpaceRuns() with
	* generic/tclListObj.c:	TclMaxListLength() which is the function we
	* generic/tclUtil.c:	actually want.
	* generic/tclCompCmdsSZ.c:

	* generic/tclCompCmdsSZ.c: Rewrite of parts of the switch compiler to
	better use the powers of TclFindElement() and do less parsing on its
	own.

2011-04-28  Don Porter  <dgp@users.sourceforge.net>

	* generic/tclInt.h:	New utility routines:
	* generic/tclParse.c:	TclIsSpaceProc() and TclCountSpaceRuns()
	* generic/tclUtil.c:

	* generic/tclCmdMZ.c:	Use new routines to replace calls to isspace()
	* generic/tclListObj.c:	and their /* INTL */ risk.
	* generic/tclStrToD.c:
	* generic/tclUtf.c:
	* unix/tclUnixFile.c:

	* generic/tclStringObj.c:	Improved reaction to out of memory.

2011-04-27  Don Porter  <dgp@users.sourceforge.net>

	* generic/tclCmdMZ.c:	TclFreeIntRep() correction & cleanup.
	* generic/tclExecute.c:
	* generic/tclIndexObj.c:
	* generic/tclInt.h:
	* generic/tclListObj.c:
	* generic/tclNamesp.c:
	* generic/tclResult.c:
	* generic/tclStringObj.c:
	* generic/tclVar.c:

	* generic/tclListObj.c:	FreeListInternalRep() cleanup.

2011-04-21  Don Porter  <dgp@users.sourceforge.net>

	* generic/tclInt.h:	Use macro to set List intreps.
	* generic/tclListObj.c:

	* generic/tclCmdIL.c:	Limits on list length were too strict.
	* generic/tclInt.h:	Revised panics to errors where possible.
	* generic/tclListObj.c:
	* tests/lrepeat.test:

	* generic/tclCompile.c:	Make sure SetFooFromAny routines react
	* generic/tclIO.c:	reasonably when passed a NULL interp.
	* generic/tclIndexObj.c:
	* generic/tclListObj.c:
	* generic/tclNamesp.c:
	* generic/tclObj.c:
	* generic/tclProc.c:
	* macosx/tclMacOSXFCmd.c:

2011-04-21  Jan Nijtmans  <nijtmans@users.sf.net>

	* generic/tcl.h:       fix for [Bug 3288345]: Wrong Tcl_StatBuf
	* generic/tclInt.h:    used on MinGW. Make sure that all _WIN32
	* win/tclWinFile.c:    compilers use exactly the same layout
	* win/configure.in:    for Tcl_StatBuf - the one used by MSVC6 -
	* win/configure:       in all situations.

2011-04-19  Don Porter  <dgp@users.sourceforge.net>

	* generic/tclConfig.c:	Reduce internals access in the implementation
	of [<foo>::pkgconfig list].

2011-04-18  Don Porter  <dgp@users.sourceforge.net>

	* generic/tclCmdIL.c:	Use ListRepPtr(.) and other cleanup.
	* generic/tclConfig.c:
	* generic/tclListObj.c:

	* generic/tclInt.h:	Define and use macros that test whether a Tcl
	* generic/tclBasic.c:	list value is canonical.
	* generic/tclUtil.c:

2011-04-18  Donal K. Fellows  <dkf@users.sf.net>

	* doc/dict.n: [Bug 3288696]: Command summary was confusingly wrong
	when it came to [dict filter] with a 'value' filter.

2011-04-16  Donal K. Fellows  <dkf@users.sf.net>

	* generic/tclFCmd.c (TclFileAttrsCmd): Add comments to make this code
	easier to understand. Added a panic to handle the case where the VFS
	layer does something odd.

2011-04-13  Don Porter  <dgp@users.sourceforge.net>

	* generic/tclUtil.c:	[Bug 3285375]: Rewrite of Tcl_Concat*()
	routines to prevent segfaults on buffer overflow.  Build them out of
	existing primitives already coded to handle overflow properly.  Uses
	the new TclTrim*() routines.

	* generic/tclCmdMZ.c:	New internal utility routines TclTrimLeft()
	* generic/tclInt.h:	and TclTrimRight().  Refactor the
	* generic/tclUtil.c:	[string trim*] implementations to use them.

2011-04-13  Miguel Sofer  <msofer@users.sf.net>

	* generic/tclVar.c: [Bug 2662380]: Fix crash caused by appending to a
	variable with a write trace that unsets it.

2011-04-13  Donal K. Fellows  <dkf@users.sf.net>

	* generic/tclUtil.c (Tcl_ConcatObj): [Bug 3285375]: Make the crash
	less mysterious through the judicious use of a panic. Not yet properly
	fixed, but at least now clearer what the failure mode is.

2011-04-12  Don Porter  <dgp@users.sourceforge.net>

	* tests/string.test:	Test for [Bug 3285472]. Not buggy in trunk.

2011-04-12  Venkat Iyer <venkat@comit.com>

	* library/tzdata/Atlantic/Stanley: Update to Olson tzdata2011f

2011-04-12  Miguel Sofer  <msofer@users.sf.net>

	* generic/tclBasic.c: Fix for [Bug 2440625], kbk's patch

2011-04-11  Miguel Sofer  <msofer@users.sf.net>

	* generic/tclBasic.c:
	* tests/coroutine.test: [Bug 3282869]: Ensure that 'coroutine eval'
	runs the initial command in the proper context.

2011-04-11  Jan Nijtmans  <nijtmans@users.sf.net>

	* generic/tcl.h:    Fix for [Bug 3281728]: Tcl sources from 2011-04-06
	* unix/tcl.m4:      do not build on GCC9 (RH9)
	* unix/configure:

2011-04-08  Jan Nijtmans  <nijtmans@users.sf.net>

	* win/tclWinPort.h: Fix for [Bug 3280043]: win2k: unresolved DLL
	* win/configure.in: imports.
	* win/configure

2011-04-06  Miguel Sofer  <msofer@users.sf.net>

	* generic/tclExecute.c (TclCompileObj): Earlier return if Tip280
	gymnastics not needed.

	* generic/tclExecute.c: Fix for [Bug 3274728]: making *catchTop an
	unsigned long.

2011-04-06  Jan Nijtmans  <nijtmans@users.sf.net>

	* unix/tclAppInit.c:  Make symbols "main" and "Tcl_AppInit"
	MODULE_SCOPE: there is absolutely no reason for exporting them.
	* unix/tcl.m4:        Don't use -fvisibility=hidden with static
	* unix/configure      libraries (--disable-shared)

2011-04-06  Donal K. Fellows  <dkf@users.sf.net>

	* generic/tclFCmd.c, macosx/tclMacOSXFCmd.c, unix/tclUnixChan.c,
	* unix/tclUnixFCmd.c, win/tclWinChan.c, win/tclWinDde.c,
	* win/tclWinFCmd.c, win/tclWinLoad.c, win/tclWinPipe.c,
	* win/tclWinReg.c, win/tclWinSerial.c, win/tclWinSock.c: More
	generation of error codes (most platform-specific parts not already
	using Tcl_PosixError).

2011-04-05  Venkat Iyer <venkat@comit.com>

	* library/tzdata/Africa/Casablanca: Update to Olson's tzdata2011e
	* library/tzdata/America/Santiago:
	* library/tzdata/Pacific/Easter:
	* library/tzdata/America/Metlakatla: (new)
	* library/tzdata/America/North_Dakota/Beulah: (new)
	* library/tzdata/America/Sitka: (new)

2011-04-04  Donal K. Fellows  <dkf@users.sf.net>

	* generic/tclOO.c, generic/tclOOBasic.c, generic/tclOODefineCmds.c
	* generic/tclOOInfo.c, generic/tclOOMethod.c: More generation of
	error codes (TclOO miscellany).

	* generic/tclCmdAH.c, generic/tclCmdIL.c: More generation of error
	codes (miscellaneous commands mostly already handled).

2011-04-04  Don Porter  <dgp@users.sourceforge.net>

	* README:	[Bug 3202030]: Updated README files, repairing broken
	* macosx/README:URLs and removing other bits that were clearly wrong.
	* unix/README:	Still could use more eyeballs on the detailed build
	* win/README:	advice on various plaforms.

2011-04-04  Donal K. Fellows  <dkf@users.sf.net>

	* library/init.tcl (tcl::mathfunc::rmmadwiw): Disable by default to
	make test suite work.

	* generic/tclBasic.c, generic/tclStringObj.c, generic/tclTimer.c,
	* generic/tclTrace.c, generic/tclUtil.c: More generation of error
	codes ([format], [after], [trace], RE optimizer).

2011-04-04  Jan Nijtmans  <nijtmans@users.sf.net>

	* generic/tclCmdAH.c:  Better error-message in case of errors
	* generic/tclCmdIL.c:  related to setting a variable. This fixes
	* generic/tclDictObj.c: a warning: "Why make your own error
	* generic/tclScan.c:   message? Why?"
	* generic/tclTest.c:
	* test/error.test:
	* test/info.test:
	* test/scan.test:
	* unix/tclUnixThrd.h:  Remove this unused header file.

2011-04-03  Donal K. Fellows  <dkf@users.sf.net>

	* generic/tclNamesp.c, generic/tclObj.c, generic/tclPathObj.c:
	* generic/tclPipe.c, generic/tclPkg.c, generic/tclProc.c:
	* generic/tclScan.c: More generation of error codes (namespace
	creation, path normalization, pipeline creation, package handling,
	procedures, [scan] formats)

2011-04-02  Kevin B. Kenny  <kennykb@acm.org>

	* generic/tclStrToD.c (QuickConversion): Replaced another couple
	of 'double' declarations with 'volatile double' to work around
	misrounding issues in mingw-gcc 3.4.5.

2011-04-02  Donal K. Fellows  <dkf@users.sf.net>

	* generic/tclInterp.c, generic/tclListObj.c, generic/tclLoad.c:
	More generation of errorCodes ([interp], [lset], [load], [unload]).

	* generic/tclEvent.c, generic/tclFileName.c: More generation of
	errorCode information (default [bgerror] and [glob]).

2011-04-01  Reinhard Max  <max@suse.de>

	* library/init.tcl: TIP#131 implementation.

2011-03-31  Donal K. Fellows  <dkf@users.sf.net>

	* generic/tclGetDate.y, generic/tclDate.c (TclClockOldscanObjCmd):
	More generation of errorCode information.

2011-03-28  Donal K. Fellows  <dkf@users.sf.net>

	* generic/tclCmdMZ.c, generic/tclConfig.c, generic/tclUtil.c: More
	generation of errorCode information, notably when lists are mis-parsed

	* generic/tclCmdMZ.c (Tcl_RegexpObjCmd, Tcl_RegsubObjCmd): Use the
	error messages generated by the variable management code rather than
	creating our own.

2011-03-27  Miguel Sofer  <msofer@users.sf.net>

	* generic/tclBasic.c (TclNREvalObjEx): fix performance issue, notably
	apparent in tclbench's "LIST lset foreach". Many thanks to Twylite for
	patiently researching the issue and explaining it to me: a missing
	Tcl_ResetObjResult that causes unwanted sharing of the current result
	Tcl_Obj.

2011-03-26  Donal K. Fellows  <dkf@users.sf.net>

	* generic/tclNamesp.c (Tcl_Export, Tcl_Import, DoImport): More
	generation of errorCode information.

	* generic/tclCompExpr.c, generic/tclCompile.c, generic/tclExecute.c:
	* generic/tclListObj.c, generic/tclNamesp.c, generic/tclObj.c:
	* generic/tclStringObj.c, generic/tclUtil.c: Reduce the number of
	casts used to manage Tcl_Obj internal representations.

2011-03-24  Don Porter  <dgp@users.sourceforge.net>

	* generic/tcl.h (ckfree,etc.): Restored C++ usability to the memory
	allocation and free macros.

2011-03-24  Donal K. Fellows  <dkf@users.sf.net>

	* generic/tclFCmd.c (TclFileAttrsCmd): Ensure that any reference to
	temporary index tables is squelched immediately rather than hanging
	around to trip us up in the future.

2011-03-23  Miguel Sofer  <msofer@users.sf.net>

	* generic/tclObj.c: Exploit HAVE_FAST_TSD for the deletion context in
	TclFreeObj()

2011-03-22  Miguel Sofer  <msofer@users.sf.net>

	* generic/tclThreadAlloc.c: Simpler initialization of Cache under
	HAVE_FAST_TSD, from mig-alloc-reform.

2011-03-21  Jan Nijtmans  <nijtmans@users.sf.net>

	* unix/tclLoadDl.c:    [Bug 3216070]: Loading extension libraries
	* unix/tclLoadDyld.c:  from embedded Tcl applications.
	***POTENTIAL INCOMPATIBILITY***
	For extensions which rely on symbols from other extensions being
	present in the global symbol table. For an example and some discussion
	of workarounds, see http://stackoverflow.com/q/8330614/301832

2011-03-21  Miguel Sofer  <msofer@users.sf.net>

	* generic/tclCkAlloc.c:
	* generic/tclInt.h: Remove one level of allocator indirection in
	non-memdebug builds, imported from mig-alloc-reform.

2011-03-20  Miguel Sofer  <msofer@users.sf.net>

	* generic/tclThreadAlloc.c: Imported HAVE_FAST_TSD support from
	mig-alloc-reform. The feature has to be enabled by hand: no autoconf
	support has been added. It is not clear how universal a build using
	this will be: it also requires some loader support.

2011-03-17  Donal K. Fellows  <dkf@users.sf.net>

	* generic/tclCompExpr.c (ParseExpr): Generate errorCode information on
	failure to parse expressions.

2011-03-17  Jan Nijtmans  <nijtmans@users.sf.net>

	* generic/tclMain.c: [Patch 3124683]: Reorganize the platform-specific
	stuff in (tcl|tk)Main.c.

2011-03-16  Jan Nijtmans  <nijtmans@users.sf.net>

	* generic/tclCkalloc.c: [Bug 3197864]: Pointer truncation on Win64
	TCL_MEM_DEBUG builds.

2011-03-16  Don Porter  <dgp@users.sourceforge.net>

	* generic/tclBasic.c:	Some rewrites to eliminate calls to isspace()
	* generic/tclParse.c:	and their /* INTL */ risk.
	* generic/tclProc.c:

2011-03-16  Jan Nijtmans  <nijtmans@users.sf.net>

	* unix/tcl.m4:    Make SHLIB_LD_LIBS='${LIBS}' the default and
	* unix/configure: set to "" on per-platform necessary basis.
	Backported from TEA, but kept all original platform code which was
	removed from TEA.

2011-03-14  Kevin B. Kenny  <kennykb@acm.org>

	* tools/tclZIC.tcl (onDayOfMonth): Allow for leading zeroes in month
	and day so that tzdata2011d parses correctly.
	* library/tzdata/America/Havana:
	* library/tzdata/America/Juneau:
	* library/tzdata/America/Santiago:
	* library/tzdata/Europe/Istanbul:
	* library/tzdata/Pacific/Apia:
	* library/tzdata/Pacific/Easter:
	* library/tzdata/Pacific/Honolulu:  tzdata2011d

	* generic/tclAssembly.c (BBEmitInstInt1): Changed parameter data types
	in an effort to silence a MSVC warning reported by Ashok P. Nadkarni.
	Unable to test, since both forms work on my machine in VC2005, 2008,
	2010, in both release and debug builds.
	* tests/tclTest.c (TestdstringCmd): Restored MSVC buildability broken
	by [5574bdd262], which changed the effective return type of 'ckalloc'
	from 'char*' to 'void*'.

2011-03-13  Miguel Sofer  <msofer@users.sf.net>

	* generic/tclExecute.c: remove TEBCreturn()

2011-03-12  Donal K. Fellows  <dkf@users.sf.net>

	* generic/tcl.h (ckalloc,ckfree,ckrealloc): Moved casts into these
	macro so that they work with VOID* (which is a void* on all platforms
	which Tcl actually builds on) and unsigned int for the length
	parameters, removing the need for MANY casts across the rest of Tcl.
	Note that this is a strict source-level-only change, so size_t cannot
	be used (would break binary compatibility on 64-bit platforms).

2011-03-12  Jan Nijtmans  <nijtmans@users.sf.net>

	* win/tclWinFile.c: [Bug 3185609]: File normalization corner case
	of ... broken with -DUNICODE

2011-03-11  Donal K. Fellows  <dkf@users.sf.net>

	* tests/unixInit.test: Make better use of tcltest2.

2011-03-10  Donal K. Fellows  <dkf@users.sf.net>

	* generic/tclBasic.c, generic/tclCompCmds.c, generic/tclEnsemble.c:
	* generic/tclInt.h, generic/tclNamesp.c, library/auto.tcl:
	* tests/interp.test, tests/namespace.test, tests/nre.test:
	Converted the [namespace] command into an ensemble. This has the
	consequence of making it vital for Tcl code that wishes to work with
	namespaces to _not_ delete the ::tcl namespace.
	***POTENTIAL INCOMPATIBILITY***

	* library/tcltest/tcltest.tcl (loadIntoSlaveInterpreter): Added this
	command to handle connecting tcltest to a slave interpreter. This adds
	in the hook (inside the tcltest namespace) that allows the tests run
	in the child interpreter to be reported as part of the main sequence
	of test results. Bumped version of tcltest to 2.3.3.
	* tests/init.test, tests/package.test: Adapted these test files to use
	the new feature.

	* generic/tclAlloc.c, generic/tclCmdMZ.c, generic/tclCompExpr.c:
	* generic/tclCompile.c, generic/tclEnv.c, generic/tclEvent.c:
	* generic/tclIO.c, generic/tclIOCmd.c, generic/tclIORChan.c:
	* generic/tclIORTrans.c, generic/tclLiteral.c, generic/tclNotify.c:
	* generic/tclParse.c, generic/tclStringObj.c, generic/tclUtil.c:
	* generic/tclZlib.c, unix/tclUnixFCmd.c, unix/tclUnixNotfy.c:
	* unix/tclUnixPort.h, unix/tclXtNotify.c: Formatting fixes, mainly to
	comments, so code better fits the style in the Engineering Manual.

2011-03-09  Donal K. Fellows  <dkf@users.sf.net>

	* tests/incr.test: Update more of the test suite to use Tcltest 2.

2011-03-09  Don Porter  <dgp@users.sourceforge.net>

	* generic/tclNamesp.c:	[Bug 3202171]: Tighten the detector of nested
	* tests/namespace.test:	[namespace code] quoting that the quoted
	scripts function properly even in a namespace that contains a custom
	"namespace" command.

	* doc/tclvars.n:	Formatting fix.  Thanks to Pat Thotys.

2011-03-09  Donal K. Fellows  <dkf@users.sf.net>

	* tests/dstring.test, tests/init.test, tests/link.test: Update more of
	the test suite to use Tcltest 2.

2011-03-08  Jan Nijtmans  <nijtmans@users.sf.net>

	* generic/tclBasic.c: Fix gcc warnings: variable set but not used
	* generic/tclProc.c:
	* generic/tclIORChan.c:
	* generic/tclIORTrans.c:
	* generic/tclAssembly.c:  Fix gcc warning: comparison between signed
	and unsigned integer expressions

2011-03-08  Don Porter  <dgp@users.sourceforge.net>

	* generic/tclInt.h:	Remove TclMarkList() routine, an experimental
	* generic/tclUtil.c:	dead-end from the 8.5 alpha days.

	* generic/tclResult.c (ResetObjResult): [Bug 3202905]: Correct failure
	to clear invalid intrep.  Thanks to Colin McDonald.

2011-03-08  Donal K. Fellows  <dkf@users.sf.net>

	* generic/tclAssembly.c, tests/assemble.test: Migrate to use a style
	more consistent with the rest of Tcl.

2011-03-06  Don Porter  <dgp@users.sourceforge.net>

	* generic/tclBasic.c:	More replacements of Tcl_UtfBackslash() calls
	* generic/tclCompile.c:	with TclParseBackslash() where possible.
	* generic/tclCompCmdsSZ.c:
	* generic/tclParse.c:
	* generic/tclUtil.c:

	* generic/tclUtil.c (TclFindElement):	[Bug 3192636]: Guard escape
	sequence scans to not overrun the string end.

2011-03-05  Don Porter  <dgp@users.sourceforge.net>

	* generic/tclParse.c (TclParseBackslash): [Bug 3200987]: Correct
	* tests/parse.test:	trunction checks in \x and \u substitutions.

2011-03-05  Miguel Sofer  <msofer@users.sf.net>

	* generic/tclExecute.c (TclStackFree): insure that the execStack
	satisfies "at most one free stack after the current one" when
	consecutive reallocs caused the creation of intervening stacks.

2011-03-05  Kevin B. Kenny  <kennykb@acm.org>

	* generic/tclAssembly.c (new file):
	* generic/tclBasic.c (Tcl_CreateInterp):
	* generic/tclInt.h:
	* tests/assemble.test (new file):
	* unix/Makefile.in:
	* win/Makefile.in:
	* win/makefile.vc:  Merged dogeen-assembler-branch into HEAD. Since
	all functional changes are in the tcl::unsupported namespace, there's
	no reason to sequester this code on a separate branch.

2011-03-05  Miguel Sofer  <msofer@users.sf.net>

	* generic/tclExecute.c: Cleaner mem management for TEBCdata

	* generic/tclExecute.c:
	* tests/nre.test: Renamed BottomData to TEBCdata, so that the name
	refers to what it is rather than to its storage location.

	* generic/tclBasic.c:     Renamed struct TEOV_callback to the more
	* generic/tclCompExpr.c:  descriptive NRE_callback.
	* generic/tclCompile.c:
	* generic/tclExecute.c:
	* generic/tclInt.decls:
	* generic/tclInt.h:
	* generic/tclIntDecls.h:
	* generic/tclTest.c:

2011-03-04  Donal K. Fellows  <dkf@users.sf.net>

	* generic/tclOOMethod.c (ProcedureMethodCompiledVarConnect)
	(ProcedureMethodCompiledVarDelete): [Bug 3185009]: Keep references to
	resolved object variables so that an unset doesn't leave any dangling
	pointers for code to trip over.

2011-03-01  Miguel Sofer  <msofer@users.sf.net>

	* generic/tclBasic.c (TclNREvalObjv): Missing a variable declaration
	in commented out non-optimised code, left for ref in checkin
	[b97b771b6d]

2011-03-03  Don Porter  <dgp@users.sourceforge.net>

	* generic/tclResult.c (Tcl_AppendResultVA):	Use the directive
	USE_INTERP_RESULT [TIP 330] to force compat with interp->result
	access, instead of the improvised hack USE_DIRECT_INTERP_RESULT_ACCESS
	from releases past.

2011-03-01  Miguel Sofer  <msofer@users.sf.net>

	* generic/tclCompCmdsSZ.c (TclCompileThrowCmd, TclCompileUnsetCmd):
	fix leaks

	* generic/tclBasic.c:       This is [Patch 3168398],
	* generic/tclCompCmdsSZ.c:  Joe Mistachkin's optimisation
	* generic/tclExecute.c:     of Tip #285
	* generic/tclInt.decls:
	* generic/tclInt.h:
	* generic/tclIntDecls.h:
	* generic/tclInterp.c:
	* generic/tclOODecls.h:
	* generic/tclStubInit.c:
	* win/makefile.vc:

	* generic/tclExecute.c (ExprObjCallback): Fix object leak

	* generic/tclExecute.c (TEBCresume): Store local var array and
	constants in automatic vars to reduce indirection, slight perf
	increase

	* generic/tclOOCall.c (TclOODeleteContext): Added missing '*' so that
	trunk compiles.

	* generic/tclBasic.c (TclNRRunCallbacks): [Patch 3168229]: Don't do
	the trampoline dance for commands that do not have an nreProc.

2011-03-01  Donal K. Fellows  <dkf@users.sf.net>

	* generic/tclOO.c (Tcl_NewObjectInstance, TclNRNewObjectInstance)
	(TclOOObjectCmdCore, FinalizeObjectCall):
	* generic/tclOOBasic.c (TclOO_Object_Destroy, AfterNRDestructor):
	* generic/tclOOCall.c (TclOODeleteContext, TclOOGetCallContext):
	Reorganization of call context reference count management so that code
	is (mostly) simpler.

2011-01-26  Donal K. Fellows  <dkf@users.sf.net>

	* doc/RegExp.3: [Bug 3165108]: Corrected documentation of description
	of subexpression info in Tcl_RegExpInfo structure.

2011-01-25  Jan Nijtmans  <nijtmans@users.sf.net>

	* generic/tclPreserve.c:  Don't miss 64-bit address bits in panic
				  message.
	* win/tclWinChan.c:       Fix various gcc-4.5.2 64-bit warning
	* win/tclWinConsole.c:    messages, e.g. by using full 64-bits for
	* win/tclWinDde.c:	  socket fd's
	* win/tclWinPipe.c:
	* win/tclWinReg.c:
	* win/tclWinSerial.c:
	* win/tclWinSock.c:
	* win/tclWinThrd.c:

2011-01-19  Jan Nijtmans  <nijtmans@users.sf.net>

	* tools/genStubs.tcl: [FRQ 3159920]: Tcl_ObjPrintf() crashes with
	* generic/tcl.decls   bad format specifier.
	* generic/tcl.h:
	* generic/tclDecls.h:

2011-01-18  Donal K. Fellows  <dkf@users.sf.net>

	* generic/tclOOMethod.c (PushMethodCallFrame): [Bug 3001438]: Make
	sure that the cmdPtr field of the procPtr is correct and relevant at
	all times so that [info frame] can report sensible information about a
	frame after a return to it from a recursive call, instead of probably
	crashing (depending on what else has overwritten the Tcl stack!)

2011-01-18  Jan Nijtmans  <nijtmans@users.sf.net>

	* generic/tclBasic.c:      Various mismatches between Tcl_Panic
	* generic/tclCompCmds.c:   format string and its arguments,
	* generic/tclCompCmdsSZ.c: discovered thanks to [Bug 3159920]
	* generic/tclCompExpr.c:
	* generic/tclEnsemble.c:
	* generic/tclPreserve.c:
	* generic/tclTest.c:

2011-01-17  Jan Nijtmans  <nijtmans@users.sf.net>

	* generic/tclIOCmd.c: [Bug 3148192]: Commands "read/puts" incorrectly
	* tests/chanio.test:  interpret parameters. Improved error-message
	* tests/io.test       regarding legacy form.
	* tests/ioCmd.test

2011-01-15  Kevin B. Kenny  <kennykb@acm.org>

	* doc/tclvars.n:
	* generic/tclStrToD.c:
	* generic/tclUtil.c (Tcl_PrintDouble):
	* tests/util.test (util-16.*): [Bug 3157475]: Restored full Tcl 8.4
	compatibility for the formatting of floating point numbers when
	$::tcl_precision is not zero. Added compatibility tests to make sure
	that excess trailing zeroes are suppressed for all eight major code
	paths.

2011-01-12  Jan Nijtmans  <nijtmans@users.sf.net>

	* win/tclWinFile.c:   Use _vsnprintf in stead of vsnprintf, because
	MSVC 6 doesn't have it. Reported by andreask.
	* win/tcl.m4:         handle --enable-64bit=ia64 for gcc
	* win/configure.in:   more accurate test for correct <intrin.h>
	* win/configure:      (autoconf-2.59)
	* win/tclWin32Dll.c:  VS 2005 64-bit does not have intrin.h, and
	* generic/tclPanic.c: does not need it.

2011-01-07  Kevin B. Kenny  <kennykb@acm.org>

	* tests/util.test (util-15.*): Added test cases for floating point
	conversion of the largest denormal and the smallest normal number, to
	avoid any possibility of the failure suffered by PHP in the last
	couple of days. (They didn't fail, so no actual functional change.)

2011-01-05  Donal K. Fellows  <dkf@users.sf.net>

	* tests/package.test, tests/pkg.test: Coalesce these tests into one
	file that is concerned with the package system. Convert to use
	tcltest2 properly.
	* tests/autoMkindex.test, tests/pkgMkIndex.test: Convert to use
	tcltest2 properly.

2011-01-01  Donal K. Fellows  <dkf@users.sf.net>

	* tests/cmdAH.test, tests/cmdMZ.test, tests/compExpr.test,
	* tests/compile.test, tests/concat.test, tests/eval.test,
	* tests/fileName.test, tests/fileSystem.test, tests/interp.test,
	* tests/lsearch.test, tests/namespace-old.test, tests/namespace.test,
	* tests/oo.test, tests/proc.test, tests/security.test,
	* tests/switch.test, tests/unixInit.test, tests/var.test,
	* tests/winDde.test, tests/winPipe.test: Clean up of tests and
	conversion to tcltest 2. Target has been to get init and cleanup code
	out of the test body and into the -setup/-cleanup stanzas.

	* tests/execute.test (execute-11.1): [Bug 3142026]: Added test that
	fails (with a crash) in an unfixed memdebug build on 64-bit systems.

2010-12-31  Donal K. Fellows  <dkf@users.sf.net>

	* generic/tclCmdIL.c (SortElement): Use unions properly in the
	definition of this structure so that there is no need to use nasty
	int/pointer type punning. Made it clearer what the purposes of the
	various parts of the structure are.

2010-12-31  Jan Nijtmans  <nijtmans@users.sf.net>

	* unix/dltest/*.c: [Bug 3148192]: Fix broken [load] tests by ensuring
	that the affected files are never compiled with -DSTATIC_BUILD.

2010-12-30  Miguel Sofer  <msofer@users.sf.net>

	* generic/tclExecute.c (GrowEvaluationStack): Off-by-one error in
	sizing the new allocation - was ok in comment but wrong in the code.
	Triggered by [Bug 3142026] which happened to require exactly one more
	than what was in existence.

2010-12-26  Donal K. Fellows  <dkf@users.sf.net>

	* generic/tclCmdIL.c (Tcl_LsortObjCmd): Fix crash when multiple -index
	options are used. Simplified memory handling logic.

2010-12-20  Jan Nijtmans  <nijtmans@users.sf.net>

	* win/tclWin32Dll.c:    [Patch 3059922]: fixes for mingw64 - gcc4.5.1
	tdm64-1: completed for all environments.

2010-12-20  Jan Nijtmans  <nijtmans@users.sf.net>

	* win/configure.in:   Explicitely test for intrinsics support in
	compiler, before assuming only MSVC has it.
	* win/configure:      (autoconf-2.59)
	* generic/tclPanic.c:

2010-12-19  Jan Nijtmans  <nijtmans@users.sf.net>

	* win/tclWin32Dll.c:    [Patch 3059922]: fixes for mingw64 - gcc4.5.1
	tdm64-1: Fixed for gcc, not yet for MSVC 64-bit.

2010-12-17  Stuart Cassoff  <stwo@users.sourceforge.net>

	* unix/Makefile.in:  Remove unwanted/obsolete 'ddd' target.

2010-12-17  Stuart Cassoff  <stwo@users.sourceforge.net>

	* unix/Makefile.in:	Clean up '.PHONY:' targets: Arrange those
				common to Tcl and Tk as in Tk's Makefile.in,
				add any missing ones and remove duplicates.

2010-12-17  Stuart Cassoff  <stwo@users.sourceforge.net>

	* unix/Makefile.in:  [Bug 2446711]: Remove 'allpatch' target.

2010-12-17  Stuart Cassoff  <stwo@users.sourceforge.net>

	* unix/Makefile.in:  [Bug 2537626]: Use 'rpmbuild', not 'rpm'.

2010-12-16  Jan Nijtmans  <nijtmans@users.sf.net>

	* generic/tclPanic.c:  [Patch 3124554]: Move WishPanic from Tk to Tcl
	* win/tclWinFile.c:    Better communication with debugger, if present.

2010-12-15  Kevin B. Kenny  <kennykb@acm.org>

	[dogeen-assembler-branch]

	* tclAssembly.c:
	* assemble.test: 	Reworked beginCatch/endCatch handling to
	enforce the more severe (but more correct) restrictions on catch
	handling that appeared in the discussion of [Bug 3098302] and in
	tcl-core traffic beginning about 2010-10-29.

2010-12-15  Jan Nijtmans  <nijtmans@users.sf.net>

	* generic/tclPanic.c:    Restore abort() as it was before.
	* win/tclWinFile.c:      [Patch 3124554]: Use ExitProcess() here, like
	in wish.

2010-12-14  Jan Nijtmans  <nijtmans@users.sf.net>

	* generic/tcl.h: [Bug 3137454]: Tcl CVS HEAD does not build on GCC 3.

2010-12-14  Reinhard Max  <max@suse.de>

	* win/tclWinSock.c (CreateSocket):         Swap the loops over
	* unix/tclUnixSock.c (CreateClientSocket): local and remote addresses,
	so that the system's address preference for the remote side decides
	which family gets tried first. Cleanup and clarify some of the
	comments.

2010-12-13  Jan Nijtmans  <nijtmans@users.sf.net>

	* generic/tcl.h:    [Bug 3135271]: Link error due to hidden
	* unix/tcl.m4:      symbols (CentOS 4.2)
	* unix/configure:   (autoconf-2.59)
	* win/tclWinFile.c:  Undocumented feature, only meant to be used by
	Tk_Main. See [Patch 3124554]: Move WishPanic from Tk to Tcl

2010-12-12  Stuart Cassoff  <stwo@users.sourceforge.net>

	* unix/tcl.m4: Better building on OpenBSD.
	* unix/configure: (autoconf-2.59)

2010-12-10  Jan Nijtmans  <nijtmans@users.sf.net>

	* generic/tcl.h:       [Bug 3129448]: Possible over-allocation on
	* generic/tclCkalloc.c: 64-bit platforms, part 2
	* generic/tclCompile.c:
	* generic/tclHash.c:
	* generic/tclInt.h:
	* generic/tclIO.h:
	* generic/tclProc.c:

2010-12-10 Alexandre Ferrieux  <ferrieux@users.sourceforge.net>

	* generic/tclIO.c: Make sure [fcopy -size ... -command ...] always
	* tests/io.test:   calls the callback asynchronously, even for size
			   zero.

2010-12-10  Jan Nijtmans  <nijtmans@users.sf.net>

	* generic/tclBinary.c:  Fix gcc -Wextra warning: missing initializer
	* generic/tclCmdAH.c:
	* generic/tclCmdIL.c:
	* generic/tclCmdMZ.c:
	* generic/tclDictObj.c:
	* generic/tclIndexObj.c:
	* generic/tclIOCmd.c:
	* generic/tclVar.c:
	* win/tcl.m4:               Fix manifest-generation for 64-bit gcc
				    (mingw-w64)
	* win/configure.in:         Check for availability of intptr_t and
				    uintptr_t
	* win/configure:            (autoconf-2.59)
	* generic/tclInt.decls:     Change 1st param of TclSockMinimumBuffers
	* generic/tclIntDecls.h:    to ClientData, and TclWin(Get|Set)SockOpt
	* generic/tclIntPlatDecls.h:to SOCKET, because on Win64 those are
	* generic/tclIOSock.c:	    64-bit, which does not fit.
	* win/tclWinSock.c:
	* unix/tclUnixSock.c:

2010-12-09  Donal K. Fellows  <dkf@users.sf.net>

	* tests/fCmd.test: Improve sanity of constraints now that we don't
	support anything before Windows 2000.

	* generic/tclCmdAH.c (TclInitFileCmd, TclMakeFileCommandSafe, ...):
	Break up [file] into an ensemble. Note that the ensemble is safe in
	itself, but the majority of its subcommands are not.
	* generic/tclFCmd.c (FileCopyRename,TclFileDeleteCmd,TclFileAttrsCmd)
	(TclFileMakeDirsCmd): Adjust these subcommand implementations to work
	inside an ensemble.
	(TclFileLinkCmd, TclFileReadLinkCmd, TclFileTemporaryCmd): Move these
	subcommand implementations from tclCmdAH.c, where they didn't really
	belong.
	* generic/tclIOCmd.c (TclChannelNamesCmd): Move to more appropriate
	source file.
	* generic/tclEnsemble.c (TclMakeEnsemble): Start of code to make
	partially-safe ensembles. Currently does not function as expected due
	to various shortcomings in how safe interpreters are constructed.
	* tests/cmdAH.test, tests/fCmd.test, tests/interp.test: Test updates
	to take into account systematization of error messages.

	* tests/append.test, tests/appendComp.test: Clean up tests so that
	they don't leave things in the global environment (detected when doing
	-singleproc testing).

2010-12-07  Donal K. Fellows  <dkf@users.sf.net>

	* tests/fCmd.test, tests/safe.test, tests/uplevel.test,
	* tests/upvar.test, tests/var.test: Convert more tests to tcltest2 and
	factor them to be easier to understand.

	* generic/tclStrToD.c: Tidy up code so that more #ifdef-fery is
	quarantined at the front of the file and function headers follow the
	modern Tcl style.

2010-12-06  Jan Nijtmans  <nijtmans@users.sf.net>

	* generic/tclBinary.c:  [Bug 3129448]: Possible over-allocation on
	* generic/tclCkalloc.c: 64-bit platforms.
	* generic/tclTrace.c:

2010-12-05  Jan Nijtmans  <nijtmans@users.sf.net>

	* unix/tcl.m4: [Patch 3116490]: Cross-compile support for unix
	* unix/configure: (autoconf-2.59)

2010-12-03  Jeff Hobbs  <jeffh@ActiveState.com>

	* generic/tclUtil.c (TclReToGlob): Add extra check for multiple inner
	*s that leads to poor recursive glob matching, defer to original RE
	instead.  tclbench RE var backtrack.

2010-12-03  Jan Nijtmans  <nijtmans@users.sf.net>

	* generic/tclUtil.c:   Silence gcc warning when using -Wwrite-strings
	* generic/tclStrToD.c: Silence gcc warning for non-IEEE platforms
	* win/Makefile.in:  [Patch 3116490]: Cross-compile Tcl mingw32 on unix
	* win/tcl.m4:       This makes it possible to cross-compile Tcl/Tk for
	* win/configure.in: Windows (either 32-bit or 64-bit) out-of-the-box
	* win/configure:    on UNIX, using mingw-w64 build tools (If Itcl,
	tdbc and Thread take over the latest tcl.m4, they can do that too).

2010-12-01  Kevin B. Kenny  <kennykb@acm.org>

	* generic/tclStrToD.c (SetPrecisionLimits, TclDoubleDigits):
	[Bug 3124675]: Added meaningless initialization of 'i', 'ilim' and
	'ilim1' to silence warnings from the C compiler about possible use of
	uninitialized variables, Added a panic to the 'switch' that assigns
	them, to assert that the 'default' case is impossible.

2010-12-01  Jan Nijtmans  <nijtmans@users.sf.net>

	* generic/tclBasic.c: Fix gcc 64-bit warnings: cast from pointer to
	* generic/tclHash.c:  integer of different size.
	* generic/tclTest.c:
	* generic/tclThreadTest.c:
	* generic/tclStrToD.c: Fix gcc(-4.5.2) warning: 'static' is not at
	beginning of declaration.
	* generic/tclPanic.c: Allow Tcl_Panic() to enter the debugger on win32
	* generic/tclCkalloc.c: Use Tcl_Panic() in stead of duplicating the
	code.

2010-11-30  Jeff Hobbs  <jeffh@ActiveState.com>

	* generic/tclInt.decls, generic/tclInt.h, generic/tclIntDecls.h:
	* generic/tclStubInit.c: TclFormatInt restored at slot 24
	* generic/tclUtil.c (TclFormatInt): restore TclFormatInt func from
	2005-07-05 macro-ization. Benchmarks indicate it is faster, as a key
	int->string routine (e.g. int-indexed arrays).

2010-11-29 Alexandre Ferrieux  <ferrieux@users.sourceforge.net>

	* generic/tclBasic.c: Patch by Miguel, providing a
	[::tcl::unsupported::inject coroname command args], which prepends
	("injects") arbitrary code to a suspended coro's future resumption.
	Neat for debugging complex coros without heavy instrumentation.

2010-11-29  Kevin B. Kenny  <kennykb@acm.org>

	* generic/tclInt.decls:
	* generic/tclInt.h:
	* generic/tclStrToD.c:
	* generic/tclTest.c:
	* generic/tclTomMath.decls:
	* generic/tclUtil.c:
	* tests/util.test:
	* unix/Makefile.in:
	* win/Makefile.in:
	* win/makefile.vc: Rewrite of Tcl_PrintDouble and TclDoubleDigits that
	(a) fixes a severe performance problem with floating point shimmering
	reported by Karl Lehenbauer, (b) allows TclDoubleDigits to generate
	the digit strings for 'e' and 'f' format, so that it can be used for
	tcl_precision != 0 (and possibly later for [format]), (c) fixes [Bug
	3120139] by making TclPrintDouble inherently locale-independent, (d)
	adds test cases to util.test for correct rounding in difficult cases
	of TclDoubleDigits where fixed- precision results are requested. (e)
	adds test cases to util.test for the controversial aspects of [Bug
	3105247]. As a side effect, two more modules from libtommath
	(bn_mp_set_int.c and bn_mp_init_set_int.c) are brought into the build,
	since the new code uses them.

	* generic/tclIntDecls.h:
	* generic/tclStubInit.c:
	* generic/tclTomMathDecls.h:	Regenerated.

2010-11-24  Donal K. Fellows  <dkf@users.sf.net>

	* tests/chanio.test, tests/iogt.test, tests/ioTrans.test: Convert more
	tests to tcltest2 and factor them to be easier to understand.

2010-11-20  Donal K. Fellows  <dkf@users.sf.net>

	* tests/chanio.test: Converted many tests to tcltest2 by marking the
	setup and cleanup parts as such.

2010-11-19  Jan Nijtmans  <nijtmans@users.sf.net>

	* win/tclWin32Dll.c: Fix gcc warnings: unused variable 'registration'
	* win/tclWinChan.c:
	* win/tclWinFCmd.c:

2010-11-18  Jan Nijtmans  <nijtmans@users.sf.net>

	* win/tclAppInit.c: [FRQ 491789]: "setargv() doesn't support a unicode
	cmdline" now implemented for cygwin and mingw32 too.
	* tests/main.test: No longer disable tests Tcl_Main-1.4 and 1.6 on
	Windows, because those now work on all supported platforms.
	* win/configure.in:  Set NO_VIZ=1 when zlib is compiled in libtcl,
	this resolves compiler warnings in 64-bit and static builds.
	* win/configure (regenerated)

2010-11-18  Donal K. Fellows  <dkf@users.sf.net>

	* doc/file.n: [Bug 3111298]: Typofix.

	* tests/oo.test: [Bug 3111059]: Added testing that neatly trapped this
	issue.

2010-11-18  Miguel Sofer  <msofer@users.sf.net>

	* generic/tclNamesp.c: [Bug 3111059]: Fix leak due to bad looping
	construct.

2010-11-17  Jan Nijtmans  <nijtmans@users.sf.net>

	* win/tcl.m4: [FRQ 491789]: "setargv() doesn't support a unicode
	cmdline" now implemented for mingw-w64
	* win/configure    (re-generated)

2010-11-16  Jan Nijtmans  <nijtmans@users.sf.net>

	* win/tclAppInit.c:Bring compilation under mingw-w64 a bit closer
	* win/cat.c:       to reality. See for what's missing:
	* win/tcl.m4:      <https://sourceforge.net/apps/trac/mingw-w64/wiki/Unicode%20apps>
	* win/configure:   (re-generated)
	* win/tclWinPort.h: [Bug 3110161]: Extensions using TCHAR don't
	compile on VS2005 SP1

2010-11-15  Andreas Kupries  <andreask@activestate.com>

	* doc/interp.n: [Bug 3081184]: TIP #378.
	* doc/tclvars.n: Performance fix for TIP #280.
	* generic/tclBasic.c:
	* generic/tclExecute.c:
	* generic/tclInt.h:
	* generic/tclInterp.c:
	* tests/info.test:
	* tests/interp.test:

2010-11-10  Andreas Kupries  <andreask@activestate.com>

	* changes:	Updates for 8.6b2 release.

2010-11-09  Donal K. Fellows  <dkf@users.sf.net>

	* generic/tclOOMethod.c (ProcedureMethodVarResolver): [Bug 3105999]:
	* tests/oo.test:	Make sure that resolver structures that are
				only temporarily needed get squelched.

2010-11-05  Jan Nijtmans  <nijtmans@users.sf.net>

	* generic/tclMain.c: Thanks, Kevin, for the fix, but this how it was
	supposed to be (TCL_ASCII_MAIN is only supposed to be defined on
	WIN32).

2010-11-05  Kevin B. Kenny  <kennykb@acm.org>

	* generic/tclMain.c: Added missing conditional on _WIN32 around code
	that messes around with the definition of _UNICODE, to correct a badly
	broken Unix build from Jan's last commit.

2010-11-04  Jan Nijtmans  <nijtmans@users.sf.net>

	* generic/tclDecls.h:	[FRQ 491789]: "setargv() doesn't support a
	* generic/tclMain.c:	unicode cmdline" implemented for Tcl on MSVC++
	* doc/Tcl_Main.3:
	* win/tclAppInit.c:
	* win/makefile.vc:
	* win/Makefile.in:
	* win/tclWin32Dll.c:	Eliminate minor MSVC warning TCHAR -> char
				conversion

2010-11-04  Reinhard Max  <max@suse.de>

	* tests/socket.test: Run the socket tests three times with the address
	family set to any, inet, and inet6 respectively. Use constraints to
	skip the tests if a family is found to be unsupported or not
	configured on the local machine. Adjust the tests to dynamically adapt
	to the address family that is being tested.

	Rework some of the tests to speed them up by avoiding (supposedly)
	unneeded [after]s.

2010-11-04  Stuart Cassoff  <stwo@users.sourceforge.net>

	* unix/Makefile.in:	[Patch 3101127]: Installer Improvements.
	* unix/install-sh:

2010-11-04  Donal K. Fellows  <dkf@users.sf.net>

	* tests/error.test (error-19.13): Another variation on testing for
	issues in [try] compilation.

	* doc/Tcl.n (Variable substitution): [Bug 3099086]: Increase clarity
	of explanation of what characters are actually permitted in variable
	substitutions. Note that this does not constitute a change of
	behavior; it is just an improvement of explanation.

2010-11-04  Don Porter  <dgp@users.sourceforge.net>

	* changes:	Updates for 8.6b2 release.  (Thanks Andreas Kupries)

2010-11-03  Jan Nijtmans  <nijtmans@users.sf.net>

	* win/tclWinFcmd.c:    [FRQ 2965056]: Windows build with -DUNICODE
	* win/tclWinFile.c:    (more clean-ups for pre-win2000 stuff)
	* win/tclWinReg.c:

2010-11-03  Donal K. Fellows  <dkf@users.sf.net>

	* generic/tclCmdMZ.c (TryPostBody):  Ensure that errors when setting
	* tests/error.test (error-19.1[12]): message/opt capture variables get
					     reflected properly to the caller.

2010-11-03  Kevin B. Kenny  <kennykb@acm.org>

	* generic/tclCompCmds.c (TclCompileCatchCmd): [Bug 3098302]:
	* tests/compile.test (compile-3.6): Reworked the compilation of the
	[catch] command so as to avoid placing any code that might throw an
	exception (specifically, any initial substitutions or any stores to
	result or options variables) between the BEGIN_CATCH and END_CATCH but
	outside the exception range.  Added a test case that panics on a stack
	smash if the change is not made.

2010-11-01  Stuart Cassoff  <stwo@users.sourceforge.net>

	* library/safe.tcl:	Improved handling of non-standard module path
	* tests/safe.test:	lists, empty path lists in particular.

2010-11-01  Kevin B. Kenny  <kennykb@acm.org>

	* library/tzdata/Asia/Hong_Kong:
	* library/tzdata/Pacific/Apia:
	* library/tzdata/Pacific/Fiji:   Olson's tzdata2010o.

2010-10-29  Alexandre Ferrieux  <ferrieux@users.sourceforge.net>

	* generic/tclTimer.c:	[Bug 2905784]: Stop small [after]s from
				wasting CPU while keeping accuracy.

2010-10-28  Kevin B. Kenny  <kennykb@acm.org>

	[dogeen-assembler-branch]
	* generic/tclAssembly.c:
	* tests/assembly.test (assemble-31.*): Added jump tables.

2010-10-28  Don Porter  <dgp@users.sourceforge.net>

	* tests/http.test:	[Bug 3097490]: Make http-4.15 pass in
				isolation.

	* unix/tclUnixSock.c:	[Bug 3093120]: Prevent calls of
				freeaddrinfo(NULL) which can crash some
				systems.  Thanks Larry Virden.

2010-10-26  Reinhard Max  <max@suse.de>

	* Changelog.2008: Split off from Changelog.
	* generic/tclIOSock.c (TclCreateSocketAddress): The interp != NULL
	check is needed for ::tcl::unsupported::socketAF as well.

2010-10-26  Donal K. Fellows  <dkf@users.sf.net>

	* unix/tclUnixSock.c (TcpGetOptionProc): Prevent crash if interp is
	* win/tclWinSock.c (TcpGetOptionProc):   NULL (a legal situation).

2010-10-26  Reinhard Max  <max@suse.de>

	* unix/tclUnixSock.c (TcpGetOptionProc): Added support for
	::tcl::unsupported::noReverseDNS, which if set to any value, prevents
	[fconfigure -sockname] and [fconfigure -peername] from doing
	reverse DNS queries.

2010-10-24  Kevin B. Kenny  <kennykb@acm.org>

	[dogeen-assembler-branch]
	* generic/tclAssembly.c:
	* tests/assembly.test (assemble-17.15): Reworked branch handling so
	that forward branches can use jump1 (jumpTrue1, jumpFalse1). Added
	test cases that the forward branches will expand to jump4, jumpTrue4,
	jumpFalse4 when needed.

2010-10-23  Kevin B. Kenny  <kennykb@acm.org>

	[dogeen-assembler-branch]
	* generic/tclAssembly.h (removed):
				Removed file that was included in only one
				source file.
	* generictclAssembly.c:	Inlined tclAssembly.h.

2010-10-17  Alexandre Ferrieux  <ferrieux@users.sourceforge.net>

	* doc/info.n:            [Patch 2995655]:
	* generic/tclBasic.c:    Report inner contexts in [info errorstack]
	* generic/tclCompCmds.c:
	* generic/tclCompile.c:
	* generic/tclCompile.h:
	* generic/tclExecute.c:
	* generic/tclInt.h:
	* generic/tclNamesp.c:
	* tests/error.test:
	* tests/result.test:

2010-10-20  Donal K. Fellows  <dkf@users.sf.net>

	* generic/tclCompCmds.c (TclCompileDictForCmd): Update the compilation
	* generic/tclCompile.c (tclInstructionTable):	of [dict for] so that
	* generic/tclExecute.c (TEBCresume):		it no longer makes any
	use of INST_DICT_DONE now that's not needed, and make it clearer in
	the implementation of the instruction that it's just a deprecated form
	of unset operation. Followup to my commit of 2010-10-16.

2010-10-19  Donal K. Fellows  <dkf@users.sf.net>

	* generic/tclZlib.c (Tcl_ZlibStreamGet): [Bug 3081008]: Ensure that
	when a bytearray gets its internals entangled with zlib for more than
	a passing moment, that bytearray will never be shimmered away. This
	increases the amount of copying but is simple to get right, which is a
	reasonable trade-off.

	* generic/tclStringObj.c (Tcl_AppendObjToObj): Added some special
	cases so that most of the time when you build up a bytearray by
	appending, it actually ends up being a bytearray rather than
	shimmering back and forth to string.

	* tests/http11.test (check_crc): Use a simpler way to express the
	functionality of this procedure.

	* generic/tclZlib.c: Purge code that wrote to the object returned by
	Tcl_GetObjResult, as we don't want to do that anti-pattern no more.

2010-10-18  Jan Nijtmans  <nijtmans@users.sf.net>

	* tools/uniParse.tcl:   [Bug 3085863]: tclUniData was 9 years old;
	Ignore non-BMP characters and fix comment about UnicodeData.txt file.
	* generic/regcomp.c:    Fix comment
	* tests/utf.test:       Add some Unicode 6 testcases

2010-10-17  Alexandre Ferrieux  <ferrieux@users.sourceforge.net>

	* doc/info.n:           Document [info errorstack] faithfully.

2010-10-16  Donal K. Fellows  <dkf@users.sf.net>

	* generic/tclExecute.c (ReleaseDictIterator): Factored out the release
	of the bytecode-level dictionary iterator information so that the
	side-conditions on instruction issuing are simpler.

2010-10-15  Jan Nijtmans  <nijtmans@users.sf.net>

	* generic/reg_locale.c: [Bug 3085863]: tclUniData 9 years old: Updated
	* generic/tclUniData.c: Unicode tables to latest UnicodeData.txt,
	* tools/uniParse.tcl:   corresponding with Unicode 6.0 (except for
				out-of-range chars > 0xFFFF)

2010-10-13  Don Porter  <dgp@users.sourceforge.net>

	* generic/tclCompile.c:	Alternative fix for [Bugs 467523,983660] where
	* generic/tclExecute.c:	sharing of empty scripts is allowed again.

2010-10-13  Jan Nijtmans  <nijtmans@users.sf.net>

	* win/tclWinThrd.h: (removed) because it is just empty en used nowhere
	* win/tcl.dsp

2010-10-12  Jan Nijtmans  <nijtmans@users.sf.net>

	* tools/uniClass.tcl:    Spacing and comments: let uniClass.tcl
	* generic/regc_locale.c: generation match better the current
				 (hand-modified) regc_locale.c
	* tools/uniParse.tcl:    Generate proper const qualifiers for
	* generic/tclUniData.c:  tclUniData.c

2010-10-12  Reinhard Max  <max@suse.de>

	* unix/tclUnixSock.c (CreateClientSocket): [Bug 3084338]: Fix a
	memleak and refactor the calls to freeaddrinfo().

2010-10-11  Jan Nijtmans  <nijtmans@users.sf.net>

	* win/tclWinDde.c:    [FRQ 2965056]: Windows build with -DUNICODE
	* win/tclWinReg.c:
	* win/tclWinTest.c:   More cleanups
	* win/tclWinFile.c:   Add netapi32 to the link line, so we no longer
	* win/tcl.m4:         have to use LoadLibrary to access those
			      functions.
	* win/makefile.vc:
	* win/configure:      (Re-generate with autoconf-2.59)
	* win/rules.vc        Update for VS10

2010-10-09  Miguel Sofer  <msofer@users.sf.net>

	* generic/tclExecute.c: Fix overallocation of exec stack in TEBC (due
	to mixing numwords and numbytes)

2010-10-08  Jan Nijtmans  <nijtmans@users.sf.net>

	* generic/tclIOSock.c: On Windows, use gai_strerrorA

2010-10-06  Don Porter  <dgp@users.sourceforge.net>

	* tests/winPipe.test:	Test hygiene with makeFile and removeFile.

	* generic/tclCompile.c:	[Bug 3081065]: Prevent writing to the intrep
	* tests/subst.test:	fields of a freed Tcl_Obj.

2010-10-06  Kevin B. Kenny  <kennykb@acm.org>

	[dogeen-assembler-branch]

	* generic/tclAssembly.c:
	* generic/tclAssembly.h:
	* tests/assemble.test: Added catches. Still needs a lot of testing.

2010-10-02  Kevin B. Kenny  <kennykb@acm.org>

	[dogeen-assembler-branch]

	* generic/tclAssembly.c:
	* generic/tclAssembly.h:
	* tests/assemble.test: Added dictAppend, dictIncrImm, dictLappend,
	dictSet, dictUnset, nop, regexp, nsupvar, upvar, and variable.

2010-10-02  Donal K. Fellows  <dkf@users.sf.net>

	* generic/tclExecute.c (TEBCresume): [Bug 3079830]: Added invalidation
	of string representations of dictionaries in some cases.

2010-10-01  Jeff Hobbs  <jeffh@ActiveState.com>

	* generic/tclExecute.c (EvalStatsCmd): change 'evalstats' to return
	data to interp by default, or if given an arg, use that as filename to
	output to (accepts 'stdout' and 'stderr').  Fix output to print used
	inst count data.
	* generic/tclCkalloc.c: Change TclDumpMemoryInfo sig to allow objPtr
	* generic/tclInt.decls: as well as FILE* as output.
	* generic/tclIntDecls.h:

2010-10-01  Donal K. Fellows  <dkf@users.sf.net>

	* generic/tclBasic.c, generic/tclClock.c, generic/tclEncoding.c,
	* generic/tclEnv.c, generic/tclLoad.c, generic/tclNamesp.c,
	* generic/tclObj.c, generic/tclRegexp.c, generic/tclResolve.c,
	* generic/tclResult.c, generic/tclUtil.c, macosx/tclMacOSXFCmd.c:
	More purging of strcpy() from locations where we already know the
	length of the data being copied.

2010-10-01  Kevin B. Kenny  <kennykb@acm.org>

	[dogeen-assembler-branch]

	* tests/assemble.test:
	* generic/tclAssemble.h:
	* generic/tclAssemble.c:  Added listIn, listNotIn, and dictGet.

2010-09-30  Kevin B. Kenny  <kennykb@acm.org>

	[dogeen-assembler-branch]

	* tests/assemble.test:   Added tryCvtToNumeric and several more list
	* generic/tclAssemble.c: operations.
	* generic/tclAssemble.h:

2010-09-29  Kevin B. Kenny  <kennykb@acm.org>

	[dogeen-assembler-branch]

	* tests/assemble.test:   Completed conversion of tests to a
	* generic/tclAssemble.c: "white box" structure that follows the
	C code. Added missing safety checks on the operands of 'over' and
	'reverse' so that negative operand counts don't smash the stack.

2010-09-29  Jan Nijtmans  <nijtmans@users.sf.net>

	* unix/configure:	Re-generate with autoconf-2.59
	* win/configure:
	* generic/tclMain.c:	Make compilable with -DUNICODE as well

2010-09-28  Reinhard Max  <max@suse.de>

	TIP #162 IMPLEMENTATION

	* doc/socket.n:		Document the changes to the [socket] and
				[fconfigure] commands.

	* generic/tclInt.h:	Introduce TclCreateSocketAddress() as a
	* generic/tclIOSock.c:	replacement for the platform-dependent
	* unix/tclUnixSock.c:	TclpCreateSocketAddress() functions. Extend
	* unix/tclUnixChan.c:	the [socket] and [fconfigure] commands to
	* unix/tclUnixPort.h:	behave as proposed in TIP #162. This is the
	* win/tclWinSock.c:	core of what is required to support the use of
	* win/tclWinPort.h:	IPv6 sockets in Tcl.

	* compat/fake-rfc2553.c: A compat implementation of the APIs defined
	* compat/fake-rfc2553.h: in RFC-2553 (getaddrinfo() and friends) on
				 top of the existing gethostbyname() etc.
	* unix/configure.in:	 Test whether the fake-implementation is
	* unix/tcl.m4:		 needed.
	* unix/Makefile.in:	 Add a compile target for fake-rfc2553.

	* win/configure.in:	Allow cross-compilation by default.

	* tests/socket.test:	Improve the test suite to make more use of
	* tests/remote.tcl:	randomized ports to reduce interference with
				tests running in parallel or other services on
				the machine.

2010-09-28  Kevin B. Kenny  <kennykb@acm.org>

	[dogeen-assembler-branch]

	* tests/assemble.test: Added more "white box" tests.
	* generic/tclAssembly.c: Added the error checking and reporting
	for undefined labels. Revised code so that no pointers into the
	bytecode sequence are held (because the sequence can move!),
	that no Tcl_HashEntry pointers are held (because the hash table
	doesn't guarantee their stability!) and to eliminate the BBHash
	table, which is merely additional information indexed by jump
	labels and can just as easily be held in the 'label' structure.
	Renamed shared structures to CamelCase, and renamed 'label' to
	JumpLabel because other types of labels may eventually be possible.

2010-09-27  Kevin B. Kenny  <kennykb@acm.org>

	[dogeen-assembler-branch]

	* tests/assemble.test: Added more "white box" tests.
	* generic/tclAssembly.c: Fixed bugs exposed by the new tests.
	(a) [eval] and [expr] had incorrect stack balance computed if
	the arg was not a simple word. (b) [concat] accepted a negative
	operand count. (c) [invoke] accepted a zero or negative operand
	count. (d) more misspelt error messages.
	Also replaced a funky NRCallTEBC with the new call
	TclNRExecuteByteCode, necessitated by a merge with changes on the
	HEAD.

2010-09-26  Miguel Sofer  <msofer@users.sf.net>

	* generic/tclBasic.c:    [Patch 3072080] (minus the itcl
	* generic/tclCmdIL.c:    update): a saner NRE.
	* generic/tclCompExpr.c:
	* generic/tclCompile.c:  This makes TclNRExecuteByteCode (ex TEBC)
	* generic/tclCompile.h:  to be a normal NRE citizen: it loses its
	* generic/tclExecute.c:  special status.
	* generic/tclInt.decls:  The logic flow within the BC engine is
	* generic/tclInt.h:      simplified considerably.
	* generic/tclIntDecls.h:
	* generic/tclObj.c:
	* generic/tclProc.c:
	* generic/tclTest.c:

	* generic/tclVar.c: Use the macro HasLocalVars everywhere

2010-09-26  Miguel Sofer  <msofer@users.sf.net>

	* generic/tclOOMethod.c (ProcedureMethodVarResolver): avoid code
	duplication, let the runtime var resolver call the compiled var
	resolver.

2010-09-26  Kevin B. Kenny  <kennykb@acm.org>

	[dogeen-assembler-branch]

	* tests/assemble.test:	Added many new tests moving toward a more
	comprehensive test suite for the assembler.
	* generic/tclAssembly.c:	Fixed bugs exposed by the new tests:
	(a) [bitnot] and [not] had incorrect operand counts. (b)
	INST_CONCAT cannot concatenate zero objects. (c) misspelt error
	messages. (d) the "assembly code" internal representation lacked
	a duplicator, which caused double-frees of the Bytecode object
	if assembly code ever was duplicated.

2010-09-25  Kevin B. Kenny   <kennykb@acm.org>

	[dogeen-assembler-branch]

	* generic/tclAssembly.c:	Massive refactoring of the assembler
	* generic/tclAssembly.h:	to use a Tcl-like syntax (and use
	* tests/assemble.test:		Tcl_ParseCommand to parse it). The
	* tests/assemble1.bench:	refactoring also ensures that
	Tcl_Tokens in the assembler have string ranges inside the source
	code, which allows for [eval] and [expr] assembler directives
	that simply call TclCompileScript and TclCompileExpr recursively.

2010-09-24  Jeff Hobbs  <jeffh@ActiveState.com>

	* tests/stringComp.test: improved string eq/cmp test coverage
	* generic/tclExecute.c (TclExecuteByteCode): merge INST_STR_CMP and
	INST_STR_EQ/INST_STR_NEQ paths.  Speeds up eq/ne/[string eq] with
	obj-aware comparisons and eq/==/ne/!= with length equality check.

2010-09-24  Andreas Kupries  <andreask@activestate.com>

	* tclWinsock.c: [Bug 3056775]: Fixed race condition between thread and
	internal co-thread access of a socket's structure because of the
	thread not using the socketListLock in TcpAccept(). Added
	documentation on how the module works to the top.

2010-09-23  Jan Nijtmans  <nijtmans@users.sf.net>

	* generic/tclDecls.h: Make Tcl_SetPanicProc and Tcl_GetStringResult
	* unix/tclAppInit.c:  callable without stubs, just as Tcl_SetVar.
	* win/tclAppInit.c:

2010-09-23  Don Porter  <dgp@users.sourceforge.net>

	* generic/tclCmdAH.c:   Fix cases where value returned by
	* generic/tclEvent.c:   Tcl_GetReturnOptions() was leaked.
	* generic/tclMain.c:    Thanks to Jeff Hobbs for discovery of the
	anti-pattern to seek and destroy.

2010-09-23  Jan Nijtmans  <nijtmans@users.sf.net>

	* unix/tclAppInit.c:  Make compilable with -DUNICODE (not activated
	* win/tclAppInit.c:   yet), many clean-ups in comments.

2010-09-22  Miguel Sofer  <msofer@users.sf.net>

	* generic/tclExecute: [Bug 3072640]: One more DECACHE_STACK_INFO() was
	missing.

	* tests/execute.test: Added execute-10.3 for [Bug 3072640]. The test
	causes a mem failure.

	* generic/tclExecute: Protect all possible writes to ::errorInfo or
	::errorCode with DECACHE_STACK_INFO(), as they could run traces. The
	new calls to be protected are Tcl_ResetResult(), Tcl_SetErrorCode(),
	IllegalExprOperandType(), TclExprFloatError(). The error was triggered
	by [Patch 3072080].

2010-09-22  Jan Nijtmans  <nijtmans@users.sf.net>

	* win/tcl.m4:		Add kernel32 to LIBS, so the link line for
	* win/configure:	mingw is exactly the same as for MSVC++.

2010-09-21  Jeff Hobbs  <jeffh@ActiveState.com>

	* generic/tclExecute.c (TclExecuteByteCode):
	* generic/tclOOMethod.c (ProcedureMethodCompiledVarConnect):
	* generic/tclVar.c (TclLookupSimpleVar, CompareVarKeys):
	* generic/tclPathObj.c (Tcl_FSGetNormalizedPath, Tcl_FSEqualPaths):
	* generic/tclIOUtil.c (TclFSCwdPointerEquals): peephole opt
	* generic/tclResult.c (TclMergeReturnOptions): Use memcmp where
	applicable as possible speedup on some libc variants.

2010-09-21  Kevin B. Kenny  <kennykb@acm.org>

	[BRANCH: dogeen-assembler-branch]

	* generic/tclAssembly.c (new file):
	* generic/tclAssembly.h:
	* generic/tclBasic.c (builtInCmds, Tcl_CreateInterp):
	* generic/tclInt.h:
	* tests/assemble.test (new file):
	* tests/assemble1.bench (new file):
	* unix/Makefile.in:
	* win/Makefile.in:
	* win/Makefile.vc:
		Initial commit of Ozgur Dogan Ugurlu's (SF user: dogeen)
		assembler for the Tcl bytecode language.

2010-09-21  Jan Nijtmans  <nijtmans@users.sf.net>

	* win/tclWinFile.c:   Fix declaration after statement.
	* win/tcl.m4:         Add -Wdeclaration-after-statement, so this
	* win/configure:      mistake cannot happen again.
	* win/tclWinFCmd.c:   [Bug 3069278]: Breakage on head Windows
	* win/tclWinPipe.c:   triggered by install-tzdata, final fix

2010-09-20  Jan Nijtmans  <nijtmans@users.sf.net>

	* win/tclWinFCmd.c: Eliminate tclWinProcs->useWide everywhere, since
	* win/tclWinFile.c: the value is always "1" on platforms >win95
	* win/tclWinPipe.c:

2010-09-19  Donal K. Fellows  <dkf@users.sf.net>

	* doc/file.n (file readlink): [Bug 3070580]: Typofix.

2010-09-18  Jan Nijtmans  <nijtmans@users.sf.net>

	* win/tclWinFCmd.c [Bug 3069278]: Breakage on head Windows triggered
	by install-tzdata. Temporary don't compile this with -DUNICODE, while
	investigating this bug.

2010-09-16  Jeff Hobbs  <jeffh@ActiveState.com>

	* win/tclWinFile.c: Remove define of FINDEX_INFO_LEVELS as all
	supported versions of compilers should now have it.

	* unix/Makefile.in: Do not pass current build env vars when using
	NATIVE_TCLSH in targets.

2010-09-16  Jan Nijtmans  <nijtmans@users.sf.net>

	* generic/tclDecls.h:    Make Tcl_FindExecutable() work in UNICODE
	* generic/tclEncoding.c: compiles (windows-only) as well as ASCII.
	* generic/tclStubInit.c: Needed for [FRQ 491789]: setargv() doesn't
	support a unicode cmdline.

2010-09-15  Donal K. Fellows  <dkf@users.sf.net>

	* generic/tclBinary.c (TclAppendBytesToByteArray): [Bug 3067036]: Make
	sure we never try to double zero repeatedly to get a buffer size. Also
	added a check for sanity on the size of buffer being appended.

2010-09-15  Don Porter  <dgp@users.sourceforge.net>

	* unix/Makefile.in:	Revise `make dist` target to tolerate the
	case of zero bundled packages.

2010-09-15  Jan Nijtmans  <nijtmans@users.sf.net>

	* tools/genStubs.tcl:   [Patch 3034251]: Backport ttkGenStubs.tcl
	* generic/tcl.decls:    features to genStubs.tcl. Make the "generic"
	* generic/tclInt.decls: argument in the *.decls files optional
	* generic/tclOO.decls:  (no change to any tcl*Decls.h files)
	* generic/tclTomMath.decls:
	This allows genStubs.tcl to generate the ttk stub files as well, while
	keeping full compatibility with existing *.decls files.

2010-09-14  Jan Nijtmans  <nijtmans@users.sf.net>

	* win/tclWinPort.h:  Allow all Win2000+ API entries in Tcl
	* win/tclWin32Dll.c: Eliminate dynamical loading of advapi23 and
	kernel32 symbols.

2010-09-13  Jan Nijtmans  <nijtmans@users.sf.net>

	* win/tclWinChan.c:      Various clean-ups, converting from
	* win/tclWinConsole.c:   tclWinProc->xxxProc directly to Xxx
	* win/tclWinInit.c:      (no change in functionality)
	* win/tclWinLoad.c:
	* win/tclWinSerial.c:
	* win/tclWinSock.c:
	* tools/genStubs.tcl:    Add scspec feature from ttkGenStubs.tcl
	  (no change in output for *Decls.h files)

2010-09-10  Jan Nijtmans  <nijtmans@users.sf.net>

	* win/tclWin32Dll.c: Partly revert yesterday's change, to make it work
	on VC++ 6.0 again.

2010-09-10  Donal K. Fellows  <dkf@users.sf.net>

	* doc/regsub.n: [Bug 3063568]: Fix for gotcha in example due to Tcl's
	special handling of backslash-newline. Makes example slightly less
	pure, but more useful.

2010-09-09  Jan Nijtmans  <nijtmans@users.sf.net>

	* win/makefile.vc:   Mingw should always link with -ladvapi32.
	* win/tcl.m4:
	* win/configure:     (regenerated)
	* win/tclWinInt.h:   Remove ascii variant of tkWinPocs table, it is
	* win/tclWin32Dll.c: no longer necessary. Fix CreateProcess signature
	* win/tclWinPipe.c:  and remove unused GetModuleFileName and lstrcpy.
	* win/tclWinPort.h:  Mingw/cygwin fixes: <tchar.h> should always be
	included, and fix conflict in various macro values: Always force the
	same values as in VC++.

2010-09-08  Don Porter  <dgp@users.sourceforge.net>

	* win/tclWinChan.c:	[Bug 3059922]: #ifdef protections to permit
	* win/tclWinFCmd.c:     builds with mingw on amd64 systems. Thanks to
				"mescalinum" for reporting and testing.

2010-09-08  Andreas Kupries  <andreask@activestate.com>

	* doc/tm.n: Added underscore to the set of characters accepted in
	module names. This is true for quite some time in the code, this
	change catches up the documentation.

2010-09-03  Donal K. Fellows  <dkf@users.sf.net>

	* tools/tcltk-man2html.tcl (plus-pkgs): Improve the package
	documentation search pattern to support the doctoos-generated
	directory structure.
	* tools/tcltk-man2html-utils.tcl (output-name): Made this more
	resilient against misformatted NAME sections, induced by import of
	Thread package documentation into Tcl doc tree.

2010-09-02  Andreas Kupries  <andreask@activestate.com>

	* doc/glob.n: Fixed documentation ambiguity regarding the handling
	of -join.

	* library/safe.tcl (safe::AliasGlob): Fixed another problem, the
	option -join does not stop option processing in the core builtin, so
	the emulation must not do that either.

2010-09-01  Andreas Kupries  <andreas_kupries@users.sourceforge.net>

	* library/safe.tcl (safe::AliasGlob): Moved the command extending the
	actual glob command with a -directory flag to when we actually have a
	proper untranslated path,

2010-09-01  Andreas Kupries  <andreask@activestate.com>

	* generic/tclExecute.c: [Bug 3057639]: Applied patch by Jeff to make
	* generic/tclVar.c:	the behaviour of lappend in bytecompiled mode
	* tests/append.test:	consistent with direct-eval and 'append'
	* tests/appendComp.test: generally. Added tests (append*-9.*)
	showing the difference.

2010-08-31  Jan Nijtmans  <nijtmans@users.sf.net>

	* win/rules.vc:               Typo (thanks to Twylite discovering
				      this)
	* generic/tclStubLib.c:       Revert to previous version: MSVC++ 6.0
	* generic/tclTomMathStubLib.c:cannot handle the new construct.
	* generic/tcl.decls           [Patch 2997642]: Many type casts needed
	* generic/tclDecls.h:         when using Tcl_Pkg* API. Remaining part.
	* generic/tclPkg.c:
	* generic/tclBasic.c:
	* generic/tclTomMathInterface.c:
	* doc/PkgRequire.3

2010-08-31  Andreas Kupries  <andreask@activestate.com>

	* win/tcl.m4: Applied patch by Jeff fixing issues with the manifest
	handling on Win64.
	* win/configure: Regenerated.

2010-08-30  Miguel Sofer  <msofer@users.sf.net>

	* generic/tclBasic.c:    [Bugs 3046594,3047235,3048771]: New
	* generic/tclCmdAH.c:    implementation for [tailcall] command: it now
	* generic/tclCmdMZ.c:    schedules the command and returns TCL_RETURN.
	* generic/tclExecute.c:  This fixes all issues with [catch] and [try].
	* generic/tclInt.h:      Thanks dgp for exploring the dark corners.
	* generic/tclNamesp.c:   More thorough testing is required.
	* tests/tailcall.test:

2010-08-30  Jan Nijtmans  <nijtmans@users.sf.net>

	* win/Makefile.in:   [FRQ 2965056]: Windows build with -DUNICODE
	* win/rules.vc:
	* win/tclWinFCmd.c:  Make sure that allocated TCHAR arrays are
	* win/tclWinFile.c:  always properly aligned as wchar_t, and
	* win/tclWinPipe.c:  not bigger than necessary.
	* win/tclWinSock.c:
	* win/tclWinDde.c:   Those 3 files are not converted yet to be
	* win/tclWinReg.c:   built with -DUNICODE, so add a TODO.
	* win/tclWinTest.c:
	* generic/tcl.decls:  [Patch 2997642]: Many type casts needed when
	* generic/tclDecls.h: using Tcl_Pkg* API. Partly.
	* generic/tclPkg.c:
	* generic/tclStubLib.c: Demonstration how this change can benefit
				code.
	* generic/tclTomMathStubLib.c:
	* doc/PkgRequire.3:

2010-08-29  Donal K. Fellows  <dkf@users.sf.net>

	* doc/dict.n: [Bug 3046999]: Corrected cross reference to array
	manpage to refer to (correct) existing subcommand.

2010-08-26  Jeff Hobbs  <jeffh@ActiveState.com>

	* unix/configure, unix/tcl.m4: SHLIB_LD_LIBS='${LIBS}' for OSF1-V*.
	Add /usr/lib64 to set of auto-search dirs. [Bug 1230554]
	(SC_PATH_X): Correct syntax error when xincludes not found.

	* win/Makefile.in (VC_MANIFEST_EMBED_DLL VC_MANIFEST_EMBED_EXE):
	* win/configure, win/configure.in, win/tcl.m4: SC_EMBED_MANIFEST
	macro and --enable-embedded-manifest configure arg added to support
	manifest embedding where we know the magic.  Help prevents DLL hell
	with MSVC8+.

2010-08-24  Jan Nijtmans  <nijtmans@users.sf.net>

	* generic/tcl.decls: [Bug 3007895]: Tcl_(Find|Create)HashEntry
	* generic/tclHash.c: stub entries can never be called.
	* generic/tclDecls.h:
	* generic/tclStubInit.c: [Patch 2994165]: Change signature of
	Tcl_FSGetNativePath and TclpDeleteFile follow-up: move stub entry back
	to original location.

2010-08-23  Kevin B. Kenny  <kennykb@acm.org>

	* library/tzdata/Africa/Cairo:
	* library/tzdata/Asia/Gaza: Olson's tzdata2010l.

2010-08-22  Jan Nijtmans  <nijtmans@users.sf.net>

	* generic/tclBasic.c:  [Patch 3009403]: Signature of Tcl_GetHashKey,
	* generic/tclBinary.c: Tcl_(Create|Find)HashEntry follow-up:
	* generic/tclCmdIL.c:  Remove many type casts which are no longer
	* generic/tclCompile.c:necessary as a result of this signature change.
	* generic/tclDictObj.c:
	* generic/tclEncoding.c:
	* generic/tclExecute.c:
	* generic/tclInterp.c:
	* generic/tclIOCmd.c:
	* generic/tclObj.c:
	* generic/tclProc.c:
	* generic/tclTest.c:
	* generic/tclTrace.c:
	* generic/tclUtil.c:
	* generic/tclVar.c:

2010-08-21  Donal K. Fellows  <dkf@users.sf.net>

	* doc/linsert.n: [Bug 3045123]: Make description of what is actually
	happening more accurate.

2010-08-21  Jan Nijtmans  <nijtmans@users.sf.net>

	* tools/genStubs.tcl: [Patch 3034251]: Backport ttkGenStubs.tcl
	features to genStubs.tcl, partly: Use void (*reserved$i)(void) = 0
	instead of void *reserved$i = NULL for unused stub entries, in case
	pointer-to-function and pointer-to-object are different sizes.
	* generic/tcl*Decls.h:   (regenerated)
	* generic/tcl*StubInit.c:(regenerated)

2010-08-20  Jan Nijtmans  <nijtmans@users.sf.net>

	* doc/Method.3:   Fix definition of Tcl_MethodType.

2010-08-19  Donal K. Fellows  <dkf@users.sf.net>

	* generic/tclTrace.c (TraceExecutionObjCmd, TraceCommandObjCmd)
	(TraceVariableObjCmd): [Patch 3048354]: Use memcpy() instead of
	strcpy() to avoid buffer overflow; we have the correct length of data
	to copy anyway since we've just allocated the target buffer.

2010-08-18  Jan Nijtmans  <nijtmans@users.sf.net>

	* tools/genStubs.tcl: [Patch 3034251]: Backport ttkGenStubs.tcl
	features to genStubs.tcl, partly: remove unneeded ifdeffery and put
	C++ guard around stubs pointer definition.
	* generic/*Decls.h:   (regenerated)

2010-08-18  Miguel Sofer  <msofer@users.sf.net>

	* generic/tclBasic.c:   New redesign of [tailcall]: find
	* generic/tclExecute.c: errors early on, so that errorInfo
	* generic/tclInt.h:     contains the proper info [Bug 3047235]
	* generic/tclNamesp.c:

	* generic/tclCmdAH.c (TclNRTryObjCmd): [Bug 3046594]: Block
	tailcalling out of the body of a non-bc'ed [try].

	* generic/tclBasic.c:    Redesign of [tailcall] to
	* generic/tclCmdAH.c:    (a) fix [Bug 3047235]
	* generic/tclCompile.h:  (b) enable fix for [Bug 3046594]
	* generic/tclExecute.c:  (c) enable recursive tailcalls
	* generic/tclInt.h:
	* generic/tclNamesp.c:
	* tests/tailcall.test:

2010-08-18  Donal K. Fellows  <dkf@users.sf.net>

	* library/safe.tcl (AliasGlob): [Bug 3004191]: Restore safe [glob] to
	working condition.

2010-08-15  Donal K. Fellows  <dkf@users.sf.net>

	* generic/tclProc.c (ProcWrongNumArgs): [Bug 3045010]: Make the
	handling of passing the wrong number of arguments to [apply] somewhat
	less verbose when a lambda term is present.

2010-08-14  Jan Nijtmans  <nijtmans@users.sf.net>

	* compat/unicows:    Remove completely, see [FRQ 2819611].
	* doc/FileSystem.3: [Patch 2994165]: Change signature of
	* generic/tcl.decls  Tcl_FSGetNativePath and TclpDeleteFile
	* generic/tclDecls.h:
	* generic/tclIOUtil.c:
	* generic/tclStubInit.c:
	* generic/tclInt.h:
	* unix/tclUnixFCmd.c:
	* win/tclWinFCmd.c:
	* doc/Hash.3: [Patch 3009403]: Signature of Tcl_GetHashKey,
	* generic/tcl.h:     Tcl_(Create|Find)HashEntry

2010-08-11  Jeff Hobbs  <jeffh@ActiveState.com>

	* unix/ldAix: Remove ancient (pre-4.2) AIX support
	* unix/configure: Regen with ac-2.59
	* unix/configure.in, unix/tclConfig.sh.in, unix/Makefile.in:
	* unix/tcl.m4 (AIX): Remove the need for ldAIX, replace with
	-bexpall/-brtl.  Remove TCL_EXP_FILE (export file) and other baggage
	that went with it.  Remove pre-4 AIX build support.

2010-08-11  Miguel Sofer  <msofer@users.sf.net>

	* generic/tclBasic.c (TclNRYieldToObjCmd):
	* tests/coroutine.test: Fixed bad copypasta snafu. Thanks to Andy Goth
	for finding the bug.

2010-08-10  Jeff Hobbs  <jeffh@ActiveState.com>

	* generic/tclUtil.c (TclByteArrayMatch): Patterns may not be
	null-terminated, so account for that.

2010-08-09  Don Porter  <dgp@users.sourceforge.net>

	* changes:	Updates for 8.6b2 release.

2010-08-04  Jeff Hobbs  <jeffh@ActiveState.com>

	* win/Makefile.in, win/makefile.bc, win/makefile.vc, win/tcl.dsp:
	* win/tclWinPipe.c (TclpCreateProcess):
	* win/stub16.c (removed): Removed Win9x tclpip8x.dll build and 16-bit
	application loader stub support.  Win9x is no longer supported.

	* win/tclWin32Dll.c (TclWinInit): Hard-enforce Windows 9x as an
	unsupported platform with a panic.  Code to support it still exists in
	other files (to go away in time), but new APIs are being used that
	don't exist on Win9x.

	* unix/tclUnixFCmd.c: Adjust license header as per
	ftp://ftp.cs.berkeley.edu/pub/4bsd/README.Impt.License.Change

	* license.terms: Fix DFARs note for number-adjusted rights clause

	* win/tclWin32Dll.c (asciiProcs, unicodeProcs):
	* win/tclWinLoad.c (TclpDlopen): 'load' use LoadLibraryEx with
	* win/tclWinInt.h (TclWinProcs): LOAD_WITH_ALTERED_SEARCH_PATH to
	prefer dependent DLLs in same dir as loaded DLL.

	* win/Makefile.in (%.${OBJEXT}): better implicit rules support

2010-08-04  Andreas Kupries  <andreask@activestate.com>

	* generic/tclIORChan.c: [Bug 3034840]: Fixed reference counting in
	* generic/tclIORTrans.c: InvokeTclMethod and callers.
	* tests/ioTrans.test:

2010-08-03  Andreas Kupries  <andreask@activestate.com>

	* tests/var.test (var-19.1): [Bug 3037525]: Added test demonstrating
	the local hashtable deletion crash and fix.

	* tests/info.test (info-39.1): Added forward copy of test in 8.5
	branch about [Bug 2933089]. Should not fail, and doesn't, after
	updating the line numbers to the changed position.

2010-08-02  Kevin B. Kenny  <kennykb@users.sf.net>

	* library/tzdata/America/Bahia_Banderas:
	* library/tzdata/Pacific/Chuuk:
	* library/tzdata/Pacific/Pohnpei:
	* library/tzdata/Africa/Cairo:
	* library/tzdata/Europe/Helsinki:
	* library/tzdata/Pacific/Ponape:
	* library/tzdata/Pacific/Truk:
	* library/tzdata/Pacific/Yap:			Olson's tzdata2010k.

2010-08-02  Miguel Sofer  <msofer@users.sf.net>

	* generic/tclVar.c: Correcting bad port of [Bug 3037525] fix

2010-07-28  Miguel Sofer  <msofer@users.sf.net>

	* generic/tclVar.c: [Bug 3037525]: Lose fickle optimisation in
	TclDeleteVars (used for runtime-created locals) that caused crash.

2010-07-29  Jan Nijtmans  <nijtmans@users.sf.net>

	* compat/zlib/win32/README.txt: Official build of zlib1.dll 1.2.5 is
	* compat/zlib/win32/USAGE.txt:  finally available, so put it in.
	* compat/zlib/win32/zlib1.dll:

2010-07-25  Donal K. Fellows  <dkf@users.sf.net>

	* doc/http.n: Corrected description of location of one of the entries
	in the state array.

2010-07-24  Jan Nijtmans  <nijtmans@users.sf.net>

	* generic/tclDecls.h: [Bug 3029891]: Functions that don't belong in
	* generic/tclTest.c:  the stub table.
	* generic/tclBasic.c: From [Bug 3030870] make itcl 3.x built with
	pre-8.6 work in 8.6: Relax the relation between Tcl_CallFrame and
	CallFrame.

2010-07-16  Donal K. Fellows  <dkf@users.sf.net>

	* generic/tclBasic.c: Added more errorCode setting.

2010-07-15  Donal K. Fellows  <dkf@users.sf.net>

	* generic/tclExecute.c (TclExecuteByteCode): Ensure that [dict get]
	* generic/tclDictObj.c (DictGetCmd): always generates an errorCode on
	a failure to look up an entry.

2010-07-11  Pat Thoyts  <patthoyts@users.sourceforge.net>

	* unix/configure: (regenerated)
	* unix/configure.in: For the NATIVE_TCLSH variable use the autoconf
	* unix/Makefile.in:  SC_PROG_TCLSH to try and find a locally installed
	native binary. This avoids manually fixing up when cross compiling. If
	there is not one, revert to using the build product.

2010-07-02  Don Porter  <dgp@users.sourceforge.net>

	* generic/tclInt.decs:	Reverted to the original TIP 337
	implementation on what to do with the obsolete internal stub for
	TclBackgroundException() (eliminate it!)
	* generic/tclIntDecls.h:	make genstubs
	* generic/tclStubInit.c:

2010-07-02  Jan Nijtmans  <nijtmans@users.sf.net>

	* generic/tclInt.decls:  [Bug 803489]: Tcl_FindNamespace problem in
	* generic/tclIntDecls.h: the Stubs table
	* generic/tclStubInit.c:

2010-07-02  Donal K. Fellows  <dkf@users.sf.net>

	* generic/tclExecute.c (IllegalExprOperandType): [Bug 3024379]: Made
	sure that errors caused by an argument to an operator being outside
	the domain of the operator all result in ::errorCode being ARITH
	DOMAIN and not NONE.

2010-07-01  Jan Nijtmans  <nijtmans@users.sf.net>

	* win/rules.vc:              [Bug 3020677]: wish can't link reg1.2
	* tools/checkLibraryDoc.tcl: formatting, spacing, cleanup unused
	* tools/eolFix.tcl:          variables; no change in generated output
	* tools/fix_tommath_h.tcl:
	* tools/genStubs.tcl:
	* tools/index.tcl:
	* tools/man2help2.tcl:
	* tools/regexpTestLib.tcl:
	* tools/tsdPerf.tcl:
	* tools/uniClass.tcl:
	* tools/uniParse.tcl:

2010-07-01  Donal K. Fellows  <dkf@users.sf.net>

	* doc/mathop.n: [Bug 3023165]: Fix typo that was preventing proper
	rendering of the exclusive-or operator.

2010-06-28  Jan Nijtmans  <nijtmans@users.sf.net>

	* generic/tclPosixStr.c: [Bug 3019634]: errno.h and tclWinPort.h have
	conflicting definitions. Added messages for ENOTRECOVERABLE, EOTHER,
	ECANCELED and EOWNERDEAD, and fixed various typing mistakes in other
	messages.

2010-06-25  Reinhard Max  <max@suse.de>

	* tests/socket.test: Prevent a race condition during shutdown of the
	remote test server that can cause a hang when the server is being run
	in verbose mode.

2010-06-24  Jan Nijtmans  <nijtmans@users.sf.net>

	* win/tclWinPort.h: [Bug 3019634]: errno.h and tclWinPort.h have
	conflicting definitions.

		***POTENTIAL INCOMPATIBILITY***
	On win32, the correspondence between errno and the related error
	message, as handled by Tcl_ErrnoMsg() changes. The error message is
	kept the same, but the corresponding errno value might change.

2010-06-22  Donal K. Fellows  <dkf@users.sf.net>

	* generic/tclCmdIL.c (Tcl_LsetObjCmd): [Bug 3019351]: Corrected wrong
	args message.

2010-06-21  Jan Nijtmans  <nijtmans@users.sf.net>

	* unix/tclLoadDl.c:    Eliminate various unnecessary type casts, use
	* unix/tclLoadNext.c:  function typedefs whenever possible
	* unix/tclUnixChan.c:
	* unix/tclUnixFile.c:
	* unix/tclUnixNotfy.c:
	* unix/tclUnixSock.c:
	* unix/tclUnixTest.c:
	* unix/tclXtTest.c:
	* generic/tclZlib.c:   Remove hack needed for zlib 1.2.3 on win32

2010-06-18  Donal K. Fellows  <dkf@users.sf.net>

	* library/init.tcl (auto_execok): [Bug 3017997]: Add .cmd to the
	default list of extensions that we can execute interactively.

2010-06-16  Jan Nijtmans  <nijtmans@users.sf.net>

	* tools/loadICU.tcl:   [Bug 3016135]: Traceback using clock format
	* library/msgs/he.msg: with locale of he_IL.

	* generic/tcl.h:       Simplify Tcl_AppInit and *_Init definitions,
	* generic/tclInt.h:    spacing. Change TclpThreadCreate and
	* generic/tcl.decls:   Tcl_CreateThread signature, making clear that
	* generic/tclDecls.h:  "proc" is a function pointer, as in all other
	* generic/tclEvent.c:  "proc" function parameters.
	* generic/tclTestProcBodyObj.c:
	* win/tclWinThrd.c:
	* unix/tclUnixThrd.c:
	* doc/Thread.3:
	* doc/Class.3:         Fix Tcl_ObjectMetadataType definition.

2010-06-14  Jan Nijtmans  <nijtmans@users.sf.net>

	* unix/Makefile.in:    Fix compilation of xttest with 8.6 changes
	* unix/tclXtNotify.c:
	* unix/tclXtTest.c:
	* generic/tclPipe.c:   Fix gcc warning (with -fstrict-aliasing=2)
	* library/auto.tcl:    Spacing and style fixes.
	* library/history.tcl:
	* library/init.tcl:
	* library/package.tcl:
	* library/safe.tcl:
	* library/tm.tcl:

2010-06-13  Donal K. Fellows  <dkf@users.sf.net>

	* tools/tcltk-man2html.tcl (make-man-pages): [Bug 3015327]: Make the
	title of a manual page be stored relative to its resulting directory
	name as well as its source filename. This was caused by both Tcl and a
	contributed package ([incr Tcl]) defining an Object.3. Also corrected
	the joining of strings in titles to avoid extra braces.

2010-06-09  Andreas Kupries  <andreask@activestate.com>

	* library/platform/platform.tcl: Added OSX Intel 64bit
	* library/platform/pkgIndex.tcl: Package updated to version 1.0.9.
	* unix/Makefile.in:
	* win/Makefile.in:

2010-06-09  Jan Nijtmans  <nijtmans@users.sf.net>

	* tools/tsdPerf.c:    Fix export of symbol Tsdperf_Init, when using
	-fvisibility=hidden. Make two functions static, eliminate some
	unnecessary type casts.
	* tools/configure.in: Update to Tcl 8.6
	* tools/configure:    (regenerated)
	* tools/.cvsignore    new file

2010-06-07  Alexandre Ferrieux  <ferrieux@users.sourceforge.net>

	* generic/tclExecute.c: Ensure proper reset of [info errorstack] even
	* generic/tclNamesp.c:  when compiling constant expr's with errors.

2010-06-05  Miguel Sofer  <msofer@users.sf.net>

	* generic/tclBasic.c:   [Bug 3008307]: make callerPtr chains be
	* generic/tclExecute.c: traversable accross coro boundaries. Add the
	special coroutine CallFrame (partially reverting commit of
	2009-12-10), as it is needed for coroutines that do not push a CF, eg,
	those with [eval] as command. Thanks to Colin McCormack (coldstore)
	and Alexandre Ferrieux for the hard work on this.

2010-06-03  Alexandre Ferrieux  <ferrieux@users.sourceforge.net>

	* generic/tclNamesp.c: Safer (and faster) computation of [uplevel]
	* tests/error.test:    offsets in TIP 348. Toplevel offsets no longer
	* tests/result.test:   overestimated.

2010-06-02  Jan Nijtmans  <nijtmans@users.sf.net>

	* generic/tclOO.h:  BUILD_tcloo is never defined (leftover)
	* win/makefile.bc:  Don't set BUILD_tcloo (leftover)
	See also entry below: 2008-06-01  Joe Mistachkin

2010-06-01  Alexandre Ferrieux  <ferrieux@users.sourceforge.net>

	* generic/tclNamesp.c: Fix computation of [uplevel] offsets in TIP 348
	* tests/error.test:    Only depend on callerPtr chaining now.
	* tests/result.test:   Needed for upcoming coro patch.

2010-05-31  Jan Nijtmans  <nijtmans@users.sf.net>

	* generic/tclVar.c:        Eliminate some casts to (Tcl_HashTable *)
	* generic/tclExecute.c:
	* tests/fileSystem.test:   Fix filesystem-5.1 test failure on CYGWIN

2010-05-28  Jan Nijtmans  <nijtmans@users.sf.net>

	* generic/tclInt.h: [Patch 3008541]: Order of TIP #348 fields in
	Interp structure

2010-05-28  Donal K. Fellows  <dkf@users.sf.net>

	* generic/tclCompCmdsSZ.c (IssueTryFinallyInstructions): [3007374]:
	Corrected error in handling of catch contexts to prevent crash with
	chained handlers.

	* generic/tclExecute.c (TclExecuteByteCode): Restore correct operation
	of instruction-level execution tracing (had been broken by NRE).

2010-05-27  Jan Nijtmans  <nijtmans@users.sf.net>

	* library/opt/optParse.tcl: Don't generate spaces at the end of a
	* library/opt/pkgIndex.tcl: line, eliminate ';' at line end, bump to
	* tools/uniParse.tcl:       v0.4.6
	* generic/tclUniData.c:
	* tests/opt.test:
	* tests/safe.test:

2010-05-21  Jan Nijtmans  <nijtmans@users.sf.net>

	* tools/installData.tcl: Make sure that copyDir only receives
	normalized paths, otherwise it might result in a crash on CYGWIN.
	Restyle according to the Tcl style guide.
	* generic/tclStrToD.c: [Bug 3005233]: Fix for build on OpenBSD vax

2010-05-19  Alexandre Ferrieux  <ferrieux@users.sourceforge.net>

	* tests/dict.test: Add missing tests for [Bug 3004007], fixed under
	                   the radar on 2010-02-24 (dkf): EIAS violation in
	                   list-dict conversions.

2010-05-19  Jan Nijtmans  <nijtmans@users.sf.net>

	* generic/regcomp.c:     Don't use arrays of length 1, just use a
	* generic/tclFileName.c: single element then, it makes code more
	* generic/tclLoad.c:     readable. (Here it even prevents a type cast)

2010-05-17  Jan Nijtmans  <nijtmans@users.sf.net>

	* generic/tclStrToD.c: [Bug 2996549]: Failure in expr.test on Win32

2010-05-17  Donal K. Fellows  <dkf@users.sf.net>

	* generic/tclCmdIL.c (TclInfoFrame): Change this code to use
	Tcl_GetCommandFullName rather than rolling its own. Discovered during
	the hunting of [Bug 3001438] but unlikely to be a fix.

2010-05-11  Jan Nijtmans  <nijtmans@users.sf.net>

	* win/tclWinConsole.c: [Patch 2997087]: Unnecessary type casts.
	* win/tclWinDde.c:
	* win/tclWinLoad.c:
	* win/tclWinNotify.c:
	* win/tclWinSerial.c:
	* win/tclWinSock.c:
	* win/tclWinTime.c:
	* win/tclWinPort.h: Don't duplicate CYGWIN timezone #define from
			    tclPort.h

2010-05-07  Andreas Kupries  <andreask@activestate.com>

	* library/platform/platform.tcl: Fix cpu name for Solaris/Intel 64bit.
	* library/platform/pkgIndex.tcl: Package updated to version 1.0.8.
	* unix/Makefile.in:
	* win/Makefile.in:

2010-05-06  Jan Nijtmans  <nijtmans@users.sf.net>

	* generic/tclPkg.c:   Unnecessary type casts, see [Patch 2997087]

2010-05-04  Jan Nijtmans  <nijtmans@users.sf.net>

	* win/tclWinNotify.c:	TCHAR-related fixes, making those two files
	* win/tclWinSock.c:	compile fine when TCHAR != char. Please see
	comments in [FRQ 2965056] (2965056-1.patch).

2010-05-03  Jan Nijtmans  <nijtmans@users.sf.net>

	* generic/tclIORChan.c:   Use "tclIO.h" and "tclTomMathDecls.h"
	* generic/tclIORTrans.c:  everywhere
	* generic/tclTomMath.h:
	* tools/fix_tommath_h.tcl:
	* libtommath/tommath.h:   Formatting (# should always be first char on
				  line)
	* win/tclAppInit.c:       For MINGW/CYGWIN, use GetCommandLineA
				  explicitly.
	* unix/.cvsignore:        Add pkg, *.dll

	* libtommath/tommath.h:       CONSTify various useful internal
	* libtommath/bn_mp_cmp_d.c:   functions (TclBignumToDouble, TclCeil,
	* libtommath/bn_mp_cmp_mag.c: TclFloor), and related tommath functions
	* libtommath/bn_mp_cmp.c:
	* libtommath/bn_mp_copy.c:
	* libtommath/bn_mp_count_bits.c:
	* libtommath/bn_mp_div_2d.c:
	* libtommath/bn_mp_mod_2d.c:
	* libtommath/bn_mp_mul_2d.c:
	* libtommath/bn_mp_neg.c:
	* generic/tclBasic.c:        Handle TODO: const correctness ?
	* generic/tclInt.h:
	* generic/tclStrToD.c:
	* generic/tclTomMath.decls:
	* generic/tclTomMath.h:
	* generic/tclTomMathDecls.h:

2010-04-30  Don Porter  <dgp@users.sourceforge.net>

	* generic/tcl.h:	Bump patchlevel to 8.6b1.2 to distinguish
	* library/init.tcl:	CVS snapshots from earlier snapshots as well
	* unix/configure.in:	as the 8.6b1 and 8.6b2 releases.
	* win/configure.in:

	* unix/configure:	autoconf-2.59
	* win/configure:

	* generic/tclBinary.c (TclAppendBytesToByteArray):	Add comments
	* generic/tclInt.h (TclAppendBytesToByteArray):	placing overflow
	protection responsibility on caller.  Convert "len" argument to signed
	int which any value already vetted for overflow issues will fit into.
	* generic/tclStringObj.c:	Update caller; standardize panic msg.

	* generic/tclBinary.c (UpdateStringOfByteArray): [Bug 2994924]:	Add
	panic when the generated string representation would grow beyond Tcl's
	size limits.

2010-04-30  Donal K. Fellows  <dkf@users.sf.net>

	* generic/tclBinary.c (TclAppendBytesToByteArray): Add extra armour
	against buffer overflows.

	* generic/tclBasic.c (NRInterpCoroutine): Corrected handling of
	* tests/coroutine.test (coroutine-6.4):   arguments to deal with
						  trickier cases.

2010-04-30  Miguel Sofer  <msofer@users.sf.net>

	* tests/coroutine.test: testing coroutine arguments after [yield]:
	check that only 0/1 allowed

2010-04-30  Donal K. Fellows  <dkf@users.sf.net>

	* generic/tclBasic.c (NRInterpCoroutine): Corrected handling of
	arguments to deal with trickier cases.

	* generic/tclCompCmds.c (TclCompileVariableCmd): Slightly tighter
	issuing of instructions.

	* generic/tclExecute.c (TclExecuteByteCode): Add peephole optimization
	of the fact that INST_DICT_FIRST and INST_DICT_NEXT always have a
	conditional jump afterwards.

	* generic/tclBasic.c (TclNRYieldObjCmd, TclNRYieldmObjCmd)
	(NRInterpCoroutine): Replace magic values for formal argument counts
	for coroutine command implementations with #defines, for an increase
	in readability.

2010-04-30  Jan Nijtmans  <nijtmans@users.sf.net>

	* generic/tclMain.c: Unnecessary TCL_STORAGE_CLASS re-definition. It
	was used for an ancient dummy reference to Tcl_LinkVar(), but that's
	already gone since 2002-05-29.

2010-04-29  Miguel Sofer  <msofer@users.sf.net>

	* generic/tclCompExpr.c: Slight change in the literal sharing
	* generic/tclCompile.c:  mechanism to avoid shimmering of
	* generic/tclCompile.h:  command names.
	* generic/tclLiteral.c:

2010-04-29  Andreas Kupries  <andreask@activestate.com>

	* library/platform/platform.tcl: Another stab at getting the /lib,
	* library/platform/pkgIndex.tcl: /lib64 difference right for linux.
	* unix/Makefile.in:		 Package updated to version 1.0.7.
	* win/Makefile.in:

2010-04-29  Kevin B. Kenny  <kennykb@acm.org>

	* library/tzdata/Antarctica/Macquarie:
	* library/tzdata/Africa/Casablanca:
	* library/tzdata/Africa/Tunis:
	* library/tzdata/America/Santiago:
	* library/tzdata/America/Argentina/San_Luis:
	* library/tzdata/Antarctica/Casey:
	* library/tzdata/Antarctica/Davis:
	* library/tzdata/Asia/Anadyr:
	* library/tzdata/Asia/Damascus:
	* library/tzdata/Asia/Dhaka:
	* library/tzdata/Asia/Gaza:
	* library/tzdata/Asia/Kamchatka:
	* library/tzdata/Asia/Karachi:
	* library/tzdata/Asia/Taipei:
	* library/tzdata/Europe/Samara:
	* library/tzdata/Pacific/Apia:
	* library/tzdata/Pacific/Easter:
	* library/tzdata/Pacific/Fiji:   Olson's tzdata2010i.

2010-04-29  Donal K. Fellows  <dkf@users.sf.net>

	* generic/tclBinary.c (TclAppendBytesToByteArray): [Bug 2992970]: Make
	* generic/tclStringObj.c (Tcl_AppendObjToObj): an append of a byte
	array to another into an efficent operation. The problem was the (lack
	of) a proper growth management strategy for the byte array.

2010-04-29  Jan Nijtmans  <nijtmans@users.sf.net>

	* compat/dirent2.h:	Include "tcl.h", not <tcl.h>, like everywhere
	* compat/dlfcn.h:	else, to ensure that the version in the Tcl
	* compat/stdlib.h:	distribution is used, not some version from
	* compat/string.h:	somewhere else.
	* compat/unistd.h:

2010-04-28  Jan Nijtmans  <nijtmans@users.sf.net>

	* win/Makefile.in:	Remove unused @MAN2TCLFLAGS@
	* win/tclWinPort.h:	Move <limits.h> include from tclInt.h to
	* generic/tclInt.h:	tclWinPort.h, and eliminate unneeded
	* generic/tclEnv.c:	<stdlib.h>, <stdio.h> and <string.h>, which
				are already in tclInt.h
	* generic/regcustom.h:	Move "tclInt.h" from regcustom.h up to
	* generic/regex.h:	regex.h.
	* generic/tclAlloc.c:	Unneeded <stdio.h> include.
	* generic/tclExecute.c:	Fix gcc warning: comparison between signed and
				unsigned.

2010-04-28  Donal K. Fellows  <dkf@users.sf.net>

	* generic/tclInt.h (TclIsVarDirectUnsettable): Corrected flags so that
	deletion of traces is not optimized out...

	* generic/tclExecute.c (ExecuteExtendedBinaryMathOp)
	(TclCompareTwoNumbers,ExecuteExtendedUnaryMathOp,TclExecuteByteCode):
	[Patch 2981677]: Move the less common arithmetic operations (i.e.,
	exponentiation and operations on non-longs) out of TEBC for a big drop
	in the overall size of the stack frame for most code. Net effect on
	speed is minimal (slightly faster overall in tclbench). Also extended
	the number of places where TRESULT handling is replaced with a jump to
	dedicated code.

2010-04-27  Donal K. Fellows  <dkf@users.sf.net>

	* generic/tclExecute.c (TclExecuteByteCode): Rearrange location of an
	assignment to shorten the object code.

2010-04-27  Jan Nijtmans  <nijtmans@users.sf.net>

	* generic/tclIOUtil.c (Tcl_FSGetNativePath): [Bug 2992292]:
	tclIOUtil.c assignment type mismatch compiler warning
	* generic/regguts.h:     If tclInt.h or tclPort.h is already
	* generic/tclBasic.c:    included, don't include <limits.h>
	* generic/tclExecute.c:  again. Follow-up to [Bug 2991415]:
	* generic/tclIORChan.c:  tclport.h #included before limits.h
	* generic/tclIORTrans.c: See comments in [Bug 2991415]
	* generic/tclObj.c:
	* generic/tclOOInt.h:
	* generic/tclStrToD.c:
	* generic/tclTomMath.h:
	* generic/tclTomMathInterface.c:
	* generic/tclUtil.c:
	* compat/strtod.c:
	* compat/strtol.c:

2010-04-27  Kevin B. Kenny  <kennykb@acm.org>

	* unix/tclLoadDl.c (FindSymbol): [Bug 2992295]: Simplified the logic
	so that the casts added in Donal Fellows's change for the same bug are
	no longer necessary.

2010-04-26  Donal K. Fellows  <dkf@users.sf.net>

	* unix/tclLoadDl.c (FindSymbol): [Bug 2992295]: Added an explicit cast
	because auto-casting between function and non-function types is never
	naturally warning-free.

	* generic/tclStubInit.c:   Add a small amount of gcc-isms (with #ifdef
	* generic/tclOOStubInit.c: guards) to ensure that warnings are issued
	when these files are older than the various *.decls files.

2010-04-25  Miguel Sofer  <msofer@users.sf.net>

	* generic/tclBasic.c:    Add unsupported [yieldm] command. Credit
	* generic/tclInt.h:      Lars Hellstrom for the basic idea.

2010-04-24  Miguel Sofer  <msofer@users.sf.net>

	* generic/tclBasic.c:    Modify api of TclSpliceTailcall() to fix
	* generic/tclExecute.c:  [yieldTo], which had not survived the latest
	* generic/tclInt.h:      mods to tailcall. Thanks kbk for detecting
	the problem.

2010-04-23  Jan Nijtmans  <nijtmans@users.sf.net>

	* unix/tclUnixPort.h: [Bug 2991415]: tclport.h #included before
	limits.h

2010-04-22  Jan Nijtmans  <nijtmans@users.sf.net>

	* generic/tclPlatDecls.h:  Move TCHAR fallback typedef from tcl.h to
	* generic/tcl.h:           tclPlatDecls.h (as suggested by dgp)
	* generic/tclInt.h:        fix typo
	* generic/tclIOUtil.c:     Eliminate various unnecessary
	* unix/tclUnixFile.c:      type casts.
	* unix/tclUnixPipe.c:
	* win/tclWinChan.c:
	* win/tclWinFCmd.c:
	* win/tclWinFile.c:
	* win/tclWinLoad.c:
	* win/tclWinPipe.c:

2010-04-20  Jan Nijtmans  <nijtmans@users.sf.net>

	* generic/tclTest.c:  Use function prototypes from the FS API.
	* compat/zlib/*:      Upgrade to zlib 1.2.5

2010-04-19  Donal K. Fellows  <dkf@users.sf.net>

	* generic/tclExecute.c (TclExecuteByteCode): Improve commenting and
	reduce indentation for the Invocation Block.

2010-04-18  Donal K. Fellows  <dkf@users.sf.net>

	* doc/unset.n: [Bug 2988940]: Fix typo.

2010-04-15  Jan Nijtmans  <nijtmans@users.sf.net>

	* win/tclWinPort.h:       Move inclusion of <tchar.h> from
	* generic/tcl.h:          tclPlatDecls.h to tclWinPort.h, where it
	* generic/tclPlatDecls.h: belongs. Add fallback in tcl.h, so TCHAR is
				  available in win32 always.

2010-04-15  Donal K. Fellows  <dkf@users.sf.net>

	* doc/try.n: [Bug 2987551]: Fix typo.

2010-04-14  Andreas Kupries  <andreask@activestate.com>

	* library/platform/platform.tcl: Linux platform identification:
	* library/platform/pkgIndex.tcl: Check /lib64 for existence of files
	* unix/Makefile.in: matching libc* before accepting it as base
	* win/Makefile.in:  directory. This can happen on weirdly installed
	32bit systems which have an empty or partially filled /lib64 without
	an actual libc. Bumped to version 1.0.6.

2010-04-13  Jan Nijtmans  <nijtmans@users.sf.net>

	* win/tclWinPort.h: Fix [Patch 2986105]: conditionally defining
	* win/tclWinFile.c: strcasecmp/strncasecmp
	* win/tclWinLoad.c: Fix gcc warning: comparison of unsigned expression
	>= 0 is always true

2010-04-08  Donal K. Fellows  <dkf@users.sf.net>

	* generic/tclCompCmdsSZ.c (TclSubstCompile): If the first token does
	not result in a *guaranteed* push of a Tcl_Obj on the stack, we must
	push an empty object. Otherwise it is possible to get to a 'concat1'
	or 'done' without enough values on the stack, resulting in a crash.
	Thanks to Joe Mistachkin for identifying a script that could trigger
	this case.

2010-04-07  Donal K. Fellows  <dkf@users.sf.net>

	* doc/catch.n, doc/info.n, doc/return.n: Formatting.

2010-04-06  Donal K. Fellows  <dkf@users.sf.net>

	* doc/Load.3: Minor corrections of formatting and cross links.

2010-04-06  Jan Nijtmans  <nijtmans@users.sf.net>

	* win/configure:       (regenerate with autoconf-2.59)
	* unix/configure:
	* unix/installManPage: [Bug 2982540]: configure and install* script
	* unix/install-sh:     files should always have LF line ending.
	* doc/Load.3:          Fix signature of Tcl_LoadFile in documentation.

2010-04-05  Alexandre Ferrieux  <ferrieux@users.sourceforge.net>

	TIP #348 IMPLEMENTATION

	* generic/tclBasic.c: [Patch 2868499]: Substituted error stack
	* generic/tclCmdIL.c:
	* generic/tclInt.h:
	* generic/tclNamesp.c:
	* generic/tclResult.c:
	* doc/catch.n:
	* doc/info.n:
	* doc/return.n:
	* tests/cmdMZ.test:
	* tests/error.test:
	* tests/execute.test:
	* tests/info.test:
	* tests/init.test:
	* tests/result.test:

2010-04-05  Donal K. Fellows  <dkf@users.sf.net>

	* unix/tcl.m4 (SC_ENABLE_THREADS): Flip the default for whether to
	* win/tcl.m4 (SC_ENABLE_THREADS):  build in threaded mode. Part of
	* win/rules.vc:			   TIP #364.

	* unix/tclLoadDyld.c (FindSymbol): Better human-readable error message
	generation to match code in tclLoadDl.c.

2010-04-04  Donal K. Fellows  <dkf@users.sf.net>

	* generic/tclIOUtil.c, unix/tclLoadDl.c: Minor changes to enforce
	Engineering Manual style rules.

	* doc/FileSystem.3, doc/Load.3: Documentation for TIP#357.

	* macosx/tclMacOSXBundle.c (OpenResourceMap): [Bug 2981528]: Only
	define this function when HAVE_COREFOUNDATION is defined.

2010-04-02  Jan Nijtmans  <nijtmans@users.sf.net>

	* generic/tcl.decls (Tcl_LoadFile): Add missing "const" in signature,
	* generic/tclIOUtil.c (Tcl_LoadFile): and some formatting fixes
	* generic/tclDecls.h:  (regenerated)

2010-04-02  Donal K. Fellows  <dkf@users.sf.net>

	* generic/tclIOUtil.c (Tcl_LoadFile): Corrections to previous commit
	* unix/tclLoadDyld.c (TclpDlopen):    to make it build on OSX.

2010-04-02  Kevin B. Kenny  <kennykb@acm.org>

	TIP #357 IMPLEMENTATION
	TIP #362 IMPLEMENTATION

	* generic/tclStrToD.c: [Bug 2952904]: Defer creation of the smallest
	floating point number until it is actually used. (This change avoids a
	bogus syslog message regarding a 'floating point software assist
	fault' on SGI systems.)

	* library/reg/pkgIndex.tcl:	[TIP #362]: Fixed first round of bugs
	* tests/registry.test:		resulting from the recent commits of
	* win/tclWinReg.c:		changes in support of the referenced
					TIP.

	* generic/tcl.decls:		[TIP #357]: First round of changes
	* generic/tclDecls.h:		to export Tcl_LoadFile,
	* generic/tclIOUtil.c:		Tcl_FindSymbol, and Tcl_FSUnloadFile
	* generic/tclInt.h:		to the public API.
	* generic/tclLoad.c:
	* generic/tclLoadNone.c:
	* generic/tclStubInit.c:
	* tests/fileSystem.test:
	* tests/load.test:
	* tests/unload.test:
	* unix/tclLoadDl.c:
	* unix/tclLoadDyld.c:
	* unix/tclLoadNext.c:
	* unix/tclLoadOSF.c:
	* unix/tclLoadShl.c:
	* unix/tclUnixPipe.c:
	* win/Makefile.in:
	* win/tclWinLoad.c:

2010-03-31  Donal K. Fellows  <dkf@users.sf.net>

	* doc/registry.n: Added missing documentation of TIP#362 flags.

	* doc/package.n: [Bug 2980210]: Document the arguments taken by
	the [package present] command correctly.

	* doc/Thread.3: Added some better documentation of how to create and
	use a thread using the C-level thread API, based on realization that
	no such tutorial appeared to exist.

2010-03-31  Jan Nijtmans  <nijtmans@users.sf.net>

	* test/cmdMZ.test:    [FRQ 2974744]: share exception codes (ObjType?):
	* test/error.test:    Revised test cases, making sure that abbreviated
	* test/proc-old.test: codes are checked resulting in an error, and
	                      checking for the exact error message.

2010-03-30  Andreas Kupries  <andreask@activestate.com>

	* generic/tclIORChan.c (ReflectClose, ReflectInput, ReflectOutput,
	(ReflectSeekWide, ReflectWatch, ReflectBlock, ReflectSetOption,
	(ReflectGetOption, ForwardProc): [Bug 2978773]: Preserve
	ReflectedChannel* structures across handler invokations, to avoid
	crashes when the handler implementation induces nested callbacks and
	destruction of the channel deep inside such a nesting.

2010-03-30  Don Porter  <dgp@users.sourceforge.net>

	* generic/tclObj.c (Tcl_GetCommandFromObj):     [Bug 2979402]: Reorder
	the validity tests on internal rep of a "cmdName" value to avoid
	invalid reads reported by valgrind.

2010-03-30  Jan Nijtmans  <nijtmans@users.sf.net>

	* generic/tclIndexObj:	[FRQ 2974744]: share exception codes
	* generic/tclResult.c:	further optimization, making use of indexType.
	* generic/tclZlib.c:    [Bug 2979399]: uninitialized value troubles

2010-03-30  Donal K. Fellows  <dkf@users.sf.net>

	TIP #362 IMPLEMENTATION

	* win/tclWinReg.c: [Patch 2960976]: Apply patch from Damon Courtney to
	* tests/registry.test:	allow the registry command to be told to work
	* win/Makefile.in:	with both 32-bit and 64-bit registries. Bump
	* win/configure.in:	version of registry package to 1.3.
	* win/makefile.bc:
	* win/makefile.vc:
	* win/configure:	autoconf-2.59

2010-03-29  Jan Nijtmans  <nijtmans@users.sf.net>

	* unix/tcl.m4:            Only test for -visibility=hidden with gcc
	                          (Second remark in [Bug 2976508])
	* unix/configure:         regen

2010-03-29  Don Porter  <dgp@users.sourceforge.net>

	* generic/tclStringObj.c:       Fix array overrun in test format-1.12
	caught by valgrind testing.

2010-03-27  Jan Nijtmans  <nijtmans@users.sf.net>

	* generic/tclInt.h:	[FRQ 2974744]: share exception codes
	* generic/tclResult.c:	(ObjType?)
	* generic/tclCmdMZ.c:
	* generic/tclCompCmdsSZ.c:

2010-03-26  Jan Nijtmans  <nijtmans@users.sf.net>

	* generic/tclExecute.c: [Bug 2976508]: Tcl HEAD fails on HP-UX

2010-03-25  Donal K. Fellows  <dkf@users.sf.net>

	* unix/tclUnixFCmd.c (TclUnixCopyFile): [Bug 2976504]: Corrected
	number of arguments to fstatfs() call.

	* macosx/tclMacOSXBundle.c, macosx/tclMacOSXFCmd.c:
	* macosx/tclMacOSXNotify.c: Reduce the level of ifdeffery in the
	functions of these files to improve readability. They need to be
	audited for whether complexity can be removed based on the minimum
	supported version of OSX, but that requires a real expert.

2010-03-24  Don Porter  <dgp@users.sourceforge.net>

	* generic/tclResult.c:  [Bug 2383005]: Revise [return -errorcode] so
	* tests/result.test:    that it rejects illegal non-list values.

2010-03-24  Donal K. Fellows  <dkf@users.sf.net>

	* generic/tclOOInfo.c (InfoObjectMethodTypeCmd)
	(InfoClassMethodTypeCmd): Added introspection of method types so that
	it is possible to find this info out without using errors.
	* generic/tclOOMethod.c (procMethodType): Now that introspection can
	reveal the name of method types, regularize the name of normal methods
	to be the name of the definition type used to create them.

	* tests/async.test (async-4.*): Reduce obscurity of these tests by
	putting the bulk of the code for them inside the test body with the
	help of [apply].

	* generic/tclCmdMZ.c (TryPostBody, TryPostHandler): Make sure that the
	[try] command does not trap unwinding due to limits.

2010-03-23  Don Porter  <dgp@users.sourceforge.net>

	* generic/tclCmdMZ.c:	[Bug 2973361]: Revised fix for computing
	indices of script arguments to [try].

2010-03-23  Jan Nijtmans  <nijtmans@users.sf.net>

	* generic/tclCmdMZ.c:      Make error message in "try" implementation
	* generic/tclCompCmdsSZ.c: exactly the same as the one in "return"
	* tests/error.test:
	* libtommath/mtests/mpi.c: Single "const" addition

2010-03-22  Don Porter  <dgp@users.sourceforge.net>

	* generic/tclCmdMZ.c:	[Bug 2973361]: Compute the correct integer
	values to identify the argument indices of the various script
	arguments to [try]. Passing in -1 led to invalid memory reads.

2010-03-20  Donal K. Fellows  <dkf@users.sf.net>

	* doc/exec.n: Make it a bit clearer that there is an option to run a
	pipeline in the background.

	* generic/tclIOCmd.c (Tcl_FcopyObjCmd):		Lift the restriction
	* generic/tclIO.c (TclCopyChannel, CopyData):	on the [fcopy] command
	* generic/tclIO.h (CopyState):			that forced it to only
	copy up to 2GB per script-level callback. Now it is anything that can
	fit in a (signed) 64-bit integer. Problem identified by Frederic
	Bonnet on comp.lang.tcl. Note that individual low-level reads and
	writes are still smaller as the optimal buffer size is smaller.

2010-03-20  Jan Nijtmans  <nijtmans@users.sf.net>

	* win/stub16.c:         Don't hide that we use the ASCII API here.
	                        (does someone still use that?)
	* win/tclWinPipe.c:     2 unnecessary type casts.

2010-03-19  Donal K. Fellows  <dkf@users.sf.net>

	* generic/tclCompCmdsSZ.c (TclCompileThrowCmd): Added compilation for
	the [throw] command.

2010-03-18  Don Porter  <dgp@users.sourceforge.net>

	* generic/tclListObj.c:	[Bug 2971669]: Prevent in overflow trouble in
	* generic/tclTestObj.c:	ListObjReplace operations. Thanks to kbk for
	* tests/listObj.test:	fix and test.

2010-03-18  Donal K. Fellows  <dkf@users.sf.net>

	* generic/tclCompCmdsSZ.c (IssueTryFinallyInstructions):
	[Bug 2971921]: Corrected jump so that it doesn't skip into the middle
	of an instruction! Tightened the instruction issuing. Moved endCatch
	calls closer to their point that they guard, ensuring correct ordering
	of result values.

2010-03-17  Andreas Kupries  <andreask@activestate.com>

	* generic/tclIORTrans.c (ReflectInput, ReflectOutput)
	(ReflectSeekWide): [Bug 2921116]: Added missing TclEventuallyFree
	calls for preserved ReflectedTransform* structures. Reworked
	ReflectInput to preserve the structure for its whole life, not only in
	InvokeTclMethod.

	* generic/tclIO.c (Tcl_GetsObj): [Bug 2921116]: Regenerate topChan,
	may have been changed by a self-modifying transformation.

	* tests/ioTrans/test (iortrans-4.8, iortrans-4.9, iortrans-5.11)
	(iortrans-7.4, iortrans-8.3): New test cases.

2010-03-16  Jan Nijtmans  <nijtmans@users.sf.net>

	* compat/zlib/*:	Upgrade zlib to version 1.2.4.
	* win/makefile.vc:
	* unix/Makefile.in:
	* win/tclWinChan.c:	Don't cast away "const" without reason.

2010-03-12  Jan Nijtmans  <nijtmans@users.sf.net>

	* win/makefile.vc: [Bug 2967340]: Static build was failing.
	* win/.cvsignore:

2010-03-10  Jan Nijtmans  <nijtmans@users.sf.net>

	* generic/tclTest.c:	Remove unnecessary '&' decoration for
	* generic/tclIOUtil.c:	function pointers
	* win/tclWin32Dll.c:	Double declaration of TclNativeDupInternalRep
	* unix/tclIOUtil.c:
	* unix/dltest/.cvsignore: Ignore *.so here

2010-03-09  Andreas Kupries  <andreask@activestate.com>

	* generic/tclIORChan.c: [Bug 2936225]: Thanks to Alexandre Ferrieux
	* doc/refchan.n:    <ferrieux@users.sourceforge.net> for debugging and
	* tests/ioCmd.test: fixing the problem. It is the write-side
	equivalent to the bug fixed 2009-08-06.

2010-03-09  Don Porter  <dgp@users.sourceforge.net>

	* library/tzdata/America/Matamoros: New locale
	* library/tzdata/America/Ojinaga: New locale
	* library/tzdata/America/Santa_Isabel: New locale
	* library/tzdata/America/Asuncion:
	* library/tzdata/America/Tijuana:
	* library/tzdata/Antarctica/Casey:
	* library/tzdata/Antarctica/Davis:
	* library/tzdata/Antarctica/Mawson:
	* library/tzdata/Asia/Dhaka:
	* library/tzdata/Pacific/Fiji:
	Olson tzdata2010c.

2010-03-07  Jan Nijtmans  <nijtmans@users.sf.net>

	* generic/tclTest.c:	  Test that tclOO stubs are present in stub
				  library
	* generic/tclOOMethod.c:  Applied missing part of [Patch 2961556]
	* win/tclWinInt.h:	  Change all tclWinProcs signatures to use
	* win/tclWin32Dll.c:	  TCHAR* in stead of WCHAR*. This is meant
	* win/tclWinDde.c:	  as preparation to make [Enh 2965056]
	* win/tclWinFCmd.c:	  possible at all.
	* win/tclWinFile.c:
	* win/tclWinPipe.c:
	* win/tclWinSock.c:

2010-03-06  Jan Nijtmans  <nijtmans@users.sf.net>

	* generic/tclStubLib.c:	Remove presence of tclTomMathStubsPtr here.
	* generic/tclTest.c:	Test that tommath stubs are present in stub
				library.

2010-03-05  Donal K. Fellows  <dkf@users.sf.net>

	* generic/tclIORTrans.c (ForwardProc): [Bug 2964425]: When cleaning
	the stables, it is sometimes necessary to do more than the minimum. In
	this case, rationalizing the variables for a forwarded limit? method
	required removing an extra Tcl_DecrRefCount too.

	* generic/tclOO.h, generic/tclOOInt.h: [Patch 2961556]: Change TclOO
	to use the same style of function typedefs as Tcl, as this is about
	the last chance to get this right.

	***POTENTIAL INCOMPATIBILITY***
	Source code that uses function typedefs from TclOO will need to update
	variables and argument definitions so that pointers to the function
	values are used instead. Binary compatibility is not affected.

	* generic/*.c, generic/tclInt.h, unix/*.c, macosx/*.c: Applied results
	of doing a Code Audit. Principal changes:
	  * Use do { ... } while (0) in macros
	  * Avoid shadowing one local variable with another
	  * Use clearer 'foo.bar++;' instead of '++foo.bar;' where result not
	    required (i.e., semantically equivalent); clarity is increased
	    because it is bar that is incremented, not foo.
	  * Follow Engineering Manual rules on spacing and declarations

2010-03-04  Donal K. Fellows  <dkf@users.sf.net>

	* generic/tclOO.c (ObjectRenamedTrace): [Bug 2962664]: Add special
	handling so that when the class of classes is deleted, so is the class
	of objects. Immediately.

	* generic/tclOOInt.h (ROOT_CLASS): Add new flag for specially marking
	the root class. Simpler and more robust than the previous technique.

2010-03-04  Jan Nijtmans  <nijtmans@users.sf.net>

	* generic/tclGetDate.y:    3 unnecessary MODULE_SCOPE
	* generic/tclDate.c:       symbols
	* generic/tclStubLib.c:    Split tommath stub lib
	* generic/tclTomMathStubLib.c:  in separate file.
	* win/makefile.bc:
	* win/Makefile.in:
	* win/makefile.vc:
	* win/tcl.dsp:
	* unix/Makefile.in:
	* unix/tcl.m4:          Cygwin only gives warning
	* unix/configure:       using -fvisibility=hidden
	* compat/strncasecmp.c: A few more const's
	* compat/strtod.c:
	* compat/strtoul.c:

2010-03-03  Andreas Kupries <andreask@activestate.com>

	* doc/refchan.n: Followup to ChangeLog entry 2009-10-07
	(generic/tclIORChan.c). Fixed the documentation to explain that errno
	numbers are operating system dependent, and reworked the associated
	example.

2010-03-02  Jan Nijtmans  <nijtmans@users.sf.net>

	* unix/tcl.m4:     [FRQ 2959069]: Support for -fvisibility=hidden
	* unix/configure   (regenerated with autoconf-2.59)

2010-03-01  Alexandre Ferrieux  <ferrieux@users.sourceforge.net>

	* unix/tclUnixSock.c: Refrain from a possibly lengthy reverse-DNS
	lookup on 0.0.0.0 when calling [fconfigure -sockname] on an
	universally-bound (default) server socket.

	* generic/tclIndexObj.c: fix [AT 86258]: special-casing of empty
	tables when generating error messages for [::tcl::prefix match].

2010-02-28  Donal K. Fellows  <dkf@users.sf.net>

	* generic/tclCmdIL.c: More additions of {TCL LOOKUP} error-code
	generation to various subcommands of [info] as part of long-term
	project to classify all Tcl's generated errors.

2010-02-28  Jan Nijtmans  <nijtmans@users.sf.net>

	* generic/tclStubInit.c: [Bug 2959713]: Link error with gcc 4.1

2010-02-27  Donal K. Fellows  <dkf@users.sf.net>

	* generic/tclCmdMZ.c (StringFirstCmd, StringLastCmd): [Bug 2960021]:
	Only search for the needle in the haystack when the needle isn't
	larger than the haystack. Prevents an odd crash from sometimes
	happening when things get mixed up (a common programming error).

	* generic/tclMain.c (Tcl_Main): [Bug 801429]: Factor out the holding
	of the client-installed main loop function into thread-specific data.

	***POTENTIAL INCOMPATIBILITY***
	Code that previously tried to set the main loop from another thread
	will now fail. On the other hand, there is a fairly high probability
	that such programs would have been failing before due to the lack of
	any kind of inter-thread memory barriers guarding accesses to this
	part of Tcl's state.

2010-02-26  Donal K. Fellows  <dkf@users.sf.net>

	* generic/tclCompCmds.c:   Split this file into two pieces to make it
	* generic/tclCompCmdsSZ.c: easier to work with. It's still two very
				   long files even after the split.

2010-02-26  Reinhard Max  <max@suse.de>

	* doc/safe.n: Name the installed file after the command it documents.
	Use "Safe Tcl" instead of the "Safe Base", "Safe Tcl" mixture.

2010-02-26  Donal K. Fellows  <dkf@users.sf.net>

	* unix/Makefile.in (NATIVE_TCLSH): Added this variable to allow for
	better control of what tclsh to use for various scripts when doing
	cross compiling. An imperfect solution, but works.

	* unix/installManPage: Remap non-alphanumeric sequences in filenames
	to single underscores (especially colons).

2010-02-26  Pat Thoyts  <patthoyts@users.sourceforge.net>

	* tests/zlib.test: Add tests for [Bug 2818131] which was crashing with
	mismatched zlib algorithms used in combination with gets. This issue
	has been fixed by Andreas's last commit.

2010-02-25  Jan Nijtmans  <nijtmans@users.sf.net>

	* generic/tclHash.c:	[FRQ 2958832]: Further speed-up of the
	* generic/tclLiteral.c:	ouster-hash function.
	* generic/tclObj.c:
	* generic/tclCkalloc.c:	Eliminate various unnecessary (ClientData)
	* generic/tclTest.c:	type casts.
	* generic/tclTestObj.c:
	* generic/tclTestProcBodyObj.c:
	* unix/tclUnixTest.c:
	* unix/tclUnixTime.c:
	* unix/tclXtTest.c:

2010-02-24  Donal K. Fellows  <dkf@users.sf.net>

	* generic/tclDictObj.c (SetDictFromAny): Prevent the list<->dict
	* generic/tclListObj.c (SetListFromAny): conversion code from taking
	too many liberties. Stops loss of duplicate keys in some scenarios.
	Many thanks to Jean-Claude Wippler for finding this.

	* generic/tclExecute.c (TclExecuteByteCode): Reduce ifdef-fery and
	size of activation record. More variables shared across instructions
	than before.

	* doc/socket.n: [Bug 2957688]: Clarified that [socket -server] works
	with a command prefix. Extended example to show this in action.

2010-02-22  Andreas Kupries  <andreask@activestate.com>

	* generic/tclZlib.c (ZlibTransformInput): [Bug 2762041]: Added a hack
	to work around the general problem, early EOF recognition based on the
	base-channel, instead of the data we have ready for reading in the
	transform. Long-term we need a proper general fix (likely tracking EOF
	on each level of the channel stack), with attendant complexity.
	Furthermore, Z_BUF_ERROR can be ignored, and must be when feeding the
	zlib code with single characters.

2010-02-22  Jan Nijtmans  <nijtmans@users.sf.net>

	* unix/tclUnixPort.h:   Remove unnecessary EXTERN's, which already are
	                        in the global stub table.
	* unix/configure.in:    Use @EXEEXT@ in stead of @EXT_SUFFIX@
	* unix/tcl.m4:
	* unix/Makefile.in:     Use -DBUILD_tcl for CYGWIN
	* unix/configure:       (regenerated)
	* unix/dltest/pkg*.c:   Use EXTERN to control CYGWIN exported symbols
	* generic/tclCmdMZ.c:   Remove some unnecessary type casts.
	* generic/tclCompCmds.c:
	* generic/tclTest.c:
	* generic/tclUtil.c:

2010-02-21  Mo DeJong  <mdejong@users.sourceforge.net>

	* tests/regexp.test: Add test cases back ported from Jacl regexp work.

2010-02-21  Jan Nijtmans  <nijtmans@users.sf.net>

	* generic/tclDate.c:    Some more const tables.
	* generic/tclGetDate.y:
	* generic/regc_lex.c:
	* generic/regerror.c:
	* generic/tclStubLib.c:
	* generic/tclBasic.c:   Fix [Bug 2954959] expr abs(0.0) is -0.0
	* tests/expr.test:

2010-02-20  Donal K. Fellows  <dkf@users.sf.net>

	* generic/tclCompCmds.c (TclCompileStringLenCmd): Make [string length]
	of a constant string be handled better (i.e., handle backslashes too).

2010-02-19  Stuart Cassoff  <stwo@users.sourceforge.net>

	* tcl.m4: Correct compiler/linker flags for threaded builds on
	OpenBSD.
	* configure: (regenerated).

2010-02-19  Donal K. Fellows  <dkf@users.sf.net>

	* unix/installManPage: [Bug 2954638]: Correct behaviour of manual page
	installer. Also added armouring to check that assumptions about the
	initial state are actually valid (e.g., look for existing input file).

2010-02-17  Donal K. Fellows  <dkf@users.sf.net>

	* generic/tclHash.c (HashStringKey):	Restore these hash functions
	* generic/tclLiteral.c (HashString):	to use the classic algorithm.
	* generic/tclObj.c (TclHashObjKey):	Community felt normal case
	speed to be more important than resistance to malicious cases. For
	now, hashes that need to deal with the malicious case can use a custom
	hash table and install their own hash function, though that is not
	functionality exposed to the script level.

	* generic/tclCompCmds.c (TclCompileDictUpdateCmd): Stack depth must be
	correctly described when compiling a body to prevent crashes in some
	debugging modes.

2010-02-16  Jan Nijtmans  <nijtmans@users.sf.net>

	* generic/tclInt.h: Change order of various struct members,
	fixing potential binary incompatibility with Tcl 8.5

2010-02-16  Donal K. Fellows  <dkf@users.sf.net>

	* unix/configure.in, generic/tclIOUtil.c (Tcl_Stat): Updated so that
	we do not assume that all unix systems have the POSIX blkcnt_t type,
	since OpenBSD apparently does not.

	* generic/tclLiteral.c (HashString): Missed updating to FNV in one
	place; the literal table (a copy of the hash table code...)

2010-02-15  Jan Nijtmans  <nijtmans@users.sf.net>

	* tools/genStubs.tcl:   Reverted earlier rename from tcl*Stubs to
	* generic/tclBasic.c:   tcl*ConstStubs, it's not necessary at all.
	* generic/tclOO.c:
	* generic/tclTomMathInterface.c:
	* generic/tclStubInit.c: (regenerated)
	* generic/tclOOStubInit.c: (regenerated)
	* generic/tclEnsemble.c:Fix signed-unsigned mismatch
	* win/tclWinInt.h:      make tclWinProcs "const"
	* win/tclWin32Dll.c:
	* win/tclWinFCmd.c:     Eliminate all internal Tcl_WinUtfToTChar
	* win/tclWinFile.c:     and Tcl_WinTCharToUtf calls, needed
	* win/tclWinInit.c:     for mslu support.
	* win/tclWinLoad.c:
	* win/tclWinPipe.c:
	* win/tclWinSerial.c:
	* win/.cvsignore:
	* compat/unicows/readme.txt:  [FRQ 2819611]: Add first part of MSLU
	* compat/unicows/license.txt: support.
	* compat/unicows/unicows.lib:

2010-02-15  Donal K. Fellows  <dkf@users.sf.net>

	* generic/tclOO.c (AllocObject, SquelchedNsFirst, ObjectRenamedTrace):
	* generic/tclNamesp.c (Tcl_DeleteNamespace): [Bug 2950259]: Revised
	the namespace deletion code to provide an additional internal callback
	that gets triggered early enough in namespace deletion to allow TclOO
	destructors to run sanely. Adjusted TclOO to take advantage of this,
	so making tearing down an object by killing its namespace appear to
	work seamlessly, which is needed for Itcl. (Note that this is not a
	feature that will ever be backported to 8.5, and it remains not a
	recommended way of deleting an object.)

2010-02-13  Donal K. Fellows  <dkf@users.sf.net>

	* generic/tclCompCmds.c (TclCompileSwitchCmd): Divided the [switch]
	compiler into three pieces (after the model of [try]): a parser, an
	instruction-issuer for chained tests, and an instruction-issuer for
	jump tables.

	* generic/tclEnsemble.c: Split the ensemble engine out into its own
	file rather than keeping it mashed together with the namespace code.

2010-02-12  Jan Nijtmans  <nijtmans@users.sf.net>

	* win/tcl.m4:		Use -pipe for gcc on win32
	* win/configure:	(mingw/cygwin) (regenerated)
	* win/.cvsignore:	Add .lib, .exp and .res here

2010-02-11  Mo DeJong  <mdejong@users.sourceforge.net>

	* tests/list.test: Add tests for explicit \0 in a string argument to
	the list command.

2010-02-11  Donal K. Fellows  <dkf@users.sf.net>

	* generic/tclIOCmd.c (Tcl_OpenObjCmd): [Bug 2949740]: Make sure that
	we do not try to put a NULL pipeline channel into binary mode.

2010-02-11  Mo DeJong  <mdejong@users.sourceforge.net>

	[Bug 2826551, Patch 2948425]: Assorted regexp bugs related to -all,
	-line and -start options and newlines.
	* generic/tclCmdMZ.c (Tcl_RegexpObjCmd): If -offset is given, treat it
	as the start of the line if the previous character was a newline. Fix
	nasty edge case where a zero length match would not advance the index.
	* tests/regexp.test: Add regression tests back ported from Jacl.
	Checks for a number of issues related to -line and newline handling. A
	few of tests were broken before the patch and continue to be broken,
	marked as knownBug.

2010-02-11  Donal K. Fellows  <dkf@users.sf.net>

	* generic/tclOO.c (ObjectRenamedTrace): [Bug 2949397]: Prevent
	destructors from running on the two core class objects when the whole
	interpreter is being destroyed.

2010-02-09  Donal K. Fellows  <dkf@users.sf.net>

	* generic/tclCompCmds.c (TclCompileTryCmd, IssueTryInstructions)
	(IssueTryFinallyInstructions): Added compiler for the [try] command.
	It is split into three pieces that handle the parsing of the tokens,
	the issuing of instructions for finally-free [try], and the issuing of
	instructions for [try] with finally; there are enough differences
	between the all cases that it was easier to split the code rather than
	have a single function do the whole thing.

2010-02-09  Alexandre Ferrieux  <ferrieux@users.sourceforge.net>

	* tools/genStubs.tcl: Remove dependency on 8.5+ idiom "in" in
	expressions.

2010-02-08  Donal K. Fellows  <dkf@users.sf.net>

	* generic/tclZlib.c (Tcl_ZlibDeflate, Tcl_ZlibInflate): [Bug 2947783]:
	Make sure that the result is an unshared object before appending to it
	so that nothing crashes if it is shared (use in Tcl code was not
	affected by this, but use from C was an issue).

2010-02-06  Donal K. Fellows  <dkf@users.sf.net>

	* generic/tclHash.c (HashStringKey):	Replace Tcl's crusty old hash
	* generic/tclObj.c (TclHashObjKey):	function with the algorithm
	due to Fowler, Noll and Vo. This is slightly faster (assuming the
	presence of hardware multiply) and has somewhat better distribution
	properties of the resulting hash values. Note that we only ever used
	the 32-bit version of the FNV algorithm; Tcl's core hash engine
	assumes that hash values are simple unsigned ints.

	***POTENTIAL INCOMPATIBILITY***
	Code that depends on hash iteration order (especially tests) may well
	be disrupted by this. Where a definite order is required, the fix is
	usually to just sort the results after extracting them from the hash.
	Where this is insufficient, the code that has ceased working was
	always wrong and was only working by chance.

2010-02-05  Donal K. Fellows  <dkf@users.sf.net>

	* generic/tclCompCmds.c (TclCompileErrorCmd): Added compilation of the
	[error] command. No new bytecodes.

2010-02-05  Jan Nijtmans  <nijtmans@users.sf.net>

	* tools/genStubs.tcl:	Follow-up to earlier commit today:
	          Eliminate the need for an extra Stubs Pointer for adressing
	          a static stub table: Just change the exported table from
	          static to MODULE_SCOPE.
	* generic/tclBasic.c
	* generic/tclOO.c
	* generic/tclTomMathInterface.c
	* generic/tcl*Decls.h (regenerated)
	* generic/tclStubInit.c (regenerated)
	* generic/tclOOStubInit.c (regenerated)
	* generic/tclTest.c (minor formatting)

2010-02-05  Donal K. Fellows  <dkf@users.sf.net>

	* generic/tclVar.c: More consistency in errorcode generation.

	* generic/tclOOBasic.c (TclOO_Object_Destroy): Rewrote to be NRE-aware
	when calling destructors. Note that there is no guarantee that
	destructors will always be called in an NRE context; that's a feature
	of the 'destroy' method only.

	* generic/tclEncoding.c: Add 'const' to many function-internal vars
	that are never pointing to things that are written to.

2010-02-05  Jan Nijtmans  <nijtmans@users.sf.net>

	* tools/genStubs.tcl:	Follow-up to [2010-01-29] commit:
		prevent space within stub table function parameters if the
		parameter type is a pointer.
	* win/tclWinInt.h:	Minor Formatting
	* generic/tcl.h:	VOID -> void and other formatting
	* generic/tclInt.h:	Minor formatting
	* generic/tclInt.decls: Change signature of TclNRInterpProcCore,
	* generic/tclOO.decls:	and TclOONewProc(Instance|)MethodEx,
	* generic/tclProc.c:	indicating that errorProc is a function,
	* generic/tclOOMethod.c:pointer, and other formatting
	* generic/tcl*Decls.h:	(regenerated)
	* generic/tclVar.c:	gcc warning(line 3703): 'pattern' may be used
				uninitialized in this function
				gcc warning(line 3788): 'matched' may be used
				uninitialized in this function

2010-02-04  Donal K. Fellows  <dkf@users.sf.net>

	* generic/tclVar.c: Added more use of error-codes and reduced the
	stack overhead of older interfaces.
	(ArrayGetCmd): Stop silly crash when using a trivial pattern due to
	error in conversion to ensemble.
	(ArrayNamesCmd): Use the object RE interface for faster matching.

2010-02-03  Donal K. Fellows  <dkf@users.sf.net>

	* generic/tclVar.c (ArrayUnsetCmd): More corrections.

2010-02-02  Donal K. Fellows  <dkf@users.sf.net>

	* generic/tclVar.c: Turned the [array] command into a true ensemble.

	* generic/tclOO.c (AllocObject, MyDeleted): A slightly faster way to
	handle the deletion of [my] is with a standard delete callback. This
	is because it doesn't require an additional memory allocation during
	object creation. Also reduced the amount of string manipulation
	performed during object creation to further streamline memory
	handling; this is not backported to the 8.5 package as it breaks a
	number of abstractions.

	* generic/tclOOBasic.c (TclOO_Object_Destroy): [Bug 2944404]: Do not
	crash when a destructor deletes the object that is executing that
	destructor.

2010-02-01  Donal K. Fellows  <dkf@users.sf.net>

	* generic/tclVar.c (Tcl_ArrayObjCmd): [Bug 2939073]: Stop the [array
	unset] command from having dangling pointer problems when an unset
	trace deletes the element that is going to be processed next. Many
	thanks to Alexandre Ferrieux for the bulk of this fix.

	* generic/regexec.c (ccondissect, crevdissect): [Bug 2942697]: Rework
	these functions so that certain pathological patterns are matched much
	more rapidly. Many thanks to Tom Lane for dianosing this issue and
	providing an initial patch.

2010-01-30  Donal K. Fellows  <dkf@users.sf.net>

	* generic/tclCompile.c (tclInstructionTable):	Bytecode instructions
	* generic/tclCompCmds.c (TclCompileUnsetCmd):	to allow the [unset]
	* generic/tclExecute.c (TclExecuteByteCode):	command to be compiled
	with the compiler being a complete compilation for all compile-time
	decidable uses.

	* generic/tclVar.c (TclPtrUnsetVar): Var reference version of the code
	to unset a variable. Required for INST_UNSET bytecodes.

2010-01-29  Jan Nijtmans  <nijtmans@users.sf.net>

	* generic/tcl.h: [Bug 2942081]: Reverted Tcl_ThreadDataKey type change
				Changed some Tcl_CallFrame fields from "char *"
				to "void *". This saves unnecessary space on
				Cray's (and it's simply more correct).

	* tools/genStubs.tcl:	No longer generate a space after "*" and
				immediately after a function name, so the
				format of function definitions in tcl*Decls.h
				match all other tcl*.h header files.
	* doc/ParseArgs.3:	Change Tcl_ArgvFuncProc, Tcl_ArgvGenFuncProc
	* generic/tcl.h:	and GetFrameInfoValueProc to be function
	* generic/tclInt.h:	definitions, not pointers, for consistency
	* generic/tclOOInt.h:	with all other Tcl function definitions.
	* generic/tclIndexObj.c:
	* generic/regguts.h:	CONST -> const
	* generic/tcl.decls:	Formatting
	* generic/tclTomMath.decls: Formatting
	* generic/tclDecls.h:	(regenerated)
	* generic/tclIntDecls.h:
	* generic/tclIntPlatDecls.h:
	* generic/tclOODecls.h:
	* generic/tclOOIntDecls.h:
	* generic/tclPlatDecls.h:
	* generic/tclTomMathDecls.h:

2010-01-28  Donal K. Fellows  <dkf@users.sf.net>

	* generic/tclOOBasic.c (TclOO_Object_Destroy): Move the execution of
	destructors to a point where they can produce an error. This will not
	work for all destructors, but it does mean that more failing calls of
	them will be caught.
	* generic/tclOO.c (AllocObject, MyDeletedTrace, ObjectRenamedTrace):
	(ObjectNamespaceDeleted): Stop various ways of getting at commands
	with dangling pointers to the object. Also increases the reliability
	of calling of destructors (though most destructors won't benefit; when
	an object is deleted namespace-first, its destructors are not run in a
	nice state as the namespace is partially gone).

2010-01-25  Jan Nijtmans  <nijtmans@users.sf.net>

	* generic/tclOOStubInit.c:   Remove double includes (which causes a
	* generic/tclOOStubLib.c:    warning in CYGWIN compiles)
	* unix/.cvsignore:	     add confdefs.h

2010-01-22  Donal K. Fellows  <dkf@users.sf.net>

	* doc/proc.n: [Bug 1970629]: Define a bit better what the current
	namespace of a procedure is.

2010-01-22  Jan Nijtmans  <nijtmans@users.sf.net>

	* generic/tclInt.decls:	     Don't use DWORD and HANDLE here.
	* generic/tclIntPlatDecls.h:
	* generic/tcl.h:	     Revert [2009-12-21] change, instead
	* generic/tclPort.h:	     resolve the CYGWIN inclusion problems by
	* win/tclWinPort.h:	     re-arranging the inclusions at other
				     places.
	* win/tclWinError.c
	* win/tclWinPipe.c
	* win/tcl.m4:		     Make cygwin configuration error into
	* win/configure.in:	     a warning: CYGWIN compilation works
	* win/configure:	     although there still are test failures.

2010-01-22  Donal K. Fellows  <dkf@users.sf.net>

	* generic/tclExecute.c (TclExecuteByteCode): Improve error code
	generation from some of the tailcall-related bits of TEBC.

2010-01-21  Miguel Sofer  <msofer@users.sf.net>

	* generic/tclCompile.h: [Bug 2910748]: NRE-enable direct eval on BC
	* generic/tclExecute.c: spoilage.
	* tests/nre.test:

2010-01-19  Donal K. Fellows  <dkf@users.sf.net>

	* doc/dict.n: [Bug 2929546]: Clarify just what [dict with] and [dict
	update] are doing with variables.

2010-01-18  Andreas Kupries  <andreask@activestate.com>

	* generic/tclIO.c (CreateScriptRecord): [Bug 2918110]: Initialize
	the EventScriptRecord (esPtr) fully before handing it to
	Tcl_CreateChannelHandler for registration. Otherwise a reflected
	channel calling 'chan postevent' (== Tcl_NotifyChannel) in its
	'watchProc' will cause the function 'TclChannelEventScriptInvoker'
	to be run on an uninitialized structure.

2010-01-18  Donal K. Fellows  <dkf@users.sf.net>

	* generic/tclStringObj.c (Tcl_AppendFormatToObj): [Bug 2932421]: Stop
	the [format] command from causing argument objects to change their
	internal representation when not needed. Thanks to Alexandre Ferrieux
	for this fix.

2010-01-13  Donal K. Fellows  <dkf@users.sf.net>

	* tools/tcltk-man2html.tcl:	  More factoring out of special cases
	* tools/tcltk-man2html-utils.tcl: so that they are described outside
	the engine file. Now there is only one real set of special cases in
	there, to handle the .SO/.OP/.SE directives.

2010-01-13  Jan Nijtmans  <nijtmans@users.sf.net>

	* generic/tcl.h:      Fix TCL_LL_MODIFIER for Cygwin
	* generic/tclEnv.c:   Fix CYGWIN compilation problems,
	* generic/tclInt.h:   and remove some unnecessary
	* generic/tclPort.h:  double includes.
	* generic/tclPlatDecls.h:
	* win/cat.c:
	* win/tclWinConsole.c:
	* win/tclWinFCmd.c:
	* win/tclWinFile.c:
	* win/tclWinPipe.c:
	* win/tclWinSerial.c:
	* win/tclWinThrd.c:
	* win/tclWinPort.h:   Put win32 includes first
	* unix/tclUnixChan.c: Forgot one CONST change

2010-01-12  Donal K. Fellows  <dkf@users.sf.net>

	* tools/tcltk-man2html.tcl: Make the generation of the list of things
	to process the docs from simpler and more flexible. Also factored out
	the lists of special cases.

2010-01-10  Jan Nijtmans  <nijtmans@users.sf.net>

	* win/tclWinDde.c:      VC++ 6.0 doesn't have
	* win/tclWinReg.c:      PDWORD_PTR
	* win/tclWinThrd.c:     Fix various minor gcc warnings.
	* win/tclWinTime.c:
	* win/tclWinConsole.c:  Put channel type definitions
	* win/tclWinChan.c:     in static const memory
	* win/tclWinPipe.c:
	* win/tclWinSerial.c:
	* win/tclWinSock.c:
	* generic/tclIOGT.c:
	* generic/tclIORChan.c:
	* generic/tclIORTrans.c:
	* unix/tclUnixChan.c:
	* unix/tclUnixPipe.c:
	* unix/tclUnixSock.c:
	* unix/configure:       (regenerated with autoconf 2.59)
	* tests/info.test:      Make test independant from
	                        tcltest implementation.

2010-01-10  Donal K. Fellows  <dkf@users.sf.net>

	* tests/namespace.test (namespace-51.17): [Bug 2898722]: Demonstrate
	that there are still bugs in the handling of resolution epochs. This
	bug is not yet fixed.

	* tools/tcltk-man2html.tcl:	  Split the man->html converter into
	* tools/tcltk-man2html-utils.tcl: two pieces for easier maintenance.
	Also made it much less verbose in its printed messages by default.

2010-01-09  Donal K. Fellows  <dkf@users.sf.net>

	* tools/tcltk-man2html.tcl: Added basic support for building the docs
	for contributed packages into the HTML versions. Prompted by question
	on Tcler's Chat by Tom Krehbiel. Note that there remain problems in
	the documentation generated due to errors in the contributed docs.

2010-01-05  Don Porter  <dgp@users.sourceforge.net>

	* generic/tclPathObj.c (TclPathPart):   [Bug 2918610]: Correct
	* tests/fileName.test (filename-14.31): inconsistency between the
	string rep and the intrep of a path value created by [file rootname].
	Thanks to Vitaly Magerya for reporting.

2010-01-03  Donal K. Fellows  <dkf@users.sf.net>

	* unix/tcl.m4 (SC_CONFIG_CFLAGS): [Bug 1636685]: Use the configuration
	for modern FreeBSD suggested by the FreeBSD porter.

2010-01-03  Miguel Sofer  <msofer@users.sf.net>

	* generic/tclBasic.c:	[Bug 2724403]: Fix leak of coroutines on
	* generic/tclCompile.h: namespace deletion. Added a test for this
	* generic/tclNamesp.c:	leak, and also a test for leaks on namespace
	* tests/coroutine.test: deletion.
	* tests/namespace.test:

2009-12-30  Donal K. Fellows  <dkf@users.sf.net>

	* library/safe.tcl (AliasSource): [Bug 2923613]: Make the safer
	* tests/safe.test (safe-8.9):	  [source] handle a [return] at the
					  end of the file correctly.

2009-12-30  Miguel Sofer  <msofer@users.sf.net>

	* library/init.tcl (unknown): [Bug 2824981]: Fix infinite recursion of
	::unknown when [set] is undefined.

2009-12-29  Donal K. Fellows  <dkf@users.sf.net>

	* generic/tclHistory.c (Tcl_RecordAndEvalObj): Reduce the amount of
	allocation and deallocation of memory by caching objects in the
	interpreter assocData table.

	* generic/tclObj.c (Tcl_GetCommandFromObj): Rewrite the logic so that
	it does not require making assignments part way through an 'if'
	condition, which was deeply unclear.

	* generic/tclInterp.c (Tcl_MakeSafe): [Bug 2895741]: Make sure that
	the min() and max() functions are supported in safe interpreters.

2009-12-29  Pat Thoyts  <patthoyts@users.sourceforge.net>

	* generic/tclBinary.c:	[Bug 2922555]: Handle completely invalid input
	* tests/binary.test:	to the decode methods.

2009-12-28  Donal K. Fellows  <dkf@users.sf.net>

	* unix/Makefile.in (trace-shell, trace-test): [FRQ 1083288]: Added
	targets to allow easier tracing of shell and test invokations.

	* unix/configure.in: [Bug 942170]:	Detect the st_blocks field of
	* generic/tclCmdAH.c (StoreStatData):	'struct stat' correctly.
	* generic/tclFileName.c (Tcl_GetBlocksFromStat):
	* generic/tclIOUtil.c (Tcl_Stat):

	* generic/tclInterp.c (TimeLimitCallback): [Bug 2891362]: Ensure that
	* tests/interp.test (interp-34.13):	   the granularity ticker is
	reset when we check limits because of the time limit event firing.

2009-12-27  Donal K. Fellows  <dkf@users.sf.net>

	* doc/namespace.n (SCOPED SCRIPTS): [Bug 2921538]: Updated example to
	not be quite so ancient.

2009-12-25  Jan Nijtmans  <nijtmans@users.sf.net>

	* generic/tclCmdMZ.c:      CONST -> const
	* generic/tclParse.c

2009-12-23  Donal K. Fellows  <dkf@users.sf.net>

	* library/safe.tcl (AliasSource, AliasExeName): [Bug 2913625]: Stop
	information about paths from leaking through [info script] and [info
	nameofexecutable].

2009-12-23  Jan Nijtmans  <nijtmans@users.sf.net>

	* unix/tcl.m4:		Install libtcl8.6.dll in bin directory
	* unix/Makefile.in:
	* unix/configure:	(regenerated)

2009-12-22  Donal K. Fellows  <dkf@users.sf.net>

	* generic/tclCmdIL.c (Tcl_LsortObjCmd): [Bug 2918962]: Stop crash when
	-index and -stride are used together.

2009-12-21  Jan Nijtmans  <nijtmans@users.sf.net>

	* generic/tclThreadStorage.c: Fix gcc warning, using gcc-4.3.4 on
				      cygwin: missing initializer
	* generic/tclOOInt.h:	      Prevent conflict with DUPLICATE
				      definition in WINAPI's nb30.h
	* generic/rege_dfa.c:	      Fix macro conflict on CYGWIN: don't use
				      "small".
	* generic/tcl.h:	      Include <winsock2.h> before <stdio.h> on
				      CYGWIN
	* generic/tclPathObj.c
	* generic/tclPort.h
	* tests/env.test:	      Don't unset WINDIR and TERM, it has a
				      special meaning on CYGWIN (both in UNIX
				      and WIN32 mode!)
	* generic/tclPlatDecls.h:     Include <tchar.h> through tclPlatDecls.h
	* win/tclWinPort.h:	      stricmp -> strcasecmp
	* win/tclWinDde.c:	      _wcsicmp -> wcscasecmp
	* win/tclWinFile.c
	* win/tclWinPipe.c
	* win/tclWinSock.c
	* unix/tcl.m4:		      Add dynamic loading support to CYGWIN
	* unix/configure (regenerated)
	* unix/Makefile.in

2009-12-19  Miguel Sofer  <msofer@users.sf.net>

	* generic/tclBasic.c:	[Bug 2917627]: Fix for bad cmd resolution by
	* tests/coroutine.test:	coroutines. Thanks to schelte for finding it.

2009-12-16  Donal K. Fellows  <dkf@users.sf.net>

	* library/safe.tcl (::safe::AliasGlob): Upgrade to correctly support a
	larger fraction of [glob] functionality, while being stricter about
	directory management.

2009-12-11  Jan Nijtmans  <nijtmans@users.sf.net>

	* generic/tclTest.c:	Fix gcc warning: ignoring return value of
	* unix/tclUnixNotify.c:	"write", declared with attribute
	* unix/tclUnixPipe.c:	warn_unused_result.
	* generic/tclInt.decls:	CONSTify functions TclpGetUserHome and
	* generic/tclIntDecls.h:TclSetPreInitScript (TIP #27)
	* generic/tclInterp.c:
	* win/tclWinFile.c:
	* unix/tclUnixFile.c:

2009-12-16  Donal K. Fellows  <dkf@users.sf.net>

	* doc/tm.n: [Bug 1911342]: Formatting rewrite to avoid bogus crosslink
	to the list manpage when generating HTML.

	* library/msgcat/msgcat.tcl (Init): [Bug 2913616]: Do not use platform
	tests that are not needed and which don't work in safe interpreters.

2009-12-14  Donal K. Fellows  <dkf@users.sf.net>

	* doc/file.n (file tempfile): [Bug 2388866]: Note that this only ever
	creates files on the native filesystem. This is a design feature.

2009-12-13  Miguel Sofer  <msofer@users.sf.net>

	* generic/tclBasic.c:	Release TclPopCallFrame() from its
	* generic/tclExecute.c:	tailcall-management duties
	* generic/tclNamesp.c:

	* generic/tclBasic.c:	Moving TclBCArgumentRelease call from
	* generic/tclExecute.c:	TclNRTailcallObjCmd to TEBC, so that the
	pairing of the Enter and Release calls is clearer.

2009-12-12  Donal K. Fellows  <dkf@users.sf.net>

	* generic/tclTest.c (TestconcatobjCmd): [Bug 2895367]: Stop memory
	leak when testing. We don't need extra noise of this sort when
	tracking down real problems!

2009-12-11  Jan Nijtmans  <nijtmans@users.sf.net>

	* generic/tclBinary.c:	Fix gcc warning, using gcc-4.3.4 on cygwin
	* generic/tclCompExpr.c:warning: array subscript has type 'char'
	* generic/tclPkg.c:
	* libtommath/bn_mp_read_radix.c:
	* win/makefile.vc:	[Bug 2912773]: Revert to version 1.203
	* unix/tclUnixCompat.c:	Fix gcc warning: signed and unsigned type
				in conditional expression.

2009-12-11  Donal K. Fellows  <dkf@users.sf.net>

	* tools/tcltk-man2html.tcl (long-toc, cross-reference): [FRQ 2897296]:
	Added cross links to sections within manual pages.

2009-12-11  Miguel Sofer  <msofer@users.sf.net>

	* generic/tclBasic.c:   [Bug 2806407]: Full nre-enabling of coroutines
	* generic/tclExecute.c:

	* generic/tclBasic.c: Small cleanup

	* generic/tclExecute.c: Fix panic in http11.test caused by buggy
	earlier commits in coroutine management.

2009-12-10  Andreas Kupries  <andreask@activestate.com>

	* generic/tclObj.c (TclContinuationsEnter): [Bug 2895323]: Updated
	comments to describe when the function can be entered for the same
	Tcl_Obj* multiple times. This is a continuation of the 2009-11-10
	entry where a memory leak was plugged, but where not sure if that was
	just a band-aid to paper over some other error. It isn't, this is a
	legal situation.

2009-12-10  Miguel Sofer  <msofer@users.sf.net>

	* generic/tclBasic.c:   Reducing the # of moving parts for coroutines
	* generic/tclExecute.c: by delegating more to tebc; eliminate the
	special coroutine CallFrame.

2009-12-09  Andreas Kupries  <andreask@activestate.com>

	* generic/tclIO.c: [Bug 2901998]: Applied Alexandre Ferrieux's patch
	fixing the inconsistent buffered I/O. Tcl's I/O now flushes buffered
	output before reading, discards buffered input before writing, etc.

2009-12-09  Miguel Sofer  <msofer@users.sf.net>

	* generic/tclBasic.c: Ensure right lifetime of varFrame's (objc,objv)
	for coroutines.

	* generic/tclExecute.c: Code regrouping

2009-12-09  Donal K. Fellows  <dkf@users.sf.net>

	* generic/tclBasic.c: Added some of the missing setting of errorcode
	values.

2009-12-08  Miguel Sofer  <msofer@users.sf.net>

	* generic/tclExecute.c (TclStackFree): Improved panic msg.

2009-12-08  Miguel Sofer  <msofer@users.sf.net>

	* generic/tclBasic.c:   Partial nre-enabling of coroutines. The
	* generic/tclExecute.c: initial call still requires its own
	* generic/tclInt.h:     instance of tebc, but on resume coros can
	execute in the caller's tebc.

	* generic/tclExecute.c (TEBC): Silence warning about pcAdjustment.

2009-12-08  Donal K. Fellows  <dkf@users.sf.net>

	* generic/tclExecute.c (TclExecuteByteCode): Make the dict opcodes
	more sparing in their use of C variables, to reduce size of TEBC
	activiation record a little bit.

2009-12-07  Miguel Sofer  <msofer@users.sf.net>

	* generic/tclExecute.c (TEBC): Grouping "slow" variables into structs,
	to reduce register pressure and help the compiler with variable
	allocation.

2009-12-07  Miguel Sofer  <msofer@users.sf.net>

	* generic/tclExecute.c: Start cleaning the TEBC stables
	* generic/tclInt.h:

	* generic/tclCmdIL.c:   [Bug 2910094]: Fix by aku
	* tests/coroutine.test:

	* generic/tclBasic.c: Arrange for [tailcall] to be created with the
	other builtins: was being created in a separate call, leftover from
	pre-tip days.

2009-12-07  Don Porter  <dgp@users.sourceforge.net>

	* generic/tclStrToD.c: [Bug 2902010]: Correct conditional compile
	directives to better detect the toolchain that needs extra work for
	proper underflow treatment instead of merely detecting the MIPS
	platform.

2009-12-07  Miguel Sofer  <msofer@users.sf.net>

	* generic/tclBasic.c: [Patch 2910056]: Add ::tcl::unsupported::yieldTo
	* generic/tclInt.h:

2009-12-07  Donal K. Fellows  <dkf@users.sf.net>

	* generic/tclCmdMZ.c (TryPostBody): [Bug 2910044]: Close off memory
	leak in [try] when a variable-free handler clause is present.

2009-12-05  Miguel Sofer  <msofer@users.sf.net>

	* generic/tclBasic.c:   Small changes for clarity in tailcall
	* generic/tclExecute.c: and coroutine code.
	* tests/coroutine.test:

	* tests/tailcall.test: Remove some old unused crud; improved the
	stack depth tests.

	* generic/tclBasic.c:  Fixed things so that you can tailcall
	* generic/tclNamesp.c: properly out of a coroutine.
	* tests/tailcall.test:

	* generic/tclInterp.c: Fixed tailcalls for same-interp aliases (no
	test)

2009-12-03  Donal K. Fellows  <dkf@users.sf.net>

	* library/safe.tcl (::safe::AliasEncoding): Make the safe encoding
	command behave more closely like the unsafe one (for safe ops).
	(::safe::AliasGlob): [Bug 2906841]: Clamp down on evil use of [glob]
	in safe interpreters.
	* tests/safe.test: Rewrite to use tcltest2 better.

2009-12-02  Jan Nijtmans  <nijtmans@users.sf.net>

	* tools/genStubs.tcl:	Add support for win32 CALLBACK functions and
	remove obsolete "emitStubs" and "genStubs" functions.
	* win/Makefile.in:	Use tcltest86.dll for all tests, and add
	.PHONY rules to preemptively stop trouble that plagued Tk from hitting
	Tcl too.

2009-11-30  Jan Nijtmans  <nijtmans@users.sf.net>

	* generic/tcl.h:	Don't use EXPORT for Tcl_InitStubs
	* win/Makefile.in:	Better dependancies in case of static build.

2009-11-30  Donal K. Fellows  <dkf@users.sf.net>

	* doc/Tcl.n: [Bug 2901433]: Improved description of expansion to
	mention that it is using list syntax.

2009-11-27  Kevin B. Kenny  <kennykb@acm.org>

	* win/tclAppInit.c (Tcl_AppInit): [Bug 2902965]: Reverted Jan's change
	that added a call to Tcl_InitStubs. The 'tclsh' and 'tcltest' programs
	are providers, not consumers of the Stubs table, and should not link
	with the Stubs library, but only with the main Tcl library. (In any
	case, the presence of Tcl_InitStubs broke the build.)

2009-11-27  Donal K. Fellows  <dkf@users.sf.net>

	* doc/BoolObj.3, doc/Class.3, doc/CrtChannel.3, doc/DictObj.3:
	* doc/DoubleObj.3, doc/Ensemble.3, doc/Environment.3:
	* doc/FileSystem.3, doc/Hash.3, doc/IntObj.3, doc/Limit.3:
	* doc/Method.3, doc/NRE.3, doc/ObjectType.3, doc/PkgRequire.3:
	* doc/SetChanErr.3, doc/SetResult.3: [Patch 2903921]: Many small
	spelling fixes from Larry Virden.

	BUMP VERSION OF TCLOO TO 0.6.2. Too many people need accumulated small
	versions and bugfixes, so the version-bump removes confusion.

	* generic/tclOOBasic.c (TclOO_Object_LinkVar): [Bug 2903811]: Remove
	unneeded restrictions on who can usefully call this method.

2009-11-26  Donal K. Fellows  <dkf@users.sf.net>

	* unix/Makefile.in: Add .PHONY rules and documentation to preemptively
	stop trouble that plagued Tk from hitting Tcl too, and to make the
	overall makefile easier to understand. Some reorganization too to move
	related rules closer together.

2009-11-26  Jan Nijtmans  <nijtmans@users.sf.net>

	* win/Makefile.in:	[Bug 2902965]: Fix stub related changes that
	* win/makefile.vc:	caused tclkit build to break.
	* win/tclAppInit.c
	* unix/tcl.m4
	* unix/Makefile.in
	* unix/tclAppInit.c
	* unix/configure:	(regenerated)

2009-11-25  Kevin B. Kenny  <kennykb@acm.org>

	* win/Makefile.in:	Added a 'test-tcl' rule that is identical to
	'test' except that it does not go spelunking in 'pkgs/'. (This rule
	has existed in unix/Makefile.in for some time.)

2009-11-25  Stuart Cassoff  <stwo@users.sf.net>

	* unix/configure.in:	[Patch 2892871]: Remove unneeded
	* unix/tcl.m4:		AC_STRUCT_TIMEZONE and use
	* unix/tclConfig.h.in:	AC_CHECK_MEMBERS([struct stat.st_blksize])
	* unix/tclUnixFCmd.c:	instead of AC_STRUCT_ST_BLKSIZE.
	* unix/configure:	Regenerated with autoconf-2.59.

2009-11-24  Andreas Kupries  <andreask@activestate.com>

	* library/tclIndex: Manually redone the part of tclIndex dealing with
	safe.tcl and tm.tcl. This part passes the testsuite. Note that
	automatic regeneration of this part is not possible because it wrongly
	puts 'safe::Setup' on the list, and wrongly leaves out 'safe::Log'
	which is more dynamically created than the generator expects.

	Further note that the file "clock.tcl" is explicitly loaded by
	"init.tcl", the first time the clock command is invoked. The relevant
	code can be found at line 172ff, roughly, the definition of the
	procedure 'clock'. This means none of the procedures of this file
	belong in the tclIndex. Another indicator that automatic regeneration
	of tclIndex is ill-advised.

2009-11-24  Donal K. Fellows  <dkf@users.sf.net>

	* generic/tclOO.c (FinalizeAlloc, Tcl_NewObjectInstance):
	[Bug 2903011]: Make it an error to destroy an object in a constructor,
	and also make sure that an object is not deleted twice in the error
	case.

2009-11-24  Pat Thoyts  <patthoyts@users.sourceforge.net>

	* tests/fCmd.test: [Bug 2893771]: Teach [file stat] to handle locked
	* win/tclWinFile.c: files so that [file exists] no longer lies.

2009-11-23  Kevin Kenny  <kennykb@acm.org>

	* tests/fCmd.test (fCmd-30.1): Changed registry location of the 'My
	Documents' folder to the one that's correct for Windows 2000, XP,
	Server 2003, Vista, Server 2008, and Windows 7. (See
	http://support.microsoft.com/kb/310746)

2009-11-23  Jan Nijtmans  <nijtmans@users.sf.net>

	* win/tclWinDde.c:	#undef STATIC_BUILD, in order to make sure
	* win/tclWinReg.c:	that Xxxxx_Init is always exported even when
	* generic/tclTest.c:	Tcl is built static (otherwise we cannot
				create a DLL).
	* generic/tclThreadTest.c: Make all functions static, except
				TclThread_Init.
	* tests/fCmd.test:	Enable fCmd-30.1 when registry is available.
	* win/tcl.m4:		Fix ${SHLIB_LD_LIBS} definition, fix conflicts
	* win/Makefile.in:	Simplifications related to tcl.m4 changes.
	* win/configure.in:	Between static libraries and import library on
				windows.
	* win/configure:	(regenerated)
	* win/makefile.vc:	Add stub library to necessary link lines.

2009-11-23  Kevin B. Kenny  <kennykb@acm.org>

	* generic/tclThreadTest.c (NewTestThread): [Bug 2901803]: Further
	machinations to get NewTestThread actually to launch the thread, not
	just compile.

2009-11-22  Donal K. Fellows  <dkf@users.sf.net>

	* generic/tclThreadTest.c (NewTestThread): [Bug 2901803]: Fix small
	error in function naming which blocked a threaded test build.

2009-11-19  Jan Nijtmans  <nijtmans@users.sf.net>

	* win/Makefile.in:	Create tcltest86.dll as dynamic Tcltest
				package.
	* generic/tclTest.c:	Remove extraneous prototypes, follow-up to
	* generic/tclTestObj.c:	[Bug 2883850]
	* tests/chanio.test:	Test-cases for fixed [Bug 2849797]
	* tests/io.test:
	* tests/safe.test:	Fix safe-10.1 and safe-10.4 test cases, making
				the wrong assumption that Tcltest is a static
				package.
	* generic/tclEncoding.c:[Bug 2857044]: Updated freeIntRepProc routines
	* generic/tclVar.c:	so that they set the typePtr field to NULL so
				that the Tcl_Obj is not left in an
				inconsistent state.
	* unix/tcl.m4:		[Patch 2883533]: tcl.m4 support for Haiku OS
	* unix/configure:	autoconf-2.59

2009-11-19  Don Porter  <dgp@users.sourceforge.net>

	* unix/tclAppInit.c:	[Bug 2883850, 2900542]: Repair broken build of
	* win/tclAppInit.c:	the tcltest executable.

2009-11-19  Donal K. Fellows  <dkf@users.sf.net>

	* library/auto.tcl (tcl_findLibrary):
	* library/clock.tcl (MakeUniquePrefixRegexp, MakeParseCodeFromFields)
	(SetupTimeZone, ProcessPosixTimeZone):	Restored the use of a literal
	* library/history.tcl (HistAdd):	'then' when following a multi-
	* library/safe.tcl (interpConfigure):	line test expresssion. It's an
	* library/tm.tcl (UnknownHandler):	aid to readability then.

2009-11-19  Jan Nijtmans  <nijtmans@users.sf.net>

	* generic/tclInt.h:      Make all internal initialization
	* generic/tclTest.c:     routines MODULE_SCOPE
	* generic/tclTestObj.c:
	* generic/tclTestProcBodyObj.c:
	* generic/tclThreadTest.c:
	* unix/Makefile.in:      Fix [Bug 2883850]: pkgIndex.tcl doesn't
	* unix/tclAppInit.c:     get created with static Tcl build
	* unix/tclXtTest.c:
	* unix/tclXtNotify.c:
	* unix/tclUnixTest.c:
	* win/Makefile.in:
	* win/tcl.m4:
	* win/configure:         (regenerated)
	* win/tclAppInit.c:
	* win/tclWinDde.c:       Always compile with Stubs.
	* win/tclWinReg.c:
	* win/tclWinTest.c:

2009-11-18  Jan Nijtmans  <nijtmans@users.sf.net>

	* doc/CrtChannel.3:	[Bug 2849797]: Fix channel name inconsistences
	* generic/tclIORChan.c:	as suggested by DKF.
	* generic/tclIO.c:	Minor *** POTENTIAL INCOMPATIBILITY ***
				because Tcl_CreateChannel() and derivatives
				now sometimes ignore their "chanName"
				argument.

	* generic/tclAsync.c:	Eliminate various gcc warnings (with -Wextra)
	* generic/tclBasic.c
	* generic/tclBinary.c
	* generic/tclCmdAH.c
	* generic/tclCmdIL.c
	* generic/tclCmdMZ.c
	* generic/tclCompile.c
	* generic/tclDate.c
	* generic/tclExecute.c
	* generic/tclDictObj.c
	* generic/tclIndexObj.c
	* generic/tclIOCmd.c
	* generic/tclIOUtil.c
	* generic/tclIORTrans.c
	* generic/tclOO.c
	* generic/tclZlib.c
	* generic/tclGetDate.y
	* win/tclWinInit.c
	* win/tclWinChan.c
	* win/tclWinConsole.c
	* win/tclWinNotify.c
	* win/tclWinReg.c
	* library/auto.tcl:		Eliminate "then" keyword
	* library/clock.tcl
	* library/history.tcl
	* library/safe.tcl
	* library/tm.tcl
	* library/http/http.tcl:	Eliminate unnecessary spaces
	* library/http1.0/http.tcl
	* library/msgcat/msgcat.tcl
	* library/opt/optparse.tcl
	* library/platform/platform.tcl
	* tools/tcltk-man2html.tcl
	* tools/tclZIC.tcl
	* tools/tsdPerf.c

2009-11-17  Andreas Kupries  <andreask@activestate.com>

	* unix/tclUnixChan.c (TtyParseMode): Partial undo of Donal's tidy-up
	from a few days ago (2009-11-9, not in ChangeLog). It seems that
	strchr is apparently a macro on AIX and reacts badly to pre-processor
	directives in its arguments.

2009-11-16  Alexandre Ferrieux  <ferrieux@users.sourceforge.net>

	* generic/tclEncoding.c:  [Bug 2891556]: Fix and improve test to
	* generic/tclTest.c:	  detect similar manifestations in the future.
	* tests/encoding.test:    Add tcltest support for finalization.

2009-11-15  Mo DeJong  <mdejong@users.sourceforge.net>

	* win/tclWinDde.c: Avoid gcc compiler warning by explicitly casting
	DdeCreateStringHandle argument.

2009-11-12  Andreas Kupries  <andreask@activestate.com>

	* generic/tclIO.c (CopyData): [Bug 2895565]: Dropped bogosity which
	* tests/io.test: used the number of _written_ bytes or character to
	update the counters for the read bytes/characters. New test io-53.11.
	This is a forward port from the 8.5 branch.

2009-11-11  Don Porter  <dgp@users.sourceforge.net>

	* generic/tclClock.c (TclClockInit):    Do not create [clock] support
	commands in safe interps.

2009-11-11  Jan Nijtmans  <nijtmans@users.sf.net>

	* library/http/http.tcl (http::geturl): [Bug 2891171]: URL checking
	too strict when using multiple question marks.
	* tests/http.test
	* library/http/pkgIndex.tcl:  Bump to http 2.8.2
	* unix/Makefile.in:
	* win/Makefile.in:

2009-11-11  Alexandre Ferrieux  <ferrieux@users.sourceforge.net>

	* generic/tclIO.c: Fix [Bug 2888099] (close discards ENOSPC error)
	                   by saving the errno from the first of two
	                   FlushChannel()s. Uneasy to test; might need
	                   specific channel drivers. Four-hands with aku.

2009-11-10  Pat Thoyts  <patthoyts@users.sourceforge.net>

	* tests/winFCmd.test: Cleanup directories that have been set chmod
	000. On Windows7 and Vista we really have no access and these were
	getting left behind.
	A few tests were changed to reflect the intent of the test where
	setting a directory chmod 000 should prevent any modification. This
	restriction was ignored on XP but is honoured on Vista

2009-11-10  Andreas Kupries  <andreask@activestate.com>

	* generic/tclBasic.c: Plug another leak in TCL_EVAL_DIRECT evaluation.
	Forward port from Tcl 8.5 branch, change by Don Porter.

	* generic/tclObj.c: [Bug 2895323]: Plug memory leak in
	TclContinuationsEnter(). Forward port from Tcl 8.5 branch, change by
	Don Porter.

2009-11-09  Stuart Cassoff  <stwo@users.sf.net>

	* win/README: [bug 2459744]: Removed outdated Msys + Mingw info.

2009-11-09  Andreas Kupries  <andreask@activestate.com>

	* generic/tclBasic.c (TclEvalObjEx): Moved the #280 decrement of
	refCount for the file path out of the branch after the whole
	conditional, closing a memory leak. Added clause on structure type to
	prevent seg.faulting. Forward port from valgrinding the Tcl 8.5
	branch.

	* tests/info.test: Resolve ambiguous resolution of variable "res".
	Forward port from 8.5

2009-11-08  Donal K. Fellows  <dkf@users.sf.net>

	* doc/string.n (bytelength): Noted that this command is not a good
	thing to use, and suggested a better alternatve. Also factored out the
	description of the indices into its own section.

2009-11-07  Pat Thoyts  <patthoyts@users.sourceforge.net>

	* tests/fCmd.test: [Bug 2891026]: Exclude tests using chmod 555
	directories on vista and win7. The current user has access denied and
	so cannot rename the directory without admin privileges.

2009-11-06  Andreas Kupries  <andreask@activestate.com>

	* library/safe.tcl (::safe::Setup): Added documentation of the
	contents of the state array. Also killed the 'InterpState' procedure
	with its upleveled variable/upvar combination, and replaced all uses
	with 'namespace upvar'.

2009-11-05  Andreas Kupries  <andreask@activestate.com>

	* library/safe.tcl: A series of patches which bring the SafeBase up to
	date with code guidelines, Tcl's features, also eliminating a number
	of inefficiencies along the way.
	(1) Changed all procedure names to be fully qualified.
	(2) Moved the procedures out of the namespace eval. Kept their
	locations. IOW, broke the namespace eval apart into small sections not
	covering the procedure definitions.
	(3) Reindented the code. Just lots of whitespace changes.
	Functionality unchanged.
	(4) Moved the multiple namespace eval's around. Command export at the
	top, everything else (var decls, argument parsing setup) at the
	bottom.
	(5) Moved the argument parsing setup into a procedure called when the
	code is loaded. Easier management of temporary data.
	(6) Replaced several uses of 'Set' with calls to the new procedure
	'InterpState' and direct access to the per-slave state array.
	(7) Replaced the remaining uses of 'Set' and others outside of the
	path/token handling, and deleted a number of procedures related to
	state array access which are not used any longer.
	(8) Converted the path token system to cache normalized paths and path
	<-> token conversions. Removed more procedures not used any longer.
	Removed the test cases 4.3 and 4.4 from safe.test. They were testing
	the now deleted command "InterpStateName".
	(9) Changed the log command setup so that logging is compiled out
	completely when disabled (default).
	(10) Misc. cleanup. Inlined IsInterp into CheckInterp, its only user.
	Consistent 'return -code error' for error reporting. Updated to use
	modern features (lassign, in/ni, dicts). The latter are used to keep a
	reverse path -> token map and quicker check of existence.
	(11) Fixed [Bug 2854929]: Recurse into all subdirs under all TM root
	dirs and put them on the access path.

2009-11-02  Kevin B. Kenny  <kennykb@acm.org>

	* library/tzdata/Asia/Novokuznetsk: New tzdata locale for Kemerovo
	oblast', which now keeps Novosibirsk time and not Kranoyarsk time.
	* library/tzdata/Asia/Damascus: Syrian DST changes.
	* library/tzdata/Asia/Hong_Kong: Hong Kong historic DST corrections.
	Olson tzdata2009q.

2009-11-02  Donal K. Fellows  <dkf@users.sf.net>

	* doc/object.n (DESCRIPTION): Substantive revision to make it clearer
	what the fundamental semantics of an object actually are.

2009-11-01  Joe Mistachkin  <joe@mistachkin.com>

	* doc/Cancel.3: Minor cosmetic fixes.
	* win/makefile.vc: Make htmlhelp target work again.  An extra set of
	double quotes around the definition of the HTML help compiler tool
	appears to be required.  Previously, there was one set of double
	quotes around the definition of the tool and one around the actual
	invocation.  This led to confusion because it was the only such tool
	path to include double quotes around its invocation.  Also, it was
	somewhat inflexible in the event that somebody needed to override the
	tool command to include arguments.  Therefore, even though it may look
	"wrong", there are now two double quotes on either side of the tool
	path definition.  This fixes the problem that currently prevents the
	htmlhelp target from building and maintains flexibility in case
	somebody needs to override it via the command line or an environment
	variable.

2009-11-01  Joe English  <jenglish@users.sourceforge.net>

	* doc/Eval.3, doc/Cancel.3: Move TIP#285 routines out of Eval.3 into
	their own manpage.

2009-10-31  Donal K. Fellows  <dkf@users.sf.net>

	* generic/tclBasic.c (ExprRoundFunc): [Bug 2889593]: Correctly report
	the expected number of arguments when generating an error for round().

2009-10-30  Pat Thoyts  <patthoyts@users.sourceforge.net>

	* tests/tcltest.test: When creating the notwritabledir we deny the
	current user access to delete the file. We must grant this right when
	we cleanup. Required on Windows 7 when the user does not automatically
	have administrator rights.

2009-10-29  Don Porter  <dgp@users.sourceforge.net>

	* generic/tcl.h:        Changed the typedef for the mp_digit type
	from:
		typedef unsigned long mp_digit;
	to:
		typedef unsigned int mp_digit;
	For 32-bit builds where "long" and "int" are two names for the same
	thing, this is no change at all.  For 64-bit builds, though, this
	causes the dp[] array of an mp_int to be made up of 32-bit elements
	instead of 64-bit elements.  This is a huge improvement because
	details elsewhere in the mp_int implementation cause only 28 bits of
	each element to be actually used storing number data.  Without this
	change bignums are over 50% wasted space on 64-bit systems.  [Bug
	2800740].

	***POTENTIAL INCOMPATIBILITY***
	For 64-bit builds, callers of routines with (mp_digit) or (mp_digit *)
	arguments *will*, and callers of routines with (mp_int *) arguments
	*may* suffer both binary and stubs incompatibilities with Tcl releases
	8.5.0 - 8.5.7.  Such possibilities should be checked, and if such
	incompatibilities are present, suitable [package require] requirements
	on the Tcl release should be put in place to keep such built code
	[load]-ing only in Tcl interps that are compatible.

2009-10-29  Donal K. Fellows  <dkf@users.sf.net>

	* tests/dict.test: Make variable-clean and simplify tests by utilizing
	the fact that dictionaries have defined orders.

	* generic/tclZlib.c (TclZlibCmd): Remove accidental C99-ism which
	reportedly makes the AIX native compiler choke.

2009-10-29  Kevin B. Kenny  <kennykb@acm.org>

	* library/clock.tcl (LocalizeFormat):
	* tests/clock.test (clock-67.1):
	[Bug 2819334]: Corrected a problem where '%%' followed by a letter in
	a format group could expand recursively: %%R would turn into %%H:%M:%S

2009-10-28  Don Porter  <dgp@users.sourceforge.net>

	* generic/tclLiteral.c:	[Bug 2888044]: Fixed 2 bugs.
	* tests/info.test:	First, as noted in the comments of the
	TclCleanupLiteralTable routine, since the teardown of the intrep of
	one Tcl_Obj can cause the teardown of others in the same table, the
	full table cleanup must be done with care, but the code did not
	contain the same care demanded in the comment.  Second, recent
	additions to the info.test file had poor hygiene, leaving an array
	variable ::a lying around, which breaks later interp.test tests during
	a -singleproc 1 run of the test suite.

2009-10-28  Kevin B. Kenny  <kennykb@acm.org>

	* tests/fileName.test (fileName-20.[78]): Corrected poor test
	hygiene (failure to save and restore the working directory) that
	caused these two tests to fail on Windows (and [Bug 2806250] to be
	reopened).

2009-10-27  Don Porter  <dgp@users.sourceforge.net>

	* generic/tclPathObj.c: [Bug 2884203]: Missing refcount on cached
	normalized path caused crashes.

2009-10-27  Kevin B. Kenny  <kennykb@acm.org>

	* library/clock.tcl (ParseClockScanFormat): [Bug 2886852]: Corrected a
	problem where [clock scan] didn't load the timezone soon enough when
	processing a time format that lacked a complete date.
	* tests/clock.test (clock-66.1):
	Added a test case for the above bug.
	* library/tzdata/America/Argentina/Buenos_Aires:
	* library/tzdata/America/Argentina/Cordoba:
	* library/tzdata/America/Argentina/San_Luis:
	* library/tzdata/America/Argentina/Tucuman:
	New DST rules for Argentina. (Olson's tzdata2009p.)

2009-10-26  Don Porter  <dgp@users.sourceforge.net>

	* unix/Makefile.in:	Remove $(PACKAGE).* and prototype from the
	`make distclean` target.  Completes 2009-10-20 commit.

2009-10-24  Kevin B. Kenny  <kennykb@acm.org>

	* library/clock.tcl (ProcessPosixTimeZone):
	Corrected a regression in the fix to [Bug 2207436] that caused
	[clock] to apply EU daylight saving time rules in the US.
	Thanks to Karl Lehenbauer for reporting this regression.
	* tests/clock.test (clock-52.4):
	Added a regression test for the above bug.
	* library/tzdata/Asia/Dhaka:
	* library/tzdata/Asia/Karachi:
	New DST rules for Bangladesh and Pakistan. (Olson's tzdata2009o.)

2009-10-23  Andreas Kupries  <andreask@activestate.com>

	* generic/tclIO.c (FlushChannel): Skip OutputProc for low-level
	0-length writes. When closing pipes which have already been closed
	not skipping leads to spurious SIG_PIPE signals. Reported by
	Mikhail Teterin <mi+thun@aldan.algebra.com>.

2009-10-22  Donal K. Fellows  <dkf@users.sf.net>

	* generic/tclOOBasic.c (TclOO_Object_VarName): [Bug 2883857]: Allow
	the passing of array element names through this method.

2009-10-21  Donal K. Fellows  <dkf@users.sf.net>

	* generic/tclPosixStr.c: [Bug 2882561]: Work around oddity on Haiku OS
	where SIGSEGV and SIGBUS are the same value.

	* generic/tclTrace.c (StringTraceProc): [Bug 2881259]: Added back cast
	to work around silly bug in MSVC's handling of auto-casting.

2009-10-20  Don Porter  <dgp@users.sourceforge.net>

	* unix/Makefile.in:	Removed the long outdated and broken targets
	package-* that were for building Solaris packages.  Appears that the
	pieces needed for these targets to function have never been present in
	the current era of Tcl development and belong completely to Tcl
	pre-history.

2009-10-19  Don Porter  <dgp@users.sourceforge.net>

	* generic/tclIO.c:      [Patch 2107634]: Revised ReadChars and
	FilterInputBytes routines to permit reads to continue up to the string
	limits of Tcl values.  Before revisions, large read attempts could
	panic when as little as half the limiting value length was reached.
	Thanks to Sean Morrison and Bob Parker for their roles in the fix.

2009-10-18  Joe Mistachkin  <joe@mistachkin.com>

	* generic/tclObj.c (TclDbDumpActiveObjects, TclDbInitNewObj)
	(Tcl_DbIncrRefCount, Tcl_DbDecrRefCount, Tcl_DbIsShared):
	[Bug 2871908]: Enforce separation of concerns between the lineCLPtr
	and objThreadMap thread specific data members.

2009-10-18  Joe Mistachkin  <joe@mistachkin.com>

	* tests/thread.test (thread-4.[345]): [Bug 1565466]: Correct tests to
	save their error state before the final call to threadReap just in
	case it triggers an "invalid thread id" error.  This error can occur
	if one or more of the target threads has exited prior to the attempt
	to send it an asynchronous exit command.

2009-10-17  Donal K. Fellows  <dkf@users.sf.net>

	* generic/tclVar.c (UnsetVarStruct, TclDeleteNamespaceVars)
	(TclDeleteCompiledLocalVars, DeleteArray):
	* generic/tclTrace.c (Tcl_UntraceVar2): [Bug 2629338]: Stop traces
	that are deleted part way through (a feature used by tdom) from
	causing freed memory to be accessed.

2009-10-08  Donal K. Fellows  <dkf@users.sf.net>

	* generic/tclDictObj.c (DictIncrCmd): [Bug 2874678]: Don't leak any
	bignums when doing [dict incr] with a value.
	* tests/dict.test (dict-19.3): Memory leak detection code.

2009-10-07  Andreas Kupries  <andreask@activestate.com>

	* generic/tclObj.c: [Bug 2871908]: Plug memory leaks of objThreadMap
	and lineCLPtr hashtables.  Also make the names of the continuation
	line information initialization and finalization functions more
	consistent. Patch supplied by Joe Mistachkin <joe@mistachkin.com>.

	* generic/tclIORChan.c (ErrnoReturn): Replace hardwired constant 11
	with proper errno #define, EAGAIN. What was I thinking? The BSD's have
	a different errno assignment and break with the hardwired number.
	Reported by emiliano on the chat.

2009-10-06  Don Porter  <dgp@users.sourceforge.net>

	* generic/tclInterp.c (SlaveEval): Agressive stomping of internal reps
	was added as part of the NRE patch of 2008-07-13.  This doesn't appear
	to actually be needed, and it hurts quite a bit when large lists lose
	their intreps and require reparsing.  Thanks to Ashok Nadkarni for
	reporting the problem.

	* generic/tclTomMathInt.h (new): Public header tclTomMath.h had
	* generic/tclTomMath.h:	dependence on private headers, breaking use
	* generic/tommath.h:	by extensions [Bug 1941434].

2009-10-05  Andreas Kupries  <andreask@activestate.com>

	* library/safe.tcl (AliasGlob): Fixed conversion of catch to
	try/finally, it had an 'on ok msg' branch missing, causing a silent
	error immediately, and bogus glob results, breaking search for Tcl
	modules.

2009-10-04  Daniel Steffen  <das@users.sourceforge.net>

	* macosx/tclMacOSXBundle.c:	[Bug 2569449]: Workaround CF memory
	* unix/tclUnixInit.c:		managment bug in Mac OS X 10.4 &
					earlier.

2009-10-02  Kevin B. Kenny  <kennykb@acm.org>

	* library/tzdata/Africa/Cairo:
	* library/tzdata/Asia/Gaza:
	* library/tzdata/Asia/Karachi:
	* library/tzdata/Pacific/Apia:	Olson's tzdata2009n.

2009-09-29  Don Porter  <dgp@users.sourceforge.net>

	* generic/tclDictObj.c:		[Bug 2857044]: Updated freeIntRepProc
	* generic/tclExecute.c:		routines so that they set the typePtr
	* generic/tclIO.c:		field to NULL so that the Tcl_Obj is
	* generic/tclIndexObj.c:	not left in an inconsistent state.
	* generic/tclInt.h:
	* generic/tclListObj.c:
	* generic/tclNamesp.c:
	* generic/tclOOCall.c:
	* generic/tclObj.c:
	* generic/tclPathObj.c:
	* generic/tclProc.c:
	* generic/tclRegexp.c:
	* generic/tclStringObj.c:

	* generic/tclAlloc.c:           Cleaned up various routines in the
	* generic/tclCkalloc.c:         call stacks for memory allocation to
	* generic/tclInt.h:             guarantee that any size values computed
	* generic/tclThreadAlloc.c:     are within the domains of the routines
	they get passed to.  [Bugs 2557696 and 2557796].

2009-09-28  Don Porter  <dgp@users.sourceforge.net>

	* generic/tclCmdMZ.c:	Replaced TclProcessReturn() calls with
	* tests/error.test:	Tcl_SetReturnOptions() calls as a simple fix
	for [Bug 2855247].  Thanks to Anton Kovalenko for the report and fix.
	Additional fixes for other failures demonstrated by new tests.

2009-09-27  Don Porter  <dgp@users.sourceforge.net>

	* tests/error.test (error-15.8.*):	Coverage tests illustrating
	flaws in the propagation of return options by [try].

2009-09-26  Donal K. Fellows  <dkf@users.sf.net>

	* unix/tclooConfig.sh, win/tclooConfig.sh: [Bug 2026844]: Added dummy
	versions of tclooConfig.sh that make it easier to build extensions
	against both Tcl8.5+TclOO-standalone and Tcl8.6.

2009-09-24  Don Porter  <dgp@users.sourceforge.net>

	TIP #356 IMPLEMENTATION

	* generic/tcl.decls:	Promote internal routine TclNRSubstObj()
	* generic/tclCmdMZ.c:	to public Tcl_NRSubstObj().  Still needs docs.
	* generic/tclCompile.c:
	* generic/tclInt.h:

	* generic/tclDecls.h:	make genstubs
	* generic/tclStubInit.c:

2009-09-23  Miguel Sofer  <msofer@users.sf.net>

	* doc/namespace.n: the description of [namespace unknown] failed
	to mention [namespace path]: fixed. Thx emiliano.

2009-09-21  Mo DeJong  <mdejong@users.sourceforge.net>

	* tests/regexp.test: Added check for error message from
	unbalanced [] in regexp. Added additional simple test cases
	of basic regsub command.

2009-09-21  Don Porter  <dgp@users.sourceforge.net>

	* generic/tclCompile.c:	Correct botch in the conversion of
	Tcl_SubstObj().  Thanks to Kevin Kenny for detection and report.

2009-09-17  Don Porter  <dgp@users.sourceforge.net>

	* generic/tclCompile.c:	Re-implement Tcl_SubstObj() as a simple
	* generic/tclParse.c:	wrapper around TclNRSubstObj().  This has
	* tests/basic.test:	the effect of caching compiled bytecode in
	* tests/parse.test:	the value to be substituted.  Note that
	Tcl_SubstObj() now exists only for extensions.  Tcl itself no longer
	makes any use of it.  Note also that TclSubstTokens() is now reachable
	only by Tcl_EvalEx() and Tcl_ParseVar() so tests aiming to test its
	functioning needed adjustment to still have the intended effect.

2009-09-16  Alexandre Ferrieux  <ferrieux@users.sourceforge.net>

	* generic/tclObj.c:   Extended ::tcl::unsupported::representation.

2009-09-11  Don Porter  <dgp@users.sourceforge.net>

	* generic/tclBasic.c:	Completed the NR-enabling of [subst].
	* generic/tclCmdMZ.c:	[Bug 2314561].
	* generic/tclCompCmds.c:
	* generic/tclCompile.c:
	* generic/tclInt.h:
	* tests/coroutine.test:
	* tests/parse.test:

2009-09-11  Donal K. Fellows  <dkf@users.sf.net>

	* tests/http.test: Added in cleaning up of http tokens for each test
	to reduce amount of global-variable pollution.

2009-09-10  Donal K. Fellows  <dkf@users.sf.net>

	* library/http/http.tcl (http::Event): [Bug 2849860]: Handle charset
	names in double quotes; some servers like generating them like that.

2009-09-07  Don Porter  <dgp@users.sourceforge.net>

	* generic/tclParse.c:	[Bug 2850901]: Corrected line counting error
	* tests/into.test:	in multi-command script substitutions.

2009-09-07  Daniel Steffen  <das@users.sourceforge.net>

	* generic/tclExecute.c:	Fix potential uninitialized variable use and
	* generic/tclFCmd.c:	null dereference flagged by clang static
	* generic/tclProc.c:	analyzer.
	* generic/tclTimer.c:
	* generic/tclUtf.c:

	* generic/tclExecute.c:	Silence false positives from clang static
	* generic/tclIO.c:	analyzer about potential null dereference.
	* generic/tclScan.c:
	* generic/tclCompExpr.c:

2009-09-04  Don Porter  <dgp@users.sourceforge.net>

	* generic/tclCompCmds.c (TclCompileSubstCmd): [Bug 2314561]:
	* generic/tclBasic.c:	Added a bytecode compiler routine for the
	* generic/tclCmdMZ.c:	[subst] command. This is a partial solution to
	* generic/tclCompile.c:	the need to NR-enable [subst] since bytecode
	* generic/tclCompile.h:	execution is already NR-enabled. Two new
	* generic/tclExecute.c:	bytecode instructions, INST_NOP and
	* generic/tclInt.h:	INST_RETURN_CODE_BRANCH were added to support
	* generic/tclParse.c:	the new routine.  INST_RETURN_CODE_BRANCH is
	* tests/basic.test:	likely to be useful in any future effort to
	* tests/info.test:	add a bytecode compiler routine for [try].
	* tests/parse.test:

2009-09-03  Donal K. Fellows  <dkf@users.sf.net>

	* doc/LinkVar.3: [Bug 2844962]: Added documentation of issues relating
	to use of this API in a multi-threaded environment.

2009-09-01  Andreas Kupries  <andreask@activestate.com>

	* generic/tclIORTrans.c (ReflectInput): Remove error response to
	0-result from method 'limit?' of transformations. Return the number of
	copied bytes instead, which is possibly nothing. The latter then
	triggers EOF handling in the higher layers, making the 0-result of
	limit? the way to inject artificial EOF's into the data stream.

2009-09-01  Don Porter  <dgp@users.sourceforge.net>

	* library/tcltest/tcltest.tcl:  Bump to tcltest 2.3.2 after revision
	* library/tcltest/pkgIndex.tcl: to verbose error message.
	* unix/Makefile.in:
	* win/Makefile.in:

2009-08-27  Don Porter  <dgp@users.sourceforge.net>

	* generic/tclStringObj.c:       [Bug 2845535]: A few more string
	overflow cases in [format].

2009-08-25  Andreas Kupries  <andreask@activestate.com>

	* generic/tclBasic.c (Tcl_CreateInterp, Tcl_EvalTokensStandard)
	(Tcl_EvalEx, TclEvalEx, TclAdvanceContinuations, TclNREvalObjEx):
	* generic/tclCmdMZ.c (Tcl_SwitchObjCmd, TclListLines):
	* generic/tclCompCmds.c (*):
	* generic/tclCompile.c (TclSetByteCodeFromAny, TclInitCompileEnv)
	(TclFreeCompileEnv, TclCompileScript, TclCompileTokens):
	* generic/tclCompile.h (CompileEnv):
	* generic/tclInt.h (ContLineLoc, Interp):
	* generic/tclObj.c (ThreadSpecificData, ContLineLocFree)
	(TclThreadFinalizeObjects, TclInitObjSubsystem, TclContinuationsEnter,
	(TclContinuationsEnterDerived, TclContinuationsCopy, TclFreeObj)
	(TclContinuationsGet):
	* generic/tclParse.c (TclSubstTokens, Tcl_SubstObj):
	* generic/tclProc.c (TclCreateProc):
	* generic/tclVar.c (TclPtrSetVar):
	* tests/info.test (info-30.0-24):

	Extended the parser, compiler, and execution engine with code and
	attendant data structures tracking the position of continuation lines
	which are not visible in the resulting script Tcl_Obj*'s, to properly
	account for them while counting lines for #280.

2009-08-24  Daniel Steffen  <das@users.sourceforge.net>

	* generic/tclInt.h: Annotate Tcl_Panic as noreturn for clang static
	analyzer in PURIFY builds, replacing preprocessor/assert technique.

	* macosx/tclMacOSXNotify.c: Fix multiple issues with nested event loops
	when CoreFoundation notifier is running in embedded mode. (Fixes
	problems in TkAqua Cocoa reported by Youness Alaoui on tcl-mac)

2009-08-21  Don Porter  <dgp@users.sourceforge.net>

	* generic/tclFileName.c: Correct regression in [Bug 2837800] fix.
	* tests/fileName.test:

2009-08-20  Don Porter  <dgp@users.sourceforge.net>

	* generic/tclFileName.c: [Bug 2837800]: Correct the result produced by
	[glob */test] when * matches something like ~foo.

	* generic/tclPathObj.c: [Bug 2806250]: Prevent the storage of strings
	starting with ~ in the "tail" part (normPathPtr field) of the path
	intrep when PATHFLAGS != 0.  This establishes the assumptions relied
	on elsewhere that the name stored there is a relative path.  Also
	refactored to make an AppendPath() routine instead of the cut/paste
	stanzas that were littered throughout.

2009-08-20  Donal K. Fellows  <dkf@users.sf.net>

	* generic/tclCmdIL.c (TclNRIfObjCmd): [Bug 2823276]: Make [if]
	NRE-safe on all arguments when interpreted.
	(Tcl_LsortObjCmd): Close off memory leak.

2009-08-19  Donal K. Fellows  <dkf@users.sf.net>

	* generic/tclCmdAH.c (TclNRForObjCmd, etc.): [Bug 2823276]: Make [for]
	and [while] into NRE-safe commands, even when interpreted.

2009-08-18  Don Porter  <dgp@users.sourceforge.net>

	* generic/tclPathObj.c: [Bug 2837800]: Added NULL check to prevent
	* tests/fileName.test:  crashes during [glob].

2009-08-16  Jan Nijtmans  <nijtmans@users.sf.net>

	* unix/dltest/pkge.c:  const addition
	* unix/tclUnixThrd.c:  Use <pthread.h> in stead of "pthread.h"
	* win/tclWinDde.c:     Eliminate some more gcc warnings
	* win/tclWinReg.c:
	* generic/tclInt.h:    Change ForIterData, make it const-safe.
	* generic/tclCmdAH.c:

2009-08-12  Don Porter  <dgp@users.sourceforge.net>

	TIP #353 IMPLEMENTATION

	* doc/NRE.3:		New public routine Tcl_NRExprObj() permits
	* generic/tcl.decls:	extension commands to evaluate Tcl expressions
	* generic/tclBasic.c:	in NR-enabled command procedures.
	* generic/tclCmdAH.c:
	* generic/tclExecute.c:
	* generic/tclInt.h:
	* generic/tclObj.c:
	* tests/expr.test:

	* generic/tclDecls.h:		make genstubs
	* generic/tclStubInit.c:

2009-08-06  Andreas Kupries  <andreask@activestate.com>

	* doc/refchan.n [Bug 2827000]: Extended the implementation of
	* generic/tclIORChan.c: reflective channels (TIP 219, method
	* tests/ioCmd.test: 'read'), enabling handlers to signal EAGAIN to
	indicate 'no data, but not at EOF either', and other system
	errors. Updated documentation, extended testsuite (New test cases
	iocmd*-23.{9,10}).

2009-08-02  Miguel Sofer  <msofer@users.sf.net>

	* tests/coroutine.test: fix testfile cleanup

2009-08-02  Donal K. Fellows  <dkf@users.sf.net>

	* generic/tclObj.c (Tcl_RepresentationCmd): Added an unsupported
	command for reporting the representation of an object. Result string
	is deliberately a bit obstructive so that people are not encouraged to
	make code that depends on it; it's a debugging tool only!

	* unix/tclUnixFCmd.c (GetOwnerAttribute, SetOwnerAttribute)
	(GetGroupAttribute, SetGroupAttribute): [Bug 1942222]: Stop calling
	* unix/tclUnixFile.c (TclpGetUserHome): endpwent() and endgrent();
	they've been unnecessary for ages.

2009-08-02  Jan Nijtmans  <nijtmans@users.sf.net>

	* win/tclWin32Dll.c: Eliminate TclWinResetInterfaceEncodings, since it
	* win/tclWinInit.c:  does exactly the same as TclWinEncodingsCleanup,
	* win/tclWinInt.h:   make sure that tclWinProcs and
			     tclWinTCharEncoding are always set and reset
			     concurrently.
	* win/tclWinFCmd.c:  Correct check for win95

2009-07-31  Don Porter  <dgp@users.sourceforge.net>

	* generic/tclStringObj.c: [Bug 2830354]:	Corrected failure to
	* tests/format.test:		grow buffer when format spec request
	large width floating point values.  Thanks to Clemens Misch.

2009-07-26  Donal K. Fellows  <dkf@users.sf.net>

	* library/auto.tcl (tcl_findLibrary, auto_mkindex):
	* library/package.tcl (pkg_mkIndex, tclPkgUnknown, MacOSXPkgUnknown):
	* library/safe.tcl (interpAddToAccessPath, interpDelete, AliasGlob):
	(AliasSource, AliasLoad, AliasEncoding):
	* library/tm.tcl (UnknownHandler): Simplify by swapping some [catch]
	gymnastics for use of [try].

2009-07-26 Alexandre Ferrieux  <ferrieux@users.sourceforge.net>

	* tools/genStubs.tcl: Forced LF translation when generating .h's to
	avoid spurious diffs when regenerating on a Windows box.

2009-07-26  Jan Nijtmans  <nijtmans@users.sf.net>

	* win/Makefile.in: [Bug 2827066]: msys build --enable-symbols broken
	* win/tcl.m4:	   And modified the same for unicows.dll, as a
	* win/configure:   preparation for [Enh 2819611].

2009-07-25  Donal K. Fellows  <dkf@users.sf.net>

	* library/history.tcl (history): Reworked the history mechanism in
	terms of ensembles, rather than the ad hoc ensemble-lite mechanism
	used previously.

2009-07-24  Donal K. Fellows  <dkf@users.sf.net>

	* doc/self.n (self class): [Bug 2704302]: Add some text to make it
	clearer how to get the name of the current object's class.

2009-07-23  Andreas Kupries  <andreask@activestate.com>

	* generic/tclIO.c (Tcl_GetChannelHandle): [Bug 2826248]: Do not crash
	* generic/tclPipe.c (FileForRedirect): for getHandleProc == NULL, this
	is allowed. Provide a nice error message in the bypass area. Updated
	caller to check the bypass for a mesage. Bug reported by Andy
	Sonnenburg <andy22286@users.sourceforge.net>

2009-07-23  Joe Mistachkin  <joe@mistachkin.com>

	* generic/tclNotify.c: [Bug 2820349]: Ensure that queued events are
	freed once processed.

2009-07-22  Jan Nijtmans  <nijtmans@users.sf.net>

	* macosx/tclMacOSXFCmd.c: CONST -> const
	* generic/tclGetDate.y:
	* generic/tclDate.c:
	* generic/tclLiteral.c: (char *) cast in ckfree call
	* generic/tclPanic.c: [Feature Request 2814786]: remove TclpPanic
	* generic/tclInt.h
	* unix/tclUnixPort.h
	* win/tclWinPort.h

2009-07-22 Alexandre Ferrieux  <ferrieux@users.sourceforge.net>

	* generic/tclEvent.c: [Bug 2001201 again]: Refined the 20090617 patch
	on [exit] streamlining, so that it now correctly calls thread exit
	handlers for the calling thread, including <Destroy> bindings in Tk.

2009-07-21  Kevin B. Kenny  <kennykb@acm.org>

	* library/tzdata/Asia/Dhaka:
	* library/tzdata/Indian/Mauritius: Olson's tzdata2009k.

2009-07-20  Donal K. Fellows  <dkf@users.sf.net>

	* generic/tclCmdMZ.c (StringIsCmd): Reorganize so that [string is] is
	more efficient when parsing things that are correct, at a cost of
	making the empty string test slightly more costly. With this, the cost
	of doing [string is integer -strict $x] matches [catch {expr {$x+0}}]
	in the successful case, and greatly outstrips it in the failing case.

2009-07-19  Donal K. Fellows  <dkf@users.sf.net>

	* generic/tclOO.decls, generic/tclOO.c (Tcl_GetObjectName): Expose a
	function for efficiently returning the current name of an object.

2009-07-18  Daniel Steffen  <das@users.sourceforge.net>

	* unix/Makefile.in: Define NDEBUG in optimized (non-symbols) build to
	disable NRE assert()s and threaded allocator range checks.

2009-07-16  Don Porter  <dgp@users.sourceforge.net>

	* generic/tclBinary.c:	Removed unused variables.
	* generic/tclCmdIL.c:
	* generic/tclCompile.c:
	* generic/tclExecute.c:
	* generic/tclHash.c:
	* generic/tclIOUtil.c:
	* generic/tclVar.c:

	* generic/tclBasic.c:	Silence compiler warnings about ClientData.
	* generic/tclProc.c:

	* generic/tclScan.c:    Typo in ACCEPT_NAN configuration.

	* generic/tclStrToD.c:  [Bug 2819200]: Set floating point control
	register on MIPS systems so that the gradual underflow expected by Tcl
	is in effect.

2009-07-15  Donal K. Fellows  <dkf@users.sf.net>

	* generic/tclInt.h (Namespace):		   Added machinery to allow
	* generic/tclNamesp.c (many functions):	   reduction of memory used
	* generic/tclResolve.c (BumpCmdRefEpochs): by namespaces. Currently
	#ifdef'ed out because of compatibility concerns.

	* generic/tclInt.decls: Added four functions for better integration
	with itcl-ng.

2009-07-14  Kevin B. Kenny  <kennykb@acm.org>

	* generic/tclInt.h (TclNRSwitchObjCmd):
	* generic/tclBasic.c (builtInCmds):
	* generic/tclCmdMZ.c (Tcl_SwitchObjCmd):
	* tests/switch.test (switch-15.1):
	[Bug 2821401]: Make non-bytecoded [switch] command aware of NRE.

2009-07-13  Andreas Kupries  <andreask@activestate.com>

	* generic/tclCompile.c (TclInitCompileEnv, EnterCmdWordIndex)
	(TclCleanupByteCode, TclCompileScript):
	* generic/tclExecute.c (TclCompileObj, TclExecuteByteCode):
	* tclCompile.h (ExtCmdLoc):
	* tclInt.h (ExtIndex, CFWordBC, CmdFrame):
	* tclBasic.c (DeleteInterpProc, TclArgumentBCEnter)
	(TclArgumentBCRelease, TclArgumentGet, SAVE_CONTEXT)
	(RESTORE_CONTEXT, NRCoroutineExitCallback, TclNRCoroutineObjCmd):
	* generic/tclCmdAH.c (TclNRForObjCmd, TclNRForIterCallback,
	(ForNextCallback):
	* generic/tclCmdMZ.c (TclNRWhileObjCmd):

	Extended the bytecode compiler initialization to recognize the
	compilation of whole files (NRE enabled 'source' command) and switch
	to the counting of absolute lines in that case.

	Further extended the bytecode compiler to track the start line in the
	generated information, and modified the bytecode execution to
	recompile an object if the location as per the calling context doesn't
	match the location saved in the bytecode. This part could be optimized
	more by using more memory to keep all possibilities which occur
	around, or by just adjusting the location information instead of a
	total recompile.

	Reworked the handling of literal command arguments in bytecode to be
	saved (compiler) and used (execution) per command (See the
	TCL_INVOKE_STK* instructions), and not per the whole bytecode. This,
	and the previous change remove the problems with location data caused
	by literal sharing (across whole files, but also proc bodies).
	Simplified the associated datastructures (ExtIndex is gone, as is the
	function EnterCmdWordIndex).

	The last change causes the hashtable 'lineLABCPtr' to be state which
	has to be kept per coroutine, like the CmdFrame stack. Reworked the
	coroutine support code to create, delete and switch the information as
	needed. Further reworked the tailcall command as well, it has to pop
	its own arguments when run in a bytecode context to keep a proper
	stack in 'lineLABCPtr'.

	Fixed the mishandling of line information in the NRE-enabled 'for' and
	'while' commands introduced when both were made to share their
	iteration callbacks without taking into account that the loop body is
	found in different words of the command. Introduced a separate data
	structure to hold all the callback information, as we went over the
	limit of 4 direct client-data values for NRE callbacks.

	The above fixes [Bug 1605269].

2009-07-12  Donal K. Fellows  <dkf@users.sf.net>

	* generic/tclCmdMZ.c (StringIndexCmd, StringEqualCmd, StringCmpCmd):
	* generic/tclExecute.c (TclExecuteByteCode): [Bug 2637173]: Factor out
	* generic/tclInt.h (TclIsPureByteArray):     the code to determine if
	* generic/tclUtil.c (TclStringMatchObj):     it is safe to work with
	byte arrays directly, so that we get the check correct _once_.

	* generic/tclOOCall.c (TclOOGetCallContext): [Bug 1895546]: Changed
	* generic/tclOO.c (TclOOObjectCmdCore):	     the way that the cache is
	managed so that when itcl does cunning things, those cunning things
	can be cached properly.

2009-07-11  Donal K. Fellows  <dkf@users.sf.net>

	* doc/vwait.n: Substantially increased the discussion of issues and
	work-arounds relating to nested vwaits, following discussion on the
	tcl-core mailing list on the topic.

2009-07-10  Pat Thoyts  <patthoyts@users.sourceforge.net>

	* tests/zlib.test:   ZlibTransformClose may be called with a NULL
	* generic/tclZlib.c: interpreter during finalization and
	Tcl_SetChannelError requires a list. Added some tests to ensure error
	propagation from the zlib library to the interp.

2009-07-09  Pat Thoyts  <patthoyts@users.sourceforge.net>

	* tests/zlib.test: [Bug 2818131]: Added tests and fixed a typo that
	broke [zlib push] for deflate format.

2009-07-09  Donal K. Fellows  <dkf@users.sf.net>

	* compat/mkstemp.c (mkstemp): [Bug 2819227]: Use rand() for random
	numbers as it is more portable.

2009-07-05  Donal K. Fellows  <dkf@users.sf.net>

	* generic/tclZlib.c (ZlibTransformWatch): Correct the handling of
	events so that channel transforms work with things like an asynch
	[chan copy]. Problem reported by Pat Thoyts.

2009-07-01  Pat Thoyts  <patthoyts@users.sourceforge.net>

	* win/tclWinInt.h:   [Bug 2806622]: Handle the GetUserName API call
	* win/tclWin32Dll.c: via the tclWinProcs indirection structure. This
	* win/tclWinInit.c:  fixes a problem obtaining the username when the
	USERNAME environment variable is unset.

2009-06-30  Daniel Steffen  <das@users.sourceforge.net>

	* generic/tclInt.h:		Add assert macros for clang static
	* generic/tclPanic.c:		analyzer and redefine Tcl_Panic to
	* generic/tclStubInit.c:	assert after panic in clang PURIFY
					builds.

	* generic/tclCmdIL.c:		Add clang assert for false positive
					from static analyzer.

2009-06-26  Daniel Steffen  <das@users.sourceforge.net>

	* macosx/Tcl-Common.xcconfig:	 Update projects for Xcode 3.1 and
	* macosx/Tcl.xcode/*:		 3.2, standardize on gcc 4.2, remove
	* macosx/Tcl.xcodeproj/*:	 obsolete configurations and pre-Xcode
	* macosx/Tcl.pbproj/* (removed): project.

	* macosx/README:		 Update project docs, cleanup.

	* unix/Makefile.in:		 Update dist target for project
					 changes.

2009-06-24  Donal K. Fellows  <dkf@users.sf.net>

	* tests/oo.test (oo-19.1): [Bug 2811598]: Make more resilient.

2009-06-24  Pat Thoyts  <patthoyts@users.sourceforge.net>

	* tests/http11.test: [Bug 2811492]: Clean up procs after testing.

2009-06-18  Donal K. Fellows  <dkf@users.sf.net>

	* generic/tclCkalloc.c (MemoryCmd): [Bug 988703]:
	* generic/tclObj.c (ObjData, TclFinalizeThreadObjects): Add mechanism
	for discovering what Tcl_Objs are allocated when built for memory
	debugging. Developed by Joe Mistachkin.

2009-06-17 Alexandre Ferrieux  <ferrieux@users.sourceforge.net>

	* generic/tclEvent.c: Applied a patch by George Peter Staplin
	drastically reducing the ambition of [exit] wrt finalization, and
	thus solving many multi-thread teardown issues. [Bugs 2001201,
	486399, and possibly 597575, 990457, 1437595, 2750491]

2009-06-15  Don Porter  <dgp@users.sourceforge.net>

	* generic/tclStringObj.c: sprintf() -> Tcl_ObjPrintf() conversion.

2009-06-15  Reinhard Max  <max@suse.de>

	* unix/tclUnixPort.h: Move all socket-related code from tclUnixChan.c
	* unix/tclUnixChan.c: to tclUnixSock.c.
	* unix/tclUnixSock.c:

2009-06-15  Donal K. Fellows  <dkf@users.sf.net>

	* tools/tcltk-man2html.tcl (make-man-pages): [Patch 557486]: Apply
	last remaining meaningful part of this patch, a clean up of some
	closing tags.

2009-06-13  Don Porter  <dgp@users.sourceforge.net>

	* generic/tclCompile.c: [Bug 2802881]: The value stashed in
	* generic/tclProc.c:    iPtr->compiledProcPtr when compiling a proc
	* tests/execute.test:   survives too long. We only need it there long
	enough for the right TclInitCompileEnv() call to re-stash it into
	envPtr->procPtr.  Once that is done, the CompileEnv controls.  If we
	let the value of iPtr->compiledProcPtr linger, though, then any other
	bytecode compile operation that takes place will also have its
	CompileEnv initialized with it, and that's not correct.  The value is
	meant to control the compile of the proc body only, not other compile
	tasks that happen along.  Thanks to Carlos Tasada for discovering and
	reporting the problem.

2009-06-10  Don Porter  <dgp@users.sourceforge.net>

	* generic/tclStringObj.c:       [Bug 2801413]: Revised [format] to not
	overflow the integer calculations computing the length of the %ll
	formats of really big integers.  Also added protections so that
	[format]s that would produce results overflowing the maximum string
	length of Tcl values throw a normal Tcl error instead of a panic.

	* generic/tclStringObj.c:	[Bug 2803109]: Corrected failures to
	deal with the "pure unicode" representation of an empty string.
	Thanks to Julian Noble for reporting the problem.

2006-06-09  Kevin B. Kenny  <kennykb@acm.org>

	* generic/tclGetDate.y: Fixed a thread safety bug in the generated
	* library/clock.tcl:    Bison parser (needed a %pure-parser
	* tests/clock.test:     declaration to avoid static variables).
				Discovered that the %pure-parser declaration
	                        allowed for returning the Bison error message
	                        to the Tcl caller in the event of a syntax
	                        error, so did so.
	* generic/tclDate.c: bison 2.3

2006-06-08  Kevin B. Kenny  <kennykb@acm.org>

	* library/tzdata/Asia/Dhaka: New DST rule for Bangladesh. (Olson's
	tzdata2009i.)

2009-06-08  Donal K. Fellows  <dkf@users.sf.net>

	* doc/copy.n: Fix error in example spotted by Venkat Iyer.

2009-06-02  Don Porter  <dgp@users.sourceforge.net>

	* generic/tclExecute.c: Replace dynamically-initialized table with a
	table of static constants in the lookup table for exponent operator
	computations that fit in a 64 bit integer result.

	* generic/tclExecute.c: [Bug 2798543]: Corrected implementations and
	selection logic of the INST_EXPON instruction.

2009-06-01  Don Porter  <dgp@users.sourceforge.net>

	* tests/expr.test:      [Bug 2798543]: Added many tests demonstrating
	the broken cases.

009-05-30  Kevin B. Kenny  <kennykb@acm.org>

	* library/tzdata/Africa/Cairo:
	* library/tzdata/Asia/Amman: Olson's tzdata2009h.

2009-05-29  Andreas Kupries  <andreask@activestate.com>

	* library/platform/platform.tcl: Fixed handling of cpu ia64,
	* library/platform/pkgIndex.tcl: taking ia64_32 into account
	* unix/Makefile.in: now. Bumped version to 1.0.5. Updated the
	* win/Makefile.in: installation commands.

2009-05-26 Alexandre Ferrieux  <ferrieux@users.sourceforge.net>

	* doc/expr.n: Fixed documentation of the right-associativity of
	the ** operator. (spotted by kbk)

2009-05-14  Donal K. Fellows  <dkf@users.sf.net>

	* generic/tclOOInfo.c (InfoObjectNsCmd): Added introspection mechanism
	for finding out what an object's namespace is. Experience suggests
	that it is just too useful to be able to do without it.

2009-05-12  Donal K. Fellows  <dkf@users.sf.net>

	* doc/vwait.n: Added more words to make it clear just how bad it is to
	nest [vwait]s.

	* compat/mkstemp.c: Add more headers to make this file build on IRIX
	6.5. Thanks to Larry McVoy for this.

2009-05-08  Donal K. Fellows  <dkf@users.sf.net>

	* generic/tclOO.c (TclNRNewObjectInstance):  [Bug 2414858]: Add a
	* generic/tclBasic.c (TclPushTailcallPoint): marker to the stack of
	NRE callbacks at the right point so that tailcall works correctly in a
	constructor.

	* tests/exec.test (cat): [Bug 2788468]: Adjust the scripted version of
	cat so that it does not perform transformations on the data it is
	working with, making it more like the standard Unix 'cat' program.

2009-05-07  Miguel Sofer  <msofer@users.sf.net>

	* generic/tclObj.c (Tcl_GetCommandFromObj): [Bug 2785893]: Ensure that
	a command in a deleted namespace can't be found through a cached name.

	* generic/tclBasic.c:    Let coroutines start with a much smaller
	* generic/tclCompile.h:  stack: 200 words (previously was 2000, the
	* generic/tclExecute.c:  same as interps).

2009-05-07  Donal K. Fellows  <dkf@users.sf.net>

	* tests/env.test (printenvScript, env-4.3, env-4.5): [Bug 1513659]:
	* tests/exec.test (exec-2.6): These tests had subtle dependencies on
	being on platforms that were either ISO 8859-1 or UTF-8. Stabilized
	the results by forcing the encoding.

2009-05-06  Don Porter  <dgp@users.sourceforge.net>

	* generic/tclCmdMZ.c:	[Bug 2582327]: Improve overflow error message
	from [string repeat].

	* tests/interp.test: interp-20.50 test for Bug 2486550.

2009-05-04  Donal K. Fellows  <dkf@users.sf.net>

	* generic/tclOO.c (InitFoundation, AllocObject, AllocClass):
	* generic/tclOODefineCmds.c (InitDefineContext): Make sure that when
	support namespaces are deleted, nothing bad can subsequently happen.
	Issue spotted by Don Porter.

2009-05-03  Donal K. Fellows  <dkf@users.sf.net>

	* doc/Tcl.n: [Bug 2538432]: Clarified exact treatment of ${arr(idx)}
	form of variable substitution. This is not a change of behavior, just
	an improved description of the current situation.

2009-04-30  Miguel Sofer  <msofer@users.sf.net>

	* generic/tclBasic.c (TclObjInvoke): [Bug 2486550]: Make sure that a
	null objProc is not used, use Tcl_NRCallObjProc instead.

2009-05-01  Jan Nijtmans  <nijtmans@users.sf.net>

	* win/configure.in   Fix 64-bit detection for zlib on Win64
	* win/configure      (regenerated)

2009-04-28  Jeff Hobbs  <jeffh@ActiveState.com>

	* unix/tcl.m4, unix/configure (SC_CONFIG_CFLAGS): harden the check to
	add _r to CC on AIX with threads.

2009-04-27  Donal K. Fellows  <dkf@users.sf.net>

	* doc/concat.n (EXAMPLES): [Bug 2780680]: Rewrote so that the spacing
	of result messages is correct. (The exact way they were wrong was
	different when rendered through groff or as HTML, but it was still
	wrong both ways.)

2009-04-27  Jan Nijtmans  <nijtmans@users.sf.net>

	* generic/tclIndexObj.c:  Reset internal INTERP_ALTERNATE_WRONG_ARGS
	* generic/tclIOCmd.c:     flag inside the Tcl_WrongNumArgs function,
	                          so the caller no longer has to do the reset.

2009-04-24  Stuart Cassoff  <stwo@users.sf.net>

	* unix/Makefile.in: [Patch 2769530]: Don't chmod/exec installManPage.

2009-04-19  Pat Thoyts  <patthoyts@users.sourceforge.net>

	* library/http/http.tcl: [Bug 2715421]: Removed spurious newline added
	* tests/http11.test:     after POST and added tests to detect excess
	* tests/httpd11.tcl:     bytes being POSTed.
	* library/http/pkgIndex.tcl:
	* makefiles:             package version now 2.8.1

2009-04-15  Donal K. Fellows  <dkf@users.sf.net>

	* doc/chan.n, doc/close.n: Tidy up documentation of TIP #332.

2009-04-14  Kevin B. Kenny  <kennykb@acm.org>

	* library/tzdata/Asia/Karachi: Updated rules for Pakistan Summer
				       Time (Olson's tzdata2009f)

2009-04-11  Donal K. Fellows  <dkf@users.sf.net>

	* generic/tclOOMethod.c (InvokeForwardMethod): Clarify the resolution
	behaviour of the name of the command that is forwarded to: it's now
	resolved using the object's namespace as context, which is much more
	useful than the previous (somewhat random) behaviour of using the
	caller's current namespace.

2009-04-10  Pat Thoyts  <patthoyts@users.sourceforge.net>

	* library/http/http.tcl:     Improved HTTP/1.1 support and added
	* library/http/pkgIndex.tcl: specific HTTP/1.1 testing to ensure
	* tests/http11.test:         we handle chunked+gzip for the various
	* tests/httpd11.test:        modes (normal, -channel and -handler)
	* makefiles:                 package version set to 2.8.0

2009-04-10  Daniel Steffen  <das@users.sourceforge.net>

	* unix/tclUnixChan.c:		TclUnixWaitForFile(): use FD_* macros
	* macosx/tclMacOSXNotify.c:	to manipulate select masks (Cassoff).
					[FRQ 1960647] [Bug 3486554]

	* unix/tclLoadDyld.c:		Use RTLD_GLOBAL instead of RTLD_LOCAL.
					[Bug 1961211]

	* macosx/tclMacOSXNotify.c:	revise CoreFoundation notifier to allow
					embedding into applications that
					already have a CFRunLoop running and
					want to run the tcl event loop via
					Tcl_ServiceModeHook(TCL_SERVICE_ALL).

	* macosx/tclMacOSXNotify.c:	add CFRunLoop based Tcl_Sleep() and
	* unix/tclUnixChan.c:		TclUnixWaitForFile() implementations
	* unix/tclUnixEvent.c:		and disable select() based ones in
					CoreFoundation builds.

	* unix/tclUnixNotify.c:		simplify, sync with tclMacOSXNotify.c.

	* generic/tclInt.decls: 	add TclMacOSXNotifierAddRunLoopMode()
	* generic/tclIntPlatDecls.h:	internal API, regen.
	* generic/tclStubInit.c:

	* unix/configure.in (Darwin):	use Darwin SUSv3 extensions if
					available; remove /Network locations
					from default tcl package search path
					(NFS mounted locations and thus slow).
	* unix/configure:		autoconf-2.59
	* unix/tclConfig.h.in:		autoheader-2.59

	* macosx/tclMacOSXBundle.c:	on Mac OS X 10.4 and later, replace
					deprecated NSModule API by dlfcn API.

2009-04-10  Donal K. Fellows  <dkf@users.sf.net>

	* doc/StringObj.3: [Bug 2089279]: Corrected example so that it works
	on 64-bit machines as well.

2009-04-10  Pat Thoyts  <patthoyts@users.sourceforge.net>

	* tests/http.test: [Bug 26245326]: Added specific check for problem
	* tests/httpd: (return incomplete HTTP response header).

2009-04-08  Kevin B. Kenny  <kennykb@acm.org>

	* tools/tclZIC.tcl: Always emit files with Unix line termination.
	* library/tzdata: Olson's tzdata2009e

2009-04-09  Don Porter  <dgp@users.sourceforge.net>

	* library/http/http.tcl:	[Bug 26245326]: Handle incomplete
	lines in the "connecting" state. Thanks to Sergei Golovan.

2009-04-08  Andreas Kupries  <andreask@activestate.com>

	* library/platform/platform.tcl: Extended the darwin sections to add
	* library/platform/pkgIndex.tcl: a kernel version number to the
	* unix/Makefile.in: identifier for anything from Leopard (10.5) on up.
	* win/Makefile.in: Extended patterns for same. Extended cpu
	* doc/platform.n: recognition for 64bit Tcl running on a 32bit kernel
	on a 64bit processor (By Daniel Steffen). Bumped version to 1.0.4.
	Updated Makefiles.

2009-04-08  Don Porter  <dgp@users.sourceforge.net>

	* library/tcltest/tcltest.tcl:  [Bug 2570363]: Converted [eval]s (some
	* library/tcltest/pkgIndex.tcl: unsafe!) to {*} in tcltest package.
	* unix/Makefile.in:     => tcltest 2.3.1
	* win/Makefile.in:

2009-04-07  Don Porter  <dgp@users.sourceforge.net>

	* generic/tclStringObj.c:	Correction so that value of
	TCL_GROWTH_MIN_ALLOC is everywhere expressed in bytes as comment
	claims.

2009-04-04  Donal K. Fellows  <dkf@users.sf.net>

	* doc/vwait.n: [Bug 1910136]: Extend description and examples to make
	it clearer just how this command interprets variable names.

2009-03-30  Don Porter  <dgp@users.sourceforge.net>

	* doc/Alloc.3: [Bug 2556263]:	Size argument is "unsigned int".

2009-03-27  Don Porter  <dgp@users.sourceforge.net>

	* generic/tclPathObj.c (TclPathPart): [Bug 2710920]: TclPathPart()
	* tests/fileName.test:	was computing the wrong results for both [file
	dirname] and [file tail] on "path" arguments with the PATHFLAGS != 0
	intrep and with an empty string for the "joined-on" part.

2009-03-25  Jan Nijtmans  <nijtmans@users.sf.net>

	* doc/tclsh.1:		 Bring doc and tools in line with
	* tools/installData.tcl: http://wiki.tcl.tk/812
	* tools/str2c
	* tools/tcltk-man2html.tcl

2009-03-25  Donal K. Fellows  <dkf@users.sf.net>

	* doc/coroutine.n: [Bug 2152285]: Added basic documentation for the
	coroutine and yield commands.

2009-03-24  Donal K. Fellows  <dkf@users.sf.net>

	* generic/tclOOBasic.c (TclOOSelfObjCmd): [Bug 2704302]: Make 'self
	class' better defined in the context of objects that change class.

	* generic/tclVar.c (Tcl_UpvarObjCmd): [Bug 2673163] (ferrieux)
	* generic/tclProc.c (TclObjGetFrame): Make the upvar command more able
	to handle its officially documented syntax.

2009-03-22  Miguel Sofer  <msofer@users.sf.net>

	* generic/tclBasic.c: [Bug 2502037]: NR-enable the handling of unknown
	commands.

2009-03-21  Miguel Sofer  <msofer@users.sf.net>

	* generic/tclBasic.c:   Fixed "leaks" in aliases, imports and
	* generic/tclInt.h:     ensembles. Only remaining known leak is in
	* generic/tclInterp.c:  ensemble unknown dispatch (as it not
	* generic/tclNamesp.c:  NR-enabled)
	* tests/tailcall.test:

	* tclInt.h: comments

	* tests/tailcall.test: Added tests to show that [tailcall] does not
	currently always execute in constant space: interp-alias, ns-imports
	and ensembles "leak" as of this commit.

	* tests/nre.test: [foreach] has been NR-enabled for a while, the test
	was marked 'knownBug': unmark it.

	* generic/tclBasic.c:   Fix for (among others) [Bug 2699087]
	* generic/tclCmdAH.c:   Tailcalls now perform properly even from
	* generic/tclExecute.c: within [eval]ed scripts.
	* generic/tclInt.h:     More tests missing, as well as proper
	exploration and testing of the interaction with "redirectors" like
	interp-alias (suspect that it does not happen in constant space)
	and pure-eval commands.

	* generic/tclExecute.c: Proper fix for [Bug 2415422]. Reenabled
	* tests/nre.test:       the failing assertion that was disabled on
	2008-12-18: the assertion is correct, the fault was in the
	management of expansions.

	* generic/tclExecute.c:  Fix both test and code for tailcall
	* tests/tailcall.test:   from within a compiled [eval] body.

	* tests/tailcall.test: Slightly improved tests

2009-03-20  Don Porter  <dgp@users.sourceforge.net>

	* tests/stringObj.test:         [Bug 2597185]: Test stringObj-6.9
	checks that Tcl_AppendStringsToObj() no longer crashes when operating
	on a pure unicode value.

	* generic/tclExecute.c (INST_CONCAT1):  [Bug 2669109]: Panic when
	appends overflow the max length of a Tcl value.

2009-03-19  Miguel Sofer  <msofer@users.sf.net>

	* generic/tcl.h:
	* generic/tclInt.h:
	* generic/tclBasic.c:
	* generic/tclExecute.c:
	* generic/tclNamesp.c (Tcl_PopCallFrame): Rewritten tailcall
	implementation, ::unsupported::atProcExit is (temporarily?) gone. The
	new approach is much simpler, and also closer to being correct. This
	commit fixes [Bug 2649975] and [Bug 2695587].

	* tests/coroutine.test:    Moved the tests to their own files,
	* tests/tailcall.test:     removed the unsupported.test. Added
	* tests/unsupported.test:  tests for the fixed bugs.

2009-03-19  Donal K. Fellows  <dkf@users.sf.net>

	* doc/tailcall.n: Added documentation for tailcall command.

2009-03-18  Don Porter  <dgp@users.sourceforge.net>

	* win/tclWinFile.c (TclpObjNormalizePath):	[Bug 2688184]:
	Corrected Tcl_Obj leak. Thanks to Joe Mistachkin for detection and
	patch.

	* generic/tclVar.c (TclLookupSimpleVar):	[Bug 2689307]: Shift
	all calls to Tcl_SetErrorCode() out of TclLookupSimpleVar and onto its
	callers, where control with TCL_LEAVE_ERR_MSG flag is more easily
	handled.

2009-03-16  Donal K. Fellows  <dkf@users.sf.net>

	* generic/tclCmdMZ.c (TryPostBody): [Bug 2688063]: Extract information
	from list before getting rid of last reference to it.

2009-03-15  Joe Mistachkin  <joe@mistachkin.com>

	* generic/tclThread.c: [Bug 2687952]: Modify fix for TSD leak to match
	* generic/tclThreadStorage.c: Tcl 8.5 (and prior) allocation semantics

2009-03-15  Donal K. Fellows  <dkf@users.sf.net>

	* generic/tclThreadStorage.c (TSDTableDelete):	[Bug 2687952]: Ensure
	* generic/tclThread.c (Tcl_GetThreadData):	that structures in
	Tcl's TSD system are all freed. Use the correct matching allocator.

	* generic/tclPosixStr.c (Tcl_SignalId,Tcl_SignalMsg): [Patch 1513655]:
	Added support for SIGINFO, which is present on BSD platforms.

2009-03-14  Donal K. Fellows  <dkf@users.sf.net>

	* unix/tcl.pc.in (new file):		[Patch 2243948] (hat0)
	* unix/configure.in, unix/Makefile.in: Added support for reporting
	Tcl's public build configuration via the pkg-config system. TEA is
	still the official mechanism though, in part because pkg-config is not
	universally supported across all Tcl's supported platforms.

2009-03-11  Miguel Sofer  <msofer@users.sf.net>

	* generic/tclBasic.c (TclNRCoroutineObjCmd): fix Tcl_Obj leak.
	Diagnosis and fix thanks to GPS.

2009-03-09  Donal K. Fellows  <dkf@users.sf.net>

	* generic/tclCmdMZ.c (Tcl_TryObjCmd, TclNRTryObjCmd): Moved the
	implementation of [try] from Tcl code into C. Still lacks a bytecode
	version, but should be better than what was before.

2009-03-04  Donal K. Fellows  <dkf@users.sf.net>

	* generic/tclZlib.c (TclZlibCmd): Checksums are defined to be unsigned
	32-bit integers, use Tcl_WideInt to pass to scripts. [Bug 2662434]
	(ZlibStreamCmd, ChanGetOption): A few other related corrections.

2009-02-27  Jan Nijtmans  <nijtmans@users.sf.net>

	* generic/tcl.decls:    [Bug 218977]: Tcl_DbCkfree needs return value
	* generic/tclCkalloc.c
	* generic/tclDecls.h:   (regenerated)
	* generic/tclInt.decls: don't use CONST84/CONST86 here
	* generic/tclCompile.h: don't use CONST86 here, comment fixing.
	* generic/tclIO.h:      don't use CONST86 here, comment fixing.
	* generic/tclIntDecls.h (regenerated)

2009-02-25  Don Porter  <dgp@users.sourceforge.net>

	* generic/tclUtil.c (TclStringMatchObj):	[Bug 2637173]: Revised
	the branching on the strObj->typePtr so that untyped values get
	converted to the "string" type and pass through the Unicode matcher.
	[Bug 2613766]: Also added checks to only perform "bytearray"
	optimization on pure bytearray values.

	* generic/tclCmdMZ.c:	Since Tcl_GetCharLength() has its own
	* generic/tclExecute.c:	optimizations for the tclByteArrayType, stop
	having the callers do them.

2009-02-24  Donal K. Fellows  <dkf@users.sf.net>

	* doc/clock.n, doc/fblocked.n, doc/format.n, doc/lsort.n,
	* doc/pkgMkIndex.n, doc/regsub.n, doc/scan.n, doc/tclvars.n:
	General minor documentation improvements.

	* library/http/http.tcl (geturl, Eof): Added support for 8.6's built
	in zlib routines.

2009-02-22  Alexandre Ferrieux  <ferrieux@users.sourceforge.net>

	* tests/lrange.test:	Revert commits of 2008-07-23. Those were speed
	* tests/binary.test:	tests, that are inherently brittle.

2009-02-21  Don Porter  <dgp@users.sourceforge.net>

	* generic/tclStringObj.c:	Several revisions to the shimmering
	patterns between Unicode and UTF string reps.  Most notably the
	call: objPtr = Tcl_NewUnicodeObj(...,0); followed by a loop of calls:
	Tcl_AppendUnicodeToObj(objPtr, u, n); will now grow and append to
	the Unicode representation.  Before this commit, the sequence would
	convert each append to UTF and perform the append to the UTF rep.
	This is puzzling and likely a bug.  The performance of [string map]
	is significantly improved by this change (according to the MAP
	collection of benchmarks in tclbench).  Just in case there was some
	wisdom in the old ways that I missed, I left in the ability to restore
	the old patterns with a #define COMPAT 1 at the top of the file.

2009-02-20  Don Porter  <dgp@users.sourceforge.net>

	* generic/tclPathObj.c:	[Bug 2571597]: Fixed mistaken logic in
	* tests/fileName.test:	TclFSGetPathType() that assumed (not
	"absolute") => "relative". This is a false assumption on Windows,
	where "volumerelative" is another possibility.

2009-02-18  Don Porter  <dgp@users.sourceforge.net>

	* generic/tclStringObj.c:	Simplify the logic of the
	Tcl_*SetObjLength() routines.

	* generic/tclStringObj.c:	Rewrite GrowStringBuffer() so that it
	has parallel structure with GrowUnicodeBuffer().  The revision permits
	allocation attempts to continue all the way up to failure, with no
	gap. It also directly manipulates the String and Tcl_Obj internals
	instead of inefficiently operating via Tcl_*SetObjLength() with all of
	its extra protections and underdocumented special cases.

	* generic/tclStringObj.c:	Another round of simplification on
	the allocation macros.

2009-02-17  Jeff Hobbs  <jeffh@ActiveState.com>

	* win/tcl.m4, win/configure: Check if cl groks _WIN64 already to
	avoid CC manipulation that can screw up later configure checks.
	Use 'd'ebug runtime in 64-bit builds.

2009-02-17  Don Porter  <dgp@users.sourceforge.net>

	* generic/tclStringObj.c:	Pare back the length of the unicode
	array in a non-extended String struct to one Tcl_UniChar, meant to
	hold the terminating NUL character.  Non-empty unicode strings are
	then stored by extending the String struct by stringPtr->maxChars
	additional slots in that array with sizeof(Tcl_UniChar) bytes per
	slot. This revision makes the allocation macros much simpler.

	* generic/tclStringObj.c:	Factor out common GrowUnicodeBuffer()
	and solve overflow and growth algorithm fallbacks in it.

	* generic/tclStringObj.c:	Factor out common GrowStringBuffer().

	* generic/tclStringObj.c:	Convert Tcl_AppendStringsToObj into
	* tests/stringObj.test:		a radically simpler implementation
	where we just loop over calls to Tcl_AppendToObj.  This fixes [Bug
	2597185].  It also creates a *** POTENTIAL INCOMPATIBILITY *** in
	that T_ASTO can now allocate more space than is strictly required,
	like all the other Tcl_Append* routines.  The incompatibility was
	detected by test stringObj-6.5, which I've updated to reflect the
	new behavior.

	* generic/tclStringObj.c:	Revise buffer growth implementation
	in ExtendStringRepWithUnicode.  Use cheap checks to determine that
	no reallocation is necessary without cost of computing the precise
	number of bytes needed.  Also make use of the string growth algortihm
	in the case of repeated appends.

2009-02-16  Jan Nijtmans  <nijtmans@users.sf.net>

	* generic/tclZlib.c:	Hack needed for official zlib1.dll build.
	* win/configure.in:	fix [Feature Request 2605263] use official
	* win/Makefile.in:	zlib build.
	* win/configure:	(regenerated)
	* compat/zlib/zdll.lib:	new files
	* compat/zlib/zlib1.dll:

	* win/Makefile.in:  [Bug 2605232]: tdbc doesn't build when Tcl is
	compiled with --disable-shared.

2009-02-15  Don Porter  <dgp@users.sourceforge.net>

	* generic/tclStringObj.c:	[Bug 2603158]: Added protections from
	* generic/tclTestObj.c:		invalid memory accesses when we append
	* tests/stringObj.test:		(some part of) a Tcl_Obj to itself.
	Added the appendself and appendself2 subcommands to the
	[teststringobj] testing command and added tests to the test suite.

	* generic/tclStringObj.c:	Factor out duplicate code from
	Tcl_AppendObjToObj.

	* generic/tclStringObj.c:	Replace the 'size_t uallocated' field
	of the String struct, storing the number of bytes allocated to store
	the Tcl_UniChar array, with an 'int maxChars' field, storing the
	number of Tcl_UniChars that may be stored in the allocated space.
	This reduces memory requirement a small bit, and makes some range
	checks simpler to code.
	* generic/tclTestObj.c:	Replace the [teststringobj ualloc] testing
	* tests/stringObj.test:	command with [teststringobj maxchars] and
	update the tests.

	* generic/tclStringObj.c:	Removed limitation in
	Tcl_AppendObjToObj where the char length of the result was only
	computed if the appended string was all single byte characters.
	This limitation was in place to dodge a bug in Tcl_GetUniChar.
	With that bug gone, we can take advantage of always recording the
	length of append results when we know it.

2009-02-14  Don Porter  <dgp@users.sourceforge.net>

	* generic/tclStringObj.c:	Revisions so that we avoid creating
	the strange representation of an empty string with
	objPtr->bytes == NULL and stringPtr->hasUnicode == 0.  Instead in
	the situations where that was being created, create a traditional
	two-legged stork representation (objPtr->bytes = tclEmptyStringRep
	and stringPtr->hasUnicode = 1).  In the situations where the strange
	rep was treated differently, continue to do so by testing
	stringPtr->numChars == 0 to detect it.  These changes make the code
	more conventional so easier for new maintainers to pick up.  Also
	sets up further simplifications.

	* generic/tclTestObj.c:	Revise updates to [teststringobj] so we don't
	get blocked by MODULE_SCOPE limits.

2009-02-12  Don Porter  <dgp@users.sourceforge.net>

	* generic/tclStringObj.c:	Rewrites of the routines
	Tcl_GetCharLength, Tcl_GetUniChar, Tcl_GetUnicodeFromObj,
	Tcl_GetRange, and TclStringObjReverse to use the new macro, and
	to more simply and clearly split the cases depending on whether
	a valid unicode rep is present or needs to be created.
	New utility routine UnicodeLength(), to compute the length of unicode
	buffer arguments when no length is passed in, with built-in
	overflow protection included.  Update three callers to use it.

	* generic/tclInt.h:	New macro TclNumUtfChars meant to be a faster
	replacement for a full Tcl_NumUtfChars() call when the string has all
	single-byte characters.

	* generic/tclStringObj.c:	Simplified Tcl_GetCharLength by
	* generic/tclTestObj.c:		removing code that did nothing.
	Added early returns from Tcl_*SetObjLength when the desired length
	is already present; adapted test command to the change.

	* generic/tclStringObj.c:	Re-implemented AppendUtfToUnicodeRep
	so that we no longer pass through Tcl_DStrings which have their own
	sets of problems when lengths overflow the int range.  Now AUTUR and
	FillUnicodeRep share a common core routine.

2009-02-12  Donal K. Fellows  <dkf@users.sf.net>

	* generic/tclOODefineCmds.c (TclOOGetDefineCmdContext): Use the
	correct field in the Interp structure for retrieving the frame to get
	the context object so that people can extend [oo::define] without deep
	shenanigans. Bug found by Federico Ferri.

2009-02-11  Don Porter  <dgp@users.sourceforge.net>

	* generic/tclStringObj.c:	Re-implemented AppendUnicodeToUtfRep
	so that we no longer pass through Tcl_DStrings which have their own
	sets of problems when lengths overflow the int range.  Now AUTUR and
	UpdateStringOfString share a common core routine.

	* generic/tclStringObj.c:	Changed type of the 'allocated' field
	* generic/tclTestObj.c:		of the String struct (and the
	TestString counterpart) from size_t to int since only int values are
	ever stored in it.

2009-02-10  Jan Nijtmans  <nijtmans@users.sf.net>

	* generic/tclEncoding.c: Eliminate some unnessary type casts
	* generic/tclEvent.c:    some internal const decorations
	* generic/tclExecute.c:  spacing
	* generic/tclIndexObj.c:
	* generic/tclInterp.c:
	* generic/tclIO.c:
	* generic/tclIOCmd.c:
	* generic/tclIORChan.c:
	* generic/tclIOUtil.c:
	* generic/tclListObj.c:
	* generic/tclLiteral.c:
	* generic/tclNamesp.c:
	* generic/tclObj.c:
	* generic/tclOOBasic.c:
	* generic/tclPathObj.c:
	* generic/tclPkg.c:
	* generic/tclProc.c:
	* generic/tclRegexp.c:
	* generic/tclScan.c:
	* generic/tclStringObj.c:
	* generic/tclTest.c:
	* generic/tclTestProcBodyObj.c:
	* generic/tclThread.c:
	* generic/tclThreadTest.c:
	* generic/tclTimer.c:
	* generic/tclTrace.c:
	* generic/tclUtil.c:
	* generic/tclVar.c:
	* generic/tclStubInit.c: (regenerated)

2009-02-10  Jan Nijtmans  <nijtmans@users.sf.net>

	* unix/tcl.m4: [Bug 2502365]: Building of head on HPUX is broken when
	using the native CC.
	* unix/configure: (autoconf-2.59)

2009-02-10  Don Porter  <dgp@users.sourceforge.net>

	* generic/tclObj.c (Tcl_GetString):	Added comments and validity
	checks following the call to an UpdateStringProc.

	* generic/tclStringObj.c: Reduce code duplication in Tcl_GetUnicode*.
	Restrict AppendUtfToUtfRep to non-negative length appends.
	Convert all Tcl_InvalidateStringRep() calls into macros.
	Simplify Tcl_AttemptSetObjLength by removing unreachable code.
	Simplify SetStringFromAny() by removing unreachable and duplicate code.
	Simplify Tcl_SetObjLength by removing unreachable code.
	Removed handling of (objPtr->bytes != NULL) from UpdateStringOfString,
	which is only called when objPtr->bytes is NULL.

2009-02-09  Jan Nijtmans  <nijtmans@users.sf.net>

	* generic/tclCompile.c: [Bug 2555129]: const compiler warning (as
	error) in tclCompile.c

2009-02-07  Donal K. Fellows  <dkf@users.sf.net>

	* generic/tclZlib.c (TclZlibCmd): [Bug 2573172]: Ensure that when
	invalid subcommand name is given, the list of valid subcommands is
	produced. This gives a better experience when using the command
	interactively.

2009-02-05  Joe Mistachkin  <joe@mistachkin.com>

	* generic/tclInterp.c: [Bug 2544618]: Fix argument checking for
	[interp cancel].
	* unix/Makefile.in: Fix build issue with zlib on FreeBSD (and possibly
	other platforms).

2009-02-05  Donal K. Fellows  <dkf@users.sf.net>

	* generic/tclCmdMZ.c (StringIndexCmd, StringRangeCmd, StringLenCmd):
	Simplify the implementation of some commands now that the underlying
	string API knows more about bytearrays.

	* generic/tclExecute.c (TclExecuteByteCode): [Bug 2568434]: Make sure
	that INST_CONCAT1 will not lose string reps wrongly.

	* generic/tclStringObj.c (Tcl_AppendObjToObj): Special-case the
	appending of one bytearray to another, which can be extremely rapid.
	Part of scheme to address [Bug 1665628] by making the basic string
	operations more efficient on byte arrays.
	(Tcl_GetCharLength, Tcl_GetUniChar, Tcl_GetRange): More special casing
	work for bytearrays.

2009-02-04  Don Porter  <dgp@users.sourceforge.net>

	* generic/tclStringObj.c: [Bug 2561794]: Added overflow protections to
	the AppendUtfToUtfRep routine to either avoid invalid arguments and
	crashes, or to replace them with controlled panics.

	* generic/tclCmdMZ.c:	[Bug 2561746]: Prevent crashes due to int
	overflow of the length of the result of [string repeat].

2009-02-03  Jan Nijtmans  <nijtmans@users.sf.net>

	* macosx/tclMacOSXFCmd.c: Eliminate some unnessary type casts
	* unix/tclLoadDyld.c:	  some internal const decorations
	* unix/tclUnixCompat.c:	  spacing
	* unix/tclUnixFCmd.c
	* unix/tclUnixFile.c
	* win/tclWinDde.c
	* win/tclWinFCmd.c
	* win/tclWinInit.c
	* win/tclWinLoad.c
	* win/tclWinPipe.c
	* win/tclWinReg.c
	* win/tclWinTest.c
	* generic/tclBasic.c
	* generic/tclBinary.c
	* generic/tclCmdAH.c
	* generic/tclCmdIL.c
	* generic/tclCmdMZ.c
	* generic/tclCompCmds.c
	* generic/tclDictObj.c

2009-02-03  Donal K. Fellows  <dkf@users.sf.net>

	* generic/tclObj.c (tclCmdNameType): [Bug 2558422]: Corrected the type
	of this structure so that extensions that write it (yuk!) will still
	be able to function correctly.

2009-02-03  Don Porter  <dgp@users.sourceforge.net>

	* generic/tclStringObj.c (SetUnicodeObj):	[Bug 2561488]:
	Corrected failure of Tcl_SetUnicodeObj() to panic on a shared object.
	Also factored out common code to reduce duplication.

	* generic/tclObj.c (Tcl_GetStringFromObj): Reduce code duplication.

2009-02-02  Don Porter  <dgp@users.sourceforge.net>

	* generic/tclInterp.c:	Reverted the conversion of [interp] into an
	* tests/interp.test:	ensemble.  Such conversion is not necessary
	* tests/nre.test:	(or even all that helpful) in the NRE-enabling
	of [interp invokehidden], and it has other implications -- including
	significant forkage of the 8.5 and 8.6 implementations -- that are
	better off avoided if there's no gain.

	* generic/tclStringObj.c (STRING_NOMEM):  [Bug 2494093]: Add missing
	cast of NULL to (char *) that upsets some compilers.

	* generic/tclStringObj.c (Tcl_(Attempt)SetObjLength):	[Bug 2553906]:
	Added protections against callers asking for negative lengths.  It is
	likely when this happens that an integer overflow is to blame.

2009-02-01  David Gravereaux  <davygrvy@pobox.com>

	* win/makefile.vc: Allow nmake flags such as -a (rebuild all) to pass
	down to the pkgs targets, too.

2009-01-30  Donal K. Fellows  <dkf@users.sf.net>

	* doc/chan.n: [Bug 1216074]: Added another extended example.

	* doc/refchan.n: Added an example of how to build a scripted channel.

2009-01-29  Donal K. Fellows  <dkf@users.sf.net>

	* tests/stringObj.test: [Bug 2006888]: Remove non-ASCII chars from
	non-comment locations in the file, making it work more reliably in
	locales with a non-Latin-1 default encoding.

	* generic/tclNamesp.c (Tcl_FindCommand): [Bug 2519474]: Ensure that
	the path is not searched when the TCL_NAMESPACE_ONLY flag is given.

	* generic/tclOODecls.h (Tcl_OOInitStubs): [Bug 2537839]: Make the
	declaration of this macro work correctly in the non-stub case.

2009-01-29  Don Porter  <dgp@users.sourceforge.net>

	* generic/tclInterp.c:	Convert the [interp] command into a
	* tests/interp.test:	[namespace ensemble].  Work in progress
	* tests/nre.test:	to NRE-enable the [interp invokehidden]
	subcommand.

2009-01-29  Donal K. Fellows  <dkf@users.sf.net>

	* generic/tclNamesp.c (TclMakeEnsemble): [Bug 2529117]: Make this
	function behave more sensibly when presented with a fully-qualified
	name, rather than doing strange stuff.

2009-01-28  Donal K. Fellows  <dkf@users.sf.net>

	* generic/tclBasic.c (TclInvokeObjectCommand): Made this understand
	what to do if it ends up being used on a command with no objProc; that
	shouldn't happen, but...

	* generic/tclNamesp.c (TclMakeEnsemble): [Bug 2529157]: Made this
	understand NRE command implementations better.
	* generic/tclDictObj.c (DictForCmd): Eliminate unnecessary command
	implementation.

2009-01-27  Donal K. Fellows  <dkf@users.sf.net>

	* generic/tclOODefineCmds.c (Tcl_ClassSetConstructor):
	[Bug 2531577]: Ensure that caches of constructor chains are cleared
	when the constructor is changed.

2009-01-26  Alexandre Ferrieux  <ferrieux@users.sourceforge.net>

	* generic/tclInt.h:   [Bug 1028264]: WSACleanup() too early.
	* generic/tclEvent.c: The fix introduces "late exit handlers" for
	* win/tclWinSock.c:   similar late process-wide cleanups.

2009-01-26  Alexandre Ferrieux  <ferrieux@users.sourceforge.net>

	* win/tclWinSock.c: [Bug 2446662]: Resync Win behavior on RST with
	that of unix (EOF).

2009-01-26  Donal K. Fellows  <dkf@users.sf.net>

	* generic/tclZlib.c (ChanClose): [Bug 2536400]: Only generate error
	messages in the interpreter when the thread is not being closed down.

2009-01-23  Donal K. Fellows  <dkf@users.sf.net>

	* doc/zlib.n: Added a note that 'zlib push' is reversed by 'chan pop'.

2009-01-22  Jan Nijtmans  <nijtmans@users.sf.net>

	* generic/tclCompile.h:	CONSTify TclPrintInstruction (TIP #27)
	* generic/tclCompile.c
	* generic/tclInt.h:	CONSTify TclpNativeJoinPath (TIP #27)
	* generic/tclFileName.c
	* generic/tcl.decls:	{unix win} is equivalent to {generic}
	* generic/tclInt.decls
	* generic/tclDecls.h:	(regenerated)
	* generic/tclIntDecls.h
	* generic/tclGetDate.y:	Single internal const decoration.
	* generic/tclDate.c:

2009-01-22  Kevin B. Kenny  <kennykb@acm.org>

	* unix/tcl.m4: Corrected a typo ($(SHLIB_VERSION) should be
	${SHLIB_VERSION}).
	* unix/configure: Autoconf 2.59

2009-01-21  Andreas Kupries  <andreask@activestate.com>

	* generic/tclIORChan.c (ReflectClose): [Bug 2458202]:
	* generic/tclIORTrans.c (ReflectClose): Closing a channel may supply
	NULL for the 'interp'. Test for finalization needs to be different,
	and one place has to pull the interp out of the channel instead.

2009-01-21  Don Porter  <dgp@users.sourceforge.net>

	* generic/tclStringObj.c: New fix for [Bug 2494093] replaces the
	flawed attempt committed 2009-01-09.

2009-01-19  Kevin B. Kenny  <kennykb@acm.org>

	* unix/Makefile.in: [Patch 907924]:Added a CONFIG_INSTALL_DIR
	* unix/tcl.m4:      parameter so that distributors can control where
	tclConfig.sh goes. Made the installation of 'ldAix' conditional upon
	actually being on an AIX system. Allowed for downstream packagers to
	customize SHLIB_VERSION on BSD-derived systems. Thanks to Stuart
	Cassoff for his help.
	* unix/configure: Autoconf 2.59

2009-01-19  David Gravereaux  <davygrvy@pobox.com>

	* win/build.vc.bat: Improved tools detection and error message
	* win/makefile.vc: Reorganized the $(TCLOBJ) file list into seperate
	parts for easier maintenance. Matched all sources built using -GL to
	both $(lib) and $(link) to use -LTCG and avoid a warning message.
	Addressed the over-building nature of the htmlhelp target by moving
	from a pseudo target to a real target dependent on the entire docs/
	directory contents.
	* win/nmakehlp.c: Removed -g option and GrepForDefine() func as it
	isn't being used anymore. The -V option method is much better.

2009-01-16  Don Porter  <dgp@users.sourceforge.net>

	* generic/tcl.h:	Bump patchlevel to 8.6b1.1 to distinguish
	* library/init.tcl:	CVS snapshots from the 8.6b1 and 8.6b2 releases
	* unix/configure.in:	and to deal with the fact that the 8.6b1
	* win/configure.in:	version of init.tcl will not [source] in the
	HEAD version of Tcl.

	* unix/configure:	autoconf-2.59
	* win/configure:

2009-01-14  Don Porter  <dgp@users.sourceforge.net>

	* generic/tclBasic.c (Tcl_DeleteCommandFromToken):	Reverted most
	of the substance of my 2009-01-12 commit. NULLing the objProc field of
	a Command when deleting it is important so that tests for certain
	classes of commands don't return false positives when applied to
	deleted command tokens. Overall change is now just replacement of a
	false comment with a true one.

2009-01-13  Jan Nijtmans  <nijtmans@users.sf.net>

	* unix/tcl.m4: [Bug 2502365]: Building of head on HPUX is broken when
	using the native CC.
	* unix/configure (autoconf-2.59)

2009-01-13  Donal K. Fellows  <dkf@users.sf.net>

	* generic/tclCmdMZ.c (Tcl_ThrowObjCmd):	Move implementation of [throw]
	* library/init.tcl (throw):		to C from Tcl.

2009-01-12  Don Porter  <dgp@users.sourceforge.net>

	* generic/tclBasic.c (Tcl_DeleteCommandFromToken): One consequence of
	the NRE rewrite is that there are now situations where a NULL objProc
	field in a Command struct is perfectly normal. Removed an outdated
	comment in Tcl_DeleteCommandFromToken that claimed we use
	cmdPtr->objPtr==NULL as a test of command validity. In fact we use
	cmdPtr->flags&CMD_IS_DELETED to perform that test. Also removed the
	setting to NULL, since any extension following the advice of the old
	comment is going to be broken by NRE anyway, and needs to shift to
	flag-based testing (or stop intruding into such internal matters).
	Part of [Bug 2486550].

2009-01-09  Don Porter  <dgp@users.sourceforge.net>

	* generic/tclStringObj.c (STRING_SIZE): [Bug 2494093]: Corrected
	failure to limit memory allocation requests to the sizes that can be
	supported by Tcl's memory allocation routines.

2009-01-09  Donal K. Fellows  <dkf@users.sf.net>

	* generic/tclNamesp.c (NamespaceEnsembleCmd): [Bug 1558654]: Error out
	when someone gives wrong # of args to [namespace ensemble create].

2009-01-08  Don Porter  <dgp@users.sourceforge.net>

	* generic/tclStringObj.c (STRING_UALLOC): [Bug 2494093]: Added missing
	parens required to get correct results out of things like
	STRING_UALLOC(num + append).

2009-01-08  Donal K. Fellows  <dkf@users.sf.net>

	* generic/tclDictObj.c, generic/tclIndexObj.c, generic/tclListObj.c,
	* generic/tclObj.c, generic/tclStrToD.c, generic/tclUtil.c,
	* generic/tclVar.c: Generate errorcodes for the error cases which
	approximate to "I can't interpret that string as one of those" and
	"You gave me the wrong number of arguments".

2009-01-07  Donal K. Fellows  <dkf@users.sf.net>

	* doc/dict.n: [Tk Bug 2491235]: Added more examples.

	* tests/oo.test (oo-22.1): Adjusted test to be less dependent on the
	specifics of how [info frame] reports general frame information, and
	instead to focus on what methods add to it; that's really what the
	test is about anyway.

2009-01-06  Don Porter  <dgp@users.sourceforge.net>

	* tests/stringObj.test:	Revise tests that demand a NULL Tcl_ObjType
	in certain values to construct those values with [testdstring] so
	there's no lack of robustness depending on the shimmer history of
	shared literals.

2009-01-06  Donal K. Fellows  <dkf@users.sf.net>

	* generic/tclDictObj.c (DictIncrCmd): Corrected twiddling in internals
	of dictionaries so that literals can't get destroyed.

	* tests/expr.test: [Bug 2006879]: Eliminate non-ASCII char.

	* generic/tclOOInfo.c (InfoObjectMethodsCmd,InfoClassMethodsCmd):
	[Bug 2489836]: Only delete pointers that were actually allocated!

	* generic/tclOO.c (TclNRNewObjectInstance, Tcl_NewObjectInstance):
	[Bug 2481109]: Perform search for existing commands in right context.

2009-01-05  Donal K. Fellows  <dkf@users.sf.net>

	* generic/tclCmdMZ.c (TclNRSourceObjCmd): [Bug 2412068]: Make
	* generic/tclIOUtil.c (TclNREvalFile):    implementation of the
	[source] command be NRE enabled so that [yield] inside a script
	sourced in a coroutine can work.

2009-01-04  Donal K. Fellows  <dkf@users.sf.net>

	* generic/tclCmdAH.c: Tidy up spacing and code style.

2009-01-03  Kevin B. Kenny  <kennykb@acm.org>

	* library/clock.tcl (tcl::clock::add): Fixed error message formatting
	in the case where [clock add] is presented with a bad switch.
	* tests/clock.test (clock-65.1) Added a test case for the above
	problem [Bug 2481670].

2009-01-02  Donal K. Fellows  <dkf@users.sf.net>

	* unix/tcl.m4 (SC_CONFIG_CFLAGS): [Bug 878333]: Force the use of the
	compatibility version of mkstemp() on IRIX.
	* unix/configure.in, unix/Makefile.in (mkstemp.o):
	* compat/mkstemp.c (new file): [Bug 741967]: Added a compatibility
	implementation of the mkstemp() function, which is apparently needed
	on some platforms.

        ******************************************************************
        *** CHANGELOG ENTRIES FOR 2008 IN "ChangeLog.2008"             ***
        *** CHANGELOG ENTRIES FOR 2006-2007 IN "ChangeLog.2007"        ***
        *** CHANGELOG ENTRIES FOR 2005 IN "ChangeLog.2005"             ***
        *** CHANGELOG ENTRIES FOR 2004 IN "ChangeLog.2004"             ***
        *** CHANGELOG ENTRIES FOR 2003 IN "ChangeLog.2003"             ***
        *** CHANGELOG ENTRIES FOR 2002 IN "ChangeLog.2002"             ***
        *** CHANGELOG ENTRIES FOR 2001 IN "ChangeLog.2001"             ***
        *** CHANGELOG ENTRIES FOR 2000 IN "ChangeLog.2000"             ***
        *** CHANGELOG ENTRIES FOR 1999 AND EARLIER IN "ChangeLog.1999" ***
        ******************************************************************
<|MERGE_RESOLUTION|>--- conflicted
+++ resolved
@@ -1,5 +1,3 @@
-<<<<<<< HEAD
-=======
 2013-01-23  Donal K. Fellows  <dkf@users.sf.net>
 
 	* library/http/http.tcl (http::geturl): [Bug 2911139]: Do not do vwait
@@ -8,14 +6,6 @@
 	created by the http package will always be operated in asynchronous
 	mode.
 
-2013-01-21  Jan Nijtmans  <nijtmans@users.sf.net>
-
-	* generic/tclInt.decls: Put back Tcl[GS]etStartupScript(Path|FileName)
-	in private stub table, so extensions using this (like Tk 8.4) will
-	continue to work in all Tcl 8.x versions. Extensions using this
-	still cannot be compiled against Tcl 8.6 headers.
-
->>>>>>> 5c9b6407
 2013-01-18  Jan Nijtmans  <nijtmans@users.sf.net>
 
 	* generic/tclPort.h: [Bug 3598300]: unix: tcl.h does not include
