# parray:
# Print the contents of a global array on stdout.
#
<<<<<<< HEAD
# RCS: @(#) $Id: parray.tcl,v 1.3.42.1 2005/06/22 21:12:44 dgp Exp $
#
=======
>>>>>>> 17bf2e2c
# Copyright (c) 1991-1993 The Regents of the University of California.
# Copyright (c) 1994 Sun Microsystems, Inc.
#
# See the file "license.terms" for information on usage and redistribution
# of this file, and for a DISCLAIMER OF ALL WARRANTIES.
#

proc parray {a {pattern *}} {
    upvar 1 $a array
    if {![array exists array]} {
	error "\"$a\" isn't an array"
    }
    set maxl 0
    set names [lsort [array names array $pattern]]
    foreach name $names {
	if {[string length $name] > $maxl} {
	    set maxl [string length $name]
	}
    }
    set maxl [expr {$maxl + [string length $a] + 2}]
    foreach name $names {
	set nameString [format %s(%s) $a $name]
	puts stdout [format "%-*s = %s" $maxl $nameString $array($name)]
    }
}<|MERGE_RESOLUTION|>--- conflicted
+++ resolved
@@ -1,11 +1,6 @@
 # parray:
 # Print the contents of a global array on stdout.
 #
-<<<<<<< HEAD
-# RCS: @(#) $Id: parray.tcl,v 1.3.42.1 2005/06/22 21:12:44 dgp Exp $
-#
-=======
->>>>>>> 17bf2e2c
 # Copyright (c) 1991-1993 The Regents of the University of California.
 # Copyright (c) 1994 Sun Microsystems, Inc.
 #
