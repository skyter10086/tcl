# -*- tcl -*-
# ### ### ### ######### ######### #########
## Overview

# Heuristics to assemble a platform identifier from publicly available
# information. The identifier describes the platform of the currently
# running tcl shell. This is a mixture of the runtime environment and
# of build-time properties of the executable itself.
#
# Examples:
# <1> A tcl shell executing on a x86_64 processor, but having a
#   wordsize of 4 was compiled for the x86 environment, i.e. 32
#   bit, and loaded packages have to match that, and not the
#   actual cpu.
#
# <2> The hp/solaris 32/64 bit builds of the core cannot be
#   distinguished by looking at tcl_platform. As packages have to
#   match the 32/64 information we have to look in more places. In
#   this case we inspect the executable itself (magic numbers,
#   i.e. fileutil::magic::filetype).
#
# The basic information used comes out of the 'os' and 'machine'
# entries of the 'tcl_platform' array. A number of general and
# os/machine specific transformation are applied to get a canonical
# result.
#
# General
# Only the first element of 'os' is used - we don't care whether we
# are on "Windows NT" or "Windows XP" or whatever.
#
# Machine specific
# % arm*   -> arm
# % sun4*  -> sparc
# % intel  -> ix86
# % i*86*  -> ix86
# % Power* -> powerpc
# % x86_64 + wordSize 4 => x86 code
#
# OS specific
# % AIX are always powerpc machines
# % HP-UX 9000/800 etc means parisc
# % linux has to take glibc version into account
# % sunos -> solaris, and keep version number
#
# NOTE: A platform like linux glibc 2.3, which can use glibc 2.2 stuff
# has to provide all possible allowed platform identifiers when
# searching search. Ditto a solaris 2.8 platform can use solaris 2.6
# packages. Etc. This is handled by the other procedure, see below.

# ### ### ### ######### ######### #########
## Requirements

namespace eval ::platform {}

# ### ### ### ######### ######### #########
## Implementation

# -- platform::generic
#
# Assembles an identifier for the generic platform. It leaves out
# details like kernel version, libc version, etc.

proc ::platform::generic {} {
    global tcl_platform

    set plat [string tolower [lindex $tcl_platform(os) 0]]
    set cpu  $tcl_platform(machine)

    switch -glob -- $cpu {
	sun4* {
	    set cpu sparc
	}
	intel -
	i*86* {
	    set cpu ix86
	}
	x86_64 {
	    if {$tcl_platform(wordSize) == 4} {
		# See Example <1> at the top of this file.
		set cpu ix86
	    }
	}
	"Power*" {
	    set cpu powerpc
	}
	"arm*" {
	    set cpu arm
	}
	ia64 {
	    if {$tcl_platform(wordSize) == 4} {
		append cpu _32
	    }
	}
        default {}
    }

    switch -- $plat {
	windows {
	    set plat win32
	    if {$cpu eq "amd64"} {
		# Do not check wordSize, win32-x64 is an IL32P64 platform.
		set cpu x86_64
	    }
	}
	sunos {
	    set plat solaris
	    if {[string match "ix86" $cpu]} {
		if {$tcl_platform(wordSize) == 8} {
		    set cpu x86_64
		}
	    } elseif {![string match "ia64*" $cpu]} {
		# sparc
		if {$tcl_platform(wordSize) == 8} {
		    append cpu 64
		}
	    }
	}
	darwin {
	    set plat macosx
	    # Correctly identify the cpu when running as a 64bit
	    # process on a machine with a 32bit kernel
	    if {$cpu eq "ix86"} {
		if {$tcl_platform(wordSize) == 8} {
		    set cpu x86_64
		}
	    }
	}
	aix {
	    set cpu powerpc
	    if {$tcl_platform(wordSize) == 8} {
		append cpu 64
	    }
	}
	hp-ux {
	    set plat hpux
	    if {![string match "ia64*" $cpu]} {
		set cpu parisc
		if {$tcl_platform(wordSize) == 8} {
		    append cpu 64
		}
	    }
	}
	osf1 {
	    set plat tru64
	}
        default {}
    }

    return "${plat}-${cpu}"
}

# -- platform::identify
#
# Assembles an identifier for the exact platform, by extending the
# generic identifier. I.e. it adds in details like kernel version,
# libc version, etc., if they are relevant for the loading of
# packages on the platform.

proc ::platform::identify {} {
    global tcl_platform

    set id [generic]
    regexp {^([^-]+)-([^-]+)$} $id ___ plat cpu

    switch -- $plat {
	solaris {
	    regsub "^5" $tcl_platform(osVersion) 2 text
	    append plat $text
	    return "${plat}-${cpu}"
	}
	macosx {
	    set major [lindex [split $tcl_platform(osVersion) .] 0]
	    if {$major > 8} {
		incr major -4
		append plat 10.$major
		return "${plat}-${cpu}"
	    }
	}
	linux {
	    # Look for the libc*.so and determine its version
	    # (libc5/6, libc6 further glibc 2.X)

	    set v unknown

	    # Determine in which directory to look. /lib, or /lib64.
	    # For that we use the tcl_platform(wordSize).
	    #
	    # We could use the 'cpu' info, per the equivalence below,
	    # that however would be restricted to intel. And this may
	    # be a arm, mips, etc. system. The wordsize is more
	    # fundamental.
	    #
	    # ix86   <=> (wordSize == 4) <=> 32 bit ==> /lib
	    # x86_64 <=> (wordSize == 8) <=> 64 bit ==> /lib64
	    #
	    # Do not look into /lib64 even if present, if the cpu
	    # doesn't fit.

	    # TODO: Determine the prefixes (i386, x86_64, ...) for
	    # other cpus.  The path after the generic one is utterly
	    # specific to intel right now.  Ok, on Ubuntu, possibly
	    # other Debian systems we may apparently be able to query
	    # the necessary CPU code. If we can't we simply use the
	    # hardwired fallback.

	    switch -exact -- $tcl_platform(wordSize) {
		4 {
		    lappend bases /lib
		    if {[catch {
			exec dpkg-architecture -qDEB_HOST_MULTIARCH
		    } res]} {
			lappend bases /lib/i386-linux-gnu
		    } else {
			# dpkg-arch returns the full tripled, not just cpu.
			lappend bases /lib/$res
		    }
		}
		8 {
		    lappend bases /lib64
		    if {[catch {
			exec dpkg-architecture -qDEB_HOST_MULTIARCH
		    } res]} {
			lappend bases /lib/x86_64-linux-gnu
		    } else {
			# dpkg-arch returns the full tripled, not just cpu.
			lappend bases /lib/$res
		    }
		}
		default {
		    return -code error "Bad wordSize $tcl_platform(wordSize), expected 4 or 8"
		}
	    }

	    foreach base $bases {
		if {[LibcVersion $base -> v]} break
	    }

	    append plat -$v
	    return "${plat}-${cpu}"
	}
        default {}
    }

    return $id
}

proc ::platform::LibcVersion {base _->_ vv} {
    upvar 1 $vv v
    set libclist [lsort [glob -nocomplain -directory $base libc*]]

    if {![llength $libclist]} { return 0 }

    set libc [lindex $libclist 0]

    # Try executing the library first. This should suceed
    # for a glibc library, and return the version
    # information.

    if {![catch {
	set vdata [lindex [split [exec -- $libc] \n] 0]
    }]} {
<<<<<<< HEAD
	regexp {([0-9]+(\.[0-9]+)*)} $vdata ___ v
	lassign [split $v "."] major minor
=======
	regexp {version ([0-9]+(\.[0-9]+)*), by} $vdata -> v
	foreach {major minor} [split $v .] break
>>>>>>> f50bf4d1
	set v glibc${major}.${minor}
	return 1
    } else {
	# We had trouble executing the library. We are now
	# inspecting its name to determine the version
	# number. This code by Larry McVoy.

	if {[regexp -- {libc-([0-9]+)\.([0-9]+)} $libc ___ major minor]} {
	    set v glibc${major}.${minor}
	    return 1
	}
    }
    return 0
}

# -- platform::patterns
#
# Given an exact platform identifier, i.e. _not_ the generic
# identifier it assembles a list of exact platform identifier
# describing platform which should be compatible with the
# input.
#
# I.e. packages for all platforms in the result list should be
# loadable on the specified platform.

# << Should we add the generic identifier to the list as well ? In
#    general it is not compatible I believe. So better not. In many
#    cases the exact identifier is identical to the generic one
#    anyway.
# >>

proc ::platform::patterns {id} {
    set res [list $id]
    if {$id eq "tcl"} {return $res}

    switch -glob --  $id {
	solaris*-* {
	    if {[regexp {solaris([^-]*)-(.*)} $id ___ v cpu]} {
		if {$v eq ""} {return $id}
		lassign [split $v "."] major minor
		incr minor -1
		for {set j $minor} {$j >= 6} {incr j -1} {
		    lappend res solaris${major}.${j}-${cpu}
		}
	    }
	}
	linux*-* {
	    if {[regexp {linux-glibc([^-]*)-(.*)} $id ___ v cpu]} {
		lassign [split $v "."] major minor
		incr minor -1
		for {set j $minor} {$j >= 0} {incr j -1} {
		    lappend res linux-glibc${major}.${j}-${cpu}
		}
	    }
	}
	macosx*-*    {
	    # 10.5+ 
	    if {[regexp {macosx([^-]*)-(.*)} $id ___ v cpu]} {

		switch -exact -- $cpu {
		    ix86    -
		    x86_64  { set alt i386-x86_64 }
		    default { set alt "" }
		}

		if {$v ne ""} {
		    lassign [split $v "."] major minor

		    # Add 10.5 to 10.minor to patterns.
		    set res [list]
		    for {set j $minor} {$j >= 5} {incr j -1} {
			lappend res macosx${major}.${j}-${cpu}
			lappend res macosx${major}.${j}-universal
			if {$alt ne {}} {
			    lappend res macosx${major}.${j}-$alt
			}
		    }

		    # Add unversioned patterns for 10.3/10.4 builds.
		    lappend res macosx-${cpu}
		    lappend res macosx-universal
		    if {$alt ne {}} {
			lappend res macosx-$alt
		    }
		} else {
		    lappend res macosx-universal
		    if {$alt ne {}} {
			lappend res macosx-$alt
		    }
		}
	    } else {
		lappend res macosx-universal
	    }
	}
	macosx-powerpc {
	    lappend res macosx-universal
	}
	macosx-x86_64 -
	macosx-ix86 {
	    lappend res macosx-universal macosx-i386-x86_64
	}
        default {}
    }
    lappend res tcl ; # Pure tcl packages are always compatible.
    return $res
}


# ### ### ### ######### ######### #########
## Ready

package provide platform 1.0.11

# ### ### ### ######### ######### #########
## Demo application

if {[info exists argv0] && ($argv0 eq [info script])} {
    puts ====================================
    parray tcl_platform
    puts ====================================
    puts Generic\ identification:\ [::platform::generic]
    puts Exact\ identification:\ \ \ [::platform::identify]
    puts ====================================
    puts Search\ patterns:
    puts *\ [join [::platform::patterns [::platform::identify]] \n*\ ]
    puts ====================================
    exit 0
}<|MERGE_RESOLUTION|>--- conflicted
+++ resolved
@@ -259,13 +259,8 @@
     if {![catch {
 	set vdata [lindex [split [exec -- $libc] \n] 0]
     }]} {
-<<<<<<< HEAD
-	regexp {([0-9]+(\.[0-9]+)*)} $vdata ___ v
+	regexp {version ([0-9]+(\.[0-9]+)*), by} $vdata -> v
 	lassign [split $v "."] major minor
-=======
-	regexp {version ([0-9]+(\.[0-9]+)*), by} $vdata -> v
-	foreach {major minor} [split $v .] break
->>>>>>> f50bf4d1
 	set v glibc${major}.${minor}
 	return 1
     } else {
