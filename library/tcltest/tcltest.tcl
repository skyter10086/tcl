# tcltest.tcl --
#
#	This file contains support code for the Tcl test suite.  It
#       defines the tcltest namespace and finds and defines the output
#       directory, constraints available, output and error channels,
#	etc. used by Tcl tests.  See the tcltest man page for more
#	details.
#
#       This design was based on the Tcl testing approach designed and
#       initially implemented by Mary Ann May-Pumphrey of Sun
#	Microsystems.
#
# Copyright (c) 1994-1997 Sun Microsystems, Inc.
# Copyright (c) 1998-1999 by Scriptics Corporation.
# Copyright (c) 2000 by Ajuba Solutions
# Contributions from Don Porter, NIST, 2002.  (not subject to US copyright)
# All rights reserved.

package require Tcl 8.5-		;# -verbose line uses [info frame]
namespace eval tcltest {

    # When the version number changes, be sure to update the pkgIndex.tcl file,
    # and the install directory in the Makefiles.  When the minor version
    # changes (new feature) be sure to update the man page as well.
<<<<<<< HEAD
    variable Version 2.5.0
=======
    variable Version 2.4.1
>>>>>>> b67b78b9

    # Compatibility support for dumb variables defined in tcltest 1
    # Do not use these.  Call [package provide Tcl] and [info patchlevel]
    # yourself.  You don't need tcltest to wrap it for you.
    variable version [package provide Tcl]
    variable patchLevel [info patchlevel]

##### Export the public tcltest procs; several categories
    #
    # Export the main functional commands that do useful things
    namespace export cleanupTests loadTestedCommands makeDirectory \
	makeFile removeDirectory removeFile runAllTests test

    # Export configuration commands that control the functional commands
    namespace export configure customMatch errorChannel interpreter \
	    outputChannel testConstraint

    # Export commands that are duplication (candidates for deprecation)
    namespace export bytestring		;# dups [encoding convertfrom identity]
    namespace export debug		;#	[configure -debug]
    namespace export errorFile		;#	[configure -errfile]
    namespace export limitConstraints	;#	[configure -limitconstraints]
    namespace export loadFile		;#	[configure -loadfile]
    namespace export loadScript		;#	[configure -load]
    namespace export match		;#	[configure -match]
    namespace export matchFiles		;#	[configure -file]
    namespace export matchDirectories	;#	[configure -relateddir]
    namespace export normalizeMsg	;#	application of [customMatch]
    namespace export normalizePath	;#	[file normalize] (8.4)
    namespace export outputFile		;#	[configure -outfile]
    namespace export preserveCore	;#	[configure -preservecore]
    namespace export singleProcess	;#	[configure -singleproc]
    namespace export skip		;#	[configure -skip]
    namespace export skipFiles		;#	[configure -notfile]
    namespace export skipDirectories	;#	[configure -asidefromdir]
    namespace export temporaryDirectory	;#	[configure -tmpdir]
    namespace export testsDirectory	;#	[configure -testdir]
    namespace export verbose		;#	[configure -verbose]
    namespace export viewFile		;#	binary encoding [read]
    namespace export workingDirectory	;#	[cd] [pwd]

    # Export deprecated commands for tcltest 1 compatibility
    namespace export getMatchingFiles mainThread restoreState saveState \
	    threadReap

    # tcltest::normalizePath --
    #
    #     This procedure resolves any symlinks in the path thus creating
    #     a path without internal redirection. It assumes that the
    #     incoming path is absolute.
    #
    # Arguments
    #     pathVar - name of variable containing path to modify.
    #
    # Results
    #     The path is modified in place.
    #
    # Side Effects:
    #     None.
    #
    proc normalizePath {pathVar} {
	upvar 1 $pathVar path
	set oldpwd [pwd]
	catch {cd $path}
	set path [pwd]
	cd $oldpwd
	return $path
    }

##### Verification commands used to test values of variables and options
    #
    # Verification command that accepts everything
    proc AcceptAll {value} {
	return $value
    }

    # Verification command that accepts valid Tcl lists
    proc AcceptList { list } {
	return [lrange $list 0 end]
    }

    # Verification command that accepts a glob pattern
    proc AcceptPattern { pattern } {
	return [AcceptAll $pattern]
    }

    # Verification command that accepts integers
    proc AcceptInteger { level } {
	return [incr level 0]
    }

    # Verification command that accepts boolean values
    proc AcceptBoolean { boolean } {
	return [expr {$boolean && $boolean}]
    }

    # Verification command that accepts (syntactically) valid Tcl scripts
    proc AcceptScript { script } {
	if {![info complete $script]} {
	    return -code error "invalid Tcl script: $script"
	}
	return $script
    }

    # Verification command that accepts (converts to) absolute pathnames
    proc AcceptAbsolutePath { path } {
	return [file join [pwd] $path]
    }

    # Verification command that accepts existing readable directories
    proc AcceptReadable { path } {
	if {![file readable $path]} {
	    return -code error "\"$path\" is not readable"
	}
	return $path
    }
    proc AcceptDirectory { directory } {
	set directory [AcceptAbsolutePath $directory]
	if {![file exists $directory]} {
	    return -code error "\"$directory\" does not exist"
	}
	if {![file isdir $directory]} {
	    return -code error "\"$directory\" is not a directory"
	}
	return [AcceptReadable $directory]
    }

##### Initialize internal arrays of tcltest, but only if the caller
    # has not already pre-initialized them.  This is done to support
    # compatibility with older tests that directly access internals
    # rather than go through command interfaces.
    #
    proc ArrayDefault {varName value} {
	variable $varName
	if {[array exists $varName]} {
	    return
	}
	if {[info exists $varName]} {
	    # Pre-initialized value is a scalar: destroy it!
	    unset $varName
	}
	array set $varName $value
    }

    # save the original environment so that it can be restored later
    ArrayDefault originalEnv [array get ::env]

    # initialize numTests array to keep track of the number of tests
    # that pass, fail, and are skipped.
    ArrayDefault numTests [list Total 0 Passed 0 Skipped 0 Failed 0]

    # createdNewFiles will store test files as indices and the list of
    # files (that should not have been) left behind by the test files
    # as values.
    ArrayDefault createdNewFiles {}

    # initialize skippedBecause array to keep track of constraints that
    # kept tests from running; a constraint name of "userSpecifiedSkip"
    # means that the test appeared on the list of tests that matched the
    # -skip value given to the flag; "userSpecifiedNonMatch" means that
    # the test didn't match the argument given to the -match flag; both
    # of these constraints are counted only if tcltest::debug is set to
    # true.
    ArrayDefault skippedBecause {}

    # initialize the testConstraints array to keep track of valid
    # predefined constraints (see the explanation for the
    # InitConstraints proc for more details).
    ArrayDefault testConstraints {}

##### Initialize internal variables of tcltest, but only if the caller
    # has not already pre-initialized them.  This is done to support
    # compatibility with older tests that directly access internals
    # rather than go through command interfaces.
    #
    proc Default {varName value {verify AcceptAll}} {
	variable $varName
	if {![info exists $varName]} {
	    variable $varName [$verify $value]
	} else {
	    variable $varName [$verify [set $varName]]
	}
    }

    # Save any arguments that we might want to pass through to other
    # programs.  This is used by the -args flag.
    # FINDUSER
    Default parameters {}

    # Count the number of files tested (0 if runAllTests wasn't called).
    # runAllTests will set testSingleFile to false, so stats will
    # not be printed until runAllTests calls the cleanupTests proc.
    # The currentFailure var stores the boolean value of whether the
    # current test file has had any failures.  The failFiles list
    # stores the names of test files that had failures.
    Default numTestFiles 0 AcceptInteger
    Default testSingleFile true AcceptBoolean
    Default currentFailure false AcceptBoolean
    Default failFiles {} AcceptList

    # Tests should remove all files they create.  The test suite will
    # check the current working dir for files created by the tests.
    # filesMade keeps track of such files created using the makeFile and
    # makeDirectory procedures.  filesExisted stores the names of
    # pre-existing files.
    #
    # Note that $filesExisted lists only those files that exist in
    # the original [temporaryDirectory].
    Default filesMade {} AcceptList
    Default filesExisted {} AcceptList
    proc FillFilesExisted {} {
	variable filesExisted

	# Save the names of files that already exist in the scratch directory.
	foreach file [glob -nocomplain -directory [temporaryDirectory] *] {
	    lappend filesExisted [file tail $file]
	}

	# After successful filling, turn this into a no-op.
	proc FillFilesExisted args {}
    }

    # Kept only for compatibility
    Default constraintsSpecified {} AcceptList
    trace add variable constraintsSpecified read [namespace code {
	    set constraintsSpecified [array names testConstraints] ;#}]

    # tests that use threads need to know which is the main thread
    Default mainThread 1
    variable mainThread
    if {[info commands thread::id] ne {}} {
	set mainThread [thread::id]
    } elseif {[info commands testthread] ne {}} {
	set mainThread [testthread id]
    }

    # Set workingDirectory to [pwd]. The default output directory for
    # Tcl tests is the working directory.  Whenever this value changes
    # change to that directory.
    variable workingDirectory
    trace add variable workingDirectory write \
	    [namespace code {cd $workingDirectory ;#}]

    Default workingDirectory [pwd] AcceptAbsolutePath
    proc workingDirectory { {dir ""} } {
	variable workingDirectory
	if {[llength [info level 0]] == 1} {
	    return $workingDirectory
	}
	set workingDirectory [AcceptAbsolutePath $dir]
    }

    # Set the location of the execuatble
    Default tcltest [info nameofexecutable]
    trace add variable tcltest write [namespace code {testConstraint stdio \
	    [eval [ConstraintInitializer stdio]] ;#}]

    # save the platform information so it can be restored later
    Default originalTclPlatform [array get ::tcl_platform]

    # If a core file exists, save its modification time.
    if {[file exists [file join [workingDirectory] core]]} {
	Default coreModTime \
		[file mtime [file join [workingDirectory] core]]
    }

    # stdout and stderr buffers for use when we want to store them
    Default outData {}
    Default errData {}

    # keep track of test level for nested test commands
    variable testLevel 0

    # the variables and procs that existed when saveState was called are
    # stored in a variable of the same name
    Default saveState {}

    # Internationalization support -- used in [SetIso8859_1_Locale] and
    # [RestoreLocale]. Those commands are used in cmdIL.test.

    if {![info exists [namespace current]::isoLocale]} {
	variable isoLocale fr
	switch -- $::tcl_platform(platform) {
	    "unix" {

		# Try some 'known' values for some platforms:

		switch -exact -- $::tcl_platform(os) {
		    "FreeBSD" {
			set isoLocale fr_FR.ISO_8859-1
		    }
		    HP-UX {
			set isoLocale fr_FR.iso88591
		    }
		    Linux -
		    IRIX {
			set isoLocale fr
		    }
		    default {

			# Works on SunOS 4 and Solaris, and maybe
			# others...  Define it to something else on your
			# system if you want to test those.

			set isoLocale iso_8859_1
		    }
		}
	    }
	    "windows" {
		set isoLocale French
	    }
	}
    }

    variable ChannelsWeOpened; array set ChannelsWeOpened {}
    # output goes to stdout by default
    Default outputChannel stdout
    proc outputChannel { {filename ""} } {
	variable outputChannel
	variable ChannelsWeOpened

	# This is very subtle and tricky, so let me try to explain.
	# (Hopefully this longer comment will be clear when I come
	# back in a few months, unlike its predecessor :) )
	#
	# The [outputChannel] command (and underlying variable) have to
	# be kept in sync with the [configure -outfile] configuration
	# option ( and underlying variable Option(-outfile) ).  This is
	# accomplished with a write trace on Option(-outfile) that will
	# update [outputChannel] whenver a new value is written.  That
	# much is easy.
	#
	# The trick is that in order to maintain compatibility with
	# version 1 of tcltest, we must allow every configuration option
	# to get its inital value from command line arguments.  This is
	# accomplished by setting initial read traces on all the
	# configuration options to parse the command line option the first
	# time they are read.  These traces are cancelled whenever the
	# program itself calls [configure].
	#
	# OK, then so to support tcltest 1 compatibility, it seems we want
	# to get the return from [outputFile] to trigger the read traces,
	# just in case.
	#
	# BUT!  A little known feature of Tcl variable traces is that
	# traces are disabled during the handling of other traces.  So,
	# if we trigger read traces on Option(-outfile) and that triggers
	# command line parsing which turns around and sets an initial
	# value for Option(-outfile) -- <whew!> -- the write trace that
	# would keep [outputChannel] in sync with that new initial value
	# would not fire!
	#
	# SO, finally, as a workaround, instead of triggering read traces
	# by invoking [outputFile], we instead trigger the same set of
	# read traces by invoking [debug].  Any command that reads a
	# configuration option would do.  [debug] is just a handy one.
	# The end result is that we support tcltest 1 compatibility and
	# keep outputChannel and -outfile in sync in all cases.
	debug

	if {[llength [info level 0]] == 1} {
	    return $outputChannel
	}
	if {[info exists ChannelsWeOpened($outputChannel)]} {
	    close $outputChannel
	    unset ChannelsWeOpened($outputChannel)
	}
	switch -exact -- $filename {
	    stderr -
	    stdout {
		set outputChannel $filename
	    }
	    default {
		set outputChannel [open $filename a]
		set ChannelsWeOpened($outputChannel) 1

		# If we created the file in [temporaryDirectory], then
		# [cleanupTests] will delete it, unless we claim it was
		# already there.
		set outdir [normalizePath [file dirname \
			[file join [pwd] $filename]]]
		if {$outdir eq [temporaryDirectory]} {
		    variable filesExisted
		    FillFilesExisted
		    set filename [file tail $filename]
		    if {$filename ni $filesExisted} {
			lappend filesExisted $filename
		    }
		}
	    }
	}
	return $outputChannel
    }

    # errors go to stderr by default
    Default errorChannel stderr
    proc errorChannel { {filename ""} } {
	variable errorChannel
	variable ChannelsWeOpened

	# This is subtle and tricky.  See the comment above in
	# [outputChannel] for a detailed explanation.
	debug

	if {[llength [info level 0]] == 1} {
	    return $errorChannel
	}
	if {[info exists ChannelsWeOpened($errorChannel)]} {
	    close $errorChannel
	    unset ChannelsWeOpened($errorChannel)
	}
	switch -exact -- $filename {
	    stderr -
	    stdout {
		set errorChannel $filename
	    }
	    default {
		set errorChannel [open $filename a]
		set ChannelsWeOpened($errorChannel) 1

		# If we created the file in [temporaryDirectory], then
		# [cleanupTests] will delete it, unless we claim it was
		# already there.
		set outdir [normalizePath [file dirname \
			[file join [pwd] $filename]]]
		if {$outdir eq [temporaryDirectory]} {
		    variable filesExisted
		    FillFilesExisted
		    set filename [file tail $filename]
		    if {$filename ni $filesExisted} {
			lappend filesExisted $filename
		    }
		}
	    }
	}
	return $errorChannel
    }

##### Set up the configurable options
    #
    # The configurable options of the package
    variable Option; array set Option {}

    # Usage strings for those options
    variable Usage; array set Usage {}

    # Verification commands for those options
    variable Verify; array set Verify {}

    # Initialize the default values of the configurable options that are
    # historically associated with an exported variable.  If that variable
    # is already set, support compatibility by accepting its pre-set value.
    # Use [trace] to establish ongoing connection between the deprecated
    # exported variable and the modern option kept as a true internal var.
    # Also set up usage string and value testing for the option.
    proc Option {option value usage {verify AcceptAll} {varName {}}} {
	variable Option
	variable Verify
	variable Usage
	variable OptionControlledVariables
	variable DefaultValue
	set Usage($option) $usage
	set Verify($option) $verify
	set DefaultValue($option) $value
	if {[catch {$verify $value} msg]} {
	    return -code error $msg
	} else {
	    set Option($option) $msg
	}
	if {[string length $varName]} {
	    variable $varName
	    if {[info exists $varName]} {
		if {[catch {$verify [set $varName]} msg]} {
		    return -code error $msg
		} else {
		    set Option($option) $msg
		}
		unset $varName
	    }
	    namespace eval [namespace current] \
	    	    [list upvar 0 Option($option) $varName]
	    # Workaround for Bug (now Feature Request) 572889.  Grrrr....
	    # Track all the variables tied to options
	    lappend OptionControlledVariables $varName
	    # Later, set auto-configure read traces on all
	    # of them, since a single trace on Option does not work.
	    proc $varName {{value {}}} [subst -nocommands {
		if {[llength [info level 0]] == 2} {
		    Configure $option [set value]
		}
		return [Configure $option]
	    }]
	}
    }

    proc MatchingOption {option} {
	variable Option
	set match [array names Option $option*]
	switch -- [llength $match] {
	    0 {
		set sorted [lsort [array names Option]]
		set values [join [lrange $sorted 0 end-1] ", "]
		append values ", or [lindex $sorted end]"
		return -code error "unknown option $option: should be\
			one of $values"
	    }
	    1 {
		return [lindex $match 0]
	    }
	    default {
		# Exact match trumps ambiguity
		if {$option in $match} {
		    return $option
		}
		set values [join [lrange $match 0 end-1] ", "]
		append values ", or [lindex $match end]"
		return -code error "ambiguous option $option:\
			could match $values"
	    }
	}
    }

    proc EstablishAutoConfigureTraces {} {
	variable OptionControlledVariables
	foreach varName [concat $OptionControlledVariables Option] {
	    variable $varName
	    trace add variable $varName read [namespace code {
		    ProcessCmdLineArgs ;#}]
	}
    }

    proc RemoveAutoConfigureTraces {} {
	variable OptionControlledVariables
	foreach varName [concat $OptionControlledVariables Option] {
	    variable $varName
	    foreach pair [trace info variable $varName] {
		lassign $pair op cmd
		if {($op eq "read") &&
			[string match *ProcessCmdLineArgs* $cmd]} {
		    trace remove variable $varName $op $cmd
		}
	    }
	}
	# Once the traces are removed, this can become a no-op
	proc RemoveAutoConfigureTraces {} {}
    }

    proc Configure args {
	variable Option
	variable Verify
	set n [llength $args]
	if {$n == 0} {
	    return [lsort [array names Option]]
	}
	if {$n == 1} {
	    if {[catch {MatchingOption [lindex $args 0]} option]} {
		return -code error $option
	    }
	    return $Option($option)
	}
	while {[llength $args] > 1} {
	    if {[catch {MatchingOption [lindex $args 0]} option]} {
		return -code error $option
	    }
	    if {[catch {$Verify($option) [lindex $args 1]} value]} {
		return -code error "invalid $option\
			value \"[lindex $args 1]\": $value"
	    }
	    set Option($option) $value
	    set args [lrange $args 2 end]
	}
	if {[llength $args]} {
	    if {[catch {MatchingOption [lindex $args 0]} option]} {
		return -code error $option
	    }
	    return -code error "missing value for option $option"
	}
    }
    proc configure args {
	if {[llength $args] > 1} {
	    RemoveAutoConfigureTraces
	}
	set code [catch {Configure {*}$args} msg]
	return -code $code $msg
    }

    proc AcceptVerbose { level } {
	set level [AcceptList $level]
	set levelMap {
	    l list
	    p pass
	    b body
	    s skip
	    t start
	    e error
	    l line
	    m msec
	    u usec
	}
	set levelRegexp "^([join [dict values $levelMap] |])\$"
	if {[llength $level] == 1} {
	    if {![regexp $levelRegexp $level]} {
		# translate single characters abbreviations to expanded list
		set level [string map $levelMap [split $level {}]]
	    }
	}
	set valid [list]
	foreach v $level {
	    if {[regexp $levelRegexp $v]} {
		lappend valid $v
	    }
	}
	return $valid
    }

    proc IsVerbose {level} {
	variable Option
	return [expr {[lsearch -exact $Option(-verbose) $level] != -1}]
    }

    # Default verbosity is to show bodies of failed tests
    Option -verbose {body error} {
	Takes any combination of the values 'p', 's', 'b', 't', 'e' and 'l'.
	Test suite will display all passed tests if 'p' is specified, all
	skipped tests if 's' is specified, the bodies of failed tests if
	'b' is specified, and when tests start if 't' is specified.
	ErrorInfo is displayed if 'e' is specified. Source file line
	information of failed tests is displayed if 'l' is specified.
    } AcceptVerbose verbose

    # Match and skip patterns default to the empty list, except for
    # matchFiles, which defaults to all .test files in the
    # testsDirectory and matchDirectories, which defaults to all
    # directories.
    Option -match * {
	Run all tests within the specified files that match one of the
	list of glob patterns given.
    } AcceptList match

    Option -skip {} {
	Skip all tests within the specified tests (via -match) and files
	that match one of the list of glob patterns given.
    } AcceptList skip

    Option -file *.test {
	Run tests in all test files that match the glob pattern given.
    } AcceptPattern matchFiles

    # By default, skip files that appear to be SCCS lock files.
    Option -notfile l.*.test {
	Skip all test files that match the glob pattern given.
    } AcceptPattern skipFiles

    Option -relateddir * {
	Run tests in directories that match the glob pattern given.
    } AcceptPattern matchDirectories

    Option -asidefromdir {} {
	Skip tests in directories that match the glob pattern given.
    } AcceptPattern skipDirectories

    # By default, don't save core files
    Option -preservecore 0 {
	If 2, save any core files produced during testing in the directory
	specified by -tmpdir. If 1, notify the user if core files are
	created.
    } AcceptInteger preserveCore

    # debug output doesn't get printed by default; debug level 1 spits
    # up only the tests that were skipped because they didn't match or
    # were specifically skipped.  A debug level of 2 would spit up the
    # tcltest variables and flags provided; a debug level of 3 causes
    # some additional output regarding operations of the test harness.
    # The tcltest package currently implements only up to debug level 3.
    Option -debug 0 {
	Internal debug level
    } AcceptInteger debug

    proc SetSelectedConstraints args {
	variable Option
	foreach c $Option(-constraints) {
	    testConstraint $c 1
	}
    }
    Option -constraints {} {
	Do not skip the listed constraints listed in -constraints.
    } AcceptList
    trace add variable Option(-constraints) write \
	    [namespace code {SetSelectedConstraints ;#}]

    # Don't run only the "-constraint" specified tests by default
    proc ClearUnselectedConstraints args {
	variable Option
	variable testConstraints
	if {!$Option(-limitconstraints)} {return}
	foreach c [array names testConstraints] {
	    if {$c ni $Option(-constraints)} {
		testConstraint $c 0
	    }
	}
    }
    Option -limitconstraints 0 {
	whether to run only tests with the constraints
    } AcceptBoolean limitConstraints
    trace add variable Option(-limitconstraints) write \
	    [namespace code {ClearUnselectedConstraints ;#}]

    # A test application has to know how to load the tested commands
    # into the interpreter.
    Option -load {} {
	Specifies the script to load the tested commands.
    } AcceptScript loadScript

    # Default is to run each test file in a separate process
    Option -singleproc 0 {
	whether to run all tests in one process
    } AcceptBoolean singleProcess

    proc AcceptTemporaryDirectory { directory } {
	set directory [AcceptAbsolutePath $directory]
	if {![file exists $directory]} {
	    file mkdir $directory
	}
	set directory [AcceptDirectory $directory]
	if {![file writable $directory]} {
	    if {[workingDirectory] eq $directory} {
		# Special exception: accept the default value
		# even if the directory is not writable
		return $directory
	    }
	    return -code error "\"$directory\" is not writeable"
	}
	return $directory
    }

    # Directory where files should be created
    Option -tmpdir [workingDirectory] {
	Save temporary files in the specified directory.
    } AcceptTemporaryDirectory temporaryDirectory
    trace add variable Option(-tmpdir) write \
	    [namespace code {normalizePath Option(-tmpdir) ;#}]

    # Tests should not rely on the current working directory.
    # Files that are part of the test suite should be accessed relative
    # to [testsDirectory]
    Option -testdir [workingDirectory] {
	Search tests in the specified directory.
    } AcceptDirectory testsDirectory
    trace add variable Option(-testdir) write \
	    [namespace code {normalizePath Option(-testdir) ;#}]

    proc AcceptLoadFile { file } {
	if {$file eq {}} {return $file}
	set file [file join [temporaryDirectory] $file]
	return [AcceptReadable $file]
    }
    proc ReadLoadScript {args} {
	variable Option
	if {$Option(-loadfile) eq {}} {return}
	set tmp [open $Option(-loadfile) r]
	loadScript [read $tmp]
	close $tmp
    }
    Option -loadfile {} {
	Read the script to load the tested commands from the specified file.
    } AcceptLoadFile loadFile
    trace add variable Option(-loadfile) write [namespace code ReadLoadScript]

    proc AcceptOutFile { file } {
	if {[string equal stderr $file]} {return $file}
	if {[string equal stdout $file]} {return $file}
	return [file join [temporaryDirectory] $file]
    }

    # output goes to stdout by default
    Option -outfile stdout {
	Send output from test runs to the specified file.
    } AcceptOutFile outputFile
    trace add variable Option(-outfile) write \
	    [namespace code {outputChannel $Option(-outfile) ;#}]

    # errors go to stderr by default
    Option -errfile stderr {
	Send errors from test runs to the specified file.
    } AcceptOutFile errorFile
    trace add variable Option(-errfile) write \
	    [namespace code {errorChannel $Option(-errfile) ;#}]

    proc loadIntoSlaveInterpreter {slave args} {
	variable Version
	interp eval $slave [package ifneeded tcltest $Version]
	interp eval $slave "tcltest::configure {*}{$args}"
	interp alias $slave ::tcltest::ReportToMaster \
	    {} ::tcltest::ReportedFromSlave
    }
    proc ReportedFromSlave {total passed skipped failed because newfiles} {
	variable numTests
	variable skippedBecause
	variable createdNewFiles
	incr numTests(Total)   $total
	incr numTests(Passed)  $passed
	incr numTests(Skipped) $skipped
	incr numTests(Failed)  $failed
	foreach {constraint count} $because {
	    incr skippedBecause($constraint) $count
	}
	foreach {testfile created} $newfiles {
	    lappend createdNewFiles($testfile) {*}$created
	}
	return
    }
}

#####################################################################

# tcltest::Debug* --
#
#     Internal helper procedures to write out debug information
#     dependent on the chosen level. A test shell may overide
#     them, f.e. to redirect the output into a different
#     channel, or even into a GUI.

# tcltest::DebugPuts --
#
#     Prints the specified string if the current debug level is
#     higher than the provided level argument.
#
# Arguments:
#     level   The lowest debug level triggering the output
#     string  The string to print out.
#
# Results:
#     Prints the string. Nothing else is allowed.
#
# Side Effects:
#     None.
#

proc tcltest::DebugPuts {level string} {
    variable debug
    if {$debug >= $level} {
	puts $string
    }
    return
}

# tcltest::DebugPArray --
#
#     Prints the contents of the specified array if the current
#       debug level is higher than the provided level argument
#
# Arguments:
#     level           The lowest debug level triggering the output
#     arrayvar        The name of the array to print out.
#
# Results:
#     Prints the contents of the array. Nothing else is allowed.
#
# Side Effects:
#     None.
#

proc tcltest::DebugPArray {level arrayvar} {
    variable debug

    if {$debug >= $level} {
	catch {upvar 1 $arrayvar $arrayvar}
	parray $arrayvar
    }
    return
}

# Define our own [parray] in ::tcltest that will inherit use of the [puts]
# defined in ::tcltest.  NOTE: Ought to construct with [info args] and
# [info default], but can't be bothered now.  If [parray] changes, then
# this will need changing too.
auto_load ::parray
proc tcltest::parray {a {pattern *}} [info body ::parray]

# tcltest::DebugDo --
#
#     Executes the script if the current debug level is greater than
#       the provided level argument
#
# Arguments:
#     level   The lowest debug level triggering the execution.
#     script  The tcl script executed upon a debug level high enough.
#
# Results:
#     Arbitrary side effects, dependent on the executed script.
#
# Side Effects:
#     None.
#

proc tcltest::DebugDo {level script} {
    variable debug

    if {$debug >= $level} {
	uplevel 1 $script
    }
    return
}

#####################################################################

proc tcltest::Warn {msg} {
    puts [outputChannel] "WARNING: $msg"
}

# tcltest::mainThread
#
#     Accessor command for tcltest variable mainThread.
#
proc tcltest::mainThread { {new ""} } {
    variable mainThread
    if {[llength [info level 0]] == 1} {
	return $mainThread
    }
    set mainThread $new
}

# tcltest::testConstraint --
#
#	sets a test constraint to a value; to do multiple constraints,
#       call this proc multiple times.  also returns the value of the
#       named constraint if no value was supplied.
#
# Arguments:
#	constraint - name of the constraint
#       value - new value for constraint (should be boolean) - if not
#               supplied, this is a query
#
# Results:
#	content of tcltest::testConstraints($constraint)
#
# Side effects:
#	none

proc tcltest::testConstraint {constraint {value ""}} {
    variable testConstraints
    variable Option
    DebugPuts 3 "entering testConstraint $constraint $value"
    if {[llength [info level 0]] == 2} {
	return $testConstraints($constraint)
    }
    # Check for boolean values
    if {[catch {expr {$value && $value}} msg]} {
	return -code error $msg
    }
    if {[limitConstraints] && ($constraint ni $Option(-constraints))} {
	set value 0
    }
    set testConstraints($constraint) $value
}

# tcltest::interpreter --
#
#	the interpreter name stored in tcltest::tcltest
#
# Arguments:
#	executable name
#
# Results:
#	content of tcltest::tcltest
#
# Side effects:
#	None.

proc tcltest::interpreter { {interp ""} } {
    variable tcltest
    if {[llength [info level 0]] == 1} {
	return $tcltest
    }
    set tcltest $interp
}

#####################################################################

# tcltest::AddToSkippedBecause --
#
#	Increments the variable used to track how many tests were
#       skipped because of a particular constraint.
#
# Arguments:
#	constraint     The name of the constraint to be modified
#
# Results:
#	Modifies tcltest::skippedBecause; sets the variable to 1 if
#       didn't previously exist - otherwise, it just increments it.
#
# Side effects:
#	None.

proc tcltest::AddToSkippedBecause { constraint {value 1}} {
    # add the constraint to the list of constraints that kept tests
    # from running
    variable skippedBecause

    if {[info exists skippedBecause($constraint)]} {
	incr skippedBecause($constraint) $value
    } else {
	set skippedBecause($constraint) $value
    }
    return
}

# tcltest::PrintError --
#
#	Prints errors to tcltest::errorChannel and then flushes that
#       channel, making sure that all messages are < 80 characters per
#       line.
#
# Arguments:
#	errorMsg     String containing the error to be printed
#
# Results:
#	None.
#
# Side effects:
#	None.

proc tcltest::PrintError {errorMsg} {
    set InitialMessage "Error:  "
    set InitialMsgLen  [string length $InitialMessage]
    puts -nonewline [errorChannel] $InitialMessage

    # Keep track of where the end of the string is.
    set endingIndex [string length $errorMsg]

    if {$endingIndex < (80 - $InitialMsgLen)} {
	puts [errorChannel] $errorMsg
    } else {
	# Print up to 80 characters on the first line, including the
	# InitialMessage.
	set beginningIndex [string last " " [string range $errorMsg 0 \
		[expr {80 - $InitialMsgLen}]]]
	puts [errorChannel] [string range $errorMsg 0 $beginningIndex]

	while {$beginningIndex ne "end"} {
	    puts -nonewline [errorChannel] \
		    [string repeat " " $InitialMsgLen]
	    if {($endingIndex - $beginningIndex)
		    < (80 - $InitialMsgLen)} {
		puts [errorChannel] [string trim \
			[string range $errorMsg $beginningIndex end]]
		break
	    } else {
		set newEndingIndex [expr {[string last " " \
			[string range $errorMsg $beginningIndex \
				[expr {$beginningIndex
					+ (80 - $InitialMsgLen)}]
		]] + $beginningIndex}]
		if {($newEndingIndex <= 0)
			|| ($newEndingIndex <= $beginningIndex)} {
		    set newEndingIndex end
		}
		puts [errorChannel] [string trim \
			[string range $errorMsg \
			    $beginningIndex $newEndingIndex]]
		set beginningIndex $newEndingIndex
	    }
	}
    }
    flush [errorChannel]
    return
}

# tcltest::SafeFetch --
#
#	 The following trace procedure makes it so that we can safely
#        refer to non-existent members of the testConstraints array
#        without causing an error.  Instead, reading a non-existent
#        member will return 0. This is necessary because tests are
#        allowed to use constraint "X" without ensuring that
#        testConstraints("X") is defined.
#
# Arguments:
#	n1 - name of the array (testConstraints)
#       n2 - array key value (constraint name)
#       op - operation performed on testConstraints (generally r)
#
# Results:
#	none
#
# Side effects:
#	sets testConstraints($n2) to 0 if it's referenced but never
#       before used

proc tcltest::SafeFetch {n1 n2 op} {
    variable testConstraints
    DebugPuts 3 "entering SafeFetch $n1 $n2 $op"
    if {$n2 eq {}} {return}
    if {![info exists testConstraints($n2)]} {
	if {[catch {testConstraint $n2 [eval [ConstraintInitializer $n2]]}]} {
	    testConstraint $n2 0
	}
    }
}

# tcltest::ConstraintInitializer --
#
#	Get or set a script that when evaluated in the tcltest namespace
#	will return a boolean value with which to initialize the
#	associated constraint.
#
# Arguments:
#	constraint - name of the constraint initialized by the script
#	script - the initializer script
#
# Results
#	boolean value of the constraint - enabled or disabled
#
# Side effects:
#	Constraint is initialized for future reference by [test]
proc tcltest::ConstraintInitializer {constraint {script ""}} {
    variable ConstraintInitializer
    DebugPuts 3 "entering ConstraintInitializer $constraint $script"
    if {[llength [info level 0]] == 2} {
	return $ConstraintInitializer($constraint)
    }
    # Check for boolean values
    if {![info complete $script]} {
	return -code error "ConstraintInitializer must be complete script"
    }
    set ConstraintInitializer($constraint) $script
}

# tcltest::InitConstraints --
#
# Call all registered constraint initializers to force initialization
# of all known constraints.
# See the tcltest man page for the list of built-in constraints defined
# in this procedure.
#
# Arguments:
#	none
#
# Results:
#	The testConstraints array is reset to have an index for each
#	built-in test constraint.
#
# Side Effects:
#       None.
#

proc tcltest::InitConstraints {} {
    variable ConstraintInitializer
    initConstraintsHook
    foreach constraint [array names ConstraintInitializer] {
	testConstraint $constraint
    }
}

proc tcltest::DefineConstraintInitializers {} {
    ConstraintInitializer singleTestInterp {singleProcess}

    # All the 'pc' constraints are here for backward compatibility and
    # are not documented.  They have been replaced with equivalent 'win'
    # constraints.

    ConstraintInitializer unixOnly \
	    {string equal $::tcl_platform(platform) unix}
    ConstraintInitializer macOnly \
	    {string equal $::tcl_platform(platform) macintosh}
    ConstraintInitializer pcOnly \
	    {string equal $::tcl_platform(platform) windows}
    ConstraintInitializer winOnly \
	    {string equal $::tcl_platform(platform) windows}

    ConstraintInitializer unix {testConstraint unixOnly}
    ConstraintInitializer mac {testConstraint macOnly}
    ConstraintInitializer pc {testConstraint pcOnly}
    ConstraintInitializer win {testConstraint winOnly}

    ConstraintInitializer unixOrPc \
	    {expr {[testConstraint unix] || [testConstraint pc]}}
    ConstraintInitializer macOrPc \
	    {expr {[testConstraint mac] || [testConstraint pc]}}
    ConstraintInitializer unixOrWin \
	    {expr {[testConstraint unix] || [testConstraint win]}}
    ConstraintInitializer macOrWin \
	    {expr {[testConstraint mac] || [testConstraint win]}}
    ConstraintInitializer macOrUnix \
	    {expr {[testConstraint mac] || [testConstraint unix]}}

    ConstraintInitializer nt {string equal $::tcl_platform(os) "Windows NT"}
    ConstraintInitializer 95 {string equal $::tcl_platform(os) "Windows 95"}
    ConstraintInitializer 98 {string equal $::tcl_platform(os) "Windows 98"}

    # The following Constraints switches are used to mark tests that
    # should work, but have been temporarily disabled on certain
    # platforms because they don't and we haven't gotten around to
    # fixing the underlying problem.

    ConstraintInitializer tempNotPc {expr {![testConstraint pc]}}
    ConstraintInitializer tempNotWin {expr {![testConstraint win]}}
    ConstraintInitializer tempNotMac {expr {![testConstraint mac]}}
    ConstraintInitializer tempNotUnix {expr {![testConstraint unix]}}

    # The following Constraints switches are used to mark tests that
    # crash on certain platforms, so that they can be reactivated again
    # when the underlying problem is fixed.

    ConstraintInitializer pcCrash {expr {![testConstraint pc]}}
    ConstraintInitializer winCrash {expr {![testConstraint win]}}
    ConstraintInitializer macCrash {expr {![testConstraint mac]}}
    ConstraintInitializer unixCrash {expr {![testConstraint unix]}}

    # Skip empty tests

    ConstraintInitializer emptyTest {format 0}

    # By default, tests that expose known bugs are skipped.

    ConstraintInitializer knownBug {format 0}

    # By default, non-portable tests are skipped.

    ConstraintInitializer nonPortable {format 0}

    # Some tests require user interaction.

    ConstraintInitializer userInteraction {format 0}

    # Some tests must be skipped if the interpreter is not in
    # interactive mode

    ConstraintInitializer interactive \
	    {expr {[info exists ::tcl_interactive] && $::tcl_interactive}}

    # Skip slow tests (to enable slow tests add parameter `-constraints slowTest`)

    ConstraintInitializer slowTest {format 0}

    # Some tests can only be run if the installation came from a CD
    # image instead of a web image.  Some tests must be skipped if you
    # are running as root on Unix.  Other tests can only be run if you
    # are running as root on Unix.

    ConstraintInitializer root {expr \
	    {($::tcl_platform(platform) eq "unix") &&
		    ($::tcl_platform(user) in {root {}})}}
    ConstraintInitializer notRoot {expr {![testConstraint root]}}

    # Set nonBlockFiles constraint: 1 means this platform supports
    # setting files into nonblocking mode.

    ConstraintInitializer nonBlockFiles {
	    set code [expr {[catch {set f [open defs r]}]
		    || [catch {chan configure $f -blocking off}]}]
	    catch {close $f}
	    set code
    }

    # Set asyncPipeClose constraint: 1 means this platform supports
    # async flush and async close on a pipe.
    #
    # Test for SCO Unix - cannot run async flushing tests because a
    # potential problem with select is apparently interfering.
    # (Mark Diekhans).

    ConstraintInitializer asyncPipeClose {expr {
	    !([string equal unix $::tcl_platform(platform)]
	    && ([catch {exec uname -X | fgrep {Release = 3.2v}}] == 0))}}

    # Test to see if we have a broken version of sprintf with respect
    # to the "e" format of floating-point numbers.

    ConstraintInitializer eformat {string equal [format %g 5e-5] 5e-05}

    # Test to see if execed commands such as cat, echo, rm and so forth
    # are present on this machine.

    ConstraintInitializer unixExecs {
	set code 1
        if {$::tcl_platform(platform) eq "macintosh"} {
	    set code 0
        }
        if {$::tcl_platform(platform) eq "windows"} {
	    if {[catch {
	        set file _tcl_test_remove_me.txt
	        makeFile {hello} $file
	    }]} {
	        set code 0
	    } elseif {
	        [catch {exec cat $file}] ||
	        [catch {exec echo hello}] ||
	        [catch {exec sh -c echo hello}] ||
	        [catch {exec wc $file}] ||
	        [catch {exec sleep 1}] ||
	        [catch {exec echo abc > $file}] ||
	        [catch {exec chmod 644 $file}] ||
	        [catch {exec rm $file}] ||
	        [llength [auto_execok mkdir]] == 0 ||
	        [llength [auto_execok fgrep]] == 0 ||
	        [llength [auto_execok grep]] == 0 ||
	        [llength [auto_execok ps]] == 0
	    } {
	        set code 0
	    }
	    removeFile $file
        }
	set code
    }

    ConstraintInitializer stdio {
	set code 0
	if {![catch {set f [open "|[list [interpreter]]" w]}]} {
	    if {![catch {puts $f exit}]} {
		if {![catch {close $f}]} {
		    set code 1
		}
	    }
	}
	set code
    }

    # Deliberately call socket with the wrong number of arguments.  The
    # error message you get will indicate whether sockets are available
    # on this system.

    ConstraintInitializer socket {
	catch {socket} msg
	string compare $msg "sockets are not available on this system"
    }

    # Check for internationalization
    ConstraintInitializer hasIsoLocale {
	if {[llength [info commands testlocale]] == 0} {
	    set code 0
	} else {
	    set code [string length [SetIso8859_1_Locale]]
	    RestoreLocale
	}
	set code
    }

}
#####################################################################

# Usage and command line arguments processing.

# tcltest::PrintUsageInfo
#
#	Prints out the usage information for package tcltest.  This can
#	be customized with the redefinition of [PrintUsageInfoHook].
#
# Arguments:
#	none
#
# Results:
#       none
#
# Side Effects:
#       none
proc tcltest::PrintUsageInfo {} {
    puts [Usage]
    PrintUsageInfoHook
}

proc tcltest::Usage { {option ""} } {
    variable Usage
    variable Verify
    if {[llength [info level 0]] == 1} {
	set msg "Usage: [file tail [info nameofexecutable]] script "
	append msg "?-help? ?flag value? ... \n"
	append msg "Available flags (and valid input values) are:"

	set max 0
	set allOpts [concat -help [Configure]]
	foreach opt $allOpts {
	    set foo [Usage $opt]
	    lassign $foo x type($opt) usage($opt)
	    set line($opt) "  $opt $type($opt)  "
	    set length($opt) [string length $line($opt)]
	    if {$length($opt) > $max} {set max $length($opt)}
	}
	set rest [expr {72 - $max}]
	foreach opt $allOpts {
	    append msg \n$line($opt)
	    append msg [string repeat " " [expr {$max - $length($opt)}]]
	    set u [string trim $usage($opt)]
	    catch {append u "  (default: \[[Configure $opt]])"}
	    regsub -all {\s*\n\s*} $u " " u
	    while {[string length $u] > $rest} {
		set break [string wordstart $u $rest]
		if {$break == 0} {
		    set break [string wordend $u 0]
		}
		append msg [string range $u 0 [expr {$break - 1}]]
		set u [string trim [string range $u $break end]]
		append msg \n[string repeat " " $max]
	    }
	    append msg $u
	}
	return $msg\n
    } elseif {$option eq "-help"} {
	return [list -help "" "Display this usage information."]
    } else {
	set type [lindex [info args $Verify($option)] 0]
	return [list $option $type $Usage($option)]
    }
}

# tcltest::ProcessFlags --
#
#	process command line arguments supplied in the flagArray - this
#	is called by processCmdLineArgs.  Modifies tcltest variables
#	according to the content of the flagArray.
#
# Arguments:
#	flagArray - array containing name/value pairs of flags
#
# Results:
#	sets tcltest variables according to their values as defined by
#       flagArray
#
# Side effects:
#	None.

proc tcltest::ProcessFlags {flagArray} {
    # Process -help first
    if {"-help" in $flagArray} {
	PrintUsageInfo
	exit 1
    }

    if {[llength $flagArray] == 0} {
	RemoveAutoConfigureTraces
    } else {
	set args $flagArray
	while {[llength $args] > 1 && [catch {configure {*}$args} msg]} {

	    # Something went wrong parsing $args for tcltest options
	    # Check whether the problem is "unknown option"
	    if {[regexp {^unknown option (\S+):} $msg -> option]} {
		# Could be this is an option the Hook knows about
		set moreOptions [processCmdLineArgsAddFlagsHook]
		if {$option ni $moreOptions} {
		    # Nope.  Report the error, including additional options,
		    # but keep going
		    if {[llength $moreOptions]} {
			append msg ", "
			append msg [join [lrange $moreOptions 0 end-1] ", "]
			append msg "or [lindex $moreOptions end]"
		    }
		    Warn $msg
		}
	    } else {
		# error is something other than "unknown option"
		# notify user of the error; and exit
		puts [errorChannel] $msg
		exit 1
	    }

	    # To recover, find that unknown option and remove up to it.
	    # then retry
	    while {[lindex $args 0] ne $option} {
		set args [lrange $args 2 end]
	    }
	    set args [lrange $args 2 end]
	}
	if {[llength $args] == 1} {
	    puts [errorChannel] \
		    "missing value for option [lindex $args 0]"
	    exit 1
	}
    }

    # Call the hook
    catch {
        array set flag $flagArray
        processCmdLineArgsHook [array get flag]
    }
    return
}

# tcltest::ProcessCmdLineArgs --
#
#       This procedure must be run after constraint initialization is
#	set up (by [DefineConstraintInitializers]) because some constraints
#	can be overridden.
#
#       Perform configuration according to the command-line options.
#
# Arguments:
#	none
#
# Results:
#	Sets the above-named variables in the tcltest namespace.
#
# Side Effects:
#       None.
#

proc tcltest::ProcessCmdLineArgs {} {
    variable originalEnv
    variable testConstraints

    # The "argv" var doesn't exist in some cases, so use {}.
    if {![info exists ::argv]} {
	ProcessFlags {}
    } else {
	ProcessFlags $::argv
    }

    # Spit out everything you know if we're at a debug level 2 or
    # greater
    DebugPuts 2 "Flags passed into tcltest:"
    if {[info exists ::env(TCLTEST_OPTIONS)]} {
	DebugPuts 2 \
		"    ::env(TCLTEST_OPTIONS): $::env(TCLTEST_OPTIONS)"
    }
    if {[info exists ::argv]} {
	DebugPuts 2 "    argv: $::argv"
    }
    DebugPuts    2 "tcltest::debug              = [debug]"
    DebugPuts    2 "tcltest::testsDirectory     = [testsDirectory]"
    DebugPuts    2 "tcltest::workingDirectory   = [workingDirectory]"
    DebugPuts    2 "tcltest::temporaryDirectory = [temporaryDirectory]"
    DebugPuts    2 "tcltest::outputChannel      = [outputChannel]"
    DebugPuts    2 "tcltest::errorChannel       = [errorChannel]"
    DebugPuts    2 "Original environment (tcltest::originalEnv):"
    DebugPArray  2 originalEnv
    DebugPuts    2 "Constraints:"
    DebugPArray  2 testConstraints
}

#####################################################################

# Code to run the tests goes here.

# tcltest::TestPuts --
#
#	Used to redefine puts in test environment.  Stores whatever goes
#	out on stdout in tcltest::outData and stderr in errData before
#	sending it on to the regular puts.
#
# Arguments:
#	same as standard puts
#
# Results:
#	none
#
# Side effects:
#       Intercepts puts; data that would otherwise go to stdout, stderr,
#	or file channels specified in outputChannel and errorChannel
#	does not get sent to the normal puts function.
namespace eval tcltest::Replace {
    namespace export puts
}
proc tcltest::Replace::puts {args} {
    variable [namespace parent]::outData
    variable [namespace parent]::errData
    switch [llength $args] {
	1 {
	    # Only the string to be printed is specified
	    append outData [lindex $args 0]\n
	    return
	    # return [Puts [lindex $args 0]]
	}
	2 {
	    # Either -nonewline or channelId has been specified
	    if {[lindex $args 0] eq "-nonewline"} {
		append outData [lindex $args end]
		return
		# return [Puts -nonewline [lindex $args end]]
	    } else {
		set channel [lindex $args 0]
		set newline \n
	    }
	}
	3 {
	    if {[lindex $args 0] eq "-nonewline"} {
		# Both -nonewline and channelId are specified, unless
		# it's an error.  -nonewline is supposed to be argv[0].
		set channel [lindex $args 1]
		set newline ""
	    }
	}
    }

    if {[info exists channel]} {
	if {$channel in [list [[namespace parent]::outputChannel] stdout]} {
	    append outData [lindex $args end]$newline
	    return
	} elseif {$channel in [list [[namespace parent]::errorChannel] stderr]} {
	    append errData [lindex $args end]$newline
	    return
	}
    }

    # If we haven't returned by now, we don't know how to handle the
    # input.  Let puts handle it.
    return [Puts {*}$args]
}

# tcltest::Eval --
#
#	Evaluate the script in the test environment.  If ignoreOutput is
#       false, store data sent to stderr and stdout in outData and
#       errData.  Otherwise, ignore this output altogether.
#
# Arguments:
#	script             Script to evaluate
#       ?ignoreOutput?     Indicates whether or not to ignore output
#			   sent to stdout & stderr
#
# Results:
#	result from running the script
#
# Side effects:
#	Empties the contents of outData and errData before running a
#	test if ignoreOutput is set to 0.

proc tcltest::Eval {script {ignoreOutput 1}} {
    variable outData
    variable errData
    DebugPuts 3 "[lindex [info level 0] 0] called"
    if {!$ignoreOutput} {
	set outData {}
	set errData {}
	rename ::puts [namespace current]::Replace::Puts
	namespace eval :: [list namespace import [namespace origin Replace::puts]]
	namespace import Replace::puts
    }
    set result [uplevel 1 $script]
    if {!$ignoreOutput} {
	namespace forget puts
	namespace eval :: namespace forget puts
	rename [namespace current]::Replace::Puts ::puts
    }
    return $result
}

# tcltest::CompareStrings --
#
#	compares the expected answer to the actual answer, depending on
#	the mode provided.  Mode determines whether a regexp, exact,
#	glob or custom comparison is done.
#
# Arguments:
#	actual - string containing the actual result
#       expected - pattern to be matched against
#       mode - type of comparison to be done
#
# Results:
#	result of the match
#
# Side effects:
#	None.

proc tcltest::CompareStrings {actual expected mode} {
    variable CustomMatch
    if {![info exists CustomMatch($mode)]} {
        return -code error "No matching command registered for `-match $mode'"
    }
    set match [namespace eval :: $CustomMatch($mode) [list $expected $actual]]
    if {[catch {expr {$match && $match}} result]} {
	return -code error "Invalid result from `-match $mode' command: $result"
    }
    return $match
}

# tcltest::customMatch --
#
#	registers a command to be called when a particular type of
#	matching is required.
#
# Arguments:
#	nickname - Keyword for the type of matching
#	cmd - Incomplete command that implements that type of matching
#		when completed with expected string and actual string
#		and then evaluated.
#
# Results:
#	None.
#
# Side effects:
#	Sets the variable tcltest::CustomMatch

proc tcltest::customMatch {mode script} {
    variable CustomMatch
    if {![info complete $script]} {
	return -code error \
		"invalid customMatch script; can't evaluate after completion"
    }
    set CustomMatch($mode) $script
}

# tcltest::SubstArguments list
#
# This helper function takes in a list of words, then perform a
# substitution on the list as though each word in the list is a separate
# argument to the Tcl function.  For example, if this function is
# invoked as:
#
#      SubstArguments {$a {$a}}
#
# Then it is as though the function is invoked as:
#
#      SubstArguments $a {$a}
#
# This code is adapted from Paul Duffin's function "SplitIntoWords".
# The original function can be found  on:
#
#      http://purl.org/thecliff/tcl/wiki/858.html
#
# Results:
#     a list containing the result of the substitution
#
# Exceptions:
#     An error may occur if the list containing unbalanced quote or
#     unknown variable.
#
# Side Effects:
#     None.
#

proc tcltest::SubstArguments {argList} {

    # We need to split the argList up into tokens but cannot use list
    # operations as they throw away some significant quoting, and
    # [split] ignores braces as it should.  Therefore what we do is
    # gradually build up a string out of whitespace seperated strings.
    # We cannot use [split] to split the argList into whitespace
    # separated strings as it throws away the whitespace which maybe
    # important so we have to do it all by hand.

    set result {}
    set token ""

    while {[string length $argList]} {
        # Look for the next word containing a quote: " { }
        if {[regexp -indices {[^ \t\n]*[\"\{\}]+[^ \t\n]*} \
		$argList all]} {
            # Get the text leading up to this word, but not including
	    # this word, from the argList.
            set text [string range $argList 0 \
		    [expr {[lindex $all 0] - 1}]]
            # Get the word with the quote
            set word [string range $argList \
                    [lindex $all 0] [lindex $all 1]]

            # Remove all text up to and including the word from the
            # argList.
            set argList [string range $argList \
                    [expr {[lindex $all 1] + 1}] end]
        } else {
            # Take everything up to the end of the argList.
            set text $argList
            set word {}
            set argList {}
        }

        if {$token ne {}} {
            # If we saw a word with quote before, then there is a
            # multi-word token starting with that word.  In this case,
            # add the text and the current word to this token.
            append token $text $word
        } else {
            # Add the text to the result.  There is no need to parse
            # the text because it couldn't be a part of any multi-word
            # token.  Then start a new multi-word token with the word
            # because we need to pass this token to the Tcl parser to
            # check for balancing quotes
            append result $text
            set token $word
        }

        if { [catch {llength $token} length] == 0 && $length == 1} {
            # The token is a valid list so add it to the result.
            # lappend result [string trim $token]
            append result \{$token\}
            set token {}
        }
    }

    # If the last token has not been added to the list then there
    # is a problem.
    if { [string length $token] } {
        error "incomplete token \"$token\""
    }

    return $result
}


# tcltest::test --
#
# This procedure runs a test and prints an error message if the test
# fails.  If verbose has been set, it also prints a message even if the
# test succeeds.  The test will be skipped if it doesn't match the
# match variable, if it matches an element in skip, or if one of the
# elements of "constraints" turns out not to be true.
#
# If testLevel is 1, then this is a top level test, and we record
# pass/fail information; otherwise, this information is not logged and
# is not added to running totals.
#
# Attributes:
#   Only description is a required attribute.  All others are optional.
#   Default values are indicated.
#
#   constraints -	A list of one or more keywords, each of which
#			must be the name of an element in the array
#			"testConstraints".  If any of these elements is
#			zero, the test is skipped. This attribute is
#			optional; default is {}
#   body -	        Script to run to carry out the test.  It must
#		        return a result that can be checked for
#		        correctness.  This attribute is optional;
#                       default is {}
#   result -	        Expected result from script.  This attribute is
#                       optional; default is {}.
#   output -            Expected output sent to stdout.  This attribute
#                       is optional; default is {}.
#   errorOutput -       Expected output sent to stderr.  This attribute
#                       is optional; default is {}.
#   returnCodes -       Expected return codes.  This attribute is
#                       optional; default is {0 2}.
#   setup -             Code to run before $script (above).  This
#                       attribute is optional; default is {}.
#   cleanup -           Code to run after $script (above).  This
#                       attribute is optional; default is {}.
#   match -             specifies type of matching to do on result,
#                       output, errorOutput; this must be a string
#			previously registered by a call to [customMatch].
#			The strings exact, glob, and regexp are pre-registered
#			by the tcltest package.  Default value is exact.
#
# Arguments:
#   name -		Name of test, in the form foo-1.2.
#   description -	Short textual description of the test, to
#  		  	help humans understand what it does.
#
# Results:
#	None.
#
# Side effects:
#       Just about anything is possible depending on the test.
#

proc tcltest::test {name description args} {
    global tcl_platform
    variable testLevel
    variable coreModTime
    DebugPuts 3 "test $name $args"
    DebugDo 1 {
	variable TestNames
	catch {
	    puts "test name '$name' re-used; prior use in $TestNames($name)"
	}
	set TestNames($name) [info script]
    }

    FillFilesExisted
    incr testLevel

    # Pre-define everything to null except output and errorOutput.  We
    # determine whether or not to trap output based on whether or not
    # these variables (output & errorOutput) are defined.
    lassign {} constraints setup cleanup body result returnCodes match

    # Set the default match mode
    set match exact

    # Set the default match values for return codes (0 is the standard
    # expected return value if everything went well; 2 represents
    # 'return' being used in the test script).
    set returnCodes [list 0 2]

    # The old test format can't have a 3rd argument (constraints or
    # script) that starts with '-'.
    if {[string match -* [lindex $args 0]] || ([llength $args] <= 1)} {
	if {[llength $args] == 1} {
	    set list [SubstArguments [lindex $args 0]]
	    foreach {element value} $list {
		set testAttributes($element) $value
	    }
	    foreach item {constraints match setup body cleanup \
		    result returnCodes output errorOutput} {
		if {[info exists testAttributes(-$item)]} {
		    set testAttributes(-$item) [uplevel 1 \
			    ::concat $testAttributes(-$item)]
		}
	    }
	} else {
	    array set testAttributes $args
	}

	set validFlags {-setup -cleanup -body -result -returnCodes \
		-match -output -errorOutput -constraints}

	foreach flag [array names testAttributes] {
	    if {$flag ni $validFlags} {
		incr testLevel -1
		set sorted [lsort $validFlags]
		set options [join [lrange $sorted 0 end-1] ", "]
		append options ", or [lindex $sorted end]"
		return -code error "bad option \"$flag\": must be $options"
	    }
	}

	# store whatever the user gave us
	foreach item [array names testAttributes] {
	    set [string trimleft $item "-"] $testAttributes($item)
	}

	# Check the values supplied for -match
	variable CustomMatch
	if {$match ni [array names CustomMatch]} {
	    incr testLevel -1
	    set sorted [lsort [array names CustomMatch]]
	    set values [join [lrange $sorted 0 end-1] ", "]
	    append values ", or [lindex $sorted end]"
	    return -code error "bad -match value \"$match\":\
		    must be $values"
	}

	# Replace symbolic valies supplied for -returnCodes
	foreach {strcode numcode} {ok 0 normal 0 error 1 return 2 break 3 continue 4} {
	    set returnCodes [string map -nocase [list $strcode $numcode] $returnCodes]
	}
    } else {
	# This is parsing for the old test command format; it is here
	# for backward compatibility.
	set result [lindex $args end]
	if {[llength $args] == 2} {
	    set body [lindex $args 0]
	} elseif {[llength $args] == 3} {
	    set constraints [lindex $args 0]
	    set body [lindex $args 1]
	} else {
	    incr testLevel -1
	    return -code error "wrong # args:\
		    should be \"test name desc ?options?\""
	}
    }

    if {[Skipped $name $constraints]} {
	incr testLevel -1
	return
    }

    # Save information about the core file.
    if {[preserveCore]} {
	if {[file exists [file join [workingDirectory] core]]} {
	    set coreModTime [file mtime [file join [workingDirectory] core]]
	}
    }

    # First, run the setup script
    set code [catch {uplevel 1 $setup} setupMsg]
    if {$code == 1} {
	set errorInfo(setup) $::errorInfo
	set errorCode(setup) $::errorCode
    }
    set setupFailure [expr {$code != 0}]

    # Only run the test body if the setup was successful
    if {!$setupFailure} {

	# Register startup time
	if {[IsVerbose msec] || [IsVerbose usec]} {
	    set timeStart [clock microseconds]
	}

	# Verbose notification of $body start
	if {[IsVerbose start]} {
	    puts [outputChannel] "---- $name start"
	    flush [outputChannel]
	}

	set command [list [namespace origin RunTest] $name $body]
	if {[info exists output] || [info exists errorOutput]} {
	    set testResult [uplevel 1 [list [namespace origin Eval] $command 0]]
	} else {
	    set testResult [uplevel 1 [list [namespace origin Eval] $command 1]]
	}
	lassign $testResult actualAnswer returnCode
	if {$returnCode == 1} {
	    set errorInfo(body) $::errorInfo
	    set errorCode(body) $::errorCode
	}
    }

    # check if the return code matched the expected return code
    set codeFailure 0
    if {!$setupFailure && ($returnCode ni $returnCodes)} {
	set codeFailure 1
    }

    # If expected output/error strings exist, we have to compare
    # them.  If the comparison fails, then so did the test.
    set outputFailure 0
    variable outData
    if {[info exists output] && !$codeFailure} {
	if {[set outputCompare [catch {
	    CompareStrings $outData $output $match
	} outputMatch]] == 0} {
	    set outputFailure [expr {!$outputMatch}]
	} else {
	    set outputFailure 1
	}
    }

    set errorFailure 0
    variable errData
    if {[info exists errorOutput] && !$codeFailure} {
	if {[set errorCompare [catch {
	    CompareStrings $errData $errorOutput $match
	} errorMatch]] == 0} {
	    set errorFailure [expr {!$errorMatch}]
	} else {
	    set errorFailure 1
	}
    }

    # check if the answer matched the expected answer
    # Only check if we ran the body of the test (no setup failure)
    if {$setupFailure || $codeFailure} {
	set scriptFailure 0
    } elseif {[set scriptCompare [catch {
	CompareStrings $actualAnswer $result $match
    } scriptMatch]] == 0} {
	set scriptFailure [expr {!$scriptMatch}]
    } else {
	set scriptFailure 1
    }

    # Always run the cleanup script
    set code [catch {uplevel 1 $cleanup} cleanupMsg]
    if {$code == 1} {
	set errorInfo(cleanup) $::errorInfo
	set errorCode(cleanup) $::errorCode
    }
    set cleanupFailure [expr {$code != 0}]

    set coreFailure 0
    set coreMsg ""
    # check for a core file first - if one was created by the test,
    # then the test failed
    if {[preserveCore]} {
	if {[file exists [file join [workingDirectory] core]]} {
	    # There's only a test failure if there is a core file
	    # and (1) there previously wasn't one or (2) the new
	    # one is different from the old one.
	    if {[info exists coreModTime]} {
		if {$coreModTime != [file mtime \
			[file join [workingDirectory] core]]} {
		    set coreFailure 1
		}
	    } else {
		set coreFailure 1
	    }

	    if {([preserveCore] > 1) && ($coreFailure)} {
		append coreMsg "\nMoving file to:\
		    [file join [temporaryDirectory] core-$name]"
		catch {file rename -force -- \
		    [file join [workingDirectory] core] \
		    [file join [temporaryDirectory] core-$name]
		} msg
		if {$msg ne {}} {
		    append coreMsg "\nError:\
			Problem renaming core file: $msg"
		}
	    }
	}
    }

    if {[IsVerbose msec] || [IsVerbose usec]} {
	set t [expr {[clock microseconds] - $timeStart}]
	if {[IsVerbose usec]} {
	    puts [outputChannel] "++++ $name took $t μs"
	}
	if {[IsVerbose msec]} {
	    puts [outputChannel] "++++ $name took [expr {round($t/1000.)}] ms"
	}
    }

    # if we didn't experience any failures, then we passed
    variable numTests
    if {!($setupFailure || $cleanupFailure || $coreFailure
	    || $outputFailure || $errorFailure || $codeFailure
	    || $scriptFailure)} {
	if {$testLevel == 1} {
	    incr numTests(Passed)
	    if {[IsVerbose pass]} {
		puts [outputChannel] "++++ $name PASSED"
	    }
	}
	incr testLevel -1
	return
    }

    # We know the test failed, tally it...
    if {$testLevel == 1} {
	incr numTests(Failed)
    }

    # ... then report according to the type of failure
    variable currentFailure true
    if {![IsVerbose body]} {
	set body ""
    }
    puts [outputChannel] "\n"
    if {[IsVerbose line]} {
	if {![catch {set testFrame [info frame -1]}] &&
		[dict get $testFrame type] eq "source"} {
	    set testFile [dict get $testFrame file]
	    set testLine [dict get $testFrame line]
	} else {
	    set testFile [file normalize [uplevel 1 {info script}]]
	    if {[file readable $testFile]} {
		set testFd [open $testFile r]
		set testLine [expr {[lsearch -regexp \
			[split [read $testFd] "\n"] \
			"^\[ \t\]*test [string map {. \\.} $name] "] + 1}]
		close $testFd
	    }
	}
	if {[info exists testLine]} {
	    puts [outputChannel] "$testFile:$testLine: error: test failed:\
		    $name [string trim $description]"
	}
    }
    puts [outputChannel] "==== $name\
	    [string trim $description] FAILED"
    if {[string length $body]} {
	puts [outputChannel] "==== Contents of test case:"
	puts [outputChannel] $body
    }
    if {$setupFailure} {
	puts [outputChannel] "---- Test setup\
		failed:\n$setupMsg"
	if {[info exists errorInfo(setup)]} {
	    puts [outputChannel] "---- errorInfo(setup): $errorInfo(setup)"
	    puts [outputChannel] "---- errorCode(setup): $errorCode(setup)"
	}
    }
    if {$scriptFailure} {
	if {$scriptCompare} {
	    puts [outputChannel] "---- Error testing result: $scriptMatch"
	} else {
	    puts [outputChannel] "---- Result was:\n$actualAnswer"
	    puts [outputChannel] "---- Result should have been\
		    ($match matching):\n$result"
	}
    }
    if {$codeFailure} {
	switch -- $returnCode {
	    0 { set msg "Test completed normally" }
	    1 { set msg "Test generated error" }
	    2 { set msg "Test generated return exception" }
	    3 { set msg "Test generated break exception" }
	    4 { set msg "Test generated continue exception" }
	    default { set msg "Test generated exception" }
	}
	puts [outputChannel] "---- $msg; Return code was: $returnCode"
	puts [outputChannel] "---- Return code should have been\
		one of: $returnCodes"
	if {[IsVerbose error]} {
	    if {[info exists errorInfo(body)] && (1 ni $returnCodes)} {
		puts [outputChannel] "---- errorInfo: $errorInfo(body)"
		puts [outputChannel] "---- errorCode: $errorCode(body)"
	    }
	}
    }
    if {$outputFailure} {
	if {$outputCompare} {
	    puts [outputChannel] "---- Error testing output: $outputMatch"
	} else {
	    puts [outputChannel] "---- Output was:\n$outData"
	    puts [outputChannel] "---- Output should have been\
		    ($match matching):\n$output"
	}
    }
    if {$errorFailure} {
	if {$errorCompare} {
	    puts [outputChannel] "---- Error testing errorOutput: $errorMatch"
	} else {
	    puts [outputChannel] "---- Error output was:\n$errData"
	    puts [outputChannel] "---- Error output should have\
		    been ($match matching):\n$errorOutput"
	}
    }
    if {$cleanupFailure} {
	puts [outputChannel] "---- Test cleanup failed:\n$cleanupMsg"
	if {[info exists errorInfo(cleanup)]} {
	    puts [outputChannel] "---- errorInfo(cleanup): $errorInfo(cleanup)"
	    puts [outputChannel] "---- errorCode(cleanup): $errorCode(cleanup)"
	}
    }
    if {$coreFailure} {
	puts [outputChannel] "---- Core file produced while running\
		test!  $coreMsg"
    }
    puts [outputChannel] "==== $name FAILED\n"

    incr testLevel -1
    return
}

# Skipped --
#
# Given a test name and it constraints, returns a boolean indicating
# whether the current configuration says the test should be skipped.
#
# Side Effects:  Maintains tally of total tests seen and tests skipped.
#
proc tcltest::Skipped {name constraints} {
    variable testLevel
    variable numTests
    variable testConstraints

    if {$testLevel == 1} {
	incr numTests(Total)
    }
    # skip the test if it's name matches an element of skip
    foreach pattern [skip] {
	if {[string match $pattern $name]} {
	    if {$testLevel == 1} {
		incr numTests(Skipped)
		DebugDo 1 {AddToSkippedBecause userSpecifiedSkip}
	    }
	    return 1
	}
    }
    # skip the test if it's name doesn't match any element of match
    set ok 0
    foreach pattern [match] {
	if {[string match $pattern $name]} {
	    set ok 1
	    break
	}
    }
    if {!$ok} {
	if {$testLevel == 1} {
	    incr numTests(Skipped)
	    DebugDo 1 {AddToSkippedBecause userSpecifiedNonMatch}
	}
	return 1
    }
    if {$constraints eq {}} {
	# If we're limited to the listed constraints and there aren't
	# any listed, then we shouldn't run the test.
	if {[limitConstraints]} {
	    AddToSkippedBecause userSpecifiedLimitConstraint
	    if {$testLevel == 1} {
		incr numTests(Skipped)
	    }
	    return 1
	}
    } else {
	# "constraints" argument exists;
	# make sure that the constraints are satisfied.

	set doTest 0
	if {[string match {*[$\[]*} $constraints] != 0} {
	    # full expression, e.g. {$foo > [info tclversion]}
	    catch {set doTest [uplevel #0 [list expr $constraints]]}
	} elseif {[regexp {[^.:_a-zA-Z0-9 \n\r\t]+} $constraints] != 0} {
	    # something like {a || b} should be turned into
	    # $testConstraints(a) || $testConstraints(b).
	    regsub -all {[.\w]+} $constraints {$testConstraints(&)} c
	    catch {set doTest [eval [list expr $c]]}
	} elseif {![catch {llength $constraints}]} {
	    # just simple constraints such as {unixOnly fonts}.
	    set doTest 1
	    foreach constraint $constraints {
		if {(![info exists testConstraints($constraint)]) \
			|| (!$testConstraints($constraint))} {
		    set doTest 0

		    # store the constraint that kept the test from
		    # running
		    set constraints $constraint
		    break
		}
	    }
	}

	if {!$doTest} {
	    if {[IsVerbose skip]} {
		puts [outputChannel] "++++ $name SKIPPED: $constraints"
	    }

	    if {$testLevel == 1} {
		incr numTests(Skipped)
		AddToSkippedBecause $constraints
	    }
	    return 1
	}
    }
    return 0
}

# RunTest --
#
# This is where the body of a test is evaluated.  The combination of
# [RunTest] and [Eval] allows the output and error output of the test
# body to be captured for comparison against the expected values.

proc tcltest::RunTest {name script} {
    DebugPuts 3 "Running $name {$script}"

    # If there is no "memory" command (because memory debugging isn't
    # enabled), then don't attempt to use the command.

    if {[llength [info commands memory]] == 1} {
	memory tag $name
    }

    set code [catch {uplevel 1 $script} actualAnswer]

    return [list $actualAnswer $code]
}

#####################################################################

# tcltest::cleanupTestsHook --
#
#	This hook allows a harness that builds upon tcltest to specify
#       additional things that should be done at cleanup.
#

if {[llength [info commands tcltest::cleanupTestsHook]] == 0} {
    proc tcltest::cleanupTestsHook {} {}
}

# tcltest::cleanupTests --
#
# Remove files and dirs created using the makeFile and makeDirectory
# commands since the last time this proc was invoked.
#
# Print the names of the files created without the makeFile command
# since the tests were invoked.
#
# Print the number tests (total, passed, failed, and skipped) since the
# tests were invoked.
#
# Restore original environment (as reported by special variable env).
#
# Arguments:
#      calledFromAllFile - if 0, behave as if we are running a single
#      test file within an entire suite of tests.  if we aren't running
#      a single test file, then don't report status.  check for new
#      files created during the test run and report on them.  if 1,
#      report collated status from all the test file runs.
#
# Results:
#      None.
#
# Side Effects:
#      None
#

proc tcltest::cleanupTests {{calledFromAllFile 0}} {
    variable filesMade
    variable filesExisted
    variable createdNewFiles
    variable testSingleFile
    variable numTests
    variable numTestFiles
    variable failFiles
    variable skippedBecause
    variable currentFailure
    variable originalEnv
    variable originalTclPlatform
    variable coreModTime

    FillFilesExisted
    set testFileName [file tail [info script]]

    # Hook to handle reporting to a parent interpreter
    if {[llength [info commands [namespace current]::ReportToMaster]]} {
	ReportToMaster $numTests(Total) $numTests(Passed) $numTests(Skipped) \
	    $numTests(Failed) [array get skippedBecause] \
	    [array get createdNewFiles]
	set testSingleFile false
    }

    # Call the cleanup hook
    cleanupTestsHook

    # Remove files and directories created by the makeFile and
    # makeDirectory procedures.  Record the names of files in
    # workingDirectory that were not pre-existing, and associate them
    # with the test file that created them.

    if {!$calledFromAllFile} {
	foreach file $filesMade {
	    if {[file exists $file]} {
		DebugDo 1 {Warn "cleanupTests deleting $file..."}
		catch {file delete -force -- $file}
	    }
	}
	set currentFiles {}
	foreach file [glob -nocomplain \
		-directory [temporaryDirectory] *] {
	    lappend currentFiles [file tail $file]
	}
	set newFiles {}
	foreach file $currentFiles {
	    if {$file ni $filesExisted} {
		lappend newFiles $file
	    }
	}
	set filesExisted $currentFiles
	if {[llength $newFiles] > 0} {
	    set createdNewFiles($testFileName) $newFiles
	}
    }

    if {$calledFromAllFile || $testSingleFile} {

	# print stats

	puts -nonewline [outputChannel] "$testFileName:"
	foreach index [list "Total" "Passed" "Skipped" "Failed"] {
	    puts -nonewline [outputChannel] \
		    "\t$index\t$numTests($index)"
	}
	puts [outputChannel] ""

	# print number test files sourced
	# print names of files that ran tests which failed

	if {$calledFromAllFile} {
	    puts [outputChannel] \
		    "Sourced $numTestFiles Test Files."
	    set numTestFiles 0
	    if {[llength $failFiles] > 0} {
		puts [outputChannel] \
			"Files with failing tests: $failFiles"
		set failFiles {}
	    }
	}

	# if any tests were skipped, print the constraints that kept
	# them from running.

	set constraintList [array names skippedBecause]
	if {[llength $constraintList] > 0} {
	    puts [outputChannel] \
		    "Number of tests skipped for each constraint:"
	    foreach constraint [lsort $constraintList] {
		puts [outputChannel] \
			"\t$skippedBecause($constraint)\t$constraint"
		unset skippedBecause($constraint)
	    }
	}

	# report the names of test files in createdNewFiles, and reset
	# the array to be empty.

	set testFilesThatTurded [lsort [array names createdNewFiles]]
	if {[llength $testFilesThatTurded] > 0} {
	    puts [outputChannel] "Warning: files left behind:"
	    foreach testFile $testFilesThatTurded {
		puts [outputChannel] \
			"\t$testFile:\t$createdNewFiles($testFile)"
		unset createdNewFiles($testFile)
	    }
	}

	# reset filesMade, filesExisted, and numTests

	set filesMade {}
	foreach index [list "Total" "Passed" "Skipped" "Failed"] {
	    set numTests($index) 0
	}

	# exit only if running Tk in non-interactive mode
	# This should be changed to determine if an event
	# loop is running, which is the real issue.
	# Actually, this doesn't belong here at all.  A package
	# really has no business [exit]-ing an application.
	if {![catch {package present Tk}] && ![testConstraint interactive]} {
	    exit
	}
    } else {

	# if we're deferring stat-reporting until all files are sourced,
	# then add current file to failFile list if any tests in this
	# file failed

	if {$currentFailure && ($testFileName ni $failFiles)} {
	    lappend failFiles $testFileName
	}
	set currentFailure false

	# restore the environment to the state it was in before this package
	# was loaded

	set newEnv {}
	set changedEnv {}
	set removedEnv {}
	foreach index [array names ::env] {
	    if {![info exists originalEnv($index)]} {
		lappend newEnv $index
		unset ::env($index)
	    }
	}
	foreach index [array names originalEnv] {
	    if {![info exists ::env($index)]} {
		lappend removedEnv $index
		set ::env($index) $originalEnv($index)
	    } elseif {$::env($index) ne $originalEnv($index)} {
		lappend changedEnv $index
		set ::env($index) $originalEnv($index)
	    }
	}
	if {[llength $newEnv] > 0} {
	    puts [outputChannel] \
		    "env array elements created:\t$newEnv"
	}
	if {[llength $changedEnv] > 0} {
	    puts [outputChannel] \
		    "env array elements changed:\t$changedEnv"
	}
	if {[llength $removedEnv] > 0} {
	    puts [outputChannel] \
		    "env array elements removed:\t$removedEnv"
	}

	set changedTclPlatform {}
	foreach index [array names originalTclPlatform] {
	    if {$::tcl_platform($index) \
		    != $originalTclPlatform($index)} {
		lappend changedTclPlatform $index
		set ::tcl_platform($index) $originalTclPlatform($index)
	    }
	}
	if {[llength $changedTclPlatform] > 0} {
	    puts [outputChannel] "tcl_platform array elements\
		    changed:\t$changedTclPlatform"
	}

	if {[file exists [file join [workingDirectory] core]]} {
	    if {[preserveCore] > 1} {
		puts "rename core file (> 1)"
		puts [outputChannel] "produced core file! \
			Moving file to: \
			[file join [temporaryDirectory] core-$testFileName]"
		catch {file rename -force -- \
			[file join [workingDirectory] core] \
			[file join [temporaryDirectory] core-$testFileName]
		} msg
		if {$msg ne {}} {
		    PrintError "Problem renaming file: $msg"
		}
	    } else {
		# Print a message if there is a core file and (1) there
		# previously wasn't one or (2) the new one is different
		# from the old one.

		if {[info exists coreModTime]} {
		    if {$coreModTime != [file mtime \
			    [file join [workingDirectory] core]]} {
			puts [outputChannel] "A core file was created!"
		    }
		} else {
		    puts [outputChannel] "A core file was created!"
		}
	    }
	}
    }
    flush [outputChannel]
    flush [errorChannel]
    return
}

#####################################################################

# Procs that determine which tests/test files to run

# tcltest::GetMatchingFiles
#
#       Looks at the patterns given to match and skip files and uses
#	them to put together a list of the tests that will be run.
#
# Arguments:
#       directory to search
#
# Results:
#       The constructed list is returned to the user.  This will
#	primarily be used in 'all.tcl' files.  It is used in
#	runAllTests.
#
# Side Effects:
#       None

# a lower case version is needed for compatibility with tcltest 1.0
proc tcltest::getMatchingFiles args {GetMatchingFiles {*}$args}

proc tcltest::GetMatchingFiles { args } {
    if {[llength $args]} {
	set dirList $args
    } else {
	# Finding tests only in [testsDirectory] is normal operation.
	# This procedure is written to accept multiple directory arguments
	# only to satisfy version 1 compatibility.
	set dirList [list [testsDirectory]]
    }

    set matchingFiles [list]
    foreach directory $dirList {

	# List files in $directory that match patterns to run.
	set matchFileList [list]
	foreach match [matchFiles] {
	    set matchFileList [concat $matchFileList \
		    [glob -directory $directory -types {b c f p s} \
		    -nocomplain -- $match]]
	}

	# List files in $directory that match patterns to skip.
	set skipFileList [list]
	foreach skip [skipFiles] {
	    set skipFileList [concat $skipFileList \
		    [glob -directory $directory -types {b c f p s} \
		    -nocomplain -- $skip]]
	}

	# Add to result list all files in match list and not in skip list
	foreach file $matchFileList {
	    if {$file ni $skipFileList} {
		lappend matchingFiles $file
	    }
	}
    }

    if {[llength $matchingFiles] == 0} {
	PrintError "No test files remain after applying your match and\
		skip patterns!"
    }
    return $matchingFiles
}

# tcltest::GetMatchingDirectories --
#
#	Looks at the patterns given to match and skip directories and
#	uses them to put together a list of the test directories that we
#	should attempt to run.  (Only subdirectories containing an
#	"all.tcl" file are put into the list.)
#
# Arguments:
#	root directory from which to search
#
# Results:
#	The constructed list is returned to the user.  This is used in
#	the primary all.tcl file.
#
# Side Effects:
#       None.

proc tcltest::GetMatchingDirectories {rootdir} {

    # Determine the skip list first, to avoid [glob]-ing over subdirectories
    # we're going to throw away anyway.  Be sure we skip the $rootdir if it
    # comes up to avoid infinite loops.
    set skipDirs [list $rootdir]
    foreach pattern [skipDirectories] {
	set skipDirs [concat $skipDirs [glob -directory $rootdir -types d \
		-nocomplain -- $pattern]]
    }

    # Now step through the matching directories, prune out the skipped ones
    # as you go.
    set matchDirs [list]
    foreach pattern [matchDirectories] {
	foreach path [glob -directory $rootdir -types d -nocomplain -- \
		$pattern] {
	    if {$path ni $skipDirs} {
		set matchDirs [concat $matchDirs [GetMatchingDirectories $path]]
		if {[file exists [file join $path all.tcl]]} {
		    lappend matchDirs $path
		}
	    }
	}
    }

    if {[llength $matchDirs] == 0} {
	DebugPuts 1 "No test directories remain after applying match\
		and skip patterns!"
    }
    return [lsort $matchDirs]
}

# tcltest::runAllTests --
#
#	prints output and sources test files according to the match and
#	skip patterns provided.  after sourcing test files, it goes on
#	to source all.tcl files in matching test subdirectories.
#
# Arguments:
#	shell being tested
#
# Results:
#	None.
#
# Side effects:
#	None.

proc tcltest::runAllTests { {shell ""} } {
    variable testSingleFile
    variable numTestFiles
    variable numTests
    variable failFiles
    variable DefaultValue

    FillFilesExisted
    if {[llength [info level 0]] == 1} {
	set shell [interpreter]
    }

    set testSingleFile false

    puts [outputChannel] "Tests running in interp:  $shell"
    puts [outputChannel] "Tests located in:  [testsDirectory]"
    puts [outputChannel] "Tests running in:  [workingDirectory]"
    puts [outputChannel] "Temporary files stored in\
	    [temporaryDirectory]"

    # [file system] first available in Tcl 8.4
    if {![catch {file system [testsDirectory]} result]
	    && ([lindex $result 0] ne "native")} {
	# If we aren't running in the native filesystem, then we must
	# run the tests in a single process (via 'source'), because
	# trying to run then via a pipe will fail since the files don't
	# really exist.
	singleProcess 1
    }

    if {[singleProcess]} {
	puts [outputChannel] \
		"Test files sourced into current interpreter"
    } else {
	puts [outputChannel] \
		"Test files run in separate interpreters"
    }
    if {[llength [skip]] > 0} {
	puts [outputChannel] "Skipping tests that match:  [skip]"
    }
    puts [outputChannel] "Running tests that match:  [match]"

    if {[llength [skipFiles]] > 0} {
	puts [outputChannel] \
		"Skipping test files that match:  [skipFiles]"
    }
    if {[llength [matchFiles]] > 0} {
	puts [outputChannel] \
		"Only running test files that match:  [matchFiles]"
    }

    set timeCmd {clock format [clock seconds]}
    puts [outputChannel] "Tests began at [eval $timeCmd]"

    # Run each of the specified tests
    foreach file [lsort [GetMatchingFiles]] {
	set tail [file tail $file]
	puts [outputChannel] $tail
	flush [outputChannel]

	if {[singleProcess]} {
	    incr numTestFiles
	    uplevel 1 [list ::source $file]
	} else {
	    # Pass along our configuration to the child processes.
	    # EXCEPT for the -outfile, because the parent process
	    # needs to read and process output of children.
	    set childargv [list]
	    foreach opt [Configure] {
		if {$opt eq "-outfile"} {continue}
		set value [Configure $opt]
		# Don't bother passing default configuration options
		if {$value eq $DefaultValue($opt)} {
			continue
		}
		lappend childargv $opt $value
	    }
	    set cmd [linsert $childargv 0 | $shell $file]
	    if {[catch {
		incr numTestFiles
		set pipeFd [open $cmd "r"]
		while {[gets $pipeFd line] >= 0} {
		    if {[regexp [join {
			    {^([^:]+):\t}
			    {Total\t([0-9]+)\t}
			    {Passed\t([0-9]+)\t}
			    {Skipped\t([0-9]+)\t}
			    {Failed\t([0-9]+)}
			    } ""] $line null testFile \
			    Total Passed Skipped Failed]} {
			foreach index {Total Passed Skipped Failed} {
			    incr numTests($index) [set $index]
			}
			if {$Failed > 0} {
			    lappend failFiles $testFile
			}
		    } elseif {[regexp [join {
			    {^Number of tests skipped }
			    {for each constraint:}
			    {|^\t(\d+)\t(.+)$}
			    } ""] $line match skipped constraint]} {
			if {[string match \t* $match]} {
			    AddToSkippedBecause $constraint $skipped
			}
		    } else {
			puts [outputChannel] $line
		    }
		}
		close $pipeFd
	    } msg]} {
		puts [outputChannel] "Test file error: $msg"
		# append the name of the test to a list to be reported
		# later
		lappend testFileFailures $file
	    }
	}
    }

    # cleanup
    puts [outputChannel] "\nTests ended at [eval $timeCmd]"
    cleanupTests 1
    if {[info exists testFileFailures]} {
	puts [outputChannel] "\nTest files exiting with errors:  \n"
	foreach file $testFileFailures {
	    puts [outputChannel] "  [file tail $file]\n"
	}
    }

    # Checking for subdirectories in which to run tests
    foreach directory [GetMatchingDirectories [testsDirectory]] {
	set dir [file tail $directory]
	puts [outputChannel] [string repeat ~ 44]
	puts [outputChannel] "$dir test began at [eval $timeCmd]\n"

	uplevel 1 [list ::source [file join $directory all.tcl]]

	set endTime [eval $timeCmd]
	puts [outputChannel] "\n$dir test ended at $endTime"
	puts [outputChannel] ""
	puts [outputChannel] [string repeat ~ 44]
    }
    return
}

#####################################################################

# Test utility procs - not used in tcltest, but may be useful for
# testing.

# tcltest::loadTestedCommands --
#
#     Uses the specified script to load the commands to test. Allowed to
#     be empty, as the tested commands could have been compiled into the
#     interpreter.
#
# Arguments
#     none
#
# Results
#     none
#
# Side Effects:
#     none.

proc tcltest::loadTestedCommands {} {
    return [uplevel 1 [loadScript]]
}

# tcltest::saveState --
#
#	Save information regarding what procs and variables exist.
#
# Arguments:
#	none
#
# Results:
#	Modifies the variable saveState
#
# Side effects:
#	None.

proc tcltest::saveState {} {
    variable saveState
    uplevel 1 [list ::set [namespace which -variable saveState]] \
	    {[::list [::info procs] [::info vars]]}
    DebugPuts  2 "[lindex [info level 0] 0]: $saveState"
    return
}

# tcltest::restoreState --
#
#	Remove procs and variables that didn't exist before the call to
#       [saveState].
#
# Arguments:
#	none
#
# Results:
#	Removes procs and variables from your environment if they don't
#	exist in the saveState variable.
#
# Side effects:
#	None.

proc tcltest::restoreState {} {
    variable saveState
    foreach p [uplevel 1 {::info procs}] {
	if {($p ni [lindex $saveState 0]) && ("[namespace current]::$p" ne
		[uplevel 1 [list ::namespace origin $p]])} {

	    DebugPuts 2 "[lindex [info level 0] 0]: Removing proc $p"
	    uplevel 1 [list ::catch [list ::rename $p {}]]
	}
    }
    foreach p [uplevel 1 {::info vars}] {
	if {$p ni [lindex $saveState 1]} {
	    DebugPuts 2 "[lindex [info level 0] 0]:\
		    Removing variable $p"
	    uplevel 1 [list ::catch [list ::unset $p]]
	}
    }
    return
}

# tcltest::normalizeMsg --
#
#	Removes "extra" newlines from a string.
#
# Arguments:
#	msg        String to be modified
#
# Results:
#	string with extra newlines removed
#
# Side effects:
#	None.

proc tcltest::normalizeMsg {msg} {
    regsub "\n$" [string tolower $msg] "" msg
    set msg [string map [list "\n\n" "\n"] $msg]
    return [string map [list "\n\}" "\}"] $msg]
}

# tcltest::makeFile --
#
# Create a new file with the name <name>, and write <contents> to it.
#
# If this file hasn't been created via makeFile since the last time
# cleanupTests was called, add it to the $filesMade list, so it will be
# removed by the next call to cleanupTests.
#
# Arguments:
#	contents        content of the new file
#       name            name of the new file
#       directory       directory name for new file
#
# Results:
#	absolute path to the file created
#
# Side effects:
#	None.

proc tcltest::makeFile {contents name {directory ""}} {
    variable filesMade
    FillFilesExisted

    if {[llength [info level 0]] == 3} {
	set directory [temporaryDirectory]
    }

    set fullName [file join $directory $name]

    DebugPuts 3 "[lindex [info level 0] 0]:\
	     putting ``$contents'' into $fullName"

    set fd [open $fullName w]
    chan configure $fd -translation lf
    if {[string index $contents end] eq "\n"} {
	puts -nonewline $fd $contents
    } else {
	puts $fd $contents
    }
    close $fd

    if {$fullName ni $filesMade} {
	lappend filesMade $fullName
    }
    return $fullName
}

# tcltest::removeFile --
#
#	Removes the named file from the filesystem
#
# Arguments:
#	name          file to be removed
#       directory     directory from which to remove file
#
# Results:
#	return value from [file delete]
#
# Side effects:
#	None.

proc tcltest::removeFile {name {directory ""}} {
    variable filesMade
    FillFilesExisted
    if {[llength [info level 0]] == 2} {
	set directory [temporaryDirectory]
    }
    set fullName [file join $directory $name]
    DebugPuts 3 "[lindex [info level 0] 0]: removing $fullName"
    set idx [lsearch -exact $filesMade $fullName]
    set filesMade [lreplace $filesMade $idx $idx]
    if {$idx == -1} {
	DebugDo 1 {
	    Warn "removeFile removing \"$fullName\":\n  not created by makeFile"
	}
    }
    if {![file isfile $fullName]} {
	DebugDo 1 {
	    Warn "removeFile removing \"$fullName\":\n  not a file"
	}
    }
    return [file delete -- $fullName]
}

# tcltest::makeDirectory --
#
# Create a new dir with the name <name>.
#
# If this dir hasn't been created via makeDirectory since the last time
# cleanupTests was called, add it to the $directoriesMade list, so it
# will be removed by the next call to cleanupTests.
#
# Arguments:
#       name            name of the new directory
#       directory       directory in which to create new dir
#
# Results:
#	absolute path to the directory created
#
# Side effects:
#	None.

proc tcltest::makeDirectory {name {directory ""}} {
    variable filesMade
    FillFilesExisted
    if {[llength [info level 0]] == 2} {
	set directory [temporaryDirectory]
    }
    set fullName [file join $directory $name]
    DebugPuts 3 "[lindex [info level 0] 0]: creating $fullName"
    file mkdir $fullName
    if {$fullName ni $filesMade} {
	lappend filesMade $fullName
    }
    return $fullName
}

# tcltest::removeDirectory --
#
#	Removes a named directory from the file system.
#
# Arguments:
#	name          Name of the directory to remove
#       directory     Directory from which to remove
#
# Results:
#	return value from [file delete]
#
# Side effects:
#	None

proc tcltest::removeDirectory {name {directory ""}} {
    variable filesMade
    FillFilesExisted
    if {[llength [info level 0]] == 2} {
	set directory [temporaryDirectory]
    }
    set fullName [file join $directory $name]
    DebugPuts 3 "[lindex [info level 0] 0]: deleting $fullName"
    set idx [lsearch -exact $filesMade $fullName]
    set filesMade [lreplace $filesMade $idx $idx]
    if {$idx == -1} {
	DebugDo 1 {
	    Warn "removeDirectory removing \"$fullName\":\n  not created\
		    by makeDirectory"
	}
    }
    if {![file isdirectory $fullName]} {
	DebugDo 1 {
	    Warn "removeDirectory removing \"$fullName\":\n  not a directory"
	}
    }
    return [file delete -force -- $fullName]
}

# tcltest::viewFile --
#
#	reads the content of a file and returns it
#
# Arguments:
#	name of the file to read
#       directory in which file is located
#
# Results:
#	content of the named file
#
# Side effects:
#	None.

proc tcltest::viewFile {name {directory ""}} {
    FillFilesExisted
    if {[llength [info level 0]] == 2} {
	set directory [temporaryDirectory]
    }
    set fullName [file join $directory $name]
    set f [open $fullName]
    set data [read -nonewline $f]
    close $f
    return $data
}

# tcltest::bytestring --
#
# Construct a string that consists of the requested sequence of bytes,
# as opposed to a string of properly formed UTF-8 characters.
# This allows the tester to
# 1. Create denormalized or improperly formed strings to pass to C
#    procedures that are supposed to accept strings with embedded NULL
#    bytes.
# 2. Confirm that a string result has a certain pattern of bytes, for
#    instance to confirm that "\xe0\0" in a Tcl script is stored
#    internally in UTF-8 as the sequence of bytes "\xc3\xa0\xc0\x80".
#
# Generally, it's a bad idea to examine the bytes in a Tcl string or to
# construct improperly formed strings in this manner, because it involves
# exposing that Tcl uses UTF-8 internally.
#
# Arguments:
#	string being converted
#
# Results:
#	result fom encoding
#
# Side effects:
#	None

proc tcltest::bytestring {string} {
    return [encoding convertfrom identity $string]
}

# tcltest::OpenFiles --
#
#	used in io tests, uses testchannel
#
# Arguments:
#	None.
#
# Results:
#	???
#
# Side effects:
#	None.

proc tcltest::OpenFiles {} {
    if {[catch {testchannel open} result]} {
	return {}
    }
    return $result
}

# tcltest::LeakFiles --
#
#	used in io tests, uses testchannel
#
# Arguments:
#	None.
#
# Results:
#	???
#
# Side effects:
#	None.

proc tcltest::LeakFiles {old} {
    if {[catch {testchannel open} new]} {
	return {}
    }
    set leak {}
    foreach p $new {
	if {$p ni $old} {
	    lappend leak $p
	}
    }
    return $leak
}

#
# Internationalization / ISO support procs     -- dl
#

# tcltest::SetIso8859_1_Locale --
#
#	used in cmdIL.test, uses testlocale
#
# Arguments:
#	None.
#
# Results:
#	None.
#
# Side effects:
#	None.

proc tcltest::SetIso8859_1_Locale {} {
    variable previousLocale
    variable isoLocale
    if {[info commands testlocale] != ""} {
	set previousLocale [testlocale ctype]
	testlocale ctype $isoLocale
    }
    return
}

# tcltest::RestoreLocale --
#
#	used in cmdIL.test, uses testlocale
#
# Arguments:
#	None.
#
# Results:
#	None.
#
# Side effects:
#	None.

proc tcltest::RestoreLocale {} {
    variable previousLocale
    if {[info commands testlocale] != ""} {
	testlocale ctype $previousLocale
    }
    return
}

# tcltest::threadReap --
#
#	Kill all threads except for the main thread.
#	Do nothing if testthread is not defined.
#
# Arguments:
#	none.
#
# Results:
#	Returns the number of existing threads.
#
# Side Effects:
#       none.
#

proc tcltest::threadReap {} {
    if {[info commands testthread] ne {}} {

	# testthread built into tcltest

	testthread errorproc ThreadNullError
	while {[llength [testthread names]] > 1} {
	    foreach tid [testthread names] {
		if {$tid != [mainThread]} {
		    catch {
			testthread send -async $tid {testthread exit}
		    }
		}
	    }
	    ## Enter a bit a sleep to give the threads enough breathing
	    ## room to kill themselves off, otherwise the end up with a
	    ## massive queue of repeated events
	    after 1
	}
	testthread errorproc ThreadError
	return [llength [testthread names]]
    } elseif {[info commands thread::id] ne {}} {

	# Thread extension

	thread::errorproc ThreadNullError
	while {[llength [thread::names]] > 1} {
	    foreach tid [thread::names] {
		if {$tid != [mainThread]} {
		    catch {thread::send -async $tid {thread::exit}}
		}
	    }
	    ## Enter a bit a sleep to give the threads enough breathing
	    ## room to kill themselves off, otherwise the end up with a
	    ## massive queue of repeated events
	    after 1
	}
	thread::errorproc ThreadError
	return [llength [thread::names]]
    } else {
	return 1
    }
    return 0
}


##
## Begin TIP 452
##
##
## This is a set of Tcl Test Utilities for white box testing.
##

# Module Header - as this namespace/module is modified, please be sure that
#                 you update this header block. Thanks.
#
#>>BEGIN MODULE<<
#
# Public Functions :
#   testSetup       - Defines which procedures/commands are stubbed out
#                     and how they should behave for each invocation. This should
#                     only be called once per test.
#   addStub         - Adds a procedures/commands  to the list that are stubbed out.
#   saveVars        - Saves the values of variables to be restored later. This should
#                     only be called once per test.
#   addVars         - Add a variable to the list of variables to be restored later
#   callCount       - Returns a dictionary sorted list of the stubbed out
#                     procedures and how many times they were called.
#   testCleanup     - Restores saved variables and stubbed out procedures.
#   sortedArrayData - Return the values of an array as a list of key value
#                     pairs sorted by the keys.
#   callProc        - Call the real implementation of a stubbed out procedure.
#   seam            - Test seam definition and injection (aka enabling)
#
# Public Variables : none
#
# Other Files : none
#
#>>END MODULE<<
#
###########################################################################

namespace eval ::tcltest:: {
    array set ::tcltest::TestData {}
    array set ::tcltest::SavedVars {}
    array set ::tcltest::SeamData {}
    set ::tcltest::debugLevel 0

   namespace export testSetup addStub saveVars addVars
   namespace export callCount testCleanup sortedArrayData callProc seam

}


###########################################################################
#
# Module Header - as this namespace/module is modified, please be sure that
#                 you update this header block. Thanks.
#
#>>BEGIN MODULE<<
#
# Module : ::tcltest::Stubbedout::
#
# Description : Namespace to hold renamed stubbed out routines
#
# Public Functions :    none
#
# Public Variables :    none
#
# Other Files : none
#
#>>END MODULE<<
###########################################################################
namespace eval ::tcltest::Stubbedout:: {}


###########################################################################
#
# Public Procedure Header - as this procedure is modified, please be sure
#                           that you update this header block. Thanks.
#
#>>BEGIN PUBLIC<<
#
# Procedure Name :  ::tcltest::Seam
#
# Description : Handle definition, activation (aka enable or injection) and
#               deactivation of a test seam.
#
# Arguments :
#   action  - must be one of:
#               define      - Define a test seam
#               activiate   - Activate a test seam and sepcify the "injected" behavior
#               deactivate  - Deactivate a test seam
#   args    - depends on the action as follows:
#               define:
#                   seamName - the name of the seam being defined. Seam names
#                               are relative to the procedure where they are
#                               defined.
#                   body     - the body of code to execute when the seam
#                               is not active
#               activiate:
#                   procName - the fully qualified procedure name the seam is in.
#                   seamName - the name of the seam being activated.
#                   body     - the body of code to execute
#               deactivate  - Deactivate a test seam
#                   procName - the fully qualified procedure name the seam is in.
#                   seamName - the name of the seam being deactivated.
#
# Returns :         1 success
#
# Side-Effects :    None
#
# Exception Conditions :
#   tcltest Seam BADARGS   - Incorrect number of arguments for the action
#   tcltest Seam UNKACT    - Uknown action
#
# Pre-requisite Conditions :    None
#
# Original Author : Gerald Lester
#
#>>END PUBLIC<<
#
###########################################################################
proc ::tcltest::seam {action args} {
    set argCount [llength $args]
    switch -exact -- $action {
        define {
            if {$argCount != 2} {
                return -code error -errorcode [list tcltest seam BADARGS $argCount] "Usage: ::tcltest::Seam define seamName body"
            }
            ::tcltest::SeamDefine {*}$args
        }
        activate {
            if {$argCount != 3} {
                return -code error -errorcode [list tcltest seam BADARGS $argCount] "Usage: ::tcltest::Seam activate procName seamName body"
            }
            ::tcltest::SeamActivate {*}$args
        }
        deactivate {
            if {$argCount != 2} {
                return -code error -errorcode [list tcltest seam BADARGS $argCount] "Usage: ::tcltest::Seam deactivate procName seamName"
            }
            ::tcltest::SeamDeactivate {*}$args
        }
        default {
            return -code error -errorcode [list tcltest seam UNKACT $action] "Uknown action: '$action' -- must be 'define, activate or deactivate'"
        }
    }

    return
}

###########################################################################
#
# Public Procedure Header - as this procedure is modified, please be sure
#                           that you update this header block. Thanks.
#
#>>BEGIN PUBLIC<<
#
# Procedure Name :  ::tcltest::testSetup
#
# Description : Setup stubs for testing.
#
# Arguments :
#   dataList    - a structured list specifing commands/procedures to stub
#                   out.  The format of each entry of the list is as follows:
#                       procName procData
#                   Where procData is structed as follows:
#                       invocationNumber behaviorDict
#                   The invocationNumber is a positive number, defining the behaviour of a
#                     given invocation, or an asterisk ("*") defining the behavior for an invocation
#                     not specified otherwise.
#                   The behaviorDict may have any of the following key value pairs:
#                       use     - this specifies what routine is to handle this invocation.
#                                 Defaults to "standard".  It must be one of the following:
#                                   standard - the standard stub processing is to be done.
#                                                The other keys in the dictionary define the behvaior.
#                                   actual   - use the actual implementation.
#                                   prefix   - use the prefix specified as a value.
#                       returns - the value of which is returned from the stub, defaults to {}.
#                       code - the value given to the -code option on return, defaults to "ok".
#                       errorcode - the value given to the -errorcode option if the code is not "ok".
#                       set - a list of triplets specifing variables to be modified and their values.
#                               This is only done for a code of "ok".  The triplets are as follows:
#                                   varName varType value
#                               Where:
#                                   varName - the name of the variable
#                                   varType - an "S" for a scalar variable and an "A" for an array
#                                   value - For a scalar, the value.
#                                           For an array, a list suitable to be used by [array set]
#
# Returns :         Nothing
#
# Side-Effects :    Clears saved stub list.
#
# Exception Conditions :    None
#
# Pre-requisite Conditions :    This may only be called once per test.
#
# Original Author : Gerald Lester
#
#>>END PUBLIC<<
###########################################################################
proc ::tcltest::testSetup {dataList} {
    variable TestData

    array unset TestData
    set TestData(stubIdx) 0
    foreach {procName procData} $dataList {
        addStub $procName $procData
    }
    return;
}


###########################################################################
#
# Public Procedure Header - as this procedure is modified, please be sure
#                           that you update this header block. Thanks.
#
#>>BEGIN PUBLIC<<
#
# Procedure Name :  ::tcltest::testSetup
#
# Description : Setup stubs for testing.
#
# Arguments :
#   procName    -- See definition in ::tcltest::testSetup
#   procData    -- See definition in ::tcltest::testSetup
#
# Returns :         Nothing
#
# Side-Effects :    None.
#
# Exception Conditions :    None
#
# Pre-requisite Conditions :    ::tcltest::testSetup must have been called
#
# Original Author : Gerald Lester
#
#>>END PUBLIC<<
###########################################################################
proc ::tcltest::addStub {procName procData} {
    variable TestData

    if {![info exists TestData($procName,count)]} {
        set idx [incr TestData(stubIdx)]
        set TestData($procName,count) 0
        set TestData($procName,idx) $idx
        set TestData($procName,data) $procData
        catch {rename $procName  ::tcltest::Stubbedout::Rtn_$idx}
        if {$procName in {puts ::puts}} {
            interp alias {} ::tcltest::puts {} ::tcltest::Stubbedout::Rtn_$idx
        }
        interp alias {} $procName {} ::tcltest::StandardStub $procName
    } else {
        set TestData($procName,data) [concat $TestData($procName,data) $procData]
    }
    ::tcltest::CreateNamespace $procName

    return;
}

###########################################################################
#
# Public Procedure Header - as this procedure is modified, please be sure
#                           that you update this header block. Thanks.
#
#>>BEGIN PUBLIC<<
#
# Procedure Name :  ::tcltest::callCount
#
# Description : Returns a dictionary sorted list of stubbed routines and
#               the number of times they were invoked.
#
# Arguments :       none
#
# Returns : A list of stubbed routines and the number of times they were invoked
#
# Side-Effects :    None
#
# Exception Conditions :    None
#
# Pre-requisite Conditions :    None
#
# Original Author : Gerald Lester
#
#>>END PUBLIC<<
#
###########################################################################
proc ::tcltest::callCount {} {
    variable TestData

    array set tmpArr [array get TestData *,count]
    return [sortedArrayData tmpArr]
}

###########################################################################
#
# Public Procedure Header - as this procedure is modified, please be sure
#                           that you update this header block. Thanks.
#
#>>BEGIN PUBLIC<<
#
# Procedure Name :  ::tcltest::sortedArrayData
#
# Description : Return the values of an array as a list of key value pairs
#               sorted by the keys.
#
# Arguments :
#   varName - name of array to process
#
# Returns : sorted list of key value pairs
#
# Side-Effects :    None
#
# Exception Conditions :    None
#
# Pre-requisite Conditions :    None
#
# Original Author : Gerald Lester
#
#>>END PUBLIC<<
#
###########################################################################
proc ::tcltest::sortedArrayData {varName} {
    upvar 1 $varName dataArray
    set results {}
    foreach var [lsort -dictionary [array names dataArray *]] {
        lappend results $var $dataArray($var)
    }
    return $results
}

###########################################################################
#
# Public Procedure Header - as this procedure is modified, please be sure
#                           that you update this header block. Thanks.
#
#>>BEGIN PUBLIC<<
#
# Procedure Name :  ::tcltest::saveVars
#
# Description : Save the values of variables to be restored at the end
#               of the current test.
#
# Arguments :
#   args    - a list of variable names to save the values of.
#
# Returns :        Nothing
#
# Side-Effects :    Clears list of saved variables
#
# Exception Conditions :    None
#
# Pre-requisite Conditions :    Should only be called once per test.
#
# Original Author : Gerald Lester
#
#>>END PUBLIC<<
#
###########################################################################
proc ::tcltest::saveVars {args} {
    variable SavedVars

    array unset SavedVars

    addVars {*}$args

    return
}


###########################################################################
#
# Public Procedure Header - as this procedure is modified, please be sure
#                           that you update this header block. Thanks.
#
#>>BEGIN PUBLIC<<
#
# Procedure Name :  ::tcltest::addVars
#
# Description : Save the values of variables to be restored at the end
#               of the current test.
#
# Arguments :
#   args    - a list of variable names to save the values of.
#
# Returns :        Nothing
#
# Side-Effects :    None
#
# Exception Conditions :    None
#
# Pre-requisite Conditions :    ::tcltest::saveVars must be called first.
#
# Original Author : Gerald Lester
#
#>>END PUBLIC<<
#
###########################################################################
proc ::tcltest::addVars {args} {
    foreach var $args {
        if {[info exists $var]} {
            if {[array exists $var]} {
                set SavedVars($var) [array get $var]
            } else {
                set SavedVars($var) [set $var]
            }
        }
        ::tcltest::CreateNamespace $var
    }
    return;
}


###########################################################################
#
# Public Procedure Header - as this procedure is modified, please be sure
#                           that you update this header block. Thanks.
#
#>>BEGIN PUBLIC<<
#
# Procedure Name :  ::tcltest::testCleanup
#
# Description : Resets saved variables, undoes alias definitions and
#               renames the saved definitions of stubbed out commands to
#               their originals.
#
# Arguments :       none
#
# Returns :         nothing
#
# Side-Effects :    Unsets the TestData and SavedVars arrays
#
# Exception Conditions :    None
#
# Pre-requisite Conditions :    None
#
# Original Author : Gerald Lester
#
#>>END PUBLIC<<
#
###########################################################################
proc ::tcltest::testCleanup {} {
    variable TestData
    variable SavedVars

    set wasErrorInfo $::errorInfo
    set wasErrorCode $::errorCode
    foreach {procRow idx} [array get TestData *,idx] {
        set procName [lindex [split $procRow {,}] 0]
        interp alias {} $procName {}
        if {$procName in {puts ::puts}} {
            interp alias {} ::tcltest::puts {}
        }
        if {![string match {::*} $procName]} {
            set procName [format {::%s} $procName]
        }
        catch {rename ::tcltest::Stubbedout::Rtn_$idx $procName}
    }
    array unset TestData

    foreach {var value} [array get SavedVars] {
        if {[info exists $var]} {
            if {[array exists $var]} {
                array set $var $value
            } else {
                set $var $value
            }
        }
    }
    array unset SavedVars

    set ::errorInfo $wasErrorInfo
    set ::errorCode $wasErrorCode
    return -errorinfo $wasErrorInfo -errorcode $wasErrorCode;
}

###########################################################################
#
# Private Procedure Header - as this procedure is modified, please be sure
#                           that you update this header block. Thanks.
#
#>>BEGIN PRIVATE<<
#
# Procedure Name :  ::tcltest::StandardStub
#
# Description : The standard stub used to replace stubbed out routines.
#               See the description of ::tcltest::testSetup for this
#               routine's behavior.
#
# Arguments :
#   procName    - the name of the stubbed out procedure
#   args        - the arguments passsed in this invocation
#
# Returns :     As defined by ::tcltest::TestData
#
# Side-Effects :    Increments the invocation count
#                       (i.e. ::tcltest::TestData($procName,count))
#                       for the stubbed out procedure
#
# Exception Conditions :    As defined by ::tcltest::TestData
#
# Pre-requisite Conditions :    None
#
# Original Author : Gerald Lester
#
#>>END PRIVATE<<
###########################################################################
proc ::tcltest::StandardStub {procName args} {
    variable TestData
    variable debugLevel

    if {[info exists debugLevel] && [string is boolean -strict $debugLevel] && $debugLevel} {
        puts stderr "Entering [info level 0]"
    }

    if {![info exists TestData($procName,count)]} {
        return \
            -code error \
            -errorcode [list tcltest StandardStub UNKPROC $procName] \
            "Undefined test: $procName"
    } else {
        set count [incr TestData($procName,count)]
    }
    if {![dict exists $TestData($procName,data) $count] &&
        ![dict exists $TestData($procName,data) {*}]} {
        return \
            -code error \
            -errorcode [list tcltest StandardStub UNKCASE [list $procName $count]] \
            "Undefined test invocation number $count for procedure: $procName"
    } elseif {[dict exists $TestData($procName,data) $count]} {
        set dataDict [dict get $TestData($procName,data) $count]
    } else {
        set dataDict [dict get $TestData($procName,data) {*}]
    }
    if {[info exists debugLevel] && [string is boolean -strict $debugLevel] && $debugLevel} {
        puts stderr "\t invocation $count.  Using $dataDict"
    }
    if {[dict exists $dataDict use]} {
        switch -exact -- [lindex [dict get $dataDict use] 0] {
            actual {
                set idx $TestData($procName,idx)

                set cmd [concat ::tcltest::Stubbedout::Rtn_$idx $args]
                set status [catch {uplevel 1 $cmd} result options]
                if {$status} {
                    return -options $options $result
                } else {
                    return $result
                }
            }
            prefix {
                set cmd [concat [dict get $dataDict use prefix] $args]
                set status [catch [list uplevel 1 $cmd] result options]
                if {$status} {
                    return -options $options $result
                } else {
                    lappend ::traceList [list Proc $procName returning $result]
                    return $result
                }
            }
            standard -
            default {
                ##
                ## Continue processing
                ##
            }
        }
    }
    if {[dict exists $dataDict returns]} {
        set result [dict get $dataDict returns]
    } else {
        set result {}
    }
    if {![dict exists $dataDict code] || ([dict get $dataDict code] eq "ok")} {
        if {[dict exists $dataDict set]} {
            foreach {varName type value} [dict get $dataDict set] {
                upvar 1 $varName dataVar
                if {$type eq "A"} {
                    array set dataVar $value
                } elseif {$type eq "S"} {
                    set dataVar $value
                } else {
                     return \
                        -code error \
                        -errorcode [list tcltest StandardStub UNKTYPE [list $procName $count $varName $type]] \
                        "Undefined type '$type' for side effect variable '$varName' in test invocation number $count for procedure: $procName"
                }
            }
        }
        return $result
    } else {
        set code [dict get $dataDict code]
        if {[dict exists $dataDict errorcode]} {
            set errorcode [dict get $dataDict errorcode]
        } else {
            set errorcode {}
        }
        return -code $code -errorcode $errorcode $result
    }
}

###########################################################################
#
# Public Procedure Header - as this procedure is modified, please be sure
#                           that you update this header block. Thanks.
#
#>>BEGIN PUBLIC<<
#
# Procedure Name :  ::tcltest::callProc
#
# Description : Call the real implementation of a stubbed out procedure.
#
# Arguments :
#   procName - The orignal name of the procedure to call
#   args     - The arguements to call it with
#
# Returns :  As returned by procedure
#
# Side-Effects : Side effects of procedure.
#
# Exception Conditions :  As raised by procedure
#
# Pre-requisite Conditions : The procedure must not query for its namespace
#                            of invcation name.
#
# Original Author : Gerald Lester
#
#>>END PUBLIC<<
#
###########################################################################
proc ::tcltest::callProc {procName args} {
    variable TestData

    set idx $TestData($procName,idx)

    set cmd [concat ::tcltest::Stubbedout::Rtn_$idx $args]
    set status [catch {uplevel 1 $cmd} result options]
    if {$status} {
        return -options $options $result
    } else {
        return $result
    }
}

###########################################################################
#
# Private Procedure Header - as this procedure is modified, please be sure
#                           that you update this header block. Thanks.
#
#>>BEGIN PRIVATE<<
#
# Procedure Name :  ::tcltest::CreateNamespace
#
# Description : Description.
#
# Arguments :
#   item    - procedure/variable whose namespace is to be created
#
# Returns :         Nothing
#
# Side-Effects :    None
#
# Exception Conditions :    None
#
# Pre-requisite Conditions :    None
#
# Original Author : Gerald Lester
#
#>>END PRIVATE<<
#
###########################################################################
proc ::tcltest::CreateNamespace {item} {
    set tmpString [string map {{::} {:}} $item]
    set nsList [lrange [split $tmpString {:}] 0 end-1]
    if {[lindex $nsList 0] eq {}} {
        set nsList [lrange $nsList 1 end]
    }
    if {[llength $nsList]} {
        set ns ::
        foreach part $nsList {
            append ns $part ::
            namespace eval $ns {}
        }
    }

    return
}


###########################################################################
#
# Private Procedure Header - as this procedure is modified, please be sure
#                           that you update this header block. Thanks.
#
#>>BEGIN PRIVATE<<
#
# Procedure Name :  ::tcltest::SeamDefine
#
# Description : Description.
#
# Arguments :       none
#
# Returns :         1 success
#
# Side-Effects :    None
#
# Exception Conditions :    None
#
# Pre-requisite Conditions :
#   This must be called from ::tcltest::Seam and not directly since the code
#   assumes it is two call levels deep.
#
# Original Author : Gerald Lester
#
#>>END PRIVATE<<
#
###########################################################################
proc ::tcltest::SeamDefine {seamName body} {
    variable SeamData

    ##
    ## Get fully qualified procedure name
    ##
    set procName "::"
    append procName [string trim [uplevel 2 {namespace current}]  {:}] "::"
    append procName [lindex [split [lindex [info level -2] 0] {:}] end]
    set SeamData($procName,$seamName,definition) $body
    if {[info exists SeamData($procName,$seamName,useBody)]} {
        set useBody $SeamData($procName,$seamName,useBody)
    } else {
        set useBody $body
    }

    return [uplevel 2 $useBody]
}


###########################################################################
#
# Private Procedure Header - as this procedure is modified, please be sure
#                           that you update this header block. Thanks.
#
#>>BEGIN PRIVATE<<
#
# Procedure Name :  ::tcltest::SeamActivate
#
# Description : Description.
#
# Arguments :       none
#
# Returns :         1 success
#
# Side-Effects :    None
#
# Exception Conditions :    None
#
# Pre-requisite Conditions :    None
#
# Original Author : Gerald Lester
#
#>>END PRIVATE<<
#
###########################################################################
proc ::tcltest::SeamActivate {procName seamName body} {
    variable SeamData

    set SeamData($procName,$seamName,useBody) $body

    return 1
}


###########################################################################
#
# Private Procedure Header - as this procedure is modified, please be sure
#                           that you update this header block. Thanks.
#
#>>BEGIN PRIVATE<<
#
# Procedure Name :  ::tcltest::SeamDeactivate
#
# Description : Description.
#
# Arguments :       none
#
# Returns :         1 success
#
# Side-Effects :    None
#
# Exception Conditions :    None
#
# Pre-requisite Conditions :    None
#
# Original Author : Gerald Lester
#
#>>END PRIVATE<<
#
###########################################################################
proc ::tcltest::SeamDeactivate {procName seamName} {
    variable SeamData

    unset -nocomplain SeamData($procName,$seamName,useBody)
    return 1
}

##
## Add in the TclOO support
##

oo::class create ::tcltest::object {

  # An independant constructor that tcltest can control
  constructor args {
    my variable tcltest
    set tcltest(mixinmap) {}
    my tcltest_configure {*}$args
  }

  destructor {
    my variable tcltest
    if {[info exists tcltest(destructor)]} {
      eval $tcltest(destructor)
    } else {
      next
    }
  }

  method tcltest_destructor body {
    my variable tcltest
    set tcltest(destructor) $body
  }

  # A means of controlling the tcltest framework class
  # Note the method names are designed to minimize conflict
  # with existing classes
  method tcltest_configure args {
    foreach {key value} $args {
      switch [string trimleft $key -] {
        class {
          set tcltest(class) $value
          my tcltest_morph $value
        }
        eval {
          eval $value
        }
        destructor {
          my tcltest_destructor $value
        }
      }
    }
  }

  method tcltest_set args {
    my variable tcltest
    array set tcltest $args
  }

  method tcltest_morph classname {
    my variable tcltest
    if {[info commands ::tcltest::hybrid::$classname] eq {}} {
      oo::class create ::tcltest::hybrid::$classname [list superclass ::tcltest::object $classname]
    }
    set tcltest(class) $classname
    ::oo::objdefine [self] class ::tcltest::hybrid::$classname
    if {[info exists tcltest(mixinmap)]} {
      my Tcltest_mixin_apply $tcltest(mixinmap)
    }
  }

  # A method to allow tcltest to invoke code internally to
  # objects. Including access to private methods and variables
  method tcltest_eval script {
    eval $script
  }

  method Tcltest_mixin_apply {map} {
    set mixlist {}
    foreach {s c} $map {
      if {$c eq {}} continue
      lappend mixlist $c
    }
    ::oo::objdefine [self] mixin {*}$mixlist
  }

  # A formalized slot-based mechanism for managing mixins. Because we
  # break the space up into slots, individual aspects of behavior
  # can be added, removed, and combined with other mixins.
  # We use a dict internally for storage to allow the order in which mixins
  # were applied to be preserved. Not the difference between:
  # tcltest_mixin map FOO {}
  # and
  # tcltest_mixin unmap FOO
  #
  # A blank mapping will removed the effect, but preserve FOO's place in line
  # Unmap removes the concept completely.
  #
  method tcltest_mixin {command args} {
    my variable tcltest
    switch $command {
      dump {
        return $tcltest(mixinmap)
      }
      map {
        if {[llength $args]!=2} {
          error "Usage: [self method] map STUB CLASS"
        }
        lassign $args stub class
        # Placed here as a safety in case the before or after did not actually exist
        # And it's a handy place to make the call even if we didn't use before/after
        dict set tcltest(mixinmap) $stub $class
        # Build the list of classes to mixin, in the order proscribed by the dict
        my Tcltest_mixin_apply $tcltest(mixinmap)
      }
      replace {
        # Allows users to specify the order of mixins
        # Note we always include ::tcltest::object
        set tcltest(mixinmap) $args
        my Tcltest_mixin_apply $tcltest(mixinmap)
      }
      unmap {
        if {[llength $args]!=1} {
          error "Usage: mixinmap unmap STUB"
        }
        lassign $args stub
        if {[dict exists $tcltest(mixinmap) $stub]} {
          dict unset tcltest(mixinmap) $stub
        }
        my Tcltest_mixin_apply $tcltest(mixinmap)
      }
      default {
        error "Valid commands are: dump, map, replace, unmap"
      }
    }
  }
}

##
## Define the "Static" methods on the ::tcltest::object
##
oo::objdefine ::tcltest::object {
  method hijack object {
    set classname [info object class $object]
    if {[info commands ::tcltest::hybrid::$classname] eq {}} {
      oo::class create ::tcltest::hybrid::$classname [list superclass ::tcltest::object $classname]
    }
    ::oo::objdefine $object class ::tcltest::hybrid::$classname
    $object tcltest_set class $classname
  }
}

##
## Add in the "easy to use" command
##
namespace eval ::tcltest:: {
    array set ::tcltest::SavedObjectDefinitions {
        constructor {}
        destructor  {}
    }

    proc  testObject {name description class args} {
        if {([llength $args] % 2) != 0 } {
            return -code error {Unpaired options and values.}
        }
        array set optionArr {
            -objectVar cut
            -arguments {}
            -stubs {}
        }
        array set optionArr $args

        set objectVarName $optionArr(-objectVar)
        unset -nocomplain optionArr(-objectVar)
        upvar 1 $objectVarName cut

        set consList [info class constructor $class]
        if {![info exists optionArr(-constructor)]} {
            set optionArr(-constructor) [lindex $consList 1]
        }
        set consScript {}
        if {[llength [lindex $consList 0]]} {
            append consScript \
                [format {lassign {%s} %s} $optionArr(-arguments) [lindex $consList 0]] \
                "\n"
        }
        append consScript $optionArr(-constructor)

        if {![info exists optionArr(-destructor)]} {
            set optionArr(-destructor) [info class destructor $class]
        }
    }
}

##
## End TIP 452
##


# Initialize the constraints and set up command line arguments
namespace eval tcltest {
    # Define initializers for all the built-in contraint definitions
    DefineConstraintInitializers

    # Set up the constraints in the testConstraints array to be lazily
    # initialized by a registered initializer, or by "false" if no
    # initializer is registered.
    trace add variable testConstraints read [namespace code SafeFetch]

    # Only initialize constraints at package load time if an
    # [initConstraintsHook] has been pre-defined.  This is only
    # for compatibility support.  The modern way to add a custom
    # test constraint is to just call the [testConstraint] command
    # straight away, without all this "hook" nonsense.
    if {[namespace current] eq
	    [namespace qualifiers [namespace which initConstraintsHook]]} {
	InitConstraints
    } else {
	proc initConstraintsHook {} {}
    }

    # Define the standard match commands
    customMatch exact	[list string equal]
    customMatch glob	[list string match]
    customMatch regexp	[list regexp --]

    # If the TCLTEST_OPTIONS environment variable exists, configure
    # tcltest according to the option values it specifies.  This has
    # the effect of resetting tcltest's default configuration.
    proc ConfigureFromEnvironment {} {
	upvar #0 env(TCLTEST_OPTIONS) options
	if {[catch {llength $options} msg]} {
	    Warn "invalid TCLTEST_OPTIONS \"$options\":\n  invalid\
		    Tcl list: $msg"
	    return
	}
	if {[llength $options] % 2} {
	    Warn "invalid TCLTEST_OPTIONS: \"$options\":\n  should be\
		    -option value ?-option value ...?"
	    return
	}
	if {[catch {Configure {*}$options} msg]} {
	    Warn "invalid TCLTEST_OPTIONS: \"$options\":\n  $msg"
	    return
	}
    }
    if {[info exists ::env(TCLTEST_OPTIONS)]} {
	ConfigureFromEnvironment
    }

    proc LoadTimeCmdLineArgParsingRequired {} {
	set required false
	if {[info exists ::argv] && ("-help" in $::argv)} {
	    # The command line asks for -help, so give it (and exit)
	    # right now.  ([configure] does not process -help)
	    set required true
	}
	foreach hook { PrintUsageInfoHook processCmdLineArgsHook
			processCmdLineArgsAddFlagsHook } {
	    if {[namespace current] eq
		    [namespace qualifiers [namespace which $hook]]} {
		set required true
	    } else {
		proc $hook args {}
	    }
	}
	return $required
    }

    # Only initialize configurable options from the command line arguments
    # at package load time if necessary for backward compatibility.  This
    # lets the tcltest user call [configure] for themselves if they wish.
    # Traces are established for auto-configuration from the command line
    # if any configurable options are accessed before the user calls
    # [configure].
    if {[LoadTimeCmdLineArgParsingRequired]} {
	ProcessCmdLineArgs
    } else {
	EstablishAutoConfigureTraces
    }

    package provide [namespace tail [namespace current]] $Version
}<|MERGE_RESOLUTION|>--- conflicted
+++ resolved
@@ -22,11 +22,7 @@
     # When the version number changes, be sure to update the pkgIndex.tcl file,
     # and the install directory in the Makefiles.  When the minor version
     # changes (new feature) be sure to update the man page as well.
-<<<<<<< HEAD
     variable Version 2.5.0
-=======
-    variable Version 2.4.1
->>>>>>> b67b78b9
 
     # Compatibility support for dumb variables defined in tcltest 1
     # Do not use these.  Call [package provide Tcl] and [info patchlevel]
