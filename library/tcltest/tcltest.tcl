--- conflicted
+++ resolved
@@ -22,11 +22,7 @@
     # When the version number changes, be sure to update the pkgIndex.tcl file,
     # and the install directory in the Makefiles.  When the minor version
     # changes (new feature) be sure to update the man page as well.
-<<<<<<< HEAD
-    variable Version 2.3.4
-=======
-    variable Version 2.2.11
->>>>>>> b222d2f2
+    variable Version 2.3.5
 
     # Compatibility support for dumb variables defined in tcltest 1
     # Do not use these.  Call [package provide Tcl] and [info patchlevel]
@@ -605,15 +601,10 @@
 	}
     }
     proc configure args {
-<<<<<<< HEAD
-	RemoveAutoConfigureTraces
-	set code [catch {Configure {*}$args} msg]
-=======
 	if {[llength $args] > 1} {
 	    RemoveAutoConfigureTraces
 	}
-	set code [catch {eval Configure $args} msg]
->>>>>>> b222d2f2
+	set code [catch {Configure {*}$args} msg]
 	return -code $code $msg
     }
     
