--- conflicted
+++ resolved
@@ -8,11 +8,7 @@
  * See the file "license.terms" for information on usage and redistribution of
  * this file, and for a DISCLAIMER OF ALL WARRANTIES.
  *
-<<<<<<< HEAD
  * RCS: @(#) $Id: tclOOMethod.c,v 1.5 2008/06/01 08:11:07 dkf Exp $
-=======
- * RCS: @(#) $Id: tclOOMethod.c,v 1.30 2011/01/18 13:50:03 dkf Exp $
->>>>>>> c246782c
  */
 
 #ifdef HAVE_CONFIG_H
@@ -45,7 +41,8 @@
     Tcl_Obj *nameObj;		/* The "name" of the command. */
     Command cmd;		/* The command structure. Mostly bogus. */
     ExtraFrameInfo efi;		/* Extra information used for [info frame]. */
-    Command *oldCmdPtr;
+    Command *oldCmdPtr;		/* Saved cmdPtr so that we can be safe after a
+				 * recursive call returns. */
     struct PNI pni;		/* Specialist information used in the efi
 				 * field for this type of call. */
 } PMFrameData;
