/*
 * tclPkg.c --
 *
 *	This file implements package and version control for Tcl via the
 *	"package" command and a few C APIs.
 *
 * Copyright (c) 1996 Sun Microsystems, Inc.
 * Copyright (c) 2006 Andreas Kupries <andreas_kupries@users.sourceforge.net>
 *
 * See the file "license.terms" for information on usage and redistribution of
 * this file, and for a DISCLAIMER OF ALL WARRANTIES.
 *
 * TIP #268.
 * Heavily rewritten to handle the extend version numbers, and extended
 * package requirements.
 */

#include "tclInt.h"

/*
 * Each invocation of the "package ifneeded" command creates a structure of
 * the following type, which is used to load the package into the interpreter
 * if it is requested with a "package require" command.
 */

typedef struct PkgAvail {
    char *version;		/* Version string; malloc'ed. */
    char *script;		/* Script to invoke to provide this version of
				 * the package. Malloc'ed and protected by
				 * Tcl_Preserve and Tcl_Release. */
    struct PkgAvail *nextPtr;	/* Next in list of available versions of the
				 * same package. */
} PkgAvail;

/*
 * For each package that is known in any way to an interpreter, there is one
 * record of the following type. These records are stored in the
 * "packageTable" hash table in the interpreter, keyed by package name such as
 * "Tk" (no version number).
 */

typedef struct Package {
    char *version;		/* Version that has been supplied in this
				 * interpreter via "package provide"
				 * (malloc'ed). NULL means the package doesn't
				 * exist in this interpreter yet. */
    PkgAvail *availPtr;		/* First in list of all available versions of
				 * this package. */
    ClientData clientData;	/* Client data. */
} Package;

/*
 * Prototypes for functions defined in this file:
 */

static int		CheckVersionAndConvert(Tcl_Interp *interp,
			    const char *string, char **internal, int *stable);
static int		CompareVersions(char *v1i, char *v2i,
			    int *isMajorPtr);
static int		CheckRequirement(Tcl_Interp *interp,
			    const char *string);
static int		CheckAllRequirements(Tcl_Interp *interp, int reqc,
			    Tcl_Obj *const reqv[]);
static int		RequirementSatisfied(char *havei, const char *req);
static int		SomeRequirementSatisfied(char *havei, int reqc,
			    Tcl_Obj *const reqv[]);
static void		AddRequirementsToResult(Tcl_Interp *interp, int reqc,
			    Tcl_Obj *const reqv[]);
static void		AddRequirementsToDString(Tcl_DString *dstring,
			    int reqc, Tcl_Obj *const reqv[]);
static Package *	FindPackage(Tcl_Interp *interp, const char *name);
static const char *	PkgRequireCore(Tcl_Interp *interp, const char *name,
			    int reqc, Tcl_Obj *const reqv[],
			    ClientData *clientDataPtr);

/*
 * Helper macros.
 */

#define DupBlock(v,s,len) \
    ((v) = ckalloc(len), memcpy((v),(s),(len)))
#define DupString(v,s) \
    do { \
	unsigned local__len = (unsigned) (strlen(s) + 1); \
	DupBlock((v),(s),local__len); \
    } while (0)

/*
 *----------------------------------------------------------------------
 *
 * Tcl_PkgProvide / Tcl_PkgProvideEx --
 *
 *	This function is invoked to declare that a particular version of a
 *	particular package is now present in an interpreter. There must not be
 *	any other version of this package already provided in the interpreter.
 *
 * Results:
 *	Normally returns TCL_OK; if there is already another version of the
 *	package loaded then TCL_ERROR is returned and an error message is left
 *	in the interp's result.
 *
 * Side effects:
 *	The interpreter remembers that this package is available, so that no
 *	other version of the package may be provided for the interpreter.
 *
 *----------------------------------------------------------------------
 */

#undef Tcl_PkgProvide
int
Tcl_PkgProvide(
    Tcl_Interp *interp,		/* Interpreter in which package is now
				 * available. */
    const char *name,		/* Name of package. */
    const char *version)	/* Version string for package. */
{
    return Tcl_PkgProvideEx(interp, name, version, NULL);
}

int
Tcl_PkgProvideEx(
    Tcl_Interp *interp,		/* Interpreter in which package is now
				 * available. */
    const char *name,		/* Name of package. */
    const char *version,	/* Version string for package. */
    ClientData clientData)	/* clientdata for this package (normally used
				 * for C callback function table) */
{
    Package *pkgPtr;
    char *pvi, *vi;
    int res;

    pkgPtr = FindPackage(interp, name);
    if (pkgPtr->version == NULL) {
	DupString(pkgPtr->version, version);
	pkgPtr->clientData = clientData;
	return TCL_OK;
    }

    if (CheckVersionAndConvert(interp, pkgPtr->version, &pvi,
	    NULL) != TCL_OK) {
	return TCL_ERROR;
    } else if (CheckVersionAndConvert(interp, version, &vi, NULL) != TCL_OK) {
	ckfree(pvi);
	return TCL_ERROR;
    }

    res = CompareVersions(pvi, vi, NULL);
    ckfree(pvi);
    ckfree(vi);

    if (res == 0) {
	if (clientData != NULL) {
	    pkgPtr->clientData = clientData;
	}
	return TCL_OK;
    }
    Tcl_AppendResult(interp, "conflicting versions provided for package \"",
	    name, "\": ", pkgPtr->version, ", then ", version, NULL);
    return TCL_ERROR;
}

/*
 *----------------------------------------------------------------------
 *
 * Tcl_PkgRequire / Tcl_PkgRequireEx / Tcl_PkgRequireProc --
 *
 *	This function is called by code that depends on a particular version
 *	of a particular package. If the package is not already provided in the
 *	interpreter, this function invokes a Tcl script to provide it. If the
 *	package is already provided, this function makes sure that the
 *	caller's needs don't conflict with the version that is present.
 *
 * Results:
 *	If successful, returns the version string for the currently provided
 *	version of the package, which may be different from the "version"
 *	argument. If the caller's requirements cannot be met (e.g. the version
 *	requested conflicts with a currently provided version, or the required
 *	version cannot be found, or the script to provide the required version
 *	generates an error), NULL is returned and an error message is left in
 *	the interp's result.
 *
 * Side effects:
 *	The script from some previous "package ifneeded" command may be
 *	invoked to provide the package.
 *
 *----------------------------------------------------------------------
 */

<<<<<<< HEAD
const char *
Tcl_PkgRequire(
    Tcl_Interp *interp,		/* Interpreter in which package is now
=======
#ifndef TCL_TIP268
/*
 * Empty definition for Stubs when TIP 268 is not activated.
 */
int
Tcl_PkgRequireProc(interp,name,reqc,reqv,clientDataPtr)
     Tcl_Interp *interp;	/* Interpreter in which package is now
				 * available. */
     CONST char *name;		/* Name of desired package. */
     int reqc;                  /* Requirements constraining the desired version. */
     Tcl_Obj *CONST reqv[];     /* 0 means to use the latest version available. */
     ClientData *clientDataPtr;
{
    return TCL_ERROR;
}
#endif

#undef Tcl_PkgRequire
CONST char *
Tcl_PkgRequire(interp, name, version, exact)
    Tcl_Interp *interp;	        /* Interpreter in which package is now
>>>>>>> 98fc2e08
				 * available. */
    const char *name,		/* Name of desired package. */
    const char *version,	/* Version string for desired version; NULL
				 * means use the latest version available. */
    int exact)			/* Non-zero means that only the particular
				 * version given is acceptable. Zero means use
				 * the latest compatible version. */
{
    return Tcl_PkgRequireEx(interp, name, version, exact, NULL);
}

const char *
Tcl_PkgRequireEx(
    Tcl_Interp *interp,		/* Interpreter in which package is now
				 * available. */
    const char *name,		/* Name of desired package. */
    const char *version,	/* Version string for desired version; NULL
				 * means use the latest version available. */
    int exact,			/* Non-zero means that only the particular
				 * version given is acceptable. Zero means use
				 * the latest compatible version. */
    ClientData *clientDataPtr)	/* Used to return the client data for this
				 * package. If it is NULL then the client data
				 * is not returned. This is unchanged if this
				 * call fails for any reason. */
{
    Tcl_Obj *ov;
    const char *result = NULL;

    /*
     * If an attempt is being made to load this into a standalone executable
     * on a platform where backlinking is not supported then this must be a
     * shared version of Tcl (Otherwise the load would have failed). Detect
     * this situation by checking that this library has been correctly
     * initialised. If it has not been then return immediately as nothing will
     * work.
     */

    if (tclEmptyStringRep == NULL) {
	/*
	 * OK, so what's going on here?
	 *
	 * First, what are we doing? We are performing a check on behalf of
	 * one particular caller, Tcl_InitStubs(). When a package is stub-
	 * enabled, it is statically linked to libtclstub.a, which contains a
	 * copy of Tcl_InitStubs(). When a stub-enabled package is loaded, its
	 * *_Init() function is supposed to call Tcl_InitStubs() before
	 * calling any other functions in the Tcl library. The first Tcl
	 * function called by Tcl_InitStubs() through the stub table is
	 * Tcl_PkgRequireEx(), so this code right here is the first code that
	 * is part of the original Tcl library in the executable that gets
	 * executed on behalf of a newly loaded stub-enabled package.
	 *
	 * One easy error for the developer/builder of a stub-enabled package
	 * to make is to forget to define USE_TCL_STUBS when compiling the
	 * package. When that happens, the package will contain symbols that
	 * are references to the Tcl library, rather than function pointers
	 * referencing the stub table. On platforms that lack backlinking,
	 * those unresolved references may cause the loading of the package to
	 * also load a second copy of the Tcl library, leading to all kinds of
	 * trouble. We would like to catch that error and report a useful
	 * message back to the user. That's what we're doing.
	 *
	 * Second, how does this work? If we reach this point, then the global
	 * variable tclEmptyStringRep has the value NULL. Compare that with
	 * the definition of tclEmptyStringRep near the top of the file
	 * generic/tclObj.c. It clearly should not have the value NULL; it
	 * should point to the char tclEmptyString. If we see it having the
	 * value NULL, then somehow we are seeing a Tcl library that isn't
	 * completely initialized, and that's an indicator for the error
	 * condition described above. (Further explanation is welcome.)
	 *
	 * Third, so what do we do about it? This situation indicates the
	 * package we just loaded wasn't properly compiled to be stub-enabled,
	 * yet it thinks it is stub-enabled (it called Tcl_InitStubs()). We
	 * want to report that the package just loaded is broken, so we want
	 * to place an error message in the interpreter result and return NULL
	 * to indicate failure to Tcl_InitStubs() so that it will also fail.
	 * (Further explanation why we don't want to Tcl_Panic() is welcome.
	 * After all, two Tcl libraries can't be a good thing!)
	 *
	 * Trouble is that's going to be tricky. We're now using a Tcl library
	 * that's not fully initialized. In particular, it doesn't have a
	 * proper value for tclEmptyStringRep. The Tcl_Obj system heavily
	 * depends on the value of tclEmptyStringRep and all of Tcl depends
	 * (increasingly) on the Tcl_Obj system, we need to correct that flaw
	 * before making the calls to set the interpreter result to the error
	 * message. That's the only flaw corrected; other problems with
	 * initialization of the Tcl library are not remedied, so be very
	 * careful about adding any other calls here without checking how they
	 * behave when initialization is incomplete.
	 */

	tclEmptyStringRep = &tclEmptyString;
	Tcl_AppendResult(interp, "Cannot load package \"", name,
		"\" in standalone executable: This package is not "
		"compiled with stub support", NULL);
	return NULL;
    }

    /*
     * Translate between old and new API, and defer to the new function.
     */

    if (version == NULL) {
	result = PkgRequireCore(interp, name, 0, NULL, clientDataPtr);
    } else {
	if (exact && TCL_OK
		!= CheckVersionAndConvert(interp, version, NULL, NULL)) {
	    return NULL;
	}
	ov = Tcl_NewStringObj(version, -1);
	if (exact) {
	    Tcl_AppendStringsToObj(ov, "-", version, NULL);
	}
	Tcl_IncrRefCount(ov);
	result = PkgRequireCore(interp, name, 1, &ov, clientDataPtr);
	TclDecrRefCount(ov);
    }

    return result;
}

int
Tcl_PkgRequireProc(
    Tcl_Interp *interp,		/* Interpreter in which package is now
				 * available. */
    const char *name,		/* Name of desired package. */
    int reqc,			/* Requirements constraining the desired
				 * version. */
    Tcl_Obj *const reqv[],	/* 0 means to use the latest version
				 * available. */
    ClientData *clientDataPtr)
{
    const char *result =
	    PkgRequireCore(interp, name, reqc, reqv, clientDataPtr);

    if (result == NULL) {
	return TCL_ERROR;
    }
    Tcl_SetObjResult(interp, Tcl_NewStringObj(result, -1));
    return TCL_OK;
}

static const char *
PkgRequireCore(
    Tcl_Interp *interp,		/* Interpreter in which package is now
				 * available. */
    const char *name,		/* Name of desired package. */
    int reqc,			/* Requirements constraining the desired
				 * version. */
    Tcl_Obj *const reqv[],	/* 0 means to use the latest version
				 * available. */
    ClientData *clientDataPtr)
{
    Interp *iPtr = (Interp *) interp;
    Package *pkgPtr;
    PkgAvail *availPtr, *bestPtr, *bestStablePtr;
    char *availVersion, *bestVersion;
				/* Internal rep. of versions */
    int availStable, code, satisfies, pass;
    char *script, *pkgVersionI;
    Tcl_DString command;

    if (TCL_OK != CheckAllRequirements(interp, reqc, reqv)) {
	return NULL;
    }

    /*
     * It can take up to three passes to find the package: one pass to run the
     * "package unknown" script, one to run the "package ifneeded" script for
     * a specific version, and a final pass to lookup the package loaded by
     * the "package ifneeded" script.
     */

    for (pass=1 ;; pass++) {
	pkgPtr = FindPackage(interp, name);
	if (pkgPtr->version != NULL) {
	    break;
	}

	/*
	 * Check whether we're already attempting to load some version of this
	 * package (circular dependency detection).
	 */

	if (pkgPtr->clientData != NULL) {
	    Tcl_AppendResult(interp, "circular package dependency: "
		    "attempt to provide ", name, " ",
		    (char *) pkgPtr->clientData, " requires ", name, NULL);
	    AddRequirementsToResult(interp, reqc, reqv);
	    return NULL;
	}

	/*
	 * The package isn't yet present. Search the list of available
	 * versions and invoke the script for the best available version. We
	 * are actually locating the best, and the best stable version. One of
	 * them is then chosen based on the selection mode.
	 */

	bestPtr = NULL;
	bestStablePtr = NULL;
	bestVersion = NULL;

	for (availPtr = pkgPtr->availPtr; availPtr != NULL;
		availPtr = availPtr->nextPtr) {
	    if (CheckVersionAndConvert(interp, availPtr->version,
		    &availVersion, &availStable) != TCL_OK) {
		/*
		 * The provided version number has invalid syntax. This
		 * should not happen. This should have been caught by the
		 * 'package ifneeded' registering the package.
		 */

		continue;
	    }

	    if (bestPtr != NULL) {
		int res = CompareVersions(availVersion, bestVersion, NULL);

		/*
		 * Note: Use internal reps!
		 */

		if (res <= 0) {
		    /*
		     * The version of the package sought is not as good as the
		     * currently selected version. Ignore it.
		     */

		    ckfree(availVersion);
		    availVersion = NULL;
		    continue;
		}
	    }

	    /* We have found a version which is better than our max. */

	    if (reqc > 0) {
		/* Check satisfaction of requirements. */

		satisfies = SomeRequirementSatisfied(availVersion, reqc, reqv);
		if (!satisfies) {
		    ckfree(availVersion);
		    availVersion = NULL;
		    continue;
		}
	    }

	    bestPtr = availPtr;

	    if (bestVersion != NULL) {
		ckfree(bestVersion);
	    }
	    bestVersion = availVersion;

	    /*
	     * If this new best version is stable then it also has to be
	     * better than the max stable version found so far.
	     */

	    if (availStable) {
		bestStablePtr = availPtr;
	    }
	}

	if (bestVersion != NULL) {
	    ckfree(bestVersion);
	}

	/*
	 * Now choose a version among the two best. For 'latest' we simply
	 * take (actually keep) the best. For 'stable' we take the best
	 * stable, if there is any, or the best if there is nothing stable.
	 */

	if ((iPtr->packagePrefer == PKG_PREFER_STABLE)
		&& (bestStablePtr != NULL)) {
	    bestPtr = bestStablePtr;
	}

	if (bestPtr != NULL) {
	    /*
	     * We found an ifneeded script for the package. Be careful while
	     * executing it: this could cause reentrancy, so (a) protect the
	     * script itself from deletion and (b) don't assume that bestPtr
	     * will still exist when the script completes.
	     */

	    const char *versionToProvide = bestPtr->version;
	    script = bestPtr->script;

	    pkgPtr->clientData = (ClientData) versionToProvide;
	    Tcl_Preserve((ClientData) script);
	    Tcl_Preserve((ClientData) versionToProvide);
	    code = Tcl_EvalEx(interp, script, -1, TCL_EVAL_GLOBAL);
	    Tcl_Release((ClientData) script);

	    pkgPtr = FindPackage(interp, name);
	    if (code == TCL_OK) {
		Tcl_ResetResult(interp);
		if (pkgPtr->version == NULL) {
		    code = TCL_ERROR;
		    Tcl_AppendResult(interp, "attempt to provide package ",
			    name, " ", versionToProvide,
			    " failed: no version of package ", name,
			    " provided", NULL);
		} else {
		    char *pvi, *vi;

		    if (CheckVersionAndConvert(interp, pkgPtr->version, &pvi,
			    NULL) != TCL_OK) {
			code = TCL_ERROR;
		    } else if (CheckVersionAndConvert(interp,
			    versionToProvide, &vi, NULL) != TCL_OK) {
			ckfree(pvi);
			code = TCL_ERROR;
		    } else {
			int res = CompareVersions(pvi, vi, NULL);

			ckfree(pvi);
			ckfree(vi);
			if (res != 0) {
			    code = TCL_ERROR;
			    Tcl_AppendResult(interp,
				    "attempt to provide package ", name, " ",
				    versionToProvide, " failed: package ",
				    name, " ", pkgPtr->version,
				    " provided instead", NULL);
			}
		    }
		}
	    } else if (code != TCL_ERROR) {
		Tcl_Obj *codePtr = Tcl_NewIntObj(code);

		Tcl_ResetResult(interp);
		Tcl_AppendResult(interp, "attempt to provide package ", name,
			" ", versionToProvide, " failed: bad return code: ",
			TclGetString(codePtr), NULL);
		TclDecrRefCount(codePtr);
		code = TCL_ERROR;
	    }

	    if (code == TCL_ERROR) {
		Tcl_AppendObjToErrorInfo(interp, Tcl_ObjPrintf(
			"\n    (\"package ifneeded %s %s\" script)",
			name, versionToProvide));
	    }
	    Tcl_Release((ClientData) versionToProvide);

	    if (code != TCL_OK) {
		/*
		 * Take a non-TCL_OK code from the script as an indication the
		 * package wasn't loaded properly, so the package system
		 * should not remember an improper load.
		 *
		 * This is consistent with our returning NULL. If we're not
		 * willing to tell our caller we got a particular version, we
		 * shouldn't store that version for telling future callers
		 * either.
		 */

		if (pkgPtr->version != NULL) {
		    ckfree(pkgPtr->version);
		    pkgPtr->version = NULL;
		}
		pkgPtr->clientData = NULL;
		return NULL;
	    }

	    break;
	}

	/*
	 * The package is not in the database. If there is a "package unknown"
	 * command, invoke it (but only on the first pass; after that, we
	 * should not get here in the first place).
	 */

	if (pass > 1) {
	    break;
	}

	script = ((Interp *) interp)->packageUnknown;
	if (script != NULL) {
	    Tcl_DStringInit(&command);
	    Tcl_DStringAppend(&command, script, -1);
	    Tcl_DStringAppendElement(&command, name);
	    AddRequirementsToDString(&command, reqc, reqv);

	    code = Tcl_EvalEx(interp, Tcl_DStringValue(&command),
		    Tcl_DStringLength(&command), TCL_EVAL_GLOBAL);
	    Tcl_DStringFree(&command);

	    if ((code != TCL_OK) && (code != TCL_ERROR)) {
		Tcl_Obj *codePtr = Tcl_NewIntObj(code);
		Tcl_ResetResult(interp);
		Tcl_AppendResult(interp, "bad return code: ",
			TclGetString(codePtr), NULL);
		Tcl_DecrRefCount(codePtr);
		code = TCL_ERROR;
	    }
	    if (code == TCL_ERROR) {
		Tcl_AddErrorInfo(interp,
			"\n    (\"package unknown\" script)");
		return NULL;
	    }
	    Tcl_ResetResult(interp);
	}
    }

    if (pkgPtr->version == NULL) {
	Tcl_AppendResult(interp, "can't find package ", name, NULL);
	AddRequirementsToResult(interp, reqc, reqv);
	return NULL;
    }

    /*
     * At this point we know that the package is present. Make sure that the
     * provided version meets the current requirements.
     */

    if (reqc == 0) {
	satisfies = 1;
    } else {
	CheckVersionAndConvert(interp, pkgPtr->version, &pkgVersionI, NULL);
	satisfies = SomeRequirementSatisfied(pkgVersionI, reqc, reqv);

	ckfree(pkgVersionI);
    }

    if (satisfies) {
	if (clientDataPtr) {
	    *clientDataPtr = pkgPtr->clientData;
	}
	return pkgPtr->version;
    }

    Tcl_AppendResult(interp, "version conflict for package \"", name,
	    "\": have ", pkgPtr->version, ", need", NULL);
    AddRequirementsToResult(interp, reqc, reqv);
    return NULL;
}

/*
 *----------------------------------------------------------------------
 *
 * Tcl_PkgPresent / Tcl_PkgPresentEx --
 *
 *	Checks to see whether the specified package is present. If it is not
 *	then no additional action is taken.
 *
 * Results:
 *	If successful, returns the version string for the currently provided
 *	version of the package, which may be different from the "version"
 *	argument. If the caller's requirements cannot be met (e.g. the version
 *	requested conflicts with a currently provided version), NULL is
 *	returned and an error message is left in interp->result.
 *
 * Side effects:
 *	None.
 *
 *----------------------------------------------------------------------
 */

<<<<<<< HEAD
const char *
Tcl_PkgPresent(
    Tcl_Interp *interp,		/* Interpreter in which package is now
=======
#undef Tcl_PkgPresent
CONST char *
Tcl_PkgPresent(interp, name, version, exact)
     Tcl_Interp *interp;	/* Interpreter in which package is now
				 * available. */
     CONST char *name;		/* Name of desired package. */
     CONST char *version;	/* Version string for desired version;
				 * NULL means use the latest version
>>>>>>> 98fc2e08
				 * available. */
    const char *name,		/* Name of desired package. */
    const char *version,	/* Version string for desired version; NULL
				 * means use the latest version available. */
    int exact)			/* Non-zero means that only the particular
				 * version given is acceptable. Zero means use
				 * the latest compatible version. */
{
    return Tcl_PkgPresentEx(interp, name, version, exact, NULL);
}

const char *
Tcl_PkgPresentEx(
    Tcl_Interp *interp,		/* Interpreter in which package is now
				 * available. */
    const char *name,		/* Name of desired package. */
    const char *version,	/* Version string for desired version; NULL
				 * means use the latest version available. */
    int exact,			/* Non-zero means that only the particular
				 * version given is acceptable. Zero means use
				 * the latest compatible version. */
    ClientData *clientDataPtr)	/* Used to return the client data for this
				 * package. If it is NULL then the client data
				 * is not returned. This is unchanged if this
				 * call fails for any reason. */
{
    Interp *iPtr = (Interp *) interp;
    Tcl_HashEntry *hPtr;
    Package *pkgPtr;

    hPtr = Tcl_FindHashEntry(&iPtr->packageTable, name);
    if (hPtr) {
	pkgPtr = Tcl_GetHashValue(hPtr);
	if (pkgPtr->version != NULL) {
	    /*
	     * At this point we know that the package is present. Make sure
	     * that the provided version meets the current requirement by
	     * calling Tcl_PkgRequireEx() to check for us.
	     */

	    const char *foundVersion = Tcl_PkgRequireEx(interp, name, version,
		    exact, clientDataPtr);

	    if (foundVersion == NULL) {
		Tcl_SetErrorCode(interp, "TCL", "LOOKUP", "PACKAGE", name,
			NULL);
	    }
	    return foundVersion;
	}
    }

    if (version != NULL) {
	Tcl_AppendResult(interp, "package ", name, " ", version,
		" is not present", NULL);
    } else {
	Tcl_AppendResult(interp, "package ", name, " is not present", NULL);
    }
    Tcl_SetErrorCode(interp, "TCL", "LOOKUP", "PACKAGE", name, NULL);
    return NULL;
}

/*
 *----------------------------------------------------------------------
 *
 * Tcl_PackageObjCmd --
 *
 *	This function is invoked to process the "package" Tcl command. See the
 *	user documentation for details on what it does.
 *
 * Results:
 *	A standard Tcl result.
 *
 * Side effects:
 *	See the user documentation.
 *
 *----------------------------------------------------------------------
 */

	/* ARGSUSED */
int
Tcl_PackageObjCmd(
    ClientData dummy,		/* Not used. */
    Tcl_Interp *interp,		/* Current interpreter. */
    int objc,			/* Number of arguments. */
    Tcl_Obj *const objv[])	/* Argument objects. */
{
    static const char *pkgOptions[] = {
	"forget",  "ifneeded", "names",   "prefer",   "present",
	"provide", "require",  "unknown", "vcompare", "versions",
	"vsatisfies", NULL
    };
    enum pkgOptions {
	PKG_FORGET,  PKG_IFNEEDED, PKG_NAMES,   PKG_PREFER,   PKG_PRESENT,
	PKG_PROVIDE, PKG_REQUIRE,  PKG_UNKNOWN, PKG_VCOMPARE, PKG_VERSIONS,
	PKG_VSATISFIES
    };
    Interp *iPtr = (Interp *) interp;
    int optionIndex, exact, i, satisfies;
    PkgAvail *availPtr, *prevPtr;
    Package *pkgPtr;
    Tcl_HashEntry *hPtr;
    Tcl_HashSearch search;
    Tcl_HashTable *tablePtr;
    const char *version;
    char *argv2, *argv3, *argv4, *iva = NULL, *ivb = NULL;

    if (objc < 2) {
	Tcl_WrongNumArgs(interp, 1, objv, "option ?arg arg ...?");
	return TCL_ERROR;
    }

    if (Tcl_GetIndexFromObj(interp, objv[1], pkgOptions, "option", 0,
	    &optionIndex) != TCL_OK) {
	return TCL_ERROR;
    }
    switch ((enum pkgOptions) optionIndex) {
    case PKG_FORGET: {
	char *keyString;

	for (i = 2; i < objc; i++) {
	    keyString = TclGetString(objv[i]);
	    hPtr = Tcl_FindHashEntry(&iPtr->packageTable, keyString);
	    if (hPtr == NULL) {
		continue;
	    }
	    pkgPtr = Tcl_GetHashValue(hPtr);
	    Tcl_DeleteHashEntry(hPtr);
	    if (pkgPtr->version != NULL) {
		ckfree(pkgPtr->version);
	    }
	    while (pkgPtr->availPtr != NULL) {
		availPtr = pkgPtr->availPtr;
		pkgPtr->availPtr = availPtr->nextPtr;
		Tcl_EventuallyFree((ClientData)availPtr->version, TCL_DYNAMIC);
		Tcl_EventuallyFree((ClientData)availPtr->script, TCL_DYNAMIC);
		ckfree((char *) availPtr);
	    }
	    ckfree((char *) pkgPtr);
	}
	break;
    }
    case PKG_IFNEEDED: {
	int length, res;
	char *argv3i, *avi;

	if ((objc != 4) && (objc != 5)) {
	    Tcl_WrongNumArgs(interp, 2, objv, "package version ?script?");
	    return TCL_ERROR;
	}
	argv3 = TclGetString(objv[3]);
	if (CheckVersionAndConvert(interp, argv3, &argv3i, NULL) != TCL_OK) {
	    return TCL_ERROR;
	}
	argv2 = TclGetString(objv[2]);
	if (objc == 4) {
	    hPtr = Tcl_FindHashEntry(&iPtr->packageTable, argv2);
	    if (hPtr == NULL) {
		ckfree(argv3i);
		return TCL_OK;
	    }
	    pkgPtr = Tcl_GetHashValue(hPtr);
	} else {
	    pkgPtr = FindPackage(interp, argv2);
	}
	argv3 = Tcl_GetStringFromObj(objv[3], &length);

	for (availPtr = pkgPtr->availPtr, prevPtr = NULL; availPtr != NULL;
		prevPtr = availPtr, availPtr = availPtr->nextPtr) {
	    if (CheckVersionAndConvert(interp, availPtr->version, &avi,
		    NULL) != TCL_OK) {
		ckfree(argv3i);
		return TCL_ERROR;
	    }

	    res = CompareVersions(avi, argv3i, NULL);
	    ckfree(avi);

	    if (res == 0){
		if (objc == 4) {
		    ckfree(argv3i);
		    Tcl_SetResult(interp, availPtr->script, TCL_VOLATILE);
		    return TCL_OK;
		}
		Tcl_EventuallyFree((ClientData)availPtr->script, TCL_DYNAMIC);
		break;
	    }
	}
	ckfree(argv3i);

	if (objc == 4) {
	    return TCL_OK;
	}
	if (availPtr == NULL) {
	    availPtr = (PkgAvail *) ckalloc(sizeof(PkgAvail));
	    DupBlock(availPtr->version, argv3, (unsigned) length + 1);

	    if (prevPtr == NULL) {
		availPtr->nextPtr = pkgPtr->availPtr;
		pkgPtr->availPtr = availPtr;
	    } else {
		availPtr->nextPtr = prevPtr->nextPtr;
		prevPtr->nextPtr = availPtr;
	    }
	}
	argv4 = Tcl_GetStringFromObj(objv[4], &length);
	DupBlock(availPtr->script, argv4, (unsigned) length + 1);
	break;
    }
    case PKG_NAMES:
	if (objc != 2) {
	    Tcl_WrongNumArgs(interp, 2, objv, NULL);
	    return TCL_ERROR;
	}
	tablePtr = &iPtr->packageTable;
	for (hPtr = Tcl_FirstHashEntry(tablePtr, &search); hPtr != NULL;
		hPtr = Tcl_NextHashEntry(&search)) {
	    pkgPtr = Tcl_GetHashValue(hPtr);
	    if ((pkgPtr->version != NULL) || (pkgPtr->availPtr != NULL)) {
		Tcl_AppendElement(interp, Tcl_GetHashKey(tablePtr, hPtr));
	    }
	}
	break;
    case PKG_PRESENT: {
	const char *name;
	if (objc < 3) {
	    goto require;
	}
	argv2 = TclGetString(objv[2]);
	if ((argv2[0] == '-') && (strcmp(argv2, "-exact") == 0)) {
	    if (objc != 5) {
		goto requireSyntax;
	    }
	    exact = 1;
	    name = TclGetString(objv[3]);
	} else {
	    exact = 0;
	    name = argv2;
	}

	hPtr = Tcl_FindHashEntry(&iPtr->packageTable, name);
	if (hPtr != NULL) {
	    pkgPtr = Tcl_GetHashValue(hPtr);
	    if (pkgPtr->version != NULL) {
		goto require;
	    }
	}

	version = NULL;
	if (exact) {
	    version = TclGetString(objv[4]);
	    if (CheckVersionAndConvert(interp, version, NULL,
		    NULL) != TCL_OK) {
		return TCL_ERROR;
	    }
	} else {
	    if (CheckAllRequirements(interp, objc-3, objv+3) != TCL_OK) {
		return TCL_ERROR;
	    }
	    if ((objc > 3) && (CheckVersionAndConvert(interp,
		    TclGetString(objv[3]), NULL, NULL) == TCL_OK)) {
		version = TclGetString(objv[3]);
	    }
	}
<<<<<<< HEAD
	Tcl_PkgPresent(interp, name, version, exact);
=======
#endif
	Tcl_PkgPresentEx(interp, name, version, exact, NULL);
>>>>>>> 98fc2e08
	return TCL_ERROR;
	break;
    }
    case PKG_PROVIDE:
	if ((objc != 3) && (objc != 4)) {
	    Tcl_WrongNumArgs(interp, 2, objv, "package ?version?");
	    return TCL_ERROR;
	}
	argv2 = TclGetString(objv[2]);
	if (objc == 3) {
	    hPtr = Tcl_FindHashEntry(&iPtr->packageTable, argv2);
	    if (hPtr != NULL) {
		pkgPtr = Tcl_GetHashValue(hPtr);
		if (pkgPtr->version != NULL) {
		    Tcl_SetResult(interp, pkgPtr->version, TCL_VOLATILE);
		}
	    }
	    return TCL_OK;
	}
	argv3 = TclGetString(objv[3]);
	if (CheckVersionAndConvert(interp, argv3, NULL, NULL) != TCL_OK) {
	    return TCL_ERROR;
	}
<<<<<<< HEAD
	return Tcl_PkgProvide(interp, argv2, argv3);
    case PKG_REQUIRE:
=======
	return Tcl_PkgProvideEx(interp, argv2, argv3, NULL);
    }
    case PKG_REQUIRE: {
>>>>>>> 98fc2e08
    require:
	if (objc < 3) {
	requireSyntax:
	    Tcl_WrongNumArgs(interp, 2, objv,
		    "?-exact? package ?requirement...?");
<<<<<<< HEAD
=======
#endif
	    return TCL_ERROR;
	}
#ifndef TCL_TIP268
	argv2 = Tcl_GetString(objv[2]);
	if ((argv2[0] == '-') && (strcmp(argv2, "-exact") == 0)) {
	    exact = 1;
	} else {
	    exact = 0;
	}
	version = NULL;
	if (objc == (4 + exact)) {
	    version =  Tcl_GetString(objv[3 + exact]);
	    if (CheckVersion(interp, version) != TCL_OK) {
		return TCL_ERROR;
	    }
	} else if ((objc != 3) || exact) {
	    goto requireSyntax;
	}
	if (exact) {
	    argv3 =  Tcl_GetString(objv[3]);
	    version = Tcl_PkgRequireEx(interp, argv3, version, exact, NULL);
	} else {
	    version = Tcl_PkgRequireEx(interp, argv2, version, exact, NULL);
	}
	if (version == NULL) {
>>>>>>> 98fc2e08
	    return TCL_ERROR;
	}

	version = NULL;

	argv2 = TclGetString(objv[2]);
	if ((argv2[0] == '-') && (strcmp(argv2, "-exact") == 0)) {
	    Tcl_Obj *ov;
	    int res;

	    if (objc != 5) {
		goto requireSyntax;
	    }

	    version = TclGetString(objv[4]);
	    if (CheckVersionAndConvert(interp, version, NULL,
		    NULL) != TCL_OK) {
		return TCL_ERROR;
	    }

	    /*
	     * Create a new-style requirement for the exact version.
	     */

	    ov = Tcl_NewStringObj(version, -1);
	    Tcl_AppendStringsToObj(ov, "-", version, NULL);
	    version = NULL;
	    argv3 = TclGetString(objv[3]);

	    Tcl_IncrRefCount(ov);
	    res = Tcl_PkgRequireProc(interp, argv3, 1, &ov, NULL);
	    TclDecrRefCount(ov);
	    return res;
	} else {
	    if (CheckAllRequirements(interp, objc-3, objv+3) != TCL_OK) {
		return TCL_ERROR;
	    }

	    return Tcl_PkgRequireProc(interp, argv2, objc-3, objv+3, NULL);
	}
	break;
    case PKG_UNKNOWN: {
	int length;

	if (objc == 2) {
	    if (iPtr->packageUnknown != NULL) {
		Tcl_SetResult(interp, iPtr->packageUnknown, TCL_VOLATILE);
	    }
	} else if (objc == 3) {
	    if (iPtr->packageUnknown != NULL) {
		ckfree(iPtr->packageUnknown);
	    }
	    argv2 = Tcl_GetStringFromObj(objv[2], &length);
	    if (argv2[0] == 0) {
		iPtr->packageUnknown = NULL;
	    } else {
		DupBlock(iPtr->packageUnknown, argv2, (unsigned) length+1);
	    }
	} else {
	    Tcl_WrongNumArgs(interp, 2, objv, "?command?");
	    return TCL_ERROR;
	}
	break;
    }
    case PKG_PREFER: {
	static const char *pkgPreferOptions[] = {
	    "latest", "stable", NULL
	};

	/*
	 * See tclInt.h for the enum, just before Interp.
	 */

	if (objc > 3) {
	    Tcl_WrongNumArgs(interp, 2, objv, "?latest|stable?");
	    return TCL_ERROR;
	} else if (objc == 3) {
	    /*
	     * Seting the value.
	     */

	    int newPref;

	    if (Tcl_GetIndexFromObj(interp, objv[2], pkgPreferOptions,
		    "preference", 0, &newPref) != TCL_OK) {
		return TCL_ERROR;
	    }

	    if (newPref < iPtr->packagePrefer) {
		iPtr->packagePrefer = newPref;
	    }
	}

	/*
	 * Always return current value.
	 */

	Tcl_SetObjResult(interp,
		Tcl_NewStringObj(pkgPreferOptions[iPtr->packagePrefer], -1));
	break;
    }
    case PKG_VCOMPARE:
	if (objc != 4) {
	    Tcl_WrongNumArgs(interp, 2, objv, "version1 version2");
	    return TCL_ERROR;
	}
	argv3 = TclGetString(objv[3]);
	argv2 = TclGetString(objv[2]);
	if (CheckVersionAndConvert(interp, argv2, &iva, NULL) != TCL_OK ||
		CheckVersionAndConvert(interp, argv3, &ivb, NULL) != TCL_OK) {
	    if (iva != NULL) {
		ckfree(iva);
	    }

	    /*
	     * ivb cannot be set in this branch.
	     */

	    return TCL_ERROR;
	}

	/*
	 * Comparison is done on the internal representation.
	 */

	Tcl_SetObjResult(interp,
		Tcl_NewIntObj(CompareVersions(iva, ivb, NULL)));
	ckfree(iva);
	ckfree(ivb);
	break;
    case PKG_VERSIONS:
	if (objc != 3) {
	    Tcl_WrongNumArgs(interp, 2, objv, "package");
	    return TCL_ERROR;
	}
	argv2 = TclGetString(objv[2]);
	hPtr = Tcl_FindHashEntry(&iPtr->packageTable, argv2);
	if (hPtr != NULL) {
	    pkgPtr = Tcl_GetHashValue(hPtr);
	    for (availPtr = pkgPtr->availPtr; availPtr != NULL;
		    availPtr = availPtr->nextPtr) {
		Tcl_AppendElement(interp, availPtr->version);
	    }
	}
	break;
    case PKG_VSATISFIES: {
	char *argv2i = NULL;

	if (objc < 4) {
	    Tcl_WrongNumArgs(interp, 2, objv,
		    "version requirement requirement...");
	    return TCL_ERROR;
	}

	argv2 = TclGetString(objv[2]);
	if (CheckVersionAndConvert(interp, argv2, &argv2i, NULL) != TCL_OK) {
	    return TCL_ERROR;
	} else if (CheckAllRequirements(interp, objc-3, objv+3) != TCL_OK) {
	    ckfree(argv2i);
	    return TCL_ERROR;
	}

	satisfies = SomeRequirementSatisfied(argv2i, objc-3, objv+3);
	ckfree(argv2i);

	Tcl_SetObjResult(interp, Tcl_NewBooleanObj(satisfies));
	break;
    }
    default:
	Tcl_Panic("Tcl_PackageObjCmd: bad option index to pkgOptions");
    }
    return TCL_OK;
}

/*
 *----------------------------------------------------------------------
 *
 * FindPackage --
 *
 *	This function finds the Package record for a particular package in a
 *	particular interpreter, creating a record if one doesn't already
 *	exist.
 *
 * Results:
 *	The return value is a pointer to the Package record for the package.
 *
 * Side effects:
 *	A new Package record may be created.
 *
 *----------------------------------------------------------------------
 */

static Package *
FindPackage(
    Tcl_Interp *interp,		/* Interpreter to use for package lookup. */
    const char *name)		/* Name of package to fine. */
{
    Interp *iPtr = (Interp *) interp;
    Tcl_HashEntry *hPtr;
    int isNew;
    Package *pkgPtr;

    hPtr = Tcl_CreateHashEntry(&iPtr->packageTable, name, &isNew);
    if (isNew) {
	pkgPtr = (Package *) ckalloc(sizeof(Package));
	pkgPtr->version = NULL;
	pkgPtr->availPtr = NULL;
	pkgPtr->clientData = NULL;
	Tcl_SetHashValue(hPtr, pkgPtr);
    } else {
	pkgPtr = Tcl_GetHashValue(hPtr);
    }
    return pkgPtr;
}

/*
 *----------------------------------------------------------------------
 *
 * TclFreePackageInfo --
 *
 *	This function is called during interpreter deletion to free all of the
 *	package-related information for the interpreter.
 *
 * Results:
 *	None.
 *
 * Side effects:
 *	Memory is freed.
 *
 *----------------------------------------------------------------------
 */

void
TclFreePackageInfo(
    Interp *iPtr)		/* Interpereter that is being deleted. */
{
    Package *pkgPtr;
    Tcl_HashSearch search;
    Tcl_HashEntry *hPtr;
    PkgAvail *availPtr;

    for (hPtr = Tcl_FirstHashEntry(&iPtr->packageTable, &search);
	    hPtr != NULL; hPtr = Tcl_NextHashEntry(&search)) {
	pkgPtr = Tcl_GetHashValue(hPtr);
	if (pkgPtr->version != NULL) {
	    ckfree(pkgPtr->version);
	}
	while (pkgPtr->availPtr != NULL) {
	    availPtr = pkgPtr->availPtr;
	    pkgPtr->availPtr = availPtr->nextPtr;
	    Tcl_EventuallyFree((ClientData)availPtr->version, TCL_DYNAMIC);
	    Tcl_EventuallyFree((ClientData)availPtr->script, TCL_DYNAMIC);
	    ckfree((char *) availPtr);
	}
	ckfree((char *) pkgPtr);
    }
    Tcl_DeleteHashTable(&iPtr->packageTable);
    if (iPtr->packageUnknown != NULL) {
	ckfree(iPtr->packageUnknown);
    }
}

/*
 *----------------------------------------------------------------------
 *
 * CheckVersionAndConvert --
 *
 *	This function checks to see whether a version number has valid syntax.
 *	It also generates a semi-internal representation (string rep of a list
 *	of numbers).
 *
 * Results:
 *	If string is a properly formed version number the TCL_OK is returned.
 *	Otherwise TCL_ERROR is returned and an error message is left in the
 *	interp's result.
 *
 * Side effects:
 *	None.
 *
 *----------------------------------------------------------------------
 */

static int
CheckVersionAndConvert(
    Tcl_Interp *interp,		/* Used for error reporting. */
    const char *string,		/* Supposedly a version number, which is
				 * groups of decimal digits separated by
				 * dots. */
    char **internal,		/* Internal normalized representation */
    int *stable)		/* Flag: Version is (un)stable. */
{
    const char *p = string;
    char prevChar;
    int hasunstable = 0;
    /*
     * 4* assuming that each char is a separator (a,b become ' -x ').
     * 4+ to have spce for an additional -2 at the end
     */
    char *ibuf = ckalloc(4 + 4*strlen(string));
    char *ip = ibuf;

    /*
     * Basic rules
     * (1) First character has to be a digit.
     * (2) All other characters have to be a digit or '.'
     * (3) Two '.'s may not follow each other.
     *
     * TIP 268, Modified rules
     * (1) s.a.
     * (2) All other characters have to be a digit, 'a', 'b', or '.'
     * (3) s.a.
     * (4) Only one of 'a' or 'b' may occur.
     * (5) Neither 'a', nor 'b' may occur before or after a '.'
     */

    if (!isdigit(UCHAR(*p))) {				/* INTL: digit */
	goto error;
    }

    *ip++ = *p;

    for (prevChar = *p, p++; *p != 0; p++) {
	if (!isdigit(UCHAR(*p)) &&			/* INTL: digit */
		((*p!='.' && *p!='a' && *p!='b') ||
		((hasunstable && (*p=='a' || *p=='b')) ||
		((prevChar=='a' || prevChar=='b' || prevChar=='.')
			&& (*p=='.')) ||
		((*p=='a' || *p=='b' || *p=='.') && prevChar=='.')))) {
	    goto error;
	}

	if (*p == 'a' || *p == 'b') {
	    hasunstable = 1;
	}

	/*
	 * Translation to the internal rep. Regular version chars are copied
	 * as is. The separators are translated to numerics. The new separator
	 * for all parts is space.
	 */

	if (*p == '.') {
	    *ip++ = ' ';
	    *ip++ = '0';
	    *ip++ = ' ';
	} else if (*p == 'a') {
	    *ip++ = ' ';
	    *ip++ = '-';
	    *ip++ = '2';
	    *ip++ = ' ';
	} else if (*p == 'b') {
	    *ip++ = ' ';
	    *ip++ = '-';
	    *ip++ = '1';
	    *ip++ = ' ';
	} else {
	    *ip++ = *p;
	}

	prevChar = *p;
    }
    if (prevChar!='.' && prevChar!='a' && prevChar!='b') {
	*ip = '\0';
	if (internal != NULL) {
	    *internal = ibuf;
	} else {
	    ckfree(ibuf);
	}
	if (stable != NULL) {
	    *stable = !hasunstable;
	}
	return TCL_OK;
    }

  error:
    ckfree(ibuf);
    Tcl_AppendResult(interp, "expected version number but got \"", string,
	    "\"", NULL);
    return TCL_ERROR;
}

/*
 *----------------------------------------------------------------------
 *
 * CompareVersions --
 *
 *	This function compares two version numbers (in internal rep).
 *
 * Results:
 *	The return value is -1 if v1 is less than v2, 0 if the two version
 *	numbers are the same, and 1 if v1 is greater than v2. If *satPtr is
 *	non-NULL, the word it points to is filled in with 1 if v2 >= v1 and
 *	both numbers have the same major number or 0 otherwise.
 *
 * Side effects:
 *	None.
 *
 *----------------------------------------------------------------------
 */

static int
CompareVersions(
    char *v1, char *v2,		/* Versions strings, of form 2.1.3 (any number
				 * of version numbers). */
    int *isMajorPtr)		/* If non-null, the word pointed to is filled
				 * in with a 0/1 value. 1 means that the
				 * difference occured in the first element. */
{
    int thisIsMajor, res, flip;
    char *s1, *e1, *s2, *e2, o1, o2;

    /*
     * Each iteration of the following loop processes one number from each
     * string, terminated by a " " (space). If those numbers don't match then
     * the comparison is over; otherwise, we loop back for the next number.
     *
     * TIP 268.
     * This is identical the function 'ComparePkgVersion', but using the new
     * space separator as used by the internal rep of version numbers. The
     * special separators 'a' and 'b' have already been dealt with in
     * 'CheckVersionAndConvert', they were translated into numbers as well.
     * This keeps the comparison sane. Otherwise we would have to compare
     * numerics, the separators, and also deal with the special case of
     * end-of-string compared to separators. The semi-list rep we get here is
     * much easier to handle, as it is still regular.
     *
     * Rewritten to not compute a numeric value for the extracted version
     * number, but do string comparison. Skip any leading zeros for that to
     * work. This change breaks through the 32bit-limit on version numbers.
     */

    thisIsMajor = 1;
    s1 = v1;
    s2 = v2;

    while (1) {
	/*
	 * Parse one decimal number from the front of each string. Skip
	 * leading zeros. Terminate found number for upcoming string-wise
	 * comparison, if needed.
	 */

	while ((*s1 != 0) && (*s1 == '0')) {
	    s1++;
	}
	while ((*s2 != 0) && (*s2 == '0')) {
	    s2++;
	}

	/*
	 * s1, s2 now point to the beginnings of the numbers to compare. Test
	 * for their signs first, as shortcut to the result (different signs),
	 * or determines if result has to be flipped (both negative). If there
	 * is no shortcut we have to insert terminators later to limit the
	 * strcmp.
	 */

	if ((*s1 == '-') && (*s2 != '-')) {
	    /* s1 < 0, s2 >= 0 => s1 < s2 */
	    res = -1;
	    break;
	}
	if ((*s1 != '-') && (*s2 == '-')) {
	    /* s1 >= 0, s2 < 0 => s1 > s2 */
	    res = 1;
	    break;
	}

	if ((*s1 == '-') && (*s2 == '-')) {
	    /* a < b => -a > -b, etc. */
	    s1++;
	    s2++;
	    flip = 1;
	} else {
	    flip = 0;
	}

	/*
	 * The string comparison is needed, so now we determine where the
	 * numbers end.
	 */

	e1 = s1;
	while ((*e1 != 0) && (*e1 != ' ')) {
	    e1++;
	}
	e2 = s2;
	while ((*e2 != 0) && (*e2 != ' ')) {
	    e2++;
	}

	/*
	 * s1 .. e1 and s2 .. e2 now bracket the numbers to compare. Insert
	 * terminators, compare, and restore actual contents. First however
	 * another shortcut. Compare lengths. Shorter string is smaller
	 * number! Thus we strcmp only strings of identical length.
	 */

	if ((e1-s1) < (e2-s2)) {
	    res = -1;
	} else if ((e2-s2) < (e1-s1)) {
	    res = 1;
	} else {
	    o1 = *e1;
	    *e1 = '\0';
	    o2 = *e2;
	    *e2 = '\0';

	    res = strcmp(s1, s2);
	    res = (res < 0) ? -1 : (res ? 1 : 0);

	    *e1 = o1;
	    *e2 = o2;
	}

	/*
	 * Stop comparing segments when a difference has been found. Here we
	 * may have to flip the result to account for signs.
	 */

	if (res != 0) {
	    if (flip) {
		res = -res;
	    }
	    break;
	}

	/*
	 * Go on to the next version number if the current numbers match.
	 * However stop processing if the end of both numbers has been
	 * reached.
	 */

	s1 = e1;
	s2 = e2;

	if (*s1 != 0) {
	    s1++;
	} else if (*s2 == 0) {
	    /*
	     * s1, s2 both at the end => identical
	     */

	    res = 0;
	    break;
	}
	if (*s2 != 0) {
	    s2++;
	}
	thisIsMajor = 0;
    }

    if (isMajorPtr != NULL) {
	*isMajorPtr = thisIsMajor;
    }

    return res;
}

/*
 *----------------------------------------------------------------------
 *
 * CheckAllRequirements --
 *
 *	This function checks to see whether all requirements in a set have
 *	valid syntax.
 *
 * Results:
 *	TCL_OK is returned if all requirements are valid. Otherwise TCL_ERROR
 *	is returned and an error message is left in the interp's result.
 *
 * Side effects:
 *	May modify the interpreter result.
 *
 *----------------------------------------------------------------------
 */

static int
CheckAllRequirements(
    Tcl_Interp *interp,
    int reqc,			/* Requirements to check. */
    Tcl_Obj *const reqv[])
{
    int i;

    for (i = 0; i < reqc; i++) {
	if ((CheckRequirement(interp, TclGetString(reqv[i])) != TCL_OK)) {
	    return TCL_ERROR;
	}
    }
    return TCL_OK;
}

/*
 *----------------------------------------------------------------------
 *
 * CheckRequirement --
 *
 *	This function checks to see whether a requirement has valid syntax.
 *
 * Results:
 *	If string is a properly formed requirement then TCL_OK is returned.
 *	Otherwise TCL_ERROR is returned and an error message is left in the
 *	interp's result.
 *
 * Side effects:
 *	None.
 *
 *----------------------------------------------------------------------
 */

static int
CheckRequirement(
    Tcl_Interp *interp,		/* Used for error reporting. */
    const char *string)		/* Supposedly a requirement. */
{
    /*
     * Syntax of requirement = version
     *			     = version-version
     *			     = version-
     */

    char *dash = NULL, *buf;

    dash = strchr(string, '-');
    if (dash == NULL) {
	/*
	 * No dash found, has to be a simple version.
	 */

	return CheckVersionAndConvert(interp, string, NULL, NULL);
    }

    if (strchr(dash+1, '-') != NULL) {
	/*
	 * More dashes found after the first. This is wrong.
	 */

	Tcl_AppendResult(interp, "expected versionMin-versionMax but got \"",
		string, "\"", NULL);
	return TCL_ERROR;
    }

    /*
     * Exactly one dash is present. Copy the string, split at the location of
     * dash and check that both parts are versions. Note that the max part can
     * be empty. Also note that the string allocated with strdup() must be
     * freed with free() and not ckfree().
     */

    DupString(buf, string);
    dash = buf + (dash - string);
    *dash = '\0';		/* buf now <=> min part */
    dash++;			/* dash now <=> max part */

    if ((CheckVersionAndConvert(interp, buf, NULL, NULL) != TCL_OK) ||
	    ((*dash != '\0') &&
	    (CheckVersionAndConvert(interp, dash, NULL, NULL) != TCL_OK))) {
	ckfree(buf);
	return TCL_ERROR;
    }

    ckfree(buf);
    return TCL_OK;
}

/*
 *----------------------------------------------------------------------
 *
 * AddRequirementsToResult --
 *
 *	This function accumulates requirements in the interpreter result.
 *
 * Results:
 *	None.
 *
 * Side effects:
 *	The interpreter result is extended.
 *
 *----------------------------------------------------------------------
 */

static void
AddRequirementsToResult(
    Tcl_Interp *interp,
    int reqc,			/* Requirements constraining the desired
				 * version. */
    Tcl_Obj *const reqv[])	/* 0 means to use the latest version
				 * available. */
{
    if (reqc > 0) {
	int i;

	for (i = 0; i < reqc; i++) {
	    int length;
	    char *v = Tcl_GetStringFromObj(reqv[i], &length);

	    if ((length & 0x1) && (v[length/2] == '-')
		    && (strncmp(v, v+((length+1)/2), length/2) == 0)) {
		Tcl_AppendResult(interp, " exactly ", v+((length+1)/2), NULL);
	    } else {
		Tcl_AppendResult(interp, " ", v, NULL);
	    }
	}
    }
}

/*
 *----------------------------------------------------------------------
 *
 * AddRequirementsToDString --
 *
 *	This function accumulates requirements in a DString.
 *
 * Results:
 *	None.
 *
 * Side effects:
 *	The DString argument is extended.
 *
 *----------------------------------------------------------------------
 */

static void
AddRequirementsToDString(
    Tcl_DString *dsPtr,
    int reqc,			/* Requirements constraining the desired
				 * version. */
    Tcl_Obj *const reqv[])	/* 0 means to use the latest version
				 * available. */
{
    if (reqc > 0) {
	int i;

	for (i = 0; i < reqc; i++) {
	    Tcl_DStringAppend(dsPtr, " ", 1);
	    Tcl_DStringAppend(dsPtr, TclGetString(reqv[i]), -1);
	}
    } else {
	Tcl_DStringAppend(dsPtr, " 0-", -1);
    }
}

/*
 *----------------------------------------------------------------------
 *
 * SomeRequirementSatisfied --
 *
 *	This function checks to see whether a version satisfies at least one
 *	of a set of requirements.
 *
 * Results:
 *	If the requirements are satisfied 1 is returned. Otherwise 0 is
 *	returned. The function assumes that all pieces have valid syntax. And
 *	is allowed to make that assumption.
 *
 * Side effects:
 *	None.
 *
 *----------------------------------------------------------------------
 */

static int
SomeRequirementSatisfied(
    char *availVersionI,	/* Candidate version to check against the
				 * requirements. */
    int reqc,			/* Requirements constraining the desired
				 * version. */
    Tcl_Obj *const reqv[])	/* 0 means to use the latest version
				 * available. */
{
    int i;

    for (i = 0; i < reqc; i++) {
	if (RequirementSatisfied(availVersionI, TclGetString(reqv[i]))) {
	    return 1;
	}
    }
    return 0;
}

/*
 *----------------------------------------------------------------------
 *
 * RequirementSatisfied --
 *
 *	This function checks to see whether a version satisfies a requirement.
 *
 * Results:
 *	If the requirement is satisfied 1 is returned. Otherwise 0 is
 *	returned. The function assumes that all pieces have valid syntax, and
 *	is allowed to make that assumption.
 *
 * Side effects:
 *	None.
 *
 *----------------------------------------------------------------------
 */

static int
RequirementSatisfied(
    char *havei,		/* Version string, of candidate package we
				 * have. */
    const char *req)		/* Requirement string the candidate has to
				 * satisfy. */
{
    /*
     * The have candidate is already in internal rep.
     */

    int satisfied, res;
    char *dash = NULL, *buf, *min, *max;

    dash = strchr(req, '-');
    if (dash == NULL) {
	/*
	 * No dash found, is a simple version, fallback to regular check. The
	 * 'CheckVersionAndConvert' cannot fail. We pad the requirement with
	 * 'a0', i.e '-2' before doing the comparison to properly accept
	 * unstables as well.
	 */

	char *reqi = NULL;
	int thisIsMajor;

	CheckVersionAndConvert(NULL, req, &reqi, NULL);
	strcat(reqi, " -2");
	res = CompareVersions(havei, reqi, &thisIsMajor);
	satisfied = (res == 0) || ((res == 1) && !thisIsMajor);
	ckfree(reqi);
	return satisfied;
    }

    /*
     * Exactly one dash is present (Assumption of valid syntax). Copy the req,
     * split at the location of dash and check that both parts are versions.
     * Note that the max part can be empty.
     */

    DupString(buf, req);
    dash = buf + (dash - req);
    *dash = '\0';		/* buf now <=> min part */
    dash++;			/* dash now <=> max part */

    if (*dash == '\0') {
	/*
	 * We have a min, but no max. For the comparison we generate the
	 * internal rep, padded with 'a0' i.e. '-2'.
	 */

	CheckVersionAndConvert(NULL, buf, &min, NULL);
	strcat(min, " -2");
	satisfied = (CompareVersions(havei, min, NULL) >= 0);
	ckfree(min);
	ckfree(buf);
	return satisfied;
    }

    /*
     * We have both min and max, and generate their internal reps. When
     * identical we compare as is, otherwise we pad with 'a0' to ove the range
     * a bit.
     */

    CheckVersionAndConvert(NULL, buf, &min, NULL);
    CheckVersionAndConvert(NULL, dash, &max, NULL);

    if (CompareVersions(min, max, NULL) == 0) {
	satisfied = (CompareVersions(min, havei, NULL) == 0);
    } else {
	strcat(min, " -2");
	strcat(max, " -2");
	satisfied = ((CompareVersions(min, havei, NULL) <= 0) &&
		(CompareVersions(havei, max, NULL) < 0));
    }

    ckfree(min);
    ckfree(max);
    ckfree(buf);
    return satisfied;
}

/*
 *----------------------------------------------------------------------
 *
 * Tcl_PkgInitStubsCheck --
 *
 *	This is a replacement routine for Tcl_InitStubs() that is called
 *	from code where -DUSE_TCL_STUBS has not been enabled.
 *
 * Results:
 *	Returns the version of a conforming stubs table, or NULL, if
 *	the table version doesn't satisfy the requested requirements,
 *	according to historical practice.
 *
 * Side effects:
 *	None.
 *
 *----------------------------------------------------------------------
 */

const char *
Tcl_PkgInitStubsCheck(
    Tcl_Interp *interp,
    const char * version,
    int exact)
{
    const char *actualVersion = Tcl_PkgPresent(interp, "Tcl", version, 0);

    if (exact && actualVersion) {
	const char *p = version;
	int count = 0;

	while (*p) {
	    count += !isdigit(UCHAR(*p++));
	}
	if (count == 1) {
	    if (0 != strncmp(version, actualVersion, strlen(version))) {
		/* Construct error message */
		Tcl_PkgPresent(interp, "Tcl", version, 1);
		return NULL;
	    }
	} else {
	    return Tcl_PkgPresent(interp, "Tcl", version, 1);
	}
    }
    return actualVersion;
}
/*
 * Local Variables:
 * mode: c
 * c-basic-offset: 4
 * fill-column: 78
 * End:
 */<|MERGE_RESOLUTION|>--- conflicted
+++ resolved
@@ -189,33 +189,10 @@
  *----------------------------------------------------------------------
  */
 
-<<<<<<< HEAD
+#undef Tcl_PkgRequire
 const char *
 Tcl_PkgRequire(
     Tcl_Interp *interp,		/* Interpreter in which package is now
-=======
-#ifndef TCL_TIP268
-/*
- * Empty definition for Stubs when TIP 268 is not activated.
- */
-int
-Tcl_PkgRequireProc(interp,name,reqc,reqv,clientDataPtr)
-     Tcl_Interp *interp;	/* Interpreter in which package is now
-				 * available. */
-     CONST char *name;		/* Name of desired package. */
-     int reqc;                  /* Requirements constraining the desired version. */
-     Tcl_Obj *CONST reqv[];     /* 0 means to use the latest version available. */
-     ClientData *clientDataPtr;
-{
-    return TCL_ERROR;
-}
-#endif
-
-#undef Tcl_PkgRequire
-CONST char *
-Tcl_PkgRequire(interp, name, version, exact)
-    Tcl_Interp *interp;	        /* Interpreter in which package is now
->>>>>>> 98fc2e08
 				 * available. */
     const char *name,		/* Name of desired package. */
     const char *version,	/* Version string for desired version; NULL
@@ -683,20 +660,10 @@
  *----------------------------------------------------------------------
  */
 
-<<<<<<< HEAD
+#undef Tcl_PkgPresent
 const char *
 Tcl_PkgPresent(
     Tcl_Interp *interp,		/* Interpreter in which package is now
-=======
-#undef Tcl_PkgPresent
-CONST char *
-Tcl_PkgPresent(interp, name, version, exact)
-     Tcl_Interp *interp;	/* Interpreter in which package is now
-				 * available. */
-     CONST char *name;		/* Name of desired package. */
-     CONST char *version;	/* Version string for desired version;
-				 * NULL means use the latest version
->>>>>>> 98fc2e08
 				 * available. */
     const char *name,		/* Name of desired package. */
     const char *version,	/* Version string for desired version; NULL
@@ -961,12 +928,7 @@
 		version = TclGetString(objv[3]);
 	    }
 	}
-<<<<<<< HEAD
-	Tcl_PkgPresent(interp, name, version, exact);
-=======
-#endif
 	Tcl_PkgPresentEx(interp, name, version, exact, NULL);
->>>>>>> 98fc2e08
 	return TCL_ERROR;
 	break;
     }
@@ -990,48 +952,13 @@
 	if (CheckVersionAndConvert(interp, argv3, NULL, NULL) != TCL_OK) {
 	    return TCL_ERROR;
 	}
-<<<<<<< HEAD
-	return Tcl_PkgProvide(interp, argv2, argv3);
+	return Tcl_PkgProvideEx(interp, argv2, argv3, NULL);
     case PKG_REQUIRE:
-=======
-	return Tcl_PkgProvideEx(interp, argv2, argv3, NULL);
-    }
-    case PKG_REQUIRE: {
->>>>>>> 98fc2e08
     require:
 	if (objc < 3) {
 	requireSyntax:
 	    Tcl_WrongNumArgs(interp, 2, objv,
 		    "?-exact? package ?requirement...?");
-<<<<<<< HEAD
-=======
-#endif
-	    return TCL_ERROR;
-	}
-#ifndef TCL_TIP268
-	argv2 = Tcl_GetString(objv[2]);
-	if ((argv2[0] == '-') && (strcmp(argv2, "-exact") == 0)) {
-	    exact = 1;
-	} else {
-	    exact = 0;
-	}
-	version = NULL;
-	if (objc == (4 + exact)) {
-	    version =  Tcl_GetString(objv[3 + exact]);
-	    if (CheckVersion(interp, version) != TCL_OK) {
-		return TCL_ERROR;
-	    }
-	} else if ((objc != 3) || exact) {
-	    goto requireSyntax;
-	}
-	if (exact) {
-	    argv3 =  Tcl_GetString(objv[3]);
-	    version = Tcl_PkgRequireEx(interp, argv3, version, exact, NULL);
-	} else {
-	    version = Tcl_PkgRequireEx(interp, argv2, version, exact, NULL);
-	}
-	if (version == NULL) {
->>>>>>> 98fc2e08
 	    return TCL_ERROR;
 	}
 
