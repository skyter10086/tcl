/*
 * tclCompCmdsGR.c --
 *
 *	This file contains compilation procedures that compile various Tcl
 *	commands (beginning with the letters 'g' through 'r') into a sequence
 *	of instructions ("bytecodes").
 *
 * Copyright (c) 1997-1998 Sun Microsystems, Inc.
 * Copyright (c) 2001 by Kevin B. Kenny.  All rights reserved.
 * Copyright (c) 2002 ActiveState Corporation.
 * Copyright (c) 2004-2013 by Donal K. Fellows.
 *
 * See the file "license.terms" for information on usage and redistribution of
 * this file, and for a DISCLAIMER OF ALL WARRANTIES.
 */

#include "tclInt.h"
#include "tclCompile.h"
#include "tclBrodnik.h"
#include <assert.h>

/*
 * Prototypes for procedures defined later in this file:
 */

static void		CompileReturnInternal(CompileEnv *envPtr,
			    unsigned char op, int code, int level,
			    Tcl_Obj *returnOpts);
static int		IndexTailVarIfKnown(Tcl_Interp *interp,
			    Tcl_Token *varTokenPtr, CompileEnv *envPtr);

/*
 *----------------------------------------------------------------------
 *
 * TclGetIndexFromToken --
 *
 *	Parse a token to determine if an index value is known at
 *	compile time. 
 *
 * Returns:
 *	TCL_OK if parsing succeeded, and TCL_ERROR if it failed.
 *
 * Side effects:
 *	When TCL_OK is returned, the encoded index value is written
 *	to *index.
 *
 *----------------------------------------------------------------------
 */

int
TclGetIndexFromToken(
    Tcl_Token *tokenPtr,
    int before,
    int after,
    int *indexPtr)
{
    Tcl_Obj *tmpObj = Tcl_NewObj();
    int result = TCL_ERROR;

    if (TclWordKnownAtCompileTime(tokenPtr, tmpObj)) {
	result = TclIndexEncode(NULL, tmpObj, before, after, indexPtr);
    }
    Tcl_DecrRefCount(tmpObj);
    return result;
}

/*
 *----------------------------------------------------------------------
 *
 * TclCompileGlobalCmd --
 *
 *	Procedure called to compile the "global" command.
 *
 * Results:
 *	Returns TCL_OK for a successful compile. Returns TCL_ERROR to defer
 *	evaluation to runtime.
 *
 * Side effects:
 *	Instructions are added to envPtr to execute the "global" command at
 *	runtime.
 *
 *----------------------------------------------------------------------
 */

int
TclCompileGlobalCmd(
    Tcl_Interp *interp,		/* Used for error reporting. */
    Tcl_Parse *parsePtr,	/* Points to a parse structure for the command
				 * created by Tcl_ParseCommand. */
    Command *cmdPtr,		/* Points to defintion of command being
				 * compiled. */
    CompileEnv *envPtr)		/* Holds resulting instructions. */
{
    Tcl_Token *varTokenPtr;
    int localIndex, numWords, i;
    DefineLineInformation;	/* TIP #280 */

    /* TODO: Consider support for compiling expanded args. */
    numWords = parsePtr->numWords;
    if (numWords < 2) {
	return TCL_ERROR;
    }

    /*
     * 'global' has no effect outside of proc bodies; handle that at runtime
     */

    if (envPtr->procPtr == NULL) {
	return TCL_ERROR;
    }

    /*
     * Push the namespace
     */

    PushStringLiteral(envPtr, "::");

    /*
     * Loop over the variables.
     */

    varTokenPtr = TokenAfter(parsePtr->tokenPtr);
    for (i=1; i<numWords; varTokenPtr = TokenAfter(varTokenPtr),i++) {
	localIndex = IndexTailVarIfKnown(interp, varTokenPtr, envPtr);

	if (localIndex < 0) {
	    return TCL_ERROR;
	}

	/*
	 * TODO: Consider what value can pass through the
	 * IndexTailVarIfKnown() screen. Full CompileWord() likely does not
	 * apply here. Push known value instead.
	 */

	CompileWord(envPtr, varTokenPtr, interp, i);
	TclEmitInstInt4(	INST_NSUPVAR, localIndex,	envPtr);
    }

    /*
     * Pop the namespace, and set the result to empty
     */

    TclEmitOpcode(		INST_POP,			envPtr);
    PushStringLiteral(envPtr, "");
    return TCL_OK;
}

/*
 *----------------------------------------------------------------------
 *
 * TclCompileIfCmd --
 *
 *	Procedure called to compile the "if" command.
 *
 * Results:
 *	Returns TCL_OK for a successful compile. Returns TCL_ERROR to defer
 *	evaluation to runtime.
 *
 * Side effects:
 *	Instructions are added to envPtr to execute the "if" command at
 *	runtime.
 *
 *----------------------------------------------------------------------
 */

TclBrodnikArrayDefine(JumpFixup,MODULE_SCOPE);

int
TclCompileIfCmd(
    Tcl_Interp *interp,		/* Used for error reporting. */
    Tcl_Parse *parsePtr,	/* Points to a parse structure for the command
				 * created by Tcl_ParseCommand. */
    Command *cmdPtr,		/* Points to defintion of command being
				 * compiled. */
    CompileEnv *envPtr)		/* Holds resulting instructions. */
{
    BA_JumpFixup *jumpFalseFixup;
				/* Used to fix the ifFalse jump after each
				 * test when its target PC is determined. */
    BA_JumpFixup *jumpEndFixup;
				/* Used to fix the jump after each "then" body
				 * to the end of the "if" when that PC is
				 * determined. */
    JumpFixup *falseFixupPtr = NULL, *endFixupPtr = NULL;
    Tcl_Token *tokenPtr, *testTokenPtr;
    int jumpFalseDist, numWords, wordIdx, numBytes, code;
    const char *word;
    int realCond = 1;		/* Set to 0 for static conditions:
				 * "if 0 {..}" */
    int boolVal;		/* Value of static condition. */
    int compileScripts = 1;
    DefineLineInformation;	/* TIP #280 */

    /*
     * Only compile the "if" command if all arguments are simple words, in
     * order to insure correct substitution [Bug 219166]
     */

    tokenPtr = parsePtr->tokenPtr;
    wordIdx = 0;
    numWords = parsePtr->numWords;

    for (wordIdx = 0; wordIdx < numWords; wordIdx++) {
	if (tokenPtr->type != TCL_TOKEN_SIMPLE_WORD) {
	    return TCL_ERROR;
	}
	tokenPtr = TokenAfter(tokenPtr);
    }

    jumpFalseFixup = BA_JumpFixup_Create();
    jumpEndFixup = BA_JumpFixup_Create();
    code = TCL_OK;

    /*
     * Each iteration of this loop compiles one "if expr ?then? body" or
     * "elseif expr ?then? body" clause.
     */

    tokenPtr = parsePtr->tokenPtr;
    wordIdx = 0;
    while (wordIdx < numWords) {
	/*
	 * Stop looping if the token isn't "if" or "elseif".
	 */

	word = tokenPtr[1].start;
	numBytes = tokenPtr[1].size;
	if ((tokenPtr == parsePtr->tokenPtr)
		|| ((numBytes == 6) && (strncmp(word, "elseif", 6) == 0))) {
	    tokenPtr = TokenAfter(tokenPtr);
	    wordIdx++;
	} else {
	    break;
	}
	if (wordIdx >= numWords) {
	    code = TCL_ERROR;
	    goto done;
	}

	/*
	 * Compile the test expression then emit the conditional jump around
	 * the "then" part.
	 */

	testTokenPtr = tokenPtr;

	if (realCond) {
	    /*
	     * Find out if the condition is a constant.
	     */

	    Tcl_Obj *boolObj = Tcl_NewStringObj(testTokenPtr[1].start,
		    testTokenPtr[1].size);

	    Tcl_IncrRefCount(boolObj);
	    code = Tcl_GetBooleanFromObj(NULL, boolObj, &boolVal);
	    TclDecrRefCount(boolObj);
	    if (code == TCL_OK) {
		/*
		 * A static condition.
		 */

		realCond = 0;
		if (!boolVal) {
		    compileScripts = 0;
		}
	    } else {
		SetLineInformation(wordIdx);
		Tcl_ResetResult(interp);
		TclCompileExprWords(interp, testTokenPtr, 1, envPtr);
<<<<<<< HEAD
		falseFixupPtr = BA_JumpFixup_Append(jumpFalseFixup);
		TclEmitForwardJump(envPtr, TCL_FALSE_JUMP, falseFixupPtr);
=======
		if (jumpFalseFixupArray.next >= jumpFalseFixupArray.end) {
		    TclExpandJumpFixupArray(&jumpFalseFixupArray);
		}
		jumpIndex = jumpFalseFixupArray.next;
		jumpFalseFixupArray.next++;
		TclEmitForwardJump(envPtr, TCL_FALSE_JUMP,
			jumpFalseFixupArray.fixup + jumpIndex);
>>>>>>> cd6daa98
	    }
	    code = TCL_OK;
	}

	/*
	 * Skip over the optional "then" before the then clause.
	 */

	tokenPtr = TokenAfter(testTokenPtr);
	wordIdx++;
	if (wordIdx >= numWords) {
	    code = TCL_ERROR;
	    goto done;
	}
	if (tokenPtr->type == TCL_TOKEN_SIMPLE_WORD) {
	    word = tokenPtr[1].start;
	    numBytes = tokenPtr[1].size;
	    if ((numBytes == 4) && (strncmp(word, "then", 4) == 0)) {
		tokenPtr = TokenAfter(tokenPtr);
		wordIdx++;
		if (wordIdx >= numWords) {
		    code = TCL_ERROR;
		    goto done;
		}
	    }
	}

	/*
	 * Compile the "then" command body.
	 */

	if (compileScripts) {
	    BODY(tokenPtr, wordIdx);
	}

	if (realCond) {
<<<<<<< HEAD
	    endFixupPtr = BA_JumpFixup_Append(jumpEndFixup);
	    TclEmitForwardJump(envPtr, TCL_UNCONDITIONAL_JUMP, endFixupPtr);
=======
	    /*
	     * Jump to the end of the "if" command. Both jumpFalseFixupArray
	     * and jumpEndFixupArray are indexed by "jumpIndex".
	     */

	    if (jumpEndFixupArray.next >= jumpEndFixupArray.end) {
		TclExpandJumpFixupArray(&jumpEndFixupArray);
	    }
	    jumpEndFixupArray.next++;
	    TclEmitForwardJump(envPtr, TCL_UNCONDITIONAL_JUMP,
		    jumpEndFixupArray.fixup + jumpIndex);
>>>>>>> cd6daa98

	    /*
	     * Fix the target of the jumpFalse after the test. Generate a 4
	     * byte jump if the distance is > 120 bytes. This is conservative,
	     * and ensures that we won't have to replace this jump if we later
	     * also need to replace the proceeding jump to the end of the "if"
	     * with a 4 byte jump.
	     */

	    TclAdjustStackDepth(-1, envPtr);
<<<<<<< HEAD
	    if (TclFixupForwardJumpToHere(envPtr, falseFixupPtr, 120)) {
=======
	    if (TclFixupForwardJumpToHere(envPtr,
		    jumpFalseFixupArray.fixup + jumpIndex, 120)) {
>>>>>>> cd6daa98
		/*
		 * Adjust the code offset for the proceeding jump to the end
		 * of the "if" command.
		 */

		endFixupPtr->codeOffset += 3;
	    }
	} else if (boolVal) {
	    /*
	     * We were processing an "if 1 {...}"; stop compiling scripts.
	     */

	    compileScripts = 0;
	} else {
	    /*
	     * We were processing an "if 0 {...}"; reset so that the rest
	     * (elseif, else) is compiled correctly.
	     */

	    realCond = 1;
	    compileScripts = 1;
	}

	tokenPtr = TokenAfter(tokenPtr);
	wordIdx++;
    }

    /*
     * Check for the optional else clause. Do not compile anything if this was
     * an "if 1 {...}" case.
     */

    if ((wordIdx < numWords) && (tokenPtr->type == TCL_TOKEN_SIMPLE_WORD)) {
	/*
	 * There is an else clause. Skip over the optional "else" word.
	 */

	word = tokenPtr[1].start;
	numBytes = tokenPtr[1].size;
	if ((numBytes == 4) && (strncmp(word, "else", 4) == 0)) {
	    tokenPtr = TokenAfter(tokenPtr);
	    wordIdx++;
	    if (wordIdx >= numWords) {
		code = TCL_ERROR;
		goto done;
	    }
	}

	if (compileScripts) {
	    /*
	     * Compile the else command body.
	     */

	    BODY(tokenPtr, wordIdx);
	}

	/*
	 * Make sure there are no words after the else clause.
	 */

	wordIdx++;
	if (wordIdx < numWords) {
	    code = TCL_ERROR;
	    goto done;
	}
    } else {
	/*
	 * No else clause: the "if" command's result is an empty string.
	 */

	if (compileScripts) {
	    PushStringLiteral(envPtr, "");
	}
    }

    /*
     * Fix the unconditional jumps to the end of the "if" command.
     */

<<<<<<< HEAD
    endFixupPtr = BA_JumpFixup_Detach(jumpEndFixup);
    falseFixupPtr = BA_JumpFixup_Detach(jumpFalseFixup);

    while (endFixupPtr) {
	if (TclFixupForwardJumpToHere(envPtr, endFixupPtr, 127)) {
=======
    for (j = jumpEndFixupArray.next;  j > 0;  j--) {
	jumpIndex = (j - 1);	/* i.e. process the closest jump first. */
	if (TclFixupForwardJumpToHere(envPtr,
		jumpEndFixupArray.fixup + jumpIndex, 127)) {
>>>>>>> cd6daa98
	    /*
	     * Adjust the immediately preceeding "ifFalse" jump. We moved it's
	     * target (just after this jump) down three bytes.
	     */

	    unsigned char *ifFalsePc = envPtr->codeStart
		    + falseFixupPtr->codeOffset;
	    unsigned char opCode = *ifFalsePc;

	    if (opCode == INST_JUMP_FALSE1) {
		jumpFalseDist = TclGetInt1AtPtr(ifFalsePc + 1);
		jumpFalseDist += 3;
		TclStoreInt1AtPtr(jumpFalseDist, (ifFalsePc + 1));
	    } else if (opCode == INST_JUMP_FALSE4) {
		jumpFalseDist = TclGetInt4AtPtr(ifFalsePc + 1);
		jumpFalseDist += 3;
		TclStoreInt4AtPtr(jumpFalseDist, (ifFalsePc + 1));
	    } else {
		Tcl_Panic("TclCompileIfCmd: unexpected opcode \"%d\" updating ifFalse jump", (int) opCode);
	    }
	}

	endFixupPtr = BA_JumpFixup_Detach(jumpEndFixup);
	falseFixupPtr = BA_JumpFixup_Detach(jumpFalseFixup);
    }

    /*
     * Free the jumpFixupArray array if malloc'ed storage was used.
     */

  done:
    BA_JumpFixup_Destroy(jumpFalseFixup);
    BA_JumpFixup_Destroy(jumpEndFixup);
    return code;
}

/*
 *----------------------------------------------------------------------
 *
 * TclCompileIncrCmd --
 *
 *	Procedure called to compile the "incr" command.
 *
 * Results:
 *	Returns TCL_OK for a successful compile. Returns TCL_ERROR to defer
 *	evaluation to runtime.
 *
 * Side effects:
 *	Instructions are added to envPtr to execute the "incr" command at
 *	runtime.
 *
 *----------------------------------------------------------------------
 */

int
TclCompileIncrCmd(
    Tcl_Interp *interp,		/* Used for error reporting. */
    Tcl_Parse *parsePtr,	/* Points to a parse structure for the command
				 * created by Tcl_ParseCommand. */
    Command *cmdPtr,		/* Points to defintion of command being
				 * compiled. */
    CompileEnv *envPtr)		/* Holds resulting instructions. */
{
    Tcl_Token *varTokenPtr, *incrTokenPtr;
    int isScalar, localIndex, haveImmValue, immValue;
    DefineLineInformation;	/* TIP #280 */

    if ((parsePtr->numWords != 2) && (parsePtr->numWords != 3)) {
	return TCL_ERROR;
    }

    varTokenPtr = TokenAfter(parsePtr->tokenPtr);

    PushVarNameWord(interp, varTokenPtr, envPtr, TCL_NO_LARGE_INDEX,
	    &localIndex, &isScalar, 1);

    /*
     * If an increment is given, push it, but see first if it's a small
     * integer.
     */

    haveImmValue = 0;
    immValue = 1;
    if (parsePtr->numWords == 3) {
	incrTokenPtr = TokenAfter(varTokenPtr);
	if (incrTokenPtr->type == TCL_TOKEN_SIMPLE_WORD) {
	    const char *word = incrTokenPtr[1].start;
	    int numBytes = incrTokenPtr[1].size;
	    int code;
	    Tcl_Obj *intObj = Tcl_NewStringObj(word, numBytes);

	    Tcl_IncrRefCount(intObj);
	    code = TclGetIntFromObj(NULL, intObj, &immValue);
	    TclDecrRefCount(intObj);
	    if ((code == TCL_OK) && (-127 <= immValue) && (immValue <= 127)) {
		haveImmValue = 1;
	    }
	    if (!haveImmValue) {
		PushLiteral(envPtr, word, numBytes);
	    }
	} else {
	    SetLineInformation(2);
	    CompileTokens(envPtr, incrTokenPtr, interp);
	}
    } else {			/* No incr amount given so use 1. */
	haveImmValue = 1;
    }

    /*
     * Emit the instruction to increment the variable.
     */

    if (isScalar) {	/* Simple scalar variable. */
	if (localIndex >= 0) {
	    if (haveImmValue) {
		TclEmitInstInt1(INST_INCR_SCALAR1_IMM, localIndex, envPtr);
		TclEmitInt1(immValue, envPtr);
	    } else {
		TclEmitInstInt1(INST_INCR_SCALAR1, localIndex,	envPtr);
	    }
	} else {
	    if (haveImmValue) {
		TclEmitInstInt1(INST_INCR_STK_IMM, immValue, envPtr);
	    } else {
		TclEmitOpcode(	INST_INCR_STK,		envPtr);
	    }
	}
    } else {			/* Simple array variable. */
	if (localIndex >= 0) {
	    if (haveImmValue) {
		TclEmitInstInt1(INST_INCR_ARRAY1_IMM, localIndex, envPtr);
		TclEmitInt1(immValue, envPtr);
	    } else {
		TclEmitInstInt1(INST_INCR_ARRAY1, localIndex,	envPtr);
	    }
	} else {
	    if (haveImmValue) {
		TclEmitInstInt1(INST_INCR_ARRAY_STK_IMM, immValue, envPtr);
	    } else {
		TclEmitOpcode(	INST_INCR_ARRAY_STK,		envPtr);
	    }
	}
    }

    return TCL_OK;
}

/*
 *----------------------------------------------------------------------
 *
 * TclCompileInfo*Cmd --
 *
 *	Procedures called to compile "info" subcommands.
 *
 * Results:
 *	Returns TCL_OK for a successful compile. Returns TCL_ERROR to defer
 *	evaluation to runtime.
 *
 * Side effects:
 *	Instructions are added to envPtr to execute the "info" subcommand at
 *	runtime.
 *
 *----------------------------------------------------------------------
 */

int
TclCompileInfoCommandsCmd(
    Tcl_Interp *interp,		/* Used for error reporting. */
    Tcl_Parse *parsePtr,	/* Points to a parse structure for the command
				 * created by Tcl_ParseCommand. */
    Command *cmdPtr,		/* Points to defintion of command being
				 * compiled. */
    CompileEnv *envPtr)
{
    DefineLineInformation;	/* TIP #280 */
    Tcl_Token *tokenPtr;
    Tcl_Obj *objPtr;
    char *bytes;

    /*
     * We require one compile-time known argument for the case we can compile.
     */

    if (parsePtr->numWords == 1) {
	return TclCompileBasic0ArgCmd(interp, parsePtr, cmdPtr, envPtr);
    } else if (parsePtr->numWords != 2) {
	return TCL_ERROR;
    }
    tokenPtr = TokenAfter(parsePtr->tokenPtr);
    objPtr = Tcl_NewObj();
    Tcl_IncrRefCount(objPtr);
    if (!TclWordKnownAtCompileTime(tokenPtr, objPtr)) {
	goto notCompilable;
    }
    bytes = Tcl_GetString(objPtr);

    /*
     * We require that the argument start with "::" and not have any of "*\[?"
     * in it. (Theoretically, we should look in only the final component, but
     * the difference is so slight given current naming practices.)
     */

    if (bytes[0] != ':' || bytes[1] != ':' || !TclMatchIsTrivial(bytes)) {
	goto notCompilable;
    }
    Tcl_DecrRefCount(objPtr);

    /*
     * Confirmed as a literal that will not frighten the horses. Compile. Note
     * that the result needs to be list-ified.
     */

    /* TODO: Just push the known value */
    CompileWord(envPtr, tokenPtr,		interp, 1);
    TclEmitOpcode(	INST_RESOLVE_COMMAND,	envPtr);
    TclEmitOpcode(	INST_DUP,		envPtr);
    TclEmitOpcode(	INST_STR_LEN,		envPtr);
    TclEmitInstInt1(	INST_JUMP_FALSE1, 7,	envPtr);
    TclEmitInstInt4(	INST_LIST, 1,		envPtr);
    return TCL_OK;

  notCompilable:
    Tcl_DecrRefCount(objPtr);
    return TclCompileBasic1ArgCmd(interp, parsePtr, cmdPtr, envPtr);
}

int
TclCompileInfoCoroutineCmd(
    Tcl_Interp *interp,		/* Used for error reporting. */
    Tcl_Parse *parsePtr,	/* Points to a parse structure for the command
				 * created by Tcl_ParseCommand. */
    Command *cmdPtr,		/* Points to defintion of command being
				 * compiled. */
    CompileEnv *envPtr)		/* Holds resulting instructions. */
{
    /*
     * Only compile [info coroutine] without arguments.
     */

    if (parsePtr->numWords != 1) {
	return TCL_ERROR;
    }

    /*
     * Not much to do; we compile to a single instruction...
     */

    TclEmitOpcode(		INST_COROUTINE_NAME,		envPtr);
    return TCL_OK;
}

int
TclCompileInfoExistsCmd(
    Tcl_Interp *interp,		/* Used for error reporting. */
    Tcl_Parse *parsePtr,	/* Points to a parse structure for the command
				 * created by Tcl_ParseCommand. */
    Command *cmdPtr,		/* Points to defintion of command being
				 * compiled. */
    CompileEnv *envPtr)		/* Holds resulting instructions. */
{
    Tcl_Token *tokenPtr;
    int isScalar, localIndex;
    DefineLineInformation;	/* TIP #280 */

    if (parsePtr->numWords != 2) {
	return TCL_ERROR;
    }

    /*
     * Decide if we can use a frame slot for the var/array name or if we need
     * to emit code to compute and push the name at runtime. We use a frame
     * slot (entry in the array of local vars) if we are compiling a procedure
     * body and if the name is simple text that does not include namespace
     * qualifiers.
     */

    tokenPtr = TokenAfter(parsePtr->tokenPtr);
    PushVarNameWord(interp, tokenPtr, envPtr, 0, &localIndex, &isScalar, 1);

    /*
     * Emit instruction to check the variable for existence.
     */

    if (isScalar) {
	if (localIndex < 0) {
	    TclEmitOpcode(	INST_EXIST_STK,			envPtr);
	} else {
	    TclEmitInstInt4(	INST_EXIST_SCALAR, localIndex,	envPtr);
	}
    } else {
	if (localIndex < 0) {
	    TclEmitOpcode(	INST_EXIST_ARRAY_STK,		envPtr);
	} else {
	    TclEmitInstInt4(	INST_EXIST_ARRAY, localIndex,	envPtr);
	}
    }

    return TCL_OK;
}

int
TclCompileInfoLevelCmd(
    Tcl_Interp *interp,		/* Used for error reporting. */
    Tcl_Parse *parsePtr,	/* Points to a parse structure for the command
				 * created by Tcl_ParseCommand. */
    Command *cmdPtr,		/* Points to defintion of command being
				 * compiled. */
    CompileEnv *envPtr)		/* Holds resulting instructions. */
{
    /*
     * Only compile [info level] without arguments or with a single argument.
     */

    if (parsePtr->numWords == 1) {
	/*
	 * Not much to do; we compile to a single instruction...
	 */

	TclEmitOpcode(		INST_INFO_LEVEL_NUM,		envPtr);
    } else if (parsePtr->numWords != 2) {
	return TCL_ERROR;
    } else {
	DefineLineInformation;	/* TIP #280 */

	/*
	 * Compile the argument, then add the instruction to convert it into a
	 * list of arguments.
	 */

	CompileWord(envPtr, TokenAfter(parsePtr->tokenPtr), interp, 1);
	TclEmitOpcode(		INST_INFO_LEVEL_ARGS,		envPtr);
    }
    return TCL_OK;
}

int
TclCompileInfoObjectClassCmd(
    Tcl_Interp *interp,		/* Used for error reporting. */
    Tcl_Parse *parsePtr,	/* Points to a parse structure for the command
				 * created by Tcl_ParseCommand. */
    Command *cmdPtr,		/* Points to defintion of command being
				 * compiled. */
    CompileEnv *envPtr)
{
    DefineLineInformation;	/* TIP #280 */
    Tcl_Token *tokenPtr = TokenAfter(parsePtr->tokenPtr);

    if (parsePtr->numWords != 2) {
	return TCL_ERROR;
    }
    CompileWord(envPtr,		tokenPtr,		interp, 1);
    TclEmitOpcode(		INST_TCLOO_CLASS,	envPtr);
    return TCL_OK;
}

int
TclCompileInfoObjectIsACmd(
    Tcl_Interp *interp,		/* Used for error reporting. */
    Tcl_Parse *parsePtr,	/* Points to a parse structure for the command
				 * created by Tcl_ParseCommand. */
    Command *cmdPtr,		/* Points to defintion of command being
				 * compiled. */
    CompileEnv *envPtr)
{
    DefineLineInformation;	/* TIP #280 */
    Tcl_Token *tokenPtr = TokenAfter(parsePtr->tokenPtr);

    /*
     * We only handle [info object isa object <somevalue>]. The first three
     * words are compressed to a single token by the ensemble compilation
     * engine.
     */

    if (parsePtr->numWords != 3) {
	return TCL_ERROR;
    }
    if (tokenPtr->type != TCL_TOKEN_SIMPLE_WORD || tokenPtr[1].size < 1
	    || strncmp(tokenPtr[1].start, "object", tokenPtr[1].size)) {
	return TCL_ERROR;
    }
    tokenPtr = TokenAfter(tokenPtr);

    /*
     * Issue the code.
     */

    CompileWord(envPtr,		tokenPtr,		interp, 2);
    TclEmitOpcode(		INST_TCLOO_IS_OBJECT,	envPtr);
    return TCL_OK;
}

int
TclCompileInfoObjectNamespaceCmd(
    Tcl_Interp *interp,		/* Used for error reporting. */
    Tcl_Parse *parsePtr,	/* Points to a parse structure for the command
				 * created by Tcl_ParseCommand. */
    Command *cmdPtr,		/* Points to defintion of command being
				 * compiled. */
    CompileEnv *envPtr)
{
    DefineLineInformation;	/* TIP #280 */
    Tcl_Token *tokenPtr = TokenAfter(parsePtr->tokenPtr);

    if (parsePtr->numWords != 2) {
	return TCL_ERROR;
    }
    CompileWord(envPtr,		tokenPtr,		interp, 1);
    TclEmitOpcode(		INST_TCLOO_NS,		envPtr);
    return TCL_OK;
}

/*
 *----------------------------------------------------------------------
 *
 * TclCompileLappendCmd --
 *
 *	Procedure called to compile the "lappend" command.
 *
 * Results:
 *	Returns TCL_OK for a successful compile. Returns TCL_ERROR to defer
 *	evaluation to runtime.
 *
 * Side effects:
 *	Instructions are added to envPtr to execute the "lappend" command at
 *	runtime.
 *
 *----------------------------------------------------------------------
 */

int
TclCompileLappendCmd(
    Tcl_Interp *interp,		/* Used for error reporting. */
    Tcl_Parse *parsePtr,	/* Points to a parse structure for the command
				 * created by Tcl_ParseCommand. */
    Command *cmdPtr,		/* Points to defintion of command being
				 * compiled. */
    CompileEnv *envPtr)		/* Holds resulting instructions. */
{
    Tcl_Token *varTokenPtr, *valueTokenPtr;
    int isScalar, localIndex, numWords, i;
    DefineLineInformation;	/* TIP #280 */

    /* TODO: Consider support for compiling expanded args. */
    numWords = parsePtr->numWords;
    if (numWords < 3) {
	return TCL_ERROR;
    }

    if (numWords != 3 || envPtr->procPtr == NULL) {
	goto lappendMultiple;
    }

    /*
     * Decide if we can use a frame slot for the var/array name or if we
     * need to emit code to compute and push the name at runtime. We use a
     * frame slot (entry in the array of local vars) if we are compiling a
     * procedure body and if the name is simple text that does not include
     * namespace qualifiers.
     */

    varTokenPtr = TokenAfter(parsePtr->tokenPtr);

    PushVarNameWord(interp, varTokenPtr, envPtr, 0,
	    &localIndex, &isScalar, 1);

    /*
     * If we are doing an assignment, push the new value. In the no values
     * case, create an empty object.
     */

    if (numWords > 2) {
	Tcl_Token *valueTokenPtr = TokenAfter(varTokenPtr);

	CompileWord(envPtr, valueTokenPtr, interp, 2);
    }

    /*
     * Emit instructions to set/get the variable.
     */

    /*
     * The *_STK opcodes should be refactored to make better use of existing
     * LOAD/STORE instructions.
     */

    if (isScalar) {
	if (localIndex < 0) {
	    TclEmitOpcode(	INST_LAPPEND_STK,		envPtr);
	} else {
	    Emit14Inst(		INST_LAPPEND_SCALAR, localIndex, envPtr);
	}
    } else {
	if (localIndex < 0) {
	    TclEmitOpcode(	INST_LAPPEND_ARRAY_STK,		envPtr);
	} else {
	    Emit14Inst(		INST_LAPPEND_ARRAY, localIndex,	envPtr);
	}
    }

    return TCL_OK;

  lappendMultiple:
    varTokenPtr = TokenAfter(parsePtr->tokenPtr);
    PushVarNameWord(interp, varTokenPtr, envPtr, 0,
	    &localIndex, &isScalar, 1);
    valueTokenPtr = TokenAfter(varTokenPtr);
    for (i = 2 ; i < numWords ; i++) {
	CompileWord(envPtr, valueTokenPtr, interp, i);
	valueTokenPtr = TokenAfter(valueTokenPtr);
    }
    TclEmitInstInt4(	    INST_LIST, numWords - 2,		envPtr);
    if (isScalar) {
	if (localIndex < 0) {
	    TclEmitOpcode(  INST_LAPPEND_LIST_STK,		envPtr);
	} else {
	    TclEmitInstInt4(INST_LAPPEND_LIST, localIndex,	envPtr);
	}
    } else {
	if (localIndex < 0) {
	    TclEmitOpcode(  INST_LAPPEND_LIST_ARRAY_STK,	envPtr);
	} else {
	    TclEmitInstInt4(INST_LAPPEND_LIST_ARRAY, localIndex,envPtr);
	}
    }
    return TCL_OK;
}

/*
 *----------------------------------------------------------------------
 *
 * TclCompileLassignCmd --
 *
 *	Procedure called to compile the "lassign" command.
 *
 * Results:
 *	Returns TCL_OK for a successful compile. Returns TCL_ERROR to defer
 *	evaluation to runtime.
 *
 * Side effects:
 *	Instructions are added to envPtr to execute the "lassign" command at
 *	runtime.
 *
 *----------------------------------------------------------------------
 */

int
TclCompileLassignCmd(
    Tcl_Interp *interp,		/* Used for error reporting. */
    Tcl_Parse *parsePtr,	/* Points to a parse structure for the command
				 * created by Tcl_ParseCommand. */
    Command *cmdPtr,		/* Points to defintion of command being
				 * compiled. */
    CompileEnv *envPtr)		/* Holds resulting instructions. */
{
    Tcl_Token *tokenPtr;
    int isScalar, localIndex, numWords, idx;
    DefineLineInformation;	/* TIP #280 */

    numWords = parsePtr->numWords;

    /*
     * Check for command syntax error, but we'll punt that to runtime.
     */

    if (numWords < 3) {
	return TCL_ERROR;
    }

    /*
     * Generate code to push list being taken apart by [lassign].
     */

    tokenPtr = TokenAfter(parsePtr->tokenPtr);
    CompileWord(envPtr, tokenPtr, interp, 1);

    /*
     * Generate code to assign values from the list to variables.
     */

    for (idx=0 ; idx<numWords-2 ; idx++) {
	tokenPtr = TokenAfter(tokenPtr);

	/*
	 * Generate the next variable name.
	 */

	PushVarNameWord(interp, tokenPtr, envPtr, 0, &localIndex,
		&isScalar, idx + 2);

	/*
	 * Emit instructions to get the idx'th item out of the list value on
	 * the stack and assign it to the variable.
	 */

	if (isScalar) {
	    if (localIndex >= 0) {
		TclEmitOpcode(	INST_DUP,			envPtr);
		TclEmitInstInt4(INST_LIST_INDEX_IMM, idx,	envPtr);
		Emit14Inst(	INST_STORE_SCALAR, localIndex,	envPtr);
		TclEmitOpcode(	INST_POP,			envPtr);
	    } else {
		TclEmitInstInt4(INST_OVER, 1,			envPtr);
		TclEmitInstInt4(INST_LIST_INDEX_IMM, idx,	envPtr);
		TclEmitOpcode(	INST_STORE_STK,			envPtr);
		TclEmitOpcode(	INST_POP,			envPtr);
	    }
	} else {
	    if (localIndex >= 0) {
		TclEmitInstInt4(INST_OVER, 1,			envPtr);
		TclEmitInstInt4(INST_LIST_INDEX_IMM, idx,	envPtr);
		Emit14Inst(	INST_STORE_ARRAY, localIndex,	envPtr);
		TclEmitOpcode(	INST_POP,			envPtr);
	    } else {
		TclEmitInstInt4(INST_OVER, 2,			envPtr);
		TclEmitInstInt4(INST_LIST_INDEX_IMM, idx,	envPtr);
		TclEmitOpcode(	INST_STORE_ARRAY_STK,		envPtr);
		TclEmitOpcode(	INST_POP,			envPtr);
	    }
	}
    }

    /*
     * Generate code to leave the rest of the list on the stack.
     */

    TclEmitInstInt4(		INST_LIST_RANGE_IMM, idx,	envPtr);
    TclEmitInt4(			TCL_INDEX_END,		envPtr);

    return TCL_OK;
}

/*
 *----------------------------------------------------------------------
 *
 * TclCompileLindexCmd --
 *
 *	Procedure called to compile the "lindex" command.
 *
 * Results:
 *	Returns TCL_OK for a successful compile. Returns TCL_ERROR to defer
 *	evaluation to runtime.
 *
 * Side effects:
 *	Instructions are added to envPtr to execute the "lindex" command at
 *	runtime.
 *
 *----------------------------------------------------------------------
 */

int
TclCompileLindexCmd(
    Tcl_Interp *interp,		/* Used for error reporting. */
    Tcl_Parse *parsePtr,	/* Points to a parse structure for the command
				 * created by Tcl_ParseCommand. */
    Command *cmdPtr,		/* Points to defintion of command being
				 * compiled. */
    CompileEnv *envPtr)		/* Holds resulting instructions. */
{
    Tcl_Token *idxTokenPtr, *valTokenPtr;
    int i, idx, numWords = parsePtr->numWords;
    DefineLineInformation;	/* TIP #280 */

    /*
     * Quit if too few args.
     */

    /* TODO: Consider support for compiling expanded args. */
    if (numWords <= 1) {
	return TCL_ERROR;
    }

    valTokenPtr = TokenAfter(parsePtr->tokenPtr);
    if (numWords != 3) {
	goto emitComplexLindex;
    }

    idxTokenPtr = TokenAfter(valTokenPtr);
    if (TclGetIndexFromToken(idxTokenPtr, TCL_INDEX_BEFORE, TCL_INDEX_BEFORE,
	    &idx) == TCL_OK) {
	/*
	 * The idxTokenPtr parsed as a valid index value and was
	 * encoded as expected by INST_LIST_INDEX_IMM.
	 *
	 * NOTE: that we rely on indexing before a list producing the
	 * same result as indexing after a list.
	 */

	CompileWord(envPtr, valTokenPtr, interp, 1);
	TclEmitInstInt4(	INST_LIST_INDEX_IMM, idx,	envPtr);
	return TCL_OK;
    }

    /*
     * If the value was not known at compile time, the conversion failed or
     * the value was negative, we just keep on going with the more complex
     * compilation.
     */

    /*
     * Push the operands onto the stack.
     */

  emitComplexLindex:
    for (i=1 ; i<numWords ; i++) {
	CompileWord(envPtr, valTokenPtr, interp, i);
	valTokenPtr = TokenAfter(valTokenPtr);
    }

    /*
     * Emit INST_LIST_INDEX if objc==3, or INST_LIST_INDEX_MULTI if there are
     * multiple index args.
     */

    if (numWords == 3) {
	TclEmitOpcode(		INST_LIST_INDEX,		envPtr);
    } else {
	TclEmitInstInt4(	INST_LIST_INDEX_MULTI, numWords-1, envPtr);
    }

    return TCL_OK;
}

/*
 *----------------------------------------------------------------------
 *
 * TclCompileListCmd --
 *
 *	Procedure called to compile the "list" command.
 *
 * Results:
 *	Returns TCL_OK for a successful compile. Returns TCL_ERROR to defer
 *	evaluation to runtime.
 *
 * Side effects:
 *	Instructions are added to envPtr to execute the "list" command at
 *	runtime.
 *
 *----------------------------------------------------------------------
 */

int
TclCompileListCmd(
    Tcl_Interp *interp,		/* Used for error reporting. */
    Tcl_Parse *parsePtr,	/* Points to a parse structure for the command
				 * created by Tcl_ParseCommand. */
    Command *cmdPtr,		/* Points to defintion of command being
				 * compiled. */
    CompileEnv *envPtr)		/* Holds resulting instructions. */
{
    DefineLineInformation;	/* TIP #280 */
    Tcl_Token *valueTokenPtr;
    int i, numWords, concat, build;
    Tcl_Obj *listObj, *objPtr;

    if (parsePtr->numWords == 1) {
	/*
	 * [list] without arguments just pushes an empty object.
	 */

	PushStringLiteral(envPtr, "");
	return TCL_OK;
    }

    /*
     * Test if all arguments are compile-time known. If they are, we can
     * implement with a simple push.
     */

    numWords = parsePtr->numWords;
    valueTokenPtr = TokenAfter(parsePtr->tokenPtr);
    listObj = Tcl_NewObj();
    for (i = 1; i < numWords && listObj != NULL; i++) {
	objPtr = Tcl_NewObj();
	if (TclWordKnownAtCompileTime(valueTokenPtr, objPtr)) {
	    (void) Tcl_ListObjAppendElement(NULL, listObj, objPtr);
	} else {
	    Tcl_DecrRefCount(objPtr);
	    Tcl_DecrRefCount(listObj);
	    listObj = NULL;
	}
	valueTokenPtr = TokenAfter(valueTokenPtr);
    }
    if (listObj != NULL) {
	TclEmitPush(TclAddLiteralObj(envPtr, listObj, NULL), envPtr);
	return TCL_OK;
    }

    /*
     * Push the all values onto the stack.
     */

    numWords = parsePtr->numWords;
    valueTokenPtr = TokenAfter(parsePtr->tokenPtr);
    concat = build = 0;
    for (i = 1; i < numWords; i++) {
	if (valueTokenPtr->type == TCL_TOKEN_EXPAND_WORD && build > 0) {
	    TclEmitInstInt4(	INST_LIST, build,	envPtr);
	    if (concat) {
		TclEmitOpcode(	INST_LIST_CONCAT,	envPtr);
	    }
	    build = 0;
	    concat = 1;
	}
	CompileWord(envPtr, valueTokenPtr, interp, i);
	if (valueTokenPtr->type == TCL_TOKEN_EXPAND_WORD) {
	    if (concat) {
		TclEmitOpcode(	INST_LIST_CONCAT,	envPtr);
	    } else {
		concat = 1;
	    }
	} else {
	    build++;
	}
	valueTokenPtr = TokenAfter(valueTokenPtr);
    }
    if (build > 0) {
	TclEmitInstInt4(	INST_LIST, build,	envPtr);
	if (concat) {
	    TclEmitOpcode(	INST_LIST_CONCAT,	envPtr);
	}
    }

    /*
     * If there was just one expanded word, we must ensure that it is a list
     * at this point. We use an [lrange ... 0 end] for this (instead of
     * [llength], as with literals) as we must drop any string representation
     * that might be hanging around.
     */

    if (concat && numWords == 2) {
	TclEmitInstInt4(	INST_LIST_RANGE_IMM, 0,	envPtr);
	TclEmitInt4(			TCL_INDEX_END,	envPtr);
    }
    return TCL_OK;
}

/*
 *----------------------------------------------------------------------
 *
 * TclCompileLlengthCmd --
 *
 *	Procedure called to compile the "llength" command.
 *
 * Results:
 *	Returns TCL_OK for a successful compile. Returns TCL_ERROR to defer
 *	evaluation to runtime.
 *
 * Side effects:
 *	Instructions are added to envPtr to execute the "llength" command at
 *	runtime.
 *
 *----------------------------------------------------------------------
 */

int
TclCompileLlengthCmd(
    Tcl_Interp *interp,		/* Used for error reporting. */
    Tcl_Parse *parsePtr,	/* Points to a parse structure for the command
				 * created by Tcl_ParseCommand. */
    Command *cmdPtr,		/* Points to defintion of command being
				 * compiled. */
    CompileEnv *envPtr)		/* Holds resulting instructions. */
{
    Tcl_Token *varTokenPtr;
    DefineLineInformation;	/* TIP #280 */

    if (parsePtr->numWords != 2) {
	return TCL_ERROR;
    }
    varTokenPtr = TokenAfter(parsePtr->tokenPtr);

    CompileWord(envPtr, varTokenPtr, interp, 1);
    TclEmitOpcode(		INST_LIST_LENGTH,		envPtr);
    return TCL_OK;
}

/*
 *----------------------------------------------------------------------
 *
 * TclCompileLrangeCmd --
 *
 *	How to compile the "lrange" command. We only bother because we needed
 *	the opcode anyway for "lassign".
 *
 *----------------------------------------------------------------------
 */

int
TclCompileLrangeCmd(
    Tcl_Interp *interp,		/* Tcl interpreter for context. */
    Tcl_Parse *parsePtr,	/* Points to a parse structure for the
				 * command. */
    Command *cmdPtr,		/* Points to defintion of command being
				 * compiled. */
    CompileEnv *envPtr)		/* Holds the resulting instructions. */
{
    Tcl_Token *tokenPtr, *listTokenPtr;
    DefineLineInformation;	/* TIP #280 */
    int idx1, idx2;

    if (parsePtr->numWords != 4) {
	return TCL_ERROR;
    }
    listTokenPtr = TokenAfter(parsePtr->tokenPtr);

    tokenPtr = TokenAfter(listTokenPtr);
    if (TclGetIndexFromToken(tokenPtr, TCL_INDEX_START, TCL_INDEX_AFTER,
	    &idx1) != TCL_OK) {
	return TCL_ERROR;
    }
    /*
     * Token was an index value, and we treat all "first" indices
     * before the list same as the start of the list.
     */

    tokenPtr = TokenAfter(tokenPtr);
    if (TclGetIndexFromToken(tokenPtr, TCL_INDEX_BEFORE, TCL_INDEX_END,
	    &idx2) != TCL_OK) {
	return TCL_ERROR;
    }
    /*
     * Token was an index value, and we treat all "last" indices
     * after the list same as the end of the list.
     */

    /*
     * Issue instructions. It's not safe to skip doing the LIST_RANGE, as
     * we've not proved that the 'list' argument is really a list. Not that it
     * is worth trying to do that given current knowledge.
     */

    CompileWord(envPtr, listTokenPtr, interp, 1);
    TclEmitInstInt4(		INST_LIST_RANGE_IMM, idx1,	envPtr);
    TclEmitInt4(		idx2,				envPtr);
    return TCL_OK;
}

/*
 *----------------------------------------------------------------------
 *
 * TclCompileLinsertCmd --
 *
 *	How to compile the "linsert" command. We only bother with the case
 *	where the index is constant.
 *
 *----------------------------------------------------------------------
 */

int
TclCompileLinsertCmd(
    Tcl_Interp *interp,		/* Tcl interpreter for context. */
    Tcl_Parse *parsePtr,	/* Points to a parse structure for the
				 * command. */
    Command *cmdPtr,		/* Points to defintion of command being
				 * compiled. */
    CompileEnv *envPtr)		/* Holds the resulting instructions. */
{
    Tcl_Token *tokenPtr, *listTokenPtr;
    DefineLineInformation;	/* TIP #280 */
    int idx, i;

    if (parsePtr->numWords < 3) {
	return TCL_ERROR;
    }
    listTokenPtr = TokenAfter(parsePtr->tokenPtr);

    /*
     * Parse the index. Will only compile if it is constant and not an
     * _integer_ less than zero (since we reserve negative indices here for
     * end-relative indexing) or an end-based index greater than 'end' itself.
     */

    tokenPtr = TokenAfter(listTokenPtr);

    /*
     * NOTE: This command treats all inserts at indices before the list
     * the same as inserts at the start of the list, and all inserts
     * after the list the same as inserts at the end of the list. We
     * make that transformation here so we can use the optimized bytecode
     * as much as possible.
     */
    if (TclGetIndexFromToken(tokenPtr, TCL_INDEX_START, TCL_INDEX_END,
	    &idx) != TCL_OK) {
	return TCL_ERROR;
    }

    /*
     * There are four main cases. If there are no values to insert, this is
     * just a confirm-listiness check. If the index is '0', this is a prepend.
     * If the index is 'end' (== TCL_INDEX_END), this is an append. Otherwise,
     * this is a splice (== split, insert values as list, concat-3).
     */

    CompileWord(envPtr, listTokenPtr, interp, 1);
    if (parsePtr->numWords == 3) {
	TclEmitInstInt4(	INST_LIST_RANGE_IMM, 0,		envPtr);
	TclEmitInt4(			TCL_INDEX_END,		envPtr);
	return TCL_OK;
    }

    for (i=3 ; i<parsePtr->numWords ; i++) {
	tokenPtr = TokenAfter(tokenPtr);
	CompileWord(envPtr, tokenPtr, interp, i);
    }
    TclEmitInstInt4(		INST_LIST, i - 3,		envPtr);

    if (idx == TCL_INDEX_START) {
	TclEmitInstInt4(	INST_REVERSE, 2,		envPtr);
	TclEmitOpcode(		INST_LIST_CONCAT,		envPtr);
    } else if (idx == TCL_INDEX_END) {
	TclEmitOpcode(		INST_LIST_CONCAT,		envPtr);
    } else {
	/*
	 * Here we handle two ranges for idx. First when idx > 0, we
	 * want the first half of the split to end at index idx-1 and
	 * the second half to start at index idx.
	 * Second when idx < TCL_INDEX_END, indicating "end-N" indexing,
	 * we want the first half of the split to end at index end-N and
	 * the second half to start at index end-N+1. We accomplish this
	 * with a pre-adjustment of the end-N value.
	 * The root of this is that the commands [lrange] and [linsert]
	 * differ in their interpretation of the "end" index.
	 */

	if (idx < TCL_INDEX_END) {
	    idx++;
	}
	TclEmitInstInt4(	INST_OVER, 1,			envPtr);
	TclEmitInstInt4(	INST_LIST_RANGE_IMM, 0,		envPtr);
	TclEmitInt4(			idx - 1,		envPtr);
	TclEmitInstInt4(	INST_REVERSE, 3,		envPtr);
	TclEmitInstInt4(	INST_LIST_RANGE_IMM, idx,	envPtr);
	TclEmitInt4(			TCL_INDEX_END,		envPtr);
	TclEmitOpcode(		INST_LIST_CONCAT,		envPtr);
	TclEmitOpcode(		INST_LIST_CONCAT,		envPtr);
    }

    return TCL_OK;
}

/*
 *----------------------------------------------------------------------
 *
 * TclCompileLreplaceCmd --
 *
 *	How to compile the "lreplace" command. We only bother with the case
 *	where the indices are constant.
 *
 *----------------------------------------------------------------------
 */

int
TclCompileLreplaceCmd(
    Tcl_Interp *interp,		/* Tcl interpreter for context. */
    Tcl_Parse *parsePtr,	/* Points to a parse structure for the
				 * command. */
    Command *cmdPtr,		/* Points to defintion of command being
				 * compiled. */
    CompileEnv *envPtr)		/* Holds the resulting instructions. */
{
    Tcl_Token *tokenPtr, *listTokenPtr;
    DefineLineInformation;	/* TIP #280 */
    int idx1, idx2, i, offset, offset2;
    int emptyPrefix=1, suffixStart = 0;

    if (parsePtr->numWords < 4) {
	return TCL_ERROR;
    }
    listTokenPtr = TokenAfter(parsePtr->tokenPtr);

    tokenPtr = TokenAfter(listTokenPtr);
    if (TclGetIndexFromToken(tokenPtr, TCL_INDEX_START, TCL_INDEX_AFTER,
	    &idx1) != TCL_OK) {
	return TCL_ERROR;
    }

    tokenPtr = TokenAfter(tokenPtr);
    if (TclGetIndexFromToken(tokenPtr, TCL_INDEX_BEFORE, TCL_INDEX_END,
	    &idx2) != TCL_OK) {
	return TCL_ERROR;
    }

    /*
     * idx1, idx2 are the conventional encoded forms of the tokens parsed
     * as all forms of index values.  Values of idx1 that come before the
     * list are treated the same as if they were the start of the list.
     * Values of idx2 that come after the list are treated the same as if
     * they were the end of the list.
     */

    if (idx1 == TCL_INDEX_AFTER) {
	/*
	 * [lreplace] treats idx1 value end+1 differently from end+2, etc.
	 * The operand encoding cannot distinguish them, so we must bail
	 * out to direct evaluation.
	 */
	return TCL_ERROR;
    }

    /*
     * General structure of the [lreplace] result is
     *		prefix replacement suffix
     * In a few cases we can predict various parts will be empty and
     * take advantage.
     *
     * The proper suffix begins with the greater of indices idx1 or
     * idx2 + 1. If we cannot tell at compile time which is greater,
     * we must defer to direct evaluation.
     */

    if (idx2 == TCL_INDEX_BEFORE) {
	suffixStart = idx1;
    } else if (idx2 == TCL_INDEX_END) {
	suffixStart = TCL_INDEX_AFTER;
    } else if (((idx2 < TCL_INDEX_END) && (idx1 <= TCL_INDEX_END))
	    || ((idx2 >= TCL_INDEX_START) && (idx1 >= TCL_INDEX_START))) {
	suffixStart = (idx1 > idx2 + 1) ? idx1 : idx2 + 1;
    } else {
	return TCL_ERROR;
    }

    /* All paths start with computing/pushing the original value. */
    CompileWord(envPtr, listTokenPtr, interp, 1);

    /*
     * Push all the replacement values next so any errors raised in
     * creating them get raised first.
     */
    if (parsePtr->numWords > 4) {
	/* Push the replacement arguments */
	tokenPtr = TokenAfter(tokenPtr);
	for (i=4 ; i<parsePtr->numWords ; i++) {
	    CompileWord(envPtr, tokenPtr, interp, i);
	    tokenPtr = TokenAfter(tokenPtr);
	}

	/* Make a list of them... */
	TclEmitInstInt4(	INST_LIST, i - 4,		envPtr);

	emptyPrefix = 0;
    }
     
    /*
     * [lreplace] raises an error when idx1 points after the list, but
     * only when the list is not empty. This is maximum stupidity.
     *
     * TODO: TIP this nonsense away!
     */
    if (idx1 >= TCL_INDEX_START) {
	if (emptyPrefix) {
	    TclEmitOpcode(	INST_DUP,			envPtr);
	} else {
	    TclEmitInstInt4(	INST_OVER, 1,			envPtr);
	}
	TclEmitOpcode(		INST_LIST_LENGTH,		envPtr);
	TclEmitOpcode(		INST_DUP,			envPtr);
	offset = CurrentOffset(envPtr);
	TclEmitInstInt1(	INST_JUMP_FALSE1, 0,		envPtr);

	/* List is not empty */
	TclEmitPush(TclAddLiteralObj(envPtr, Tcl_NewIntObj(idx1),
							NULL),	envPtr);
	TclEmitOpcode(		INST_GT,			envPtr);
	offset2 = CurrentOffset(envPtr);
	TclEmitInstInt1(	INST_JUMP_TRUE1, 0,		envPtr);

	/* Idx1 >= list length ===> raise an error */
	TclEmitPush(TclAddLiteralObj(envPtr, Tcl_ObjPrintf(
		"list doesn't contain element %d", idx1), NULL), envPtr);
	CompileReturnInternal(envPtr, INST_RETURN_IMM, TCL_ERROR, 0,
		Tcl_ObjPrintf("-errorcode {TCL OPERATION LREPLACE BADIDX}"));
	TclStoreInt1AtPtr(CurrentOffset(envPtr) - offset,
		envPtr->codeStart + offset + 1);
	TclEmitOpcode(		INST_POP,			envPtr);
	TclStoreInt1AtPtr(CurrentOffset(envPtr) - offset2,
		envPtr->codeStart + offset2 + 1);
    }

    if ((idx1 == suffixStart) && (parsePtr->numWords == 4)) {
	/*
	 * This is a "no-op". Example: [lreplace {a b c} 2 0]
	 * We still do a list operation to get list-verification
	 * and canonicalization side effects.
	 */
	TclEmitInstInt4(	INST_LIST_RANGE_IMM, 0,		envPtr);
	TclEmitInt4(			TCL_INDEX_END,		envPtr);
	return TCL_OK;
    }

    if (idx1 != TCL_INDEX_START) {
	/* Prefix may not be empty; generate bytecode to push it */
	if (emptyPrefix) {
	    TclEmitOpcode(	INST_DUP,			envPtr);
	} else {
	    TclEmitInstInt4(	INST_OVER, 1,			envPtr);
	}
	TclEmitInstInt4(	INST_LIST_RANGE_IMM, 0,		envPtr);
	TclEmitInt4(			idx1 - 1,		envPtr);
	if (!emptyPrefix) {
	    TclEmitInstInt4(	INST_REVERSE, 2,		envPtr);
	    TclEmitOpcode(	INST_LIST_CONCAT,		envPtr);
	}
	emptyPrefix = 0;
    }

    if (!emptyPrefix) {
	TclEmitInstInt4(	INST_REVERSE, 2,		envPtr);
    }

    if (suffixStart == TCL_INDEX_AFTER) {
	TclEmitOpcode(		INST_POP,			envPtr);
	if (emptyPrefix) {
	    PushStringLiteral(envPtr, "");
	}
    } else {
	/* Suffix may not be empty; generate bytecode to push it */
	TclEmitInstInt4(	INST_LIST_RANGE_IMM, suffixStart, envPtr);
	TclEmitInt4(			TCL_INDEX_END,		envPtr);
	if (!emptyPrefix) {
	    TclEmitOpcode(	INST_LIST_CONCAT,		envPtr);
	}
    }

    return TCL_OK;
}

/*
 *----------------------------------------------------------------------
 *
 * TclCompileLsetCmd --
 *
 *	Procedure called to compile the "lset" command.
 *
 * Results:
 *	Returns TCL_OK for a successful compile. Returns TCL_ERROR to defer
 *	evaluation to runtime.
 *
 * Side effects:
 *	Instructions are added to envPtr to execute the "lset" command at
 *	runtime.
 *
 * The general template for execution of the "lset" command is:
 *	(1) Instructions to push the variable name, unless the variable is
 *	    local to the stack frame.
 *	(2) If the variable is an array element, instructions to push the
 *	    array element name.
 *	(3) Instructions to push each of zero or more "index" arguments to the
 *	    stack, followed with the "newValue" element.
 *	(4) Instructions to duplicate the variable name and/or array element
 *	    name onto the top of the stack, if either was pushed at steps (1)
 *	    and (2).
 *	(5) The appropriate INST_LOAD_* instruction to place the original
 *	    value of the list variable at top of stack.
 *	(6) At this point, the stack contains:
 *		varName? arrayElementName? index1 index2 ... newValue oldList
 *	    The compiler emits one of INST_LSET_FLAT or INST_LSET_LIST
 *	    according as whether there is exactly one index element (LIST) or
 *	    either zero or else two or more (FLAT). This instruction removes
 *	    everything from the stack except for the two names and pushes the
 *	    new value of the variable.
 *	(7) Finally, INST_STORE_* stores the new value in the variable and
 *	    cleans up the stack.
 *
 *----------------------------------------------------------------------
 */

int
TclCompileLsetCmd(
    Tcl_Interp *interp,		/* Tcl interpreter for error reporting. */
    Tcl_Parse *parsePtr,	/* Points to a parse structure for the
				 * command. */
    Command *cmdPtr,		/* Points to defintion of command being
				 * compiled. */
    CompileEnv *envPtr)		/* Holds the resulting instructions. */
{
    int tempDepth;		/* Depth used for emitting one part of the
				 * code burst. */
    Tcl_Token *varTokenPtr;	/* Pointer to the Tcl_Token representing the
				 * parse of the variable name. */
    int localIndex;		/* Index of var in local var table. */
    int isScalar;		/* Flag == 1 if scalar, 0 if array. */
    int i;
    DefineLineInformation;	/* TIP #280 */

    /*
     * Check argument count.
     */

    /* TODO: Consider support for compiling expanded args. */
    if (parsePtr->numWords < 3) {
	/*
	 * Fail at run time, not in compilation.
	 */

	return TCL_ERROR;
    }

    /*
     * Decide if we can use a frame slot for the var/array name or if we need
     * to emit code to compute and push the name at runtime. We use a frame
     * slot (entry in the array of local vars) if we are compiling a procedure
     * body and if the name is simple text that does not include namespace
     * qualifiers.
     */

    varTokenPtr = TokenAfter(parsePtr->tokenPtr);
    PushVarNameWord(interp, varTokenPtr, envPtr, 0,
	    &localIndex, &isScalar, 1);

    /*
     * Push the "index" args and the new element value.
     */

    for (i=2 ; i<parsePtr->numWords ; ++i) {
	varTokenPtr = TokenAfter(varTokenPtr);
	CompileWord(envPtr, varTokenPtr, interp, i);
    }

    /*
     * Duplicate the variable name if it's been pushed.
     */

    if (localIndex < 0) {
	if (isScalar) {
	    tempDepth = parsePtr->numWords - 2;
	} else {
	    tempDepth = parsePtr->numWords - 1;
	}
	TclEmitInstInt4(	INST_OVER, tempDepth,		envPtr);
    }

    /*
     * Duplicate an array index if one's been pushed.
     */

    if (!isScalar) {
	if (localIndex < 0) {
	    tempDepth = parsePtr->numWords - 1;
	} else {
	    tempDepth = parsePtr->numWords - 2;
	}
	TclEmitInstInt4(	INST_OVER, tempDepth,		envPtr);
    }

    /*
     * Emit code to load the variable's value.
     */

    if (isScalar) {
	if (localIndex < 0) {
	    TclEmitOpcode(	INST_LOAD_STK,			envPtr);
	} else {
	    Emit14Inst(		INST_LOAD_SCALAR, localIndex,	envPtr);
	}
    } else {
	if (localIndex < 0) {
	    TclEmitOpcode(	INST_LOAD_ARRAY_STK,		envPtr);
	} else {
	    Emit14Inst(		INST_LOAD_ARRAY, localIndex,	envPtr);
	}
    }

    /*
     * Emit the correct variety of 'lset' instruction.
     */

    if (parsePtr->numWords == 4) {
	TclEmitOpcode(		INST_LSET_LIST,			envPtr);
    } else {
	TclEmitInstInt4(	INST_LSET_FLAT, parsePtr->numWords-1, envPtr);
    }

    /*
     * Emit code to put the value back in the variable.
     */

    if (isScalar) {
	if (localIndex < 0) {
	    TclEmitOpcode(	INST_STORE_STK,			envPtr);
	} else {
	    Emit14Inst(		INST_STORE_SCALAR, localIndex,	envPtr);
	}
    } else {
	if (localIndex < 0) {
	    TclEmitOpcode(	INST_STORE_ARRAY_STK,		envPtr);
	} else {
	    Emit14Inst(		INST_STORE_ARRAY, localIndex,	envPtr);
	}
    }

    return TCL_OK;
}

/*
 *----------------------------------------------------------------------
 *
 * TclCompileNamespace*Cmd --
 *
 *	Procedures called to compile the "namespace" command; currently, only
 *	the subcommands "namespace current" and "namespace upvar" are compiled
 *	to bytecodes, and the latter only inside a procedure(-like) context.
 *
 * Results:
 *	Returns TCL_OK for a successful compile. Returns TCL_ERROR to defer
 *	evaluation to runtime.
 *
 * Side effects:
 *	Instructions are added to envPtr to execute the "namespace upvar"
 *	command at runtime.
 *
 *----------------------------------------------------------------------
 */

int
TclCompileNamespaceCurrentCmd(
    Tcl_Interp *interp,		/* Used for error reporting. */
    Tcl_Parse *parsePtr,	/* Points to a parse structure for the command
				 * created by Tcl_ParseCommand. */
    Command *cmdPtr,		/* Points to defintion of command being
				 * compiled. */
    CompileEnv *envPtr)		/* Holds resulting instructions. */
{
    /*
     * Only compile [namespace current] without arguments.
     */

    if (parsePtr->numWords != 1) {
	return TCL_ERROR;
    }

    /*
     * Not much to do; we compile to a single instruction...
     */

    TclEmitOpcode(		INST_NS_CURRENT,		envPtr);
    return TCL_OK;
}

int
TclCompileNamespaceCodeCmd(
    Tcl_Interp *interp,		/* Used for error reporting. */
    Tcl_Parse *parsePtr,	/* Points to a parse structure for the command
				 * created by Tcl_ParseCommand. */
    Command *cmdPtr,		/* Points to defintion of command being
				 * compiled. */
    CompileEnv *envPtr)		/* Holds resulting instructions. */
{
    Tcl_Token *tokenPtr;
    DefineLineInformation;	/* TIP #280 */

    if (parsePtr->numWords != 2) {
	return TCL_ERROR;
    }
    tokenPtr = TokenAfter(parsePtr->tokenPtr);

    /*
     * The specification of [namespace code] is rather shocking, in that it is
     * supposed to check if the argument is itself the result of [namespace
     * code] and not apply itself in that case. Which is excessively cautious,
     * but what the test suite checks for.
     */

    if (tokenPtr->type != TCL_TOKEN_SIMPLE_WORD || (tokenPtr[1].size > 20
	    && strncmp(tokenPtr[1].start, "::namespace inscope ", 20) == 0)) {
	/*
	 * Technically, we could just pass a literal '::namespace inscope '
	 * term through, but that's something which really shouldn't be
	 * occurring as something that the user writes so we'll just punt it.
	 */

	return TCL_ERROR;
    }

    /*
     * Now we can compile using the same strategy as [namespace code]'s normal
     * implementation does internally. Note that we can't bind the namespace
     * name directly here, because TclOO plays complex games with namespaces;
     * the value needs to be determined at runtime for safety.
     */

    PushStringLiteral(envPtr,		"::namespace");
    PushStringLiteral(envPtr,		"inscope");
    TclEmitOpcode(		INST_NS_CURRENT,	envPtr);
    CompileWord(envPtr,		tokenPtr,		interp, 1);
    TclEmitInstInt4(		INST_LIST, 4,		envPtr);
    return TCL_OK;
}

int
TclCompileNamespaceOriginCmd(
    Tcl_Interp *interp,		/* Used for error reporting. */
    Tcl_Parse *parsePtr,	/* Points to a parse structure for the command
				 * created by Tcl_ParseCommand. */
    Command *cmdPtr,		/* Points to defintion of command being
				 * compiled. */
    CompileEnv *envPtr)		/* Holds resulting instructions. */
{
    Tcl_Token *tokenPtr;
    DefineLineInformation;	/* TIP #280 */

    if (parsePtr->numWords != 2) {
	return TCL_ERROR;
    }
    tokenPtr = TokenAfter(parsePtr->tokenPtr);

    CompileWord(envPtr,	tokenPtr,			interp, 1);
    TclEmitOpcode(	INST_ORIGIN_COMMAND,		envPtr);
    return TCL_OK;
}

int
TclCompileNamespaceQualifiersCmd(
    Tcl_Interp *interp,		/* Used for error reporting. */
    Tcl_Parse *parsePtr,	/* Points to a parse structure for the command
				 * created by Tcl_ParseCommand. */
    Command *cmdPtr,		/* Points to defintion of command being
				 * compiled. */
    CompileEnv *envPtr)		/* Holds resulting instructions. */
{
    Tcl_Token *tokenPtr = TokenAfter(parsePtr->tokenPtr);
    DefineLineInformation;	/* TIP #280 */
    int off;

    if (parsePtr->numWords != 2) {
	return TCL_ERROR;
    }

    CompileWord(envPtr, tokenPtr, interp, 1);
    PushStringLiteral(envPtr, "0");
    PushStringLiteral(envPtr, "::");
    TclEmitInstInt4(	INST_OVER, 2,			envPtr);
    TclEmitOpcode(	INST_STR_FIND_LAST,		envPtr);
    off = CurrentOffset(envPtr);
    PushStringLiteral(envPtr, "1");
    TclEmitOpcode(	INST_SUB,			envPtr);
    TclEmitInstInt4(	INST_OVER, 2,			envPtr);
    TclEmitInstInt4(	INST_OVER, 1,			envPtr);
    TclEmitOpcode(	INST_STR_INDEX,			envPtr);
    PushStringLiteral(envPtr, ":");
    TclEmitOpcode(	INST_STR_EQ,			envPtr);
    off = off - CurrentOffset(envPtr);
    TclEmitInstInt1(	INST_JUMP_TRUE1, off,		envPtr);
    TclEmitOpcode(	INST_STR_RANGE,			envPtr);
    return TCL_OK;
}

int
TclCompileNamespaceTailCmd(
    Tcl_Interp *interp,		/* Used for error reporting. */
    Tcl_Parse *parsePtr,	/* Points to a parse structure for the command
				 * created by Tcl_ParseCommand. */
    Command *cmdPtr,		/* Points to defintion of command being
				 * compiled. */
    CompileEnv *envPtr)		/* Holds resulting instructions. */
{
    Tcl_Token *tokenPtr = TokenAfter(parsePtr->tokenPtr);
    DefineLineInformation;	/* TIP #280 */
    JumpFixup jumpFixup;

    if (parsePtr->numWords != 2) {
	return TCL_ERROR;
    }

    /*
     * Take care; only add 2 to found index if the string was actually found.
     */

    CompileWord(envPtr, tokenPtr, interp, 1);
    PushStringLiteral(envPtr, "::");
    TclEmitInstInt4(	INST_OVER, 1,			envPtr);
    TclEmitOpcode(	INST_STR_FIND_LAST,		envPtr);
    TclEmitOpcode(	INST_DUP,			envPtr);
    PushStringLiteral(envPtr, "0");
    TclEmitOpcode(	INST_GE,			envPtr);
    TclEmitForwardJump(envPtr, TCL_FALSE_JUMP, &jumpFixup);
    PushStringLiteral(envPtr, "2");
    TclEmitOpcode(	INST_ADD,			envPtr);
    TclFixupForwardJumpToHere(envPtr, &jumpFixup, 127);
    PushStringLiteral(envPtr, "end");
    TclEmitOpcode(	INST_STR_RANGE,			envPtr);
    return TCL_OK;
}

int
TclCompileNamespaceUpvarCmd(
    Tcl_Interp *interp,		/* Used for error reporting. */
    Tcl_Parse *parsePtr,	/* Points to a parse structure for the command
				 * created by Tcl_ParseCommand. */
    Command *cmdPtr,		/* Points to defintion of command being
				 * compiled. */
    CompileEnv *envPtr)		/* Holds resulting instructions. */
{
    Tcl_Token *tokenPtr, *otherTokenPtr, *localTokenPtr;
    int localIndex, numWords, i;
    DefineLineInformation;	/* TIP #280 */

    if (envPtr->procPtr == NULL) {
	return TCL_ERROR;
    }

    /*
     * Only compile [namespace upvar ...]: needs an even number of args, >=4
     */

    numWords = parsePtr->numWords;
    if ((numWords % 2) || (numWords < 4)) {
	return TCL_ERROR;
    }

    /*
     * Push the namespace
     */

    tokenPtr = TokenAfter(parsePtr->tokenPtr);
    CompileWord(envPtr, tokenPtr, interp, 1);

    /*
     * Loop over the (otherVar, thisVar) pairs. If any of the thisVar is not a
     * local variable, return an error so that the non-compiled command will
     * be called at runtime.
     */

    localTokenPtr = tokenPtr;
    for (i=2; i<numWords; i+=2) {
	otherTokenPtr = TokenAfter(localTokenPtr);
	localTokenPtr = TokenAfter(otherTokenPtr);

	CompileWord(envPtr, otherTokenPtr, interp, i);
	localIndex = LocalScalarFromToken(localTokenPtr, envPtr);
	if (localIndex < 0) {
	    return TCL_ERROR;
	}
	TclEmitInstInt4(	INST_NSUPVAR, localIndex,	envPtr);
    }

    /*
     * Pop the namespace, and set the result to empty
     */

    TclEmitOpcode(		INST_POP,			envPtr);
    PushStringLiteral(envPtr, "");
    return TCL_OK;
}

int
TclCompileNamespaceWhichCmd(
    Tcl_Interp *interp,		/* Used for error reporting. */
    Tcl_Parse *parsePtr,	/* Points to a parse structure for the command
				 * created by Tcl_ParseCommand. */
    Command *cmdPtr,		/* Points to defintion of command being
				 * compiled. */
    CompileEnv *envPtr)		/* Holds resulting instructions. */
{
    DefineLineInformation;	/* TIP #280 */
    Tcl_Token *tokenPtr, *opt;
    int idx;

    if (parsePtr->numWords < 2 || parsePtr->numWords > 3) {
	return TCL_ERROR;
    }
    tokenPtr = TokenAfter(parsePtr->tokenPtr);
    idx = 1;

    /*
     * If there's an option, check that it's "-command". We don't handle
     * "-variable" (currently) and anything else is an error.
     */

    if (parsePtr->numWords == 3) {
	if (tokenPtr->type != TCL_TOKEN_SIMPLE_WORD) {
	    return TCL_ERROR;
	}
	opt = tokenPtr + 1;
	if (opt->size < 2 || opt->size > 8
		|| strncmp(opt->start, "-command", opt->size) != 0) {
	    return TCL_ERROR;
	}
	tokenPtr = TokenAfter(tokenPtr);
	idx++;
    }

    /*
     * Issue the bytecode.
     */

    CompileWord(envPtr,		tokenPtr,		interp, idx);
    TclEmitOpcode(		INST_RESOLVE_COMMAND,	envPtr);
    return TCL_OK;
}

/*
 *----------------------------------------------------------------------
 *
 * TclCompileRegexpCmd --
 *
 *	Procedure called to compile the "regexp" command.
 *
 * Results:
 *	Returns TCL_OK for a successful compile. Returns TCL_ERROR to defer
 *	evaluation to runtime.
 *
 * Side effects:
 *	Instructions are added to envPtr to execute the "regexp" command at
 *	runtime.
 *
 *----------------------------------------------------------------------
 */

int
TclCompileRegexpCmd(
    Tcl_Interp *interp,		/* Tcl interpreter for error reporting. */
    Tcl_Parse *parsePtr,	/* Points to a parse structure for the
				 * command. */
    Command *cmdPtr,		/* Points to defintion of command being
				 * compiled. */
    CompileEnv *envPtr)		/* Holds the resulting instructions. */
{
    Tcl_Token *varTokenPtr;	/* Pointer to the Tcl_Token representing the
				 * parse of the RE or string. */
    int i, len, nocase, exact, sawLast, simple;
    const char *str;
    DefineLineInformation;	/* TIP #280 */

    /*
     * We are only interested in compiling simple regexp cases. Currently
     * supported compile cases are:
     *   regexp ?-nocase? ?--? staticString $var
     *   regexp ?-nocase? ?--? {^staticString$} $var
     */

    if (parsePtr->numWords < 3) {
	return TCL_ERROR;
    }

    simple = 0;
    nocase = 0;
    sawLast = 0;
    varTokenPtr = parsePtr->tokenPtr;

    /*
     * We only look for -nocase and -- as options. Everything else gets pushed
     * to runtime execution. This is different than regexp's runtime option
     * handling, but satisfies our stricter needs.
     */

    for (i = 1; i < parsePtr->numWords - 2; i++) {
	varTokenPtr = TokenAfter(varTokenPtr);
	if (varTokenPtr->type != TCL_TOKEN_SIMPLE_WORD) {
	    /*
	     * Not a simple string, so punt to runtime.
	     */

	    return TCL_ERROR;
	}
	str = varTokenPtr[1].start;
	len = varTokenPtr[1].size;
	if ((len == 2) && (str[0] == '-') && (str[1] == '-')) {
	    sawLast++;
	    i++;
	    break;
	} else if ((len > 1) && (strncmp(str,"-nocase",(unsigned)len) == 0)) {
	    nocase = 1;
	} else {
	    /*
	     * Not an option we recognize.
	     */

	    return TCL_ERROR;
	}
    }

    if ((parsePtr->numWords - i) != 2) {
	/*
	 * We don't support capturing to variables.
	 */

	return TCL_ERROR;
    }

    /*
     * Get the regexp string. If it is not a simple string or can't be
     * converted to a glob pattern, push the word for the INST_REGEXP.
     * Keep changes here in sync with TclCompileSwitchCmd Switch_Regexp.
     */

    varTokenPtr = TokenAfter(varTokenPtr);

    if (varTokenPtr->type == TCL_TOKEN_SIMPLE_WORD) {
	Tcl_DString ds;

	str = varTokenPtr[1].start;
	len = varTokenPtr[1].size;

	/*
	 * If it has a '-', it could be an incorrectly formed regexp command.
	 */

	if ((*str == '-') && !sawLast) {
	    return TCL_ERROR;
	}

	if (len == 0) {
	    /*
	     * The semantics of regexp are always match on re == "".
	     */

	    PushStringLiteral(envPtr, "1");
	    return TCL_OK;
	}

	/*
	 * Attempt to convert pattern to glob.  If successful, push the
	 * converted pattern as a literal.
	 */

	if (TclReToGlob(NULL, varTokenPtr[1].start, len, &ds, &exact, NULL)
		== TCL_OK) {
	    simple = 1;
	    PushLiteral(envPtr, Tcl_DStringValue(&ds),Tcl_DStringLength(&ds));
	    Tcl_DStringFree(&ds);
	}
    }

    if (!simple) {
	CompileWord(envPtr, varTokenPtr, interp, parsePtr->numWords - 2);
    }

    /*
     * Push the string arg.
     */

    varTokenPtr = TokenAfter(varTokenPtr);
    CompileWord(envPtr, varTokenPtr, interp, parsePtr->numWords - 1);

    if (simple) {
	if (exact && !nocase) {
	    TclEmitOpcode(	INST_STR_EQ,			envPtr);
	} else {
	    TclEmitInstInt1(	INST_STR_MATCH, nocase,		envPtr);
	}
    } else {
	/*
	 * Pass correct RE compile flags.  We use only Int1 (8-bit), but
	 * that handles all the flags we want to pass.
	 * Don't use TCL_REG_NOSUB as we may have backrefs.
	 */

	int cflags = TCL_REG_ADVANCED | (nocase ? TCL_REG_NOCASE : 0);

	TclEmitInstInt1(	INST_REGEXP, cflags,		envPtr);
    }

    return TCL_OK;
}

/*
 *----------------------------------------------------------------------
 *
 * TclCompileRegsubCmd --
 *
 *	Procedure called to compile the "regsub" command.
 *
 * Results:
 *	Returns TCL_OK for a successful compile. Returns TCL_ERROR to defer
 *	evaluation to runtime.
 *
 * Side effects:
 *	Instructions are added to envPtr to execute the "regsub" command at
 *	runtime.
 *
 *----------------------------------------------------------------------
 */

int
TclCompileRegsubCmd(
    Tcl_Interp *interp,		/* Tcl interpreter for error reporting. */
    Tcl_Parse *parsePtr,	/* Points to a parse structure for the
				 * command. */
    Command *cmdPtr,		/* Points to defintion of command being
				 * compiled. */
    CompileEnv *envPtr)		/* Holds the resulting instructions. */
{
    /*
     * We only compile the case with [regsub -all] where the pattern is both
     * known at compile time and simple (i.e., no RE metacharacters). That is,
     * the pattern must be translatable into a glob like "*foo*" with no other
     * glob metacharacters inside it; there must be some "foo" in there too.
     * The substitution string must also be known at compile time and free of
     * metacharacters ("\digit" and "&"). Finally, there must not be a
     * variable mentioned in the [regsub] to write the result back to (because
     * we can't get the count of substitutions that would be the result in
     * that case). The key is that these are the conditions under which a
     * [string map] could be used instead, in particular a [string map] of the
     * form we can compile to bytecode.
     *
     * In short, we look for:
     *
     *   regsub -all [--] simpleRE string simpleReplacement
     *
     * The only optional part is the "--", and no other options are handled.
     */

    DefineLineInformation;	/* TIP #280 */
    Tcl_Token *tokenPtr, *stringTokenPtr;
    Tcl_Obj *patternObj = NULL, *replacementObj = NULL;
    Tcl_DString pattern;
    const char *bytes;
    int len, exact, quantified, result = TCL_ERROR;

    if (parsePtr->numWords < 5 || parsePtr->numWords > 6) {
	return TCL_ERROR;
    }

    /*
     * Parse the "-all", which must be the first argument (other options not
     * supported, non-"-all" substitution we can't compile).
     */

    tokenPtr = TokenAfter(parsePtr->tokenPtr);
    if (tokenPtr->type != TCL_TOKEN_SIMPLE_WORD || tokenPtr[1].size != 4
	    || strncmp(tokenPtr[1].start, "-all", 4)) {
	return TCL_ERROR;
    }

    /*
     * Get the pattern into patternObj, checking for "--" in the process.
     */

    Tcl_DStringInit(&pattern);
    tokenPtr = TokenAfter(tokenPtr);
    patternObj = Tcl_NewObj();
    if (!TclWordKnownAtCompileTime(tokenPtr, patternObj)) {
	goto done;
    }
    if (Tcl_GetString(patternObj)[0] == '-') {
	if (strcmp(Tcl_GetString(patternObj), "--") != 0
		|| parsePtr->numWords == 5) {
	    goto done;
	}
	tokenPtr = TokenAfter(tokenPtr);
	Tcl_DecrRefCount(patternObj);
	patternObj = Tcl_NewObj();
	if (!TclWordKnownAtCompileTime(tokenPtr, patternObj)) {
	    goto done;
	}
    } else if (parsePtr->numWords == 6) {
	goto done;
    }

    /*
     * Identify the code which produces the string to apply the substitution
     * to (stringTokenPtr), and the replacement string (into replacementObj).
     */

    stringTokenPtr = TokenAfter(tokenPtr);
    tokenPtr = TokenAfter(stringTokenPtr);
    replacementObj = Tcl_NewObj();
    if (!TclWordKnownAtCompileTime(tokenPtr, replacementObj)) {
	goto done;
    }

    /*
     * Next, higher-level checks. Is the RE a very simple glob? Is the
     * replacement "simple"?
     */

    bytes = TclGetStringFromObj(patternObj, &len);
    if (TclReToGlob(NULL, bytes, len, &pattern, &exact, &quantified)
	    != TCL_OK || exact || quantified) {
	goto done;
    }
    bytes = Tcl_DStringValue(&pattern);
    if (*bytes++ != '*') {
	goto done;
    }
    while (1) {
	switch (*bytes) {
	case '*':
	    if (bytes[1] == '\0') {
		/*
		 * OK, we've proved there are no metacharacters except for the
		 * '*' at each end.
		 */

		len = Tcl_DStringLength(&pattern) - 2;
		if (len > 0) {
		    goto isSimpleGlob;
		}

		/*
		 * The pattern is "**"! I believe that should be impossible,
		 * but we definitely can't handle that at all.
		 */
	    }
	case '\0': case '?': case '[': case '\\':
	    goto done;
	}
	bytes++;
    }
  isSimpleGlob:
    for (bytes = Tcl_GetString(replacementObj); *bytes; bytes++) {
	switch (*bytes) {
	case '\\': case '&':
	    goto done;
	}
    }

    /*
     * Proved the simplicity constraints! Time to issue the code.
     */

    result = TCL_OK;
    bytes = Tcl_DStringValue(&pattern) + 1;
    PushLiteral(envPtr,	bytes, len);
    bytes = TclGetStringFromObj(replacementObj, &len);
    PushLiteral(envPtr,	bytes, len);
    CompileWord(envPtr,	stringTokenPtr, interp, parsePtr->numWords - 2);
    TclEmitOpcode(	INST_STR_MAP,	envPtr);

  done:
    Tcl_DStringFree(&pattern);
    if (patternObj) {
	Tcl_DecrRefCount(patternObj);
    }
    if (replacementObj) {
	Tcl_DecrRefCount(replacementObj);
    }
    return result;
}

/*
 *----------------------------------------------------------------------
 *
 * TclCompileReturnCmd --
 *
 *	Procedure called to compile the "return" command.
 *
 * Results:
 *	Returns TCL_OK for a successful compile. Returns TCL_ERROR to defer
 *	evaluation to runtime.
 *
 * Side effects:
 *	Instructions are added to envPtr to execute the "return" command at
 *	runtime.
 *
 *----------------------------------------------------------------------
 */

int
TclCompileReturnCmd(
    Tcl_Interp *interp,		/* Used for error reporting. */
    Tcl_Parse *parsePtr,	/* Points to a parse structure for the command
				 * created by Tcl_ParseCommand. */
    Command *cmdPtr,		/* Points to defintion of command being
				 * compiled. */
    CompileEnv *envPtr)		/* Holds resulting instructions. */
{
    /*
     * General syntax: [return ?-option value ...? ?result?]
     * An even number of words means an explicit result argument is present.
     */
    int level, code, objc, size, status = TCL_OK;
    int numWords = parsePtr->numWords;
    int explicitResult = (0 == (numWords % 2));
    int numOptionWords = numWords - 1 - explicitResult;
    Tcl_Obj *returnOpts, **objv;
    Tcl_Token *wordTokenPtr = TokenAfter(parsePtr->tokenPtr);
    DefineLineInformation;	/* TIP #280 */

    /*
     * Check for special case which can always be compiled:
     *	    return -options <opts> <msg>
     * Unlike the normal [return] compilation, this version does everything at
     * runtime so it can handle arbitrary words and not just literals. Note
     * that if INST_RETURN_STK wasn't already needed for something else
     * ('finally' clause processing) this piece of code would not be present.
     */

    if ((numWords == 4) && (wordTokenPtr->type == TCL_TOKEN_SIMPLE_WORD)
	    && (wordTokenPtr[1].size == 8)
	    && (strncmp(wordTokenPtr[1].start, "-options", 8) == 0)) {
	Tcl_Token *optsTokenPtr = TokenAfter(wordTokenPtr);
	Tcl_Token *msgTokenPtr = TokenAfter(optsTokenPtr);

	CompileWord(envPtr, optsTokenPtr, interp, 2);
	CompileWord(envPtr, msgTokenPtr,  interp, 3);
	TclEmitInvoke(envPtr, INST_RETURN_STK);
	return TCL_OK;
    }

    /*
     * Allocate some working space.
     */

    objv = TclStackAlloc(interp, numOptionWords * sizeof(Tcl_Obj *));

    /*
     * Scan through the return options. If any are unknown at compile time,
     * there is no value in bytecompiling. Save the option values known in an
     * objv array for merging into a return options dictionary.
     *
     * TODO: There is potential for improvement if all option keys are known
     * at compile time and all option values relating to '-code' and '-level'
     * are known at compile time.
     */

    for (objc = 0; objc < numOptionWords; objc++) {
	objv[objc] = Tcl_NewObj();
	Tcl_IncrRefCount(objv[objc]);
	if (!TclWordKnownAtCompileTime(wordTokenPtr, objv[objc])) {
	    /*
	     * Non-literal, so punt to run-time assembly of the dictionary.
	     */

	    for (; objc>=0 ; objc--) {
		TclDecrRefCount(objv[objc]);
	    }
	    TclStackFree(interp, objv);
	    goto issueRuntimeReturn;
	}
	wordTokenPtr = TokenAfter(wordTokenPtr);
    }
    status = TclMergeReturnOptions(interp, objc, objv,
	    &returnOpts, &code, &level);
    while (--objc >= 0) {
	TclDecrRefCount(objv[objc]);
    }
    TclStackFree(interp, objv);
    if (TCL_ERROR == status) {
	/*
	 * Something was bogus in the return options. Clear the error message,
	 * and report back to the compiler that this must be interpreted at
	 * runtime.
	 */

	Tcl_ResetResult(interp);
	return TCL_ERROR;
    }

    /*
     * All options are known at compile time, so we're going to bytecompile.
     * Emit instructions to push the result on the stack.
     */

    if (explicitResult) {
	 CompileWord(envPtr, wordTokenPtr, interp, numWords - 1);
    } else {
	/*
	 * No explict result argument, so default result is empty string.
	 */

	PushStringLiteral(envPtr, "");
    }

    /*
     * Check for optimization: When [return] is in a proc, and there's no
     * enclosing [catch], and there are no return options, then the INST_DONE
     * instruction is equivalent, and may be more efficient.
     */

    if (numOptionWords == 0 && envPtr->procPtr != NULL) {
	/*
	 * We have default return options and we're in a proc ...
	 */

	int index = envPtr->exceptArrayNext - 1;
	int enclosingCatch = 0;

	while (index >= 0) {
	    ExceptionRange range = envPtr->exceptArrayPtr[index];

	    if ((range.type == CATCH_EXCEPTION_RANGE)
		    && (range.catchOffset == -1)) {
		enclosingCatch = 1;
		break;
	    }
	    index--;
	}
	if (!enclosingCatch) {
	    /*
	     * ... and there is no enclosing catch. Issue the maximally
	     * efficient exit instruction.
	     */

	    Tcl_DecrRefCount(returnOpts);
	    TclEmitOpcode(INST_DONE, envPtr);
	    TclAdjustStackDepth(1, envPtr);
	    return TCL_OK;
	}
    }

    /* Optimize [return -level 0 $x]. */
    Tcl_DictObjSize(NULL, returnOpts, &size);
    if (size == 0 && level == 0 && code == TCL_OK) {
	Tcl_DecrRefCount(returnOpts);
	return TCL_OK;
    }

    /*
     * Could not use the optimization, so we push the return options dict, and
     * emit the INST_RETURN_IMM instruction with code and level as operands.
     */

    CompileReturnInternal(envPtr, INST_RETURN_IMM, code, level, returnOpts);
    return TCL_OK;

  issueRuntimeReturn:
    /*
     * Assemble the option dictionary (as a list as that's good enough).
     */

    wordTokenPtr = TokenAfter(parsePtr->tokenPtr);
    for (objc=1 ; objc<=numOptionWords ; objc++) {
	CompileWord(envPtr, wordTokenPtr, interp, objc);
	wordTokenPtr = TokenAfter(wordTokenPtr);
    }
    TclEmitInstInt4(INST_LIST, numOptionWords, envPtr);

    /*
     * Push the result.
     */

    if (explicitResult) {
	CompileWord(envPtr, wordTokenPtr, interp, numWords - 1);
    } else {
	PushStringLiteral(envPtr, "");
    }

    /*
     * Issue the RETURN itself.
     */

    TclEmitInvoke(envPtr, INST_RETURN_STK);
    return TCL_OK;
}

static void
CompileReturnInternal(
    CompileEnv *envPtr,
    unsigned char op,
    int code,
    int level,
    Tcl_Obj *returnOpts)
{
    if (level == 0 && (code == TCL_BREAK || code == TCL_CONTINUE)) {
	ExceptionRange *rangePtr;
	ExceptionAux *exceptAux;

	rangePtr = TclGetInnermostExceptionRange(envPtr, code, &exceptAux);
	if (rangePtr && rangePtr->type == LOOP_EXCEPTION_RANGE) {
	    TclCleanupStackForBreakContinue(envPtr, exceptAux);
	    if (code == TCL_BREAK) {
		TclAddLoopBreakFixup(envPtr, exceptAux);
	    } else {
		TclAddLoopContinueFixup(envPtr, exceptAux);
	    }
	    Tcl_DecrRefCount(returnOpts);
	    return;
	}
    }

    TclEmitPush(TclAddLiteralObj(envPtr, returnOpts, NULL), envPtr);
    TclEmitInstInt4(op, code, envPtr);
    TclEmitInt4(level, envPtr);
}

void
TclCompileSyntaxError(
    Tcl_Interp *interp,
    CompileEnv *envPtr)
{
    Tcl_Obj *msg = Tcl_GetObjResult(interp);
    int numBytes;
    const char *bytes = TclGetStringFromObj(msg, &numBytes);

    TclErrorStackResetIf(interp, bytes, numBytes);
    TclEmitPush(TclRegisterLiteral(envPtr, bytes, numBytes, 0), envPtr);
    CompileReturnInternal(envPtr, INST_SYNTAX, TCL_ERROR, 0,
	    TclNoErrorStack(interp, Tcl_GetReturnOptions(interp, TCL_ERROR)));
    Tcl_ResetResult(interp);
}

/*
 *----------------------------------------------------------------------
 *
 * TclCompileUpvarCmd --
 *
 *	Procedure called to compile the "upvar" command.
 *
 * Results:
 *	Returns TCL_OK for a successful compile. Returns TCL_ERROR to defer
 *	evaluation to runtime.
 *
 * Side effects:
 *	Instructions are added to envPtr to execute the "upvar" command at
 *	runtime.
 *
 *----------------------------------------------------------------------
 */

int
TclCompileUpvarCmd(
    Tcl_Interp *interp,		/* Used for error reporting. */
    Tcl_Parse *parsePtr,	/* Points to a parse structure for the command
				 * created by Tcl_ParseCommand. */
    Command *cmdPtr,		/* Points to defintion of command being
				 * compiled. */
    CompileEnv *envPtr)		/* Holds resulting instructions. */
{
    Tcl_Token *tokenPtr, *otherTokenPtr, *localTokenPtr;
    int localIndex, numWords, i;
    DefineLineInformation;	/* TIP #280 */
    Tcl_Obj *objPtr;

    if (envPtr->procPtr == NULL) {
	return TCL_ERROR;
    }

    numWords = parsePtr->numWords;
    if (numWords < 3) {
	return TCL_ERROR;
    }

    /*
     * Push the frame index if it is known at compile time
     */

    objPtr = Tcl_NewObj();
    tokenPtr = TokenAfter(parsePtr->tokenPtr);
    if (TclWordKnownAtCompileTime(tokenPtr, objPtr)) {
	CallFrame *framePtr;
	const Tcl_ObjType *newTypePtr, *typePtr = objPtr->typePtr;

	/*
	 * Attempt to convert to a level reference. Note that TclObjGetFrame
	 * only changes the obj type when a conversion was successful.
	 */

	TclObjGetFrame(interp, objPtr, &framePtr);
	newTypePtr = objPtr->typePtr;
	Tcl_DecrRefCount(objPtr);

	if (newTypePtr != typePtr) {
	    if (numWords%2) {
		return TCL_ERROR;
	    }
	    /* TODO: Push the known value instead? */
	    CompileWord(envPtr, tokenPtr, interp, 1);
	    otherTokenPtr = TokenAfter(tokenPtr);
	    i = 2;
	} else {
	    if (!(numWords%2)) {
		return TCL_ERROR;
	    }
	    PushStringLiteral(envPtr, "1");
	    otherTokenPtr = tokenPtr;
	    i = 1;
	}
    } else {
	Tcl_DecrRefCount(objPtr);
	return TCL_ERROR;
    }

    /*
     * Loop over the (otherVar, thisVar) pairs. If any of the thisVar is not a
     * local variable, return an error so that the non-compiled command will
     * be called at runtime.
     */

    for (; i<numWords; i+=2, otherTokenPtr = TokenAfter(localTokenPtr)) {
	localTokenPtr = TokenAfter(otherTokenPtr);

	CompileWord(envPtr, otherTokenPtr, interp, i);
	localIndex = LocalScalarFromToken(localTokenPtr, envPtr);
	if (localIndex < 0) {
	    return TCL_ERROR;
	}
	TclEmitInstInt4(	INST_UPVAR, localIndex,		envPtr);
    }

    /*
     * Pop the frame index, and set the result to empty
     */

    TclEmitOpcode(		INST_POP,			envPtr);
    PushStringLiteral(envPtr, "");
    return TCL_OK;
}

/*
 *----------------------------------------------------------------------
 *
 * TclCompileVariableCmd --
 *
 *	Procedure called to compile the "variable" command.
 *
 * Results:
 *	Returns TCL_OK for a successful compile. Returns TCL_ERROR to defer
 *	evaluation to runtime.
 *
 * Side effects:
 *	Instructions are added to envPtr to execute the "variable" command at
 *	runtime.
 *
 *----------------------------------------------------------------------
 */

int
TclCompileVariableCmd(
    Tcl_Interp *interp,		/* Used for error reporting. */
    Tcl_Parse *parsePtr,	/* Points to a parse structure for the command
				 * created by Tcl_ParseCommand. */
    Command *cmdPtr,		/* Points to defintion of command being
				 * compiled. */
    CompileEnv *envPtr)		/* Holds resulting instructions. */
{
    Tcl_Token *varTokenPtr, *valueTokenPtr;
    int localIndex, numWords, i;
    DefineLineInformation;	/* TIP #280 */

    numWords = parsePtr->numWords;
    if (numWords < 2) {
	return TCL_ERROR;
    }

    /*
     * Bail out if not compiling a proc body
     */

    if (envPtr->procPtr == NULL) {
	return TCL_ERROR;
    }

    /*
     * Loop over the (var, value) pairs.
     */

    valueTokenPtr = parsePtr->tokenPtr;
    for (i=1; i<numWords; i+=2) {
	varTokenPtr = TokenAfter(valueTokenPtr);
	valueTokenPtr = TokenAfter(varTokenPtr);

	localIndex = IndexTailVarIfKnown(interp, varTokenPtr, envPtr);

	if (localIndex < 0) {
	    return TCL_ERROR;
	}

	/* TODO: Consider what value can pass through the
	 * IndexTailVarIfKnown() screen.  Full CompileWord()
	 * likely does not apply here.  Push known value instead. */
	CompileWord(envPtr, varTokenPtr, interp, i);
	TclEmitInstInt4(	INST_VARIABLE, localIndex,	envPtr);

	if (i + 1 < numWords) {
	    /*
	     * A value has been given: set the variable, pop the value
	     */

	    CompileWord(envPtr, valueTokenPtr, interp, i + 1);
	    Emit14Inst(		INST_STORE_SCALAR, localIndex,	envPtr);
	    TclEmitOpcode(	INST_POP,			envPtr);
	}
    }

    /*
     * Set the result to empty
     */

    PushStringLiteral(envPtr, "");
    return TCL_OK;
}

/*
 *----------------------------------------------------------------------
 *
 * IndexTailVarIfKnown --
 *
 *	Procedure used in compiling [global] and [variable] commands. It
 *	inspects the variable name described by varTokenPtr and, if the tail
 *	is known at compile time, defines a corresponding local variable.
 *
 * Results:
 *	Returns the variable's index in the table of compiled locals if the
 *	tail is known at compile time, or -1 otherwise.
 *
 * Side effects:
 *	None.
 *
 *----------------------------------------------------------------------
 */

static int
IndexTailVarIfKnown(
    Tcl_Interp *interp,
    Tcl_Token *varTokenPtr,	/* Token representing the variable name */
    CompileEnv *envPtr)		/* Holds resulting instructions. */
{
    Tcl_Obj *tailPtr;
    const char *tailName, *p;
    int len, n = varTokenPtr->numComponents;
    Tcl_Token *lastTokenPtr;
    int full, localIndex;

    /*
     * Determine if the tail is (a) known at compile time, and (b) not an
     * array element. Should any of these fail, return an error so that the
     * non-compiled command will be called at runtime.
     *
     * In order for the tail to be known at compile time, the last token in
     * the word has to be constant and contain "::" if it is not the only one.
     */

    if (!EnvHasLVT(envPtr)) {
	return -1;
    }

    TclNewObj(tailPtr);
    if (TclWordKnownAtCompileTime(varTokenPtr, tailPtr)) {
	full = 1;
	lastTokenPtr = varTokenPtr;
    } else {
	full = 0;
	lastTokenPtr = varTokenPtr + n;

	if (lastTokenPtr->type != TCL_TOKEN_TEXT) {
	    Tcl_DecrRefCount(tailPtr);
	    return -1;
	}
	Tcl_SetStringObj(tailPtr, lastTokenPtr->start, lastTokenPtr->size);
    }

    tailName = TclGetStringFromObj(tailPtr, &len);

    if (len) {
	if (*(tailName + len - 1) == ')') {
	    /*
	     * Possible array: bail out
	     */

	    Tcl_DecrRefCount(tailPtr);
	    return -1;
	}

	/*
	 * Get the tail: immediately after the last '::'
	 */

	for (p = tailName + len -1; p > tailName; p--) {
	    if ((*p == ':') && (*(p - 1) == ':')) {
		p++;
		break;
	    }
	}
	if (!full && (p == tailName)) {
	    /*
	     * No :: in the last component.
	     */

	    Tcl_DecrRefCount(tailPtr);
	    return -1;
	}
	len -= p - tailName;
	tailName = p;
    }

    localIndex = TclFindCompiledLocal(tailName, len, 1, envPtr);
    Tcl_DecrRefCount(tailPtr);
    return localIndex;
}

/*
 * ----------------------------------------------------------------------
 *
 * TclCompileObjectNextCmd, TclCompileObjectSelfCmd --
 *
 *	Compilations of the TclOO utility commands [next] and [self].
 *
 * ----------------------------------------------------------------------
 */

int
TclCompileObjectNextCmd(
    Tcl_Interp *interp,		/* Used for error reporting. */
    Tcl_Parse *parsePtr,	/* Points to a parse structure for the command
				 * created by Tcl_ParseCommand. */
    Command *cmdPtr,		/* Points to defintion of command being
				 * compiled. */
    CompileEnv *envPtr)		/* Holds resulting instructions. */
{
    DefineLineInformation;	/* TIP #280 */
    Tcl_Token *tokenPtr = parsePtr->tokenPtr;
    int i;

    if (parsePtr->numWords > 255) {
	return TCL_ERROR;
    }

    for (i=0 ; i<parsePtr->numWords ; i++) {
	CompileWord(envPtr, tokenPtr, interp, i);
	tokenPtr = TokenAfter(tokenPtr);
    }
    TclEmitInstInt1(	INST_TCLOO_NEXT, i,		envPtr);
    return TCL_OK;
}

int
TclCompileObjectNextToCmd(
    Tcl_Interp *interp,		/* Used for error reporting. */
    Tcl_Parse *parsePtr,	/* Points to a parse structure for the command
				 * created by Tcl_ParseCommand. */
    Command *cmdPtr,		/* Points to defintion of command being
				 * compiled. */
    CompileEnv *envPtr)		/* Holds resulting instructions. */
{
    DefineLineInformation;	/* TIP #280 */
    Tcl_Token *tokenPtr = parsePtr->tokenPtr;
    int i;

    if (parsePtr->numWords < 2 || parsePtr->numWords > 255) {
	return TCL_ERROR;
    }

    for (i=0 ; i<parsePtr->numWords ; i++) {
	CompileWord(envPtr, tokenPtr, interp, i);
	tokenPtr = TokenAfter(tokenPtr);
    }
    TclEmitInstInt1(	INST_TCLOO_NEXT_CLASS, i,	envPtr);
    return TCL_OK;
}

int
TclCompileObjectSelfCmd(
    Tcl_Interp *interp,		/* Used for error reporting. */
    Tcl_Parse *parsePtr,	/* Points to a parse structure for the command
				 * created by Tcl_ParseCommand. */
    Command *cmdPtr,		/* Points to defintion of command being
				 * compiled. */
    CompileEnv *envPtr)		/* Holds resulting instructions. */
{
    /*
     * We only handle [self] and [self object] (which is the same operation).
     * These are the only very common operations on [self] for which
     * bytecoding is at all reasonable.
     */

    if (parsePtr->numWords == 1) {
	goto compileSelfObject;
    } else if (parsePtr->numWords == 2) {
	Tcl_Token *tokenPtr = TokenAfter(parsePtr->tokenPtr), *subcmd;

	if (tokenPtr->type != TCL_TOKEN_SIMPLE_WORD || tokenPtr[1].size==0) {
	    return TCL_ERROR;
	}

	subcmd = tokenPtr + 1;
	if (strncmp(subcmd->start, "object", subcmd->size) == 0) {
	    goto compileSelfObject;
	} else if (strncmp(subcmd->start, "namespace", subcmd->size) == 0) {
	    goto compileSelfNamespace;
	}
    }

    /*
     * Can't compile; handle with runtime call.
     */

    return TCL_ERROR;

  compileSelfObject:

    /*
     * This delegates the entire problem to a single opcode.
     */

    TclEmitOpcode(		INST_TCLOO_SELF,		envPtr);
    return TCL_OK;

  compileSelfNamespace:

    /*
     * This is formally only correct with TclOO methods as they are currently
     * implemented; it assumes that the current namespace is invariably when a
     * TclOO context is present is the object's namespace, and that's
     * technically only something that's a matter of current policy. But it
     * avoids creating another opcode, so that's all good!
     */

    TclEmitOpcode(		INST_TCLOO_SELF,		envPtr);
    TclEmitOpcode(		INST_POP,			envPtr);
    TclEmitOpcode(		INST_NS_CURRENT,		envPtr);
    return TCL_OK;
}

/*
 * Local Variables:
 * mode: c
 * c-basic-offset: 4
 * fill-column: 78
 * End:
 */<|MERGE_RESOLUTION|>--- conflicted
+++ resolved
@@ -272,18 +272,8 @@
 		SetLineInformation(wordIdx);
 		Tcl_ResetResult(interp);
 		TclCompileExprWords(interp, testTokenPtr, 1, envPtr);
-<<<<<<< HEAD
 		falseFixupPtr = BA_JumpFixup_Append(jumpFalseFixup);
 		TclEmitForwardJump(envPtr, TCL_FALSE_JUMP, falseFixupPtr);
-=======
-		if (jumpFalseFixupArray.next >= jumpFalseFixupArray.end) {
-		    TclExpandJumpFixupArray(&jumpFalseFixupArray);
-		}
-		jumpIndex = jumpFalseFixupArray.next;
-		jumpFalseFixupArray.next++;
-		TclEmitForwardJump(envPtr, TCL_FALSE_JUMP,
-			jumpFalseFixupArray.fixup + jumpIndex);
->>>>>>> cd6daa98
 	    }
 	    code = TCL_OK;
 	}
@@ -320,22 +310,8 @@
 	}
 
 	if (realCond) {
-<<<<<<< HEAD
 	    endFixupPtr = BA_JumpFixup_Append(jumpEndFixup);
 	    TclEmitForwardJump(envPtr, TCL_UNCONDITIONAL_JUMP, endFixupPtr);
-=======
-	    /*
-	     * Jump to the end of the "if" command. Both jumpFalseFixupArray
-	     * and jumpEndFixupArray are indexed by "jumpIndex".
-	     */
-
-	    if (jumpEndFixupArray.next >= jumpEndFixupArray.end) {
-		TclExpandJumpFixupArray(&jumpEndFixupArray);
-	    }
-	    jumpEndFixupArray.next++;
-	    TclEmitForwardJump(envPtr, TCL_UNCONDITIONAL_JUMP,
-		    jumpEndFixupArray.fixup + jumpIndex);
->>>>>>> cd6daa98
 
 	    /*
 	     * Fix the target of the jumpFalse after the test. Generate a 4
@@ -346,12 +322,7 @@
 	     */
 
 	    TclAdjustStackDepth(-1, envPtr);
-<<<<<<< HEAD
 	    if (TclFixupForwardJumpToHere(envPtr, falseFixupPtr, 120)) {
-=======
-	    if (TclFixupForwardJumpToHere(envPtr,
-		    jumpFalseFixupArray.fixup + jumpIndex, 120)) {
->>>>>>> cd6daa98
 		/*
 		 * Adjust the code offset for the proceeding jump to the end
 		 * of the "if" command.
@@ -431,18 +402,11 @@
      * Fix the unconditional jumps to the end of the "if" command.
      */
 
-<<<<<<< HEAD
     endFixupPtr = BA_JumpFixup_Detach(jumpEndFixup);
     falseFixupPtr = BA_JumpFixup_Detach(jumpFalseFixup);
 
     while (endFixupPtr) {
 	if (TclFixupForwardJumpToHere(envPtr, endFixupPtr, 127)) {
-=======
-    for (j = jumpEndFixupArray.next;  j > 0;  j--) {
-	jumpIndex = (j - 1);	/* i.e. process the closest jump first. */
-	if (TclFixupForwardJumpToHere(envPtr,
-		jumpEndFixupArray.fixup + jumpIndex, 127)) {
->>>>>>> cd6daa98
 	    /*
 	     * Adjust the immediately preceeding "ifFalse" jump. We moved it's
 	     * target (just after this jump) down three bytes.
