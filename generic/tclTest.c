--- conflicted
+++ resolved
@@ -436,7 +436,6 @@
 static Tcl_Obj *	SimpleRedirect(Tcl_Obj *pathPtr);
 static int		SimpleMatchInDirectory(
 			    Tcl_Interp *interp, Tcl_Obj *resultPtr,
-<<<<<<< HEAD
 			    Tcl_Obj *dirPtr, const char *pattern,
 			    Tcl_GlobTypeData *types);
 static int		TestNumUtfCharsCmd(ClientData clientData,
@@ -445,62 +444,9 @@
 static int		TestHashSystemHashCmd(ClientData clientData,
 			    Tcl_Interp *interp, int objc,
 			    Tcl_Obj *const objv[]);
-=======
-			    Tcl_Obj *dirPtr, CONST char *pattern,
-			    Tcl_GlobTypeData *types));
-static int		TestReportChdir _ANSI_ARGS_ ((Tcl_Obj *dirName));
-static int		TestReportLstat _ANSI_ARGS_ ((Tcl_Obj *path,
-			    Tcl_StatBuf *buf));
-static int		TestReportCopyFile _ANSI_ARGS_ ((Tcl_Obj *src,
-			    Tcl_Obj *dst));
-static int		TestReportDeleteFile _ANSI_ARGS_ ((Tcl_Obj *path));
-static int		TestReportRenameFile _ANSI_ARGS_ ((Tcl_Obj *src,
-			    Tcl_Obj *dst));
-static int		TestReportCreateDirectory _ANSI_ARGS_ ((Tcl_Obj *path));
-static int		TestReportCopyDirectory _ANSI_ARGS_ ((Tcl_Obj *src,
-			    Tcl_Obj *dst, Tcl_Obj **errorPtr));
-static int		TestReportRemoveDirectory _ANSI_ARGS_ ((Tcl_Obj *path,
-			    int recursive, Tcl_Obj **errorPtr));
-static int		TestReportLoadFile _ANSI_ARGS_ ((Tcl_Interp *interp,
-			    Tcl_Obj *fileName, 
-			    Tcl_LoadHandle *handlePtr,
-			    Tcl_FSUnloadFileProc **unloadProcPtr));
-static Tcl_Obj *	TestReportLink _ANSI_ARGS_ ((Tcl_Obj *path,
-			    Tcl_Obj *to, int linkType));
-static CONST char**	TestReportFileAttrStrings _ANSI_ARGS_ ((
-			    Tcl_Obj *fileName, Tcl_Obj **objPtrRef));
-static int		TestReportFileAttrsGet _ANSI_ARGS_ ((Tcl_Interp *interp,
-			    int index, Tcl_Obj *fileName, Tcl_Obj **objPtrRef));
-static int		TestReportFileAttrsSet _ANSI_ARGS_ ((Tcl_Interp *interp,
-			    int index, Tcl_Obj *fileName, Tcl_Obj *objPtr));
-static int		TestReportUtime _ANSI_ARGS_ ((Tcl_Obj *fileName,
-			    struct utimbuf *tval));
-static int		TestReportNormalizePath _ANSI_ARGS_ ((
-			    Tcl_Interp *interp, Tcl_Obj *pathPtr,
-			    int nextCheckpoint));
-static int		TestReportInFilesystem _ANSI_ARGS_ ((Tcl_Obj *pathPtr, ClientData *clientDataPtr));
-static void		TestReportFreeInternalRep _ANSI_ARGS_ ((ClientData clientData));
-static ClientData	TestReportDupInternalRep _ANSI_ARGS_ ((ClientData clientData));
-
-static int		SimpleStat _ANSI_ARGS_ ((Tcl_Obj *path,
-			    Tcl_StatBuf *buf));
-static int		SimpleAccess _ANSI_ARGS_ ((Tcl_Obj *path,
-			    int mode));
-static Tcl_Channel	SimpleOpenFileChannel _ANSI_ARGS_ ((
-			    Tcl_Interp *interp, Tcl_Obj *fileName,
-			    int mode, int permissions));
-static Tcl_Obj*         SimpleListVolumes _ANSI_ARGS_ ((void));
-static int              SimplePathInFilesystem _ANSI_ARGS_ ((
-			    Tcl_Obj *pathPtr, ClientData *clientDataPtr));
-static Tcl_Obj*         SimpleCopy _ANSI_ARGS_ ((Tcl_Obj *pathPtr));
-static int              TestNumUtfCharsCmd _ANSI_ARGS_((ClientData clientData,
-                            Tcl_Interp *interp, int objc,
-			    Tcl_Obj *CONST objv[]));
-static int	TestcpuidCmd _ANSI_ARGS_(( ClientData dummy,
-					      Tcl_Interp* interp,
-					      int objc,
-					      Tcl_Obj *CONST objv[] ));
->>>>>>> f2d051b8
+static int		TestcpuidCmd (ClientData dummy,
+			    Tcl_Interp* interp, int objc,
+			    Tcl_Obj *CONST objv[]);
 
 static Tcl_Filesystem testReportingFilesystem = {
     "reporting",
@@ -765,13 +711,9 @@
     Tcl_CreateCommand(interp, "testsetmainloop", TestsetmainloopCmd,
 	    (ClientData) NULL, NULL);
     Tcl_CreateCommand(interp, "testexitmainloop", TestexitmainloopCmd,
-<<<<<<< HEAD
 	    (ClientData) NULL, NULL);
-=======
-	    (ClientData) NULL, (Tcl_CmdDeleteProc *) NULL);
     Tcl_CreateObjCommand(interp, "testcpuid", TestcpuidCmd,
-			 (ClientData) 0, (Tcl_CmdDeleteProc*) NULL );
->>>>>>> f2d051b8
+	    (ClientData) 0, NULL);
     t3ArgTypes[0] = TCL_EITHER;
     t3ArgTypes[1] = TCL_EITHER;
     Tcl_CreateMathFunc(interp, "T3", 2, t3ArgTypes, TestMathFunc2,
@@ -2798,17 +2740,8 @@
     static const char *platformStrings[] = { "unix", "mac", "windows" };
     TclPlatformType *platform;
 
-<<<<<<< HEAD
     platform = TclGetPlatform();
 
-=======
-#if defined(__WIN32__) || defined(__CYGWIN__)
-    platform = TclWinGetPlatform();
-#else
-    platform = &tclPlatform;
-#endif
-    
->>>>>>> f2d051b8
     if (argc != 1) {
 	Tcl_AppendResult(interp, "wrong # arguments: should be \"", argv[0],
 		NULL);
@@ -4313,17 +4246,8 @@
     size_t length;
     TclPlatformType *platform;
 
-<<<<<<< HEAD
     platform = TclGetPlatform();
 
-=======
-#if defined(__WIN32__) || defined(__CYGWIN__)
-    platform = TclWinGetPlatform();
-#else
-    platform = &tclPlatform;
-#endif
-    
->>>>>>> f2d051b8
     if (argc != 2) {
 	Tcl_AppendResult(interp, "wrong # arguments: should be \"", argv[0],
 		" platform\"", NULL);
@@ -7254,7 +7178,60 @@
     }
     return TCL_OK;
 }
-<<<<<<< HEAD
+
+/*
+ *----------------------------------------------------------------------
+ *
+ * TestcpuidCmd --
+ *
+ *	Retrieves CPU ID information.
+ *
+ * Usage:
+ *	testwincpuid <eax>
+ *
+ * Parameters:
+ *	eax - The value to pass in the EAX register to a CPUID instruction.
+ *
+ * Results:
+ *	Returns a four-element list containing the values from the EAX, EBX,
+ *	ECX and EDX registers returned from the CPUID instruction.
+ *
+ * Side effects:
+ *	None.
+ *
+ *----------------------------------------------------------------------
+ */
+
+static int
+TestcpuidCmd(
+    ClientData dummy,
+    Tcl_Interp* interp,		/* Tcl interpreter */
+    int objc,			/* Parameter count */
+    Tcl_Obj *const * objv)	/* Parameter vector */
+{
+    int status, index, i;
+    unsigned int regs[4];
+    Tcl_Obj *regsObjs[4];
+
+    if (objc != 2) {
+	Tcl_WrongNumArgs(interp, 1, objv, "eax");
+	return TCL_ERROR;
+    }
+    if (Tcl_GetIntFromObj(interp, objv[1], &index) != TCL_OK) {
+	return TCL_ERROR;
+    }
+    status = TclWinCPUID((unsigned) index, regs);
+    if (status != TCL_OK) {
+	Tcl_SetObjResult(interp,
+		Tcl_NewStringObj("operation not available", -1));
+	return status;
+    }
+    for (i=0 ; i<4 ; ++i) {
+	regsObjs[i] = Tcl_NewIntObj((int) regs[i]);
+    }
+    Tcl_SetObjResult(interp, Tcl_NewListObj(4, regsObjs));
+    return TCL_OK;
+}
  
 /*
@@ -7377,25 +7354,6 @@
  *
  * Results:
  *	A standard Tcl result.
-=======
-
-/*
- *----------------------------------------------------------------------
- *
- * TestcpuidCmd --
- *
- *	Retrieves CPU ID information.
- *
- * Usage:
- *	testcpuid <eax>
- *
- * Parameters:
- *	eax - The value to pass in the EAX register to a CPUID instruction.
- *
- * Results:
- *	Returns a four-element list containing the values from the
- *	EAX, EBX, ECX and EDX registers returned from the CPUID instruction.
->>>>>>> f2d051b8
  *
  * Side effects:
  *	None.
@@ -7404,7 +7362,6 @@
  */
 
 static int
-<<<<<<< HEAD
 TestconcatobjCmd(
     ClientData dummy,		/* Not used. */
     Tcl_Interp *interp,		/* Current interpreter. */
@@ -7698,41 +7655,4 @@
  * tab-width: 8
  * indent-tabs-mode: nil
  * End:
- */
-=======
-TestcpuidCmd( ClientData dummy,
-		 Tcl_Interp* interp, /* Tcl interpreter */
-		 int objc,	/* Parameter count */
-		 Tcl_Obj *CONST * objv ) /* Parameter vector */
-{
-    int status;
-    int index;
-    unsigned int regs[4];
-    Tcl_Obj * regsObjs[4];
-    int i;
-
-    if ( objc != 2 ) {
-	Tcl_WrongNumArgs( interp, 1, objv, "eax" );
-	return TCL_ERROR;
-    }
-    if ( Tcl_GetIntFromObj( interp, objv[1], &index ) != TCL_OK ) {
-	return TCL_ERROR;
-    }
-#ifdef MAC_TCL
-    status = TCL_ERROR;
-#else
-    status = TclWinCPUID( (unsigned int) index, regs );
-#endif
-    if ( status != TCL_OK ) {
-	Tcl_SetObjResult( interp, Tcl_NewStringObj( "operation not available",
-						    -1 ) );
-	return status;
-    }
-    for ( i = 0; i < 4; ++i ) {
-	regsObjs[i] = Tcl_NewIntObj( (int) regs[i] );
-    }
-    Tcl_SetObjResult( interp, Tcl_NewListObj( 4, regsObjs ) );
-    return TCL_OK;
-
-}
->>>>>>> f2d051b8
+ */