--- conflicted
+++ resolved
@@ -6,15 +6,8 @@
  *
  * Copyright (c) 1995-1997 Sun Microsystems, Inc.
  *
-<<<<<<< HEAD
  * See the file "license.terms" for information on usage and redistribution of
  * this file, and for a DISCLAIMER OF ALL WARRANTIES.
- *
- * RCS: @(#) $Id: tclLoad.c,v 1.16.4.2 2008/11/14 00:22:39 nijtmans Exp $
-=======
- * See the file "license.terms" for information on usage and redistribution
- * of this file, and for a DISCLAIMER OF ALL WARRANTIES.
->>>>>>> 01562d4f
  */
 
 #include "tclInt.h"
