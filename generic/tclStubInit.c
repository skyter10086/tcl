/*
 * tclStubInit.c --
 *
 *	This file contains the initializers for the Tcl stub vectors.
 *
 * Copyright (c) 1998-1999 by Scriptics Corporation.
 *
 * See the file "license.terms" for information on usage and redistribution
 * of this file, and for a DISCLAIMER OF ALL WARRANTIES.
 */

#include "tclInt.h"
#include "tommath.h"

#ifdef __GNUC__
#pragma GCC dependency "tcl.decls"
#pragma GCC dependency "tclInt.decls"
#pragma GCC dependency "tclTomMath.decls"
#endif

/*
 * Remove macros that will interfere with the definitions below.
 */

#undef Tcl_Alloc
#undef Tcl_Free
#undef Tcl_Realloc
#undef Tcl_NewBooleanObj
#undef Tcl_NewByteArrayObj
#undef Tcl_NewDoubleObj
#undef Tcl_NewIntObj
#undef Tcl_NewListObj
#undef Tcl_NewLongObj
#undef Tcl_NewObj
#undef Tcl_NewStringObj
#undef Tcl_DumpActiveMemory
#undef Tcl_ValidateAllMemory
#undef Tcl_FindHashEntry
#undef Tcl_CreateHashEntry
#undef Tcl_Panic
#undef Tcl_FindExecutable
#undef TclpGetPid
#undef TclSockMinimumBuffers
#undef Tcl_SetIntObj

#if defined(TCL_NO_DEPRECATED)
#   define TclBNInitBignumFromWideUInt 0
#   define TclBNInitBignumFromWideInt 0
#   define TclBNInitBignumFromLong 0
#else
<<<<<<< HEAD
=======
#define TclSetStartupScriptPath setStartupScriptPath
static void TclSetStartupScriptPath(Tcl_Obj *path)
{
    Tcl_SetStartupScript(path, NULL);
}
#define TclGetStartupScriptPath getStartupScriptPath
static Tcl_Obj *TclGetStartupScriptPath(void)
{
    return Tcl_GetStartupScript(NULL);
}
#define TclSetStartupScriptFileName setStartupScriptFileName
static void TclSetStartupScriptFileName(
    const char *fileName)
{
    Tcl_SetStartupScript(Tcl_NewStringObj(fileName,-1), NULL);
}
#define TclGetStartupScriptFileName getStartupScriptFileName
static const char *TclGetStartupScriptFileName(void)
{
    Tcl_Obj *path = Tcl_GetStartupScript(NULL);
    if (path == NULL) {
	return NULL;
    }
    return Tcl_GetString(path);
}

#if defined(_WIN32) || defined(__CYGWIN__)
#undef TclWinNToHS
#define TclWinNToHS winNToHS
static unsigned short TclWinNToHS(unsigned short ns) {
	return ntohs(ns);
}
#undef TclWinGetPlatformId
#define TclWinGetPlatformId winGetPlatformId
static int
TclWinGetPlatformId()
{
    return 2; /* VER_PLATFORM_WIN32_NT */;
}
#endif
>>>>>>> 928debd7
#   define TclBNInitBignumFromWideUInt TclInitBignumFromWideUInt
#   define TclBNInitBignumFromWideInt TclInitBignumFromWideInt
#   define TclBNInitBignumFromLong TclInitBignumFromLong
#endif /* TCL_NO_DEPRECATED */

#ifdef _WIN32
#   define TclUnixWaitForFile 0
#   define TclUnixCopyFile 0
#   define TclUnixOpenTemporaryFile 0
#   define TclpIsAtty 0
#elif defined(__CYGWIN__)
#   define TclpIsAtty TclPlatIsAtty
#   define TclWinAddProcess (void (*) (void *, unsigned int)) doNothing
#   define TclWinFlushDirtyChannels doNothing
#   define TclWinResetInterfaces doNothing

static Tcl_Encoding winTCharEncoding;

static int
TclpIsAtty(int fd)
{
    return isatty(fd);
}

void *TclWinGetTclInstance()
{
    void *hInstance = NULL;
    GetModuleHandleExW(GET_MODULE_HANDLE_EX_FLAG_FROM_ADDRESS,
	    (const char *)&winTCharEncoding, &hInstance);
    return hInstance;
}

#define TclWinNoBackslash winNoBackslash
static char *
TclWinNoBackslash(char *path)
{
    char *p;

    for (p = path; *p != '\0'; p++) {
	if (*p == '\\') {
	    *p = '/';
	}
    }
    return path;
}

int
TclpGetPid(Tcl_Pid pid)
{
    return (int) (size_t) pid;
}

static void
doNothing(void)
{
    /* dummy implementation, no need to do anything */
}

char *
Tcl_WinUtfToTChar(
    const char *string,
    int len,
    Tcl_DString *dsPtr)
{
    if (!winTCharEncoding) {
	winTCharEncoding = Tcl_GetEncoding(0, "unicode");
    }
    return Tcl_UtfToExternalDString(winTCharEncoding,
	    string, len, dsPtr);
}

char *
Tcl_WinTCharToUtf(
    const char *string,
    int len,
    Tcl_DString *dsPtr)
{
    if (!winTCharEncoding) {
	winTCharEncoding = Tcl_GetEncoding(0, "unicode");
    }
    return Tcl_ExternalToUtfDString(winTCharEncoding,
	    string, len, dsPtr);
}

#if defined(TCL_WIDE_INT_IS_LONG)
/* On Cygwin64, long is 64-bit while on Win64 long is 32-bit. Therefore
 * we have to make sure that all stub entries on Cygwin64 follow the Win64
 * signature. Tcl 9 must find a better solution, but that cannot be done
 * without introducing a binary incompatibility.
 */
#define Tcl_DbNewLongObj ((Tcl_Obj*(*)(long,const char*,int))dbNewLongObj)
static Tcl_Obj *dbNewLongObj(
    int intValue,
    const char *file,
    int line
) {
#ifdef TCL_MEM_DEBUG
    register Tcl_Obj *objPtr;

    TclDbNewObj(objPtr, file, line);
    objPtr->bytes = NULL;

    objPtr->internalRep.longValue = (long) intValue;
    objPtr->typePtr = &tclIntType;
    return objPtr;
#else
    return Tcl_NewIntObj(intValue);
#endif
}
#define Tcl_GetLongFromObj (int(*)(Tcl_Interp*,Tcl_Obj*,long*))Tcl_GetIntFromObj
#define Tcl_NewLongObj (Tcl_Obj*(*)(long))Tcl_NewIntObj
#define Tcl_SetLongObj (void(*)(Tcl_Obj*,long))Tcl_SetIntObj
static int exprInt(Tcl_Interp *interp, const char *expr, int *ptr){
    long longValue;
    int result = Tcl_ExprLong(interp, expr, &longValue);
    if (result == TCL_OK) {
	    if ((longValue >= -(long)(UINT_MAX))
		    && (longValue <= (long)(UINT_MAX))) {
	    *ptr = (int)longValue;
	} else {
	    Tcl_SetObjResult(interp, Tcl_NewStringObj(
		    "integer value too large to represent as non-long integer", -1));
	    result = TCL_ERROR;
	}
    }
    return result;
}
#define Tcl_ExprLong (int(*)(Tcl_Interp*,const char*,long*))exprInt
static int exprIntObj(Tcl_Interp *interp, Tcl_Obj*expr, int *ptr){
    long longValue;
    int result = Tcl_ExprLongObj(interp, expr, &longValue);
    if (result == TCL_OK) {
	    if ((longValue >= -(long)(UINT_MAX))
		    && (longValue <= (long)(UINT_MAX))) {
	    *ptr = (int)longValue;
	} else {
	    Tcl_SetObjResult(interp, Tcl_NewStringObj(
		    "integer value too large to represent as non-long integer", -1));
	    result = TCL_ERROR;
	}
    }
    return result;
}
#define Tcl_ExprLongObj (int(*)(Tcl_Interp*,Tcl_Obj*,long*))exprIntObj
static int uniCharNcmp(const Tcl_UniChar *ucs, const Tcl_UniChar *uct, unsigned int n){
   return Tcl_UniCharNcmp(ucs, uct, (unsigned long)n);
}
#define Tcl_UniCharNcmp (int(*)(const Tcl_UniChar*,const Tcl_UniChar*,unsigned long))uniCharNcmp
static int utfNcmp(const char *s1, const char *s2, unsigned int n){
   return Tcl_UtfNcmp(s1, s2, (unsigned long)n);
}
#define Tcl_UtfNcmp (int(*)(const char*,const char*,unsigned long))utfNcmp
static int utfNcasecmp(const char *s1, const char *s2, unsigned int n){
   return Tcl_UtfNcasecmp(s1, s2, (unsigned long)n);
}
#define Tcl_UtfNcasecmp (int(*)(const char*,const char*,unsigned long))utfNcasecmp
static int uniCharNcasecmp(const Tcl_UniChar *ucs, const Tcl_UniChar *uct, unsigned int n){
   return Tcl_UniCharNcasecmp(ucs, uct, (unsigned long)n);
}
#define Tcl_UniCharNcasecmp (int(*)(const Tcl_UniChar*,const Tcl_UniChar*,unsigned long))uniCharNcasecmp
static int formatInt(char *buffer, int n){
   return TclFormatInt(buffer, (long)n);
}
#define TclFormatInt (int(*)(char *, long))formatInt

#endif /* TCL_WIDE_INT_IS_LONG */

#endif /* __CYGWIN__ */

#ifdef TCL_NO_DEPRECATED
#   undef Tcl_SetBooleanObj
#   define Tcl_SetBooleanObj 0
#   undef Tcl_PkgPresent
#   define Tcl_PkgPresent 0
#   undef Tcl_PkgProvide
#   define Tcl_PkgProvide 0
#   undef Tcl_PkgRequire
#   define Tcl_PkgRequire 0
#   undef Tcl_GetIndexFromObj
#   define Tcl_GetIndexFromObj 0
#   define Tcl_NewBooleanObj 0
#   undef Tcl_DbNewBooleanObj
#   define Tcl_DbNewBooleanObj 0
#   undef Tcl_SetBooleanObj
#   define Tcl_SetBooleanObj 0
#   undef Tcl_SetVar
#   define Tcl_SetVar 0
#   undef Tcl_UnsetVar
#   define Tcl_UnsetVar 0
#   undef Tcl_GetVar
#   define Tcl_GetVar 0
#   undef Tcl_TraceVar
#   define Tcl_TraceVar 0
#   undef Tcl_UntraceVar
#   define Tcl_UntraceVar 0
#   undef Tcl_VarTraceInfo
#   define Tcl_VarTraceInfo 0
#   undef Tcl_UpVar
#   define Tcl_UpVar 0
#   undef Tcl_AddErrorInfo
#   define Tcl_AddErrorInfo 0
#   undef Tcl_AddObjErrorInfo
#   define Tcl_AddObjErrorInfo 0
#   undef Tcl_Eval
#   define Tcl_Eval 0
#   undef Tcl_GlobalEval
#   define Tcl_GlobalEval 0
#   undef Tcl_SaveResult
#   define Tcl_SaveResult 0
#   undef Tcl_RestoreResult
#   define Tcl_RestoreResult 0
#   undef Tcl_DiscardResult
#   define Tcl_DiscardResult 0
#   undef Tcl_SetResult
#   define Tcl_SetResult 0
#   undef Tcl_EvalObj
#   define Tcl_EvalObj 0
#   undef Tcl_GlobalEvalObj
#   define Tcl_GlobalEvalObj 0
<<<<<<< HEAD
=======
#   define TclBackgroundException 0
#   undef TclpReaddir
#   define TclpReaddir 0
#   define TclSetStartupScript 0
#   define TclGetStartupScript 0
#   define TclCreateNamespace 0
#   define TclDeleteNamespace 0
#   define TclAppendExportList 0
#   define TclExport 0
#   define TclImport 0
#   define TclForgetImport 0
#   define TclGetCurrentNamespace_ 0
#   define TclGetGlobalNamespace_ 0
#   define TclFindNamespace 0
#   define TclFindCommand 0
#   define TclGetCommandFromObj 0
#   define TclGetCommandFullName 0
#   define TclCopyChannelOld 0
#   define Tcl_AppendResultVA 0
#   define Tcl_AppendStringsToObjVA 0
#   define Tcl_SetErrorCodeVA 0
#   define Tcl_PanicVA 0
#   define Tcl_VarEvalVA 0
#   undef TclpGetDate
#   define TclpGetDate 0
#   undef TclpLocaltime
#   define TclpLocaltime 0
#   undef TclpGmtime
#   define TclpGmtime 0
#   define TclpLocaltime_unix 0
#   define TclpGmtime_unix 0
#   undef TclWinGetPlatformId
#   define TclWinGetPlatformId 0
#else /* TCL_NO_DEPRECATED */
#   define Tcl_SeekOld seekOld
#   define Tcl_TellOld tellOld
#   define TclBackgroundException Tcl_BackgroundException
#   define TclSetStartupScript Tcl_SetStartupScript
#   define TclGetStartupScript Tcl_GetStartupScript
#   define TclCreateNamespace Tcl_CreateNamespace
#   define TclDeleteNamespace Tcl_DeleteNamespace
#   define TclAppendExportList Tcl_AppendExportList
#   define TclExport Tcl_Export
#   define TclImport Tcl_Import
#   define TclForgetImport Tcl_ForgetImport
#   define TclGetCurrentNamespace_ Tcl_GetCurrentNamespace
#   define TclGetGlobalNamespace_ Tcl_GetGlobalNamespace
#   define TclFindNamespace Tcl_FindNamespace
#   define TclFindCommand Tcl_FindCommand
#   define TclGetCommandFromObj Tcl_GetCommandFromObj
#   define TclGetCommandFullName Tcl_GetCommandFullName
#   define TclpLocaltime_unix TclpLocaltime
#   define TclpGmtime_unix TclpGmtime

static int
seekOld(
    Tcl_Channel chan,		/* The channel on which to seek. */
    int offset,			/* Offset to seek to. */
    int mode)			/* Relative to which location to seek? */
{
    Tcl_WideInt wOffset, wResult;

    wOffset = Tcl_LongAsWide((long) offset);
    wResult = Tcl_Seek(chan, wOffset, mode);
    return (int) Tcl_WideAsLong(wResult);
}

static int
tellOld(
    Tcl_Channel chan)		/* The channel to return pos for. */
{
    Tcl_WideInt wResult = Tcl_Tell(chan);

    return (int) Tcl_WideAsLong(wResult);
}
>>>>>>> 928debd7
#endif /* !TCL_NO_DEPRECATED */

/*
 * WARNING: The contents of this file is automatically generated by the
 * tools/genStubs.tcl script. Any modifications to the function declarations
 * below should be made in the generic/tcl.decls script.
 */

MODULE_SCOPE const TclStubs tclStubs;
MODULE_SCOPE const TclTomMathStubs tclTomMathStubs;

/* !BEGIN!: Do not edit below this line. */

static const TclIntStubs tclIntStubs = {
    TCL_STUB_MAGIC,
    0,
    0, /* 0 */
    0, /* 1 */
    0, /* 2 */
    TclAllocateFreeObjects, /* 3 */
    0, /* 4 */
    TclCleanupChildren, /* 5 */
    TclCleanupCommand, /* 6 */
    TclCopyAndCollapse, /* 7 */
    0, /* 8 */
    TclCreatePipeline, /* 9 */
    TclCreateProc, /* 10 */
    TclDeleteCompiledLocalVars, /* 11 */
    TclDeleteVars, /* 12 */
    0, /* 13 */
    TclDumpMemoryInfo, /* 14 */
    0, /* 15 */
    TclExprFloatError, /* 16 */
    0, /* 17 */
    0, /* 18 */
    0, /* 19 */
    0, /* 20 */
    0, /* 21 */
    TclFindElement, /* 22 */
    TclFindProc, /* 23 */
    TclFormatInt, /* 24 */
    TclFreePackageInfo, /* 25 */
    0, /* 26 */
    0, /* 27 */
    TclpGetDefaultStdChannel, /* 28 */
    0, /* 29 */
    0, /* 30 */
    TclGetExtension, /* 31 */
    TclGetFrame, /* 32 */
    0, /* 33 */
    TclGetIntForIndex, /* 34 */
    0, /* 35 */
    0, /* 36 */
    TclGetLoadedPackages, /* 37 */
    TclGetNamespaceForQualName, /* 38 */
    TclGetObjInterpProc, /* 39 */
    TclGetOpenMode, /* 40 */
    TclGetOriginalCommand, /* 41 */
    TclpGetUserHome, /* 42 */
    0, /* 43 */
    TclGuessPackageName, /* 44 */
    TclHideUnsafeCommands, /* 45 */
    TclInExit, /* 46 */
    0, /* 47 */
    0, /* 48 */
    0, /* 49 */
    TclInitCompiledLocals, /* 50 */
    TclInterpInit, /* 51 */
    0, /* 52 */
    TclInvokeObjectCommand, /* 53 */
    TclInvokeStringCommand, /* 54 */
    TclIsProc, /* 55 */
    0, /* 56 */
    0, /* 57 */
    TclLookupVar, /* 58 */
    0, /* 59 */
    TclNeedSpace, /* 60 */
    TclNewProcBodyObj, /* 61 */
    TclObjCommandComplete, /* 62 */
    TclObjInterpProc, /* 63 */
    TclObjInvoke, /* 64 */
    0, /* 65 */
    0, /* 66 */
    0, /* 67 */
    0, /* 68 */
    TclpAlloc, /* 69 */
    0, /* 70 */
    0, /* 71 */
    0, /* 72 */
    0, /* 73 */
    TclpFree, /* 74 */
    TclpGetClicks, /* 75 */
    TclpGetSeconds, /* 76 */
    0, /* 77 */
    0, /* 78 */
    0, /* 79 */
    0, /* 80 */
    TclpRealloc, /* 81 */
    0, /* 82 */
    0, /* 83 */
    0, /* 84 */
    0, /* 85 */
    0, /* 86 */
    0, /* 87 */
    TclPrecTraceProc, /* 88 */
    TclPreventAliasLoop, /* 89 */
    0, /* 90 */
    TclProcCleanupProc, /* 91 */
    TclProcCompileProc, /* 92 */
    TclProcDeleteProc, /* 93 */
    0, /* 94 */
    0, /* 95 */
    TclRenameCommand, /* 96 */
    TclResetShadowedCmdRefs, /* 97 */
    TclServiceIdle, /* 98 */
    0, /* 99 */
    0, /* 100 */
    TclSetPreInitScript, /* 101 */
    TclSetupEnv, /* 102 */
    TclSockGetPort, /* 103 */
    0, /* 104 */
    0, /* 105 */
    0, /* 106 */
    0, /* 107 */
    TclTeardownNamespace, /* 108 */
    TclUpdateReturnInfo, /* 109 */
    TclSockMinimumBuffers, /* 110 */
    Tcl_AddInterpResolvers, /* 111 */
    0, /* 112 */
    0, /* 113 */
    0, /* 114 */
    0, /* 115 */
    0, /* 116 */
    0, /* 117 */
    Tcl_GetInterpResolvers, /* 118 */
    Tcl_GetNamespaceResolvers, /* 119 */
    Tcl_FindNamespaceVar, /* 120 */
    0, /* 121 */
    0, /* 122 */
    0, /* 123 */
    0, /* 124 */
    0, /* 125 */
    Tcl_GetVariableFullName, /* 126 */
    0, /* 127 */
    Tcl_PopCallFrame, /* 128 */
    Tcl_PushCallFrame, /* 129 */
    Tcl_RemoveInterpResolvers, /* 130 */
    Tcl_SetNamespaceResolvers, /* 131 */
    TclpHasSockets, /* 132 */
    0, /* 133 */
    0, /* 134 */
    0, /* 135 */
    0, /* 136 */
    0, /* 137 */
    TclGetEnv, /* 138 */
    0, /* 139 */
    0, /* 140 */
    TclpGetCwd, /* 141 */
    TclSetByteCodeFromAny, /* 142 */
    TclAddLiteralObj, /* 143 */
    TclHideLiteral, /* 144 */
    TclGetAuxDataType, /* 145 */
    TclHandleCreate, /* 146 */
    TclHandleFree, /* 147 */
    TclHandlePreserve, /* 148 */
    TclHandleRelease, /* 149 */
    TclRegAbout, /* 150 */
    TclRegExpRangeUniChar, /* 151 */
    TclSetLibraryPath, /* 152 */
    TclGetLibraryPath, /* 153 */
    0, /* 154 */
    0, /* 155 */
    TclRegError, /* 156 */
    TclVarTraceExists, /* 157 */
    0, /* 158 */
    0, /* 159 */
    0, /* 160 */
    TclChannelTransform, /* 161 */
    TclChannelEventScriptInvoker, /* 162 */
    TclGetInstructionTable, /* 163 */
    TclExpandCodeArray, /* 164 */
    TclpSetInitialEncodings, /* 165 */
    TclListObjSetElement, /* 166 */
    0, /* 167 */
    0, /* 168 */
    TclpUtfNcmp2, /* 169 */
    TclCheckInterpTraces, /* 170 */
    TclCheckExecutionTraces, /* 171 */
    TclInThreadExit, /* 172 */
    TclUniCharMatch, /* 173 */
    0, /* 174 */
    TclCallVarTraces, /* 175 */
    TclCleanupVar, /* 176 */
    TclVarErrMsg, /* 177 */
    0, /* 178 */
    0, /* 179 */
    0, /* 180 */
    0, /* 181 */
    0, /* 182 */
    0, /* 183 */
    0, /* 184 */
    0, /* 185 */
    0, /* 186 */
    0, /* 187 */
    0, /* 188 */
    0, /* 189 */
    0, /* 190 */
    0, /* 191 */
    0, /* 192 */
    0, /* 193 */
    0, /* 194 */
    0, /* 195 */
    0, /* 196 */
    0, /* 197 */
    TclObjGetFrame, /* 198 */
    0, /* 199 */
    TclpObjRemoveDirectory, /* 200 */
    TclpObjCopyDirectory, /* 201 */
    TclpObjCreateDirectory, /* 202 */
    TclpObjDeleteFile, /* 203 */
    TclpObjCopyFile, /* 204 */
    TclpObjRenameFile, /* 205 */
    TclpObjStat, /* 206 */
    TclpObjAccess, /* 207 */
    TclpOpenFileChannel, /* 208 */
    0, /* 209 */
    0, /* 210 */
    0, /* 211 */
    TclpFindExecutable, /* 212 */
    TclGetObjNameOfExecutable, /* 213 */
    TclSetObjNameOfExecutable, /* 214 */
    TclStackAlloc, /* 215 */
    TclStackFree, /* 216 */
    TclPushStackFrame, /* 217 */
    TclPopStackFrame, /* 218 */
    0, /* 219 */
    0, /* 220 */
    0, /* 221 */
    0, /* 222 */
    0, /* 223 */
    TclGetPlatform, /* 224 */
    TclTraceDictPath, /* 225 */
    TclObjBeingDeleted, /* 226 */
    TclSetNsPath, /* 227 */
    0, /* 228 */
    TclPtrMakeUpvar, /* 229 */
    TclObjLookupVar, /* 230 */
    TclGetNamespaceFromObj, /* 231 */
    TclEvalObjEx, /* 232 */
    TclGetSrcInfoForPc, /* 233 */
    TclVarHashCreateVar, /* 234 */
    TclInitVarHashTable, /* 235 */
    0, /* 236 */
    TclResetCancellation, /* 237 */
    TclNRInterpProc, /* 238 */
    TclNRInterpProcCore, /* 239 */
    TclNRRunCallbacks, /* 240 */
    TclNREvalObjEx, /* 241 */
    TclNREvalObjv, /* 242 */
    TclDbDumpActiveObjects, /* 243 */
    TclGetNamespaceChildTable, /* 244 */
    TclGetNamespaceCommandTable, /* 245 */
    TclInitRewriteEnsemble, /* 246 */
    TclResetRewriteEnsemble, /* 247 */
    TclCopyChannel, /* 248 */
    TclDoubleDigits, /* 249 */
    TclSetSlaveCancelFlags, /* 250 */
    TclRegisterLiteral, /* 251 */
    TclPtrGetVar, /* 252 */
    TclPtrSetVar, /* 253 */
    TclPtrIncrObjVar, /* 254 */
    TclPtrObjMakeUpvar, /* 255 */
    TclPtrUnsetVar, /* 256 */
};

static const TclIntPlatStubs tclIntPlatStubs = {
    TCL_STUB_MAGIC,
    0,
#if !defined(_WIN32) && !defined(__CYGWIN__) && !defined(MAC_OSX_TCL) /* UNIX */
    TclGetAndDetachPids, /* 0 */
    TclpCloseFile, /* 1 */
    TclpCreateCommandChannel, /* 2 */
    TclpCreatePipe, /* 3 */
    TclpCreateProcess, /* 4 */
    0, /* 5 */
    TclpMakeFile, /* 6 */
    TclpOpenFile, /* 7 */
    TclUnixWaitForFile, /* 8 */
    TclpCreateTempFile, /* 9 */
    0, /* 10 */
    0, /* 11 */
    0, /* 12 */
    0, /* 13 */
    TclUnixCopyFile, /* 14 */
    0, /* 15 */
    0, /* 16 */
    0, /* 17 */
    0, /* 18 */
    0, /* 19 */
    0, /* 20 */
    0, /* 21 */
    0, /* 22 */
    0, /* 23 */
    0, /* 24 */
    0, /* 25 */
    0, /* 26 */
    0, /* 27 */
    0, /* 28 */
    TclWinCPUID, /* 29 */
    TclUnixOpenTemporaryFile, /* 30 */
#endif /* UNIX */
#if defined(_WIN32) || defined(__CYGWIN__) /* WIN */
    TclWinConvertError, /* 0 */
    0, /* 1 */
    0, /* 2 */
    0, /* 3 */
    TclWinGetTclInstance, /* 4 */
    TclUnixWaitForFile, /* 5 */
    0, /* 6 */
    0, /* 7 */
    TclpGetPid, /* 8 */
    TclWinGetPlatformId, /* 9 */
    0, /* 10 */
    TclGetAndDetachPids, /* 11 */
    TclpCloseFile, /* 12 */
    TclpCreateCommandChannel, /* 13 */
    TclpCreatePipe, /* 14 */
    TclpCreateProcess, /* 15 */
    TclpIsAtty, /* 16 */
    TclUnixCopyFile, /* 17 */
    TclpMakeFile, /* 18 */
    TclpOpenFile, /* 19 */
    TclWinAddProcess, /* 20 */
    0, /* 21 */
    TclpCreateTempFile, /* 22 */
    0, /* 23 */
    TclWinNoBackslash, /* 24 */
    0, /* 25 */
    0, /* 26 */
    TclWinFlushDirtyChannels, /* 27 */
    TclWinResetInterfaces, /* 28 */
    TclWinCPUID, /* 29 */
    TclUnixOpenTemporaryFile, /* 30 */
#endif /* WIN */
#ifdef MAC_OSX_TCL /* MACOSX */
    TclGetAndDetachPids, /* 0 */
    TclpCloseFile, /* 1 */
    TclpCreateCommandChannel, /* 2 */
    TclpCreatePipe, /* 3 */
    TclpCreateProcess, /* 4 */
    0, /* 5 */
    TclpMakeFile, /* 6 */
    TclpOpenFile, /* 7 */
    TclUnixWaitForFile, /* 8 */
    TclpCreateTempFile, /* 9 */
    0, /* 10 */
    0, /* 11 */
    0, /* 12 */
    0, /* 13 */
    TclUnixCopyFile, /* 14 */
    TclMacOSXGetFileAttribute, /* 15 */
    TclMacOSXSetFileAttribute, /* 16 */
    TclMacOSXCopyFileAttributes, /* 17 */
    TclMacOSXMatchType, /* 18 */
    TclMacOSXNotifierAddRunLoopMode, /* 19 */
    0, /* 20 */
    0, /* 21 */
    0, /* 22 */
    0, /* 23 */
    0, /* 24 */
    0, /* 25 */
    0, /* 26 */
    0, /* 27 */
    0, /* 28 */
    TclWinCPUID, /* 29 */
    TclUnixOpenTemporaryFile, /* 30 */
#endif /* MACOSX */
};

static const TclPlatStubs tclPlatStubs = {
    TCL_STUB_MAGIC,
    0,
#if defined(_WIN32) || defined(__CYGWIN__) /* WIN */
    Tcl_WinUtfToTChar, /* 0 */
    Tcl_WinTCharToUtf, /* 1 */
#endif /* WIN */
#ifdef MAC_OSX_TCL /* MACOSX */
    Tcl_MacOSXOpenBundleResources, /* 0 */
    Tcl_MacOSXOpenVersionedBundleResources, /* 1 */
#endif /* MACOSX */
};

const TclTomMathStubs tclTomMathStubs = {
    TCL_STUB_MAGIC,
    0,
    TclBN_epoch, /* 0 */
    TclBN_revision, /* 1 */
    TclBN_mp_add, /* 2 */
    TclBN_mp_add_d, /* 3 */
    TclBN_mp_and, /* 4 */
    TclBN_mp_clamp, /* 5 */
    TclBN_mp_clear, /* 6 */
    TclBN_mp_clear_multi, /* 7 */
    TclBN_mp_cmp, /* 8 */
    TclBN_mp_cmp_d, /* 9 */
    TclBN_mp_cmp_mag, /* 10 */
    TclBN_mp_copy, /* 11 */
    TclBN_mp_count_bits, /* 12 */
    TclBN_mp_div, /* 13 */
    TclBN_mp_div_d, /* 14 */
    TclBN_mp_div_2, /* 15 */
    TclBN_mp_div_2d, /* 16 */
    TclBN_mp_div_3, /* 17 */
    TclBN_mp_exch, /* 18 */
    TclBN_mp_expt_d, /* 19 */
    TclBN_mp_grow, /* 20 */
    TclBN_mp_init, /* 21 */
    TclBN_mp_init_copy, /* 22 */
    TclBN_mp_init_multi, /* 23 */
    TclBN_mp_init_set, /* 24 */
    TclBN_mp_init_size, /* 25 */
    TclBN_mp_lshd, /* 26 */
    TclBN_mp_mod, /* 27 */
    TclBN_mp_mod_2d, /* 28 */
    TclBN_mp_mul, /* 29 */
    TclBN_mp_mul_d, /* 30 */
    TclBN_mp_mul_2, /* 31 */
    TclBN_mp_mul_2d, /* 32 */
    TclBN_mp_neg, /* 33 */
    TclBN_mp_or, /* 34 */
    TclBN_mp_radix_size, /* 35 */
    TclBN_mp_read_radix, /* 36 */
    TclBN_mp_rshd, /* 37 */
    TclBN_mp_shrink, /* 38 */
    TclBN_mp_set, /* 39 */
    TclBN_mp_sqr, /* 40 */
    TclBN_mp_sqrt, /* 41 */
    TclBN_mp_sub, /* 42 */
    TclBN_mp_sub_d, /* 43 */
    TclBN_mp_to_unsigned_bin, /* 44 */
    TclBN_mp_to_unsigned_bin_n, /* 45 */
    TclBN_mp_toradix_n, /* 46 */
    TclBN_mp_unsigned_bin_size, /* 47 */
    TclBN_mp_xor, /* 48 */
    TclBN_mp_zero, /* 49 */
    TclBN_reverse, /* 50 */
    TclBN_fast_s_mp_mul_digs, /* 51 */
    TclBN_fast_s_mp_sqr, /* 52 */
    TclBN_mp_karatsuba_mul, /* 53 */
    TclBN_mp_karatsuba_sqr, /* 54 */
    TclBN_mp_toom_mul, /* 55 */
    TclBN_mp_toom_sqr, /* 56 */
    TclBN_s_mp_add, /* 57 */
    TclBN_s_mp_mul_digs, /* 58 */
    TclBN_s_mp_sqr, /* 59 */
    TclBN_s_mp_sub, /* 60 */
    TclBN_mp_init_set_int, /* 61 */
    TclBN_mp_set_int, /* 62 */
    TclBN_mp_cnt_lsb, /* 63 */
    TclBNInitBignumFromLong, /* 64 */
    TclBNInitBignumFromWideInt, /* 65 */
    TclBNInitBignumFromWideUInt, /* 66 */
    TclBN_mp_expt_d_ex, /* 67 */
    TclBN_mp_set_long_long, /* 68 */
    TclBN_mp_get_long_long, /* 69 */
    TclBN_mp_set_long, /* 70 */
    TclBN_mp_get_long, /* 71 */
};

static const TclStubHooks tclStubHooks = {
    &tclPlatStubs,
    &tclIntStubs,
    &tclIntPlatStubs
};

const TclStubs tclStubs = {
    TCL_STUB_MAGIC,
    &tclStubHooks,
    Tcl_PkgProvideEx, /* 0 */
    Tcl_PkgRequireEx, /* 1 */
    Tcl_Panic, /* 2 */
    Tcl_Alloc, /* 3 */
    Tcl_Free, /* 4 */
    Tcl_Realloc, /* 5 */
    Tcl_DbCkalloc, /* 6 */
    Tcl_DbCkfree, /* 7 */
    Tcl_DbCkrealloc, /* 8 */
#if !defined(_WIN32) && !defined(MAC_OSX_TCL) /* UNIX */
    Tcl_CreateFileHandler, /* 9 */
#endif /* UNIX */
#if defined(_WIN32) /* WIN */
    0, /* 9 */
#endif /* WIN */
#ifdef MAC_OSX_TCL /* MACOSX */
    Tcl_CreateFileHandler, /* 9 */
#endif /* MACOSX */
#if !defined(_WIN32) && !defined(MAC_OSX_TCL) /* UNIX */
    Tcl_DeleteFileHandler, /* 10 */
#endif /* UNIX */
#if defined(_WIN32) /* WIN */
    0, /* 10 */
#endif /* WIN */
#ifdef MAC_OSX_TCL /* MACOSX */
    Tcl_DeleteFileHandler, /* 10 */
#endif /* MACOSX */
    Tcl_SetTimer, /* 11 */
    Tcl_Sleep, /* 12 */
    Tcl_WaitForEvent, /* 13 */
    Tcl_AppendAllObjTypes, /* 14 */
    Tcl_AppendStringsToObj, /* 15 */
    Tcl_AppendToObj, /* 16 */
    Tcl_ConcatObj, /* 17 */
    Tcl_ConvertToType, /* 18 */
    Tcl_DbDecrRefCount, /* 19 */
    Tcl_DbIncrRefCount, /* 20 */
    Tcl_DbIsShared, /* 21 */
    Tcl_DbNewBooleanObj, /* 22 */
    Tcl_DbNewByteArrayObj, /* 23 */
    Tcl_DbNewDoubleObj, /* 24 */
    Tcl_DbNewListObj, /* 25 */
    Tcl_DbNewLongObj, /* 26 */
    Tcl_DbNewObj, /* 27 */
    Tcl_DbNewStringObj, /* 28 */
    Tcl_DuplicateObj, /* 29 */
    TclFreeObj, /* 30 */
    Tcl_GetBoolean, /* 31 */
    Tcl_GetBooleanFromObj, /* 32 */
    Tcl_GetByteArrayFromObj, /* 33 */
    Tcl_GetDouble, /* 34 */
    Tcl_GetDoubleFromObj, /* 35 */
    Tcl_GetIndexFromObj, /* 36 */
    Tcl_GetInt, /* 37 */
    Tcl_GetIntFromObj, /* 38 */
    Tcl_GetLongFromObj, /* 39 */
    Tcl_GetObjType, /* 40 */
    Tcl_GetStringFromObj, /* 41 */
    Tcl_InvalidateStringRep, /* 42 */
    Tcl_ListObjAppendList, /* 43 */
    Tcl_ListObjAppendElement, /* 44 */
    Tcl_ListObjGetElements, /* 45 */
    Tcl_ListObjIndex, /* 46 */
    Tcl_ListObjLength, /* 47 */
    Tcl_ListObjReplace, /* 48 */
    Tcl_NewBooleanObj, /* 49 */
    Tcl_NewByteArrayObj, /* 50 */
    Tcl_NewDoubleObj, /* 51 */
    Tcl_NewIntObj, /* 52 */
    Tcl_NewListObj, /* 53 */
    Tcl_NewLongObj, /* 54 */
    Tcl_NewObj, /* 55 */
    Tcl_NewStringObj, /* 56 */
    Tcl_SetBooleanObj, /* 57 */
    Tcl_SetByteArrayLength, /* 58 */
    Tcl_SetByteArrayObj, /* 59 */
    Tcl_SetDoubleObj, /* 60 */
    Tcl_SetIntObj, /* 61 */
    Tcl_SetListObj, /* 62 */
    Tcl_SetLongObj, /* 63 */
    Tcl_SetObjLength, /* 64 */
    Tcl_SetStringObj, /* 65 */
    Tcl_AddErrorInfo, /* 66 */
    Tcl_AddObjErrorInfo, /* 67 */
    Tcl_AllowExceptions, /* 68 */
    Tcl_AppendElement, /* 69 */
    Tcl_AppendResult, /* 70 */
    Tcl_AsyncCreate, /* 71 */
    Tcl_AsyncDelete, /* 72 */
    Tcl_AsyncInvoke, /* 73 */
    Tcl_AsyncMark, /* 74 */
    Tcl_AsyncReady, /* 75 */
    Tcl_BackgroundError, /* 76 */
    Tcl_Backslash, /* 77 */
    Tcl_BadChannelOption, /* 78 */
    Tcl_CallWhenDeleted, /* 79 */
    Tcl_CancelIdleCall, /* 80 */
    Tcl_Close, /* 81 */
    Tcl_CommandComplete, /* 82 */
    Tcl_Concat, /* 83 */
    Tcl_ConvertElement, /* 84 */
    Tcl_ConvertCountedElement, /* 85 */
    Tcl_CreateAlias, /* 86 */
    Tcl_CreateAliasObj, /* 87 */
    Tcl_CreateChannel, /* 88 */
    Tcl_CreateChannelHandler, /* 89 */
    Tcl_CreateCloseHandler, /* 90 */
    Tcl_CreateCommand, /* 91 */
    Tcl_CreateEventSource, /* 92 */
    Tcl_CreateExitHandler, /* 93 */
    Tcl_CreateInterp, /* 94 */
    Tcl_CreateMathFunc, /* 95 */
    Tcl_CreateObjCommand, /* 96 */
    Tcl_CreateSlave, /* 97 */
    Tcl_CreateTimerHandler, /* 98 */
    Tcl_CreateTrace, /* 99 */
    Tcl_DeleteAssocData, /* 100 */
    Tcl_DeleteChannelHandler, /* 101 */
    Tcl_DeleteCloseHandler, /* 102 */
    Tcl_DeleteCommand, /* 103 */
    Tcl_DeleteCommandFromToken, /* 104 */
    Tcl_DeleteEvents, /* 105 */
    Tcl_DeleteEventSource, /* 106 */
    Tcl_DeleteExitHandler, /* 107 */
    Tcl_DeleteHashEntry, /* 108 */
    Tcl_DeleteHashTable, /* 109 */
    Tcl_DeleteInterp, /* 110 */
    Tcl_DetachPids, /* 111 */
    Tcl_DeleteTimerHandler, /* 112 */
    Tcl_DeleteTrace, /* 113 */
    Tcl_DontCallWhenDeleted, /* 114 */
    Tcl_DoOneEvent, /* 115 */
    Tcl_DoWhenIdle, /* 116 */
    Tcl_DStringAppend, /* 117 */
    Tcl_DStringAppendElement, /* 118 */
    Tcl_DStringEndSublist, /* 119 */
    Tcl_DStringFree, /* 120 */
    Tcl_DStringGetResult, /* 121 */
    Tcl_DStringInit, /* 122 */
    Tcl_DStringResult, /* 123 */
    Tcl_DStringSetLength, /* 124 */
    Tcl_DStringStartSublist, /* 125 */
    Tcl_Eof, /* 126 */
    Tcl_ErrnoId, /* 127 */
    Tcl_ErrnoMsg, /* 128 */
    Tcl_Eval, /* 129 */
    Tcl_EvalFile, /* 130 */
    Tcl_EvalObj, /* 131 */
    Tcl_EventuallyFree, /* 132 */
    Tcl_Exit, /* 133 */
    Tcl_ExposeCommand, /* 134 */
    Tcl_ExprBoolean, /* 135 */
    Tcl_ExprBooleanObj, /* 136 */
    Tcl_ExprDouble, /* 137 */
    Tcl_ExprDoubleObj, /* 138 */
    Tcl_ExprLong, /* 139 */
    Tcl_ExprLongObj, /* 140 */
    Tcl_ExprObj, /* 141 */
    Tcl_ExprString, /* 142 */
    Tcl_Finalize, /* 143 */
    Tcl_FindExecutable, /* 144 */
    Tcl_FirstHashEntry, /* 145 */
    Tcl_Flush, /* 146 */
    Tcl_FreeResult, /* 147 */
    Tcl_GetAlias, /* 148 */
    Tcl_GetAliasObj, /* 149 */
    Tcl_GetAssocData, /* 150 */
    Tcl_GetChannel, /* 151 */
    Tcl_GetChannelBufferSize, /* 152 */
    Tcl_GetChannelHandle, /* 153 */
    Tcl_GetChannelInstanceData, /* 154 */
    Tcl_GetChannelMode, /* 155 */
    Tcl_GetChannelName, /* 156 */
    Tcl_GetChannelOption, /* 157 */
    Tcl_GetChannelType, /* 158 */
    Tcl_GetCommandInfo, /* 159 */
    Tcl_GetCommandName, /* 160 */
    Tcl_GetErrno, /* 161 */
    Tcl_GetHostName, /* 162 */
    Tcl_GetInterpPath, /* 163 */
    Tcl_GetMaster, /* 164 */
    Tcl_GetNameOfExecutable, /* 165 */
    Tcl_GetObjResult, /* 166 */
#if !defined(_WIN32) && !defined(MAC_OSX_TCL) /* UNIX */
    Tcl_GetOpenFile, /* 167 */
#endif /* UNIX */
#if defined(_WIN32) /* WIN */
    0, /* 167 */
#endif /* WIN */
#ifdef MAC_OSX_TCL /* MACOSX */
    Tcl_GetOpenFile, /* 167 */
#endif /* MACOSX */
    Tcl_GetPathType, /* 168 */
    Tcl_Gets, /* 169 */
    Tcl_GetsObj, /* 170 */
    Tcl_GetServiceMode, /* 171 */
    Tcl_GetSlave, /* 172 */
    Tcl_GetStdChannel, /* 173 */
    Tcl_GetStringResult, /* 174 */
    Tcl_GetVar, /* 175 */
    Tcl_GetVar2, /* 176 */
    Tcl_GlobalEval, /* 177 */
    Tcl_GlobalEvalObj, /* 178 */
    Tcl_HideCommand, /* 179 */
    Tcl_Init, /* 180 */
    Tcl_InitHashTable, /* 181 */
    Tcl_InputBlocked, /* 182 */
    Tcl_InputBuffered, /* 183 */
    Tcl_InterpDeleted, /* 184 */
    Tcl_IsSafe, /* 185 */
    Tcl_JoinPath, /* 186 */
    Tcl_LinkVar, /* 187 */
    0, /* 188 */
    Tcl_MakeFileChannel, /* 189 */
    Tcl_MakeSafe, /* 190 */
    Tcl_MakeTcpClientChannel, /* 191 */
    Tcl_Merge, /* 192 */
    Tcl_NextHashEntry, /* 193 */
    Tcl_NotifyChannel, /* 194 */
    Tcl_ObjGetVar2, /* 195 */
    Tcl_ObjSetVar2, /* 196 */
    Tcl_OpenCommandChannel, /* 197 */
    Tcl_OpenFileChannel, /* 198 */
    Tcl_OpenTcpClient, /* 199 */
    Tcl_OpenTcpServer, /* 200 */
    Tcl_Preserve, /* 201 */
    Tcl_PrintDouble, /* 202 */
    Tcl_PutEnv, /* 203 */
    Tcl_PosixError, /* 204 */
    Tcl_QueueEvent, /* 205 */
    Tcl_Read, /* 206 */
    Tcl_ReapDetachedProcs, /* 207 */
    Tcl_RecordAndEval, /* 208 */
    Tcl_RecordAndEvalObj, /* 209 */
    Tcl_RegisterChannel, /* 210 */
    Tcl_RegisterObjType, /* 211 */
    Tcl_RegExpCompile, /* 212 */
    Tcl_RegExpExec, /* 213 */
    Tcl_RegExpMatch, /* 214 */
    Tcl_RegExpRange, /* 215 */
    Tcl_Release, /* 216 */
    Tcl_ResetResult, /* 217 */
    Tcl_ScanElement, /* 218 */
    Tcl_ScanCountedElement, /* 219 */
    0, /* 220 */
    Tcl_ServiceAll, /* 221 */
    Tcl_ServiceEvent, /* 222 */
    Tcl_SetAssocData, /* 223 */
    Tcl_SetChannelBufferSize, /* 224 */
    Tcl_SetChannelOption, /* 225 */
    Tcl_SetCommandInfo, /* 226 */
    Tcl_SetErrno, /* 227 */
    Tcl_SetErrorCode, /* 228 */
    Tcl_SetMaxBlockTime, /* 229 */
    Tcl_SetPanicProc, /* 230 */
    Tcl_SetRecursionLimit, /* 231 */
    Tcl_SetResult, /* 232 */
    Tcl_SetServiceMode, /* 233 */
    Tcl_SetObjErrorCode, /* 234 */
    Tcl_SetObjResult, /* 235 */
    Tcl_SetStdChannel, /* 236 */
    Tcl_SetVar, /* 237 */
    Tcl_SetVar2, /* 238 */
    Tcl_SignalId, /* 239 */
    Tcl_SignalMsg, /* 240 */
    Tcl_SourceRCFile, /* 241 */
    Tcl_SplitList, /* 242 */
    Tcl_SplitPath, /* 243 */
    Tcl_StaticPackage, /* 244 */
    Tcl_StringMatch, /* 245 */
    0, /* 246 */
    Tcl_TraceVar, /* 247 */
    Tcl_TraceVar2, /* 248 */
    Tcl_TranslateFileName, /* 249 */
    Tcl_Ungets, /* 250 */
    Tcl_UnlinkVar, /* 251 */
    Tcl_UnregisterChannel, /* 252 */
    Tcl_UnsetVar, /* 253 */
    Tcl_UnsetVar2, /* 254 */
    Tcl_UntraceVar, /* 255 */
    Tcl_UntraceVar2, /* 256 */
    Tcl_UpdateLinkedVar, /* 257 */
    Tcl_UpVar, /* 258 */
    Tcl_UpVar2, /* 259 */
    Tcl_VarEval, /* 260 */
    Tcl_VarTraceInfo, /* 261 */
    Tcl_VarTraceInfo2, /* 262 */
    Tcl_Write, /* 263 */
    Tcl_WrongNumArgs, /* 264 */
    Tcl_DumpActiveMemory, /* 265 */
    Tcl_ValidateAllMemory, /* 266 */
    0, /* 267 */
    0, /* 268 */
    Tcl_HashStats, /* 269 */
    Tcl_ParseVar, /* 270 */
    Tcl_PkgPresent, /* 271 */
    Tcl_PkgPresentEx, /* 272 */
    Tcl_PkgProvide, /* 273 */
    Tcl_PkgRequire, /* 274 */
    0, /* 275 */
    0, /* 276 */
    Tcl_WaitPid, /* 277 */
    0, /* 278 */
    Tcl_GetVersion, /* 279 */
    Tcl_InitMemory, /* 280 */
    Tcl_StackChannel, /* 281 */
    Tcl_UnstackChannel, /* 282 */
    Tcl_GetStackedChannel, /* 283 */
    Tcl_SetMainLoop, /* 284 */
    0, /* 285 */
    Tcl_AppendObjToObj, /* 286 */
    Tcl_CreateEncoding, /* 287 */
    Tcl_CreateThreadExitHandler, /* 288 */
    Tcl_DeleteThreadExitHandler, /* 289 */
    Tcl_DiscardResult, /* 290 */
    Tcl_EvalEx, /* 291 */
    Tcl_EvalObjv, /* 292 */
    Tcl_EvalObjEx, /* 293 */
    Tcl_ExitThread, /* 294 */
    Tcl_ExternalToUtf, /* 295 */
    Tcl_ExternalToUtfDString, /* 296 */
    Tcl_FinalizeThread, /* 297 */
    Tcl_FinalizeNotifier, /* 298 */
    Tcl_FreeEncoding, /* 299 */
    Tcl_GetCurrentThread, /* 300 */
    Tcl_GetEncoding, /* 301 */
    Tcl_GetEncodingName, /* 302 */
    Tcl_GetEncodingNames, /* 303 */
    Tcl_GetIndexFromObjStruct, /* 304 */
    Tcl_GetThreadData, /* 305 */
    Tcl_GetVar2Ex, /* 306 */
    Tcl_InitNotifier, /* 307 */
    Tcl_MutexLock, /* 308 */
    Tcl_MutexUnlock, /* 309 */
    Tcl_ConditionNotify, /* 310 */
    Tcl_ConditionWait, /* 311 */
    Tcl_NumUtfChars, /* 312 */
    Tcl_ReadChars, /* 313 */
    Tcl_RestoreResult, /* 314 */
    Tcl_SaveResult, /* 315 */
    Tcl_SetSystemEncoding, /* 316 */
    Tcl_SetVar2Ex, /* 317 */
    Tcl_ThreadAlert, /* 318 */
    Tcl_ThreadQueueEvent, /* 319 */
    Tcl_UniCharAtIndex, /* 320 */
    Tcl_UniCharToLower, /* 321 */
    Tcl_UniCharToTitle, /* 322 */
    Tcl_UniCharToUpper, /* 323 */
    Tcl_UniCharToUtf, /* 324 */
    Tcl_UtfAtIndex, /* 325 */
    Tcl_UtfCharComplete, /* 326 */
    Tcl_UtfBackslash, /* 327 */
    Tcl_UtfFindFirst, /* 328 */
    Tcl_UtfFindLast, /* 329 */
    Tcl_UtfNext, /* 330 */
    Tcl_UtfPrev, /* 331 */
    Tcl_UtfToExternal, /* 332 */
    Tcl_UtfToExternalDString, /* 333 */
    Tcl_UtfToLower, /* 334 */
    Tcl_UtfToTitle, /* 335 */
    Tcl_UtfToUniChar, /* 336 */
    Tcl_UtfToUpper, /* 337 */
    Tcl_WriteChars, /* 338 */
    Tcl_WriteObj, /* 339 */
    Tcl_GetString, /* 340 */
    Tcl_GetDefaultEncodingDir, /* 341 */
    Tcl_SetDefaultEncodingDir, /* 342 */
    Tcl_AlertNotifier, /* 343 */
    Tcl_ServiceModeHook, /* 344 */
    Tcl_UniCharIsAlnum, /* 345 */
    Tcl_UniCharIsAlpha, /* 346 */
    Tcl_UniCharIsDigit, /* 347 */
    Tcl_UniCharIsLower, /* 348 */
    Tcl_UniCharIsSpace, /* 349 */
    Tcl_UniCharIsUpper, /* 350 */
    Tcl_UniCharIsWordChar, /* 351 */
    Tcl_UniCharLen, /* 352 */
    Tcl_UniCharNcmp, /* 353 */
    Tcl_UniCharToUtfDString, /* 354 */
    Tcl_UtfToUniCharDString, /* 355 */
    Tcl_GetRegExpFromObj, /* 356 */
    Tcl_EvalTokens, /* 357 */
    Tcl_FreeParse, /* 358 */
    Tcl_LogCommandInfo, /* 359 */
    Tcl_ParseBraces, /* 360 */
    Tcl_ParseCommand, /* 361 */
    Tcl_ParseExpr, /* 362 */
    Tcl_ParseQuotedString, /* 363 */
    Tcl_ParseVarName, /* 364 */
    Tcl_GetCwd, /* 365 */
    Tcl_Chdir, /* 366 */
    Tcl_Access, /* 367 */
    Tcl_Stat, /* 368 */
    Tcl_UtfNcmp, /* 369 */
    Tcl_UtfNcasecmp, /* 370 */
    Tcl_StringCaseMatch, /* 371 */
    Tcl_UniCharIsControl, /* 372 */
    Tcl_UniCharIsGraph, /* 373 */
    Tcl_UniCharIsPrint, /* 374 */
    Tcl_UniCharIsPunct, /* 375 */
    Tcl_RegExpExecObj, /* 376 */
    Tcl_RegExpGetInfo, /* 377 */
    Tcl_NewUnicodeObj, /* 378 */
    Tcl_SetUnicodeObj, /* 379 */
    Tcl_GetCharLength, /* 380 */
    Tcl_GetUniChar, /* 381 */
    Tcl_GetUnicode, /* 382 */
    Tcl_GetRange, /* 383 */
    Tcl_AppendUnicodeToObj, /* 384 */
    Tcl_RegExpMatchObj, /* 385 */
    Tcl_SetNotifier, /* 386 */
    Tcl_GetAllocMutex, /* 387 */
    Tcl_GetChannelNames, /* 388 */
    Tcl_GetChannelNamesEx, /* 389 */
    Tcl_ProcObjCmd, /* 390 */
    Tcl_ConditionFinalize, /* 391 */
    Tcl_MutexFinalize, /* 392 */
    Tcl_CreateThread, /* 393 */
    Tcl_ReadRaw, /* 394 */
    Tcl_WriteRaw, /* 395 */
    Tcl_GetTopChannel, /* 396 */
    Tcl_ChannelBuffered, /* 397 */
    Tcl_ChannelName, /* 398 */
    Tcl_ChannelVersion, /* 399 */
    Tcl_ChannelBlockModeProc, /* 400 */
    Tcl_ChannelCloseProc, /* 401 */
    Tcl_ChannelClose2Proc, /* 402 */
    Tcl_ChannelInputProc, /* 403 */
    Tcl_ChannelOutputProc, /* 404 */
    Tcl_ChannelSeekProc, /* 405 */
    Tcl_ChannelSetOptionProc, /* 406 */
    Tcl_ChannelGetOptionProc, /* 407 */
    Tcl_ChannelWatchProc, /* 408 */
    Tcl_ChannelGetHandleProc, /* 409 */
    Tcl_ChannelFlushProc, /* 410 */
    Tcl_ChannelHandlerProc, /* 411 */
    Tcl_JoinThread, /* 412 */
    Tcl_IsChannelShared, /* 413 */
    Tcl_IsChannelRegistered, /* 414 */
    Tcl_CutChannel, /* 415 */
    Tcl_SpliceChannel, /* 416 */
    Tcl_ClearChannelHandlers, /* 417 */
    Tcl_IsChannelExisting, /* 418 */
    Tcl_UniCharNcasecmp, /* 419 */
    Tcl_UniCharCaseMatch, /* 420 */
    Tcl_FindHashEntry, /* 421 */
    Tcl_CreateHashEntry, /* 422 */
    Tcl_InitCustomHashTable, /* 423 */
    Tcl_InitObjHashTable, /* 424 */
    Tcl_CommandTraceInfo, /* 425 */
    Tcl_TraceCommand, /* 426 */
    Tcl_UntraceCommand, /* 427 */
    Tcl_AttemptAlloc, /* 428 */
    Tcl_AttemptDbCkalloc, /* 429 */
    Tcl_AttemptRealloc, /* 430 */
    Tcl_AttemptDbCkrealloc, /* 431 */
    Tcl_AttemptSetObjLength, /* 432 */
    Tcl_GetChannelThread, /* 433 */
    Tcl_GetUnicodeFromObj, /* 434 */
    Tcl_GetMathFuncInfo, /* 435 */
    Tcl_ListMathFuncs, /* 436 */
    Tcl_SubstObj, /* 437 */
    Tcl_DetachChannel, /* 438 */
    Tcl_IsStandardChannel, /* 439 */
    Tcl_FSCopyFile, /* 440 */
    Tcl_FSCopyDirectory, /* 441 */
    Tcl_FSCreateDirectory, /* 442 */
    Tcl_FSDeleteFile, /* 443 */
    Tcl_FSLoadFile, /* 444 */
    Tcl_FSMatchInDirectory, /* 445 */
    Tcl_FSLink, /* 446 */
    Tcl_FSRemoveDirectory, /* 447 */
    Tcl_FSRenameFile, /* 448 */
    Tcl_FSLstat, /* 449 */
    Tcl_FSUtime, /* 450 */
    Tcl_FSFileAttrsGet, /* 451 */
    Tcl_FSFileAttrsSet, /* 452 */
    Tcl_FSFileAttrStrings, /* 453 */
    Tcl_FSStat, /* 454 */
    Tcl_FSAccess, /* 455 */
    Tcl_FSOpenFileChannel, /* 456 */
    Tcl_FSGetCwd, /* 457 */
    Tcl_FSChdir, /* 458 */
    Tcl_FSConvertToPathType, /* 459 */
    Tcl_FSJoinPath, /* 460 */
    Tcl_FSSplitPath, /* 461 */
    Tcl_FSEqualPaths, /* 462 */
    Tcl_FSGetNormalizedPath, /* 463 */
    Tcl_FSJoinToPath, /* 464 */
    Tcl_FSGetInternalRep, /* 465 */
    Tcl_FSGetTranslatedPath, /* 466 */
    Tcl_FSEvalFile, /* 467 */
    Tcl_FSNewNativePath, /* 468 */
    Tcl_FSGetNativePath, /* 469 */
    Tcl_FSFileSystemInfo, /* 470 */
    Tcl_FSPathSeparator, /* 471 */
    Tcl_FSListVolumes, /* 472 */
    Tcl_FSRegister, /* 473 */
    Tcl_FSUnregister, /* 474 */
    Tcl_FSData, /* 475 */
    Tcl_FSGetTranslatedStringPath, /* 476 */
    Tcl_FSGetFileSystemForPath, /* 477 */
    Tcl_FSGetPathType, /* 478 */
    Tcl_OutputBuffered, /* 479 */
    Tcl_FSMountsChanged, /* 480 */
    Tcl_EvalTokensStandard, /* 481 */
    Tcl_GetTime, /* 482 */
    Tcl_CreateObjTrace, /* 483 */
    Tcl_GetCommandInfoFromToken, /* 484 */
    Tcl_SetCommandInfoFromToken, /* 485 */
    Tcl_DbNewWideIntObj, /* 486 */
    Tcl_GetWideIntFromObj, /* 487 */
    Tcl_NewWideIntObj, /* 488 */
    Tcl_SetWideIntObj, /* 489 */
    Tcl_AllocStatBuf, /* 490 */
    Tcl_Seek, /* 491 */
    Tcl_Tell, /* 492 */
    Tcl_ChannelWideSeekProc, /* 493 */
    Tcl_DictObjPut, /* 494 */
    Tcl_DictObjGet, /* 495 */
    Tcl_DictObjRemove, /* 496 */
    Tcl_DictObjSize, /* 497 */
    Tcl_DictObjFirst, /* 498 */
    Tcl_DictObjNext, /* 499 */
    Tcl_DictObjDone, /* 500 */
    Tcl_DictObjPutKeyList, /* 501 */
    Tcl_DictObjRemoveKeyList, /* 502 */
    Tcl_NewDictObj, /* 503 */
    Tcl_DbNewDictObj, /* 504 */
    Tcl_RegisterConfig, /* 505 */
    Tcl_CreateNamespace, /* 506 */
    Tcl_DeleteNamespace, /* 507 */
    Tcl_AppendExportList, /* 508 */
    Tcl_Export, /* 509 */
    Tcl_Import, /* 510 */
    Tcl_ForgetImport, /* 511 */
    Tcl_GetCurrentNamespace, /* 512 */
    Tcl_GetGlobalNamespace, /* 513 */
    Tcl_FindNamespace, /* 514 */
    Tcl_FindCommand, /* 515 */
    Tcl_GetCommandFromObj, /* 516 */
    Tcl_GetCommandFullName, /* 517 */
    Tcl_FSEvalFileEx, /* 518 */
    Tcl_SetExitProc, /* 519 */
    Tcl_LimitAddHandler, /* 520 */
    Tcl_LimitRemoveHandler, /* 521 */
    Tcl_LimitReady, /* 522 */
    Tcl_LimitCheck, /* 523 */
    Tcl_LimitExceeded, /* 524 */
    Tcl_LimitSetCommands, /* 525 */
    Tcl_LimitSetTime, /* 526 */
    Tcl_LimitSetGranularity, /* 527 */
    Tcl_LimitTypeEnabled, /* 528 */
    Tcl_LimitTypeExceeded, /* 529 */
    Tcl_LimitTypeSet, /* 530 */
    Tcl_LimitTypeReset, /* 531 */
    Tcl_LimitGetCommands, /* 532 */
    Tcl_LimitGetTime, /* 533 */
    Tcl_LimitGetGranularity, /* 534 */
    Tcl_SaveInterpState, /* 535 */
    Tcl_RestoreInterpState, /* 536 */
    Tcl_DiscardInterpState, /* 537 */
    Tcl_SetReturnOptions, /* 538 */
    Tcl_GetReturnOptions, /* 539 */
    Tcl_IsEnsemble, /* 540 */
    Tcl_CreateEnsemble, /* 541 */
    Tcl_FindEnsemble, /* 542 */
    Tcl_SetEnsembleSubcommandList, /* 543 */
    Tcl_SetEnsembleMappingDict, /* 544 */
    Tcl_SetEnsembleUnknownHandler, /* 545 */
    Tcl_SetEnsembleFlags, /* 546 */
    Tcl_GetEnsembleSubcommandList, /* 547 */
    Tcl_GetEnsembleMappingDict, /* 548 */
    Tcl_GetEnsembleUnknownHandler, /* 549 */
    Tcl_GetEnsembleFlags, /* 550 */
    Tcl_GetEnsembleNamespace, /* 551 */
    Tcl_SetTimeProc, /* 552 */
    Tcl_QueryTimeProc, /* 553 */
    Tcl_ChannelThreadActionProc, /* 554 */
    Tcl_NewBignumObj, /* 555 */
    Tcl_DbNewBignumObj, /* 556 */
    Tcl_SetBignumObj, /* 557 */
    Tcl_GetBignumFromObj, /* 558 */
    Tcl_TakeBignumFromObj, /* 559 */
    Tcl_TruncateChannel, /* 560 */
    Tcl_ChannelTruncateProc, /* 561 */
    Tcl_SetChannelErrorInterp, /* 562 */
    Tcl_GetChannelErrorInterp, /* 563 */
    Tcl_SetChannelError, /* 564 */
    Tcl_GetChannelError, /* 565 */
    Tcl_InitBignumFromDouble, /* 566 */
    Tcl_GetNamespaceUnknownHandler, /* 567 */
    Tcl_SetNamespaceUnknownHandler, /* 568 */
    Tcl_GetEncodingFromObj, /* 569 */
    Tcl_GetEncodingSearchPath, /* 570 */
    Tcl_SetEncodingSearchPath, /* 571 */
    Tcl_GetEncodingNameFromEnvironment, /* 572 */
    Tcl_PkgRequireProc, /* 573 */
    Tcl_AppendObjToErrorInfo, /* 574 */
    Tcl_AppendLimitedToObj, /* 575 */
    Tcl_Format, /* 576 */
    Tcl_AppendFormatToObj, /* 577 */
    Tcl_ObjPrintf, /* 578 */
    Tcl_AppendPrintfToObj, /* 579 */
    Tcl_CancelEval, /* 580 */
    Tcl_Canceled, /* 581 */
    Tcl_CreatePipe, /* 582 */
    Tcl_NRCreateCommand, /* 583 */
    Tcl_NREvalObj, /* 584 */
    Tcl_NREvalObjv, /* 585 */
    Tcl_NRCmdSwap, /* 586 */
    Tcl_NRAddCallback, /* 587 */
    Tcl_NRCallObjProc, /* 588 */
    Tcl_GetFSDeviceFromStat, /* 589 */
    Tcl_GetFSInodeFromStat, /* 590 */
    Tcl_GetModeFromStat, /* 591 */
    Tcl_GetLinkCountFromStat, /* 592 */
    Tcl_GetUserIdFromStat, /* 593 */
    Tcl_GetGroupIdFromStat, /* 594 */
    Tcl_GetDeviceTypeFromStat, /* 595 */
    Tcl_GetAccessTimeFromStat, /* 596 */
    Tcl_GetModificationTimeFromStat, /* 597 */
    Tcl_GetChangeTimeFromStat, /* 598 */
    Tcl_GetSizeFromStat, /* 599 */
    Tcl_GetBlocksFromStat, /* 600 */
    Tcl_GetBlockSizeFromStat, /* 601 */
    Tcl_SetEnsembleParameterList, /* 602 */
    Tcl_GetEnsembleParameterList, /* 603 */
    Tcl_ParseArgsObjv, /* 604 */
    Tcl_GetErrorLine, /* 605 */
    Tcl_SetErrorLine, /* 606 */
    Tcl_TransferResult, /* 607 */
    Tcl_InterpActive, /* 608 */
    Tcl_BackgroundException, /* 609 */
    Tcl_ZlibDeflate, /* 610 */
    Tcl_ZlibInflate, /* 611 */
    Tcl_ZlibCRC32, /* 612 */
    Tcl_ZlibAdler32, /* 613 */
    Tcl_ZlibStreamInit, /* 614 */
    Tcl_ZlibStreamGetCommandName, /* 615 */
    Tcl_ZlibStreamEof, /* 616 */
    Tcl_ZlibStreamChecksum, /* 617 */
    Tcl_ZlibStreamPut, /* 618 */
    Tcl_ZlibStreamGet, /* 619 */
    Tcl_ZlibStreamClose, /* 620 */
    Tcl_ZlibStreamReset, /* 621 */
    Tcl_SetStartupScript, /* 622 */
    Tcl_GetStartupScript, /* 623 */
    Tcl_CloseEx, /* 624 */
    Tcl_NRExprObj, /* 625 */
    Tcl_NRSubstObj, /* 626 */
    Tcl_LoadFile, /* 627 */
    Tcl_FindSymbol, /* 628 */
    Tcl_FSUnloadFile, /* 629 */
    Tcl_ZlibStreamSetCompressionDictionary, /* 630 */
    Tcl_OpenTcpServerEx, /* 631 */
};

/* !END!: Do not edit above this line. */<|MERGE_RESOLUTION|>--- conflicted
+++ resolved
@@ -48,49 +48,6 @@
 #   define TclBNInitBignumFromWideInt 0
 #   define TclBNInitBignumFromLong 0
 #else
-<<<<<<< HEAD
-=======
-#define TclSetStartupScriptPath setStartupScriptPath
-static void TclSetStartupScriptPath(Tcl_Obj *path)
-{
-    Tcl_SetStartupScript(path, NULL);
-}
-#define TclGetStartupScriptPath getStartupScriptPath
-static Tcl_Obj *TclGetStartupScriptPath(void)
-{
-    return Tcl_GetStartupScript(NULL);
-}
-#define TclSetStartupScriptFileName setStartupScriptFileName
-static void TclSetStartupScriptFileName(
-    const char *fileName)
-{
-    Tcl_SetStartupScript(Tcl_NewStringObj(fileName,-1), NULL);
-}
-#define TclGetStartupScriptFileName getStartupScriptFileName
-static const char *TclGetStartupScriptFileName(void)
-{
-    Tcl_Obj *path = Tcl_GetStartupScript(NULL);
-    if (path == NULL) {
-	return NULL;
-    }
-    return Tcl_GetString(path);
-}
-
-#if defined(_WIN32) || defined(__CYGWIN__)
-#undef TclWinNToHS
-#define TclWinNToHS winNToHS
-static unsigned short TclWinNToHS(unsigned short ns) {
-	return ntohs(ns);
-}
-#undef TclWinGetPlatformId
-#define TclWinGetPlatformId winGetPlatformId
-static int
-TclWinGetPlatformId()
-{
-    return 2; /* VER_PLATFORM_WIN32_NT */;
-}
-#endif
->>>>>>> 928debd7
 #   define TclBNInitBignumFromWideUInt TclInitBignumFromWideUInt
 #   define TclBNInitBignumFromWideInt TclInitBignumFromWideInt
 #   define TclBNInitBignumFromLong TclInitBignumFromLong
@@ -310,84 +267,6 @@
 #   define Tcl_EvalObj 0
 #   undef Tcl_GlobalEvalObj
 #   define Tcl_GlobalEvalObj 0
-<<<<<<< HEAD
-=======
-#   define TclBackgroundException 0
-#   undef TclpReaddir
-#   define TclpReaddir 0
-#   define TclSetStartupScript 0
-#   define TclGetStartupScript 0
-#   define TclCreateNamespace 0
-#   define TclDeleteNamespace 0
-#   define TclAppendExportList 0
-#   define TclExport 0
-#   define TclImport 0
-#   define TclForgetImport 0
-#   define TclGetCurrentNamespace_ 0
-#   define TclGetGlobalNamespace_ 0
-#   define TclFindNamespace 0
-#   define TclFindCommand 0
-#   define TclGetCommandFromObj 0
-#   define TclGetCommandFullName 0
-#   define TclCopyChannelOld 0
-#   define Tcl_AppendResultVA 0
-#   define Tcl_AppendStringsToObjVA 0
-#   define Tcl_SetErrorCodeVA 0
-#   define Tcl_PanicVA 0
-#   define Tcl_VarEvalVA 0
-#   undef TclpGetDate
-#   define TclpGetDate 0
-#   undef TclpLocaltime
-#   define TclpLocaltime 0
-#   undef TclpGmtime
-#   define TclpGmtime 0
-#   define TclpLocaltime_unix 0
-#   define TclpGmtime_unix 0
-#   undef TclWinGetPlatformId
-#   define TclWinGetPlatformId 0
-#else /* TCL_NO_DEPRECATED */
-#   define Tcl_SeekOld seekOld
-#   define Tcl_TellOld tellOld
-#   define TclBackgroundException Tcl_BackgroundException
-#   define TclSetStartupScript Tcl_SetStartupScript
-#   define TclGetStartupScript Tcl_GetStartupScript
-#   define TclCreateNamespace Tcl_CreateNamespace
-#   define TclDeleteNamespace Tcl_DeleteNamespace
-#   define TclAppendExportList Tcl_AppendExportList
-#   define TclExport Tcl_Export
-#   define TclImport Tcl_Import
-#   define TclForgetImport Tcl_ForgetImport
-#   define TclGetCurrentNamespace_ Tcl_GetCurrentNamespace
-#   define TclGetGlobalNamespace_ Tcl_GetGlobalNamespace
-#   define TclFindNamespace Tcl_FindNamespace
-#   define TclFindCommand Tcl_FindCommand
-#   define TclGetCommandFromObj Tcl_GetCommandFromObj
-#   define TclGetCommandFullName Tcl_GetCommandFullName
-#   define TclpLocaltime_unix TclpLocaltime
-#   define TclpGmtime_unix TclpGmtime
-
-static int
-seekOld(
-    Tcl_Channel chan,		/* The channel on which to seek. */
-    int offset,			/* Offset to seek to. */
-    int mode)			/* Relative to which location to seek? */
-{
-    Tcl_WideInt wOffset, wResult;
-
-    wOffset = Tcl_LongAsWide((long) offset);
-    wResult = Tcl_Seek(chan, wOffset, mode);
-    return (int) Tcl_WideAsLong(wResult);
-}
-
-static int
-tellOld(
-    Tcl_Channel chan)		/* The channel to return pos for. */
-{
-    Tcl_WideInt wResult = Tcl_Tell(chan);
-
-    return (int) Tcl_WideAsLong(wResult);
-}
->>>>>>> 928debd7
 #endif /* !TCL_NO_DEPRECATED */
 
 /*
@@ -709,7 +588,7 @@
     0, /* 6 */
     0, /* 7 */
     TclpGetPid, /* 8 */
-    TclWinGetPlatformId, /* 9 */
+    0, /* 9 */
     0, /* 10 */
     TclGetAndDetachPids, /* 11 */
     TclpCloseFile, /* 12 */
