/* 
 * tclStubInit.c --
 *
 *	This file contains the initializers for the Tcl stub vectors.
 *
 * Copyright (c) 1998-1999 by Scriptics Corporation.
 *
 * See the file "license.terms" for information on usage and redistribution
 * of this file, and for a DISCLAIMER OF ALL WARRANTIES.
 */

#include "tclInt.h"
#include "tommath.h"

/*
 * Remove macros that will interfere with the definitions below.
 */

#undef Tcl_Alloc
#undef Tcl_Free
#undef Tcl_Realloc
#undef Tcl_NewBooleanObj
#undef Tcl_NewByteArrayObj
#undef Tcl_NewDoubleObj
#undef Tcl_NewIntObj
#undef Tcl_NewListObj
#undef Tcl_NewLongObj
#undef Tcl_NewObj
#undef Tcl_NewStringObj
#undef Tcl_DumpActiveMemory
#undef Tcl_ValidateAllMemory
#undef Tcl_FindHashEntry
#undef Tcl_CreateHashEntry

/*
 * Keep a record of the original Notifier procedures, created in the
 * same compilation unit as the stub tables so we can later do reliable,
 * portable comparisons to see whether a Tcl_SetNotifier() call swapped
 * new routines into the stub table.
 */

Tcl_NotifierProcs tclOriginalNotifier = {
    Tcl_SetTimer,
    Tcl_WaitForEvent,
#if !defined(__WIN32__) /* UNIX */
    Tcl_CreateFileHandler,
    Tcl_DeleteFileHandler,
#else
    NULL,
    NULL,
#endif
    NULL,
    NULL,
    NULL,
    NULL
};

<<<<<<< HEAD
MODULE_SCOPE TclIntStubs tclIntStubs;
MODULE_SCOPE TclIntPlatStubs tclIntPlatStubs;
MODULE_SCOPE TclPlatStubs tclPlatStubs;
MODULE_SCOPE TclStubs tclStubs;
MODULE_SCOPE TclTomMathStubs tclTomMathStubs;
=======
/* See bug 510001: TclSockMinimumBuffers needs plat imp */
#ifdef _WIN64
#   define TclSockMinimumBuffersOld 0
#else
int TclSockMinimumBuffersOld(sock, size)
    int sock;
    int size;
{
    return TclSockMinimumBuffers((void *) (size_t) sock, size);
}
#endif
>>>>>>> 5cc82720

#ifdef __CYGWIN__

/* Trick, so we don't have to include <windows.h> here, which
 * - b.t.w. - lacks this function anyway */
#define GET_MODULE_HANDLE_EX_FLAG_FROM_ADDRESS 0x00000004
int __stdcall GetModuleHandleExW(unsigned int, const char *, void *);

#define TclWinGetPlatformId winGetPlatformId
#define Tcl_WinUtfToTChar winUtfToTChar
#define Tcl_WinTCharToUtf winTCharToUtf
#define TclWinGetTclInstance winGetTclInstance
#define TclWinNToHS winNToHS
#define TclWinSetSockOpt winSetSockOpt
#define TclWinNoBackslash winNoBackslash
#define TclWinSetInterfaces (void (*) (int)) doNothing
#define TclWinAddProcess (void (*) (void *, unsigned int)) doNothing
#define TclWinFlushDirtyChannels doNothing
#define TclWinResetInterfaces doNothing

static Tcl_Encoding winTCharEncoding;

static int
TclWinGetPlatformId()
{
    /* Don't bother to determine the real platform on cygwin,
     * because VER_PLATFORM_WIN32_NT is the only supported platform */
    return 2; /* VER_PLATFORM_WIN32_NT */;
}

static void *TclWinGetTclInstance()
{
    void *hInstance = NULL;
    GetModuleHandleExW(GET_MODULE_HANDLE_EX_FLAG_FROM_ADDRESS,
	    (const char *)&winTCharEncoding, &hInstance);
    return hInstance;
}

static unsigned short
TclWinNToHS(unsigned short ns)
{
    return ntohs(ns);
}

static int
TclWinSetSockOpt(void *s, int level, int optname,
	    const char *optval, int optlen)
{
    return setsockopt((int) s, level, optname, optval, optlen);
}

static char *
TclWinNoBackslash(char *path)
{
    char *p;

    for (p = path; *p != '\0'; p++) {
	if (*p == '\\') {
	    *p = '/';
	}
    }
    return path;
}

static void
doNothing(void)
{
    /* dummy implementation, no need to do anything */
}

static char *
Tcl_WinUtfToTChar(string, len, dsPtr)
    CONST char *string;
    int len;
    Tcl_DString *dsPtr;
{
    if (!winTCharEncoding) {
	winTCharEncoding = Tcl_GetEncoding(0, "unicode");
    }
    return Tcl_UtfToExternalDString(winTCharEncoding,
	    string, len, dsPtr);
}

static char *
Tcl_WinTCharToUtf(
    CONST char *string,
    int len,
    Tcl_DString *dsPtr)
{
    if (!winTCharEncoding) {
	winTCharEncoding = Tcl_GetEncoding(0, "unicode");
    }
    return Tcl_ExternalToUtfDString(winTCharEncoding,
	    string, len, dsPtr);
}

#define Tcl_MacOSXOpenBundleResources (int (*) _ANSI_ARGS_(( \
		Tcl_Interp *, CONST char *, int, int, char *))) Tcl_WinUtfToTChar
#define Tcl_MacOSXOpenVersionedBundleResources (int (*) _ANSI_ARGS_(( \
		Tcl_Interp *, CONST char *, CONST char *, int, int, char *))) Tcl_WinTCharToUtf
#define TclMacOSXGetFileAttribute (int (*) _ANSI_ARGS_((Tcl_Interp *,  \
		int, Tcl_Obj *, Tcl_Obj **))) TclpCreateProcess
#define TclMacOSXMatchType (int (*) _ANSI_ARGS_((Tcl_Interp *, CONST char *, \
		CONST char *, Tcl_StatBuf *, Tcl_GlobTypeData *))) TclpMakeFile
#define TclMacOSXNotifierAddRunLoopMode (void (*) _ANSI_ARGS_((CONST void *))) TclpOpenFile
#define TclpLocaltime_unix (struct tm *(*) _ANSI_ARGS_((CONST time_t *))) TclGetAndDetachPids
#define TclpGmtime_unix (struct tm *(*) _ANSI_ARGS_((CONST time_t *))) TclpCloseFile

#elif !defined(__WIN32__) /* UNIX and MAC */
#   define TclWinConvertError (void (*) _ANSI_ARGS_((unsigned int))) TclGetAndDetachPids
#   define TclWinConvertWSAError (void (*) _ANSI_ARGS_((unsigned int))) TclpCloseFile
#   define TclWinGetPlatformId (int (*)()) TclpCreateTempFile
#   define TclWinGetTclInstance (void *(*)()) TclpCreateProcess
#   define TclWinNToHS (unsigned short (*) _ANSI_ARGS_((unsigned short ns))) TclpMakeFile
#   define TclWinSetSockOpt (int (*) _ANSI_ARGS_((void *, int, int, const char *, int))) TclpOpenFile
#   define TclWinAddProcess 0
#   define TclWinNoBackslash 0
#   define TclWinSetInterfaces 0
#   define TclWinFlushDirtyChannels 0
#   define TclWinResetInterfaces 0
#   define TclMacOSXGetFileAttribute 0 /* Only implemented in Tcl >= 8.5 */
#   define TclMacOSXMatchType 0 /* Only implemented in Tcl >= 8.5 */
#   define TclMacOSXNotifierAddRunLoopMode 0 /* Only implemented in Tcl >= 8.5 */
#   ifndef MAC_OSX_TCL
#	define Tcl_MacOSXOpenBundleResources 0
#	define Tcl_MacOSXOpenVersionedBundleResources 0
#   endif
#   define TclpLocaltime_unix TclpLocaltime
#   define TclpGmtime_unix TclpGmtime
#endif

/*
 * WARNING: The contents of this file is automatically generated by the
 * tools/genStubs.tcl script. Any modifications to the function declarations
 * below should be made in the generic/tcl.decls script.
 */

/* !BEGIN!: Do not edit below this line. */

TclIntStubs tclIntStubs = {
    TCL_STUB_MAGIC,
    NULL,
    NULL, /* 0 */
    NULL, /* 1 */
    NULL, /* 2 */
    TclAllocateFreeObjects, /* 3 */
    NULL, /* 4 */
    TclCleanupChildren, /* 5 */
    TclCleanupCommand, /* 6 */
    TclCopyAndCollapse, /* 7 */
    TclCopyChannel, /* 8 */
    TclCreatePipeline, /* 9 */
    TclCreateProc, /* 10 */
    TclDeleteCompiledLocalVars, /* 11 */
    TclDeleteVars, /* 12 */
    NULL, /* 13 */
    TclDumpMemoryInfo, /* 14 */
    NULL, /* 15 */
    TclExprFloatError, /* 16 */
    NULL, /* 17 */
    NULL, /* 18 */
    NULL, /* 19 */
    NULL, /* 20 */
    NULL, /* 21 */
    TclFindElement, /* 22 */
    TclFindProc, /* 23 */
    TclFormatInt, /* 24 */
    TclFreePackageInfo, /* 25 */
    NULL, /* 26 */
    NULL, /* 27 */
    TclpGetDefaultStdChannel, /* 28 */
    NULL, /* 29 */
    NULL, /* 30 */
    TclGetExtension, /* 31 */
    TclGetFrame, /* 32 */
    NULL, /* 33 */
    TclGetIntForIndex, /* 34 */
    NULL, /* 35 */
    TclGetLong, /* 36 */
    TclGetLoadedPackages, /* 37 */
    TclGetNamespaceForQualName, /* 38 */
    TclGetObjInterpProc, /* 39 */
    TclGetOpenMode, /* 40 */
    TclGetOriginalCommand, /* 41 */
    TclpGetUserHome, /* 42 */
    NULL, /* 43 */
    TclGuessPackageName, /* 44 */
    TclHideUnsafeCommands, /* 45 */
    TclInExit, /* 46 */
    NULL, /* 47 */
    NULL, /* 48 */
    NULL, /* 49 */
    TclInitCompiledLocals, /* 50 */
    TclInterpInit, /* 51 */
    NULL, /* 52 */
    TclInvokeObjectCommand, /* 53 */
    TclInvokeStringCommand, /* 54 */
    TclIsProc, /* 55 */
    NULL, /* 56 */
    NULL, /* 57 */
    TclLookupVar, /* 58 */
    NULL, /* 59 */
    TclNeedSpace, /* 60 */
    TclNewProcBodyObj, /* 61 */
    TclObjCommandComplete, /* 62 */
    TclObjInterpProc, /* 63 */
    TclObjInvoke, /* 64 */
    NULL, /* 65 */
    NULL, /* 66 */
    NULL, /* 67 */
    NULL, /* 68 */
    TclpAlloc, /* 69 */
    NULL, /* 70 */
    NULL, /* 71 */
    NULL, /* 72 */
    NULL, /* 73 */
    TclpFree, /* 74 */
    TclpGetClicks, /* 75 */
    TclpGetSeconds, /* 76 */
    TclpGetTime, /* 77 */
    TclpGetTimeZone, /* 78 */
    NULL, /* 79 */
    NULL, /* 80 */
    TclpRealloc, /* 81 */
    NULL, /* 82 */
    NULL, /* 83 */
    NULL, /* 84 */
    NULL, /* 85 */
    NULL, /* 86 */
    NULL, /* 87 */
    TclPrecTraceProc, /* 88 */
    TclPreventAliasLoop, /* 89 */
    NULL, /* 90 */
    TclProcCleanupProc, /* 91 */
    TclProcCompileProc, /* 92 */
    TclProcDeleteProc, /* 93 */
    NULL, /* 94 */
    NULL, /* 95 */
    TclRenameCommand, /* 96 */
    TclResetShadowedCmdRefs, /* 97 */
    TclServiceIdle, /* 98 */
    NULL, /* 99 */
    NULL, /* 100 */
    TclSetPreInitScript, /* 101 */
    TclSetupEnv, /* 102 */
    TclSockGetPort, /* 103 */
<<<<<<< HEAD
    TclSockMinimumBuffers, /* 104 */
=======
#if !defined(__WIN32__) && !defined(MAC_TCL) /* UNIX */
    TclSockMinimumBuffersOld, /* 104 */
#endif /* UNIX */
#ifdef __WIN32__
    TclSockMinimumBuffersOld, /* 104 */
#endif /* __WIN32__ */
#ifdef MAC_TCL
    NULL, /* 104 */
#endif /* MAC_TCL */
>>>>>>> 5cc82720
    NULL, /* 105 */
    NULL, /* 106 */
    NULL, /* 107 */
    TclTeardownNamespace, /* 108 */
    TclUpdateReturnInfo, /* 109 */
#if !defined(__WIN32__) && !defined(MAC_TCL) /* UNIX */
    TclSockMinimumBuffers, /* 110 */
#endif /* UNIX */
#ifdef __WIN32__
    TclSockMinimumBuffers, /* 110 */
#endif /* __WIN32__ */
#ifdef MAC_TCL
    NULL, /* 110 */
#endif /* MAC_TCL */
    Tcl_AddInterpResolvers, /* 111 */
    Tcl_AppendExportList, /* 112 */
    Tcl_CreateNamespace, /* 113 */
    Tcl_DeleteNamespace, /* 114 */
    Tcl_Export, /* 115 */
    Tcl_FindCommand, /* 116 */
    Tcl_FindNamespace, /* 117 */
    Tcl_GetInterpResolvers, /* 118 */
    Tcl_GetNamespaceResolvers, /* 119 */
    Tcl_FindNamespaceVar, /* 120 */
    Tcl_ForgetImport, /* 121 */
    Tcl_GetCommandFromObj, /* 122 */
    Tcl_GetCommandFullName, /* 123 */
    Tcl_GetCurrentNamespace, /* 124 */
    Tcl_GetGlobalNamespace, /* 125 */
    Tcl_GetVariableFullName, /* 126 */
    Tcl_Import, /* 127 */
    Tcl_PopCallFrame, /* 128 */
    Tcl_PushCallFrame, /* 129 */
    Tcl_RemoveInterpResolvers, /* 130 */
    Tcl_SetNamespaceResolvers, /* 131 */
    TclpHasSockets, /* 132 */
    TclpGetDate, /* 133 */
    NULL, /* 134 */
    NULL, /* 135 */
    NULL, /* 136 */
    NULL, /* 137 */
    TclGetEnv, /* 138 */
    NULL, /* 139 */
    NULL, /* 140 */
    TclpGetCwd, /* 141 */
    TclSetByteCodeFromAny, /* 142 */
    TclAddLiteralObj, /* 143 */
    TclHideLiteral, /* 144 */
    TclGetAuxDataType, /* 145 */
    TclHandleCreate, /* 146 */
    TclHandleFree, /* 147 */
    TclHandlePreserve, /* 148 */
    TclHandleRelease, /* 149 */
    TclRegAbout, /* 150 */
    TclRegExpRangeUniChar, /* 151 */
    TclSetLibraryPath, /* 152 */
    TclGetLibraryPath, /* 153 */
    NULL, /* 154 */
    NULL, /* 155 */
    TclRegError, /* 156 */
    TclVarTraceExists, /* 157 */
    TclSetStartupScriptFileName, /* 158 */
    TclGetStartupScriptFileName, /* 159 */
    NULL, /* 160 */
    TclChannelTransform, /* 161 */
    TclChannelEventScriptInvoker, /* 162 */
    TclGetInstructionTable, /* 163 */
    TclExpandCodeArray, /* 164 */
    TclpSetInitialEncodings, /* 165 */
    TclListObjSetElement, /* 166 */
    TclSetStartupScriptPath, /* 167 */
    TclGetStartupScriptPath, /* 168 */
    TclpUtfNcmp2, /* 169 */
    TclCheckInterpTraces, /* 170 */
    TclCheckExecutionTraces, /* 171 */
    TclInThreadExit, /* 172 */
    TclUniCharMatch, /* 173 */
    NULL, /* 174 */
    TclCallVarTraces, /* 175 */
    TclCleanupVar, /* 176 */
    TclVarErrMsg, /* 177 */
    Tcl_SetStartupScript, /* 178 */
    Tcl_GetStartupScript, /* 179 */
    NULL, /* 180 */
    NULL, /* 181 */
    TclpLocaltime, /* 182 */
    TclpGmtime, /* 183 */
    NULL, /* 184 */
    NULL, /* 185 */
    NULL, /* 186 */
    NULL, /* 187 */
    NULL, /* 188 */
    NULL, /* 189 */
    NULL, /* 190 */
    NULL, /* 191 */
    NULL, /* 192 */
    NULL, /* 193 */
    NULL, /* 194 */
    NULL, /* 195 */
    NULL, /* 196 */
    NULL, /* 197 */
    TclObjGetFrame, /* 198 */
    NULL, /* 199 */
    TclpObjRemoveDirectory, /* 200 */
    TclpObjCopyDirectory, /* 201 */
    TclpObjCreateDirectory, /* 202 */
    TclpObjDeleteFile, /* 203 */
    TclpObjCopyFile, /* 204 */
    TclpObjRenameFile, /* 205 */
    TclpObjStat, /* 206 */
    TclpObjAccess, /* 207 */
    TclpOpenFileChannel, /* 208 */
    NULL, /* 209 */
    NULL, /* 210 */
    NULL, /* 211 */
    TclpFindExecutable, /* 212 */
    TclGetObjNameOfExecutable, /* 213 */
    TclSetObjNameOfExecutable, /* 214 */
    TclStackAlloc, /* 215 */
    TclStackFree, /* 216 */
    TclPushStackFrame, /* 217 */
    TclPopStackFrame, /* 218 */
    NULL, /* 219 */
    NULL, /* 220 */
    NULL, /* 221 */
    NULL, /* 222 */
    NULL, /* 223 */
    TclGetPlatform, /* 224 */
    TclTraceDictPath, /* 225 */
    TclObjBeingDeleted, /* 226 */
    TclSetNsPath, /* 227 */
    TclObjInterpProcCore, /* 228 */
    TclPtrMakeUpvar, /* 229 */
    TclObjLookupVar, /* 230 */
    TclGetNamespaceFromObj, /* 231 */
    TclEvalObjEx, /* 232 */
    TclGetSrcInfoForPc, /* 233 */
    TclVarHashCreateVar, /* 234 */
    TclInitVarHashTable, /* 235 */
    TclBackgroundException, /* 236 */
    NULL, /* 237 */
    NULL, /* 238 */
    NULL, /* 239 */
    NULL, /* 240 */
    NULL, /* 241 */
    NULL, /* 242 */
    TclDbDumpActiveObjects, /* 243 */
    NULL, /* 244 */
    NULL, /* 245 */
    NULL, /* 246 */
    NULL, /* 247 */
    NULL, /* 248 */
    TclDoubleDigits, /* 249 */
};

TclIntPlatStubs tclIntPlatStubs = {
    TCL_STUB_MAGIC,
    NULL,
#if !defined(__WIN32__) && !defined(MAC_OSX_TCL) /* UNIX */
    TclWinConvertError, /* 0 */
    TclWinConvertWSAError, /* 1 */
    TclpCreateCommandChannel, /* 2 */
    TclpCreatePipe, /* 3 */
    TclWinGetTclInstance, /* 4 */
    NULL, /* 5 */
    TclWinNToHS, /* 6 */
    TclWinSetSockOpt, /* 7 */
    TclUnixWaitForFile, /* 8 */
    TclWinGetPlatformId, /* 9 */
    TclpReaddir, /* 10 */
    TclpLocaltime_unix, /* 11 */
    TclpGmtime_unix, /* 12 */
    TclpInetNtoa, /* 13 */
    TclUnixCopyFile, /* 14 */
    TclMacOSXGetFileAttribute, /* 15 */
    NULL, /* 16 */
    NULL, /* 17 */
    TclMacOSXMatchType, /* 18 */
    TclMacOSXNotifierAddRunLoopMode, /* 19 */
    TclWinAddProcess, /* 20 */
    NULL, /* 21 */
    TclpCreateTempFile, /* 22 */
    NULL, /* 23 */
    TclWinNoBackslash, /* 24 */
    NULL, /* 25 */
    TclWinSetInterfaces, /* 26 */
    TclWinFlushDirtyChannels, /* 27 */
    TclWinResetInterfaces, /* 28 */
    TclWinCPUID, /* 29 */
    TclGetAndDetachPids, /* 30 */
    TclpCloseFile, /* 31 */
#endif /* UNIX */
#ifdef __WIN32__ /* WIN */
    TclWinConvertError, /* 0 */
    TclWinConvertWSAError, /* 1 */
    TclWinGetServByName, /* 2 */
    TclWinGetSockOpt, /* 3 */
    TclWinGetTclInstance, /* 4 */
    NULL, /* 5 */
    TclWinNToHS, /* 6 */
    TclWinSetSockOpt, /* 7 */
    TclpGetPid, /* 8 */
    TclWinGetPlatformId, /* 9 */
    NULL, /* 10 */
    TclGetAndDetachPids, /* 11 */
    TclpCloseFile, /* 12 */
    TclpCreateCommandChannel, /* 13 */
    TclpCreatePipe, /* 14 */
    TclpCreateProcess, /* 15 */
    NULL, /* 16 */
    NULL, /* 17 */
    TclpMakeFile, /* 18 */
    TclpOpenFile, /* 19 */
    TclWinAddProcess, /* 20 */
    NULL, /* 21 */
    TclpCreateTempFile, /* 22 */
    TclpGetTZName, /* 23 */
    TclWinNoBackslash, /* 24 */
    NULL, /* 25 */
    TclWinSetInterfaces, /* 26 */
    TclWinFlushDirtyChannels, /* 27 */
    TclWinResetInterfaces, /* 28 */
    TclWinCPUID, /* 29 */
#endif /* WIN */
#ifdef MAC_OSX_TCL /* MACOSX */
    TclWinConvertError, /* 0 */
    TclWinConvertWSAError, /* 1 */
    TclpCreateCommandChannel, /* 2 */
    TclpCreatePipe, /* 3 */
    TclWinGetTclInstance, /* 4 */
    NULL, /* 5 */
    TclWinNToHS, /* 6 */
    TclWinSetSockOpt, /* 7 */
    TclUnixWaitForFile, /* 8 */
    TclWinGetPlatformId, /* 9 */
    TclpReaddir, /* 10 */
    TclpLocaltime_unix, /* 11 */
    TclpGmtime_unix, /* 12 */
    TclpInetNtoa, /* 13 */
    TclUnixCopyFile, /* 14 */
    TclMacOSXGetFileAttribute, /* 15 */
    TclMacOSXSetFileAttribute, /* 16 */
    TclMacOSXCopyFileAttributes, /* 17 */
    TclMacOSXMatchType, /* 18 */
    TclMacOSXNotifierAddRunLoopMode, /* 19 */
    TclWinAddProcess, /* 20 */
    NULL, /* 21 */
    TclpCreateTempFile, /* 22 */
    NULL, /* 23 */
    TclWinNoBackslash, /* 24 */
    NULL, /* 25 */
    TclWinSetInterfaces, /* 26 */
    TclWinFlushDirtyChannels, /* 27 */
    TclWinResetInterfaces, /* 28 */
    TclWinCPUID, /* 29 */
    TclGetAndDetachPids, /* 30 */
    TclpCloseFile, /* 31 */
#endif /* MACOSX */
};

TclPlatStubs tclPlatStubs = {
    TCL_STUB_MAGIC,
    NULL,
#if !defined(__WIN32__) && !defined(MAC_OSX_TCL) /* UNIX */
    Tcl_MacOSXOpenBundleResources, /* 0 */
    Tcl_MacOSXOpenVersionedBundleResources, /* 1 */
#endif /* UNIX */
#ifdef __WIN32__ /* WIN */
    Tcl_WinUtfToTChar, /* 0 */
    Tcl_WinTCharToUtf, /* 1 */
#endif /* WIN */
#ifdef MAC_OSX_TCL /* MACOSX */
    Tcl_MacOSXOpenBundleResources, /* 0 */
    Tcl_MacOSXOpenVersionedBundleResources, /* 1 */
#endif /* MACOSX */
};

TclTomMathStubs tclTomMathStubs = {
    TCL_STUB_MAGIC,
    NULL,
    TclBN_epoch, /* 0 */
    TclBN_revision, /* 1 */
    TclBN_mp_add, /* 2 */
    TclBN_mp_add_d, /* 3 */
    TclBN_mp_and, /* 4 */
    TclBN_mp_clamp, /* 5 */
    TclBN_mp_clear, /* 6 */
    TclBN_mp_clear_multi, /* 7 */
    TclBN_mp_cmp, /* 8 */
    TclBN_mp_cmp_d, /* 9 */
    TclBN_mp_cmp_mag, /* 10 */
    TclBN_mp_copy, /* 11 */
    TclBN_mp_count_bits, /* 12 */
    TclBN_mp_div, /* 13 */
    TclBN_mp_div_d, /* 14 */
    TclBN_mp_div_2, /* 15 */
    TclBN_mp_div_2d, /* 16 */
    TclBN_mp_div_3, /* 17 */
    TclBN_mp_exch, /* 18 */
    TclBN_mp_expt_d, /* 19 */
    TclBN_mp_grow, /* 20 */
    TclBN_mp_init, /* 21 */
    TclBN_mp_init_copy, /* 22 */
    TclBN_mp_init_multi, /* 23 */
    TclBN_mp_init_set, /* 24 */
    TclBN_mp_init_size, /* 25 */
    TclBN_mp_lshd, /* 26 */
    TclBN_mp_mod, /* 27 */
    TclBN_mp_mod_2d, /* 28 */
    TclBN_mp_mul, /* 29 */
    TclBN_mp_mul_d, /* 30 */
    TclBN_mp_mul_2, /* 31 */
    TclBN_mp_mul_2d, /* 32 */
    TclBN_mp_neg, /* 33 */
    TclBN_mp_or, /* 34 */
    TclBN_mp_radix_size, /* 35 */
    TclBN_mp_read_radix, /* 36 */
    TclBN_mp_rshd, /* 37 */
    TclBN_mp_shrink, /* 38 */
    TclBN_mp_set, /* 39 */
    TclBN_mp_sqr, /* 40 */
    TclBN_mp_sqrt, /* 41 */
    TclBN_mp_sub, /* 42 */
    TclBN_mp_sub_d, /* 43 */
    TclBN_mp_to_unsigned_bin, /* 44 */
    TclBN_mp_to_unsigned_bin_n, /* 45 */
    TclBN_mp_toradix_n, /* 46 */
    TclBN_mp_unsigned_bin_size, /* 47 */
    TclBN_mp_xor, /* 48 */
    TclBN_mp_zero, /* 49 */
    TclBN_reverse, /* 50 */
    TclBN_fast_s_mp_mul_digs, /* 51 */
    TclBN_fast_s_mp_sqr, /* 52 */
    TclBN_mp_karatsuba_mul, /* 53 */
    TclBN_mp_karatsuba_sqr, /* 54 */
    TclBN_mp_toom_mul, /* 55 */
    TclBN_mp_toom_sqr, /* 56 */
    TclBN_s_mp_add, /* 57 */
    TclBN_s_mp_mul_digs, /* 58 */
    TclBN_s_mp_sqr, /* 59 */
    TclBN_s_mp_sub, /* 60 */
    TclBN_mp_init_set_int, /* 61 */
    TclBN_mp_set_int, /* 62 */
    TclBN_mp_cnt_lsb, /* 63 */
};

static TclStubHooks tclStubHooks = {
    &tclPlatStubs,
    &tclIntStubs,
    &tclIntPlatStubs
};

TclStubs tclStubs = {
    TCL_STUB_MAGIC,
    &tclStubHooks,
    Tcl_PkgProvideEx, /* 0 */
    Tcl_PkgRequireEx, /* 1 */
    Tcl_Panic, /* 2 */
    Tcl_Alloc, /* 3 */
    Tcl_Free, /* 4 */
    Tcl_Realloc, /* 5 */
    Tcl_DbCkalloc, /* 6 */
    Tcl_DbCkfree, /* 7 */
    Tcl_DbCkrealloc, /* 8 */
#if !defined(__WIN32__) && !defined(MAC_OSX_TCL) /* UNIX */
    Tcl_CreateFileHandler, /* 9 */
#endif /* UNIX */
#ifdef __WIN32__ /* WIN */
    NULL, /* 9 */
#endif /* WIN */
#ifdef MAC_OSX_TCL /* MACOSX */
    Tcl_CreateFileHandler, /* 9 */
#endif /* MACOSX */
#if !defined(__WIN32__) && !defined(MAC_OSX_TCL) /* UNIX */
    Tcl_DeleteFileHandler, /* 10 */
#endif /* UNIX */
#ifdef __WIN32__ /* WIN */
    NULL, /* 10 */
#endif /* WIN */
#ifdef MAC_OSX_TCL /* MACOSX */
    Tcl_DeleteFileHandler, /* 10 */
#endif /* MACOSX */
    Tcl_SetTimer, /* 11 */
    Tcl_Sleep, /* 12 */
    Tcl_WaitForEvent, /* 13 */
    Tcl_AppendAllObjTypes, /* 14 */
    Tcl_AppendStringsToObj, /* 15 */
    Tcl_AppendToObj, /* 16 */
    Tcl_ConcatObj, /* 17 */
    Tcl_ConvertToType, /* 18 */
    Tcl_DbDecrRefCount, /* 19 */
    Tcl_DbIncrRefCount, /* 20 */
    Tcl_DbIsShared, /* 21 */
    Tcl_DbNewBooleanObj, /* 22 */
    Tcl_DbNewByteArrayObj, /* 23 */
    Tcl_DbNewDoubleObj, /* 24 */
    Tcl_DbNewListObj, /* 25 */
    Tcl_DbNewLongObj, /* 26 */
    Tcl_DbNewObj, /* 27 */
    Tcl_DbNewStringObj, /* 28 */
    Tcl_DuplicateObj, /* 29 */
    TclFreeObj, /* 30 */
    Tcl_GetBoolean, /* 31 */
    Tcl_GetBooleanFromObj, /* 32 */
    Tcl_GetByteArrayFromObj, /* 33 */
    Tcl_GetDouble, /* 34 */
    Tcl_GetDoubleFromObj, /* 35 */
    Tcl_GetIndexFromObj, /* 36 */
    Tcl_GetInt, /* 37 */
    Tcl_GetIntFromObj, /* 38 */
    Tcl_GetLongFromObj, /* 39 */
    Tcl_GetObjType, /* 40 */
    Tcl_GetStringFromObj, /* 41 */
    Tcl_InvalidateStringRep, /* 42 */
    Tcl_ListObjAppendList, /* 43 */
    Tcl_ListObjAppendElement, /* 44 */
    Tcl_ListObjGetElements, /* 45 */
    Tcl_ListObjIndex, /* 46 */
    Tcl_ListObjLength, /* 47 */
    Tcl_ListObjReplace, /* 48 */
    Tcl_NewBooleanObj, /* 49 */
    Tcl_NewByteArrayObj, /* 50 */
    Tcl_NewDoubleObj, /* 51 */
    Tcl_NewIntObj, /* 52 */
    Tcl_NewListObj, /* 53 */
    Tcl_NewLongObj, /* 54 */
    Tcl_NewObj, /* 55 */
    Tcl_NewStringObj, /* 56 */
    Tcl_SetBooleanObj, /* 57 */
    Tcl_SetByteArrayLength, /* 58 */
    Tcl_SetByteArrayObj, /* 59 */
    Tcl_SetDoubleObj, /* 60 */
    Tcl_SetIntObj, /* 61 */
    Tcl_SetListObj, /* 62 */
    Tcl_SetLongObj, /* 63 */
    Tcl_SetObjLength, /* 64 */
    Tcl_SetStringObj, /* 65 */
    Tcl_AddErrorInfo, /* 66 */
    Tcl_AddObjErrorInfo, /* 67 */
    Tcl_AllowExceptions, /* 68 */
    Tcl_AppendElement, /* 69 */
    Tcl_AppendResult, /* 70 */
    Tcl_AsyncCreate, /* 71 */
    Tcl_AsyncDelete, /* 72 */
    Tcl_AsyncInvoke, /* 73 */
    Tcl_AsyncMark, /* 74 */
    Tcl_AsyncReady, /* 75 */
    Tcl_BackgroundError, /* 76 */
    Tcl_Backslash, /* 77 */
    Tcl_BadChannelOption, /* 78 */
    Tcl_CallWhenDeleted, /* 79 */
    Tcl_CancelIdleCall, /* 80 */
    Tcl_Close, /* 81 */
    Tcl_CommandComplete, /* 82 */
    Tcl_Concat, /* 83 */
    Tcl_ConvertElement, /* 84 */
    Tcl_ConvertCountedElement, /* 85 */
    Tcl_CreateAlias, /* 86 */
    Tcl_CreateAliasObj, /* 87 */
    Tcl_CreateChannel, /* 88 */
    Tcl_CreateChannelHandler, /* 89 */
    Tcl_CreateCloseHandler, /* 90 */
    Tcl_CreateCommand, /* 91 */
    Tcl_CreateEventSource, /* 92 */
    Tcl_CreateExitHandler, /* 93 */
    Tcl_CreateInterp, /* 94 */
    Tcl_CreateMathFunc, /* 95 */
    Tcl_CreateObjCommand, /* 96 */
    Tcl_CreateSlave, /* 97 */
    Tcl_CreateTimerHandler, /* 98 */
    Tcl_CreateTrace, /* 99 */
    Tcl_DeleteAssocData, /* 100 */
    Tcl_DeleteChannelHandler, /* 101 */
    Tcl_DeleteCloseHandler, /* 102 */
    Tcl_DeleteCommand, /* 103 */
    Tcl_DeleteCommandFromToken, /* 104 */
    Tcl_DeleteEvents, /* 105 */
    Tcl_DeleteEventSource, /* 106 */
    Tcl_DeleteExitHandler, /* 107 */
    Tcl_DeleteHashEntry, /* 108 */
    Tcl_DeleteHashTable, /* 109 */
    Tcl_DeleteInterp, /* 110 */
    Tcl_DetachPids, /* 111 */
    Tcl_DeleteTimerHandler, /* 112 */
    Tcl_DeleteTrace, /* 113 */
    Tcl_DontCallWhenDeleted, /* 114 */
    Tcl_DoOneEvent, /* 115 */
    Tcl_DoWhenIdle, /* 116 */
    Tcl_DStringAppend, /* 117 */
    Tcl_DStringAppendElement, /* 118 */
    Tcl_DStringEndSublist, /* 119 */
    Tcl_DStringFree, /* 120 */
    Tcl_DStringGetResult, /* 121 */
    Tcl_DStringInit, /* 122 */
    Tcl_DStringResult, /* 123 */
    Tcl_DStringSetLength, /* 124 */
    Tcl_DStringStartSublist, /* 125 */
    Tcl_Eof, /* 126 */
    Tcl_ErrnoId, /* 127 */
    Tcl_ErrnoMsg, /* 128 */
    Tcl_Eval, /* 129 */
    Tcl_EvalFile, /* 130 */
    Tcl_EvalObj, /* 131 */
    Tcl_EventuallyFree, /* 132 */
    Tcl_Exit, /* 133 */
    Tcl_ExposeCommand, /* 134 */
    Tcl_ExprBoolean, /* 135 */
    Tcl_ExprBooleanObj, /* 136 */
    Tcl_ExprDouble, /* 137 */
    Tcl_ExprDoubleObj, /* 138 */
    Tcl_ExprLong, /* 139 */
    Tcl_ExprLongObj, /* 140 */
    Tcl_ExprObj, /* 141 */
    Tcl_ExprString, /* 142 */
    Tcl_Finalize, /* 143 */
    Tcl_FindExecutable, /* 144 */
    Tcl_FirstHashEntry, /* 145 */
    Tcl_Flush, /* 146 */
    Tcl_FreeResult, /* 147 */
    Tcl_GetAlias, /* 148 */
    Tcl_GetAliasObj, /* 149 */
    Tcl_GetAssocData, /* 150 */
    Tcl_GetChannel, /* 151 */
    Tcl_GetChannelBufferSize, /* 152 */
    Tcl_GetChannelHandle, /* 153 */
    Tcl_GetChannelInstanceData, /* 154 */
    Tcl_GetChannelMode, /* 155 */
    Tcl_GetChannelName, /* 156 */
    Tcl_GetChannelOption, /* 157 */
    Tcl_GetChannelType, /* 158 */
    Tcl_GetCommandInfo, /* 159 */
    Tcl_GetCommandName, /* 160 */
    Tcl_GetErrno, /* 161 */
    Tcl_GetHostName, /* 162 */
    Tcl_GetInterpPath, /* 163 */
    Tcl_GetMaster, /* 164 */
    Tcl_GetNameOfExecutable, /* 165 */
    Tcl_GetObjResult, /* 166 */
#if !defined(__WIN32__) && !defined(MAC_OSX_TCL) /* UNIX */
    Tcl_GetOpenFile, /* 167 */
#endif /* UNIX */
#ifdef __WIN32__ /* WIN */
    NULL, /* 167 */
#endif /* WIN */
#ifdef MAC_OSX_TCL /* MACOSX */
    Tcl_GetOpenFile, /* 167 */
#endif /* MACOSX */
    Tcl_GetPathType, /* 168 */
    Tcl_Gets, /* 169 */
    Tcl_GetsObj, /* 170 */
    Tcl_GetServiceMode, /* 171 */
    Tcl_GetSlave, /* 172 */
    Tcl_GetStdChannel, /* 173 */
    Tcl_GetStringResult, /* 174 */
    Tcl_GetVar, /* 175 */
    Tcl_GetVar2, /* 176 */
    Tcl_GlobalEval, /* 177 */
    Tcl_GlobalEvalObj, /* 178 */
    Tcl_HideCommand, /* 179 */
    Tcl_Init, /* 180 */
    Tcl_InitHashTable, /* 181 */
    Tcl_InputBlocked, /* 182 */
    Tcl_InputBuffered, /* 183 */
    Tcl_InterpDeleted, /* 184 */
    Tcl_IsSafe, /* 185 */
    Tcl_JoinPath, /* 186 */
    Tcl_LinkVar, /* 187 */
    NULL, /* 188 */
    Tcl_MakeFileChannel, /* 189 */
    Tcl_MakeSafe, /* 190 */
    Tcl_MakeTcpClientChannel, /* 191 */
    Tcl_Merge, /* 192 */
    Tcl_NextHashEntry, /* 193 */
    Tcl_NotifyChannel, /* 194 */
    Tcl_ObjGetVar2, /* 195 */
    Tcl_ObjSetVar2, /* 196 */
    Tcl_OpenCommandChannel, /* 197 */
    Tcl_OpenFileChannel, /* 198 */
    Tcl_OpenTcpClient, /* 199 */
    Tcl_OpenTcpServer, /* 200 */
    Tcl_Preserve, /* 201 */
    Tcl_PrintDouble, /* 202 */
    Tcl_PutEnv, /* 203 */
    Tcl_PosixError, /* 204 */
    Tcl_QueueEvent, /* 205 */
    Tcl_Read, /* 206 */
    Tcl_ReapDetachedProcs, /* 207 */
    Tcl_RecordAndEval, /* 208 */
    Tcl_RecordAndEvalObj, /* 209 */
    Tcl_RegisterChannel, /* 210 */
    Tcl_RegisterObjType, /* 211 */
    Tcl_RegExpCompile, /* 212 */
    Tcl_RegExpExec, /* 213 */
    Tcl_RegExpMatch, /* 214 */
    Tcl_RegExpRange, /* 215 */
    Tcl_Release, /* 216 */
    Tcl_ResetResult, /* 217 */
    Tcl_ScanElement, /* 218 */
    Tcl_ScanCountedElement, /* 219 */
    Tcl_SeekOld, /* 220 */
    Tcl_ServiceAll, /* 221 */
    Tcl_ServiceEvent, /* 222 */
    Tcl_SetAssocData, /* 223 */
    Tcl_SetChannelBufferSize, /* 224 */
    Tcl_SetChannelOption, /* 225 */
    Tcl_SetCommandInfo, /* 226 */
    Tcl_SetErrno, /* 227 */
    Tcl_SetErrorCode, /* 228 */
    Tcl_SetMaxBlockTime, /* 229 */
    Tcl_SetPanicProc, /* 230 */
    Tcl_SetRecursionLimit, /* 231 */
    Tcl_SetResult, /* 232 */
    Tcl_SetServiceMode, /* 233 */
    Tcl_SetObjErrorCode, /* 234 */
    Tcl_SetObjResult, /* 235 */
    Tcl_SetStdChannel, /* 236 */
    Tcl_SetVar, /* 237 */
    Tcl_SetVar2, /* 238 */
    Tcl_SignalId, /* 239 */
    Tcl_SignalMsg, /* 240 */
    Tcl_SourceRCFile, /* 241 */
    Tcl_SplitList, /* 242 */
    Tcl_SplitPath, /* 243 */
    Tcl_StaticPackage, /* 244 */
    Tcl_StringMatch, /* 245 */
    Tcl_TellOld, /* 246 */
    Tcl_TraceVar, /* 247 */
    Tcl_TraceVar2, /* 248 */
    Tcl_TranslateFileName, /* 249 */
    Tcl_Ungets, /* 250 */
    Tcl_UnlinkVar, /* 251 */
    Tcl_UnregisterChannel, /* 252 */
    Tcl_UnsetVar, /* 253 */
    Tcl_UnsetVar2, /* 254 */
    Tcl_UntraceVar, /* 255 */
    Tcl_UntraceVar2, /* 256 */
    Tcl_UpdateLinkedVar, /* 257 */
    Tcl_UpVar, /* 258 */
    Tcl_UpVar2, /* 259 */
    Tcl_VarEval, /* 260 */
    Tcl_VarTraceInfo, /* 261 */
    Tcl_VarTraceInfo2, /* 262 */
    Tcl_Write, /* 263 */
    Tcl_WrongNumArgs, /* 264 */
    Tcl_DumpActiveMemory, /* 265 */
    Tcl_ValidateAllMemory, /* 266 */
    Tcl_AppendResultVA, /* 267 */
    Tcl_AppendStringsToObjVA, /* 268 */
    Tcl_HashStats, /* 269 */
    Tcl_ParseVar, /* 270 */
    Tcl_PkgPresent, /* 271 */
    Tcl_PkgPresentEx, /* 272 */
    Tcl_PkgProvide, /* 273 */
    Tcl_PkgRequire, /* 274 */
    Tcl_SetErrorCodeVA, /* 275 */
    Tcl_VarEvalVA, /* 276 */
    Tcl_WaitPid, /* 277 */
    Tcl_PanicVA, /* 278 */
    Tcl_GetVersion, /* 279 */
    Tcl_InitMemory, /* 280 */
    Tcl_StackChannel, /* 281 */
    Tcl_UnstackChannel, /* 282 */
    Tcl_GetStackedChannel, /* 283 */
    Tcl_SetMainLoop, /* 284 */
    NULL, /* 285 */
    Tcl_AppendObjToObj, /* 286 */
    Tcl_CreateEncoding, /* 287 */
    Tcl_CreateThreadExitHandler, /* 288 */
    Tcl_DeleteThreadExitHandler, /* 289 */
    Tcl_DiscardResult, /* 290 */
    Tcl_EvalEx, /* 291 */
    Tcl_EvalObjv, /* 292 */
    Tcl_EvalObjEx, /* 293 */
    Tcl_ExitThread, /* 294 */
    Tcl_ExternalToUtf, /* 295 */
    Tcl_ExternalToUtfDString, /* 296 */
    Tcl_FinalizeThread, /* 297 */
    Tcl_FinalizeNotifier, /* 298 */
    Tcl_FreeEncoding, /* 299 */
    Tcl_GetCurrentThread, /* 300 */
    Tcl_GetEncoding, /* 301 */
    Tcl_GetEncodingName, /* 302 */
    Tcl_GetEncodingNames, /* 303 */
    Tcl_GetIndexFromObjStruct, /* 304 */
    Tcl_GetThreadData, /* 305 */
    Tcl_GetVar2Ex, /* 306 */
    Tcl_InitNotifier, /* 307 */
    Tcl_MutexLock, /* 308 */
    Tcl_MutexUnlock, /* 309 */
    Tcl_ConditionNotify, /* 310 */
    Tcl_ConditionWait, /* 311 */
    Tcl_NumUtfChars, /* 312 */
    Tcl_ReadChars, /* 313 */
    Tcl_RestoreResult, /* 314 */
    Tcl_SaveResult, /* 315 */
    Tcl_SetSystemEncoding, /* 316 */
    Tcl_SetVar2Ex, /* 317 */
    Tcl_ThreadAlert, /* 318 */
    Tcl_ThreadQueueEvent, /* 319 */
    Tcl_UniCharAtIndex, /* 320 */
    Tcl_UniCharToLower, /* 321 */
    Tcl_UniCharToTitle, /* 322 */
    Tcl_UniCharToUpper, /* 323 */
    Tcl_UniCharToUtf, /* 324 */
    Tcl_UtfAtIndex, /* 325 */
    Tcl_UtfCharComplete, /* 326 */
    Tcl_UtfBackslash, /* 327 */
    Tcl_UtfFindFirst, /* 328 */
    Tcl_UtfFindLast, /* 329 */
    Tcl_UtfNext, /* 330 */
    Tcl_UtfPrev, /* 331 */
    Tcl_UtfToExternal, /* 332 */
    Tcl_UtfToExternalDString, /* 333 */
    Tcl_UtfToLower, /* 334 */
    Tcl_UtfToTitle, /* 335 */
    Tcl_UtfToUniChar, /* 336 */
    Tcl_UtfToUpper, /* 337 */
    Tcl_WriteChars, /* 338 */
    Tcl_WriteObj, /* 339 */
    Tcl_GetString, /* 340 */
    Tcl_GetDefaultEncodingDir, /* 341 */
    Tcl_SetDefaultEncodingDir, /* 342 */
    Tcl_AlertNotifier, /* 343 */
    Tcl_ServiceModeHook, /* 344 */
    Tcl_UniCharIsAlnum, /* 345 */
    Tcl_UniCharIsAlpha, /* 346 */
    Tcl_UniCharIsDigit, /* 347 */
    Tcl_UniCharIsLower, /* 348 */
    Tcl_UniCharIsSpace, /* 349 */
    Tcl_UniCharIsUpper, /* 350 */
    Tcl_UniCharIsWordChar, /* 351 */
    Tcl_UniCharLen, /* 352 */
    Tcl_UniCharNcmp, /* 353 */
    Tcl_UniCharToUtfDString, /* 354 */
    Tcl_UtfToUniCharDString, /* 355 */
    Tcl_GetRegExpFromObj, /* 356 */
    Tcl_EvalTokens, /* 357 */
    Tcl_FreeParse, /* 358 */
    Tcl_LogCommandInfo, /* 359 */
    Tcl_ParseBraces, /* 360 */
    Tcl_ParseCommand, /* 361 */
    Tcl_ParseExpr, /* 362 */
    Tcl_ParseQuotedString, /* 363 */
    Tcl_ParseVarName, /* 364 */
    Tcl_GetCwd, /* 365 */
    Tcl_Chdir, /* 366 */
    Tcl_Access, /* 367 */
    Tcl_Stat, /* 368 */
    Tcl_UtfNcmp, /* 369 */
    Tcl_UtfNcasecmp, /* 370 */
    Tcl_StringCaseMatch, /* 371 */
    Tcl_UniCharIsControl, /* 372 */
    Tcl_UniCharIsGraph, /* 373 */
    Tcl_UniCharIsPrint, /* 374 */
    Tcl_UniCharIsPunct, /* 375 */
    Tcl_RegExpExecObj, /* 376 */
    Tcl_RegExpGetInfo, /* 377 */
    Tcl_NewUnicodeObj, /* 378 */
    Tcl_SetUnicodeObj, /* 379 */
    Tcl_GetCharLength, /* 380 */
    Tcl_GetUniChar, /* 381 */
    Tcl_GetUnicode, /* 382 */
    Tcl_GetRange, /* 383 */
    Tcl_AppendUnicodeToObj, /* 384 */
    Tcl_RegExpMatchObj, /* 385 */
    Tcl_SetNotifier, /* 386 */
    Tcl_GetAllocMutex, /* 387 */
    Tcl_GetChannelNames, /* 388 */
    Tcl_GetChannelNamesEx, /* 389 */
    Tcl_ProcObjCmd, /* 390 */
    Tcl_ConditionFinalize, /* 391 */
    Tcl_MutexFinalize, /* 392 */
    Tcl_CreateThread, /* 393 */
    Tcl_ReadRaw, /* 394 */
    Tcl_WriteRaw, /* 395 */
    Tcl_GetTopChannel, /* 396 */
    Tcl_ChannelBuffered, /* 397 */
    Tcl_ChannelName, /* 398 */
    Tcl_ChannelVersion, /* 399 */
    Tcl_ChannelBlockModeProc, /* 400 */
    Tcl_ChannelCloseProc, /* 401 */
    Tcl_ChannelClose2Proc, /* 402 */
    Tcl_ChannelInputProc, /* 403 */
    Tcl_ChannelOutputProc, /* 404 */
    Tcl_ChannelSeekProc, /* 405 */
    Tcl_ChannelSetOptionProc, /* 406 */
    Tcl_ChannelGetOptionProc, /* 407 */
    Tcl_ChannelWatchProc, /* 408 */
    Tcl_ChannelGetHandleProc, /* 409 */
    Tcl_ChannelFlushProc, /* 410 */
    Tcl_ChannelHandlerProc, /* 411 */
    Tcl_JoinThread, /* 412 */
    Tcl_IsChannelShared, /* 413 */
    Tcl_IsChannelRegistered, /* 414 */
    Tcl_CutChannel, /* 415 */
    Tcl_SpliceChannel, /* 416 */
    Tcl_ClearChannelHandlers, /* 417 */
    Tcl_IsChannelExisting, /* 418 */
    Tcl_UniCharNcasecmp, /* 419 */
    Tcl_UniCharCaseMatch, /* 420 */
    Tcl_FindHashEntry, /* 421 */
    Tcl_CreateHashEntry, /* 422 */
    Tcl_InitCustomHashTable, /* 423 */
    Tcl_InitObjHashTable, /* 424 */
    Tcl_CommandTraceInfo, /* 425 */
    Tcl_TraceCommand, /* 426 */
    Tcl_UntraceCommand, /* 427 */
    Tcl_AttemptAlloc, /* 428 */
    Tcl_AttemptDbCkalloc, /* 429 */
    Tcl_AttemptRealloc, /* 430 */
    Tcl_AttemptDbCkrealloc, /* 431 */
    Tcl_AttemptSetObjLength, /* 432 */
    Tcl_GetChannelThread, /* 433 */
    Tcl_GetUnicodeFromObj, /* 434 */
    Tcl_GetMathFuncInfo, /* 435 */
    Tcl_ListMathFuncs, /* 436 */
    Tcl_SubstObj, /* 437 */
    Tcl_DetachChannel, /* 438 */
    Tcl_IsStandardChannel, /* 439 */
    Tcl_FSCopyFile, /* 440 */
    Tcl_FSCopyDirectory, /* 441 */
    Tcl_FSCreateDirectory, /* 442 */
    Tcl_FSDeleteFile, /* 443 */
    Tcl_FSLoadFile, /* 444 */
    Tcl_FSMatchInDirectory, /* 445 */
    Tcl_FSLink, /* 446 */
    Tcl_FSRemoveDirectory, /* 447 */
    Tcl_FSRenameFile, /* 448 */
    Tcl_FSLstat, /* 449 */
    Tcl_FSUtime, /* 450 */
    Tcl_FSFileAttrsGet, /* 451 */
    Tcl_FSFileAttrsSet, /* 452 */
    Tcl_FSFileAttrStrings, /* 453 */
    Tcl_FSStat, /* 454 */
    Tcl_FSAccess, /* 455 */
    Tcl_FSOpenFileChannel, /* 456 */
    Tcl_FSGetCwd, /* 457 */
    Tcl_FSChdir, /* 458 */
    Tcl_FSConvertToPathType, /* 459 */
    Tcl_FSJoinPath, /* 460 */
    Tcl_FSSplitPath, /* 461 */
    Tcl_FSEqualPaths, /* 462 */
    Tcl_FSGetNormalizedPath, /* 463 */
    Tcl_FSJoinToPath, /* 464 */
    Tcl_FSGetInternalRep, /* 465 */
    Tcl_FSGetTranslatedPath, /* 466 */
    Tcl_FSEvalFile, /* 467 */
    Tcl_FSNewNativePath, /* 468 */
    Tcl_FSGetNativePath, /* 469 */
    Tcl_FSFileSystemInfo, /* 470 */
    Tcl_FSPathSeparator, /* 471 */
    Tcl_FSListVolumes, /* 472 */
    Tcl_FSRegister, /* 473 */
    Tcl_FSUnregister, /* 474 */
    Tcl_FSData, /* 475 */
    Tcl_FSGetTranslatedStringPath, /* 476 */
    Tcl_FSGetFileSystemForPath, /* 477 */
    Tcl_FSGetPathType, /* 478 */
    Tcl_OutputBuffered, /* 479 */
    Tcl_FSMountsChanged, /* 480 */
    Tcl_EvalTokensStandard, /* 481 */
    Tcl_GetTime, /* 482 */
    Tcl_CreateObjTrace, /* 483 */
    Tcl_GetCommandInfoFromToken, /* 484 */
    Tcl_SetCommandInfoFromToken, /* 485 */
    Tcl_DbNewWideIntObj, /* 486 */
    Tcl_GetWideIntFromObj, /* 487 */
    Tcl_NewWideIntObj, /* 488 */
    Tcl_SetWideIntObj, /* 489 */
    Tcl_AllocStatBuf, /* 490 */
    Tcl_Seek, /* 491 */
    Tcl_Tell, /* 492 */
    Tcl_ChannelWideSeekProc, /* 493 */
    Tcl_DictObjPut, /* 494 */
    Tcl_DictObjGet, /* 495 */
    Tcl_DictObjRemove, /* 496 */
    Tcl_DictObjSize, /* 497 */
    Tcl_DictObjFirst, /* 498 */
    Tcl_DictObjNext, /* 499 */
    Tcl_DictObjDone, /* 500 */
    Tcl_DictObjPutKeyList, /* 501 */
    Tcl_DictObjRemoveKeyList, /* 502 */
    Tcl_NewDictObj, /* 503 */
    Tcl_DbNewDictObj, /* 504 */
    Tcl_RegisterConfig, /* 505 */
    Tcl_CreateNamespace, /* 506 */
    Tcl_DeleteNamespace, /* 507 */
    Tcl_AppendExportList, /* 508 */
    Tcl_Export, /* 509 */
    Tcl_Import, /* 510 */
    Tcl_ForgetImport, /* 511 */
    Tcl_GetCurrentNamespace, /* 512 */
    Tcl_GetGlobalNamespace, /* 513 */
    Tcl_FindNamespace, /* 514 */
    Tcl_FindCommand, /* 515 */
    Tcl_GetCommandFromObj, /* 516 */
    Tcl_GetCommandFullName, /* 517 */
    Tcl_FSEvalFileEx, /* 518 */
    Tcl_SetExitProc, /* 519 */
    Tcl_LimitAddHandler, /* 520 */
    Tcl_LimitRemoveHandler, /* 521 */
    Tcl_LimitReady, /* 522 */
    Tcl_LimitCheck, /* 523 */
    Tcl_LimitExceeded, /* 524 */
    Tcl_LimitSetCommands, /* 525 */
    Tcl_LimitSetTime, /* 526 */
    Tcl_LimitSetGranularity, /* 527 */
    Tcl_LimitTypeEnabled, /* 528 */
    Tcl_LimitTypeExceeded, /* 529 */
    Tcl_LimitTypeSet, /* 530 */
    Tcl_LimitTypeReset, /* 531 */
    Tcl_LimitGetCommands, /* 532 */
    Tcl_LimitGetTime, /* 533 */
    Tcl_LimitGetGranularity, /* 534 */
    Tcl_SaveInterpState, /* 535 */
    Tcl_RestoreInterpState, /* 536 */
    Tcl_DiscardInterpState, /* 537 */
    Tcl_SetReturnOptions, /* 538 */
    Tcl_GetReturnOptions, /* 539 */
    Tcl_IsEnsemble, /* 540 */
    Tcl_CreateEnsemble, /* 541 */
    Tcl_FindEnsemble, /* 542 */
    Tcl_SetEnsembleSubcommandList, /* 543 */
    Tcl_SetEnsembleMappingDict, /* 544 */
    Tcl_SetEnsembleUnknownHandler, /* 545 */
    Tcl_SetEnsembleFlags, /* 546 */
    Tcl_GetEnsembleSubcommandList, /* 547 */
    Tcl_GetEnsembleMappingDict, /* 548 */
    Tcl_GetEnsembleUnknownHandler, /* 549 */
    Tcl_GetEnsembleFlags, /* 550 */
    Tcl_GetEnsembleNamespace, /* 551 */
    Tcl_SetTimeProc, /* 552 */
    Tcl_QueryTimeProc, /* 553 */
    Tcl_ChannelThreadActionProc, /* 554 */
    Tcl_NewBignumObj, /* 555 */
    Tcl_DbNewBignumObj, /* 556 */
    Tcl_SetBignumObj, /* 557 */
    Tcl_GetBignumFromObj, /* 558 */
    Tcl_TakeBignumFromObj, /* 559 */
    Tcl_TruncateChannel, /* 560 */
    Tcl_ChannelTruncateProc, /* 561 */
    Tcl_SetChannelErrorInterp, /* 562 */
    Tcl_GetChannelErrorInterp, /* 563 */
    Tcl_SetChannelError, /* 564 */
    Tcl_GetChannelError, /* 565 */
    Tcl_InitBignumFromDouble, /* 566 */
    Tcl_GetNamespaceUnknownHandler, /* 567 */
    Tcl_SetNamespaceUnknownHandler, /* 568 */
    Tcl_GetEncodingFromObj, /* 569 */
    Tcl_GetEncodingSearchPath, /* 570 */
    Tcl_SetEncodingSearchPath, /* 571 */
    Tcl_GetEncodingNameFromEnvironment, /* 572 */
    Tcl_PkgRequireProc, /* 573 */
    Tcl_AppendObjToErrorInfo, /* 574 */
    Tcl_AppendLimitedToObj, /* 575 */
    Tcl_Format, /* 576 */
    Tcl_AppendFormatToObj, /* 577 */
    Tcl_ObjPrintf, /* 578 */
    Tcl_AppendPrintfToObj, /* 579 */
};

/* !END!: Do not edit above this line. */<|MERGE_RESOLUTION|>--- conflicted
+++ resolved
@@ -55,13 +55,6 @@
     NULL
 };
 
-<<<<<<< HEAD
-MODULE_SCOPE TclIntStubs tclIntStubs;
-MODULE_SCOPE TclIntPlatStubs tclIntPlatStubs;
-MODULE_SCOPE TclPlatStubs tclPlatStubs;
-MODULE_SCOPE TclStubs tclStubs;
-MODULE_SCOPE TclTomMathStubs tclTomMathStubs;
-=======
 /* See bug 510001: TclSockMinimumBuffers needs plat imp */
 #ifdef _WIN64
 #   define TclSockMinimumBuffersOld 0
@@ -73,7 +66,12 @@
     return TclSockMinimumBuffers((void *) (size_t) sock, size);
 }
 #endif
->>>>>>> 5cc82720
+
+MODULE_SCOPE TclIntStubs tclIntStubs;
+MODULE_SCOPE TclIntPlatStubs tclIntPlatStubs;
+MODULE_SCOPE TclPlatStubs tclPlatStubs;
+MODULE_SCOPE TclStubs tclStubs;
+MODULE_SCOPE TclTomMathStubs tclTomMathStubs;
 
 #ifdef __CYGWIN__
 
@@ -320,33 +318,21 @@
     TclSetPreInitScript, /* 101 */
     TclSetupEnv, /* 102 */
     TclSockGetPort, /* 103 */
-<<<<<<< HEAD
-    TclSockMinimumBuffers, /* 104 */
-=======
-#if !defined(__WIN32__) && !defined(MAC_TCL) /* UNIX */
     TclSockMinimumBuffersOld, /* 104 */
-#endif /* UNIX */
-#ifdef __WIN32__
-    TclSockMinimumBuffersOld, /* 104 */
-#endif /* __WIN32__ */
-#ifdef MAC_TCL
-    NULL, /* 104 */
-#endif /* MAC_TCL */
->>>>>>> 5cc82720
     NULL, /* 105 */
     NULL, /* 106 */
     NULL, /* 107 */
     TclTeardownNamespace, /* 108 */
     TclUpdateReturnInfo, /* 109 */
-#if !defined(__WIN32__) && !defined(MAC_TCL) /* UNIX */
+#if !defined(__WIN32__) && !defined(MAC_OSX_TCL) /* UNIX */
     TclSockMinimumBuffers, /* 110 */
 #endif /* UNIX */
-#ifdef __WIN32__
+#ifdef __WIN32__ /* WIN */
     TclSockMinimumBuffers, /* 110 */
-#endif /* __WIN32__ */
-#ifdef MAC_TCL
-    NULL, /* 110 */
-#endif /* MAC_TCL */
+#endif /* WIN */
+#ifdef MAC_OSX_TCL /* MACOSX */
+    TclSockMinimumBuffers, /* 110 */
+#endif /* MACOSX */
     Tcl_AddInterpResolvers, /* 111 */
     Tcl_AppendExportList, /* 112 */
     Tcl_CreateNamespace, /* 113 */
