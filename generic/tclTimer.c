--- conflicted
+++ resolved
@@ -830,18 +830,9 @@
      * First lets see if the command was passed a number as the first argument.
      */
 
-<<<<<<< HEAD
     if (Tcl_GetWideIntFromObj(NULL, objv[1], &ms) != TCL_OK) {
 	if (Tcl_GetIndexFromObj(NULL, objv[1], afterSubCmds, "", 0, &index)
 		!= TCL_OK) {
-=======
-    if (objv[1]->typePtr == &tclIntType
-	    || objv[1]->typePtr == &tclBignumType
-	    || (Tcl_GetIndexFromObj(NULL, objv[1], afterSubCmds, "", 0,
-		    &index) != TCL_OK)) {
-	index = -1;
-	if (Tcl_GetWideIntFromObj(NULL, objv[1], &ms) != TCL_OK) {
->>>>>>> 91f0a452
             const char *arg = Tcl_GetString(objv[1]);
 
 	    Tcl_SetObjResult(interp, Tcl_ObjPrintf(
