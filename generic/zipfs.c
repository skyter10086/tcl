--- conflicted
+++ resolved
@@ -389,6 +389,62 @@
     }
     return ret;
 }
+
+static int
+ToDosTime(time_t when)
+{
+    struct tm *tmp, tm;
+
+#ifdef TCL_THREADS
+#if defined(_WIN32) || defined(_WIN64)
+    /* Win32 uses thread local storage */
+    tmp = localtime(&when);
+    tm = *tmp;
+#else
+#ifdef HAVE_LOCALTIME_R
+    tmp = &tm;
+    localtime_r(&when, tmp);
+#else
+    Tcl_MutexLock(&localtimeMutex);
+    tmp = localtime(&when);
+    tm = *tmp;
+    Tcl_MutexUnlock(&localtimeMutex);
+#endif
+#endif
+#else
+    tmp = localtime(&when);
+    tm = *tmp;
+#endif
+    return (tm.tm_hour << 11) | (tm.tm_min << 5) | (tm.tm_sec >> 1);
+}
+
+static int
+ToDosDate(time_t when)
+{
+    struct tm *tmp, tm;
+
+#ifdef TCL_THREADS
+#if defined(_WIN32) || defined(_WIN64)
+    /* Win32 uses thread local storage */
+    tmp = localtime(&when);
+    tm = *tmp;
+#else
+#ifdef HAVE_LOCALTIME_R
+    tmp = &tm;
+    localtime_r(&when, tmp);
+#else
+    Tcl_MutexLock(&localtimeMutex);
+    tmp = localtime(&when);
+    tm = *tmp;
+    Tcl_MutexUnlock(&localtimeMutex);
+#endif
+#endif
+#else
+    tmp = localtime(&when);
+    tm = *tmp;
+#endif
+    return ((tm.tm_year - 80) << 9) | ((tm.tm_mon + 1) << 5) | tm.tm_mday;
+}
  
 /*
@@ -1521,6 +1577,787 @@
 /*
  *-------------------------------------------------------------------------
  *
+ * ZipFSMkKeyObjCmd --
+ *
+ *      This procedure is invoked to process the "zipfs::mkkey" command.
+ *	It produces a rotated password to be embedded into an image file.
+ *
+ * Results:
+ *      A standard Tcl result.
+ *
+ * Side effects:
+ *      None.
+ *
+ *-------------------------------------------------------------------------
+ */
+
+static int
+ZipFSMkKeyObjCmd(ClientData clientData, Tcl_Interp *interp,
+		 int objc, Tcl_Obj *const objv[])
+{
+    int len, i = 0;
+    char *pw, pwbuf[264];
+
+    if (objc != 2) {
+	Tcl_WrongNumArgs(interp, 1, objv, "password");
+	return TCL_ERROR;
+    }
+    pw = Tcl_GetString(objv[1]);
+    len = strlen(pw);
+    if (len == 0) {
+	return TCL_OK;
+    }
+    if ((len > 255) || (strchr(pw, 0xff) != NULL)) {
+	Tcl_SetObjResult(interp,
+			 Tcl_NewStringObj("illegal password", -1));
+	return TCL_ERROR;
+    }
+    while (len > 0) {
+	int ch = pw[len - 1];
+
+	pwbuf[i] = (ch & 0x0f) | pwrot[(ch >> 4) & 0x0f];
+	i++;
+	len--;
+    }
+    pwbuf[i] = i;
+    ++i;
+    pwbuf[i++] = (char) ZIP_PASSWORD_END_SIG;
+    pwbuf[i++] = (char) (ZIP_PASSWORD_END_SIG >> 8);
+    pwbuf[i++] = (char) (ZIP_PASSWORD_END_SIG >> 16);
+    pwbuf[i++] = (char) (ZIP_PASSWORD_END_SIG >> 24);
+    pwbuf[i] = '\0';
+    Tcl_AppendResult(interp, pwbuf, (char *) NULL);
+    return TCL_OK;
+}
++
+/*
+ *-------------------------------------------------------------------------
+ *
+ * ZipAddFile --
+ *
+ *      This procedure is used by ZipFSMkZipOrImgCmd() to add a single
+ *	file to the output ZIP archive file being written. A ZipEntry
+ *	struct about the input file is added to the given fileHash table
+ *	for later creation of the central ZIP directory.
+ *
+ * Results:
+ *      A standard Tcl result.
+ *
+ * Side effects:
+ *	Input file is read and (compressed and) written to the output
+ *	ZIP archive file.
+ *
+ *-------------------------------------------------------------------------
+ */
+
+static int
+ZipAddFile(Tcl_Interp *interp, const char *path, const char *name,
+	   Tcl_Channel out, const char *passwd,
+	   char *buf, int bufsize, Tcl_HashTable *fileHash)
+{
+    Tcl_Channel in;
+    Tcl_HashEntry *hPtr;
+    ZipEntry *z;
+    z_stream stream;
+    const char *zpath;
+    int nbyte, nbytecompr, len, crc, flush, pos[3], zpathlen, olen;
+    int mtime = 0, isNew, align = 0, cmeth;
+    unsigned long keys[3], keys0[3];
+    char obuf[4096];
+
+    zpath = name;
+    while (zpath != NULL && zpath[0] == '/') {
+	zpath++;
+    }
+    if ((zpath == NULL) || (zpath[0] == '\0')) {
+	return TCL_OK;
+    }
+    zpathlen = strlen(zpath);
+    if (zpathlen + ZIP_CENTRAL_HEADER_LEN > bufsize) {
+	Tcl_AppendResult(interp, "path too long for \"", path, "\"",
+			 (char *) NULL);
+	return TCL_ERROR;
+    }
+    in = Tcl_OpenFileChannel(interp, path, "r", 0);
+    if ((in == NULL) ||
+	(Tcl_SetChannelOption(interp, in, "-translation", "binary")
+	 != TCL_OK) ||
+	(Tcl_SetChannelOption(interp, in, "-encoding", "binary")
+	 != TCL_OK)) {
+#if defined(_WIN32) || defined(_WIN64)
+	 /* hopefully a directory */
+	 if (strcmp("permission denied", Tcl_PosixError(interp)) == 0) {
+	    Tcl_Close(interp, in);
+	    return TCL_OK;
+	}
+#endif
+	Tcl_Close(interp, in);
+	return TCL_ERROR;
+    } else {
+	Tcl_Obj *pathObj = Tcl_NewStringObj(path, -1);
+	Tcl_StatBuf statBuf;
+
+	Tcl_IncrRefCount(pathObj);
+	if (Tcl_FSStat(pathObj, &statBuf) != -1) {
+	    mtime = statBuf.st_mtime;
+	}
+	Tcl_DecrRefCount(pathObj);
+    }
+    Tcl_ResetResult(interp);
+    crc = 0;
+    nbyte = nbytecompr = 0;
+    while ((len = Tcl_Read(in, buf, bufsize)) > 0) {
+	crc = crc32(crc, (unsigned char *) buf, len);
+	nbyte += len;
+    }
+    if (len == -1) {
+	if (nbyte == 0) {
+	    if (strcmp("illegal operation on a directory",
+		       Tcl_PosixError(interp)) == 0) {
+		Tcl_Close(interp, in);
+		return TCL_OK;
+	    }
+	}
+	Tcl_AppendResult(interp, "read error on \"", path, "\"",
+			 (char *) NULL);
+	Tcl_Close(interp, in);
+	return TCL_ERROR;
+    }
+    if (Tcl_Seek(in, 0, SEEK_SET) == -1) {
+	Tcl_AppendResult(interp, "seek error on \"", path, "\"",
+			 (char *) NULL);
+	Tcl_Close(interp, in);
+	return TCL_ERROR;
+    }
+    pos[0] = Tcl_Tell(out);
+    memset(buf, '\0', ZIP_LOCAL_HEADER_LEN);
+    memcpy(buf + ZIP_LOCAL_HEADER_LEN, zpath, zpathlen);
+    len = zpathlen + ZIP_LOCAL_HEADER_LEN;
+    if (Tcl_Write(out, buf, len) != len) {
+wrerr:
+	Tcl_AppendResult(interp, "write error", (char *) NULL);
+	Tcl_Close(interp, in);
+	return TCL_ERROR;
+    }
+    if ((len + pos[0]) & 3) {
+	char abuf[8];
+
+	/*
+	 * Align payload to next 4-byte boundary using a dummy extra
+	 * entry similar to the zipalign tool from Android's SDK.
+	 */
+	align = 4 + ((len + pos[0]) & 3);
+	zip_write_short(abuf, 0xffff);
+	zip_write_short(abuf + 2, align - 4);
+	zip_write_int(abuf + 4, 0x03020100);
+	if (Tcl_Write(out, abuf, align) != align) {
+	    goto wrerr;
+	}
+    }
+    if (passwd != NULL) {
+	int i, ch, tmp;
+	unsigned char kvbuf[24];
+	Tcl_Obj *ret;
+
+	init_keys(passwd, keys, crc32tab);
+	for (i = 0; i < 12 - 2; i++) {
+	    if (Tcl_EvalEx(interp, "expr int(rand() * 256) % 256", -1, 0) != TCL_OK) {
+		Tcl_AppendResult(interp, "PRNG error", (char *) NULL);
+		Tcl_Close(interp, in);
+		return TCL_ERROR;
+	    }
+	    ret = Tcl_GetObjResult(interp);
+	    if (Tcl_GetIntFromObj(interp, ret, &ch) != TCL_OK) {
+		Tcl_Close(interp, in);
+		return TCL_ERROR;
+	    }
+	    kvbuf[i + 12] = (unsigned char) zencode(keys, crc32tab, ch, tmp);
+	}
+	Tcl_ResetResult(interp);
+	init_keys(passwd, keys, crc32tab);
+	for (i = 0; i < 12 - 2; i++) {
+	    kvbuf[i] = (unsigned char) zencode(keys, crc32tab,
+					       kvbuf[i + 12], tmp);
+	}
+	kvbuf[i++] = (unsigned char) zencode(keys, crc32tab, crc >> 16, tmp);
+	kvbuf[i++] = (unsigned char) zencode(keys, crc32tab, crc >> 24, tmp);
+	len = Tcl_Write(out, (char *) kvbuf, 12);
+	memset(kvbuf, 0, 24);
+	if (len != 12) {
+	    Tcl_AppendResult(interp, "write error", (char *) NULL);
+	    Tcl_Close(interp, in);
+	    return TCL_ERROR;
+	}
+	memcpy(keys0, keys, sizeof (keys0));
+	nbytecompr += 12;
+    }
+    Tcl_Flush(out);
+    pos[2] = Tcl_Tell(out);
+    cmeth = ZIP_COMPMETH_DEFLATED;
+    memset(&stream, 0, sizeof (stream));
+    stream.zalloc = Z_NULL;
+    stream.zfree = Z_NULL;
+    stream.opaque = Z_NULL;
+    if (deflateInit2(&stream, 9, Z_DEFLATED, -15, 8, Z_DEFAULT_STRATEGY)
+	!= Z_OK) {
+	Tcl_AppendResult(interp, "compression init error on \"", path, "\"",
+			 (char *) NULL);
+	Tcl_Close(interp, in);
+	return TCL_ERROR;
+    }
+    do {
+	len = Tcl_Read(in, buf, bufsize);
+	if (len == -1) {
+	    Tcl_AppendResult(interp, "read error on \"", path, "\"",
+			     (char *) NULL);
+	    deflateEnd(&stream);
+	    Tcl_Close(interp, in);
+	    return TCL_ERROR;
+	}
+	stream.avail_in = len;
+	stream.next_in = (unsigned char *) buf;
+	flush = Tcl_Eof(in) ? Z_FINISH : Z_NO_FLUSH;
+	do {
+	    stream.avail_out = sizeof (obuf);
+	    stream.next_out = (unsigned char *) obuf;
+	    len = deflate(&stream, flush);
+	    if (len == Z_STREAM_ERROR) {
+		Tcl_AppendResult(interp, "deflate error on \"", path, "\"",
+				 (char *) NULL);
+		deflateEnd(&stream);
+		Tcl_Close(interp, in);
+		return TCL_ERROR;
+	    }
+	    olen = sizeof (obuf) - stream.avail_out;
+	    if (passwd != NULL) {
+		int i, tmp;
+
+		for (i = 0; i < olen; i++) {
+		    obuf[i] = (char) zencode(keys, crc32tab, obuf[i], tmp);
+		}
+	    }
+	    if (olen && (Tcl_Write(out, obuf, olen) != olen)) {
+		Tcl_AppendResult(interp, "write error", (char *) NULL);
+		deflateEnd(&stream);
+		Tcl_Close(interp, in);
+		return TCL_ERROR;
+	    }
+	    nbytecompr += olen;
+	} while (stream.avail_out == 0);
+    } while (flush != Z_FINISH);
+    deflateEnd(&stream);
+    Tcl_Flush(out);
+    pos[1] = Tcl_Tell(out);
+    if (nbyte - nbytecompr <= 0) {
+	/*
+	 * Compressed file larger than input,
+	 * write it again uncompressed.
+	 */
+	if ((int) Tcl_Seek(in, 0, SEEK_SET) != 0) {
+	    goto seekErr;
+	}
+	if ((int) Tcl_Seek(out, pos[2], SEEK_SET) != pos[2]) {
+seekErr:
+	    Tcl_Close(interp, in);
+	    Tcl_AppendResult(interp, "seek error", (char *) NULL);
+	    return TCL_ERROR;
+	}
+	nbytecompr = (passwd != NULL) ? 12 : 0;
+	while (1) {
+	    len = Tcl_Read(in, buf, bufsize);
+	    if (len == -1) {
+		Tcl_AppendResult(interp, "read error on \"", path, "\"",
+				 (char *) NULL);
+		Tcl_Close(interp, in);
+		return TCL_ERROR;
+	    } else if (len == 0) {
+		break;
+	    }
+	    if (passwd != NULL) {
+		int i, tmp;
+
+		for (i = 0; i < len; i++) {
+		    buf[i] = (char) zencode(keys0, crc32tab, buf[i], tmp);
+		}
+	    }
+	    if (Tcl_Write(out, buf, len) != len) {
+		Tcl_AppendResult(interp, "write error", (char *) NULL);
+		Tcl_Close(interp, in);
+		return TCL_ERROR;
+	    }
+	    nbytecompr += len;
+	}
+	cmeth = ZIP_COMPMETH_STORED;
+	Tcl_Flush(out);
+	pos[1] = Tcl_Tell(out);
+	Tcl_TruncateChannel(out, pos[1]);
+    }
+    Tcl_Close(interp, in);
+
+    z = (ZipEntry *) Tcl_Alloc(sizeof (*z));
+    z->name = NULL;
+    z->tnext = NULL;
+    z->depth = 0;
+    z->zipfile = NULL;
+    z->isdir = 0;
+    z->isenc = (passwd != NULL) ? 1 : 0;
+    z->offset = pos[0];
+    z->crc32 = crc;
+    z->timestamp = mtime;
+    z->nbyte = nbyte;
+    z->nbytecompr = nbytecompr;
+    z->cmeth = cmeth;
+    z->data = NULL;
+    hPtr = Tcl_CreateHashEntry(fileHash, zpath, &isNew);
+    if (!isNew) {
+	Tcl_AppendResult(interp, "non-unique path name \"", path, "\"",
+			 (char *) NULL);
+	Tcl_Free((char *) z);
+	return TCL_ERROR;
+    } else {
+	Tcl_SetHashValue(hPtr, (ClientData) z);
+	z->name = Tcl_GetHashKey(fileHash, hPtr);
+	z->next = NULL;
+    }
+
+    /*
+     * Write final local header information.
+     */
+    zip_write_int(buf + ZIP_LOCAL_SIG_OFFS, ZIP_LOCAL_HEADER_SIG);
+    zip_write_short(buf + ZIP_LOCAL_VERSION_OFFS, ZIP_MIN_VERSION);
+    zip_write_short(buf + ZIP_LOCAL_FLAGS_OFFS, z->isenc);
+    zip_write_short(buf + ZIP_LOCAL_COMPMETH_OFFS, z->cmeth);
+    zip_write_short(buf + ZIP_LOCAL_MTIME_OFFS, ToDosTime(z->timestamp));
+    zip_write_short(buf + ZIP_LOCAL_MDATE_OFFS, ToDosDate(z->timestamp));
+    zip_write_int(buf + ZIP_LOCAL_CRC32_OFFS, z->crc32);
+    zip_write_int(buf + ZIP_LOCAL_COMPLEN_OFFS, z->nbytecompr);
+    zip_write_int(buf + ZIP_LOCAL_UNCOMPLEN_OFFS, z->nbyte);
+    zip_write_short(buf + ZIP_LOCAL_PATHLEN_OFFS, zpathlen);
+    zip_write_short(buf + ZIP_LOCAL_EXTRALEN_OFFS, align);
+    if ((int) Tcl_Seek(out, pos[0], SEEK_SET) != pos[0]) {
+	Tcl_DeleteHashEntry(hPtr);
+	Tcl_Free((char *) z);
+	Tcl_AppendResult(interp, "seek error", (char *) NULL);
+	return TCL_ERROR;
+    }
+    if (Tcl_Write(out, buf, ZIP_LOCAL_HEADER_LEN) != ZIP_LOCAL_HEADER_LEN) {
+	Tcl_DeleteHashEntry(hPtr);
+	Tcl_Free((char *) z);
+	Tcl_AppendResult(interp, "write error", (char *) NULL);
+	return TCL_ERROR;
+    }
+    Tcl_Flush(out);
+    if ((int) Tcl_Seek(out, pos[1], SEEK_SET) != pos[1]) {
+	Tcl_DeleteHashEntry(hPtr);
+	Tcl_Free((char *) z);
+	Tcl_AppendResult(interp, "seek error", (char *) NULL);
+	return TCL_ERROR;
+    }
+    return TCL_OK;
+}
++
+/*
+ *-------------------------------------------------------------------------
+ *
+ * ZipFSMkZipOrImgObjCmd --
+ *
+ *      This procedure is creates a new ZIP archive file or image file
+ *	given output filename, input directory of files to be archived,
+ *	optional password, and optional image to be prepended to the
+ *	output ZIP archive file.
+ *
+ * Results:
+ *      A standard Tcl result.
+ *
+ * Side effects:
+ *	A new ZIP archive file or image file is written.
+ *
+ *-------------------------------------------------------------------------
+ */
+
+static int
+ZipFSMkZipOrImgObjCmd(ClientData clientData, Tcl_Interp *interp,
+		      int isImg, int isList, int objc, Tcl_Obj *const objv[])
+{
+    Tcl_Channel out;
+    int len = 0, pwlen = 0, slen = 0, i, count, ret = TCL_ERROR, lobjc, pos[3];
+    Tcl_Obj **lobjv, *list = NULL;
+    ZipEntry *z;
+    Tcl_HashEntry *hPtr;
+    Tcl_HashSearch search;
+    Tcl_HashTable fileHash;
+    char *strip = NULL, *pw = NULL, pwbuf[264], buf[4096];
+
+    if (isList) {
+	if ((objc < 3) || (objc > (isImg ? 5 : 4))) {
+	    Tcl_WrongNumArgs(interp, 1, objv, isImg ?
+			     "outfile inlist ?password infile?" :
+			     "outfile inlist ?password?");
+	    return TCL_ERROR;
+	}
+    } else {
+	if ((objc < 3) || (objc > (isImg ? 6 : 5))) {
+	    Tcl_WrongNumArgs(interp, 1, objv, isImg ?
+			     "outfile indir ?strip? ?password? ?infile?" :
+			     "outfile indir ?strip? ?password?");
+	    return TCL_ERROR;
+	}
+    }
+    pwbuf[0] = 0;
+    if (objc > (isList ? 3 : 4)) {
+	pw = Tcl_GetString(objv[isList ? 3 : 4]);
+	pwlen = strlen(pw);
+	if ((pwlen > 255) || (strchr(pw, 0xff) != NULL)) {
+	    Tcl_SetObjResult(interp,
+			     Tcl_NewStringObj("illegal password", -1));
+	    return TCL_ERROR;
+	}
+    }
+    if (isList) {
+	list = objv[2];
+	Tcl_IncrRefCount(list);
+    } else {
+	Tcl_Obj *cmd[3];
+
+	cmd[1] = Tcl_NewStringObj("::zipfs::find", -1);
+	cmd[2] = objv[2];
+	cmd[0] = Tcl_NewListObj(2, cmd + 1);
+	Tcl_IncrRefCount(cmd[0]);
+	if (Tcl_EvalObjEx(interp, cmd[0], TCL_EVAL_DIRECT) != TCL_OK) {
+	    Tcl_DecrRefCount(cmd[0]);
+	    return TCL_ERROR;
+	}
+	Tcl_DecrRefCount(cmd[0]);
+	list = Tcl_GetObjResult(interp);
+	Tcl_IncrRefCount(list);
+    }
+    if (Tcl_ListObjGetElements(interp, list, &lobjc, &lobjv) != TCL_OK) {
+	Tcl_DecrRefCount(list);
+	return TCL_ERROR;
+    }
+    if (isList && (lobjc % 2)) {
+	Tcl_DecrRefCount(list);
+	Tcl_SetObjResult(interp,
+		Tcl_NewStringObj("need even number of elements", -1));
+	return TCL_ERROR;
+    }
+    if (lobjc == 0) {
+	Tcl_DecrRefCount(list);
+	Tcl_SetObjResult(interp, Tcl_NewStringObj("empty archive", -1));
+	return TCL_ERROR;
+    }
+    out = Tcl_OpenFileChannel(interp, Tcl_GetString(objv[1]), "w", 0755);
+    if ((out == NULL) ||
+	(Tcl_SetChannelOption(interp, out, "-translation", "binary")
+	 != TCL_OK) ||
+	(Tcl_SetChannelOption(interp, out, "-encoding", "binary")
+	 != TCL_OK)) {
+	Tcl_DecrRefCount(list);
+	Tcl_Close(interp, out);
+	return TCL_ERROR;
+    }
+    if (pwlen <= 0) {
+	pw = NULL;
+	pwlen = 0;
+    }
+    if (isImg) {
+	ZipFile zf0;
+	const char *imgName;
+
+	if (isList) {
+	    imgName = (objc > 4) ? Tcl_GetString(objv[4]) :
+		Tcl_GetNameOfExecutable();
+	} else {
+	    imgName = (objc > 5) ? Tcl_GetString(objv[5]) :
+		Tcl_GetNameOfExecutable();
+	}
+	if (pwlen) {
+	    i = 0;
+	    len = pwlen;
+	    while (len > 0) {
+		int ch = pw[len - 1];
+
+		pwbuf[i] = (ch & 0x0f) | pwrot[(ch >> 4) & 0x0f];
+		i++;
+		len--;
+	    }
+	    pwbuf[i] = i;
+	    ++i;
+	    pwbuf[i++] = (char) ZIP_PASSWORD_END_SIG;
+	    pwbuf[i++] = (char) (ZIP_PASSWORD_END_SIG >> 8);
+	    pwbuf[i++] = (char) (ZIP_PASSWORD_END_SIG >> 16);
+	    pwbuf[i++] = (char) (ZIP_PASSWORD_END_SIG >> 24);
+	    pwbuf[i] = '\0';
+	}
+	if (ZipFSOpenArchive(interp, imgName, 0, &zf0) == TCL_OK) {
+	    i = Tcl_Write(out, (char *) zf0.data, zf0.baseoffsp);
+	    if (i != zf0.baseoffsp) {
+		memset(pwbuf, 0, sizeof (pwbuf));
+		Tcl_DecrRefCount(list);
+		Tcl_SetObjResult(interp, Tcl_NewStringObj("write error", -1));
+		Tcl_Close(interp, out);
+		ZipFSCloseArchive(interp, &zf0);
+		return TCL_ERROR;
+	    }
+	    ZipFSCloseArchive(interp, &zf0);
+	} else {
+	    int k, n, m;
+	    Tcl_Channel in;
+	    const char *errMsg = "seek error";
+
+	    /*
+	     * Fall back to read it as plain file which
+	     * hopefully is a static tclsh or wish binary
+	     * with proper zipfs infrastructure built in.
+	     */
+	    Tcl_ResetResult(interp);
+	    in = Tcl_OpenFileChannel(interp, imgName, "r", 0644);
+	    if (in == NULL) {
+		memset(pwbuf, 0, sizeof (pwbuf));
+		Tcl_DecrRefCount(list);
+		Tcl_Close(interp, out);
+		return TCL_ERROR;
+	    }
+	    Tcl_SetChannelOption(interp, in, "-translation", "binary");
+	    Tcl_SetChannelOption(interp, in, "-encoding", "binary");
+	    i = Tcl_Seek(in, 0, SEEK_END);
+	    if (i == -1) {
+cperr:
+		memset(pwbuf, 0, sizeof (pwbuf));
+		Tcl_DecrRefCount(list);
+		Tcl_SetObjResult(interp, Tcl_NewStringObj(errMsg, -1));
+		Tcl_Close(interp, out);
+		Tcl_Close(interp, in);
+		return TCL_ERROR;
+	    }
+	    Tcl_Seek(in, 0, SEEK_SET);
+	    k = 0;
+	    while (k < i) {
+		m = i - k;
+		if (m > sizeof (buf)) {
+		    m = sizeof (buf);
+		}
+		n = Tcl_Read(in, buf, m);
+		if (n == -1) {
+		    errMsg = "read error";
+		    goto cperr;
+		} else if (n == 0) {
+		    break;
+		}
+		m = Tcl_Write(out, buf, n);
+		if (m != n) {
+		    errMsg = "write error";
+		    goto cperr;
+		}
+		k += m;
+	    }
+	    Tcl_Close(interp, in);
+	}
+	len = strlen(pwbuf);
+	if (len > 0) {
+	    i = Tcl_Write(out, pwbuf, len);
+	    if (i != len) {
+		Tcl_DecrRefCount(list);
+		Tcl_SetObjResult(interp, Tcl_NewStringObj("write error", -1));
+		Tcl_Close(interp, out);
+		return TCL_ERROR;
+	    }
+	}
+	memset(pwbuf, 0, sizeof (pwbuf));
+	Tcl_Flush(out);
+    }
+    Tcl_InitHashTable(&fileHash, TCL_STRING_KEYS);
+    pos[0] = Tcl_Tell(out);
+    if (!isList && (objc > 3)) {
+	strip = Tcl_GetString(objv[3]);
+	slen = strlen(strip);
+    }
+    for (i = 0; i < lobjc; i += (isList ? 2 : 1)) {
+	const char *path, *name;
+
+	path = Tcl_GetString(lobjv[i]);
+	if (isList) {
+	    name = Tcl_GetString(lobjv[i + 1]);
+	} else {
+	    name = path;
+	    if (slen > 0) {
+		len = strlen(name);
+		if ((len <= slen) || (strncmp(strip, name, slen) != 0)) {
+		    continue;
+		}
+		name += slen;
+	    }
+	}
+	while (name[0] == '/') {
+	    ++name;
+	}
+	if (name[0] == '\0') {
+	    continue;
+	}
+	if (ZipAddFile(interp, path, name, out, pw, buf, sizeof (buf),
+		       &fileHash) != TCL_OK) {
+	    goto done;
+	}
+    }
+    pos[1] = Tcl_Tell(out);
+    count = 0;
+    for (i = 0; i < lobjc; i += (isList ? 2 : 1)) {
+	const char *path, *name;
+
+	path = Tcl_GetString(lobjv[i]);
+	if (isList) {
+	    name = Tcl_GetString(lobjv[i + 1]);
+	} else {
+	    name = path;
+	    if (slen > 0) {
+		len = strlen(name);
+		if ((len <= slen) || (strncmp(strip, name, slen) != 0)) {
+		    continue;
+		}
+		name += slen;
+	    }
+	}
+	while (name[0] == '/') {
+	    ++name;
+	}
+	if (name[0] == '\0') {
+	    continue;
+	}
+	hPtr = Tcl_FindHashEntry(&fileHash, name);
+	if (hPtr == NULL) {
+	    continue;
+	}
+	z = (ZipEntry *) Tcl_GetHashValue(hPtr);
+	len = strlen(z->name);
+	zip_write_int(buf + ZIP_CENTRAL_SIG_OFFS, ZIP_CENTRAL_HEADER_SIG);
+	zip_write_short(buf + ZIP_CENTRAL_VERSIONMADE_OFFS, ZIP_MIN_VERSION);
+	zip_write_short(buf + ZIP_CENTRAL_VERSION_OFFS, ZIP_MIN_VERSION);
+	zip_write_short(buf + ZIP_CENTRAL_FLAGS_OFFS, z->isenc ? 1 : 0);
+	zip_write_short(buf + ZIP_CENTRAL_COMPMETH_OFFS, z->cmeth);
+	zip_write_short(buf + ZIP_CENTRAL_MTIME_OFFS, ToDosTime(z->timestamp));
+	zip_write_short(buf + ZIP_CENTRAL_MDATE_OFFS, ToDosDate(z->timestamp));
+	zip_write_int(buf + ZIP_CENTRAL_CRC32_OFFS, z->crc32);
+	zip_write_int(buf + ZIP_CENTRAL_COMPLEN_OFFS, z->nbytecompr);
+	zip_write_int(buf + ZIP_CENTRAL_UNCOMPLEN_OFFS, z->nbyte);
+	zip_write_short(buf + ZIP_CENTRAL_PATHLEN_OFFS, len);
+	zip_write_short(buf + ZIP_CENTRAL_EXTRALEN_OFFS, 0);
+	zip_write_short(buf + ZIP_CENTRAL_FCOMMENTLEN_OFFS, 0);
+	zip_write_short(buf + ZIP_CENTRAL_DISKFILE_OFFS, 0);
+	zip_write_short(buf + ZIP_CENTRAL_IATTR_OFFS, 0);
+	zip_write_int(buf + ZIP_CENTRAL_EATTR_OFFS, 0);
+	zip_write_int(buf + ZIP_CENTRAL_LOCALHDR_OFFS, z->offset - pos[0]);
+	if ((Tcl_Write(out, buf, ZIP_CENTRAL_HEADER_LEN) !=
+	     ZIP_CENTRAL_HEADER_LEN) ||
+	    (Tcl_Write(out, z->name, len) != len)) {
+	    Tcl_SetObjResult(interp, Tcl_NewStringObj("write error", -1));
+	    goto done;
+	}
+	count++;
+    }
+    Tcl_Flush(out);
+    pos[2] = Tcl_Tell(out);
+    zip_write_int(buf + ZIP_CENTRAL_END_SIG_OFFS, ZIP_CENTRAL_END_SIG);
+    zip_write_short(buf + ZIP_CENTRAL_DISKNO_OFFS, 0);
+    zip_write_short(buf + ZIP_CENTRAL_DISKDIR_OFFS, 0);
+    zip_write_short(buf + ZIP_CENTRAL_ENTS_OFFS, count);
+    zip_write_short(buf + ZIP_CENTRAL_TOTALENTS_OFFS, count);
+    zip_write_int(buf + ZIP_CENTRAL_DIRSIZE_OFFS, pos[2] - pos[1]);
+    zip_write_int(buf + ZIP_CENTRAL_DIRSTART_OFFS, pos[1] - pos[0]);
+    zip_write_short(buf + ZIP_CENTRAL_COMMENTLEN_OFFS, 0);
+    if (Tcl_Write(out, buf, ZIP_CENTRAL_END_LEN) != ZIP_CENTRAL_END_LEN) {
+	Tcl_SetObjResult(interp, Tcl_NewStringObj("write error", -1));
+	goto done;
+    }
+    Tcl_Flush(out);
+    ret = TCL_OK;
+done:
+    if (ret == TCL_OK) {
+	ret = Tcl_Close(interp, out);
+    } else {
+	Tcl_Close(interp, out);
+    }
+    Tcl_DecrRefCount(list);
+    hPtr = Tcl_FirstHashEntry(&fileHash, &search);
+    while (hPtr != NULL) {
+	z = (ZipEntry *) Tcl_GetHashValue(hPtr);
+	Tcl_Free((char *) z);
+	Tcl_DeleteHashEntry(hPtr);
+	hPtr = Tcl_NextHashEntry(&search);
+    }
+    Tcl_DeleteHashTable(&fileHash);
+    return ret;
+}
++
+/*
+ *-------------------------------------------------------------------------
+ *
+ * ZipFSMkZipObjCmd --
+ *
+ *      This procedure is invoked to process the "zipfs::mkzip" command.
+ *	See description of ZipFSMkZipOrImgCmd().
+ *
+ * Results:
+ *      A standard Tcl result.
+ *
+ * Side effects:
+ *	See description of ZipFSMkZipOrImgCmd().
+ *
+ *-------------------------------------------------------------------------
+ */
+
+static int
+ZipFSMkZipObjCmd(ClientData clientData, Tcl_Interp *interp,
+		 int objc, Tcl_Obj *const objv[])
+{
+    return ZipFSMkZipOrImgObjCmd(clientData, interp, 0, 0, objc, objv);
+}
+
+static int
+ZipFSLMkZipObjCmd(ClientData clientData, Tcl_Interp *interp,
+		  int objc, Tcl_Obj *const objv[])
+{
+    return ZipFSMkZipOrImgObjCmd(clientData, interp, 0, 1, objc, objv);
+}
++
+/*
+ *-------------------------------------------------------------------------
+ *
+ * ZipFSMkImgObjCmd --
+ *
+ *      This procedure is invoked to process the "zipfs::mkimg" command.
+ *	See description of ZipFSMkZipOrImgCmd().
+ *
+ * Results:
+ *      A standard Tcl result.
+ *
+ * Side effects:
+ *	See description of ZipFSMkZipOrImgCmd().
+ *
+ *-------------------------------------------------------------------------
+ */
+
+static int
+ZipFSMkImgObjCmd(ClientData clientData, Tcl_Interp *interp,
+		 int objc, Tcl_Obj *const objv[])
+{
+    return ZipFSMkZipOrImgObjCmd(clientData, interp, 1, 0, objc, objv);
+}
+
+static int
+ZipFSLMkImgObjCmd(ClientData clientData, Tcl_Interp *interp,
+		  int objc, Tcl_Obj *const objv[])
+{
+    return ZipFSMkZipOrImgObjCmd(clientData, interp, 1, 1, objc, objv);
+}
++
+/*
+ *-------------------------------------------------------------------------
+ *
  * ZipFSExistsObjCmd --
  *
  *      This procedure is invoked to process the "zipfs::exists" command.
@@ -1969,7 +2806,7 @@
     NULL,                   /* Function to flush channel, NULL'able */
     NULL,                   /* Function to handle event, NULL'able */
     NULL,                   /* Wide seek function, NULL'able */
-    NULL,                   /* Thread action function, NULL'able */
+    NULL                    /* Thread action function, NULL'able */
 };
  
@@ -3271,6 +4108,11 @@
     static const EnsembleImplMap initMap[] = {
 	{"mount",	ZipFSMountObjCmd,	NULL, NULL, NULL, 0},
 	{"unmount",	ZipFSUnmountObjCmd,	NULL, NULL, NULL, 0},
+	{"mkkey",	ZipFSMkKeyObjCmd,	NULL, NULL, NULL, 0},
+	{"mkimg",	ZipFSMkImgObjCmd,	NULL, NULL, NULL, 0},
+	{"mkzip",	ZipFSMkZipObjCmd,	NULL, NULL, NULL, 0},
+	{"lmkimg",	ZipFSLMkImgObjCmd,	NULL, NULL, NULL, 0},
+	{"lmkzip",	ZipFSLMkZipObjCmd,	NULL, NULL, NULL, 0},
 	{"exists",	ZipFSExistsObjCmd,	NULL, NULL, NULL, 0},
 	{"info",	ZipFSInfoObjCmd,	NULL, NULL, NULL, 0},
 	{"list",	ZipFSListObjCmd,	NULL, NULL, NULL, 0},
@@ -3284,7 +4126,6 @@
 	{NULL, NULL, NULL, NULL, NULL, 0}
     };
 
-<<<<<<< HEAD
     static const char findproc[] =
 	"proc ::zipfs::find dir {\n"
 	" set result {}\n"
@@ -3304,8 +4145,6 @@
 	" return [lsort $result]\n"
 	"}\n";
 
-=======
->>>>>>> 395c5d01
     /* one-time initialization */
     WriteLock();
     if (!ZipFS.initialized) {
@@ -3330,7 +4169,6 @@
 #endif
     }
     Unlock();
-<<<<<<< HEAD
     if (interp != NULL) {
 	if (!safe) {
 	    Tcl_CreateObjCommand(interp, "::zipfs::mount",
@@ -3359,9 +4197,6 @@
 	    Tcl_LinkVar(interp, "::zipfs::wrmax", (char *) &ZipFS.wrmax,
 			TCL_LINK_INT);
 	}
-=======
-    TclMakeEnsemble(interp, "zipfs", safe ? initSafeMap : initMap);
->>>>>>> 395c5d01
 
 	TclMakeEnsemble(interp, "zipfs", safe ? initSafeMap : initMap);
 
