--- conflicted
+++ resolved
@@ -1825,10 +1825,6 @@
     oldScriptFile = iPtr->scriptFile;
     iPtr->scriptFile = pathPtr;
     Tcl_IncrRefCount(iPtr->scriptFile);
-<<<<<<< HEAD
-=======
-    string = TclGetStringFromObj(objPtr, &length);
->>>>>>> 7d8cf469
 
     /*
      * TIP #280 Force the evaluator to open a frame for a sourced file.
@@ -1855,12 +1851,8 @@
 	 * Record information telling where the error occurred.
 	 */
 
-<<<<<<< HEAD
 	int length;
-	const char *pathString = Tcl_GetStringFromObj(pathPtr, &length);
-=======
 	const char *pathString = TclGetStringFromObj(pathPtr, &length);
->>>>>>> 7d8cf469
 	int limit = 150;
 	int overflow = (length > limit);
 
