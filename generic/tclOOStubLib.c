/*
 * ORIGINAL SOURCE: tk/generic/tkStubLib.c, version 1.9 2004/03/17
 */

<<<<<<< HEAD
/*
 * We need to ensure that we use the tcl stub macros so that this file
 * contains no references to any of the tcl stub functions.
 */

#define USE_TCL_STUBS
#ifdef HAVE_CONFIG_H
#include "config.h"
#endif

=======
>>>>>>> 9279b3aa
#include "tclOOInt.h"

MODULE_SCOPE const TclOOStubs *tclOOStubsPtr;
MODULE_SCOPE const TclOOIntStubs *tclOOIntStubsPtr;

const TclOOStubs *tclOOStubsPtr = NULL;
const TclOOIntStubs *tclOOIntStubsPtr = NULL;

/*
 *----------------------------------------------------------------------
 *
 * TclOOInitializeStubs --
 *	Load the tclOO package, initialize stub table pointer. Do not call
 *	this function directly, use Tcl_OOInitStubs() macro instead.
 *
 * Results:
 *	The actual version of the package that satisfies the request, or NULL
 *	to indicate that an error occurred.
 *
 * Side effects:
 *	Sets the stub table pointers.
 *
 *----------------------------------------------------------------------
 */

MODULE_SCOPE const char *
TclOOInitializeStubs(
    Tcl_Interp *interp,
    const char *version)
{
    int exact = 0;
    const char *packageName = "TclOO";
    const char *errMsg = NULL;
    TclOOStubs *stubsPtr = NULL;
    const char *actualVersion = tclStubsPtr->tcl_PkgRequireEx(interp,
	    packageName, version, exact, &stubsPtr);

    if (actualVersion == NULL) {
	return NULL;
    }
    if (stubsPtr == NULL) {
	errMsg = "missing stub table pointer";
    } else {
	tclOOStubsPtr = stubsPtr;
	if (stubsPtr->hooks) {
	    tclOOIntStubsPtr = stubsPtr->hooks->tclOOIntStubs;
	} else {
	    tclOOIntStubsPtr = NULL;
	}
	return actualVersion;
    }
    tclStubsPtr->tcl_ResetResult(interp);
    tclStubsPtr->tcl_AppendResult(interp, "Error loading ", packageName,
	    " (requested version ", version, ", actual version ",
	    actualVersion, "): ", errMsg, NULL);
    return NULL;
}

/*
 * Local Variables:
 * mode: c
 * c-basic-offset: 4
 * fill-column: 78
 * End:
 */<|MERGE_RESOLUTION|>--- conflicted
+++ resolved
@@ -2,19 +2,6 @@
  * ORIGINAL SOURCE: tk/generic/tkStubLib.c, version 1.9 2004/03/17
  */
 
-<<<<<<< HEAD
-/*
- * We need to ensure that we use the tcl stub macros so that this file
- * contains no references to any of the tcl stub functions.
- */
-
-#define USE_TCL_STUBS
-#ifdef HAVE_CONFIG_H
-#include "config.h"
-#endif
-
-=======
->>>>>>> 9279b3aa
 #include "tclOOInt.h"
 
 MODULE_SCOPE const TclOOStubs *tclOOStubsPtr;
