/*
 * tclStringObj.c --
 *
 *	This file contains functions that implement string operations on Tcl
 *	objects. Some string operations work with UTF strings and others
 *	require Unicode format. Functions that require knowledge of the width
 *	of each character, such as indexing, operate on Unicode data.
 *
 *	A Unicode string is an internationalized string. Conceptually, a
 *	Unicode string is an array of 16-bit quantities organized as a
 *	sequence of properly formed UTF-8 characters. There is a one-to-one
 *	map between Unicode and UTF characters. Because Unicode characters
 *	have a fixed width, operations such as indexing operate on Unicode
 *	data. The String object is optimized for the case where each UTF char
 *	in a string is only one byte. In this case, we store the value of
 *	numChars, but we don't store the Unicode data (unless Tcl_GetUnicode
 *	is explicitly called).
 *
 *	The String object type stores one or both formats. The default
 *	behavior is to store UTF. Once Unicode is calculated by a function, it
 *	is stored in the internal rep for future access (without an additional
 *	O(n) cost).
 *
 *	To allow many appends to be done to an object without constantly
 *	reallocating the space for the string or Unicode representation, we
 *	allocate double the space for the string or Unicode and use the
 *	internal representation to keep track of how much space is used vs.
 *	allocated.
 *
 * Copyright (c) 1995-1997 Sun Microsystems, Inc.
 * Copyright (c) 1999 by Scriptics Corporation.
 *
 * See the file "license.terms" for information on usage and redistribution of
 * this file, and for a DISCLAIMER OF ALL WARRANTIES.
 */

#include "tclInt.h"
#include "tommath.h"
#include "tclStringRep.h"

/*
 * Prototypes for functions defined later in this file:
 */

static void		AppendPrintfToObjVA(Tcl_Obj *objPtr,
			    const char *format, va_list argList);
static void		AppendUnicodeToUnicodeRep(Tcl_Obj *objPtr,
			    const Tcl_UniChar *unicode, int appendNumChars);
static void		AppendUnicodeToUtfRep(Tcl_Obj *objPtr,
			    const Tcl_UniChar *unicode, int numChars);
static void		AppendUtfToUnicodeRep(Tcl_Obj *objPtr,
			    const char *bytes, int numBytes);
static void		AppendUtfToUtfRep(Tcl_Obj *objPtr,
			    const char *bytes, int numBytes);
static void		DupStringInternalRep(Tcl_Obj *objPtr,
			    Tcl_Obj *copyPtr);
static int		ExtendStringRepWithUnicode(Tcl_Obj *objPtr,
			    const Tcl_UniChar *unicode, int numChars);
static void		ExtendUnicodeRepWithString(Tcl_Obj *objPtr,
			    const char *bytes, int numBytes,
			    int numAppendChars);
static void		FillUnicodeRep(Tcl_Obj *objPtr);
static void		FreeStringInternalRep(Tcl_Obj *objPtr);
static void		GrowStringBuffer(Tcl_Obj *objPtr, int needed, int flag);
static void		GrowUnicodeBuffer(Tcl_Obj *objPtr, int needed);
static int		SetStringFromAny(Tcl_Interp *interp, Tcl_Obj *objPtr);
static void		SetUnicodeObj(Tcl_Obj *objPtr,
			    const Tcl_UniChar *unicode, int numChars);
static int		UnicodeLength(const Tcl_UniChar *unicode);
static void		UpdateStringOfString(Tcl_Obj *objPtr);

/*
 * The structure below defines the string Tcl object type by means of
 * functions that can be invoked by generic object code.
 */

const Tcl_ObjType tclStringType = {
    "string",			/* name */
    FreeStringInternalRep,	/* freeIntRepPro */
    DupStringInternalRep,	/* dupIntRepProc */
    UpdateStringOfString,	/* updateStringProc */
    SetStringFromAny		/* setFromAnyProc */
};

/*
 * TCL STRING GROWTH ALGORITHM
 *
 * When growing strings (during an append, for example), the following growth
 * algorithm is used:
 *
 *   Attempt to allocate 2 * (originalLength + appendLength)
 *   On failure:
 *	attempt to allocate originalLength + 2*appendLength + TCL_MIN_GROWTH
 *
 * This algorithm allows very good performance, as it rapidly increases the
 * memory allocated for a given string, which minimizes the number of
 * reallocations that must be performed. However, using only the doubling
 * algorithm can lead to a significant waste of memory. In particular, it may
 * fail even when there is sufficient memory available to complete the append
 * request (but there is not 2*totalLength memory available). So when the
 * doubling fails (because there is not enough memory available), the
 * algorithm requests a smaller amount of memory, which is still enough to
 * cover the request, but which hopefully will be less than the total
 * available memory.
 *
 * The addition of TCL_MIN_GROWTH allows for efficient handling of very
 * small appends. Without this extra slush factor, a sequence of several small
 * appends would cause several memory allocations. As long as
 * TCL_MIN_GROWTH is a reasonable size, we can avoid that behavior.
 *
 * The growth algorithm can be tuned by adjusting the following parameters:
 *
 * TCL_MIN_GROWTH		Additional space, in bytes, to allocate when
 *				the double allocation has failed. Default is
 *				1024 (1 kilobyte).  See tclInt.h.
 */

#ifndef TCL_MIN_UNICHAR_GROWTH
#define TCL_MIN_UNICHAR_GROWTH	TCL_MIN_GROWTH/sizeof(Tcl_UniChar)
#endif

static void
GrowStringBuffer(
    Tcl_Obj *objPtr,
    int needed,
    int flag)
{
    /*
     * Pre-conditions:
     *	objPtr->typePtr == &tclStringType
     *	needed > stringPtr->allocated
     *	flag || objPtr->bytes != NULL
     */

    String *stringPtr = GET_STRING(objPtr);
    char *ptr = NULL;
    int attempt;

    if (objPtr->bytes == &tclEmptyString) {
	objPtr->bytes = NULL;
    }
    if (flag == 0 || stringPtr->allocated > 0) {
	attempt = 2 * needed;
	if (attempt >= 0) {
	    ptr = attemptckrealloc(objPtr->bytes, attempt + 1);
	}
	if (ptr == NULL) {
	    /*
	     * Take care computing the amount of modest growth to avoid
	     * overflow into invalid argument values for attempt.
	     */

	    unsigned int limit = INT_MAX - needed;
	    unsigned int extra = needed - objPtr->length + TCL_MIN_GROWTH;
	    int growth = (int) ((extra > limit) ? limit : extra);

	    attempt = needed + growth;
	    ptr = attemptckrealloc(objPtr->bytes, attempt + 1);
	}
    }
    if (ptr == NULL) {
	/*
	 * First allocation - just big enough; or last chance fallback.
	 */

	attempt = needed;
	ptr = ckrealloc(objPtr->bytes, attempt + 1);
    }
    objPtr->bytes = ptr;
    stringPtr->allocated = attempt;
}

static void
GrowUnicodeBuffer(
    Tcl_Obj *objPtr,
    int needed)
{
    /*
     * Pre-conditions:
     *	objPtr->typePtr == &tclStringType
     *	needed > stringPtr->maxChars
     *	needed < STRING_MAXCHARS
     */

    String *ptr = NULL, *stringPtr = GET_STRING(objPtr);
    int attempt;

    if (stringPtr->maxChars > 0) {
	/*
	 * Subsequent appends - apply the growth algorithm.
	 */

	attempt = 2 * needed;
	if (attempt >= 0 && attempt <= STRING_MAXCHARS) {
	    ptr = stringAttemptRealloc(stringPtr, attempt);
	}
	if (ptr == NULL) {
	    /*
	     * Take care computing the amount of modest growth to avoid
	     * overflow into invalid argument values for attempt.
	     */

	    unsigned int limit = STRING_MAXCHARS - needed;
	    unsigned int extra = needed - stringPtr->numChars
		    + TCL_MIN_UNICHAR_GROWTH;
	    int growth = (int) ((extra > limit) ? limit : extra);

	    attempt = needed + growth;
	    ptr = stringAttemptRealloc(stringPtr, attempt);
	}
    }
    if (ptr == NULL) {
	/*
	 * First allocation - just big enough; or last chance fallback.
	 */

	attempt = needed;
	ptr = stringRealloc(stringPtr, attempt);
    }
    stringPtr = ptr;
    stringPtr->maxChars = attempt;
    SET_STRING(objPtr, stringPtr);
}

/*
 *----------------------------------------------------------------------
 *
 * Tcl_NewStringObj --
 *
 *	This function is normally called when not debugging: i.e., when
 *	TCL_MEM_DEBUG is not defined. It creates a new string object and
 *	initializes it from the byte pointer and length arguments.
 *
 *	When TCL_MEM_DEBUG is defined, this function just returns the result
 *	of calling the debugging version Tcl_DbNewStringObj.
 *
 * Results:
 *	A newly created string object is returned that has ref count zero.
 *
 * Side effects:
 *	The new object's internal string representation will be set to a copy
 *	of the length bytes starting at "bytes". If "length" is negative, use
 *	bytes up to the first NUL byte; i.e., assume "bytes" points to a
 *	C-style NUL-terminated string. The object's type is set to NULL. An
 *	extra NUL is added to the end of the new object's byte array.
 *
 *----------------------------------------------------------------------
 */

#ifdef TCL_MEM_DEBUG
#undef Tcl_NewStringObj
Tcl_Obj *
Tcl_NewStringObj(
    const char *bytes,		/* Points to the first of the length bytes
				 * used to initialize the new object. */
    int length)			/* The number of bytes to copy from "bytes"
				 * when initializing the new object. If
				 * negative, use bytes up to the first NUL
				 * byte. */
{
    return Tcl_DbNewStringObj(bytes, length, "unknown", 0);
}
#else /* if not TCL_MEM_DEBUG */
Tcl_Obj *
Tcl_NewStringObj(
    const char *bytes,		/* Points to the first of the length bytes
				 * used to initialize the new object. */
    int length)			/* The number of bytes to copy from "bytes"
				 * when initializing the new object. If
				 * negative, use bytes up to the first NUL
				 * byte. */
{
    Tcl_Obj *objPtr;

    if (length < 0) {
	length = (bytes? strlen(bytes) : 0);
    }
    TclNewStringObj(objPtr, bytes, length);
    return objPtr;
}
#endif /* TCL_MEM_DEBUG */

/*
 *----------------------------------------------------------------------
 *
 * Tcl_DbNewStringObj --
 *
 *	This function is normally called when debugging: i.e., when
 *	TCL_MEM_DEBUG is defined. It creates new string objects. It is the
 *	same as the Tcl_NewStringObj function above except that it calls
 *	Tcl_DbCkalloc directly with the file name and line number from its
 *	caller. This simplifies debugging since then the [memory active]
 *	command will report the correct file name and line number when
 *	reporting objects that haven't been freed.
 *
 *	When TCL_MEM_DEBUG is not defined, this function just returns the
 *	result of calling Tcl_NewStringObj.
 *
 * Results:
 *	A newly created string object is returned that has ref count zero.
 *
 * Side effects:
 *	The new object's internal string representation will be set to a copy
 *	of the length bytes starting at "bytes". If "length" is negative, use
 *	bytes up to the first NUL byte; i.e., assume "bytes" points to a
 *	C-style NUL-terminated string. The object's type is set to NULL. An
 *	extra NUL is added to the end of the new object's byte array.
 *
 *----------------------------------------------------------------------
 */

#ifdef TCL_MEM_DEBUG
Tcl_Obj *
Tcl_DbNewStringObj(
    const char *bytes,		/* Points to the first of the length bytes
				 * used to initialize the new object. */
    int length,			/* The number of bytes to copy from "bytes"
				 * when initializing the new object. If
				 * negative, use bytes up to the first NUL
				 * byte. */
    const char *file,		/* The name of the source file calling this
				 * function; used for debugging. */
    int line)			/* Line number in the source file; used for
				 * debugging. */
{
    Tcl_Obj *objPtr;

    if (length < 0) {
	length = (bytes? strlen(bytes) : 0);
    }
    TclDbNewObj(objPtr, file, line);
    TclInitStringRep(objPtr, bytes, length);
    return objPtr;
}
#else /* if not TCL_MEM_DEBUG */
Tcl_Obj *
Tcl_DbNewStringObj(
    const char *bytes,		/* Points to the first of the length bytes
				 * used to initialize the new object. */
    int length,			/* The number of bytes to copy from "bytes"
				 * when initializing the new object. If
				 * negative, use bytes up to the first NUL
				 * byte. */
    const char *file,		/* The name of the source file calling this
				 * function; used for debugging. */
    int line)			/* Line number in the source file; used for
				 * debugging. */
{
    return Tcl_NewStringObj(bytes, length);
}
#endif /* TCL_MEM_DEBUG */

/*
 *---------------------------------------------------------------------------
 *
 * Tcl_NewUnicodeObj --
 *
 *	This function is creates a new String object and initializes it from
 *	the given Unicode String. If the Utf String is the same size as the
 *	Unicode string, don't duplicate the data.
 *
 * Results:
 *	The newly created object is returned. This object will have no initial
 *	string representation. The returned object has a ref count of 0.
 *
 * Side effects:
 *	Memory allocated for new object and copy of Unicode argument.
 *
 *---------------------------------------------------------------------------
 */

Tcl_Obj *
Tcl_NewUnicodeObj(
    const Tcl_UniChar *unicode,	/* The unicode string used to initialize the
				 * new object. */
    int numChars)		/* Number of characters in the unicode
				 * string. */
{
    Tcl_Obj *objPtr;

    TclNewObj(objPtr);
    SetUnicodeObj(objPtr, unicode, numChars);
    return objPtr;
}

/*
 *----------------------------------------------------------------------
 *
 * Tcl_GetCharLength --
 *
 *	Get the length of the Unicode string from the Tcl object.
 *
 * Results:
 *	Pointer to unicode string representing the unicode object.
 *
 * Side effects:
 *	Frees old internal rep. Allocates memory for new "String" internal
 *	rep.
 *
 *----------------------------------------------------------------------
 */

int
Tcl_GetCharLength(
    Tcl_Obj *objPtr)		/* The String object to get the num chars
				 * of. */
{
    String *stringPtr;
    int numChars;

    /*
     * Quick, no-shimmer return for short string reps.
     */

    if ((objPtr->bytes) && (objPtr->length < 2)) {
	/* 0 bytes -> 0 chars; 1 byte -> 1 char */
	return objPtr->length;
    }

    /*
     * Optimize the case where we're really dealing with a bytearray object
     * without string representation; we don't need to convert to a string to
     * perform the get-length operation.
     */

    if (TclIsPureByteArray(objPtr)) {
	int length;

	(void) Tcl_GetByteArrayFromObj(objPtr, &length);
	return length;
    }

    /*
     * OK, need to work with the object as a string.
     */

    SetStringFromAny(NULL, objPtr);
    stringPtr = GET_STRING(objPtr);
    numChars = stringPtr->numChars;

    /*
     * If numChars is unknown, compute it.
     */

    if (numChars == -1) {
	TclNumUtfChars(numChars, objPtr->bytes, objPtr->length);
	stringPtr->numChars = numChars;
    }
    return numChars;
}

/*
 *----------------------------------------------------------------------
 *
 * Tcl_GetUniChar --
 *
 *	Get the index'th Unicode character from the String object. The index
 *	is assumed to be in the appropriate range.
 *
 * Results:
 *	Returns the index'th Unicode character in the Object.
 *
 * Side effects:
 *	Fills unichar with the index'th Unicode character.
 *
 *----------------------------------------------------------------------
 */

int
Tcl_GetUniChar(
    Tcl_Obj *objPtr,		/* The object to get the Unicode charater
				 * from. */
    int index)			/* Get the index'th Unicode character. */
{
    String *stringPtr;

    /*
     * Optimize the case where we're really dealing with a bytearray object
     * without string representation; we don't need to convert to a string to
     * perform the indexing operation.
     */

    if (TclIsPureByteArray(objPtr)) {
	unsigned char *bytes = Tcl_GetByteArrayFromObj(objPtr, NULL);

	return (int) bytes[index];
    }

    /*
     * OK, need to work with the object as a string.
     */

    SetStringFromAny(NULL, objPtr);
    stringPtr = GET_STRING(objPtr);

    if ((stringPtr->flags & TCL_HAS_UNICODE) == 0) {
	/*
	 * If numChars is unknown, compute it.
	 */

	if (stringPtr->numChars == -1) {
	    TclNumUtfChars(stringPtr->numChars, objPtr->bytes, objPtr->length);
	}
	if (stringPtr->numChars == objPtr->length) {
	    return (Tcl_UniChar) objPtr->bytes[index];
	}
	FillUnicodeRep(objPtr);
	stringPtr = GET_STRING(objPtr);
    }
    return (int) stringPtr->unicode[index];
}

/*
 *----------------------------------------------------------------------
 *
 * Tcl_GetUnicode --
 *
 *	Get the Unicode form of the String object. If the object is not
 *	already a String object, it will be converted to one. If the String
 *	object does not have a Unicode rep, then one is create from the UTF
 *	string format.
 *
 * Results:
 *	Returns a pointer to the object's internal Unicode string.
 *
 * Side effects:
 *	Converts the object to have the String internal rep.
 *
 *----------------------------------------------------------------------
 */

Tcl_UniChar *
Tcl_GetUnicode(
    Tcl_Obj *objPtr)		/* The object to find the unicode string
				 * for. */
{
    return Tcl_GetUnicodeFromObj(objPtr, NULL);
}

/*
 *----------------------------------------------------------------------
 *
 * Tcl_GetUnicodeFromObj --
 *
 *	Get the Unicode form of the String object with length. If the object
 *	is not already a String object, it will be converted to one. If the
 *	String object does not have a Unicode rep, then one is create from the
 *	UTF string format.
 *
 * Results:
 *	Returns a pointer to the object's internal Unicode string.
 *
 * Side effects:
 *	Converts the object to have the String internal rep.
 *
 *----------------------------------------------------------------------
 */

Tcl_UniChar *
Tcl_GetUnicodeFromObj(
    Tcl_Obj *objPtr,		/* The object to find the unicode string
				 * for. */
    int *lengthPtr)		/* If non-NULL, the location where the string
				 * rep's unichar length should be stored. If
				 * NULL, no length is stored. */
{
    String *stringPtr;

    SetStringFromAny(NULL, objPtr);
    stringPtr = GET_STRING(objPtr);

    if ((stringPtr->flags & TCL_HAS_UNICODE) == 0) {
	FillUnicodeRep(objPtr);
	stringPtr = GET_STRING(objPtr);
    }

    if (lengthPtr != NULL) {
	*lengthPtr = stringPtr->numChars;
    }
    return stringPtr->unicode;
}

/*
 *----------------------------------------------------------------------
 *
 * Tcl_GetRange --
 *
 *	Create a Tcl Object that contains the chars between first and last of
 *	the object indicated by "objPtr". If the object is not already a
 *	String object, convert it to one. The first and last indices are
 *	assumed to be in the appropriate range.
 *
 * Results:
 *	Returns a new Tcl Object of the String type.
 *
 * Side effects:
 *	Changes the internal rep of "objPtr" to the String type.
 *
 *----------------------------------------------------------------------
 */

Tcl_Obj *
Tcl_GetRange(
    Tcl_Obj *objPtr,		/* The Tcl object to find the range of. */
    int first,			/* First index of the range. */
    int last)			/* Last index of the range. */
{
    Tcl_Obj *newObjPtr;		/* The Tcl object to find the range of. */
    String *stringPtr;
    int i, firstoffset = 0, lastoffset = 0;

    /*
     * Optimize the case where we're really dealing with a bytearray object
     * without string representation; we don't need to convert to a string to
     * perform the substring operation.
     */

    if (TclIsPureByteArray(objPtr)) {
	unsigned char *bytes = Tcl_GetByteArrayFromObj(objPtr, NULL);

	return Tcl_NewByteArrayObj(bytes+first, last-first+1);
    }

    /*
     * OK, need to work with the object as a string.
     */

    SetStringFromAny(NULL, objPtr);
    stringPtr = GET_STRING(objPtr);

    if ((stringPtr->flags & TCL_HAS_UNICODE) == 0) {
	/*
	 * If numChars is unknown, compute it.
	 */

	if (stringPtr->numChars == -1) {
	    TclNumUtfChars(stringPtr->numChars, objPtr->bytes, objPtr->length);
	}
	if (stringPtr->numChars == objPtr->length) {
	    newObjPtr = Tcl_NewStringObj(objPtr->bytes + first, last-first+1);

	    /*
	     * Since we know the char length of the result, store it.
	     */

	    SetStringFromAny(NULL, newObjPtr);
	    stringPtr = GET_STRING(newObjPtr);
	    stringPtr->numChars = newObjPtr->length;
	    return newObjPtr;
	}
	FillUnicodeRep(objPtr);
	stringPtr = GET_STRING(objPtr);
    }

    for (i = 0; i <= last + lastoffset + firstoffset; i++) {
        if ((stringPtr->unicode[i] & 0xfc00) == 0xd800) {
            if (i < first + firstoffset) {
                firstoffset++;
            } else {
                lastoffset++;
            }
        }
    }

    return Tcl_NewUnicodeObj(stringPtr->unicode + first + firstoffset, last-first+1 + lastoffset + firstoffset);
}

/*
 *----------------------------------------------------------------------
 *
 * Tcl_SetStringObj --
 *
 *	Modify an object to hold a string that is a copy of the bytes
 *	indicated by the byte pointer and length arguments.
 *
 * Results:
 *	None.
 *
 * Side effects:
 *	The object's string representation will be set to a copy of the
 *	"length" bytes starting at "bytes". If "length" is negative, use bytes
 *	up to the first NUL byte; i.e., assume "bytes" points to a C-style
 *	NUL-terminated string. The object's old string and internal
 *	representations are freed and the object's type is set NULL.
 *
 *----------------------------------------------------------------------
 */

void
Tcl_SetStringObj(
    Tcl_Obj *objPtr,		/* Object whose internal rep to init. */
    const char *bytes,		/* Points to the first of the length bytes
				 * used to initialize the object. */
    int length)			/* The number of bytes to copy from "bytes"
				 * when initializing the object. If negative,
				 * use bytes up to the first NUL byte.*/
{
    if (Tcl_IsShared(objPtr)) {
	Tcl_Panic("%s called with shared object", "Tcl_SetStringObj");
    }

    /*
     * Set the type to NULL and free any internal rep for the old type.
     */

    TclFreeIntRep(objPtr);

    /*
     * Free any old string rep, then set the string rep to a copy of the
     * length bytes starting at "bytes".
     */

    TclInvalidateStringRep(objPtr);
    if (length < 0) {
	length = (bytes? strlen(bytes) : 0);
    }
    TclInitStringRep(objPtr, bytes, length);
}

/*
 *----------------------------------------------------------------------
 *
 * Tcl_SetObjLength --
 *
 *	This function changes the length of the string representation of an
 *	object.
 *
 * Results:
 *	None.
 *
 * Side effects:
 *	If the size of objPtr's string representation is greater than length,
 *	then it is reduced to length and a new terminating null byte is stored
 *	in the strength. If the length of the string representation is greater
 *	than length, the storage space is reallocated to the given length; a
 *	null byte is stored at the end, but other bytes past the end of the
 *	original string representation are undefined. The object's internal
 *	representation is changed to "expendable string".
 *
 *----------------------------------------------------------------------
 */

void
Tcl_SetObjLength(
    Tcl_Obj *objPtr,		/* Pointer to object. This object must not
				 * currently be shared. */
    int length)			/* Number of bytes desired for string
				 * representation of object, not including
				 * terminating null byte. */
{
    String *stringPtr;

    if (length < 0) {
	/*
	 * Setting to a negative length is nonsense. This is probably the
	 * result of overflowing the signed integer range.
	 */

	Tcl_Panic("Tcl_SetObjLength: negative length requested: "
		"%d (integer overflow?)", length);
    }
    if (Tcl_IsShared(objPtr)) {
	Tcl_Panic("%s called with shared object", "Tcl_SetObjLength");
    }

    if (objPtr->bytes && objPtr->length == length) {
	return;
    }

    SetStringFromAny(NULL, objPtr);
    stringPtr = GET_STRING(objPtr);

    if (objPtr->bytes != NULL) {
	/*
	 * Change length of an existing string rep.
	 */
	if (length > stringPtr->allocated) {
	    /*
	     * Need to enlarge the buffer.
	     */
	    if (objPtr->bytes == &tclEmptyString) {
		objPtr->bytes = ckalloc(length + 1);
	    } else {
		objPtr->bytes = ckrealloc(objPtr->bytes, length + 1);
	    }
	    stringPtr->allocated = length;
	}

	objPtr->length = length;
	objPtr->bytes[length] = 0;

	/*
	 * Invalidate the unicode data.
	 */

	stringPtr->numChars = -1;
	stringPtr->flags = 0;
    } else {
	/*
	 * Changing length of pure unicode string.
	 */

	stringCheckLimits(length);
	if (length > stringPtr->maxChars) {
	    stringPtr = stringRealloc(stringPtr, length);
	    SET_STRING(objPtr, stringPtr);
	    stringPtr->maxChars = length;
	}

	/*
	 * Mark the new end of the unicode string
	 */

	stringPtr->numChars = length;
	stringPtr->unicode[length] = 0;
	stringPtr->flags |= TCL_HAS_UNICODE;

	/*
	 * Can only get here when objPtr->bytes == NULL. No need to invalidate
	 * the string rep.
	 */
    }
}

/*
 *----------------------------------------------------------------------
 *
 * Tcl_AttemptSetObjLength --
 *
 *	This function changes the length of the string representation of an
 *	object. It uses the attempt* (non-panic'ing) memory allocators.
 *
 * Results:
 *	1 if the requested memory was allocated, 0 otherwise.
 *
 * Side effects:
 *	If the size of objPtr's string representation is greater than length,
 *	then it is reduced to length and a new terminating null byte is stored
 *	in the strength. If the length of the string representation is greater
 *	than length, the storage space is reallocated to the given length; a
 *	null byte is stored at the end, but other bytes past the end of the
 *	original string representation are undefined. The object's internal
 *	representation is changed to "expendable string".
 *
 *----------------------------------------------------------------------
 */

int
Tcl_AttemptSetObjLength(
    Tcl_Obj *objPtr,		/* Pointer to object. This object must not
				 * currently be shared. */
    int length)			/* Number of bytes desired for string
				 * representation of object, not including
				 * terminating null byte. */
{
    String *stringPtr;

    if (length < 0) {
	/*
	 * Setting to a negative length is nonsense. This is probably the
	 * result of overflowing the signed integer range.
	 */

	return 0;
    }
    if (Tcl_IsShared(objPtr)) {
	Tcl_Panic("%s called with shared object", "Tcl_AttemptSetObjLength");
    }
    if (objPtr->bytes && objPtr->length == length) {
	return 1;
    }

    SetStringFromAny(NULL, objPtr);
    stringPtr = GET_STRING(objPtr);

    if (objPtr->bytes != NULL) {
	/*
	 * Change length of an existing string rep.
	 */
	if (length > stringPtr->allocated) {
	    /*
	     * Need to enlarge the buffer.
	     */

	    char *newBytes;

	    if (objPtr->bytes == &tclEmptyString) {
		newBytes = attemptckalloc(length + 1);
	    } else {
		newBytes = attemptckrealloc(objPtr->bytes, length + 1);
	    }
	    if (newBytes == NULL) {
		return 0;
	    }
	    objPtr->bytes = newBytes;
	    stringPtr->allocated = length;
	}

	objPtr->length = length;
	objPtr->bytes[length] = 0;

	/*
	 * Invalidate the unicode data.
	 */

	stringPtr->numChars = -1;
	stringPtr->flags = 0;
    } else {
	/*
	 * Changing length of pure unicode string.
	 */

	if (length > STRING_MAXCHARS) {
	    return 0;
	}
	if (length > stringPtr->maxChars) {
	    stringPtr = stringAttemptRealloc(stringPtr, length);
	    if (stringPtr == NULL) {
		return 0;
	    }
	    SET_STRING(objPtr, stringPtr);
	    stringPtr->maxChars = length;
	}

	/*
	 * Mark the new end of the unicode string.
	 */

	stringPtr->unicode[length] = 0;
	stringPtr->numChars = length;
	stringPtr->flags |= TCL_HAS_UNICODE;

	/*
	 * Can only get here when objPtr->bytes == NULL. No need to invalidate
	 * the string rep.
	 */
    }
    return 1;
}

/*
 *---------------------------------------------------------------------------
 *
 * Tcl_SetUnicodeObj --
 *
 *	Modify an object to hold the Unicode string indicated by "unicode".
 *
 * Results:
 *	None.
 *
 * Side effects:
 *	Memory allocated for new "String" internal rep.
 *
 *---------------------------------------------------------------------------
 */

void
Tcl_SetUnicodeObj(
    Tcl_Obj *objPtr,		/* The object to set the string of. */
    const Tcl_UniChar *unicode,	/* The unicode string used to initialize the
				 * object. */
    int numChars)		/* Number of characters in the unicode
				 * string. */
{
    if (Tcl_IsShared(objPtr)) {
	Tcl_Panic("%s called with shared object", "Tcl_SetUnicodeObj");
    }
    TclFreeIntRep(objPtr);
    SetUnicodeObj(objPtr, unicode, numChars);
}

static int
UnicodeLength(
    const Tcl_UniChar *unicode)
{
    int numChars = 0;

    if (unicode) {
	while (numChars >= 0 && unicode[numChars] != 0) {
	    numChars++;
	}
    }
    stringCheckLimits(numChars);
    return numChars;
}

static void
SetUnicodeObj(
    Tcl_Obj *objPtr,		/* The object to set the string of. */
    const Tcl_UniChar *unicode,	/* The unicode string used to initialize the
				 * object. */
    int numChars)		/* Number of characters in the unicode
				 * string. */
{
    String *stringPtr;

    if (numChars < 0) {
	numChars = UnicodeLength(unicode);
    }

    /*
     * Allocate enough space for the String structure + Unicode string.
     */

    stringCheckLimits(numChars);
    stringPtr = stringAlloc(numChars);
    SET_STRING(objPtr, stringPtr);
    objPtr->typePtr = &tclStringType;

    stringPtr->maxChars = numChars;
    memcpy(stringPtr->unicode, unicode, numChars * sizeof(Tcl_UniChar));
    stringPtr->unicode[numChars] = 0;
    stringPtr->numChars = numChars;
    stringPtr->flags |= TCL_HAS_UNICODE;

    TclInvalidateStringRep(objPtr);
    stringPtr->allocated = 0;
}

/*
 *----------------------------------------------------------------------
 *
 * Tcl_AppendLimitedToObj --
 *
 *	This function appends a limited number of bytes from a sequence of
 *	bytes to an object, marking any limitation with an ellipsis.
 *
 * Results:
 *	None.
 *
 * Side effects:
 *	The bytes at *bytes are appended to the string representation of
 *	objPtr.
 *
 *----------------------------------------------------------------------
 */

void
Tcl_AppendLimitedToObj(
    Tcl_Obj *objPtr,		/* Points to the object to append to. */
    const char *bytes,		/* Points to the bytes to append to the
				 * object. */
    int length,			/* The number of bytes available to be
				 * appended from "bytes". If < 0, then all
				 * bytes up to a NUL byte are available. */
    int limit,			/* The maximum number of bytes to append to
				 * the object. */
    const char *ellipsis)	/* Ellipsis marker string, appended to the
				 * object to indicate not all available bytes
				 * at "bytes" were appended. */
{
    String *stringPtr;
    int toCopy = 0;

    if (Tcl_IsShared(objPtr)) {
	Tcl_Panic("%s called with shared object", "Tcl_AppendLimitedToObj");
    }

    if (length < 0) {
	length = (bytes ? strlen(bytes) : 0);
    }
    if (length == 0) {
	return;
    }

    if (length <= limit) {
	toCopy = length;
    } else {
	if (ellipsis == NULL) {
	    ellipsis = "...";
	}
	toCopy = (bytes == NULL) ? limit
		: Tcl_UtfPrev(bytes+limit+1-strlen(ellipsis), bytes) - bytes;
    }

    /*
     * If objPtr has a valid Unicode rep, then append the Unicode conversion
     * of "bytes" to the objPtr's Unicode rep, otherwise append "bytes" to
     * objPtr's string rep.
     */

    SetStringFromAny(NULL, objPtr);
    stringPtr = GET_STRING(objPtr);

    if ((stringPtr->flags & TCL_HAS_UNICODE) && stringPtr->numChars > 0) {
	AppendUtfToUnicodeRep(objPtr, bytes, toCopy);
    } else {
	AppendUtfToUtfRep(objPtr, bytes, toCopy);
    }

    if (length <= limit) {
	return;
    }

    stringPtr = GET_STRING(objPtr);
    if ((stringPtr->flags & TCL_HAS_UNICODE) && stringPtr->numChars > 0) {
	AppendUtfToUnicodeRep(objPtr, ellipsis, strlen(ellipsis));
    } else {
	AppendUtfToUtfRep(objPtr, ellipsis, strlen(ellipsis));
    }
}

/*
 *----------------------------------------------------------------------
 *
 * Tcl_AppendToObj --
 *
 *	This function appends a sequence of bytes to an object.
 *
 * Results:
 *	None.
 *
 * Side effects:
 *	The bytes at *bytes are appended to the string representation of
 *	objPtr.
 *
 *----------------------------------------------------------------------
 */

void
Tcl_AppendToObj(
    Tcl_Obj *objPtr,		/* Points to the object to append to. */
    const char *bytes,		/* Points to the bytes to append to the
				 * object. */
    int length)			/* The number of bytes to append from "bytes".
				 * If < 0, then append all bytes up to NUL
				 * byte. */
{
    Tcl_AppendLimitedToObj(objPtr, bytes, length, INT_MAX, NULL);
}

/*
 *----------------------------------------------------------------------
 *
 * Tcl_AppendUnicodeToObj --
 *
 *	This function appends a Unicode string to an object in the most
 *	efficient manner possible. Length must be >= 0.
 *
 * Results:
 *	None.
 *
 * Side effects:
 *	Invalidates the string rep and creates a new Unicode string.
 *
 *----------------------------------------------------------------------
 */

void
Tcl_AppendUnicodeToObj(
    Tcl_Obj *objPtr,		/* Points to the object to append to. */
    const Tcl_UniChar *unicode,	/* The unicode string to append to the
				 * object. */
    int length)			/* Number of chars in "unicode". */
{
    String *stringPtr;

    if (Tcl_IsShared(objPtr)) {
	Tcl_Panic("%s called with shared object", "Tcl_AppendUnicodeToObj");
    }

    if (length == 0) {
	return;
    }

    SetStringFromAny(NULL, objPtr);
    stringPtr = GET_STRING(objPtr);

    /*
     * If objPtr has a valid Unicode rep, then append the "unicode" to the
     * objPtr's Unicode rep, otherwise the UTF conversion of "unicode" to
     * objPtr's string rep.
     */

    if ((stringPtr->flags & TCL_HAS_UNICODE)) {
	AppendUnicodeToUnicodeRep(objPtr, unicode, length);
    } else {
	AppendUnicodeToUtfRep(objPtr, unicode, length);
    }
}

/*
 *----------------------------------------------------------------------
 *
 * Tcl_AppendObjToObj --
 *
 *	This function appends the string rep of one object to another.
 *	"objPtr" cannot be a shared object.
 *
 * Results:
 *	None.
 *
 * Side effects:
 *	The string rep of appendObjPtr is appended to the string
 *	representation of objPtr.
 *	IMPORTANT: This routine does not and MUST NOT shimmer appendObjPtr.
 *	Callers are counting on that.
 *
 *----------------------------------------------------------------------
 */

void
Tcl_AppendObjToObj(
    Tcl_Obj *objPtr,		/* Points to the object to append to. */
    Tcl_Obj *appendObjPtr)	/* Object to append. */
{
    String *stringPtr;
    int length, numChars, appendNumChars = -1;
    const char *bytes;

    /*
     * Special case: second object is standard-empty is fast case. We know
     * that appending nothing to anything leaves that starting anything...
     */

    if (appendObjPtr->bytes == &tclEmptyString) {
	return;
    }

    /*
     * Handle append of one bytearray object to another as a special case.
     * Note that we only do this when the objects don't have string reps; if
     * it did, then appending the byte arrays together could well lose
     * information; this is a special-case optimization only.
     */

    if ((TclIsPureByteArray(objPtr) || objPtr->bytes == &tclEmptyString)
	    && TclIsPureByteArray(appendObjPtr)) {

	/*
	 * You might expect the code here to be
	 *
	 *  bytes = Tcl_GetByteArrayFromObj(appendObjPtr, &length);
	 *  TclAppendBytesToByteArray(objPtr, bytes, length);
	 *
	 * and essentially all of the time that would be fine.  However,
	 * it would run into trouble in the case where objPtr and
	 * appendObjPtr point to the same thing.  That may never be a
	 * good idea.  It seems to violate Copy On Write, and we don't
	 * have any tests for the situation, since making any Tcl commands
	 * that call Tcl_AppendObjToObj() do that appears impossible
	 * (They honor Copy On Write!).  For the sake of extensions that
	 * go off into that realm, though, here's a more complex approach
	 * that can handle all the cases.
	 */

	/* Get lengths */
	int lengthSrc;

	(void) Tcl_GetByteArrayFromObj(objPtr, &length);
	(void) Tcl_GetByteArrayFromObj(appendObjPtr, &lengthSrc);

	/* Grow buffer enough for the append */
	TclAppendBytesToByteArray(objPtr, NULL, lengthSrc);

	/* Reset objPtr back to the original value */
	Tcl_SetByteArrayLength(objPtr, length);

	/*
	 * Now do the append knowing that buffer growth cannot cause
	 * any trouble.
	 */

	TclAppendBytesToByteArray(objPtr,
		Tcl_GetByteArrayFromObj(appendObjPtr, NULL), lengthSrc);
	return;
    }

    /*
     * Must append as strings.
     */

    SetStringFromAny(NULL, objPtr);
    stringPtr = GET_STRING(objPtr);

    /*
     * If objPtr has a valid Unicode rep, then get a Unicode string from
     * appendObjPtr and append it.
     */

    if ((stringPtr->flags & TCL_HAS_UNICODE)) {
	/*
	 * If appendObjPtr is not of the "String" type, don't convert it.
	 */

	if (appendObjPtr->typePtr == &tclStringType) {
	    Tcl_UniChar *unicode =
		    Tcl_GetUnicodeFromObj(appendObjPtr, &numChars);

	    AppendUnicodeToUnicodeRep(objPtr, unicode, numChars);
	} else {
	    bytes = TclGetStringFromObj(appendObjPtr, &length);
	    AppendUtfToUnicodeRep(objPtr, bytes, length);
	}
	return;
    }

    /*
     * Append to objPtr's UTF string rep. If we know the number of characters
     * in both objects before appending, then set the combined number of
     * characters in the final (appended-to) object.
     */

    bytes = TclGetStringFromObj(appendObjPtr, &length);

    numChars = stringPtr->numChars;
    if ((numChars >= 0) && (appendObjPtr->typePtr == &tclStringType)) {
	String *appendStringPtr = GET_STRING(appendObjPtr);
	appendNumChars = appendStringPtr->numChars;
    }

    AppendUtfToUtfRep(objPtr, bytes, length);

    if (numChars >= 0 && appendNumChars >= 0) {
	stringPtr->numChars = numChars + appendNumChars;
    }
}

/*
 *----------------------------------------------------------------------
 *
 * AppendUnicodeToUnicodeRep --
 *
 *	This function appends the contents of "unicode" to the Unicode rep of
 *	"objPtr". objPtr must already have a valid Unicode rep.
 *
 * Results:
 *	None.
 *
 * Side effects:
 *	objPtr's internal rep is reallocated.
 *
 *----------------------------------------------------------------------
 */

static void
AppendUnicodeToUnicodeRep(
    Tcl_Obj *objPtr,		/* Points to the object to append to. */
    const Tcl_UniChar *unicode,	/* String to append. */
    int appendNumChars)		/* Number of chars of "unicode" to append. */
{
    String *stringPtr;
    int numChars;

    if (appendNumChars < 0) {
	appendNumChars = UnicodeLength(unicode);
    }
    if (appendNumChars == 0) {
	return;
    }

    SetStringFromAny(NULL, objPtr);
    stringPtr = GET_STRING(objPtr);

    /*
     * If not enough space has been allocated for the unicode rep, reallocate
     * the internal rep object with additional space. First try to double the
     * required allocation; if that fails, try a more modest increase. See the
     * "TCL STRING GROWTH ALGORITHM" comment at the top of this file for an
     * explanation of this growth algorithm.
     */

    numChars = stringPtr->numChars + appendNumChars;
    stringCheckLimits(numChars);

    if (numChars > stringPtr->maxChars) {
	int offset = -1;

	/*
	 * Protect against case where unicode points into the existing
	 * stringPtr->unicode array. Force it to follow any relocations due to
	 * the reallocs below.
	 */

	if (unicode && unicode >= stringPtr->unicode
		&& unicode <= stringPtr->unicode + stringPtr->maxChars) {
	    offset = unicode - stringPtr->unicode;
	}

	GrowUnicodeBuffer(objPtr, numChars);
	stringPtr = GET_STRING(objPtr);

	/*
	 * Relocate unicode if needed; see above.
	 */

	if (offset >= 0) {
	    unicode = stringPtr->unicode + offset;
	}
    }

    /*
     * Copy the new string onto the end of the old string, then add the
     * trailing null.
     */

    if (unicode) {
	memmove(stringPtr->unicode + stringPtr->numChars, unicode,
		appendNumChars * sizeof(Tcl_UniChar));
    }
    stringPtr->unicode[numChars] = 0;
    stringPtr->numChars = numChars;
    stringPtr->allocated = 0;

    TclInvalidateStringRep(objPtr);
}

/*
 *----------------------------------------------------------------------
 *
 * AppendUnicodeToUtfRep --
 *
 *	This function converts the contents of "unicode" to UTF and appends
 *	the UTF to the string rep of "objPtr".
 *
 * Results:
 *	None.
 *
 * Side effects:
 *	objPtr's internal rep is reallocated.
 *
 *----------------------------------------------------------------------
 */

static void
AppendUnicodeToUtfRep(
    Tcl_Obj *objPtr,		/* Points to the object to append to. */
    const Tcl_UniChar *unicode,	/* String to convert to UTF. */
    int numChars)		/* Number of chars of "unicode" to convert. */
{
    String *stringPtr = GET_STRING(objPtr);

    numChars = ExtendStringRepWithUnicode(objPtr, unicode, numChars);

    if (stringPtr->numChars != -1) {
	stringPtr->numChars += numChars;
    }
}

/*
 *----------------------------------------------------------------------
 *
 * AppendUtfToUnicodeRep --
 *
 *	This function converts the contents of "bytes" to Unicode and appends
 *	the Unicode to the Unicode rep of "objPtr". objPtr must already have a
 *	valid Unicode rep. numBytes must be non-negative.
 *
 * Results:
 *	None.
 *
 * Side effects:
 *	objPtr's internal rep is reallocated.
 *
 *----------------------------------------------------------------------
 */

static void
AppendUtfToUnicodeRep(
    Tcl_Obj *objPtr,		/* Points to the object to append to. */
    const char *bytes,		/* String to convert to Unicode. */
    int numBytes)		/* Number of bytes of "bytes" to convert. */
{
    String *stringPtr;

    if (numBytes == 0) {
	return;
    }

    ExtendUnicodeRepWithString(objPtr, bytes, numBytes, -1);
    TclInvalidateStringRep(objPtr);
    stringPtr = GET_STRING(objPtr);
    stringPtr->allocated = 0;
}

/*
 *----------------------------------------------------------------------
 *
 * AppendUtfToUtfRep --
 *
 *	This function appends "numBytes" bytes of "bytes" to the UTF string
 *	rep of "objPtr". objPtr must already have a valid String rep.
 *	numBytes must be non-negative.
 *
 * Results:
 *	None.
 *
 * Side effects:
 *	objPtr's internal rep is reallocated.
 *
 *----------------------------------------------------------------------
 */

static void
AppendUtfToUtfRep(
    Tcl_Obj *objPtr,		/* Points to the object to append to. */
    const char *bytes,		/* String to append. */
    int numBytes)		/* Number of bytes of "bytes" to append. */
{
    String *stringPtr;
    int newLength, oldLength;

    if (numBytes == 0) {
	return;
    }

    /*
     * Copy the new string onto the end of the old string, then add the
     * trailing null.
     */

    if (objPtr->bytes == NULL) {
	objPtr->length = 0;
    }
    oldLength = objPtr->length;
    newLength = numBytes + oldLength;
    if (newLength < 0) {
	Tcl_Panic("max size for a Tcl value (%d bytes) exceeded", INT_MAX);
    }

    stringPtr = GET_STRING(objPtr);
    if (newLength > stringPtr->allocated) {
	int offset = -1;

	/*
	 * Protect against case where unicode points into the existing
	 * stringPtr->unicode array. Force it to follow any relocations due to
	 * the reallocs below.
	 */

	if (bytes && bytes >= objPtr->bytes
		&& bytes <= objPtr->bytes + objPtr->length) {
	    offset = bytes - objPtr->bytes;
	}

	/*
	 * TODO: consider passing flag=1: no overalloc on first append. This
	 * would make test stringObj-8.1 fail.
	 */

	GrowStringBuffer(objPtr, newLength, 0);

	/*
	 * Relocate bytes if needed; see above.
	 */

	if (offset >= 0) {
	    bytes = objPtr->bytes + offset;
	}
    }

    /*
     * Invalidate the unicode data.
     */

    stringPtr->numChars = -1;
    stringPtr->flags = 0;

    if (bytes) {
	memmove(objPtr->bytes + oldLength, bytes, numBytes);
    }
    objPtr->bytes[newLength] = 0;
    objPtr->length = newLength;
}

/*
 *----------------------------------------------------------------------
 *
 * Tcl_AppendStringsToObjVA --
 *
 *	This function appends one or more null-terminated strings to an
 *	object.
 *
 * Results:
 *	None.
 *
 * Side effects:
 *	The contents of all the string arguments are appended to the string
 *	representation of objPtr.
 *
 *----------------------------------------------------------------------
 */

void
Tcl_AppendStringsToObjVA(
    Tcl_Obj *objPtr,		/* Points to the object to append to. */
    va_list argList)		/* Variable argument list. */
{
    if (Tcl_IsShared(objPtr)) {
	Tcl_Panic("%s called with shared object", "Tcl_AppendStringsToObj");
    }

    while (1) {
	const char *bytes = va_arg(argList, char *);

	if (bytes == NULL) {
	    break;
	}
	Tcl_AppendToObj(objPtr, bytes, -1);
    }
}

/*
 *----------------------------------------------------------------------
 *
 * Tcl_AppendStringsToObj --
 *
 *	This function appends one or more null-terminated strings to an
 *	object.
 *
 * Results:
 *	None.
 *
 * Side effects:
 *	The contents of all the string arguments are appended to the string
 *	representation of objPtr.
 *
 *----------------------------------------------------------------------
 */

void
Tcl_AppendStringsToObj(
    Tcl_Obj *objPtr,
    ...)
{
    va_list argList;

    va_start(argList, objPtr);
    Tcl_AppendStringsToObjVA(objPtr, argList);
    va_end(argList);
}

/*
 *----------------------------------------------------------------------
 *
 * Tcl_AppendFormatToObj --
 *
 *	This function appends a list of Tcl_Obj's to a Tcl_Obj according to
 *	the formatting instructions embedded in the format string. The
 *	formatting instructions are inspired by sprintf(). Returns TCL_OK when
 *	successful. If there's an error in the arguments, TCL_ERROR is
 *	returned, and an error message is written to the interp, if non-NULL.
 *
 * Results:
 *	A standard Tcl result.
 *
 * Side effects:
 *	None.
 *
 *----------------------------------------------------------------------
 */

int
Tcl_AppendFormatToObj(
    Tcl_Interp *interp,
    Tcl_Obj *appendObj,
    const char *format,
    int objc,
    Tcl_Obj *const objv[])
{
    const char *span = format, *msg, *errCode;
    int numBytes = 0, objIndex = 0, gotXpg = 0, gotSequential = 0;
    int originalLength, limit;
    Tcl_UniChar ch = 0;
    static const char *mixedXPG =
	    "cannot mix \"%\" and \"%n$\" conversion specifiers";
    static const char *const badIndex[2] = {
	"not enough arguments for all format specifiers",
	"\"%n$\" argument index out of range"
    };
    static const char *overflow = "max size for a Tcl value exceeded";

    if (Tcl_IsShared(appendObj)) {
	Tcl_Panic("%s called with shared object", "Tcl_AppendFormatToObj");
    }
    TclGetStringFromObj(appendObj, &originalLength);
    limit = INT_MAX - originalLength;

    /*
     * Format string is NUL-terminated.
     */

    while (*format != '\0') {
	char *end;
	int gotMinus = 0, gotHash = 0, gotZero = 0, gotSpace = 0, gotPlus = 0;
	int width, gotPrecision, precision, sawFlag, useShort = 0, useBig = 0;
#ifndef TCL_WIDE_INT_IS_LONG
	int useWide = 0;
#endif
	int newXpg, numChars, allocSegment = 0, segmentLimit, segmentNumBytes;
	Tcl_Obj *segment;
<<<<<<< HEAD
=======
	Tcl_UniChar ch = 0;
>>>>>>> 1dac20d6
	int step = TclUtfToUniChar(format, &ch);

	format += step;
	if (ch != '%') {
	    numBytes += step;
	    continue;
	}
	if (numBytes) {
	    if (numBytes > limit) {
		msg = overflow;
		errCode = "OVERFLOW";
		goto errorMsg;
	    }
	    Tcl_AppendToObj(appendObj, span, numBytes);
	    limit -= numBytes;
	    numBytes = 0;
	}

	/*
	 * Saw a % : process the format specifier.
	 *
	 * Step 0. Handle special case of escaped format marker (i.e., %%).
	 */

	step = TclUtfToUniChar(format, &ch);
	if (ch == '%') {
	    span = format;
	    numBytes = step;
	    format += step;
	    continue;
	}

	/*
	 * Step 1. XPG3 position specifier
	 */

	newXpg = 0;
	if (isdigit(UCHAR(ch))) {
	    int position = strtoul(format, &end, 10);

	    if (*end == '$') {
		newXpg = 1;
		objIndex = position - 1;
		format = end + 1;
		step = TclUtfToUniChar(format, &ch);
	    }
	}
	if (newXpg) {
	    if (gotSequential) {
		msg = mixedXPG;
		errCode = "MIXEDSPECTYPES";
		goto errorMsg;
	    }
	    gotXpg = 1;
	} else {
	    if (gotXpg) {
		msg = mixedXPG;
		errCode = "MIXEDSPECTYPES";
		goto errorMsg;
	    }
	    gotSequential = 1;
	}
	if ((objIndex < 0) || (objIndex >= objc)) {
	    msg = badIndex[gotXpg];
	    errCode = gotXpg ? "INDEXRANGE" : "FIELDVARMISMATCH";
	    goto errorMsg;
	}

	/*
	 * Step 2. Set of flags.
	 */

	sawFlag = 1;
	do {
	    switch (ch) {
	    case '-':
		gotMinus = 1;
		break;
	    case '#':
		gotHash = 1;
		break;
	    case '0':
		gotZero = 1;
		break;
	    case ' ':
		gotSpace = 1;
		break;
	    case '+':
		gotPlus = 1;
		break;
	    default:
		sawFlag = 0;
	    }
	    if (sawFlag) {
		format += step;
		step = TclUtfToUniChar(format, &ch);
	    }
	} while (sawFlag);

	/*
	 * Step 3. Minimum field width.
	 */

	width = 0;
	if (isdigit(UCHAR(ch))) {
	    width = strtoul(format, &end, 10);
	    format = end;
	    step = TclUtfToUniChar(format, &ch);
	} else if (ch == '*') {
	    if (objIndex >= objc - 1) {
		msg = badIndex[gotXpg];
		errCode = gotXpg ? "INDEXRANGE" : "FIELDVARMISMATCH";
		goto errorMsg;
	    }
	    if (TclGetIntFromObj(interp, objv[objIndex], &width) != TCL_OK) {
		goto error;
	    }
	    if (width < 0) {
		width = -width;
		gotMinus = 1;
	    }
	    objIndex++;
	    format += step;
	    step = TclUtfToUniChar(format, &ch);
	}
	if (width > limit) {
	    msg = overflow;
	    errCode = "OVERFLOW";
	    goto errorMsg;
	}

	/*
	 * Step 4. Precision.
	 */

	gotPrecision = precision = 0;
	if (ch == '.') {
	    gotPrecision = 1;
	    format += step;
	    step = TclUtfToUniChar(format, &ch);
	}
	if (isdigit(UCHAR(ch))) {
	    precision = strtoul(format, &end, 10);
	    format = end;
	    step = TclUtfToUniChar(format, &ch);
	} else if (ch == '*') {
	    if (objIndex >= objc - 1) {
		msg = badIndex[gotXpg];
		errCode = gotXpg ? "INDEXRANGE" : "FIELDVARMISMATCH";
		goto errorMsg;
	    }
	    if (TclGetIntFromObj(interp, objv[objIndex], &precision)
		    != TCL_OK) {
		goto error;
	    }

	    /*
	     * TODO: Check this truncation logic.
	     */

	    if (precision < 0) {
		precision = 0;
	    }
	    objIndex++;
	    format += step;
	    step = TclUtfToUniChar(format, &ch);
	}

	/*
	 * Step 5. Length modifier.
	 */

	if (ch == 'h') {
	    useShort = 1;
	    format += step;
	    step = TclUtfToUniChar(format, &ch);
	} else if (ch == 'l') {
	    format += step;
	    step = TclUtfToUniChar(format, &ch);
	    if (ch == 'l') {
		useBig = 1;
		format += step;
		step = TclUtfToUniChar(format, &ch);
#ifndef TCL_WIDE_INT_IS_LONG
	    } else {
		useWide = 1;
#endif
	    }
	} else if (ch == 'I') {
	    if ((format[1] == '6') && (format[2] == '4')) {
		format += (step + 2);
		step = Tcl_UtfToUniChar(format, &ch);
#ifndef TCL_WIDE_INT_IS_LONG
		useWide = 1;
#endif
	    } else if ((format[1] == '3') && (format[2] == '2')) {
		format += (step + 2);
		step = Tcl_UtfToUniChar(format, &ch);
	    } else {
		format += step;
		step = Tcl_UtfToUniChar(format, &ch);
	    }
	} else if ((ch == 't') || (ch == 'z')) {
	    format += step;
	    step = Tcl_UtfToUniChar(format, &ch);
#ifndef TCL_WIDE_INT_IS_LONG
	    if (sizeof(size_t) > sizeof(int)) {
		useWide = 1;
	    }
#endif
	} else if ((ch == 'q') ||(ch == 'j')) {
	    format += step;
	    step = Tcl_UtfToUniChar(format, &ch);
#ifndef TCL_WIDE_INT_IS_LONG
	    useWide = 1;
#endif
	}

	format += step;
	span = format;

	/*
	 * Step 6. The actual conversion character.
	 */

	segment = objv[objIndex];
	numChars = -1;
	if (ch == 'i') {
	    ch = 'd';
	}
	switch (ch) {
	case '\0':
	    msg = "format string ended in middle of field specifier";
	    errCode = "INCOMPLETE";
	    goto errorMsg;
	case 's':
	    if (gotPrecision) {
		numChars = Tcl_GetCharLength(segment);
		if (precision < numChars) {
		    segment = Tcl_GetRange(segment, 0, precision - 1);
		    numChars = precision;
		    Tcl_IncrRefCount(segment);
		    allocSegment = 1;
		}
	    }
	    break;
	case 'c': {
	    char buf[TCL_UTF_MAX];
	    int code, length;

	    if (TclGetIntFromObj(interp, segment, &code) != TCL_OK) {
		goto error;
	    }
	    length = Tcl_UniCharToUtf(code, buf);
	    segment = Tcl_NewStringObj(buf, length);
	    Tcl_IncrRefCount(segment);
	    allocSegment = 1;
	    break;
	}

	case 'u':
	    if (useBig) {
		msg = "unsigned bignum format is invalid";
		errCode = "BADUNSIGNED";
		goto errorMsg;
	    }
	case 'd':
	case 'o':
	case 'p':
	case 'x':
	case 'X':
	case 'b': {
	    short s = 0;	/* Silence compiler warning; only defined and
				 * used when useShort is true. */
	    long l;
	    Tcl_WideInt w;
	    mp_int big;
	    int toAppend, isNegative = 0;

#ifndef TCL_WIDE_INT_IS_LONG
	    if (ch == 'p') {
		useWide = 1;
	    }
#endif
	    if (useBig) {
		if (Tcl_GetBignumFromObj(interp, segment, &big) != TCL_OK) {
		    goto error;
		}
		isNegative = (mp_cmp_d(&big, 0) == MP_LT);
#ifndef TCL_WIDE_INT_IS_LONG
	    } else if (useWide) {
		if (Tcl_GetWideIntFromObj(NULL, segment, &w) != TCL_OK) {
		    Tcl_Obj *objPtr;

		    if (Tcl_GetBignumFromObj(interp,segment,&big) != TCL_OK) {
			goto error;
		    }
		    mp_mod_2d(&big, (int) CHAR_BIT*sizeof(Tcl_WideInt), &big);
		    objPtr = Tcl_NewBignumObj(&big);
		    Tcl_IncrRefCount(objPtr);
		    Tcl_GetWideIntFromObj(NULL, objPtr, &w);
		    Tcl_DecrRefCount(objPtr);
		}
		isNegative = (w < (Tcl_WideInt) 0);
#endif
	    } else if (TclGetLongFromObj(NULL, segment, &l) != TCL_OK) {
		if (Tcl_GetWideIntFromObj(NULL, segment, &w) != TCL_OK) {
		    Tcl_Obj *objPtr;

		    if (Tcl_GetBignumFromObj(interp,segment,&big) != TCL_OK) {
			goto error;
		    }
		    mp_mod_2d(&big, (int) CHAR_BIT * sizeof(long), &big);
		    objPtr = Tcl_NewBignumObj(&big);
		    Tcl_IncrRefCount(objPtr);
		    TclGetLongFromObj(NULL, objPtr, &l);
		    Tcl_DecrRefCount(objPtr);
		} else {
		    l = Tcl_WideAsLong(w);
		}
		if (useShort) {
		    s = (short) l;
		    isNegative = (s < (short) 0);
		} else {
		    isNegative = (l < (long) 0);
		}
	    } else if (useShort) {
		s = (short) l;
		isNegative = (s < (short) 0);
	    } else {
		isNegative = (l < (long) 0);
	    }

	    segment = Tcl_NewObj();
	    allocSegment = 1;
	    segmentLimit = INT_MAX;
	    Tcl_IncrRefCount(segment);

	    if ((isNegative || gotPlus || gotSpace) && (useBig || ch=='d')) {
		Tcl_AppendToObj(segment,
			(isNegative ? "-" : gotPlus ? "+" : " "), 1);
		segmentLimit -= 1;
	    }

	    if (gotHash || (ch == 'p')) {
		switch (ch) {
		case 'o':
		    Tcl_AppendToObj(segment, "0", 1);
		    segmentLimit -= 1;
		    precision--;
		    break;
		case 'X':
		    Tcl_AppendToObj(segment, "0X", 2);
		    segmentLimit -= 2;
		    break;
		case 'p':
		case 'x':
		    Tcl_AppendToObj(segment, "0x", 2);
		    segmentLimit -= 2;
		    break;
		case 'b':
		    Tcl_AppendToObj(segment, "0b", 2);
		    segmentLimit -= 2;
		    break;
		case 'd':
		    Tcl_AppendToObj(segment, "0d", 2);
		    segmentLimit -= 2;
		    break;
		}
	    }

	    switch (ch) {
	    case 'd': {
		int length;
		Tcl_Obj *pure;
		const char *bytes;

		if (useShort) {
		    pure = Tcl_NewIntObj((int) s);
#ifndef TCL_WIDE_INT_IS_LONG
		} else if (useWide) {
		    pure = Tcl_NewWideIntObj(w);
#endif
		} else if (useBig) {
		    pure = Tcl_NewBignumObj(&big);
		} else {
		    pure = Tcl_NewLongObj(l);
		}
		Tcl_IncrRefCount(pure);
		bytes = TclGetStringFromObj(pure, &length);

		/*
		 * Already did the sign above.
		 */

		if (*bytes == '-') {
		    length--;
		    bytes++;
		}
		toAppend = length;

		/*
		 * Canonical decimal string reps for integers are composed
		 * entirely of one-byte encoded characters, so "length" is the
		 * number of chars.
		 */

		if (gotPrecision) {
		    if (length < precision) {
			segmentLimit -= precision - length;
		    }
		    while (length < precision) {
			Tcl_AppendToObj(segment, "0", 1);
			length++;
		    }
		    gotZero = 0;
		}
		if (gotZero) {
		    length += Tcl_GetCharLength(segment);
		    if (length < width) {
			segmentLimit -= width - length;
		    }
		    while (length < width) {
			Tcl_AppendToObj(segment, "0", 1);
			length++;
		    }
		}
		if (toAppend > segmentLimit) {
		    msg = overflow;
		    errCode = "OVERFLOW";
		    goto errorMsg;
		}
		Tcl_AppendToObj(segment, bytes, toAppend);
		Tcl_DecrRefCount(pure);
		break;
	    }

	    case 'u':
	    case 'o':
	    case 'p':
	    case 'x':
	    case 'X':
	    case 'b': {
		Tcl_WideUInt bits = (Tcl_WideUInt) 0;
		Tcl_WideInt numDigits = (Tcl_WideInt) 0;
		int length, numBits = 4, base = 16, index = 0, shift = 0;
		Tcl_Obj *pure;
		char *bytes;

		if (ch == 'u') {
		    base = 10;
		} else if (ch == 'o') {
		    base = 8;
		    numBits = 3;
		} else if (ch == 'b') {
		    base = 2;
		    numBits = 1;
		}
		if (useShort) {
		    unsigned short us = (unsigned short) s;

		    bits = (Tcl_WideUInt) us;
		    while (us) {
			numDigits++;
			us /= base;
		    }
#ifndef TCL_WIDE_INT_IS_LONG
		} else if (useWide) {
		    Tcl_WideUInt uw = (Tcl_WideUInt) w;

		    bits = uw;
		    while (uw) {
			numDigits++;
			uw /= base;
		    }
#endif
		} else if (useBig && big.used) {
		    int leftover = (big.used * DIGIT_BIT) % numBits;
		    mp_digit mask = (~(mp_digit)0) << (DIGIT_BIT-leftover);

		    numDigits = 1 +
			    (((Tcl_WideInt) big.used * DIGIT_BIT) / numBits);
		    while ((mask & big.dp[big.used-1]) == 0) {
			numDigits--;
			mask >>= numBits;
		    }
		    if (numDigits > INT_MAX) {
			msg = overflow;
			errCode = "OVERFLOW";
			goto errorMsg;
		    }
		} else if (!useBig) {
		    unsigned long ul = (unsigned long) l;

		    bits = (Tcl_WideUInt) ul;
		    while (ul) {
			numDigits++;
			ul /= base;
		    }
		}

		/*
		 * Need to be sure zero becomes "0", not "".
		 */

		if ((numDigits == 0) && !((ch == 'o') && gotHash)) {
		    numDigits = 1;
		}
		pure = Tcl_NewObj();
		Tcl_SetObjLength(pure, (int) numDigits);
		bytes = TclGetString(pure);
		toAppend = length = (int) numDigits;
		while (numDigits--) {
		    int digitOffset;

		    if (useBig && big.used) {
			if (index < big.used && (size_t) shift <
				CHAR_BIT*sizeof(Tcl_WideUInt) - DIGIT_BIT) {
			    bits |= ((Tcl_WideUInt) big.dp[index++]) << shift;
			    shift += DIGIT_BIT;
			}
			shift -= numBits;
		    }
		    digitOffset = (int) (bits % base);
		    if (digitOffset > 9) {
			if (ch == 'X') {
			    bytes[numDigits] = 'A' + digitOffset - 10;
			} else {
			    bytes[numDigits] = 'a' + digitOffset - 10;
			}
		    } else {
			bytes[numDigits] = '0' + digitOffset;
		    }
		    bits /= base;
		}
		if (useBig) {
		    mp_clear(&big);
		}
		if (gotPrecision) {
		    if (length < precision) {
			segmentLimit -= precision - length;
		    }
		    while (length < precision) {
			Tcl_AppendToObj(segment, "0", 1);
			length++;
		    }
		    gotZero = 0;
		}
		if (gotZero) {
		    length += Tcl_GetCharLength(segment);
		    if (length < width) {
			segmentLimit -= width - length;
		    }
		    while (length < width) {
			Tcl_AppendToObj(segment, "0", 1);
			length++;
		    }
		}
		if (toAppend > segmentLimit) {
		    msg = overflow;
		    errCode = "OVERFLOW";
		    goto errorMsg;
		}
		Tcl_AppendObjToObj(segment, pure);
		Tcl_DecrRefCount(pure);
		break;
	    }

	    }
	    break;
	}

	case 'e':
	case 'E':
	case 'f':
	case 'g':
	case 'G': {
#define MAX_FLOAT_SIZE 320
	    char spec[2*TCL_INTEGER_SPACE + 9], *p = spec;
	    double d;
	    int length = MAX_FLOAT_SIZE;
	    char *bytes;

	    if (Tcl_GetDoubleFromObj(interp, segment, &d) != TCL_OK) {
		/* TODO: Figure out ACCEPT_NAN here */
		goto error;
	    }
	    *p++ = '%';
	    if (gotMinus) {
		*p++ = '-';
	    }
	    if (gotHash) {
		*p++ = '#';
	    }
	    if (gotZero) {
		*p++ = '0';
	    }
	    if (gotSpace) {
		*p++ = ' ';
	    }
	    if (gotPlus) {
		*p++ = '+';
	    }
	    if (width) {
		p += sprintf(p, "%d", width);
		if (width > length) {
		    length = width;
		}
	    }
	    if (gotPrecision) {
		*p++ = '.';
		p += sprintf(p, "%d", precision);
		if (precision > INT_MAX - length) {
		    msg = overflow;
		    errCode = "OVERFLOW";
		    goto errorMsg;
		}
		length += precision;
	    }

	    /*
	     * Don't pass length modifiers!
	     */

	    *p++ = (char) ch;
	    *p = '\0';

	    segment = Tcl_NewObj();
	    allocSegment = 1;
	    if (!Tcl_AttemptSetObjLength(segment, length)) {
		msg = overflow;
		errCode = "OVERFLOW";
		goto errorMsg;
	    }
	    bytes = TclGetString(segment);
	    if (!Tcl_AttemptSetObjLength(segment, sprintf(bytes, spec, d))) {
		msg = overflow;
		errCode = "OVERFLOW";
		goto errorMsg;
	    }
	    break;
	}
	default:
	    if (interp != NULL) {
		Tcl_SetObjResult(interp,
			Tcl_ObjPrintf("bad field specifier \"%c\"", ch));
		Tcl_SetErrorCode(interp, "TCL", "FORMAT", "BADTYPE", NULL);
	    }
	    goto error;
	}

	if (width>0 && numChars<0) {
	    numChars = Tcl_GetCharLength(segment);
	}
	if (!gotMinus && width>0) {
	    if (numChars < width) {
		limit -= width - numChars;
	    }
	    while (numChars < width) {
		Tcl_AppendToObj(appendObj, (gotZero ? "0" : " "), 1);
		numChars++;
	    }
	}

	TclGetStringFromObj(segment, &segmentNumBytes);
	if (segmentNumBytes > limit) {
	    if (allocSegment) {
		Tcl_DecrRefCount(segment);
	    }
	    msg = overflow;
	    errCode = "OVERFLOW";
	    goto errorMsg;
	}
	Tcl_AppendObjToObj(appendObj, segment);
	limit -= segmentNumBytes;
	if (allocSegment) {
	    Tcl_DecrRefCount(segment);
	}
	if (width > 0) {
	    if (numChars < width) {
		limit -= width-numChars;
	    }
	    while (numChars < width) {
		Tcl_AppendToObj(appendObj, (gotZero ? "0" : " "), 1);
		numChars++;
	    }
	}

	objIndex += gotSequential;
    }
    if (numBytes) {
	if (numBytes > limit) {
	    msg = overflow;
	    errCode = "OVERFLOW";
	    goto errorMsg;
	}
	Tcl_AppendToObj(appendObj, span, numBytes);
	limit -= numBytes;
	numBytes = 0;
    }

    return TCL_OK;

  errorMsg:
    if (interp != NULL) {
	Tcl_SetObjResult(interp, Tcl_NewStringObj(msg, -1));
	Tcl_SetErrorCode(interp, "TCL", "FORMAT", errCode, NULL);
    }
  error:
    Tcl_SetObjLength(appendObj, originalLength);
    return TCL_ERROR;
}

/*
 *---------------------------------------------------------------------------
 *
 * Tcl_Format--
 *
 * Results:
 *	A refcount zero Tcl_Obj.
 *
 * Side effects:
 *	None.
 *
 *---------------------------------------------------------------------------
 */

Tcl_Obj *
Tcl_Format(
    Tcl_Interp *interp,
    const char *format,
    int objc,
    Tcl_Obj *const objv[])
{
    int result;
    Tcl_Obj *objPtr = Tcl_NewObj();

    result = Tcl_AppendFormatToObj(interp, objPtr, format, objc, objv);
    if (result != TCL_OK) {
	Tcl_DecrRefCount(objPtr);
	return NULL;
    }
    return objPtr;
}

/*
 *---------------------------------------------------------------------------
 *
 * AppendPrintfToObjVA --
 *
 * Results:
 *
 * Side effects:
 *
 *---------------------------------------------------------------------------
 */

static void
AppendPrintfToObjVA(
    Tcl_Obj *objPtr,
    const char *format,
    va_list argList)
{
    int code, objc;
    Tcl_Obj **objv, *list = Tcl_NewObj();
    const char *p;

    p = format;
    Tcl_IncrRefCount(list);
    while (*p != '\0') {
	int size = 0, seekingConversion = 1, gotPrecision = 0;
	int lastNum = -1;

	if (*p++ != '%') {
	    continue;
	}
	if (*p == '%') {
	    p++;
	    continue;
	}
	do {
	    switch (*p) {
	    case '\0':
		seekingConversion = 0;
		break;
	    case 's': {
		const char *q, *end, *bytes = va_arg(argList, char *);
		seekingConversion = 0;

		/*
		 * The buffer to copy characters from starts at bytes and ends
		 * at either the first NUL byte, or after lastNum bytes, when
		 * caller has indicated a limit.
		 */

		end = bytes;
		while ((!gotPrecision || lastNum--) && (*end != '\0')) {
		    end++;
		}

		/*
		 * Within that buffer, we trim both ends if needed so that we
		 * copy only whole characters, and avoid copying any partial
		 * multi-byte characters.
		 */

		q = Tcl_UtfPrev(end, bytes);
		if (!Tcl_UtfCharComplete(q, (int)(end - q))) {
		    end = q;
		}

		q = bytes + TCL_UTF_MAX;
		while ((bytes < end) && (bytes < q)
			&& ((*bytes & 0xC0) == 0x80)) {
		    bytes++;
		}

		Tcl_ListObjAppendElement(NULL, list,
			Tcl_NewStringObj(bytes , (int)(end - bytes)));

		break;
	    }
	    case 'c':
	    case 'i':
	    case 'u':
	    case 'd':
	    case 'o':
	    case 'p':
	    case 'x':
	    case 'X':
		seekingConversion = 0;
		switch (size) {
		case -1:
		case 0:
		    Tcl_ListObjAppendElement(NULL, list, Tcl_NewLongObj(
			    (long) va_arg(argList, int)));
		    break;
		case 1:
		    Tcl_ListObjAppendElement(NULL, list, Tcl_NewLongObj(
			    va_arg(argList, long)));
		    break;
		case 2:
		    Tcl_ListObjAppendElement(NULL, list, Tcl_NewWideIntObj(
			    va_arg(argList, Tcl_WideInt)));
		    break;
		}
		break;
	    case 'e':
	    case 'E':
	    case 'f':
	    case 'g':
	    case 'G':
		Tcl_ListObjAppendElement(NULL, list, Tcl_NewDoubleObj(
			va_arg(argList, double)));
		seekingConversion = 0;
		break;
	    case '*':
		lastNum = (int) va_arg(argList, int);
		Tcl_ListObjAppendElement(NULL, list, Tcl_NewIntObj(lastNum));
		p++;
		break;
	    case '0': case '1': case '2': case '3': case '4':
	    case '5': case '6': case '7': case '8': case '9': {
		char *end;

		lastNum = (int) strtoul(p, &end, 10);
		p = end;
		break;
	    }
	    case '.':
		gotPrecision = 1;
		p++;
		break;
	    /* TODO: support for bignum arguments */
	    case 'l':
		++size;
		p++;
		break;
	    case 't':
	    case 'z':
		if (sizeof(size_t) == sizeof(Tcl_WideInt)) {
		    size = 2;
		}
		p++;
		break;
	    case 'j':
	    case 'q':
		size = 2;
		p++;
		break;
	    case 'I':
		if (p[1]=='6' && p[2]=='4') {
		    p += 2;
		    size = 2;
		} else if (p[1]=='3' && p[2]=='2') {
		    p += 2;
		} else if (sizeof(size_t) == sizeof(Tcl_WideInt)) {
		    size = 2;
		}
		p++;
		break;
	    case 'h':
		size = -1;
	    default:
		p++;
	    }
	} while (seekingConversion);
    }
    TclListObjGetElements(NULL, list, &objc, &objv);
    code = Tcl_AppendFormatToObj(NULL, objPtr, format, objc, objv);
    if (code != TCL_OK) {
	Tcl_AppendPrintfToObj(objPtr,
		"Unable to format \"%s\" with supplied arguments: %s",
		format, Tcl_GetString(list));
    }
    Tcl_DecrRefCount(list);
}

/*
 *---------------------------------------------------------------------------
 *
 * Tcl_AppendPrintfToObj --
 *
 * Results:
 *	A standard Tcl result.
 *
 * Side effects:
 *	None.
 *
 *---------------------------------------------------------------------------
 */

void
Tcl_AppendPrintfToObj(
    Tcl_Obj *objPtr,
    const char *format,
    ...)
{
    va_list argList;

    va_start(argList, format);
    AppendPrintfToObjVA(objPtr, format, argList);
    va_end(argList);
}

/*
 *---------------------------------------------------------------------------
 *
 * Tcl_ObjPrintf --
 *
 * Results:
 *	A refcount zero Tcl_Obj.
 *
 * Side effects:
 *	None.
 *
 *---------------------------------------------------------------------------
 */

Tcl_Obj *
Tcl_ObjPrintf(
    const char *format,
    ...)
{
    va_list argList;
    Tcl_Obj *objPtr = Tcl_NewObj();

    va_start(argList, format);
    AppendPrintfToObjVA(objPtr, format, argList);
    va_end(argList);
    return objPtr;
}

/*
 *---------------------------------------------------------------------------
 *
 * TclGetStringStorage --
 *
 *	Returns the string storage space of a Tcl_Obj.
 *
 * Results:
 *	The pointer value objPtr->bytes is returned and the number of bytes
 *	allocated there is written to *sizePtr (if known).
 *
 * Side effects:
 *	May set objPtr->bytes.
 *
 *---------------------------------------------------------------------------
 */

char *
TclGetStringStorage(
    Tcl_Obj *objPtr,
    unsigned int *sizePtr)
{
    String *stringPtr;

    if (objPtr->typePtr != &tclStringType || objPtr->bytes == NULL) {
	return TclGetStringFromObj(objPtr, (int *)sizePtr);
    }

    stringPtr = GET_STRING(objPtr);
    *sizePtr = stringPtr->allocated;
    return objPtr->bytes;
}

/*
 *---------------------------------------------------------------------------
 *
 * TclStringRepeat --
 *
 *	Performs the [string repeat] function.
 *
 * Results:
 * 	A standard Tcl result.
 *
 * Side effects:
 * 	Writes to *objPtrPtr the address of Tcl_Obj that is concatenation
 * 	of count copies of the value in objPtr.
 *
 *---------------------------------------------------------------------------
 */

int
TclStringRepeat(
    Tcl_Interp *interp,
    Tcl_Obj *objPtr,
    int count,
    Tcl_Obj **objPtrPtr)
{
    Tcl_Obj *objResultPtr;
    int length = 0, unichar = 0, done = 1;
    int binary = TclIsPureByteArray(objPtr);

    /* assert (count >= 2) */

    /*
     * Analyze to determine what representation result should be.
     * GOALS:	Avoid shimmering & string rep generation.
     * 		Produce pure bytearray when possible.
     * 		Error on overflow.
     */

    if (!binary) {
	if (objPtr->typePtr == &tclStringType) {
	    String *stringPtr = GET_STRING(objPtr);
	    if (stringPtr->flags & TCL_HAS_UNICODE) {
		unichar = 1;
	    }
	}
    }

    if (binary) {
	/* Result will be pure byte array. Pre-size it */
	Tcl_GetByteArrayFromObj(objPtr, &length);
    } else if (unichar) {
	/* Result will be pure Tcl_UniChar array. Pre-size it. */
	Tcl_GetUnicodeFromObj(objPtr, &length);
    } else {
	/* Result will be concat of string reps. Pre-size it. */
	Tcl_GetStringFromObj(objPtr, &length);
    }

    if (length == 0) {
	/* Any repeats of empty is empty. */
	*objPtrPtr = objPtr;
	return TCL_OK;
    }

    if (count > INT_MAX/length) {
	if (interp) {
	    Tcl_SetObjResult(interp, Tcl_ObjPrintf(
		    "max size for a Tcl value (%d bytes) exceeded", INT_MAX));
	    Tcl_SetErrorCode(interp, "TCL", "MEMORY", NULL);
	}
	return TCL_ERROR;
    }

    if (binary) {
	/* Efficiently produce a pure byte array result */
	objResultPtr = Tcl_IsShared(objPtr) ? Tcl_DuplicateObj(objPtr)
		: objPtr;

	Tcl_SetByteArrayLength(objResultPtr, count*length); /* PANIC? */
	Tcl_SetByteArrayLength(objResultPtr, length);
	while (count - done > done) {
	    Tcl_AppendObjToObj(objResultPtr, objResultPtr);
	    done *= 2;
	}
	TclAppendBytesToByteArray(objResultPtr,
		Tcl_GetByteArrayFromObj(objResultPtr, NULL),
		(count - done) * length);
    } else if (unichar) {
	/* Efficiently produce a pure Tcl_UniChar array result */
	if (Tcl_IsShared(objPtr)) {
	    objResultPtr = Tcl_NewUnicodeObj(Tcl_GetUnicode(objPtr), length);
	} else {
	    TclInvalidateStringRep(objPtr);
	    objResultPtr = objPtr;
	}

        if (0 == Tcl_AttemptSetObjLength(objResultPtr, count*length)) {
	    if (interp) {
		Tcl_SetObjResult(interp, Tcl_ObjPrintf(
			"string size overflow: unable to alloc %"
			TCL_LL_MODIFIER "d bytes",
			(Tcl_WideUInt)STRING_SIZE(count*length)));
		Tcl_SetErrorCode(interp, "TCL", "MEMORY", NULL);
	    }
	    return TCL_ERROR;
	}
	Tcl_SetObjLength(objResultPtr, length);
	while (count - done > done) {
	    Tcl_AppendObjToObj(objResultPtr, objResultPtr);
	    done *= 2;
	}
	Tcl_AppendUnicodeToObj(objResultPtr, Tcl_GetUnicode(objResultPtr),
		(count - done) * length);
    } else {
	/* Efficiently concatenate string reps */
	if (Tcl_IsShared(objPtr)) {
	    objResultPtr = Tcl_NewStringObj(Tcl_GetString(objPtr), length);
	} else {
	    TclFreeIntRep(objPtr);
	    objResultPtr = objPtr;
	}
        if (0 == Tcl_AttemptSetObjLength(objResultPtr, count*length)) {
	    if (interp) {
		Tcl_SetObjResult(interp, Tcl_ObjPrintf(
			"string size overflow: unable to alloc %u bytes",
			count*length));
		Tcl_SetErrorCode(interp, "TCL", "MEMORY", NULL);
	    }
	    return TCL_ERROR;
	}
	Tcl_SetObjLength(objResultPtr, length);
	while (count - done > done) {
	    Tcl_AppendObjToObj(objResultPtr, objResultPtr);
	    done *= 2;
	}
	Tcl_AppendToObj(objResultPtr, Tcl_GetString(objResultPtr),
		(count - done) * length);
    }
    *objPtrPtr = objResultPtr;
    return TCL_OK;
}

/*
 *---------------------------------------------------------------------------
 *
 * TclStringCatObjv --
 *
 *	Performs the [string cat] function.
 *
 * Results:
 * 	A standard Tcl result.
 *
 * Side effects:
 * 	Writes to *objPtrPtr the address of Tcl_Obj that is concatenation
 * 	of all objc values in objv.
 *
 *---------------------------------------------------------------------------
 */

int
TclStringCatObjv(
    Tcl_Interp *interp,
    int inPlace,
    int objc,
    Tcl_Obj * const objv[],
    Tcl_Obj **objPtrPtr)
{
    Tcl_Obj *objResultPtr, * const *ov;
    int oc, length = 0, binary = 1;
    int allowUniChar = 1, requestUniChar = 0;
    int first = objc - 1;	/* Index of first value possibly not empty */
    int last = 0;		/* Index of last value possibly not empty */

    /* assert ( objc >= 0 ) */

    if (objc <= 1) {
	/* Only one or no objects; return first or empty */
	*objPtrPtr = objc ? objv[0] : Tcl_NewObj();
	return TCL_OK;
    }

    /* assert ( objc >= 2 ) */

    /*
     * Analyze to determine what representation result should be.
     * GOALS:	Avoid shimmering & string rep generation.
     * 		Produce pure bytearray when possible.
     * 		Error on overflow.
     */

    ov = objv, oc = objc;
    do {
	Tcl_Obj *objPtr = *ov++;

	if (objPtr->bytes) {
	    /* Value has a string rep. */
	    if (objPtr->length) {
		/*
		 * Non-empty string rep. Not a pure bytearray, so we
		 * won't create a pure bytearray
		 */
	 	binary = 0;
		if ((objPtr->typePtr) && (objPtr->typePtr != &tclStringType)) {
		    /* Prevent shimmer of non-string types. */
		    allowUniChar = 0;
		}
	    }
	} else {
	    /* assert (objPtr->typePtr != NULL) -- stork! */
	    if (TclIsPureByteArray(objPtr)) {
		allowUniChar = 0;
	    } else {
		binary = 0;
		if (objPtr->typePtr == &tclStringType) {
		    /* Have a pure Unicode value; ask to preserve it */
		    requestUniChar = 1;
		} else {
		    /* Have another type; prevent shimmer */
		    allowUniChar = 0;
		}
	    }
	}
    } while (--oc && (binary || allowUniChar));

    if (binary) {
	/* Result will be pure byte array. Pre-size it */
	ov = objv; oc = objc;
	do {
	    Tcl_Obj *objPtr = *ov++;

	    if (objPtr->bytes == NULL) {
		int numBytes;

		Tcl_GetByteArrayFromObj(objPtr, &numBytes); /* PANIC? */
		if (numBytes) {
		    last = objc - oc;
		    if (length == 0) {
			first = last;
		    } else if (numBytes > INT_MAX - length) {
			goto overflow;
		    }
		    length += numBytes;
		}
	    }
	} while (--oc);
    } else if (allowUniChar && requestUniChar) {
	/* Result will be pure Tcl_UniChar array. Pre-size it. */
	ov = objv; oc = objc;
	do {
	    Tcl_Obj *objPtr = *ov++;

	    if ((objPtr->bytes == NULL) || (objPtr->length)) {
		int numChars;

		Tcl_GetUnicodeFromObj(objPtr, &numChars); /* PANIC? */
		if (numChars) {
		    last = objc - oc;
		    if (length == 0) {
			first = last;
		    } else if (numChars > INT_MAX - length) {
			goto overflow;
		    }
		    length += numChars;
		}
	    }
	} while (--oc);
    } else {
	/* Result will be concat of string reps. Pre-size it. */
	ov = objv; oc = objc;
	do {
	    Tcl_Obj *pendingPtr = NULL;

	    /*
	     * Loop until a possibly non-empty value is reached.
	     * Keep string rep generation pending when possible.
	     */

	    do {
		/* assert ( pendingPtr == NULL ) */
		/* assert ( length == 0 ) */

		Tcl_Obj *objPtr = *ov++;

		if (objPtr->bytes == NULL) {
		    /* No string rep; Take the chance we can avoid making it */
		    pendingPtr = objPtr;
		} else {
		    Tcl_GetStringFromObj(objPtr, &length); /* PANIC? */
		}
	    } while (--oc && (length == 0) && (pendingPtr == NULL));

	    /*
 	     * Either we found a possibly non-empty value, and we
 	     * remember this index as the first and last such value so
 	     * far seen, or (oc == 0) and all values are known empty,
 	     * so first = last = objc - 1 signals the right quick return.
 	     */

	    first = last = objc - oc - 1;

	    if (oc && (length == 0)) {
		int numBytes;

		/* assert ( pendingPtr != NULL ) */

		/*
		 * There's a pending value followed by more values.
		 * Loop over remaining values generating strings until
		 * a non-empty value is found, or the pending value gets
		 * its string generated.
		 */

		do {
		    Tcl_Obj *objPtr = *ov++;
		    Tcl_GetStringFromObj(objPtr, &numBytes); /* PANIC? */
		} while (--oc && numBytes == 0 && pendingPtr->bytes == NULL);

		if (numBytes) {
		    last = objc -oc -1;
		}
		if (oc || numBytes) {
		    Tcl_GetStringFromObj(pendingPtr, &length);
		}
		if (length == 0) {
		    if (numBytes) {
			first = last;
		    }
		} else if (numBytes > INT_MAX - length) {
		    goto overflow;
		}
		length += numBytes;
	    }
	} while (oc && (length == 0));

	while (oc) {
	    int numBytes;
	    Tcl_Obj *objPtr = *ov++;

	    /* assert ( length > 0 && pendingPtr == NULL )  */

	    Tcl_GetStringFromObj(objPtr, &numBytes); /* PANIC? */
	    if (numBytes) {
		last = objc - oc;
		if (numBytes > INT_MAX - length) {
		    goto overflow;
		}
		length += numBytes;
	    }
	    --oc;
	}
    }

    if (last <= first /*|| length == 0 */) {
	/* Only one non-empty value or zero length; return first */
	/* NOTE: (length == 0) implies (last <= first) */
	*objPtrPtr = objv[first];
	return TCL_OK;
    }

    objv += first; objc = (last - first + 1);

    if (binary) {
	/* Efficiently produce a pure byte array result */
	unsigned char *dst;

	/*
	 * Broken interface! Byte array value routines offer no way
	 * to handle failure to allocate enough space. Following
	 * stanza may panic.
	 */
	if (inPlace && !Tcl_IsShared(*objv)) {
	    int start;

	    objResultPtr = *objv++; objc--;
	    Tcl_GetByteArrayFromObj(objResultPtr, &start);
	    dst = Tcl_SetByteArrayLength(objResultPtr, length) + start;
	} else {
	    objResultPtr = Tcl_NewByteArrayObj(NULL, length);
	    dst = Tcl_SetByteArrayLength(objResultPtr, length);
	}
	while (objc--) {
	    Tcl_Obj *objPtr = *objv++;

	    if (objPtr->bytes == NULL) {
		int more;
		unsigned char *src = Tcl_GetByteArrayFromObj(objPtr, &more);
		memcpy(dst, src, (size_t) more);
		dst += more;
	    }
	}
    } else if (allowUniChar && requestUniChar) {
	/* Efficiently produce a pure Tcl_UniChar array result */
	Tcl_UniChar *dst;

	if (inPlace && !Tcl_IsShared(*objv)) {
	    int start;

	    objResultPtr = *objv++; objc--;

	    /* Ugly interface! Force resize of the unicode array. */
	    Tcl_GetUnicodeFromObj(objResultPtr, &start);
	    Tcl_InvalidateStringRep(objResultPtr);
	    if (0 == Tcl_AttemptSetObjLength(objResultPtr, length)) {
		if (interp) {
		    Tcl_SetObjResult(interp, Tcl_ObjPrintf(
		    	"concatenation failed: unable to alloc %"
			TCL_LL_MODIFIER "d bytes",
			(Tcl_WideUInt)STRING_SIZE(length)));
		    Tcl_SetErrorCode(interp, "TCL", "MEMORY", NULL);
		}
		return TCL_ERROR;
	    }
	    dst = Tcl_GetUnicode(objResultPtr) + start;
	} else {
	    Tcl_UniChar ch = 0;

	    /* Ugly interface! No scheme to init array size. */
	    objResultPtr = Tcl_NewUnicodeObj(&ch, 0);	/* PANIC? */
	    if (0 == Tcl_AttemptSetObjLength(objResultPtr, length)) {
		if (interp) {
		    Tcl_SetObjResult(interp, Tcl_ObjPrintf(
		    	"concatenation failed: unable to alloc %"
			TCL_LL_MODIFIER "d bytes",
			(Tcl_WideUInt)STRING_SIZE(length)));
		    Tcl_SetErrorCode(interp, "TCL", "MEMORY", NULL);
		}
		return TCL_ERROR;
	    }
	    dst = Tcl_GetUnicode(objResultPtr);
	}
	while (objc--) {
	    Tcl_Obj *objPtr = *objv++;

	    if ((objPtr->bytes == NULL) || (objPtr->length)) {
		int more;
		Tcl_UniChar *src = Tcl_GetUnicodeFromObj(objPtr, &more);
		memcpy(dst, src, more * sizeof(Tcl_UniChar));
		dst += more;
	    }
	}
    } else {
	/* Efficiently concatenate string reps */
	char *dst;

	if (inPlace && !Tcl_IsShared(*objv)) {
	    int start;

	    objResultPtr = *objv++; objc--;

	    Tcl_GetStringFromObj(objResultPtr, &start);
	    if (0 == Tcl_AttemptSetObjLength(objResultPtr, length)) {
		if (interp) {
		    Tcl_SetObjResult(interp, Tcl_ObjPrintf(
		    	"concatenation failed: unable to alloc %u bytes",
			length));
		    Tcl_SetErrorCode(interp, "TCL", "MEMORY", NULL);
		}
		return TCL_ERROR;
	    }
	    dst = Tcl_GetString(objResultPtr) + start;

	    /* assert ( length > start ) */
	    TclFreeIntRep(objResultPtr);
	} else {
	    objResultPtr = Tcl_NewObj();	/* PANIC? */
	    if (0 == Tcl_AttemptSetObjLength(objResultPtr, length)) {
		if (interp) {
		    Tcl_SetObjResult(interp, Tcl_ObjPrintf(
		    	"concatenation failed: unable to alloc %u bytes",
			length));
		    Tcl_SetErrorCode(interp, "TCL", "MEMORY", NULL);
		}
		return TCL_ERROR;
	    }
	    dst = Tcl_GetString(objResultPtr);
	}
	while (objc--) {
	    Tcl_Obj *objPtr = *objv++;

	    if ((objPtr->bytes == NULL) || (objPtr->length)) {
		int more;
		char *src = Tcl_GetStringFromObj(objPtr, &more);
		memcpy(dst, src, (size_t) more);
		dst += more;
	    }
	}
    }
    *objPtrPtr = objResultPtr;
    return TCL_OK;

  overflow:
    if (interp) {
	Tcl_SetObjResult(interp, Tcl_ObjPrintf(
		    "max size for a Tcl value (%d bytes) exceeded", INT_MAX));
	Tcl_SetErrorCode(interp, "TCL", "MEMORY", NULL);
    }
    return TCL_ERROR;
}

/*
 *---------------------------------------------------------------------------
 *
 * TclStringFind --
 *
 *	Implements the [string first] operation.
 *
 * Results:
 *	If needle is found as a substring of haystack, the index of the
 *	first instance of such a find is returned.  If needle is not present
 *	as a substring of haystack, -1 is returned.
 *
 * Side effects:
 *	needle and haystack may have their Tcl_ObjType changed.
 *
 *---------------------------------------------------------------------------
 */

int
TclStringFind(
    Tcl_Obj *needle,
    Tcl_Obj *haystack,
    int start)
{
    int lh, ln = Tcl_GetCharLength(needle);

    if (ln == 0) {
	/*
	 * 	We don't find empty substrings.  Bizarre!
	 *
	 * 	TODO: When we one day make this a true substring
	 * 	finder, change this to "return 0"
	 */
	return -1;
    }

    if (TclIsPureByteArray(needle) && TclIsPureByteArray(haystack)) {
	unsigned char *end, *try, *bh;
	unsigned char *bn = Tcl_GetByteArrayFromObj(needle, &ln);

	bh = Tcl_GetByteArrayFromObj(haystack, &lh);
	end = bh + lh;

	try = bh + start;
	while (try + ln <= end) {
	    try = memchr(try, bn[0], end - try);

	    if (try == NULL) {
		return -1;
	    }
	    if (0 == memcmp(try+1, bn+1, ln-1)) {
		return (try - bh);
	    }
	    try++;
	}
	return -1;
    }

    lh = Tcl_GetCharLength(haystack);
    if (haystack->bytes && (lh == haystack->length)) {
	/* haystack is all single-byte chars */

	if (needle->bytes && (ln == needle->length)) {
	    /* needle is also all single-byte chars */
	    char *found = strstr(haystack->bytes + start, needle->bytes);

	    if (found) {
		return (found - haystack->bytes);
	    } else {
		return -1;
	    }
	} else {
	    /*
	     * Cannot find substring with a multi-byte char inside
	     * a string with no multi-byte chars.
	     */
	    return -1;
	}
    } else {
	Tcl_UniChar *try, *end, *uh;
	Tcl_UniChar *un = Tcl_GetUnicodeFromObj(needle, &ln);

	uh = Tcl_GetUnicodeFromObj(haystack, &lh);
	end = uh + lh;

	try = uh + start;
	while (try + ln <= end) {
	    if ((*try == *un)
		    && (0 == memcmp(try+1, un+1, (ln-1)*sizeof(Tcl_UniChar)))) {
		return (try - uh);
	    }
	    try++;
	}
	return -1;
    }
}

/*
 *---------------------------------------------------------------------------
 *
 * TclStringLast --
 *
 *	Implements the [string last] operation.
 *
 * Results:
 *	If needle is found as a substring of haystack, the index of the
 *	last instance of such a find is returned.  If needle is not present
 *	as a substring of haystack, -1 is returned.
 *
 * Side effects:
 *	needle and haystack may have their Tcl_ObjType changed.
 *
 *---------------------------------------------------------------------------
 */

int
TclStringLast(
    Tcl_Obj *needle,
    Tcl_Obj *haystack,
    int last)
{
    int lh, ln = Tcl_GetCharLength(needle);

    if (ln == 0) {
	/*
	 * 	We don't find empty substrings.  Bizarre!
	 *
	 * 	TODO: When we one day make this a true substring
	 * 	finder, change this to "return 0"
	 */
	return -1;
    }

    if (ln > last + 1) {
	return -1;
    }

    if (TclIsPureByteArray(needle) && TclIsPureByteArray(haystack)) {
	unsigned char *try, *bh;
	unsigned char *bn = Tcl_GetByteArrayFromObj(needle, &ln);

	bh = Tcl_GetByteArrayFromObj(haystack, &lh);

	if (last + 1 > lh) {
	    last = lh - 1;
	}
	try = bh + last + 1 - ln;
	while (try >= bh) {
	    if ((*try == bn[0])
		    && (0 == memcmp(try+1, bn+1, ln-1))) {
		return (try - bh);
	    }
	    try--;
	}
	return -1;
    }

    lh = Tcl_GetCharLength(haystack);
    if (last + 1 > lh) {
	last = lh - 1;
    }
    if (haystack->bytes && (lh == haystack->length)) {
	/* haystack is all single-byte chars */

	if (needle->bytes && (ln == needle->length)) {
	    /* needle is also all single-byte chars */

	    char *try = haystack->bytes + last + 1 - ln;
	    while (try >= haystack->bytes) {
		if ((*try == needle->bytes[0])
			&& (0 == memcmp(try+1, needle->bytes + 1, ln - 1))) {
		    return (try - haystack->bytes);
		}
		try--;
	    }
	    return -1;
	} else {
	    /*
	     * Cannot find substring with a multi-byte char inside
	     * a string with no multi-byte chars.
	     */
	    return -1;
	}
    } else {
	Tcl_UniChar *try, *uh;
	Tcl_UniChar *un = Tcl_GetUnicodeFromObj(needle, &ln);

	uh = Tcl_GetUnicodeFromObj(haystack, &lh);

	try = uh + last + 1 - ln;
	while (try >= uh) {
	    if ((*try == un[0])
		    && (0 == memcmp(try+1, un+1, (ln-1)*sizeof(Tcl_UniChar)))) {
		return (try - uh);
	    }
	    try--;
	}
	return -1;
    }
}

/*
 *---------------------------------------------------------------------------
 *
 * TclStringObjReverse --
 *
 *	Implements the [string reverse] operation.
 *
 * Results:
 *	An unshared Tcl value which is the [string reverse] of the argument
 *	supplied. When sharing rules permit, the returned value might be the
 *	argument with modifications done in place.
 *
 * Side effects:
 *	May allocate a new Tcl_Obj.
 *
 *---------------------------------------------------------------------------
 */

static void
ReverseBytes(
    unsigned char *to,		/* Copy bytes into here... */
    unsigned char *from,	/* ...from here... */
    int count)		/* Until this many are copied, */
				/* reversing as you go. */
{
    unsigned char *src = from + count;
    if (to == from) {
	/* Reversing in place */
	while (--src > to) {
	    unsigned char c = *src;
	    *src = *to;
	    *to++ = c;
	}
    }  else {
	while (--src >= from) {
	    *to++ = *src;
	}
    }
}

Tcl_Obj *
TclStringObjReverse(
    Tcl_Obj *objPtr)
{
    String *stringPtr;
    Tcl_UniChar ch = 0;

    if (TclIsPureByteArray(objPtr)) {
	int numBytes;
	unsigned char *from = Tcl_GetByteArrayFromObj(objPtr, &numBytes);

	if (Tcl_IsShared(objPtr)) {
	    objPtr = Tcl_NewByteArrayObj(NULL, numBytes);
	}
	ReverseBytes(Tcl_GetByteArrayFromObj(objPtr, NULL), from, numBytes);
	return objPtr;
    }

    SetStringFromAny(NULL, objPtr);
    stringPtr = GET_STRING(objPtr);

    if ((stringPtr->flags & TCL_HAS_UNICODE)) {
	Tcl_UniChar *from = Tcl_GetUnicode(objPtr);
	Tcl_UniChar *src = from + stringPtr->numChars;

	if (Tcl_IsShared(objPtr)) {
	    Tcl_UniChar *to;

	    /*
	     * Create a non-empty, pure unicode value, so we can coax
	     * Tcl_SetObjLength into growing the unicode rep buffer.
	     */

	    objPtr = Tcl_NewUnicodeObj(&ch, 1);
	    Tcl_SetObjLength(objPtr, stringPtr->numChars);
	    to = Tcl_GetUnicode(objPtr);
	    while (--src >= from) {
		*to++ = *src;
	    }
	} else {
	    /* Reversing in place */
	    while (--src > from) {
		ch = *src;
		*src = *from;
		*from++ = ch;
	    }
	}
    }

    if (objPtr->bytes) {
	int numChars = stringPtr->numChars;
	int numBytes = objPtr->length;
	char *to, *from = objPtr->bytes;

	if (Tcl_IsShared(objPtr)) {
	    objPtr = Tcl_NewObj();
	    Tcl_SetObjLength(objPtr, numBytes);
	}
	to = objPtr->bytes;

	if (numChars < numBytes) {
	    /*
	     * Either numChars == -1 and we don't know how many chars are
	     * represented by objPtr->bytes and we need Pass 1 just in case,
	     * or numChars >= 0 and we know we have fewer chars than bytes,
	     * so we know there's a multibyte character needing Pass 1.
	     *
	     * Pass 1. Reverse the bytes of each multi-byte character.
	     */
	    int charCount = 0;
	    int bytesLeft = numBytes;

	    while (bytesLeft) {
		/*
		 * NOTE: We know that the from buffer is NUL-terminated.
		 * It's part of the contract for objPtr->bytes values.
		 * Thus, we can skip calling Tcl_UtfCharComplete() here.
		 */
		int bytesInChar = TclUtfToUniChar(from, &ch);

		ReverseBytes((unsigned char *)to, (unsigned char *)from,
			bytesInChar);
		to += bytesInChar;
		from += bytesInChar;
		bytesLeft -= bytesInChar;
		charCount++;
	    }

	    from = to = objPtr->bytes;
	    stringPtr->numChars = charCount;
	}
	/* Pass 2. Reverse all the bytes. */
	ReverseBytes((unsigned char *)to, (unsigned char *)from, numBytes);
    }

    return objPtr;
}

/*
 *---------------------------------------------------------------------------
 *
 * FillUnicodeRep --
 *
 *	Populate the Unicode internal rep with the Unicode form of its string
 *	rep. The object must alread have a "String" internal rep.
 *
 * Results:
 *	None.
 *
 * Side effects:
 *	Reallocates the String internal rep.
 *
 *---------------------------------------------------------------------------
 */

static void
FillUnicodeRep(
    Tcl_Obj *objPtr)		/* The object in which to fill the unicode
				 * rep. */
{
    String *stringPtr = GET_STRING(objPtr);

    ExtendUnicodeRepWithString(objPtr, objPtr->bytes, objPtr->length,
	    stringPtr->numChars);
}

static void
ExtendUnicodeRepWithString(
    Tcl_Obj *objPtr,
    const char *bytes,
    int numBytes,
    int numAppendChars)
{
    String *stringPtr = GET_STRING(objPtr);
    int incr, needed, numOrigChars = 0;
    Tcl_UniChar *dst, unichar = 0;

    if ((stringPtr->flags & TCL_HAS_UNICODE)) {
	numOrigChars = stringPtr->numChars;
    }
    if (numAppendChars == -1) {
	TclNumUtfChars(numAppendChars, bytes, numBytes);
    }
    needed = numOrigChars + numAppendChars;
    stringCheckLimits(needed);

    if (needed > stringPtr->maxChars) {
	GrowUnicodeBuffer(objPtr, needed);
	stringPtr = GET_STRING(objPtr);
    }

    stringPtr->flags |= TCL_HAS_UNICODE;
    if (bytes) {
	stringPtr->numChars = needed;
    } else {
	numAppendChars = 0;
    }
    for (dst=stringPtr->unicode + numOrigChars; numAppendChars-- > 0; dst++) {
	bytes += (incr = TclUtfToUniChar(bytes, &unichar));
	*dst = unichar;
	if (!incr) {
	    bytes += TclUtfToUniChar(bytes, &unichar);
	    *++dst = unichar;
	}
    }
    *dst = 0;
}

/*
 *----------------------------------------------------------------------
 *
 * DupStringInternalRep --
 *
 *	Initialize the internal representation of a new Tcl_Obj to a copy of
 *	the internal representation of an existing string object.
 *
 * Results:
 *	None.
 *
 * Side effects:
 *	copyPtr's internal rep is set to a copy of srcPtr's internal
 *	representation.
 *
 *----------------------------------------------------------------------
 */

static void
DupStringInternalRep(
    Tcl_Obj *srcPtr,		/* Object with internal rep to copy. Must have
				 * an internal rep of type "String". */
    Tcl_Obj *copyPtr)		/* Object with internal rep to set. Must not
				 * currently have an internal rep.*/
{
    String *srcStringPtr = GET_STRING(srcPtr);
    String *copyStringPtr = NULL;

    if (srcStringPtr->numChars == -1) {
	/*
	 * The String struct in the source value holds zero useful data. Don't
	 * bother copying it. Don't even bother allocating space in which to
	 * copy it. Just let the copy be untyped.
	 */

	return;
    }

    if (srcStringPtr->flags & TCL_HAS_UNICODE) {
	int copyMaxChars;

	if (srcStringPtr->maxChars / 2 >= srcStringPtr->numChars) {
	    copyMaxChars = 2 * srcStringPtr->numChars;
	} else {
	    copyMaxChars = srcStringPtr->maxChars;
	}
	copyStringPtr = stringAttemptAlloc(copyMaxChars);
	if (copyStringPtr == NULL) {
	    copyMaxChars = srcStringPtr->numChars;
	    copyStringPtr = stringAlloc(copyMaxChars);
	}
	copyStringPtr->maxChars = copyMaxChars;
	memcpy(copyStringPtr->unicode, srcStringPtr->unicode,
		srcStringPtr->numChars * sizeof(Tcl_UniChar));
	copyStringPtr->unicode[srcStringPtr->numChars] = 0;
    } else {
	copyStringPtr = stringAlloc(0);
	copyStringPtr->maxChars = 0;
	copyStringPtr->unicode[0] = 0;
    }
    copyStringPtr->flags = srcStringPtr->flags;
    copyStringPtr->numChars = srcStringPtr->numChars;

    /*
     * Tricky point: the string value was copied by generic object management
     * code, so it doesn't contain any extra bytes that might exist in the
     * source object.
     */

    copyStringPtr->allocated = copyPtr->bytes ? copyPtr->length : 0;

    SET_STRING(copyPtr, copyStringPtr);
    copyPtr->typePtr = &tclStringType;
}

/*
 *----------------------------------------------------------------------
 *
 * SetStringFromAny --
 *
 *	Create an internal representation of type "String" for an object.
 *
 * Results:
 *	This operation always succeeds and returns TCL_OK.
 *
 * Side effects:
 *	Any old internal reputation for objPtr is freed and the internal
 *	representation is set to "String".
 *
 *----------------------------------------------------------------------
 */

static int
SetStringFromAny(
    Tcl_Interp *interp,		/* Used for error reporting if not NULL. */
    Tcl_Obj *objPtr)		/* The object to convert. */
{
    if (objPtr->typePtr != &tclStringType) {
	String *stringPtr = stringAlloc(0);

	/*
	 * Convert whatever we have into an untyped value. Just A String.
	 */

	(void) TclGetString(objPtr);
	TclFreeIntRep(objPtr);

	/*
	 * Create a basic String intrep that just points to the UTF-8 string
	 * already in place at objPtr->bytes.
	 */

	stringPtr->numChars = -1;
	stringPtr->allocated = objPtr->length;
	stringPtr->maxChars = 0;
	stringPtr->flags = 0;
	SET_STRING(objPtr, stringPtr);
	objPtr->typePtr = &tclStringType;
    }
    return TCL_OK;
}

/*
 *----------------------------------------------------------------------
 *
 * UpdateStringOfString --
 *
 *	Update the string representation for an object whose internal
 *	representation is "String".
 *
 * Results:
 *	None.
 *
 * Side effects:
 *	The object's string may be set by converting its Unicode represention
 *	to UTF format.
 *
 *----------------------------------------------------------------------
 */

static void
UpdateStringOfString(
    Tcl_Obj *objPtr)		/* Object with string rep to update. */
{
    String *stringPtr = GET_STRING(objPtr);

    /*
     * This routine is only called when we need to generate the
     * string rep objPtr->bytes because it does not exist -- it is NULL.
     * In that circumstance, any lingering claim about the size of
     * memory pointed to by that NULL pointer is clearly bogus, and
     * needs a reset.
     */

    stringPtr->allocated = 0;

    if (stringPtr->numChars == 0) {
	TclInitStringRep(objPtr, &tclEmptyString, 0);
    } else {
	(void) ExtendStringRepWithUnicode(objPtr, stringPtr->unicode,
		stringPtr->numChars);
    }
}

static int
ExtendStringRepWithUnicode(
    Tcl_Obj *objPtr,
    const Tcl_UniChar *unicode,
    int numChars)
{
    /*
     * Pre-condition: this is the "string" Tcl_ObjType.
     */

    int incr, i, origLength, size = 0, offset = 0;
    char *dst, buf[TCL_UTF_MAX];
    String *stringPtr = GET_STRING(objPtr);

    if (numChars < 0) {
	numChars = UnicodeLength(unicode);
    }

    if (numChars == 0) {
	return 0;
    }

    if (objPtr->bytes == NULL) {
	objPtr->length = 0;
    }
    size = origLength = objPtr->length;

    /*
     * Quick cheap check in case we have more than enough room.
     */

    if (numChars <= (INT_MAX - size)/TCL_UTF_MAX
	    && stringPtr->allocated >= size + numChars * TCL_UTF_MAX) {
	goto copyBytes;
    }

    for (i = 0; i < numChars + offset && size >= 0; i++) {
	size += (incr = Tcl_UniCharToUtf((int) unicode[i], buf));
	if (!incr) offset++;
    }
    offset = 0;
    if (size < 0) {
	Tcl_Panic("max size for a Tcl value (%d bytes) exceeded", INT_MAX);
    }

    /*
     * Grow space if needed.
     */

    if (size > stringPtr->allocated) {
	GrowStringBuffer(objPtr, size, 1);
    }

  copyBytes:
    dst = objPtr->bytes + origLength;
    for (i = 0; i < numChars + offset; i++) {
	dst += (incr = Tcl_UniCharToUtf((int) unicode[i], dst));
	if (!incr) offset++;
    }
    *dst = '\0';
    objPtr->length = dst - objPtr->bytes;
    return numChars;
}

/*
 *----------------------------------------------------------------------
 *
 * FreeStringInternalRep --
 *
 *	Deallocate the storage associated with a String data object's internal
 *	representation.
 *
 * Results:
 *	None.
 *
 * Side effects:
 *	Frees memory.
 *
 *----------------------------------------------------------------------
 */

static void
FreeStringInternalRep(
    Tcl_Obj *objPtr)		/* Object with internal rep to free. */
{
    ckfree(GET_STRING(objPtr));
    objPtr->typePtr = NULL;
}

/*
 * Local Variables:
 * mode: c
 * c-basic-offset: 4
 * fill-column: 78
 * End:
 */<|MERGE_RESOLUTION|>--- conflicted
+++ resolved
@@ -1713,10 +1713,6 @@
 #endif
 	int newXpg, numChars, allocSegment = 0, segmentLimit, segmentNumBytes;
 	Tcl_Obj *segment;
-<<<<<<< HEAD
-=======
-	Tcl_UniChar ch = 0;
->>>>>>> 1dac20d6
 	int step = TclUtfToUniChar(format, &ch);
 
 	format += step;
