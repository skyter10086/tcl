--- conflicted
+++ resolved
@@ -732,17 +732,13 @@
 	if (stringPtr->numChars == (size_t)-1) {
 	    TclNumUtfChars(stringPtr->numChars, objPtr->bytes, objPtr->length);
 	}
-<<<<<<< HEAD
 	if (stringPtr->numChars == (size_t)objPtr->length) {
-=======
-	if (stringPtr->numChars == objPtr->length) {
 	    if (last >= stringPtr->numChars) {
 		last = stringPtr->numChars - 1;
 	    }
 	    if (last < first) {
 		return Tcl_NewObj();
 	    }
->>>>>>> cd6daa98
 	    newObjPtr = Tcl_NewStringObj(objPtr->bytes + first, last-first+1);
 
 	    /*
