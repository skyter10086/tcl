--- conflicted
+++ resolved
@@ -2053,15 +2053,11 @@
 		    segmentLimit -= 1;
 		    precision--;
 		    break;
-<<<<<<< HEAD
-		case 'p':
-		case 'x':
-=======
->>>>>>> 073ff3c5
 		case 'X':
 		    Tcl_AppendToObj(segment, "0X", 2);
 		    segmentLimit -= 2;
 		    break;
+		case 'p':
 		case 'x':
 		    Tcl_AppendToObj(segment, "0x", 2);
 		    segmentLimit -= 2;
