--- conflicted
+++ resolved
@@ -507,11 +507,7 @@
 	if (stringPtr->numChars == (size_t)-1) {
 	    TclNumUtfChars(stringPtr->numChars, objPtr->bytes, objPtr->length);
 	}
-<<<<<<< HEAD
 	if (stringPtr->numChars == objPtr->length) {
-=======
-	if (stringPtr->numChars == (size_t)objPtr->length) {
->>>>>>> a4cfee75
 	    return (Tcl_UniChar) objPtr->bytes[index];
 	}
 	FillUnicodeRep(objPtr);
@@ -648,11 +644,7 @@
 	if (stringPtr->numChars == (size_t)-1) {
 	    TclNumUtfChars(stringPtr->numChars, objPtr->bytes, objPtr->length);
 	}
-<<<<<<< HEAD
 	if (stringPtr->numChars == objPtr->length) {
-=======
-	if (stringPtr->numChars == (size_t)objPtr->length) {
->>>>>>> a4cfee75
 	    newObjPtr = Tcl_NewStringObj(objPtr->bytes + first, last-first+1);
 
 	    /*
@@ -801,11 +793,7 @@
 	 * Invalidate the unicode data.
 	 */
 
-<<<<<<< HEAD
-	stringPtr->numChars = -1;
-=======
 	stringPtr->numChars = (size_t)-1;
->>>>>>> a4cfee75
 	stringPtr->hasUnicode = 0;
     } else {
 	/*
@@ -916,11 +904,7 @@
 	 * Invalidate the unicode data.
 	 */
 
-<<<<<<< HEAD
-	stringPtr->numChars = -1;
-=======
 	stringPtr->numChars = (size_t)-1;
->>>>>>> a4cfee75
 	stringPtr->hasUnicode = 0;
     } else {
 	/*
@@ -1333,11 +1317,7 @@
 
     AppendUtfToUtfRep(objPtr, bytes, length);
 
-<<<<<<< HEAD
-    if (numChars >= 0 && appendNumChars >= 0) {
-=======
     if (numChars >= 0 && appendNumChars != (size_t)-1) {
->>>>>>> a4cfee75
 	stringPtr->numChars = numChars + appendNumChars;
     }
 }
@@ -1583,11 +1563,7 @@
      * Invalidate the unicode data.
      */
 
-<<<<<<< HEAD
-    stringPtr->numChars = -1;
-=======
     stringPtr->numChars = (size_t)-1;
->>>>>>> a4cfee75
     stringPtr->hasUnicode = 0;
 
     if (bytes) {
@@ -3415,11 +3391,7 @@
 	 * already in place at objPtr->bytes.
 	 */
 
-<<<<<<< HEAD
-	stringPtr->numChars = -1;
-=======
 	stringPtr->numChars = (size_t)-1;
->>>>>>> a4cfee75
 	stringPtr->allocated = objPtr->length;
 	stringPtr->maxChars = 0;
 	stringPtr->hasUnicode = 0;
@@ -3454,8 +3426,6 @@
 {
     String *stringPtr = GET_STRING(objPtr);
 
-<<<<<<< HEAD
-=======
     /*
      * This routine is only called when we need to generate the
      * string rep objPtr->bytes because it does not exist -- it is NULL.
@@ -3466,7 +3436,6 @@
 
     stringPtr->allocated = 0;
 
->>>>>>> a4cfee75
     if (stringPtr->numChars == 0) {
 	TclInitStringRep(objPtr, tclEmptyStringRep, 0);
     } else {
