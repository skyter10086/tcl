/*
 * tclCompCmds.c --
 *
 *	This file contains compilation procedures that compile various Tcl
 *	commands into a sequence of instructions ("bytecodes").
 *
 * Copyright (c) 1997-1998 Sun Microsystems, Inc.
 * Copyright (c) 2001 by Kevin B. Kenny.  All rights reserved.
 * Copyright (c) 2002 ActiveState Corporation.
 * Copyright (c) 2004-2013 by Donal K. Fellows.
 *
 * See the file "license.terms" for information on usage and redistribution of
 * this file, and for a DISCLAIMER OF ALL WARRANTIES.
 */

#include "tclInt.h"
#include "tclCompile.h"
#include <assert.h>

/*
 * Prototypes for procedures defined later in this file:
 */

static ClientData	DupDictUpdateInfo(ClientData clientData);
static void		FreeDictUpdateInfo(ClientData clientData);
static void		PrintDictUpdateInfo(ClientData clientData,
			    Tcl_Obj *appendObj, ByteCode *codePtr,
			    unsigned int pcOffset);
static ClientData	DupForeachInfo(ClientData clientData);
static void		FreeForeachInfo(ClientData clientData);
static void		PrintForeachInfo(ClientData clientData,
			    Tcl_Obj *appendObj, ByteCode *codePtr,
			    unsigned int pcOffset);
static void		PrintNewForeachInfo(ClientData clientData,
			    Tcl_Obj *appendObj, ByteCode *codePtr,
			    unsigned int pcOffset);
static int		CompileEachloopCmd(Tcl_Interp *interp,
			    Tcl_Parse *parsePtr, Command *cmdPtr,
			    CompileEnv *envPtr, int collect);
static int		CompileDictEachCmd(Tcl_Interp *interp,
			    Tcl_Parse *parsePtr, Command *cmdPtr,
			    struct CompileEnv *envPtr, int collect);

/*
 * The structures below define the AuxData types defined in this file.
 */

const AuxDataType tclForeachInfoType = {
    "ForeachInfo",		/* name */
    DupForeachInfo,		/* dupProc */
    FreeForeachInfo,		/* freeProc */
    PrintForeachInfo		/* printProc */
};

const AuxDataType tclNewForeachInfoType = {
    "NewForeachInfo",		/* name */
    DupForeachInfo,		/* dupProc */
    FreeForeachInfo,		/* freeProc */
    PrintNewForeachInfo		/* printProc */
};

const AuxDataType tclDictUpdateInfoType = {
    "DictUpdateInfo",		/* name */
    DupDictUpdateInfo,		/* dupProc */
    FreeDictUpdateInfo,		/* freeProc */
    PrintDictUpdateInfo		/* printProc */
};

/*
 *----------------------------------------------------------------------
 *
 * TclCompileAppendCmd --
 *
 *	Procedure called to compile the "append" command.
 *
 * Results:
 *	Returns TCL_OK for a successful compile. Returns TCL_ERROR to defer
 *	evaluation to runtime.
 *
 * Side effects:
 *	Instructions are added to envPtr to execute the "append" command at
 *	runtime.
 *
 *----------------------------------------------------------------------
 */

int
TclCompileAppendCmd(
    Tcl_Interp *interp,		/* Used for error reporting. */
    Tcl_Parse *parsePtr,	/* Points to a parse structure for the command
				 * created by Tcl_ParseCommand. */
    Command *cmdPtr,		/* Points to defintion of command being
				 * compiled. */
    CompileEnv *envPtr)		/* Holds resulting instructions. */
{
    Tcl_Token *varTokenPtr, *valueTokenPtr;
    int isScalar, localIndex, numWords, i;
    DefineLineInformation;	/* TIP #280 */

    /* TODO: Consider support for compiling expanded args. */
    numWords = parsePtr->numWords;
    if (numWords == 1) {
	return TCL_ERROR;
    } else if (numWords == 2) {
	/*
	 * append varName == set varName
	 */

	return TclCompileSetCmd(interp, parsePtr, cmdPtr, envPtr);
    } else if (numWords > 3) {
	/*
	 * APPEND instructions currently only handle one value, but we can
	 * handle some multi-value cases by stringing them together.
	 */

	goto appendMultiple;
    }

    /*
     * Decide if we can use a frame slot for the var/array name or if we need
     * to emit code to compute and push the name at runtime. We use a frame
     * slot (entry in the array of local vars) if we are compiling a procedure
     * body and if the name is simple text that does not include namespace
     * qualifiers.
     */

    varTokenPtr = TokenAfter(parsePtr->tokenPtr);

    PushVarNameWord(interp, varTokenPtr, envPtr, 0,
	    &localIndex, &isScalar, 1);

    /*
     * We are doing an assignment, otherwise TclCompileSetCmd was called, so
     * push the new value. This will need to be extended to push a value for
     * each argument.
     */

	valueTokenPtr = TokenAfter(varTokenPtr);
	CompileWord(envPtr, valueTokenPtr, interp, 2);

    /*
     * Emit instructions to set/get the variable.
     */

	if (isScalar) {
	    if (localIndex < 0) {
		TclEmitOpcode(INST_APPEND_STK, envPtr);
	    } else {
		Emit14Inst(INST_APPEND_SCALAR, localIndex, envPtr);
	    }
	} else {
	    if (localIndex < 0) {
		TclEmitOpcode(INST_APPEND_ARRAY_STK, envPtr);
	    } else {
		Emit14Inst(INST_APPEND_ARRAY, localIndex, envPtr);
	    }
	}

    return TCL_OK;

  appendMultiple:
    /*
     * Can only handle the case where we are appending to a local scalar when
     * there are multiple values to append.  Fortunately, this is common.
     */

    varTokenPtr = TokenAfter(parsePtr->tokenPtr);
    PushVarNameWord(interp, varTokenPtr, envPtr, TCL_NO_ELEMENT,
	    &localIndex, &isScalar, 1);
    if (!isScalar || localIndex < 0) {
	return TCL_ERROR;
    }

    /*
     * Definitely appending to a local scalar; generate the words and append
     * them.
     */

    valueTokenPtr = TokenAfter(varTokenPtr);
    for (i = 2 ; i < numWords ; i++) {
	CompileWord(envPtr, valueTokenPtr, interp, i);
	valueTokenPtr = TokenAfter(valueTokenPtr);
    }
    TclEmitInstInt4(	  INST_REVERSE, numWords-2,		envPtr);
    for (i = 2 ; i < numWords ;) {
	Emit14Inst(	  INST_APPEND_SCALAR, localIndex,	envPtr);
	if (++i < numWords) {
	    TclEmitOpcode(INST_POP,				envPtr);
	}
    }

    return TCL_OK;
}

/*
 *----------------------------------------------------------------------
 *
 * TclCompileArray*Cmd --
 *
 *	Functions called to compile "array" sucommands.
 *
 * Results:
 *	All return TCL_OK for a successful compile, and TCL_ERROR to defer
 *	evaluation to runtime.
 *
 * Side effects:
 *	Instructions are added to envPtr to execute the "array" subcommand at
 *	runtime.
 *
 *----------------------------------------------------------------------
 */

int
TclCompileArrayExistsCmd(
    Tcl_Interp *interp,		/* Used for looking up stuff. */
    Tcl_Parse *parsePtr,	/* Points to a parse structure for the command
				 * created by Tcl_ParseCommand. */
    Command *cmdPtr,		/* Points to defintion of command being
				 * compiled. */
    CompileEnv *envPtr)		/* Holds resulting instructions. */
{
    DefineLineInformation;	/* TIP #280 */
    Tcl_Token *tokenPtr;
    int isScalar, localIndex;

    if (parsePtr->numWords != 2) {
	return TCL_ERROR;
    }

    tokenPtr = TokenAfter(parsePtr->tokenPtr);
    PushVarNameWord(interp, tokenPtr, envPtr, TCL_NO_ELEMENT,
	    &localIndex, &isScalar, 1);
    if (!isScalar) {
	return TCL_ERROR;
    }

    if (localIndex >= 0) {
	TclEmitInstInt4(INST_ARRAY_EXISTS_IMM, localIndex,	envPtr);
    } else {
	TclEmitOpcode(	INST_ARRAY_EXISTS_STK,			envPtr);
    }
    return TCL_OK;
}

int
TclCompileArraySetCmd(
    Tcl_Interp *interp,		/* Used for looking up stuff. */
    Tcl_Parse *parsePtr,	/* Points to a parse structure for the command
				 * created by Tcl_ParseCommand. */
    Command *cmdPtr,		/* Points to defintion of command being
				 * compiled. */
    CompileEnv *envPtr)		/* Holds resulting instructions. */
{
    DefineLineInformation;	/* TIP #280 */
    Tcl_Token *varTokenPtr, *dataTokenPtr;
    int isScalar, localIndex, code = TCL_OK;
    int isDataLiteral, isDataValid, isDataEven, len;
    int keyVar, valVar, infoIndex;
    int offsetBack, offsetFwd;
    Tcl_Obj *literalObj;
    ForeachInfo *infoPtr;

    if (parsePtr->numWords != 3) {
	return TCL_ERROR;
    }

    varTokenPtr = TokenAfter(parsePtr->tokenPtr);
    dataTokenPtr = TokenAfter(varTokenPtr);
    literalObj = Tcl_NewObj();
    isDataLiteral = TclWordKnownAtCompileTime(dataTokenPtr, literalObj);
    isDataValid = (isDataLiteral
	    && Tcl_ListObjLength(NULL, literalObj, &len) == TCL_OK);
    isDataEven = (isDataValid && (len & 1) == 0);

    /*
     * Special case: literal odd-length argument is always an error.
     */

    if (isDataValid && !isDataEven) {
	PushStringLiteral(envPtr, "list must have an even number of elements");
	PushStringLiteral(envPtr, "-errorCode {TCL ARGUMENT FORMAT}");
	TclEmitInstInt4(INST_RETURN_IMM, TCL_ERROR,		envPtr);
	TclEmitInt4(		0,				envPtr);
	goto done;
    }

    /*
     * Except for the special "ensure array" case below, when we're not in
     * a proc, we cannot do a better compile than generic.
     */

    if (envPtr->procPtr == NULL && !(isDataEven && len == 0)) {
	code = TclCompileBasic2ArgCmd(interp, parsePtr, cmdPtr, envPtr);
	goto done;
    }

    PushVarNameWord(interp, varTokenPtr, envPtr, TCL_NO_ELEMENT,
	    &localIndex, &isScalar, 1);
    if (!isScalar) {
	code = TCL_ERROR;
	goto done;
    }

    /*
     * Special case: literal empty value argument is just an "ensure array"
     * operation.
     */

    if (isDataEven && len == 0) {
	int jumpEnd, jumpPop;
	if (localIndex >= 0) {
	    TclEmitInstInt4(INST_ARRAY_EXISTS_IMM, localIndex,	envPtr);
	    TclEmitForwardJump(envPtr, JUMP_TRUE, &jumpEnd);
	    TclEmitInstInt4(INST_ARRAY_MAKE_IMM, localIndex,	envPtr);
	} else {
	    TclEmitOpcode(  INST_DUP,				envPtr);
	    TclEmitOpcode(  INST_ARRAY_EXISTS_STK,		envPtr);
	    TclEmitForwardJump(envPtr, JUMP_TRUE, &jumpPop);
	    TclEmitOpcode(  INST_ARRAY_MAKE_STK,		envPtr);
	    TclEmitForwardJump(envPtr, JUMP, &jumpEnd);
	    /* Each branch decrements stack depth, but we only take one. */
	    TclAdjustStackDepth(1, envPtr);
	    TclFixupForwardJumpToHere(envPtr, jumpPop);
	    TclEmitOpcode(  INST_POP,				envPtr);
	}
	TclFixupForwardJumpToHere(envPtr, jumpEnd);
	PushStringLiteral(envPtr, "");
	goto done;
    }

    if (localIndex < 0) {
	/*
	 * a non-local variable: upvar from a local one! This consumes the
	 * variable name that was left at stacktop.
	 */
	
	localIndex = AnonymousLocal(envPtr);
	PushStringLiteral(envPtr, "0");
	TclEmitInstInt4(INST_REVERSE, 2,        		envPtr);
	TclEmitInstInt4(INST_UPVAR, localIndex, 		envPtr);
	TclEmitOpcode(INST_POP,          			envPtr);
    }
    
    /*
     * Prepare for the internal foreach.
     */

    keyVar = AnonymousLocal(envPtr);
    valVar = AnonymousLocal(envPtr);

    infoPtr = ckalloc(sizeof(ForeachInfo));
    infoPtr->numLists = 1;
    infoPtr->varLists[0] = ckalloc(sizeof(ForeachVarList) + sizeof(int));
    infoPtr->varLists[0]->numVars = 2;
    infoPtr->varLists[0]->varIndexes[0] = keyVar;
    infoPtr->varLists[0]->varIndexes[1] = valVar;
    infoIndex = TclCreateAuxData(infoPtr, &tclForeachInfoType, envPtr);

    /*
     * Start issuing instructions to write to the array.
     */

    CompileWord(envPtr, dataTokenPtr, interp, 2);
    if (!isDataLiteral || !isDataValid) {
	/*
	 * Only need this safety check if we're handling a non-literal or list
	 * containing an invalid literal; with valid list literals, we've
	 * already checked (worth it because literals are a very common
	 * use-case with [array set]).
	 */

	TclEmitOpcode(	INST_DUP,				envPtr);
	TclEmitOpcode(	INST_LIST_LENGTH,			envPtr);
	PushStringLiteral(envPtr, "1");
	TclEmitOpcode(	INST_BITAND,				envPtr);
	TclEmitForwardJump(envPtr, JUMP_FALSE, &offsetFwd);
	PushStringLiteral(envPtr, "list must have an even number of elements");
	PushStringLiteral(envPtr, "-errorCode {TCL ARGUMENT FORMAT}");
	TclEmitInstInt4(INST_RETURN_IMM, TCL_ERROR,		envPtr);
	TclEmitInt4(		0,				envPtr);
	TclAdjustStackDepth(-1, envPtr);
	TclFixupForwardJumpToHere(envPtr, offsetFwd);
    }

    TclEmitInstInt4(INST_ARRAY_EXISTS_IMM, localIndex,	envPtr);
    TclEmitInstInt4(INST_JUMP_TRUE4, 10,		envPtr);
    TclEmitInstInt4(INST_ARRAY_MAKE_IMM, localIndex,	envPtr);
    TclEmitInstInt4(INST_FOREACH_START, infoIndex,	envPtr);
    offsetBack = CurrentOffset(envPtr);
    Emit14Inst(	INST_LOAD_SCALAR, keyVar,		envPtr);
    Emit14Inst(	INST_LOAD_SCALAR, valVar,		envPtr);
    Emit14Inst(	INST_STORE_ARRAY, localIndex,		envPtr);
    TclEmitOpcode(	INST_POP,			envPtr);
    infoPtr->loopCtTemp = offsetBack - CurrentOffset(envPtr); /*misuse */
    TclEmitOpcode( INST_FOREACH_STEP,			envPtr);
    TclEmitOpcode( INST_FOREACH_END,			envPtr);
    TclAdjustStackDepth(-3, envPtr);
    PushStringLiteral(envPtr,	"");

    done:
    Tcl_DecrRefCount(literalObj);
    return code;
}

int
TclCompileArrayUnsetCmd(
    Tcl_Interp *interp,		/* Used for looking up stuff. */
    Tcl_Parse *parsePtr,	/* Points to a parse structure for the command
				 * created by Tcl_ParseCommand. */
    Command *cmdPtr,		/* Points to defintion of command being
				 * compiled. */
    CompileEnv *envPtr)		/* Holds resulting instructions. */
{
    DefineLineInformation;	/* TIP #280 */
    Tcl_Token *tokenPtr = TokenAfter(parsePtr->tokenPtr);
    int isScalar, localIndex;
    int jumpEnd, jumpPop;

    if (parsePtr->numWords != 2) {
	return TclCompileBasic2ArgCmd(interp, parsePtr, cmdPtr, envPtr);
    }

    PushVarNameWord(interp, tokenPtr, envPtr, TCL_NO_ELEMENT,
	    &localIndex, &isScalar, 1);
    if (!isScalar) {
	return TCL_ERROR;
    }

    if (localIndex >= 0) {
	TclEmitInstInt4(INST_ARRAY_EXISTS_IMM, localIndex,	envPtr);
	TclEmitForwardJump(envPtr, JUMP_FALSE, &jumpEnd);
	TclEmitInstInt1(INST_UNSET_SCALAR, 1,			envPtr);
	TclEmitInt4(		localIndex,			envPtr);
    } else {
	TclEmitOpcode(	INST_DUP,				envPtr);
	TclEmitOpcode(	INST_ARRAY_EXISTS_STK,			envPtr);
	TclEmitForwardJump(envPtr, JUMP_FALSE, &jumpPop);
	TclEmitInstInt1(INST_UNSET_STK, 1,			envPtr);
	TclEmitForwardJump(envPtr, JUMP, &jumpEnd);
	/* Each branch decrements stack depth, but we only take one. */
	TclAdjustStackDepth(1, envPtr);
	TclFixupForwardJumpToHere(envPtr, jumpPop);
	TclEmitOpcode(	INST_POP,				envPtr);
    }
    TclFixupForwardJumpToHere(envPtr, jumpEnd);
    PushStringLiteral(envPtr,	"");
    return TCL_OK;
}

/*
 *----------------------------------------------------------------------
 *
 * TclCompileBreakCmd --
 *
 *	Procedure called to compile the "break" command.
 *
 * Results:
 *	Returns TCL_OK for a successful compile. Returns TCL_ERROR to defer
 *	evaluation to runtime.
 *
 * Side effects:
 *	Instructions are added to envPtr to execute the "break" command at
 *	runtime.
 *
 *----------------------------------------------------------------------
 */

int
TclCompileBreakCmd(
    Tcl_Interp *interp,		/* Used for error reporting. */
    Tcl_Parse *parsePtr,	/* Points to a parse structure for the command
				 * created by Tcl_ParseCommand. */
    Command *cmdPtr,		/* Points to defintion of command being
				 * compiled. */
    CompileEnv *envPtr)		/* Holds resulting instructions. */
{
    ExceptionRange *rangePtr;
    ExceptionAux *auxPtr;

    if (parsePtr->numWords != 1) {
	return TCL_ERROR;
    }

    /*
     * Find the innermost exception range that contains this command.
     */

    rangePtr = TclGetInnermostExceptionRange(envPtr, TCL_BREAK, &auxPtr);
    if (rangePtr && rangePtr->type == LOOP_EXCEPTION_RANGE) {
	/*
	 * Found the target! No need for a nasty INST_BREAK here.
	 */

	TclCleanupStackForBreakContinue(envPtr, auxPtr);
	TclAddLoopBreakFixup(envPtr, auxPtr);
	TclAdjustStackDepth(1, envPtr);
    } else {
	/*
	 * Emit a real break.
	 */

	PushStringLiteral(envPtr, "");
	TclEmitOpcode(INST_DUP, envPtr);
	TclEmitInstInt4(INST_RETURN_IMM, TCL_BREAK, envPtr);
	TclEmitInt4(0, envPtr);
    }

    return TCL_OK;
}

/*
 *----------------------------------------------------------------------
 *
 * TclCompileCatchCmd --
 *
 *	Procedure called to compile the "catch" command.
 *
 * Results:
 *	Returns TCL_OK for a successful compile. Returns TCL_ERROR to defer
 *	evaluation to runtime.
 *
 * Side effects:
 *	Instructions are added to envPtr to execute the "catch" command at
 *	runtime.
 *
 *----------------------------------------------------------------------
 */

int
TclCompileCatchCmd(
    Tcl_Interp *interp,		/* Used for error reporting. */
    Tcl_Parse *parsePtr,	/* Points to a parse structure for the command
				 * created by Tcl_ParseCommand. */
    Command *cmdPtr,		/* Points to defintion of command being
				 * compiled. */
    CompileEnv *envPtr)		/* Holds resulting instructions. */
{
    int jumpFixup;
    Tcl_Token *cmdTokenPtr, *resultNameTokenPtr, *optsNameTokenPtr;
    int resultIndex, optsIndex, range;
    DefineLineInformation;	/* TIP #280 */

    /*
     * If syntax does not match what we expect for [catch], do not compile.
     * Let runtime checks determine if syntax has changed.
     */

    if ((parsePtr->numWords < 2) || (parsePtr->numWords > 4)) {
	return TCL_ERROR;
    }

    /*
     * If variables were specified and the catch command is at global level
     * (not in a procedure), don't compile it inline: the payoff is too small.
     */

    if ((parsePtr->numWords >= 3) && !EnvHasLVT(envPtr)) {
	return TCL_ERROR;
    }

    /*
     * Make sure the variable names, if any, have no substitutions and just
     * refer to local scalars.
     */

    resultIndex = optsIndex = -1;
    cmdTokenPtr = TokenAfter(parsePtr->tokenPtr);
    if (parsePtr->numWords >= 3) {
	resultNameTokenPtr = TokenAfter(cmdTokenPtr);
	/* DGP */
	resultIndex = LocalScalarFromToken(resultNameTokenPtr, envPtr);
	if (resultIndex < 0) {
	    return TCL_ERROR;
	}

	/* DKF */
	if (parsePtr->numWords == 4) {
	    optsNameTokenPtr = TokenAfter(resultNameTokenPtr);
	    optsIndex = LocalScalarFromToken(optsNameTokenPtr, envPtr);
	    if (optsIndex < 0) {
		return TCL_ERROR;
	    }
	}
    }

    /*
     * We will compile the catch command. Declare the exception range that it
     * uses.
     *
     * If the body is a simple word, compile a BEGIN_CATCH instruction,
     * followed by the instructions to eval the body.
     * Otherwise, compile instructions to substitute the body text before
     * starting the catch, then BEGIN_CATCH, and then EVAL_STK to evaluate the
     * substituted body.
     * Care has to be taken to make sure that substitution happens outside the
     * catch range so that errors in the substitution are not caught.
     * [Bug 219184]
     * The reason for duplicating the script is that EVAL_STK would otherwise
     * begin by undeflowing the stack below the mark set by BEGIN_CATCH4.
     */

    range = TclCreateExceptRange(CATCH_EXCEPTION_RANGE, envPtr);
    if (cmdTokenPtr->type == TCL_TOKEN_SIMPLE_WORD) {
	TclEmitInstInt4(	INST_BEGIN_CATCH4, range,	envPtr);
	ExceptionRangeStarts(envPtr, range);
	BODY(cmdTokenPtr, 1);
    } else {
	SetLineInformation(1);
	CompileTokens(envPtr, cmdTokenPtr, interp);
	TclEmitInstInt4(	INST_BEGIN_CATCH4, range,	envPtr);
	ExceptionRangeStarts(envPtr, range);
	TclEmitOpcode(		INST_DUP,			envPtr);
	TclEmitInvoke(envPtr,	INST_EVAL_STK);
	/* drop the script */
	TclEmitInstInt4(	INST_REVERSE, 2,		envPtr);
	TclEmitOpcode(		INST_POP,			envPtr);
    }
    ExceptionRangeEnds(envPtr, range);

    /*
     * Emit the "no errors" epilogue: last instruction is push "0" (TCL_OK)
     * as the catch result, and jump to the end. There is some code
     * duplication in order to allow the optimization of the OK case.
     *
     * NOTE: see comments on instruction ordering below!
     */

    if (optsIndex != -1) {
	TclEmitOpcode(		INST_PUSH_RETURN_OPTIONS,	envPtr);
    }
    TclEmitOpcode(		INST_END_CATCH,			envPtr);
    if (optsIndex != -1) {
	Emit14Inst(		INST_STORE_SCALAR, optsIndex,	envPtr);
	TclEmitOpcode(		INST_POP,			envPtr);
    }
    if (resultIndex != -1) {
	Emit14Inst(	INST_STORE_SCALAR, resultIndex,	envPtr);
    }
    TclEmitOpcode(	INST_POP,			envPtr);
    
    PushStringLiteral(envPtr, "0");
<<<<<<< HEAD
    TclEmitForwardJump(envPtr, JUMP, &jumpFixup);
    /* Stack at this point: ?script? <mark> result TCL_OK */
=======
    TclEmitForwardJump(envPtr, TCL_UNCONDITIONAL_JUMP, &jumpFixup);
>>>>>>> 928127b4

    /* 
     * Emit the "error case" epilogue. Push the interpreter result and the
     * return code.
     */

    TclAdjustStackDepth(-1, envPtr);
    ExceptionRangeTarget(envPtr, range, catchOffset);

    /* Stack at this point is empty. Push the return code, then push the
     * result and return options if the caller wants them. This needs to
     * happen before INST_END_CATCH.
     */

<<<<<<< HEAD
    /* Stack at this point: ?script? result returnCode */
    TclFixupForwardJumpToHere(envPtr, jumpFixup);

    /*
     * Push the return options if the caller wants them.
     */

=======
    TclEmitOpcode(		INST_PUSH_RETURN_CODE,		envPtr);
    if (resultIndex != -1) {
	TclEmitOpcode(		INST_PUSH_RESULT,		envPtr);
    }
>>>>>>> 928127b4
    if (optsIndex != -1) {
	TclEmitOpcode(		INST_PUSH_RETURN_OPTIONS,	envPtr);
    }
    TclEmitOpcode(		INST_END_CATCH,			envPtr);

    /*
     * Save the result and return options if the caller wants them. This needs
     * to happen after INST_END_CATCH (compile-3.6/7).
     */

    if (optsIndex != -1) {
	Emit14Inst(		INST_STORE_SCALAR, optsIndex,	envPtr);
	TclEmitOpcode(		INST_POP,			envPtr);
    }
    if (resultIndex != -1) {
	Emit14Inst(	INST_STORE_SCALAR, resultIndex,	envPtr);
	TclEmitOpcode(	INST_POP,			envPtr);
    }

    TclFixupForwardJumpToHere(envPtr, &jumpFixup, 127);
    return TCL_OK;
}

/*
 *----------------------------------------------------------------------
 *
 * TclCompileContinueCmd --
 *
 *	Procedure called to compile the "continue" command.
 *
 * Results:
 *	Returns TCL_OK for a successful compile. Returns TCL_ERROR to defer
 *	evaluation to runtime.
 *
 * Side effects:
 *	Instructions are added to envPtr to execute the "continue" command at
 *	runtime.
 *
 *----------------------------------------------------------------------
 */

int
TclCompileContinueCmd(
    Tcl_Interp *interp,		/* Used for error reporting. */
    Tcl_Parse *parsePtr,	/* Points to a parse structure for the command
				 * created by Tcl_ParseCommand. */
    Command *cmdPtr,		/* Points to defintion of command being
				 * compiled. */
    CompileEnv *envPtr)		/* Holds resulting instructions. */
{
    ExceptionRange *rangePtr;
    ExceptionAux *auxPtr;

    /*
     * There should be no argument after the "continue".
     */

    if (parsePtr->numWords != 1) {
	return TCL_ERROR;
    }

    /*
     * See if we can find a valid continueOffset (i.e., not -1) in the
     * innermost containing exception range.
     */

    rangePtr = TclGetInnermostExceptionRange(envPtr, TCL_CONTINUE, &auxPtr);
    if (rangePtr && rangePtr->type == LOOP_EXCEPTION_RANGE) {
	/*
	 * Found the target! No need for a nasty INST_CONTINUE here.
	 */

	TclCleanupStackForBreakContinue(envPtr, auxPtr);
	TclAddLoopContinueFixup(envPtr, auxPtr);
	TclAdjustStackDepth(1, envPtr);
    } else {
	/*
	 * Emit a real continue.
	 */

	PushStringLiteral(envPtr, "");
	TclEmitOpcode(INST_DUP, envPtr);
	TclEmitInstInt4(INST_RETURN_IMM, TCL_CONTINUE, envPtr);
	TclEmitInt4(0, envPtr);
    }

    return TCL_OK;
}

/*
 *----------------------------------------------------------------------
 *
 * TclCompileDict*Cmd --
 *
 *	Functions called to compile "dict" sucommands.
 *
 * Results:
 *	All return TCL_OK for a successful compile, and TCL_ERROR to defer
 *	evaluation to runtime.
 *
 * Side effects:
 *	Instructions are added to envPtr to execute the "dict" subcommand at
 *	runtime.
 *
 *----------------------------------------------------------------------
 */

int
TclCompileDictSetCmd(
    Tcl_Interp *interp,		/* Used for looking up stuff. */
    Tcl_Parse *parsePtr,	/* Points to a parse structure for the command
				 * created by Tcl_ParseCommand. */
    Command *cmdPtr,		/* Points to defintion of command being
				 * compiled. */
    CompileEnv *envPtr)		/* Holds resulting instructions. */
{
    Tcl_Token *tokenPtr;
    int i, dictVarIndex;
    DefineLineInformation;	/* TIP #280 */
    Tcl_Token *varTokenPtr;

    /*
     * There must be at least one argument after the command.
     */

    if (parsePtr->numWords < 4) {
	return TCL_ERROR;
    }

    /*
     * The dictionary variable must be a local scalar that is knowable at
     * compile time; anything else exceeds the complexity of the opcode. So
     * discover what the index is.
     */

    varTokenPtr = TokenAfter(parsePtr->tokenPtr);
    dictVarIndex = LocalScalarFromToken(varTokenPtr, envPtr);
    if (dictVarIndex < 0) {
	return TCL_ERROR;
    }

    /*
     * Remaining words (key path and value to set) can be handled normally.
     */

    tokenPtr = TokenAfter(varTokenPtr);
    for (i=2 ; i< parsePtr->numWords ; i++) {
	CompileWord(envPtr, tokenPtr, interp, i);
	tokenPtr = TokenAfter(tokenPtr);
    }

    /*
     * Now emit the instruction to do the dict manipulation.
     */

    TclEmitInstInt4( INST_DICT_SET, parsePtr->numWords-3,	envPtr);
    TclEmitInt4(     dictVarIndex,			envPtr);
    TclAdjustStackDepth(-1, envPtr);
    return TCL_OK;
}

int
TclCompileDictIncrCmd(
    Tcl_Interp *interp,		/* Used for looking up stuff. */
    Tcl_Parse *parsePtr,	/* Points to a parse structure for the command
				 * created by Tcl_ParseCommand. */
    Command *cmdPtr,		/* Points to defintion of command being
				 * compiled. */
    CompileEnv *envPtr)		/* Holds resulting instructions. */
{
    DefineLineInformation;	/* TIP #280 */
    Tcl_Token *varTokenPtr, *keyTokenPtr;
    int dictVarIndex, incrAmount;

    /*
     * There must be at least two arguments after the command.
     */

    if (parsePtr->numWords < 3 || parsePtr->numWords > 4) {
	return TCL_ERROR;
    }
    varTokenPtr = TokenAfter(parsePtr->tokenPtr);
    keyTokenPtr = TokenAfter(varTokenPtr);

    /*
     * Parse the increment amount, if present.
     */

    if (parsePtr->numWords == 4) {
	const char *word;
	int numBytes, code;
	Tcl_Token *incrTokenPtr;
	Tcl_Obj *intObj;

	incrTokenPtr = TokenAfter(keyTokenPtr);
	if (incrTokenPtr->type != TCL_TOKEN_SIMPLE_WORD) {
	    return TclCompileBasic2Or3ArgCmd(interp, parsePtr,cmdPtr, envPtr);
	}
	word = incrTokenPtr[1].start;
	numBytes = incrTokenPtr[1].size;

	intObj = Tcl_NewStringObj(word, numBytes);
	Tcl_IncrRefCount(intObj);
	code = TclGetIntFromObj(NULL, intObj, &incrAmount);
	TclDecrRefCount(intObj);
	if (code != TCL_OK) {
	    return TclCompileBasic2Or3ArgCmd(interp, parsePtr,cmdPtr, envPtr);
	}
    } else {
	incrAmount = 1;
    }

    /*
     * The dictionary variable must be a local scalar that is knowable at
     * compile time; anything else exceeds the complexity of the opcode. So
     * discover what the index is.
     */

    dictVarIndex = LocalScalarFromToken(varTokenPtr, envPtr);
    if (dictVarIndex < 0) {
	return TclCompileBasic2Or3ArgCmd(interp, parsePtr, cmdPtr, envPtr);
    }

    /*
     * Emit the key and the code to actually do the increment.
     */

    CompileWord(envPtr, keyTokenPtr, interp, 2);
    TclEmitInstInt4( INST_DICT_INCR_IMM, incrAmount,	envPtr);
    TclEmitInt4(     dictVarIndex,			envPtr);
    return TCL_OK;
}

int
TclCompileDictGetCmd(
    Tcl_Interp *interp,		/* Used for looking up stuff. */
    Tcl_Parse *parsePtr,	/* Points to a parse structure for the command
				 * created by Tcl_ParseCommand. */
    Command *cmdPtr,		/* Points to defintion of command being
				 * compiled. */
    CompileEnv *envPtr)		/* Holds resulting instructions. */
{
    Tcl_Token *tokenPtr;
    int i;
    DefineLineInformation;	/* TIP #280 */

    /*
     * There must be at least two arguments after the command (the single-arg
     * case is legal, but too special and magic for us to deal with here).
     */

    /* TODO: Consider support for compiling expanded args. */
    if (parsePtr->numWords < 3) {
	return TCL_ERROR;
    }
    tokenPtr = TokenAfter(parsePtr->tokenPtr);

    /*
     * Only compile this because we need INST_DICT_GET anyway.
     */

    for (i=1 ; i<parsePtr->numWords ; i++) {
	CompileWord(envPtr, tokenPtr, interp, i);
	tokenPtr = TokenAfter(tokenPtr);
    }
    TclEmitInstInt4(INST_DICT_GET, parsePtr->numWords-2, envPtr);
    TclAdjustStackDepth(-1, envPtr);
    return TCL_OK;
}

int
TclCompileDictExistsCmd(
    Tcl_Interp *interp,		/* Used for looking up stuff. */
    Tcl_Parse *parsePtr,	/* Points to a parse structure for the command
				 * created by Tcl_ParseCommand. */
    Command *cmdPtr,		/* Points to defintion of command being
				 * compiled. */
    CompileEnv *envPtr)		/* Holds resulting instructions. */
{
    Tcl_Token *tokenPtr;
    int i;
    DefineLineInformation;	/* TIP #280 */

    /*
     * There must be at least two arguments after the command (the single-arg
     * case is legal, but too special and magic for us to deal with here).
     */

    /* TODO: Consider support for compiling expanded args. */
    if (parsePtr->numWords < 3) {
	return TCL_ERROR;
    }
    tokenPtr = TokenAfter(parsePtr->tokenPtr);

    /*
     * Now we do the code generation.
     */

    for (i=1 ; i<parsePtr->numWords ; i++) {
	CompileWord(envPtr, tokenPtr, interp, i);
	tokenPtr = TokenAfter(tokenPtr);
    }
    TclEmitInstInt4(INST_DICT_EXISTS, parsePtr->numWords-2, envPtr);
    TclAdjustStackDepth(-1, envPtr);
    return TCL_OK;
}

int
TclCompileDictUnsetCmd(
    Tcl_Interp *interp,		/* Used for looking up stuff. */
    Tcl_Parse *parsePtr,	/* Points to a parse structure for the command
				 * created by Tcl_ParseCommand. */
    Command *cmdPtr,		/* Points to defintion of command being
				 * compiled. */
    CompileEnv *envPtr)		/* Holds resulting instructions. */
{
    Tcl_Token *tokenPtr;
    DefineLineInformation;	/* TIP #280 */
    int i, dictVarIndex;

    /*
     * There must be at least one argument after the variable name for us to
     * compile to bytecode.
     */

    /* TODO: Consider support for compiling expanded args. */
    if (parsePtr->numWords < 3) {
	return TCL_ERROR;
    }

    /*
     * The dictionary variable must be a local scalar that is knowable at
     * compile time; anything else exceeds the complexity of the opcode. So
     * discover what the index is.
     */

    tokenPtr = TokenAfter(parsePtr->tokenPtr);
    dictVarIndex = LocalScalarFromToken(tokenPtr, envPtr);
    if (dictVarIndex < 0) {
	return TclCompileBasicMin2ArgCmd(interp, parsePtr, cmdPtr, envPtr);
    }

    /*
     * Remaining words (the key path) can be handled normally.
     */

    for (i=2 ; i<parsePtr->numWords ; i++) {
	tokenPtr = TokenAfter(tokenPtr);
	CompileWord(envPtr, tokenPtr, interp, i);
    }

    /*
     * Now emit the instruction to do the dict manipulation.
     */

    TclEmitInstInt4( INST_DICT_UNSET, parsePtr->numWords-2,	envPtr);
    TclEmitInt4(	dictVarIndex,				envPtr);
    return TCL_OK;
}

int
TclCompileDictCreateCmd(
    Tcl_Interp *interp,		/* Used for looking up stuff. */
    Tcl_Parse *parsePtr,	/* Points to a parse structure for the command
				 * created by Tcl_ParseCommand. */
    Command *cmdPtr,		/* Points to defintion of command being
				 * compiled. */
    CompileEnv *envPtr)		/* Holds resulting instructions. */
{
    DefineLineInformation;	/* TIP #280 */
    int worker;			/* Temp var for building the value in. */
    Tcl_Token *tokenPtr;
    Tcl_Obj *keyObj, *valueObj, *dictObj;
    const char *bytes;
    int i, len;

    if ((parsePtr->numWords & 1) == 0) {
	return TCL_ERROR;
    }

    /*
     * See if we can build the value at compile time...
     */

    tokenPtr = TokenAfter(parsePtr->tokenPtr);
    dictObj = Tcl_NewObj();
    Tcl_IncrRefCount(dictObj);
    for (i=1 ; i<parsePtr->numWords ; i+=2) {
	keyObj = Tcl_NewObj();
	Tcl_IncrRefCount(keyObj);
	if (!TclWordKnownAtCompileTime(tokenPtr, keyObj)) {
	    Tcl_DecrRefCount(keyObj);
	    Tcl_DecrRefCount(dictObj);
	    goto nonConstant;
	}
	tokenPtr = TokenAfter(tokenPtr);
	valueObj = Tcl_NewObj();
	Tcl_IncrRefCount(valueObj);
	if (!TclWordKnownAtCompileTime(tokenPtr, valueObj)) {
	    Tcl_DecrRefCount(keyObj);
	    Tcl_DecrRefCount(valueObj);
	    Tcl_DecrRefCount(dictObj);
	    goto nonConstant;
	}
	tokenPtr = TokenAfter(tokenPtr);
	Tcl_DictObjPut(NULL, dictObj, keyObj, valueObj);
	Tcl_DecrRefCount(keyObj);
	Tcl_DecrRefCount(valueObj);
    }

    /*
     * We did! Excellent. The "verifyDict" is to do type forcing.
     */

    bytes = Tcl_GetStringFromObj(dictObj, &len);
    PushLiteral(envPtr, bytes, len);
    TclEmitOpcode(		INST_DUP,			envPtr);
    TclEmitOpcode(		INST_DICT_VERIFY,		envPtr);
    Tcl_DecrRefCount(dictObj);
    return TCL_OK;

    /*
     * Otherwise, we've got to issue runtime code to do the building, which we
     * do by [dict set]ting into an unnamed local variable. This requires that
     * we are in a context with an LVT.
     */

  nonConstant:
    worker = AnonymousLocal(envPtr);
    if (worker < 0) {
	return TclCompileBasicMin0ArgCmd(interp, parsePtr, cmdPtr, envPtr);
    }

    PushStringLiteral(envPtr,		"");
    Emit14Inst(			INST_STORE_SCALAR, worker,	envPtr);
    TclEmitOpcode(		INST_POP,			envPtr);
    tokenPtr = TokenAfter(parsePtr->tokenPtr);
    for (i=1 ; i<parsePtr->numWords ; i+=2) {
	CompileWord(envPtr, tokenPtr, interp, i);
	tokenPtr = TokenAfter(tokenPtr);
	CompileWord(envPtr, tokenPtr, interp, i+1);
	tokenPtr = TokenAfter(tokenPtr);
	TclEmitInstInt4(	INST_DICT_SET, 1,		envPtr);
	TclEmitInt4(			worker,			envPtr);
	TclAdjustStackDepth(-1, envPtr);
	TclEmitOpcode(		INST_POP,			envPtr);
    }
    Emit14Inst(			INST_LOAD_SCALAR, worker,	envPtr);
    TclEmitInstInt1(		INST_UNSET_SCALAR, 0,		envPtr);
    TclEmitInt4(			worker,			envPtr);
    return TCL_OK;
}

int
TclCompileDictMergeCmd(
    Tcl_Interp *interp,		/* Used for looking up stuff. */
    Tcl_Parse *parsePtr,	/* Points to a parse structure for the command
				 * created by Tcl_ParseCommand. */
    Command *cmdPtr,		/* Points to defintion of command being
				 * compiled. */
    CompileEnv *envPtr)		/* Holds resulting instructions. */
{
    DefineLineInformation;	/* TIP #280 */
    Tcl_Token *tokenPtr;
    int i, workerIndex, infoIndex, outLoop, jumpTarget;

    /*
     * Deal with some special edge cases. Note that in the case with one
     * argument, the only thing to do is to verify the dict-ness.
     */

    /* TODO: Consider support for compiling expanded args. (less likely) */
    if (parsePtr->numWords < 2) {
	PushStringLiteral(envPtr, "");
	return TCL_OK;
    } else if (parsePtr->numWords == 2) {
	tokenPtr = TokenAfter(parsePtr->tokenPtr);
	CompileWord(envPtr, tokenPtr, interp, 1);
	TclEmitOpcode(		INST_DUP,			envPtr);
	TclEmitOpcode(		INST_DICT_VERIFY,		envPtr);
	return TCL_OK;
    }

    /*
     * There's real merging work to do.
     *
     * Allocate some working space. This means we'll only ever compile this
     * command when there's an LVT present.
     */

    workerIndex = AnonymousLocal(envPtr);
    if (workerIndex < 0) {
	return TclCompileBasicMin2ArgCmd(interp, parsePtr, cmdPtr, envPtr);
    }
    infoIndex = AnonymousLocal(envPtr);

    /*
     * Get the first dictionary and verify that it is so.
     */

    tokenPtr = TokenAfter(parsePtr->tokenPtr);
    CompileWord(envPtr, tokenPtr, interp, 1);
    TclEmitOpcode(		INST_DUP,			envPtr);
    TclEmitOpcode(		INST_DICT_VERIFY,		envPtr);
    Emit14Inst(			INST_STORE_SCALAR, workerIndex,	envPtr);
    TclEmitOpcode(		INST_POP,			envPtr);

    /*
     * For each of the remaining dictionaries...
     */

    outLoop = TclCreateExceptRange(CATCH_EXCEPTION_RANGE, envPtr);
    TclEmitInstInt4(		INST_BEGIN_CATCH4, outLoop,	envPtr);
    ExceptionRangeStarts(envPtr, outLoop);
    for (i=2 ; i<parsePtr->numWords ; i++) {
	int jumpPop;
	/*
	 * Get the dictionary, and merge its pairs into the first dict (using
	 * a small loop).
	 */

	tokenPtr = TokenAfter(tokenPtr);
	CompileWord(envPtr, tokenPtr, interp, i);
	TclEmitInstInt4(	INST_DICT_FIRST, infoIndex,	envPtr);
	TclEmitForwardJump(envPtr, JUMP_TRUE, &jumpPop);
	jumpTarget = CurrentOffset(envPtr);
	TclEmitInstInt4(	INST_REVERSE, 2,		envPtr);
	TclEmitInstInt4(	INST_DICT_SET, 1,		envPtr);
	TclEmitInt4(			workerIndex,		envPtr);
	TclAdjustStackDepth(-1, envPtr);
	TclEmitOpcode(		INST_POP,			envPtr);
	TclEmitInstInt4(	INST_DICT_NEXT, infoIndex,	envPtr);
	jumpTarget -= CurrentOffset(envPtr);
	TclEmitInstInt4(	INST_JUMP_FALSE4, jumpTarget,	envPtr);
	TclFixupForwardJumpToHere(envPtr, jumpPop);
	TclEmitOpcode(		INST_POP,			envPtr);
	TclEmitOpcode(		INST_POP,			envPtr);
	TclEmitInstInt1(	INST_UNSET_SCALAR, 0,		envPtr);
	TclEmitInt4(			infoIndex,		envPtr);
    }
    ExceptionRangeEnds(envPtr, outLoop);
    TclEmitOpcode(		INST_END_CATCH,			envPtr);

    /*
     * Clean up any state left over.
     */

    Emit14Inst(			INST_LOAD_SCALAR, workerIndex,	envPtr);
    TclEmitInstInt1(		INST_UNSET_SCALAR, 0,		envPtr);
    TclEmitInt4(			workerIndex,		envPtr);
    TclEmitForwardJump(envPtr, JUMP, &jumpTarget);

    /*
     * If an exception happens when starting to iterate over the second (and
     * subsequent) dicts. This is strictly not necessary, but it is nice.
     */

    TclAdjustStackDepth(-1, envPtr);
    ExceptionRangeTarget(envPtr, outLoop, catchOffset);
    TclEmitOpcode(		INST_PUSH_RETURN_OPTIONS,	envPtr);
    TclEmitOpcode(		INST_PUSH_RESULT,		envPtr);
    TclEmitOpcode(		INST_END_CATCH,			envPtr);
    TclEmitInstInt1(		INST_UNSET_SCALAR, 0,		envPtr);
    TclEmitInt4(			workerIndex,		envPtr);
    TclEmitInstInt1(		INST_UNSET_SCALAR, 0,		envPtr);
    TclEmitInt4(			infoIndex,		envPtr);
    TclEmitOpcode(		INST_RETURN_STK,		envPtr);
    TclFixupForwardJumpToHere(envPtr, jumpTarget);

    return TCL_OK;
}

int
TclCompileDictForCmd(
    Tcl_Interp *interp,		/* Used for looking up stuff. */
    Tcl_Parse *parsePtr,	/* Points to a parse structure for the command
				 * created by Tcl_ParseCommand. */
    Command *cmdPtr,		/* Points to defintion of command being
				 * compiled. */
    CompileEnv *envPtr)		/* Holds resulting instructions. */
{
    return CompileDictEachCmd(interp, parsePtr, cmdPtr, envPtr,
	    TCL_EACH_KEEP_NONE);
}

int
TclCompileDictMapCmd(
    Tcl_Interp *interp,		/* Used for looking up stuff. */
    Tcl_Parse *parsePtr,	/* Points to a parse structure for the command
				 * created by Tcl_ParseCommand. */
    Command *cmdPtr,		/* Points to defintion of command being
				 * compiled. */
    CompileEnv *envPtr)		/* Holds resulting instructions. */
{
    return CompileDictEachCmd(interp, parsePtr, cmdPtr, envPtr,
	    TCL_EACH_COLLECT);
}

int
CompileDictEachCmd(
    Tcl_Interp *interp,		/* Used for looking up stuff. */
    Tcl_Parse *parsePtr,	/* Points to a parse structure for the command
				 * created by Tcl_ParseCommand. */
    Command *cmdPtr,		/* Points to defintion of command being
				 * compiled. */
    CompileEnv *envPtr,		/* Holds resulting instructions. */
    int collect)		/* Flag == TCL_EACH_COLLECT to collect and
				 * construct a new dictionary with the loop
				 * body result. */
{
    DefineLineInformation;	/* TIP #280 */
    Tcl_Token *varsTokenPtr, *dictTokenPtr, *bodyTokenPtr;
    int keyVarIndex, valueVarIndex, nameChars, loopRange, catchRange;
    int infoIndex, jumpDisplacement, bodyTargetOffset, emptyTargetOffset;
    int numVars, endTargetOffset;
    int collectVar = -1;	/* Index of temp var holding the result
				 * dict. */
    const char **argv;
    Tcl_DString buffer;

    /*
     * There must be three arguments after the command.
     */

    if (parsePtr->numWords != 4) {
	return TclCompileBasic3ArgCmd(interp, parsePtr, cmdPtr, envPtr);
    }

    varsTokenPtr = TokenAfter(parsePtr->tokenPtr);
    dictTokenPtr = TokenAfter(varsTokenPtr);
    bodyTokenPtr = TokenAfter(dictTokenPtr);
    if (varsTokenPtr->type != TCL_TOKEN_SIMPLE_WORD ||
	    bodyTokenPtr->type != TCL_TOKEN_SIMPLE_WORD) {
	return TclCompileBasic3ArgCmd(interp, parsePtr, cmdPtr, envPtr);
    }

    /*
     * Create temporary variable to capture return values from loop body when
     * we're collecting results.
     */

    if (collect == TCL_EACH_COLLECT) {
	collectVar = AnonymousLocal(envPtr);
	if (collectVar < 0) {
	    return TclCompileBasic3ArgCmd(interp, parsePtr, cmdPtr, envPtr);
	}
    }

    /*
     * Check we've got a pair of variables and that they are local variables.
     * Then extract their indices in the LVT.
     */

    Tcl_DStringInit(&buffer);
    TclDStringAppendToken(&buffer, &varsTokenPtr[1]);
    if (Tcl_SplitList(NULL, Tcl_DStringValue(&buffer), &numVars,
	    &argv) != TCL_OK) {
	Tcl_DStringFree(&buffer);
	return TclCompileBasic3ArgCmd(interp, parsePtr, cmdPtr, envPtr);
    }
    Tcl_DStringFree(&buffer);
    if (numVars != 2) {
	ckfree(argv);
	return TclCompileBasic3ArgCmd(interp, parsePtr, cmdPtr, envPtr);
    }

    nameChars = strlen(argv[0]);
    keyVarIndex = LocalScalar(argv[0], nameChars, envPtr);
    nameChars = strlen(argv[1]);
    valueVarIndex = LocalScalar(argv[1], nameChars, envPtr);
    ckfree(argv);

    if ((keyVarIndex < 0) || (valueVarIndex < 0)) {
	return TclCompileBasic3ArgCmd(interp, parsePtr, cmdPtr, envPtr);
    }

    /*
     * Allocate a temporary variable to store the iterator reference. The
     * variable will contain a Tcl_DictSearch reference which will be
     * allocated by INST_DICT_FIRST and disposed when the variable is unset
     * (at which point it should also have been finished with).
     */

    infoIndex = AnonymousLocal(envPtr);
    if (infoIndex < 0) {
	return TclCompileBasic3ArgCmd(interp, parsePtr, cmdPtr, envPtr);
    }

    /*
     * Preparation complete; issue instructions. Note that this code issues
     * fixed-sized jumps. That simplifies things a lot!
     *
     * First up, initialize the accumulator dictionary if needed.
     */

    if (collect == TCL_EACH_COLLECT) {
	PushStringLiteral(envPtr, "");
	Emit14Inst(	INST_STORE_SCALAR, collectVar,		envPtr);
	TclEmitOpcode(	INST_POP,				envPtr);
    }

    /*
     * Get the dictionary and start the iteration. No catching of errors at
     * this point.
     */

    CompileWord(envPtr, dictTokenPtr, interp, 2);

    /*
     * Now we catch errors from here on so that we can finalize the search
     * started by Tcl_DictObjFirst above.
     */

    catchRange = TclCreateExceptRange(CATCH_EXCEPTION_RANGE, envPtr);
    TclEmitInstInt4(	INST_BEGIN_CATCH4, catchRange,		envPtr);
    ExceptionRangeStarts(envPtr, catchRange);

    TclEmitInstInt4(	INST_DICT_FIRST, infoIndex,		envPtr);
    TclEmitForwardJump(envPtr, JUMP_TRUE, &emptyTargetOffset);

    /*
     * Inside the iteration, write the loop variables.
     */

    bodyTargetOffset = CurrentOffset(envPtr);
    Emit14Inst(		INST_STORE_SCALAR, keyVarIndex,		envPtr);
    TclEmitOpcode(	INST_POP,				envPtr);
    Emit14Inst(		INST_STORE_SCALAR, valueVarIndex,	envPtr);
    TclEmitOpcode(	INST_POP,				envPtr);

    /*
     * Set up the loop exception targets.
     */

    loopRange = TclCreateExceptRange(LOOP_EXCEPTION_RANGE, envPtr);
    ExceptionRangeStarts(envPtr, loopRange);

    /*
     * Compile the loop body itself. It should be stack-neutral.
     */

    BODY(bodyTokenPtr, 3);
    if (collect == TCL_EACH_COLLECT) {
	Emit14Inst(	INST_LOAD_SCALAR, keyVarIndex,		envPtr);
	TclEmitInstInt4(INST_OVER, 1,				envPtr);
	TclEmitInstInt4(INST_DICT_SET, 1,			envPtr);
	TclEmitInt4(		collectVar,			envPtr);
	TclAdjustStackDepth(-1, envPtr);
	TclEmitOpcode(	INST_POP,				envPtr);
    }
    TclEmitOpcode(	INST_POP,				envPtr);

    /*
     * Both exception target ranges (error and loop) end here.
     */

    ExceptionRangeEnds(envPtr, loopRange);
    ExceptionRangeEnds(envPtr, catchRange);

    /*
     * Continue (or just normally process) by getting the next pair of items
     * from the dictionary and jumping back to the code to write them into
     * variables if there is another pair.
     */

    ExceptionRangeTarget(envPtr, loopRange, continueOffset);
    TclEmitInstInt4(	INST_DICT_NEXT, infoIndex,		envPtr);

    jumpDisplacement = bodyTargetOffset - CurrentOffset(envPtr);
    TclEmitInstInt4(	INST_JUMP_FALSE4, jumpDisplacement,	envPtr);

    TclEmitForwardJump(envPtr, JUMP, &endTargetOffset);

    /*
     * Error handler "finally" clause, which force-terminates the iteration
     * and rethrows the error.
     */

    TclAdjustStackDepth(-1, envPtr);
    ExceptionRangeTarget(envPtr, catchRange, catchOffset);
    TclEmitOpcode(	INST_PUSH_RETURN_OPTIONS,		envPtr);
    TclEmitOpcode(	INST_PUSH_RESULT,			envPtr);
    TclEmitOpcode(	INST_END_CATCH,				envPtr);
    TclEmitInstInt1(	INST_UNSET_SCALAR, 0,			envPtr);
    TclEmitInt4(		infoIndex,			envPtr);
    if (collect == TCL_EACH_COLLECT) {
	TclEmitInstInt1(INST_UNSET_SCALAR, 0,			envPtr);
	TclEmitInt4(		collectVar,			envPtr);
    }
    TclEmitOpcode(	INST_RETURN_STK,			envPtr);

    /*
     * Otherwise we're done (the jump after the DICT_FIRST points here) and we
     * need to pop the bogus key/value pair (pushed to keep stack calculations
     * easy!) Note that we skip the END_CATCH. [Bug 1382528]
     */

    TclFixupForwardJumpToHere(envPtr, emptyTargetOffset);
    TclFixupForwardJumpToHere(envPtr, endTargetOffset);
    TclEmitOpcode(	INST_POP,				envPtr);
    TclEmitOpcode(	INST_POP,				envPtr);
    ExceptionRangeTarget(envPtr, loopRange, breakOffset);
    TclFinalizeLoopExceptionRange(envPtr, loopRange);
    TclEmitOpcode(	INST_END_CATCH,				envPtr);

    /*
     * Final stage of the command (normal case) is that we push an empty
     * object (or push the accumulator as the result object). This is done
     * last to promote peephole optimization when it's dropped immediately.
     */

    TclEmitInstInt1(	INST_UNSET_SCALAR, 0,			envPtr);
    TclEmitInt4(		infoIndex,			envPtr);
    if (collect == TCL_EACH_COLLECT) {
	Emit14Inst(	INST_LOAD_SCALAR, collectVar,		envPtr);
	TclEmitInstInt1(INST_UNSET_SCALAR, 0,			envPtr);
	TclEmitInt4(		collectVar,			envPtr);
    } else {
	PushStringLiteral(envPtr, "");
    }
    return TCL_OK;
}

int
TclCompileDictUpdateCmd(
    Tcl_Interp *interp,		/* Used for looking up stuff. */
    Tcl_Parse *parsePtr,	/* Points to a parse structure for the command
				 * created by Tcl_ParseCommand. */
    Command *cmdPtr,		/* Points to defintion of command being
				 * compiled. */
    CompileEnv *envPtr)		/* Holds resulting instructions. */
{
    DefineLineInformation;	/* TIP #280 */
    int i, dictIndex, numVars, range, infoIndex;
    Tcl_Token **keyTokenPtrs, *dictVarTokenPtr, *bodyTokenPtr, *tokenPtr;
    DictUpdateInfo *duiPtr;
    int jumpFixup;

    /*
     * There must be at least one argument after the command.
     */

    if (parsePtr->numWords < 5) {
	return TCL_ERROR;
    }

    /*
     * Parse the command. Expect the following:
     *   dict update <lit(eral)> <any> <lit> ?<any> <lit> ...? <lit>
     */

    if ((parsePtr->numWords - 1) & 1) {
	return TCL_ERROR;
    }
    numVars = (parsePtr->numWords - 3) / 2;

    /*
     * The dictionary variable must be a local scalar that is knowable at
     * compile time; anything else exceeds the complexity of the opcode. So
     * discover what the index is.
     */

    dictVarTokenPtr = TokenAfter(parsePtr->tokenPtr);
    dictIndex = LocalScalarFromToken(dictVarTokenPtr, envPtr);
    if (dictIndex < 0) {
	goto issueFallback;
    }

    /*
     * Assemble the instruction metadata. This is complex enough that it is
     * represented as auxData; it holds an ordered list of variable indices
     * that are to be used.
     */

    duiPtr = ckalloc(sizeof(DictUpdateInfo) + sizeof(int) * (numVars - 1));
    duiPtr->length = numVars;
    keyTokenPtrs = TclStackAlloc(interp, sizeof(Tcl_Token *) * numVars);
    tokenPtr = TokenAfter(dictVarTokenPtr);

    for (i=0 ; i<numVars ; i++) {
	/*
	 * Put keys to one side for later compilation to bytecode.
	 */

	keyTokenPtrs[i] = tokenPtr;
	tokenPtr = TokenAfter(tokenPtr);

	/*
	 * Stash the index in the auxiliary data (if it is indeed a local
	 * scalar that is resolvable at compile-time).
	 */

	duiPtr->varIndices[i] = LocalScalarFromToken(tokenPtr, envPtr);
	if (duiPtr->varIndices[i] < 0) {
	    goto failedUpdateInfoAssembly;
	}
	tokenPtr = TokenAfter(tokenPtr);
    }
    if (tokenPtr->type != TCL_TOKEN_SIMPLE_WORD) {
	goto failedUpdateInfoAssembly;
    }
    bodyTokenPtr = tokenPtr;

    /*
     * The list of variables to bind is stored in auxiliary data so that it
     * can't be snagged by literal sharing and forced to shimmer dangerously.
     */

    infoIndex = TclCreateAuxData(duiPtr, &tclDictUpdateInfoType, envPtr);

    for (i=0 ; i<numVars ; i++) {
	CompileWord(envPtr, keyTokenPtrs[i], interp, 2*i+2);
    }
    TclEmitInstInt4(	INST_LIST, numVars,			envPtr);
    TclEmitInstInt4(	INST_DICT_UPDATE_START, dictIndex,	envPtr);
    TclEmitInt4(		infoIndex,			envPtr);

    range = TclCreateExceptRange(CATCH_EXCEPTION_RANGE, envPtr);
    TclEmitInstInt4(	INST_BEGIN_CATCH4, range,		envPtr);

    ExceptionRangeStarts(envPtr, range);
    BODY(bodyTokenPtr, parsePtr->numWords - 1);
    ExceptionRangeEnds(envPtr, range);

    /*
     * Normal termination code: the stack has the key list below the result of
     * the body evaluation: swap them and finish the update code.
     */

    TclEmitOpcode(	INST_END_CATCH,				envPtr);
    TclEmitInstInt4(	INST_REVERSE, 2,			envPtr);
    TclEmitInstInt4(	INST_DICT_UPDATE_END, dictIndex,	envPtr);
    TclEmitInt4(		infoIndex,			envPtr);

    /*
     * Jump around the exceptional termination code.
     */

    TclEmitForwardJump(envPtr, JUMP, &jumpFixup);

    /*
     * Termination code for non-ok returns: stash the result and return
     * options in the stack, bring up the key list, finish the update code,
     * and finally return with the catched return data
     */

    ExceptionRangeTarget(envPtr, range, catchOffset);
    TclEmitOpcode(	INST_PUSH_RESULT,			envPtr);
    TclEmitOpcode(	INST_PUSH_RETURN_OPTIONS,		envPtr);
    TclEmitOpcode(	INST_END_CATCH,				envPtr);
    TclEmitInstInt4(	INST_REVERSE, 3,			envPtr);

    TclEmitInstInt4(	INST_DICT_UPDATE_END, dictIndex,	envPtr);
    TclEmitInt4(		infoIndex,			envPtr);
    TclEmitInvoke(envPtr,INST_RETURN_STK);

    TclFixupForwardJumpToHere(envPtr, jumpFixup);
    TclStackFree(interp, keyTokenPtrs);
    return TCL_OK;

    /*
     * Clean up after a failure to create the DictUpdateInfo structure.
     */

  failedUpdateInfoAssembly:
    ckfree(duiPtr);
    TclStackFree(interp, keyTokenPtrs);
  issueFallback:
    return TclCompileBasicMin2ArgCmd(interp, parsePtr, cmdPtr, envPtr);
}

int
TclCompileDictAppendCmd(
    Tcl_Interp *interp,		/* Used for looking up stuff. */
    Tcl_Parse *parsePtr,	/* Points to a parse structure for the command
				 * created by Tcl_ParseCommand. */
    Command *cmdPtr,		/* Points to defintion of command being
				 * compiled. */
    CompileEnv *envPtr)		/* Holds resulting instructions. */
{
    DefineLineInformation;	/* TIP #280 */
    Tcl_Token *tokenPtr;
    int i, dictVarIndex;

    /*
     * There must be at least two argument after the command. And we impose an
     * (arbirary) safe limit; anyone exceeding it should stop worrying about
     * speed quite so much. ;-)
     */

    /* TODO: Consider support for compiling expanded args. */
    if (parsePtr->numWords<4 || parsePtr->numWords>100) {
	return TCL_ERROR;
    }

    /*
     * Get the index of the local variable that we will be working with.
     */

    tokenPtr = TokenAfter(parsePtr->tokenPtr);
    dictVarIndex = LocalScalarFromToken(tokenPtr, envPtr);
    if (dictVarIndex < 0) {
	return TclCompileBasicMin2ArgCmd(interp, parsePtr,cmdPtr, envPtr);
    }

    /*
     * Produce the string to concatenate onto the dictionary entry.
     */

    tokenPtr = TokenAfter(tokenPtr);
    for (i=2 ; i<parsePtr->numWords ; i++) {
	CompileWord(envPtr, tokenPtr, interp, i);
	tokenPtr = TokenAfter(tokenPtr);
    }
    if (parsePtr->numWords > 4) {
	TclEmitInstInt1(INST_CONCAT1, parsePtr->numWords-3, envPtr);
    }

    /*
     * Do the concatenation.
     */

    TclEmitInstInt4(INST_DICT_APPEND, dictVarIndex, envPtr);
    return TCL_OK;
}

int
TclCompileDictLappendCmd(
    Tcl_Interp *interp,		/* Used for looking up stuff. */
    Tcl_Parse *parsePtr,	/* Points to a parse structure for the command
				 * created by Tcl_ParseCommand. */
    Command *cmdPtr,		/* Points to defintion of command being
				 * compiled. */
    CompileEnv *envPtr)		/* Holds resulting instructions. */
{
    DefineLineInformation;	/* TIP #280 */
    Tcl_Token *varTokenPtr, *keyTokenPtr, *valueTokenPtr;
    int dictVarIndex;

    /*
     * There must be three arguments after the command.
     */

    /* TODO: Consider support for compiling expanded args. */
    /* Probably not.  Why is INST_DICT_LAPPEND limited to one value? */
    if (parsePtr->numWords != 4) {
	return TCL_ERROR;
    }

    /*
     * Parse the arguments.
     */

    varTokenPtr = TokenAfter(parsePtr->tokenPtr);
    keyTokenPtr = TokenAfter(varTokenPtr);
    valueTokenPtr = TokenAfter(keyTokenPtr);
    dictVarIndex = LocalScalarFromToken(varTokenPtr, envPtr);
    if (dictVarIndex < 0) {
	return TclCompileBasic3ArgCmd(interp, parsePtr, cmdPtr, envPtr);
    }

    /*
     * Issue the implementation.
     */

    CompileWord(envPtr, keyTokenPtr, interp, 2);
    CompileWord(envPtr, valueTokenPtr, interp, 3);
    TclEmitInstInt4(	INST_DICT_LAPPEND, dictVarIndex,	envPtr);
    return TCL_OK;
}

int
TclCompileDictWithCmd(
    Tcl_Interp *interp,		/* Used for looking up stuff. */
    Tcl_Parse *parsePtr,	/* Points to a parse structure for the command
				 * created by Tcl_ParseCommand. */
    Command *cmdPtr,		/* Points to defintion of command being
				 * compiled. */
    CompileEnv *envPtr)		/* Holds resulting instructions. */
{
    DefineLineInformation;	/* TIP #280 */
    int i, range, varNameTmp = -1, pathTmp = -1, keysTmp, gotPath;
    int dictVar, bodyIsEmpty = 1;
    Tcl_Token *varTokenPtr, *tokenPtr;
    int jumpFixup;
    const char *ptr, *end;

    /*
     * There must be at least one argument after the command.
     */

    /* TODO: Consider support for compiling expanded args. */
    if (parsePtr->numWords < 3) {
	return TCL_ERROR;
    }

    /*
     * Parse the command (trivially). Expect the following:
     *   dict with <any (varName)> ?<any> ...? <literal>
     */

    varTokenPtr = TokenAfter(parsePtr->tokenPtr);
    tokenPtr = TokenAfter(varTokenPtr);
    for (i=3 ; i<parsePtr->numWords ; i++) {
	tokenPtr = TokenAfter(tokenPtr);
    }
    if (tokenPtr->type != TCL_TOKEN_SIMPLE_WORD) {
	return TclCompileBasicMin2ArgCmd(interp, parsePtr, cmdPtr, envPtr);
    }

    /*
     * Test if the last word is an empty script; if so, we can compile it in
     * all cases, but if it is non-empty we need local variable table entries
     * to hold the temporary variables (used to keep stack usage simple).
     */

    for (ptr=tokenPtr[1].start,end=ptr+tokenPtr[1].size ; ptr!=end ; ptr++) {
	if (*ptr!=' ' && *ptr!='\t' && *ptr!='\n' && *ptr!='\r') {
	    if (envPtr->procPtr == NULL) {
		return TclCompileBasicMin2ArgCmd(interp, parsePtr, cmdPtr,
			envPtr);
	    }
	    bodyIsEmpty = 0;
	    break;
	}
    }

    /*
     * Determine if we're manipulating a dict in a simple local variable.
     */

    gotPath = (parsePtr->numWords > 3);
    dictVar = LocalScalarFromToken(varTokenPtr, envPtr);

    /*
     * Special case: an empty body means we definitely have no need to issue
     * try-finally style code or to allocate local variable table entries for
     * storing temporaries. Still need to do both INST_DICT_EXPAND and
     * INST_DICT_RECOMBINE_* though, because we can't determine if we're free
     * of traces.
     */

    if (bodyIsEmpty) {
	if (dictVar >= 0) {
	    if (gotPath) {
		/*
		 * Case: Path into dict in LVT with empty body.
		 */

		tokenPtr = TokenAfter(varTokenPtr);
		for (i=2 ; i<parsePtr->numWords-1 ; i++) {
		    CompileWord(envPtr, tokenPtr, interp, i);
		    tokenPtr = TokenAfter(tokenPtr);
		}
		TclEmitInstInt4(INST_LIST, parsePtr->numWords-3,envPtr);
		Emit14Inst(	INST_LOAD_SCALAR, dictVar,	envPtr);
		TclEmitInstInt4(INST_OVER, 1,			envPtr);
		TclEmitOpcode(	INST_DICT_EXPAND,		envPtr);
		TclEmitInstInt4(INST_DICT_RECOMBINE_IMM, dictVar, envPtr);
	    } else {
		/*
		 * Case: Direct dict in LVT with empty body.
		 */

		PushStringLiteral(envPtr, "");
		Emit14Inst(	INST_LOAD_SCALAR, dictVar,	envPtr);
		PushStringLiteral(envPtr, "");
		TclEmitOpcode(	INST_DICT_EXPAND,		envPtr);
		TclEmitInstInt4(INST_DICT_RECOMBINE_IMM, dictVar, envPtr);
	    }
	} else {
	    if (gotPath) {
		/*
		 * Case: Path into dict in non-simple var with empty body.
		 */

		tokenPtr = varTokenPtr;
		for (i=1 ; i<parsePtr->numWords-1 ; i++) {
		    CompileWord(envPtr, tokenPtr, interp, i);
		    tokenPtr = TokenAfter(tokenPtr);
		}
		TclEmitInstInt4(INST_LIST, parsePtr->numWords-3,envPtr);
		TclEmitInstInt4(INST_OVER, 1,			envPtr);
		TclEmitOpcode(	INST_LOAD_STK,			envPtr);
		TclEmitInstInt4(INST_OVER, 1,			envPtr);
		TclEmitOpcode(	INST_DICT_EXPAND,		envPtr);
		TclEmitOpcode(	INST_DICT_RECOMBINE_STK,	envPtr);
	    } else {
		/*
		 * Case: Direct dict in non-simple var with empty body.
		 */

		CompileWord(envPtr, varTokenPtr, interp, 1);
		TclEmitOpcode(	INST_DUP,			envPtr);
		TclEmitOpcode(	INST_LOAD_STK,			envPtr);
		PushStringLiteral(envPtr, "");
		TclEmitOpcode(	INST_DICT_EXPAND,		envPtr);
		PushStringLiteral(envPtr, "");
		TclEmitInstInt4(INST_REVERSE, 2,		envPtr);
		TclEmitOpcode(	INST_DICT_RECOMBINE_STK,	envPtr);
	    }
	}
	PushStringLiteral(envPtr, "");
	return TCL_OK;
    }

    /*
     * OK, we have a non-trivial body. This means that the focus is on
     * generating a try-finally structure where the INST_DICT_RECOMBINE_* goes
     * in the 'finally' clause.
     *
     * Start by allocating local (unnamed, untraced) working variables.
     */

    if (dictVar == -1) {
	varNameTmp = AnonymousLocal(envPtr);
    }
    if (gotPath) {
	pathTmp = AnonymousLocal(envPtr);
    }
    keysTmp = AnonymousLocal(envPtr);

    /*
     * Issue instructions. First, the part to expand the dictionary.
     */

    if (dictVar == -1) {
	CompileWord(envPtr, varTokenPtr, interp, 1);
	Emit14Inst(		INST_STORE_SCALAR, varNameTmp,	envPtr);
    }
    tokenPtr = TokenAfter(varTokenPtr);
    if (gotPath) {
	for (i=2 ; i<parsePtr->numWords-1 ; i++) {
	    CompileWord(envPtr, tokenPtr, interp, i);
	    tokenPtr = TokenAfter(tokenPtr);
	}
	TclEmitInstInt4(	INST_LIST, parsePtr->numWords-3,envPtr);
	Emit14Inst(		INST_STORE_SCALAR, pathTmp,	envPtr);
	TclEmitOpcode(		INST_POP,			envPtr);
    }
    if (dictVar == -1) {
	TclEmitOpcode(		INST_LOAD_STK,			envPtr);
    } else {
	Emit14Inst(		INST_LOAD_SCALAR, dictVar,	envPtr);
    }
    if (gotPath) {
	Emit14Inst(		INST_LOAD_SCALAR, pathTmp,	envPtr);
    } else {
	PushStringLiteral(envPtr, "");
    }
    TclEmitOpcode(		INST_DICT_EXPAND,		envPtr);
    Emit14Inst(			INST_STORE_SCALAR, keysTmp,	envPtr);
    TclEmitOpcode(		INST_POP,			envPtr);

    /*
     * Now the body of the [dict with].
     */

    range = TclCreateExceptRange(CATCH_EXCEPTION_RANGE, envPtr);
    TclEmitInstInt4(		INST_BEGIN_CATCH4, range,	envPtr);

    ExceptionRangeStarts(envPtr, range);
    BODY(tokenPtr, parsePtr->numWords - 1);
    ExceptionRangeEnds(envPtr, range);

    /*
     * Now fold the results back into the dictionary in the OK case.
     */

    TclEmitOpcode(		INST_END_CATCH,			envPtr);
    if (dictVar == -1) {
	Emit14Inst(		INST_LOAD_SCALAR, varNameTmp,	envPtr);
    }
    if (gotPath) {
	Emit14Inst(		INST_LOAD_SCALAR, pathTmp,	envPtr);
    } else {
	PushStringLiteral(envPtr, "");
    }
    Emit14Inst(			INST_LOAD_SCALAR, keysTmp,	envPtr);
    if (dictVar == -1) {
	TclEmitOpcode(		INST_DICT_RECOMBINE_STK,	envPtr);
    } else {
	TclEmitInstInt4(	INST_DICT_RECOMBINE_IMM, dictVar, envPtr);
    }
    TclEmitForwardJump(envPtr, JUMP, &jumpFixup);

    /*
     * Now fold the results back into the dictionary in the exception case.
     */

    TclAdjustStackDepth(-1, envPtr);
    ExceptionRangeTarget(envPtr, range, catchOffset);
    TclEmitOpcode(		INST_PUSH_RETURN_OPTIONS,	envPtr);
    TclEmitOpcode(		INST_PUSH_RESULT,		envPtr);
    TclEmitOpcode(		INST_END_CATCH,			envPtr);
    if (dictVar == -1) {
	Emit14Inst(		INST_LOAD_SCALAR, varNameTmp,	envPtr);
    }
    if (parsePtr->numWords > 3) {
	Emit14Inst(		INST_LOAD_SCALAR, pathTmp,	envPtr);
    } else {
	PushStringLiteral(envPtr, "");
    }
    Emit14Inst(			INST_LOAD_SCALAR, keysTmp,	envPtr);
    if (dictVar == -1) {
	TclEmitOpcode(		INST_DICT_RECOMBINE_STK,	envPtr);
    } else {
	TclEmitInstInt4(	INST_DICT_RECOMBINE_IMM, dictVar, envPtr);
    }
    TclEmitInvoke(envPtr,	INST_RETURN_STK);

    /*
     * Prepare for the start of the next command.
     */

    TclFixupForwardJumpToHere(envPtr, jumpFixup);
    return TCL_OK;
}

/*
 *----------------------------------------------------------------------
 *
 * DupDictUpdateInfo, FreeDictUpdateInfo --
 *
 *	Functions to duplicate, release and print the aux data created for use
 *	with the INST_DICT_UPDATE_START and INST_DICT_UPDATE_END instructions.
 *
 * Results:
 *	DupDictUpdateInfo: a copy of the auxiliary data
 *	FreeDictUpdateInfo: none
 *	PrintDictUpdateInfo: none
 *
 * Side effects:
 *	DupDictUpdateInfo: allocates memory
 *	FreeDictUpdateInfo: releases memory
 *	PrintDictUpdateInfo: none
 *
 *----------------------------------------------------------------------
 */

static ClientData
DupDictUpdateInfo(
    ClientData clientData)
{
    DictUpdateInfo *dui1Ptr, *dui2Ptr;
    unsigned len;

    dui1Ptr = clientData;
    len = sizeof(DictUpdateInfo) + sizeof(int) * (dui1Ptr->length - 1);
    dui2Ptr = ckalloc(len);
    memcpy(dui2Ptr, dui1Ptr, len);
    return dui2Ptr;
}

static void
FreeDictUpdateInfo(
    ClientData clientData)
{
    ckfree(clientData);
}

static void
PrintDictUpdateInfo(
    ClientData clientData,
    Tcl_Obj *appendObj,
    ByteCode *codePtr,
    unsigned int pcOffset)
{
    DictUpdateInfo *duiPtr = clientData;
    int i;

    for (i=0 ; i<duiPtr->length ; i++) {
	if (i) {
	    Tcl_AppendToObj(appendObj, ", ", -1);
	}
	Tcl_AppendPrintfToObj(appendObj, "%%v%u", duiPtr->varIndices[i]);
    }
}

/*
 *----------------------------------------------------------------------
 *
 * TclCompileErrorCmd --
 *
 *	Procedure called to compile the "error" command.
 *
 * Results:
 *	Returns TCL_OK for a successful compile. Returns TCL_ERROR to defer
 *	evaluation to runtime.
 *
 * Side effects:
 *	Instructions are added to envPtr to execute the "error" command at
 *	runtime.
 *
 *----------------------------------------------------------------------
 */

int
TclCompileErrorCmd(
    Tcl_Interp *interp,		/* Used for context. */
    Tcl_Parse *parsePtr,	/* Points to a parse structure for the command
				 * created by Tcl_ParseCommand. */
    Command *cmdPtr,		/* Points to defintion of command being
				 * compiled. */
    CompileEnv *envPtr)		/* Holds resulting instructions. */
{
    /*
     * General syntax: [error message ?errorInfo? ?errorCode?]
     */

    Tcl_Token *tokenPtr;
    DefineLineInformation;	/* TIP #280 */

    if (parsePtr->numWords < 2 || parsePtr->numWords > 4) {
	return TCL_ERROR;
    }

    /*
     * Handle the message.
     */

    tokenPtr = TokenAfter(parsePtr->tokenPtr);
    CompileWord(envPtr, tokenPtr, interp, 1);

    /*
     * Construct the options. Note that -code and -level are not here.
     */

    if (parsePtr->numWords == 2) {
	PushStringLiteral(envPtr, "");
    } else {
	PushStringLiteral(envPtr, "-errorinfo");
	tokenPtr = TokenAfter(tokenPtr);
	CompileWord(envPtr, tokenPtr, interp, 2);
	if (parsePtr->numWords == 3) {
	    TclEmitInstInt4(	INST_LIST, 2,			envPtr);
	} else {
	    PushStringLiteral(envPtr, "-errorcode");
	    tokenPtr = TokenAfter(tokenPtr);
	    CompileWord(envPtr, tokenPtr, interp, 3);
	    TclEmitInstInt4(	INST_LIST, 4,			envPtr);
	}
    }

    /*
     * Issue the error via 'returnImm error 0'.
     */

    TclEmitInstInt4(		INST_RETURN_IMM, TCL_ERROR,	envPtr);
    TclEmitInt4(			0,			envPtr);
    return TCL_OK;
}

/*
 *----------------------------------------------------------------------
 *
 * TclCompileExprCmd --
 *
 *	Procedure called to compile the "expr" command.
 *
 * Results:
 *	Returns TCL_OK for a successful compile. Returns TCL_ERROR to defer
 *	evaluation to runtime.
 *
 * Side effects:
 *	Instructions are added to envPtr to execute the "expr" command at
 *	runtime.
 *
 *----------------------------------------------------------------------
 */

int
TclCompileExprCmd(
    Tcl_Interp *interp,		/* Used for error reporting. */
    Tcl_Parse *parsePtr,	/* Points to a parse structure for the command
				 * created by Tcl_ParseCommand. */
    Command *cmdPtr,		/* Points to defintion of command being
				 * compiled. */
    CompileEnv *envPtr)		/* Holds resulting instructions. */
{
    Tcl_Token *firstWordPtr;

    if (parsePtr->numWords == 1) {
	return TCL_ERROR;
    }

    /*
     * TIP #280: Use the per-word line information of the current command.
     */

    envPtr->line = envPtr->extCmdMapPtr->loc[
	    envPtr->extCmdMapPtr->nuloc-1].line[1];

    firstWordPtr = TokenAfter(parsePtr->tokenPtr);
    TclCompileExprWords(interp, firstWordPtr, parsePtr->numWords-1, envPtr);
    return TCL_OK;
}

/*
 *----------------------------------------------------------------------
 *
 * TclCompileForCmd --
 *
 *	Procedure called to compile the "for" command.
 *
 * Results:
 *	Returns TCL_OK for a successful compile. Returns TCL_ERROR to defer
 *	evaluation to runtime.
 *
 * Side effects:
 *	Instructions are added to envPtr to execute the "for" command at
 *	runtime.
 *
 *----------------------------------------------------------------------
 */

int
TclCompileForCmd(
    Tcl_Interp *interp,		/* Used for error reporting. */
    Tcl_Parse *parsePtr,	/* Points to a parse structure for the command
				 * created by Tcl_ParseCommand. */
    Command *cmdPtr,		/* Points to defintion of command being
				 * compiled. */
    CompileEnv *envPtr)		/* Holds resulting instructions. */
{
    Tcl_Token *startTokenPtr, *testTokenPtr, *nextTokenPtr, *bodyTokenPtr;
    int jumpEvalCondFixup;
    int bodyCodeOffset, nextCodeOffset, jumpDist;
    int bodyRange, nextRange;
    DefineLineInformation;	/* TIP #280 */

    if (parsePtr->numWords != 5) {
	return TCL_ERROR;
    }

    /*
     * If the test expression requires substitutions, don't compile the for
     * command inline. E.g., the expression might cause the loop to never
     * execute or execute forever, as in "for {} "$x > 5" {incr x} {}".
     */

    startTokenPtr = TokenAfter(parsePtr->tokenPtr);
    testTokenPtr = TokenAfter(startTokenPtr);
    if (testTokenPtr->type != TCL_TOKEN_SIMPLE_WORD) {
	return TCL_ERROR;
    }

    /*
     * Bail out also if the body or the next expression require substitutions
     * in order to insure correct behaviour [Bug 219166]
     */

    nextTokenPtr = TokenAfter(testTokenPtr);
    bodyTokenPtr = TokenAfter(nextTokenPtr);
    if ((nextTokenPtr->type != TCL_TOKEN_SIMPLE_WORD)
	    || (bodyTokenPtr->type != TCL_TOKEN_SIMPLE_WORD)) {
	return TCL_ERROR;
    }

    /*
     * Inline compile the initial command.
     */

    BODY(startTokenPtr, 1);
    TclEmitOpcode(INST_POP, envPtr);

    /*
     * Jump to the evaluation of the condition. This code uses the "loop
     * rotation" optimisation (which eliminates one branch from the loop).
     * "for start cond next body" produces then:
     *       start
     *       goto A
     *    B: body                : bodyCodeOffset
     *       next                : nextCodeOffset, continueOffset
     *    A: cond -> result      : testCodeOffset
     *       if (result) goto B
     */

    TclEmitForwardJump(envPtr, JUMP, &jumpEvalCondFixup);

    /*
     * Compile the loop body.
     */

    bodyRange = TclCreateExceptRange(LOOP_EXCEPTION_RANGE, envPtr);
    bodyCodeOffset = ExceptionRangeStarts(envPtr, bodyRange);
    BODY(bodyTokenPtr, 4);
    ExceptionRangeEnds(envPtr, bodyRange);
    TclEmitOpcode(INST_POP, envPtr);

    /*
     * Compile the "next" subcommand. Note that this exception range will not
     * have a continueOffset (other than -1) connected to it; it won't trap
     * TCL_CONTINUE but rather just TCL_BREAK.
     */

    nextRange = TclCreateExceptRange(LOOP_EXCEPTION_RANGE, envPtr);
    envPtr->exceptAuxArrayPtr[nextRange].supportsContinue = 0;
    nextCodeOffset = ExceptionRangeStarts(envPtr, nextRange);
    BODY(nextTokenPtr, 3);
    ExceptionRangeEnds(envPtr, nextRange);
    TclEmitOpcode(INST_POP, envPtr);

    /*
     * Compile the test expression then emit the conditional jump that
     * terminates the for.
     */

    TclFixupForwardJumpToHere(envPtr, jumpEvalCondFixup);

    SetLineInformation(2);
    TclCompileExprWords(interp, testTokenPtr, 1, envPtr);

    jumpDist = CurrentOffset(envPtr) - bodyCodeOffset;
    TclEmitInstInt4(INST_JUMP_TRUE4, -jumpDist, envPtr);

    /*
     * Fix the starting points of the exception ranges (may have moved due to
     * jump type modification) and set where the exceptions target.
     */

    envPtr->exceptArrayPtr[bodyRange].codeOffset = bodyCodeOffset;
    envPtr->exceptArrayPtr[bodyRange].continueOffset = nextCodeOffset;

    envPtr->exceptArrayPtr[nextRange].codeOffset = nextCodeOffset;

    ExceptionRangeTarget(envPtr, bodyRange, breakOffset);
    ExceptionRangeTarget(envPtr, nextRange, breakOffset);
    TclFinalizeLoopExceptionRange(envPtr, bodyRange);
    TclFinalizeLoopExceptionRange(envPtr, nextRange);

    /*
     * The for command's result is an empty string.
     */

    PushStringLiteral(envPtr, "");

    return TCL_OK;
}

/*
 *----------------------------------------------------------------------
 *
 * TclCompileForeachCmd --
 *
 *	Procedure called to compile the "foreach" command.
 *
 * Results:
 *	Returns TCL_OK for a successful compile. Returns TCL_ERROR to defer
 *	evaluation to runtime.
 *
 * Side effects:
 *	Instructions are added to envPtr to execute the "foreach" command at
 *	runtime.
 *
 *----------------------------------------------------------------------
 */

int
TclCompileForeachCmd(
    Tcl_Interp *interp,		/* Used for error reporting. */
    Tcl_Parse *parsePtr,	/* Points to a parse structure for the command
				 * created by Tcl_ParseCommand. */
    Command *cmdPtr,		/* Points to defintion of command being
				 * compiled. */
    CompileEnv *envPtr)		/* Holds resulting instructions. */
{
    return CompileEachloopCmd(interp, parsePtr, cmdPtr, envPtr,
	    TCL_EACH_KEEP_NONE);
}

/*
 *----------------------------------------------------------------------
 *
 * TclCompileLmapCmd --
 *
 *	Procedure called to compile the "lmap" command.
 *
 * Results:
 *	Returns TCL_OK for a successful compile. Returns TCL_ERROR to defer
 *	evaluation to runtime.
 *
 * Side effects:
 *	Instructions are added to envPtr to execute the "lmap" command at
 *	runtime.
 *
 *----------------------------------------------------------------------
 */

int
TclCompileLmapCmd(
    Tcl_Interp *interp,		/* Used for error reporting. */
    Tcl_Parse *parsePtr,	/* Points to a parse structure for the command
				 * created by Tcl_ParseCommand. */
    Command *cmdPtr,		/* Points to defintion of command being
				 * compiled. */
    CompileEnv *envPtr)		/* Holds resulting instructions. */
{
    return CompileEachloopCmd(interp, parsePtr, cmdPtr, envPtr,
	    TCL_EACH_COLLECT);
}

/*
 *----------------------------------------------------------------------
 *
 * CompileEachloopCmd --
 *
 *	Procedure called to compile the "foreach" and "lmap" commands.
 *
 * Results:
 *	Returns TCL_OK for a successful compile. Returns TCL_ERROR to defer
 *	evaluation to runtime.
 *
 * Side effects:
 *	Instructions are added to envPtr to execute the "foreach" command at
 *	runtime.
 *
 *----------------------------------------------------------------------
 */

static int
CompileEachloopCmd(
    Tcl_Interp *interp,		/* Used for error reporting. */
    Tcl_Parse *parsePtr,	/* Points to a parse structure for the command
				 * created by Tcl_ParseCommand. */
    Command *cmdPtr,		/* Points to defintion of command being
				 * compiled. */
    CompileEnv *envPtr,		/* Holds resulting instructions. */
    int collect)		/* Select collecting or accumulating mode
				 * (TCL_EACH_*) */
{
    Proc *procPtr = envPtr->procPtr;
    ForeachInfo *infoPtr;	/* Points to the structure describing this
				 * foreach command. Stored in a AuxData
				 * record in the ByteCode. */
    
    Tcl_Token *tokenPtr, *bodyTokenPtr;
    int jumpBackOffset, infoIndex, range;
    int numWords, numLists, numVars, loopIndex, i, j, code;
    DefineLineInformation;	/* TIP #280 */

    /*
     * We parse the variable list argument words and create two arrays:
     *    varcList[i] is number of variables in i-th var list.
     *    varvList[i] points to array of var names in i-th var list.
     */

    int *varcList;
    const char ***varvList;

    /*
     * If the foreach command isn't in a procedure, don't compile it inline:
     * the payoff is too small.
     */

    if (procPtr == NULL) {
	return TCL_ERROR;
    }

    numWords = parsePtr->numWords;
    if ((numWords < 4) || (numWords%2 != 0)) {
	return TCL_ERROR;
    }

    /*
     * Bail out if the body requires substitutions in order to insure correct
     * behaviour. [Bug 219166]
     */

    for (i = 0, tokenPtr = parsePtr->tokenPtr; i < numWords-1; i++) {
	tokenPtr = TokenAfter(tokenPtr);
    }
    bodyTokenPtr = tokenPtr;
    if (bodyTokenPtr->type != TCL_TOKEN_SIMPLE_WORD) {
	return TCL_ERROR;
    }

    /*
     * Allocate storage for the varcList and varvList arrays if necessary.
     */

    numLists = (numWords - 2)/2;
    varcList = TclStackAlloc(interp, numLists * sizeof(int));
    memset(varcList, 0, numLists * sizeof(int));
    varvList = (const char ***) TclStackAlloc(interp,
	    numLists * sizeof(const char **));
    memset((char*) varvList, 0, numLists * sizeof(const char **));

    /*
     * Break up each var list and set the varcList and varvList arrays. Don't
     * compile the foreach inline if any var name needs substitutions or isn't
     * a scalar, or if any var list needs substitutions.
     */

    loopIndex = 0;
    for (i = 0, tokenPtr = parsePtr->tokenPtr;
	    i < numWords-1;
	    i++, tokenPtr = TokenAfter(tokenPtr)) {
	Tcl_DString varList;

	if (i%2 != 1) {
	    continue;
	}
	if (tokenPtr->type != TCL_TOKEN_SIMPLE_WORD) {
	    code = TCL_ERROR;
	    goto done;
	}

	/*
	 * Lots of copying going on here. Need a ListObj wizard to show a
	 * better way.
	 */

	Tcl_DStringInit(&varList);
	TclDStringAppendToken(&varList, &tokenPtr[1]);
	code = Tcl_SplitList(NULL, Tcl_DStringValue(&varList),
		&varcList[loopIndex], &varvList[loopIndex]);
	Tcl_DStringFree(&varList);
	if (code != TCL_OK) {
	    code = TCL_ERROR;
	    goto done;
	}
	numVars = varcList[loopIndex];

	/*
	 * If the variable list is empty, we can enter an infinite loop when
	 * the interpreted version would not. Take care to ensure this does
	 * not happen. [Bug 1671138]
	 */

	if (numVars == 0) {
	    code = TCL_ERROR;
	    goto done;
	}

	for (j = 0;  j < numVars;  j++) {
	    const char *varName = varvList[loopIndex][j];

	    if (!TclIsLocalScalar(varName, (int) strlen(varName))) {
		code = TCL_ERROR;
		goto done;
	    }
	}
	loopIndex++;
    }

    /*
     * We will compile the foreach command.
     */

    code = TCL_OK;

    /*
     * Create and initialize the ForeachInfo and ForeachVarList data
     * structures describing this command. Then create a AuxData record
     * pointing to the ForeachInfo structure.
     */

    infoPtr = ckalloc(sizeof(ForeachInfo)
	    + (numLists - 1) * sizeof(ForeachVarList *));
    infoPtr->numLists = numLists;
    for (loopIndex = 0;  loopIndex < numLists;  loopIndex++) {
	ForeachVarList *varListPtr;

	numVars = varcList[loopIndex];
	varListPtr = ckalloc(sizeof(ForeachVarList)
		+ (numVars - 1) * sizeof(int));
	varListPtr->numVars = numVars;
	for (j = 0;  j < numVars;  j++) {
	    const char *varName = varvList[loopIndex][j];
	    int nameChars = strlen(varName);

	    varListPtr->varIndexes[j] = TclFindCompiledLocal(varName,
		    nameChars, /*create*/ 1, envPtr);
	}
	infoPtr->varLists[loopIndex] = varListPtr;
    }
    infoIndex = TclCreateAuxData(infoPtr, &tclNewForeachInfoType, envPtr);

    /*
     * Create the collecting object, unshared.
     */
    
    if (collect == TCL_EACH_COLLECT) {
	TclEmitInstInt4(INST_LIST, 0, envPtr);
    }
	    
    /*
     * Evaluate each value list and leave it on stack.
     */

    for (i = 0, tokenPtr = parsePtr->tokenPtr;
	    i < numWords-1;
	    i++, tokenPtr = TokenAfter(tokenPtr)) {
	if ((i%2 == 0) && (i > 0)) {
	    CompileWord(envPtr, tokenPtr, interp, i);
	}
    }

    TclEmitInstInt4(INST_FOREACH_START, infoIndex, envPtr);
    
    /*
     * Inline compile the loop body.
     */

    range = TclCreateExceptRange(LOOP_EXCEPTION_RANGE, envPtr);

    ExceptionRangeStarts(envPtr, range);
    BODY(bodyTokenPtr, numWords - 1);
    ExceptionRangeEnds(envPtr, range);
    
    if (collect == TCL_EACH_COLLECT) {
	TclEmitOpcode(INST_LMAP_COLLECT, envPtr);
    } else {
	TclEmitOpcode(		INST_POP,			envPtr);
    }

    /*
     * Bottom of loop code: assign each loop variable and check whether
     * to terminate the loop. Set the loop's break target. 
     */

    ExceptionRangeTarget(envPtr, range, continueOffset);
    TclEmitOpcode(INST_FOREACH_STEP, envPtr);
    ExceptionRangeTarget(envPtr, range, breakOffset);
    TclFinalizeLoopExceptionRange(envPtr, range);
    TclEmitOpcode(INST_FOREACH_END, envPtr);
    TclAdjustStackDepth(-(numLists+2), envPtr);

    /*
     * Set the jumpback distance from INST_FOREACH_STEP to the start of the
     * body's code. Misuse loopCtTemp for storing the jump size.
     */
    
    jumpBackOffset = envPtr->exceptArrayPtr[range].continueOffset -
	    envPtr->exceptArrayPtr[range].codeOffset;
    infoPtr->loopCtTemp = -jumpBackOffset;

    /*
     * The command's result is an empty string if not collecting. If
     * collecting, it is automatically left on stack after FOREACH_END.
     */

    if (collect != TCL_EACH_COLLECT) {
	PushStringLiteral(envPtr, "");
    }
    
    done:
    for (loopIndex = 0;  loopIndex < numLists;  loopIndex++) {
	if (varvList[loopIndex] != NULL) {
	    ckfree(varvList[loopIndex]);
	}
    }
    TclStackFree(interp, (void *)varvList);
    TclStackFree(interp, varcList);
    return code;
}

/*
 *----------------------------------------------------------------------
 *
 * DupForeachInfo --
 *
 *	This procedure duplicates a ForeachInfo structure created as auxiliary
 *	data during the compilation of a foreach command.
 *
 * Results:
 *	A pointer to a newly allocated copy of the existing ForeachInfo
 *	structure is returned.
 *
 * Side effects:
 *	Storage for the copied ForeachInfo record is allocated. If the
 *	original ForeachInfo structure pointed to any ForeachVarList records,
 *	these structures are also copied and pointers to them are stored in
 *	the new ForeachInfo record.
 *
 *----------------------------------------------------------------------
 */

static ClientData
DupForeachInfo(
    ClientData clientData)	/* The foreach command's compilation auxiliary
				 * data to duplicate. */
{
    register ForeachInfo *srcPtr = clientData;
    ForeachInfo *dupPtr;
    register ForeachVarList *srcListPtr, *dupListPtr;
    int numVars, i, j, numLists = srcPtr->numLists;

    dupPtr = ckalloc(sizeof(ForeachInfo)
	    + numLists * sizeof(ForeachVarList *));
    dupPtr->numLists = numLists;
    dupPtr->firstValueTemp = srcPtr->firstValueTemp;
    dupPtr->loopCtTemp = srcPtr->loopCtTemp;

    for (i = 0;  i < numLists;  i++) {
	srcListPtr = srcPtr->varLists[i];
	numVars = srcListPtr->numVars;
	dupListPtr = ckalloc(sizeof(ForeachVarList)
		+ numVars * sizeof(int));
	dupListPtr->numVars = numVars;
	for (j = 0;  j < numVars;  j++) {
	    dupListPtr->varIndexes[j] =	srcListPtr->varIndexes[j];
	}
	dupPtr->varLists[i] = dupListPtr;
    }
    return dupPtr;
}

/*
 *----------------------------------------------------------------------
 *
 * FreeForeachInfo --
 *
 *	Procedure to free a ForeachInfo structure created as auxiliary data
 *	during the compilation of a foreach command.
 *
 * Results:
 *	None.
 *
 * Side effects:
 *	Storage for the ForeachInfo structure pointed to by the ClientData
 *	argument is freed as is any ForeachVarList record pointed to by the
 *	ForeachInfo structure.
 *
 *----------------------------------------------------------------------
 */

static void
FreeForeachInfo(
    ClientData clientData)	/* The foreach command's compilation auxiliary
				 * data to free. */
{
    register ForeachInfo *infoPtr = clientData;
    register ForeachVarList *listPtr;
    int numLists = infoPtr->numLists;
    register int i;

    for (i = 0;  i < numLists;  i++) {
	listPtr = infoPtr->varLists[i];
	ckfree(listPtr);
    }
    ckfree(infoPtr);
}

/*
 *----------------------------------------------------------------------
 *
 * PrintForeachInfo --
 *
 *	Function to write a human-readable representation of a ForeachInfo
 *	structure to stdout for debugging.
 *
 * Results:
 *	None.
 *
 * Side effects:
 *	None.
 *
 *----------------------------------------------------------------------
 */

static void
PrintForeachInfo(
    ClientData clientData,
    Tcl_Obj *appendObj,
    ByteCode *codePtr,
    unsigned int pcOffset)
{
    register ForeachInfo *infoPtr = clientData;
    register ForeachVarList *varsPtr;
    int i, j;

    Tcl_AppendToObj(appendObj, "data=[", -1);

    for (i=0 ; i<infoPtr->numLists ; i++) {
	if (i) {
	    Tcl_AppendToObj(appendObj, ", ", -1);
	}
	Tcl_AppendPrintfToObj(appendObj, "%%v%u",
		(unsigned) (infoPtr->firstValueTemp + i));
    }
    Tcl_AppendPrintfToObj(appendObj, "], loop=%%v%u",
	    (unsigned) infoPtr->loopCtTemp);
    for (i=0 ; i<infoPtr->numLists ; i++) {
	if (i) {
	    Tcl_AppendToObj(appendObj, ",", -1);
	}
	Tcl_AppendPrintfToObj(appendObj, "\n\t\t it%%v%u\t[",
		(unsigned) (infoPtr->firstValueTemp + i));
	varsPtr = infoPtr->varLists[i];
	for (j=0 ; j<varsPtr->numVars ; j++) {
	    if (j) {
		Tcl_AppendToObj(appendObj, ", ", -1);
	    }
	    Tcl_AppendPrintfToObj(appendObj, "%%v%u",
		    (unsigned) varsPtr->varIndexes[j]);
	}
	Tcl_AppendToObj(appendObj, "]", -1);
    }
}

static void
PrintNewForeachInfo(
    ClientData clientData,
    Tcl_Obj *appendObj,
    ByteCode *codePtr,
    unsigned int pcOffset)
{
    register ForeachInfo *infoPtr = clientData;
    register ForeachVarList *varsPtr;
    int i, j;

    Tcl_AppendPrintfToObj(appendObj, "jumpOffset=%+d, vars=",
	    infoPtr->loopCtTemp);
    for (i=0 ; i<infoPtr->numLists ; i++) {
	if (i) {
	    Tcl_AppendToObj(appendObj, ",", -1);
	}
	Tcl_AppendToObj(appendObj, "[", -1);
	varsPtr = infoPtr->varLists[i];
	for (j=0 ; j<varsPtr->numVars ; j++) {
	    if (j) {
		Tcl_AppendToObj(appendObj, ",", -1);
	    }
	    Tcl_AppendPrintfToObj(appendObj, "%%v%u",
		    (unsigned) varsPtr->varIndexes[j]);
	}
	Tcl_AppendToObj(appendObj, "]", -1);
    }
}

/*
 *----------------------------------------------------------------------
 *
 * TclCompileFormatCmd --
 *
 *	Procedure called to compile the "format" command. Handles cases that
 *	can be done as constants or simple string concatenation only.
 *
 * Results:
 *	Returns TCL_OK for a successful compile. Returns TCL_ERROR to defer
 *	evaluation to runtime.
 *
 * Side effects:
 *	Instructions are added to envPtr to execute the "format" command at
 *	runtime.
 *
 *----------------------------------------------------------------------
 */

int
TclCompileFormatCmd(
    Tcl_Interp *interp,		/* Used for error reporting. */
    Tcl_Parse *parsePtr,	/* Points to a parse structure for the command
				 * created by Tcl_ParseCommand. */
    Command *cmdPtr,		/* Points to defintion of command being
				 * compiled. */
    CompileEnv *envPtr)		/* Holds resulting instructions. */
{
    DefineLineInformation;	/* TIP #280 */
    Tcl_Token *tokenPtr = parsePtr->tokenPtr;
    Tcl_Obj **objv, *formatObj, *tmpObj;
    char *bytes, *start;
    int i, j, len;

    /*
     * Don't handle any guaranteed-error cases.
     */

    if (parsePtr->numWords < 2) {
	return TCL_ERROR;
    }

    /*
     * Check if the argument words are all compile-time-known literals; that's
     * a case we can handle by compiling to a constant.
     */

    formatObj = Tcl_NewObj();
    Tcl_IncrRefCount(formatObj);
    tokenPtr = TokenAfter(tokenPtr);
    if (!TclWordKnownAtCompileTime(tokenPtr, formatObj)) {
	Tcl_DecrRefCount(formatObj);
	return TCL_ERROR;
    }

    objv = ckalloc((parsePtr->numWords-2) * sizeof(Tcl_Obj *));
    for (i=0 ; i+2 < parsePtr->numWords ; i++) {
	tokenPtr = TokenAfter(tokenPtr);
	objv[i] = Tcl_NewObj();
	Tcl_IncrRefCount(objv[i]);
	if (!TclWordKnownAtCompileTime(tokenPtr, objv[i])) {
	    goto checkForStringConcatCase;
	}
    }

    /*
     * Everything is a literal, so the result is constant too (or an error if
     * the format is broken). Do the format now.
     */

    tmpObj = Tcl_Format(interp, Tcl_GetString(formatObj),
	    parsePtr->numWords-2, objv);
    for (; --i>=0 ;) {
	Tcl_DecrRefCount(objv[i]);
    }
    ckfree(objv);
    Tcl_DecrRefCount(formatObj);
    if (tmpObj == NULL) {
	TclCompileSyntaxError(interp, envPtr);
	return TCL_OK;
    }

    /*
     * Not an error, always a constant result, so just push the result as a
     * literal. Job done.
     */

    bytes = Tcl_GetStringFromObj(tmpObj, &len);
    PushLiteral(envPtr, bytes, len);
    Tcl_DecrRefCount(tmpObj);
    return TCL_OK;

  checkForStringConcatCase:
    /*
     * See if we can generate a sequence of things to concatenate. This
     * requires that all the % sequences be %s or %%, as everything else is
     * sufficiently complex that we don't bother.
     *
     * First, get the state of the system relatively sensible (cleaning up
     * after our attempt to spot a literal).
     */

    for (; i>=0 ; i--) {
	Tcl_DecrRefCount(objv[i]);
    }
    ckfree(objv);
    tokenPtr = TokenAfter(parsePtr->tokenPtr);
    tokenPtr = TokenAfter(tokenPtr);
    i = 0;

    /*
     * Now scan through and check for non-%s and non-%% substitutions.
     */

    for (bytes = Tcl_GetString(formatObj) ; *bytes ; bytes++) {
	if (*bytes == '%') {
	    bytes++;
	    if (*bytes == 's') {
		i++;
		continue;
	    } else if (*bytes == '%') {
		continue;
	    }
	    Tcl_DecrRefCount(formatObj);
	    return TCL_ERROR;
	}
    }

    /*
     * Check if the number of things to concatenate will fit in a byte.
     */

    if (i+2 != parsePtr->numWords || i > 125) {
	Tcl_DecrRefCount(formatObj);
	return TCL_ERROR;
    }

    /*
     * Generate the pushes of the things to concatenate, a sequence of
     * literals and compiled tokens (of which at least one is non-literal or
     * we'd have the case in the first half of this function) which we will
     * concatenate.
     */

    i = 0;			/* The count of things to concat. */
    j = 2;			/* The index into the argument tokens, for
				 * TIP#280 handling. */
    start = Tcl_GetString(formatObj);
				/* The start of the currently-scanned literal
				 * in the format string. */
    tmpObj = Tcl_NewObj();	/* The buffer used to accumulate the literal
				 * being built. */
    for (bytes = start ; *bytes ; bytes++) {
	if (*bytes == '%') {
	    Tcl_AppendToObj(tmpObj, start, bytes - start);
	    if (*++bytes == '%') {
		Tcl_AppendToObj(tmpObj, "%", 1);
	    } else {
		char *b = Tcl_GetStringFromObj(tmpObj, &len);

		/*
		 * If there is a non-empty literal from the format string,
		 * push it and reset.
		 */

		if (len > 0) {
		    PushLiteral(envPtr, b, len);
		    Tcl_DecrRefCount(tmpObj);
		    tmpObj = Tcl_NewObj();
		    i++;
		}

		/*
		 * Push the code to produce the string that would be
		 * substituted with %s, except we'll be concatenating
		 * directly.
		 */

		CompileWord(envPtr, tokenPtr, interp, j);
		tokenPtr = TokenAfter(tokenPtr);
		j++;
		i++;
	    }
	    start = bytes + 1;
	}
    }

    /*
     * Handle the case of a trailing literal.
     */

    Tcl_AppendToObj(tmpObj, start, bytes - start);
    bytes = Tcl_GetStringFromObj(tmpObj, &len);
    if (len > 0) {
	PushLiteral(envPtr, bytes, len);
	i++;
    }
    Tcl_DecrRefCount(tmpObj);
    Tcl_DecrRefCount(formatObj);

    if (i > 1) {
	/*
	 * Do the concatenation, which produces the result.
	 */

	TclEmitInstInt1(INST_CONCAT1, i, envPtr);
    } else {
	/*
	 * EVIL HACK! Force there to be a string representation in the case
	 * where there's just a "%s" in the format; case covered by the test
	 * format-20.1 (and it is horrible...)
	 */

	TclEmitOpcode(INST_DUP, envPtr);
	PushStringLiteral(envPtr, "");
	TclEmitOpcode(INST_STR_EQ, envPtr);
	TclEmitOpcode(INST_POP, envPtr);
    }
    return TCL_OK;
}

/*
 *----------------------------------------------------------------------
 *
 * TclPushVarName --
 *
 *	Procedure used in the compiling where pushing a variable name is
 *	necessary (append, lappend, set).
 *
 * Results:
 *	The values written to *localIndexPtr and *isScalarPtr signal to
 *	the caller what the instructions emitted by this routine will do:
 *
 *	*isScalarPtr	(*localIndexPtr < 0)
 *	1		1	Push the varname on the stack. (Stack +1)
 *	1		0	*localIndexPtr is the index of the compiled
 *				local for this varname.  No instructions
 *				emitted.	(Stack +0)
 *	0		1	Push part1 and part2 names of array element
 *				on the stack.	(Stack +2)
 *	0		0	*localIndexPtr is the index of the compiled
 *				local for this array.  Element name is pushed
 *				on the stack.	(Stack +1)
 *
 * Side effects:
 *	Instructions are added to envPtr.
 *
 *----------------------------------------------------------------------
 */

void
TclPushVarName(
    Tcl_Interp *interp,		/* Used for error reporting. */
    Tcl_Token *varTokenPtr,	/* Points to a variable token. */
    CompileEnv *envPtr,		/* Holds resulting instructions. */
    int flags,			/* TCL_NO_LARGE_INDEX | TCL_NO_ELEMENT. */
    int *localIndexPtr,		/* Must not be NULL. */
    int *isScalarPtr)		/* Must not be NULL. */
{
    register const char *p;
    const char *name, *elName;
    register int i, n;
    Tcl_Token *elemTokenPtr = NULL;
    int nameChars, elNameChars, simpleVarName, localIndex;
    int elemTokenCount = 0, allocedTokens = 0, removedParen = 0;

    /*
     * Decide if we can use a frame slot for the var/array name or if we need
     * to emit code to compute and push the name at runtime. We use a frame
     * slot (entry in the array of local vars) if we are compiling a procedure
     * body and if the name is simple text that does not include namespace
     * qualifiers.
     */

    simpleVarName = 0;
    name = elName = NULL;
    nameChars = elNameChars = 0;
    localIndex = -1;

    /*
     * Check not only that the type is TCL_TOKEN_SIMPLE_WORD, but whether
     * curly braces surround the variable name. This really matters for array
     * elements to handle things like
     *    set {x($foo)} 5
     * which raises an undefined var error if we are not careful here.
     */

    if ((varTokenPtr->type == TCL_TOKEN_SIMPLE_WORD) &&
	    (varTokenPtr->start[0] != '{')) {
	/*
	 * A simple variable name. Divide it up into "name" and "elName"
	 * strings. If it is not a local variable, look it up at runtime.
	 */

	simpleVarName = 1;

	name = varTokenPtr[1].start;
	nameChars = varTokenPtr[1].size;
	if (name[nameChars-1] == ')') {
	    /*
	     * last char is ')' => potential array reference.
	     */

	    for (i=0,p=name ; i<nameChars ; i++,p++) {
		if (*p == '(') {
		    elName = p + 1;
		    elNameChars = nameChars - i - 2;
		    nameChars = i;
		    break;
		}
	    }

	    if ((elName != NULL) && elNameChars) {
		/*
		 * An array element, the element name is a simple string:
		 * assemble the corresponding token.
		 */

		elemTokenPtr = TclStackAlloc(interp, sizeof(Tcl_Token));
		allocedTokens = 1;
		elemTokenPtr->type = TCL_TOKEN_TEXT;
		elemTokenPtr->start = elName;
		elemTokenPtr->size = elNameChars;
		elemTokenPtr->numComponents = 0;
		elemTokenCount = 1;
	    }
	}
    } else if (((n = varTokenPtr->numComponents) > 1)
	    && (varTokenPtr[1].type == TCL_TOKEN_TEXT)
	    && (varTokenPtr[n].type == TCL_TOKEN_TEXT)
	    && (varTokenPtr[n].start[varTokenPtr[n].size - 1] == ')')) {
	/*
	 * Check for parentheses inside first token.
	 */

	simpleVarName = 0;
	for (i = 0, p = varTokenPtr[1].start;
		i < varTokenPtr[1].size; i++, p++) {
	    if (*p == '(') {
		simpleVarName = 1;
		break;
	    }
	}
	if (simpleVarName) {
	    int remainingChars;

	    /*
	     * Check the last token: if it is just ')', do not count it.
	     * Otherwise, remove the ')' and flag so that it is restored at
	     * the end.
	     */

	    if (varTokenPtr[n].size == 1) {
		n--;
	    } else {
		varTokenPtr[n].size--;
		removedParen = n;
	    }

	    name = varTokenPtr[1].start;
	    nameChars = p - varTokenPtr[1].start;
	    elName = p + 1;
	    remainingChars = (varTokenPtr[2].start - p) - 1;
	    elNameChars = (varTokenPtr[n].start-p) + varTokenPtr[n].size - 2;

	    if (remainingChars) {
		/*
		 * Make a first token with the extra characters in the first
		 * token.
		 */

		elemTokenPtr = TclStackAlloc(interp, n * sizeof(Tcl_Token));
		allocedTokens = 1;
		elemTokenPtr->type = TCL_TOKEN_TEXT;
		elemTokenPtr->start = elName;
		elemTokenPtr->size = remainingChars;
		elemTokenPtr->numComponents = 0;
		elemTokenCount = n;

		/*
		 * Copy the remaining tokens.
		 */

		memcpy(elemTokenPtr+1, varTokenPtr+2,
			(n-1) * sizeof(Tcl_Token));
	    } else {
		/*
		 * Use the already available tokens.
		 */

		elemTokenPtr = &varTokenPtr[2];
		elemTokenCount = n - 1;
	    }
	}
    }

    if (simpleVarName) {
	/*
	 * See whether name has any namespace separators (::'s).
	 */

	int hasNsQualifiers = 0;

	for (i = 0, p = name;  i < nameChars;  i++, p++) {
	    if ((*p == ':') && ((i+1) < nameChars) && (*(p+1) == ':')) {
		hasNsQualifiers = 1;
		break;
	    }
	}

	/*
	 * Look up the var name's index in the array of local vars in the proc
	 * frame. If retrieving the var's value and it doesn't already exist,
	 * push its name and look it up at runtime.
	 */

	if (!hasNsQualifiers) {
	    localIndex = TclFindCompiledLocal(name, nameChars, 1, envPtr);
	    if ((flags & TCL_NO_LARGE_INDEX) && (localIndex > 255)) {
		/*
		 * We'll push the name.
		 */

		localIndex = -1;
	    }
	}
	if (localIndex < 0) {
	    PushLiteral(envPtr, name, nameChars);
	}

	/*
	 * Compile the element script, if any, and only if not inhibited. [Bug
	 * 3600328]
	 */

	if (elName != NULL && !(flags & TCL_NO_ELEMENT)) {
	    if (elNameChars) {
		TclCompileTokens(interp, elemTokenPtr, elemTokenCount,
			envPtr);
	    } else {
		PushStringLiteral(envPtr, "");
	    }
	}
    } else {
	/*
	 * The var name isn't simple: compile and push it.
	 */

	CompileTokens(envPtr, varTokenPtr, interp);
    }

    if (removedParen) {
	varTokenPtr[removedParen].size++;
    }
    if (allocedTokens) {
	TclStackFree(interp, elemTokenPtr);
    }
    *localIndexPtr = localIndex;
    *isScalarPtr = (elName == NULL);
}

/*
 * Local Variables:
 * mode: c
 * c-basic-offset: 4
 * fill-column: 78
 * End:
 */<|MERGE_RESOLUTION|>--- conflicted
+++ resolved
@@ -643,12 +643,7 @@
     TclEmitOpcode(	INST_POP,			envPtr);
     
     PushStringLiteral(envPtr, "0");
-<<<<<<< HEAD
     TclEmitForwardJump(envPtr, JUMP, &jumpFixup);
-    /* Stack at this point: ?script? <mark> result TCL_OK */
-=======
-    TclEmitForwardJump(envPtr, TCL_UNCONDITIONAL_JUMP, &jumpFixup);
->>>>>>> 928127b4
 
     /* 
      * Emit the "error case" epilogue. Push the interpreter result and the
@@ -663,20 +658,10 @@
      * happen before INST_END_CATCH.
      */
 
-<<<<<<< HEAD
-    /* Stack at this point: ?script? result returnCode */
-    TclFixupForwardJumpToHere(envPtr, jumpFixup);
-
-    /*
-     * Push the return options if the caller wants them.
-     */
-
-=======
     TclEmitOpcode(		INST_PUSH_RETURN_CODE,		envPtr);
     if (resultIndex != -1) {
 	TclEmitOpcode(		INST_PUSH_RESULT,		envPtr);
     }
->>>>>>> 928127b4
     if (optsIndex != -1) {
 	TclEmitOpcode(		INST_PUSH_RETURN_OPTIONS,	envPtr);
     }
@@ -696,7 +681,7 @@
 	TclEmitOpcode(	INST_POP,			envPtr);
     }
 
-    TclFixupForwardJumpToHere(envPtr, &jumpFixup, 127);
+    TclFixupForwardJumpToHere(envPtr, jumpFixup);
     return TCL_OK;
 }
 