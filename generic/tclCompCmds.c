/*
 * tclCompCmds.c --
 *
 *	This file contains compilation procedures that compile various Tcl
 *	commands into a sequence of instructions ("bytecodes").
 *
 * Copyright (c) 1997-1998 Sun Microsystems, Inc.
 * Copyright (c) 2001 by Kevin B. Kenny.  All rights reserved.
 * Copyright (c) 2002 ActiveState Corporation.
 * Copyright (c) 2004-2006 by Donal K. Fellows.
 *
 * See the file "license.terms" for information on usage and redistribution of
 * this file, and for a DISCLAIMER OF ALL WARRANTIES.
 */

#include "tclInt.h"
#include "tclCompile.h"
#include <assert.h>

/*
 * Prototypes for procedures defined later in this file:
 */

static ClientData	DupDictUpdateInfo(ClientData clientData);
static void		FreeDictUpdateInfo(ClientData clientData);
static void		PrintDictUpdateInfo(ClientData clientData,
			    Tcl_Obj *appendObj, ByteCode *codePtr,
			    unsigned int pcOffset);
static ClientData	DupForeachInfo(ClientData clientData);
static void		FreeForeachInfo(ClientData clientData);
static void		PrintForeachInfo(ClientData clientData,
			    Tcl_Obj *appendObj, ByteCode *codePtr,
			    unsigned int pcOffset);
static void		CompileReturnInternal(CompileEnv *envPtr,
			    unsigned char op, int code, int level,
			    Tcl_Obj *returnOpts);
static int		IndexTailVarIfKnown(Tcl_Interp *interp,
			    Tcl_Token *varTokenPtr, CompileEnv *envPtr);
static int		PushVarName(Tcl_Interp *interp,
			    Tcl_Token *varTokenPtr, CompileEnv *envPtr,
			    int flags, int *localIndexPtr,
			    int *simpleVarNamePtr, int *isScalarPtr);
static int		CompileEachloopCmd(Tcl_Interp *interp,
			    Tcl_Parse *parsePtr, Command *cmdPtr,
			    CompileEnv *envPtr, int collect);
static int		CompileDictEachCmd(Tcl_Interp *interp,
			    Tcl_Parse *parsePtr, Command *cmdPtr,
			    struct CompileEnv *envPtr, int collect);


/*
 * Macro that encapsulates an efficiency trick that avoids a function call for
 * the simplest of compiles. The ANSI C "prototype" for this macro is:
 *
 * static void		CompileWord(CompileEnv *envPtr, Tcl_Token *tokenPtr,
 *			    Tcl_Interp *interp);
 */

#define CompileWord(envPtr, tokenPtr, interp) \
    if ((tokenPtr)->type == TCL_TOKEN_SIMPLE_WORD) {			\
	TclEmitPush(TclRegisterNewLiteral((envPtr), (tokenPtr)[1].start, \
		(tokenPtr)[1].size), (envPtr));				\
    } else {								\
	TclCompileTokens((interp), (tokenPtr)+1, (tokenPtr)->numComponents, \
		(envPtr));						\
    }

/*
 * Often want to issue one of two versions of an instruction based on whether
 * the argument will fit in a single byte or not. This makes it much clearer.
 */

#define Emit14Inst(nm,idx,envPtr) \
    if (idx <= 255) {							\
	TclEmitInstInt1(nm##1,idx,envPtr);				\
    } else {								\
	TclEmitInstInt4(nm##4,idx,envPtr);				\
    }

/*
 * Flags bits used by PushVarName.
 */

#define TCL_NO_LARGE_INDEX 1	/* Do not return localIndex value > 255 */

/*
 * The structures below define the AuxData types defined in this file.
 */

const AuxDataType tclForeachInfoType = {
    "ForeachInfo",		/* name */
    DupForeachInfo,		/* dupProc */
    FreeForeachInfo,		/* freeProc */
    PrintForeachInfo		/* printProc */
};

const AuxDataType tclDictUpdateInfoType = {
    "DictUpdateInfo",		/* name */
    DupDictUpdateInfo,		/* dupProc */
    FreeDictUpdateInfo,		/* freeProc */
    PrintDictUpdateInfo		/* printProc */
};

/*
 *----------------------------------------------------------------------
 *
 * TclCompileAppendCmd --
 *
 *	Procedure called to compile the "append" command.
 *
 * Results:
 *	Returns TCL_OK for a successful compile. Returns TCL_ERROR to defer
 *	evaluation to runtime.
 *
 * Side effects:
 *	Instructions are added to envPtr to execute the "append" command at
 *	runtime.
 *
 *----------------------------------------------------------------------
 */

int
TclCompileAppendCmd(
    Tcl_Interp *interp,		/* Used for error reporting. */
    Tcl_Parse *parsePtr,	/* Points to a parse structure for the command
				 * created by Tcl_ParseCommand. */
    Command *cmdPtr,		/* Points to defintion of command being
				 * compiled. */
    CompileEnv *envPtr)		/* Holds resulting instructions. */
{
    Tcl_Token *varTokenPtr, *valueTokenPtr;
    int simpleVarName, isScalar, localIndex, numWords;

    numWords = parsePtr->numWords;
    if (numWords == 1) {
	return TCL_ERROR;
    } else if (numWords == 2) {
	/*
	 * append varName == set varName
	 */

	return TclCompileSetCmd(interp, parsePtr, cmdPtr, envPtr);
    } else if (numWords > 3) {
	/*
	 * APPEND instructions currently only handle one value.
	 */

	return TCL_ERROR;
    }

    /*
     * Decide if we can use a frame slot for the var/array name or if we need
     * to emit code to compute and push the name at runtime. We use a frame
     * slot (entry in the array of local vars) if we are compiling a procedure
     * body and if the name is simple text that does not include namespace
     * qualifiers.
     */

    varTokenPtr = TokenAfter(parsePtr->tokenPtr);

    PushVarName(interp, varTokenPtr, envPtr, 0,
	    &localIndex, &simpleVarName, &isScalar);

    /*
     * We are doing an assignment, otherwise TclCompileSetCmd was called, so
     * push the new value. This will need to be extended to push a value for
     * each argument.
     */

    if (numWords > 2) {
	valueTokenPtr = TokenAfter(varTokenPtr);
	CompileWord(envPtr, valueTokenPtr, interp);
    }

    /*
     * Emit instructions to set/get the variable.
     */

    if (simpleVarName) {
	if (isScalar) {
	    if (localIndex < 0) {
		TclEmitOpcode(INST_APPEND_STK, envPtr);
	    } else {
		Emit14Inst(INST_APPEND_SCALAR, localIndex, envPtr);
	    }
	} else {
	    if (localIndex < 0) {
		TclEmitOpcode(INST_APPEND_ARRAY_STK, envPtr);
	    } else {
		Emit14Inst(INST_APPEND_ARRAY, localIndex, envPtr);
	    }
	}
    } else {
	TclEmitOpcode(INST_APPEND_STK, envPtr);
    }

    return TCL_OK;
}

/*
 *----------------------------------------------------------------------
 *
 * TclCompileArray*Cmd --
 *
 *	Functions called to compile "array" sucommands.
 *
 * Results:
 *	All return TCL_OK for a successful compile, and TCL_ERROR to defer
 *	evaluation to runtime.
 *
 * Side effects:
 *	Instructions are added to envPtr to execute the "array" subcommand at
 *	runtime.
 *
 *----------------------------------------------------------------------
 */

int
TclCompileArrayExistsCmd(
    Tcl_Interp *interp,		/* Used for looking up stuff. */
    Tcl_Parse *parsePtr,	/* Points to a parse structure for the command
				 * created by Tcl_ParseCommand. */
    Command *cmdPtr,		/* Points to defintion of command being
				 * compiled. */
    CompileEnv *envPtr)		/* Holds resulting instructions. */
{
    Tcl_Token *tokenPtr;
    int simpleVarName, isScalar, localIndex;

    if (parsePtr->numWords != 2) {
	return TCL_ERROR;
    }

    tokenPtr = TokenAfter(parsePtr->tokenPtr);
    PushVarName(interp, tokenPtr, envPtr, 0,
	    &localIndex, &simpleVarName, &isScalar);
    if (!isScalar) {
	return TCL_ERROR;
    }

    if (localIndex >= 0) {
	TclEmitInstInt4(INST_ARRAY_EXISTS_IMM, localIndex,	envPtr);
    } else {
	TclEmitOpcode(	INST_ARRAY_EXISTS_STK,			envPtr);
    }
    return TCL_OK;
}

int
TclCompileArraySetCmd(
    Tcl_Interp *interp,		/* Used for looking up stuff. */
    Tcl_Parse *parsePtr,	/* Points to a parse structure for the command
				 * created by Tcl_ParseCommand. */
    Command *cmdPtr,		/* Points to defintion of command being
				 * compiled. */
    CompileEnv *envPtr)		/* Holds resulting instructions. */
{
    Tcl_Token *tokenPtr;
    int simpleVarName, isScalar, localIndex;
    int dataVar, iterVar, keyVar, valVar, infoIndex;
    int back, fwd, offsetBack, offsetFwd, savedStackDepth;
    ForeachInfo *infoPtr;

    if (parsePtr->numWords != 3) {
	return TCL_ERROR;
    }

    tokenPtr = TokenAfter(parsePtr->tokenPtr);
    PushVarName(interp, tokenPtr, envPtr, 0,
	    &localIndex, &simpleVarName, &isScalar);
    if (!isScalar) {
	return TCL_ERROR;
    }
    tokenPtr = TokenAfter(tokenPtr);

    /*
     * Special case: literal empty value argument is just an "ensure array"
     * operation.
     */

    if (tokenPtr->type == TCL_TOKEN_SIMPLE_WORD && tokenPtr[1].size == 0) {
	if (localIndex >= 0) {
	    TclEmitInstInt4(INST_ARRAY_EXISTS_IMM, localIndex,	envPtr);
	    TclEmitInstInt1(INST_JUMP_TRUE1, 7,			envPtr);
	    TclEmitInstInt4(INST_ARRAY_MAKE_IMM, localIndex,	envPtr);
	} else {
	    TclEmitOpcode(  INST_DUP,				envPtr);
	    TclEmitOpcode(  INST_ARRAY_EXISTS_STK,		envPtr);
	    TclEmitInstInt1(INST_JUMP_TRUE1, 5,			envPtr);
	    savedStackDepth = envPtr->currStackDepth;
	    TclEmitOpcode(  INST_ARRAY_MAKE_STK,		envPtr);
	    TclEmitInstInt1(INST_JUMP1, 3,			envPtr);
	    envPtr->currStackDepth = savedStackDepth;
	    TclEmitOpcode(  INST_POP,				envPtr);
	}
	PushLiteral(envPtr, "", 0);
	return TCL_OK;
    }

    /*
     * Prepare for the internal foreach.
     */

    if (envPtr->procPtr == NULL) {
	return TCL_ERROR;
    }
    dataVar = TclFindCompiledLocal(NULL, 0, 1, envPtr);
    iterVar = TclFindCompiledLocal(NULL, 0, 1, envPtr);
    keyVar = TclFindCompiledLocal(NULL, 0, 1, envPtr);
    valVar = TclFindCompiledLocal(NULL, 0, 1, envPtr);

    infoPtr = ckalloc(sizeof(ForeachInfo) + sizeof(ForeachVarList *));
    infoPtr->numLists = 1;
    infoPtr->firstValueTemp = dataVar;
    infoPtr->loopCtTemp = iterVar;
    infoPtr->varLists[0] = ckalloc(sizeof(ForeachVarList) * 2*sizeof(int));
    infoPtr->varLists[0]->numVars = 2;
    infoPtr->varLists[0]->varIndexes[0] = keyVar;
    infoPtr->varLists[0]->varIndexes[1] = valVar;
    infoIndex = TclCreateAuxData(infoPtr, &tclForeachInfoType, envPtr);

    /*
     * Start issuing instructions to write to the array.
     */

    CompileWord(envPtr, tokenPtr, interp);
    TclEmitOpcode(	INST_DUP,				envPtr);
    TclEmitOpcode(	INST_LIST_LENGTH,			envPtr);
    PushLiteral(envPtr, "1", 1);
    TclEmitOpcode(	INST_BITAND,				envPtr);
    offsetFwd = CurrentOffset(envPtr);
    TclEmitInstInt1(	INST_JUMP_FALSE1, 0,			envPtr);
    savedStackDepth = envPtr->currStackDepth;
    PushLiteral(envPtr, "list must have an even number of elements",
	    strlen("list must have an even number of elements"));
    PushLiteral(envPtr, "-errorCode {TCL ARGUMENT FORMAT}",
	    strlen("-errorCode {TCL ARGUMENT FORMAT}"));
    TclEmitInstInt4(	INST_RETURN_IMM, 1,			envPtr);
    TclEmitInt4(		0,				envPtr);
    envPtr->currStackDepth = savedStackDepth;
    fwd = CurrentOffset(envPtr) - offsetFwd;
    TclStoreInt1AtPtr(fwd, envPtr->codeStart+offsetFwd+1);
    Emit14Inst(		INST_STORE_SCALAR, dataVar,		envPtr);
    TclEmitOpcode(	INST_POP,				envPtr);

    if (localIndex >= 0) {
	TclEmitInstInt4(INST_ARRAY_EXISTS_IMM, localIndex,	envPtr);
	TclEmitInstInt1(INST_JUMP_TRUE1, 7,			envPtr);
	TclEmitInstInt4(INST_ARRAY_MAKE_IMM, localIndex,	envPtr);
	TclEmitInstInt4(INST_FOREACH_START4, infoIndex,		envPtr);
	offsetBack = CurrentOffset(envPtr);
	TclEmitInstInt4(INST_FOREACH_STEP4, infoIndex,		envPtr);
	offsetFwd = CurrentOffset(envPtr);
	TclEmitInstInt1(INST_JUMP_FALSE1, 0,			envPtr);
	savedStackDepth = envPtr->currStackDepth;
	Emit14Inst(	INST_LOAD_SCALAR, keyVar,		envPtr);
	Emit14Inst(	INST_LOAD_SCALAR, valVar,		envPtr);
	Emit14Inst(	INST_STORE_ARRAY, localIndex,		envPtr);
	TclEmitOpcode(	INST_POP,				envPtr);
	back = offsetBack - CurrentOffset(envPtr);
	TclEmitInstInt1(INST_JUMP1, back,			envPtr);
	fwd = CurrentOffset(envPtr) - offsetFwd;
	TclStoreInt1AtPtr(fwd, envPtr->codeStart+offsetFwd+1);
	envPtr->currStackDepth = savedStackDepth;
    } else {
	TclEmitOpcode(	INST_DUP,				envPtr);
	TclEmitOpcode(	INST_ARRAY_EXISTS_STK,			envPtr);
	TclEmitInstInt1(INST_JUMP_TRUE1, 4,			envPtr);
	TclEmitOpcode(	INST_DUP,				envPtr);
	TclEmitOpcode(	INST_ARRAY_MAKE_STK,			envPtr);
	TclEmitInstInt4(INST_FOREACH_START4, infoIndex,		envPtr);
	offsetBack = CurrentOffset(envPtr);
	TclEmitInstInt4(INST_FOREACH_STEP4, infoIndex,		envPtr);
	offsetFwd = CurrentOffset(envPtr);
	TclEmitInstInt1(INST_JUMP_FALSE1, 0,			envPtr);
	savedStackDepth = envPtr->currStackDepth;
	TclEmitOpcode(	INST_DUP,				envPtr);
	Emit14Inst(	INST_LOAD_SCALAR, keyVar,		envPtr);
	Emit14Inst(	INST_LOAD_SCALAR, valVar,		envPtr);
	TclEmitOpcode(	INST_STORE_ARRAY_STK,			envPtr);
	TclEmitOpcode(	INST_POP,				envPtr);
	back = offsetBack - CurrentOffset(envPtr);
	TclEmitInstInt1(INST_JUMP1, back,			envPtr);
	fwd = CurrentOffset(envPtr) - offsetFwd;
	TclStoreInt1AtPtr(fwd, envPtr->codeStart+offsetFwd+1);
	envPtr->currStackDepth = savedStackDepth;
	TclEmitOpcode(	INST_POP,				envPtr);
    }
    TclEmitInstInt1(	INST_UNSET_SCALAR, 0,			envPtr);
    TclEmitInt4(		dataVar,			envPtr);
    PushLiteral(envPtr,	"", 0);
    return TCL_OK;
}

int
TclCompileArrayUnsetCmd(
    Tcl_Interp *interp,		/* Used for looking up stuff. */
    Tcl_Parse *parsePtr,	/* Points to a parse structure for the command
				 * created by Tcl_ParseCommand. */
    Command *cmdPtr,		/* Points to defintion of command being
				 * compiled. */
    CompileEnv *envPtr)		/* Holds resulting instructions. */
{
    Tcl_Token *tokenPtr = TokenAfter(parsePtr->tokenPtr);
    int simpleVarName, isScalar, localIndex, savedStackDepth;

    if (parsePtr->numWords != 2) {
	return TCL_ERROR;
    }

    PushVarName(interp, tokenPtr, envPtr, 0,
	    &localIndex, &simpleVarName, &isScalar);
    if (!isScalar) {
	return TCL_ERROR;
    }

    if (localIndex >= 0) {
	TclEmitInstInt4(INST_ARRAY_EXISTS_IMM, localIndex,	envPtr);
	TclEmitInstInt1(INST_JUMP_FALSE1, 8,			envPtr);
	TclEmitInstInt1(INST_UNSET_SCALAR, 1,			envPtr);
	TclEmitInt4(		localIndex,			envPtr);
    } else {
	TclEmitOpcode(	INST_DUP,				envPtr);
	TclEmitOpcode(	INST_ARRAY_EXISTS_STK,			envPtr);
	TclEmitInstInt1(INST_JUMP_FALSE1, 6,			envPtr);
	savedStackDepth = envPtr->currStackDepth;
	TclEmitInstInt1(INST_UNSET_STK, 1,			envPtr);
	TclEmitInstInt1(INST_JUMP1, 3,				envPtr);
	envPtr->currStackDepth = savedStackDepth;
	TclEmitOpcode(	INST_POP,				envPtr);
    }
    PushLiteral(envPtr,	"", 0);
    return TCL_OK;
}

/*
 *----------------------------------------------------------------------
 *
 * TclCompileBreakCmd --
 *
 *	Procedure called to compile the "break" command.
 *
 * Results:
 *	Returns TCL_OK for a successful compile. Returns TCL_ERROR to defer
 *	evaluation to runtime.
 *
 * Side effects:
 *	Instructions are added to envPtr to execute the "break" command at
 *	runtime.
 *
 *----------------------------------------------------------------------
 */

int
TclCompileBreakCmd(
    Tcl_Interp *interp,		/* Used for error reporting. */
    Tcl_Parse *parsePtr,	/* Points to a parse structure for the command
				 * created by Tcl_ParseCommand. */
    Command *cmdPtr,		/* Points to defintion of command being
				 * compiled. */
    CompileEnv *envPtr)		/* Holds resulting instructions. */
{
    if (parsePtr->numWords != 1) {
	return TCL_ERROR;
    }

    /*
     * Emit a break instruction.
     */

    TclEmitOpcode(INST_BREAK, envPtr);
    PushLiteral(envPtr, "", 0);	/* Evil hack! */
    return TCL_OK;
}

/*
 *----------------------------------------------------------------------
 *
 * TclCompileCatchCmd --
 *
 *	Procedure called to compile the "catch" command.
 *
 * Results:
 *	Returns TCL_OK for a successful compile. Returns TCL_ERROR to defer
 *	evaluation to runtime.
 *
 * Side effects:
 *	Instructions are added to envPtr to execute the "catch" command at
 *	runtime.
 *
 *----------------------------------------------------------------------
 */

int
TclCompileCatchCmd(
    Tcl_Interp *interp,		/* Used for error reporting. */
    Tcl_Parse *parsePtr,	/* Points to a parse structure for the command
				 * created by Tcl_ParseCommand. */
    Command *cmdPtr,		/* Points to defintion of command being
				 * compiled. */
    CompileEnv *envPtr)		/* Holds resulting instructions. */
{
    JumpFixup jumpFixup;
    Tcl_Token *cmdTokenPtr, *resultNameTokenPtr, *optsNameTokenPtr;
    const char *name;
    int resultIndex, optsIndex, nameChars, range;
    int initStackDepth = envPtr->currStackDepth;
    int savedStackDepth;

    /*
     * If syntax does not match what we expect for [catch], do not compile.
     * Let runtime checks determine if syntax has changed.
     */

    if ((parsePtr->numWords < 2) || (parsePtr->numWords > 4)) {
	return TCL_ERROR;
    }

    /*
     * If variables were specified and the catch command is at global level
     * (not in a procedure), don't compile it inline: the payoff is too small.
     */

    if ((parsePtr->numWords >= 3) && !EnvHasLVT(envPtr)) {
	return TCL_ERROR;
    }

    /*
     * Make sure the variable names, if any, have no substitutions and just
     * refer to local scalars.
     */

    resultIndex = optsIndex = -1;
    cmdTokenPtr = TokenAfter(parsePtr->tokenPtr);
    if (parsePtr->numWords >= 3) {
	resultNameTokenPtr = TokenAfter(cmdTokenPtr);
	/* DGP */
	if (resultNameTokenPtr->type != TCL_TOKEN_SIMPLE_WORD) {
	    return TCL_ERROR;
	}

	name = resultNameTokenPtr[1].start;
	nameChars = resultNameTokenPtr[1].size;
	if (!TclIsLocalScalar(name, nameChars)) {
	    return TCL_ERROR;
	}
	resultIndex = TclFindCompiledLocal(resultNameTokenPtr[1].start,
		resultNameTokenPtr[1].size, /*create*/ 1, envPtr);
	if (resultIndex < 0) {
	    return TCL_ERROR;
	}

	/* DKF */
	if (parsePtr->numWords == 4) {
	    optsNameTokenPtr = TokenAfter(resultNameTokenPtr);
	    if (optsNameTokenPtr->type != TCL_TOKEN_SIMPLE_WORD) {
		return TCL_ERROR;
	    }
	    name = optsNameTokenPtr[1].start;
	    nameChars = optsNameTokenPtr[1].size;
	    if (!TclIsLocalScalar(name, nameChars)) {
		return TCL_ERROR;
	    }
	    optsIndex = TclFindCompiledLocal(optsNameTokenPtr[1].start,
		    optsNameTokenPtr[1].size, /*create*/ 1, envPtr);
	    if (optsIndex < 0) {
		return TCL_ERROR;
	    }
	}
    }

    /*
     * We will compile the catch command. Declare the exception range that it
     * uses.
     */

    range = DeclareExceptionRange(envPtr, CATCH_EXCEPTION_RANGE);

    /*
     * If the body is a simple word, compile a BEGIN_CATCH instruction,
     * followed by the instructions to eval the body.
     * Otherwise, compile instructions to substitute the body text before
     * starting the catch, then BEGIN_CATCH, and then EVAL_STK to evaluate the
     * substituted body.
     * Care has to be taken to make sure that substitution happens outside the
     * catch range so that errors in the substitution are not caught.
     * [Bug 219184]
     * The reason for duplicating the script is that EVAL_STK would otherwise
     * begin by undeflowing the stack below the mark set by BEGIN_CATCH4.
     */

    if (cmdTokenPtr->type == TCL_TOKEN_SIMPLE_WORD) {
	savedStackDepth = envPtr->currStackDepth;
	TclEmitInstInt4(	INST_BEGIN_CATCH4, range,	envPtr);
	ExceptionRangeStarts(envPtr, range);
	CompileBody(envPtr, cmdTokenPtr, interp);
    } else {
	CompileTokens(envPtr, cmdTokenPtr, interp);
	savedStackDepth = envPtr->currStackDepth;
	TclEmitInstInt4(	INST_BEGIN_CATCH4, range,	envPtr);
	ExceptionRangeStarts(envPtr, range);
	TclEmitOpcode(		INST_DUP,			envPtr);
	TclEmitOpcode(		INST_EVAL_STK,			envPtr);
    }
    /* Stack at this point:
     *    nonsimple:  script <mark> result
     *    simple:            <mark> result
     */

    if (resultIndex == -1) {
	/*
	 * Special case when neither result nor options are being saved. In
	 * that case, we can skip quite a bit of the command epilogue; all we
	 * have to do is drop the result and push the return code (and, of
	 * course, finish the catch context).
	 */

	TclEmitOpcode(		INST_POP,			envPtr);
	PushLiteral(envPtr, "0", 1);
	TclEmitInstInt1(	INST_JUMP1, 3,			envPtr);
	envPtr->currStackDepth = savedStackDepth;
	ExceptionRangeTarget(envPtr, range, catchOffset);
	TclEmitOpcode(		INST_PUSH_RETURN_CODE,		envPtr);
	ExceptionRangeEnds(envPtr, range);
	TclEmitOpcode(		INST_END_CATCH,			envPtr);

	/*
	 * Stack at this point:
	 *    nonsimple:  script <mark> returnCode
	 *    simple:            <mark> returnCode
	 */

	goto dropScriptAtEnd;
    }

    /*
     * Emit the "no errors" epilogue: push "0" (TCL_OK) as the catch result,
     * and jump around the "error case" code.
     */

    PushLiteral(envPtr, "0", 1);
    TclEmitForwardJump(envPtr, TCL_UNCONDITIONAL_JUMP, &jumpFixup);
    /* Stack at this point: ?script? <mark> result TCL_OK */

    /* 
     * Emit the "error case" epilogue. Push the interpreter result and the
     * return code.
     */

    envPtr->currStackDepth = savedStackDepth;
    ExceptionRangeTarget(envPtr, range, catchOffset);
    /* Stack at this point:  ?script? */
    TclEmitOpcode(		INST_PUSH_RESULT,		envPtr);
    TclEmitOpcode(		INST_PUSH_RETURN_CODE,		envPtr);

    /*
     * Update the target of the jump after the "no errors" code. 
     */

    /* Stack at this point: ?script? result returnCode */
    if (TclFixupForwardJumpToHere(envPtr, &jumpFixup, 127)) {
	Tcl_Panic("TclCompileCatchCmd: bad jump distance %d",
		(int)(CurrentOffset(envPtr) - jumpFixup.codeOffset));
    }

    /*
     * Push the return options if the caller wants them.
     */

    if (optsIndex != -1) {
	TclEmitOpcode(		INST_PUSH_RETURN_OPTIONS,	envPtr);
    }

    /*
     * End the catch
     */

    ExceptionRangeEnds(envPtr, range);
    TclEmitOpcode(		INST_END_CATCH,			envPtr);

    /*
     * At this point, the top of the stack is inconveniently ordered:
     *		?script? result returnCode ?returnOptions?
     * Reverse the stack to bring the result to the top.
     */

    if (optsIndex != -1) {
	TclEmitInstInt4(	INST_REVERSE, 3,		envPtr);
    } else {
	TclEmitInstInt4(	INST_REVERSE, 2,		envPtr);
    }

    /*
     * Store the result and remove it from the stack.
     */

    Emit14Inst(			INST_STORE_SCALAR, resultIndex,	envPtr);
    TclEmitOpcode(		INST_POP,			envPtr);

    /*
     * Stack is now ?script? ?returnOptions? returnCode.
     * If the options dict has been requested, it is buried on the stack under
     * the return code. Reverse the stack to bring it to the top, store it and
     * remove it from the stack.
     */

    if (optsIndex != -1) {
	TclEmitInstInt4(	INST_REVERSE, 2,		envPtr);
	Emit14Inst(		INST_STORE_SCALAR, optsIndex,	envPtr);
	TclEmitOpcode(		INST_POP,			envPtr);
    }

  dropScriptAtEnd:

    /*
     * Stack is now ?script? result. Get rid of the subst'ed script if it's
     * hanging arond.
     */

    if (cmdTokenPtr->type != TCL_TOKEN_SIMPLE_WORD) {
	TclEmitInstInt4(	INST_REVERSE, 2,		envPtr);
	TclEmitOpcode(		INST_POP,			envPtr);
    }

    /* 
     * Result of all this, on either branch, should have been to leave one
     * operand -- the return code -- on the stack.
     */

    if (envPtr->currStackDepth != initStackDepth + 1) {
	Tcl_Panic("in TclCompileCatchCmd, currStackDepth = %d should be %d",
		  envPtr->currStackDepth, initStackDepth+1);
    }
    return TCL_OK;
}

/*
 *----------------------------------------------------------------------
 *
 * TclCompileContinueCmd --
 *
 *	Procedure called to compile the "continue" command.
 *
 * Results:
 *	Returns TCL_OK for a successful compile. Returns TCL_ERROR to defer
 *	evaluation to runtime.
 *
 * Side effects:
 *	Instructions are added to envPtr to execute the "continue" command at
 *	runtime.
 *
 *----------------------------------------------------------------------
 */

int
TclCompileContinueCmd(
    Tcl_Interp *interp,		/* Used for error reporting. */
    Tcl_Parse *parsePtr,	/* Points to a parse structure for the command
				 * created by Tcl_ParseCommand. */
    Command *cmdPtr,		/* Points to defintion of command being
				 * compiled. */
    CompileEnv *envPtr)		/* Holds resulting instructions. */
{
    /*
     * There should be no argument after the "continue".
     */

    if (parsePtr->numWords != 1) {
	return TCL_ERROR;
    }

    /*
     * Emit a continue instruction.
     */

    TclEmitOpcode(INST_CONTINUE, envPtr);
    PushLiteral(envPtr, "", 0);	/* Evil hack! */
    return TCL_OK;
}

/*
 *----------------------------------------------------------------------
 *
 * TclCompileDict*Cmd --
 *
 *	Functions called to compile "dict" sucommands.
 *
 * Results:
 *	All return TCL_OK for a successful compile, and TCL_ERROR to defer
 *	evaluation to runtime.
 *
 * Side effects:
 *	Instructions are added to envPtr to execute the "dict" subcommand at
 *	runtime.
 *
 *----------------------------------------------------------------------
 */

int
TclCompileDictSetCmd(
    Tcl_Interp *interp,		/* Used for looking up stuff. */
    Tcl_Parse *parsePtr,	/* Points to a parse structure for the command
				 * created by Tcl_ParseCommand. */
    Command *cmdPtr,		/* Points to defintion of command being
				 * compiled. */
    CompileEnv *envPtr)		/* Holds resulting instructions. */
{
    Tcl_Token *tokenPtr;
    int numWords, i;
    Tcl_Token *varTokenPtr;
    int dictVarIndex, nameChars;
    const char *name;

    /*
     * There must be at least one argument after the command.
     */

    if (parsePtr->numWords < 4) {
	return TCL_ERROR;
    }

    /*
     * The dictionary variable must be a local scalar that is knowable at
     * compile time; anything else exceeds the complexity of the opcode. So
     * discover what the index is.
     */

    varTokenPtr = TokenAfter(parsePtr->tokenPtr);
    if (varTokenPtr->type != TCL_TOKEN_SIMPLE_WORD) {
	return TCL_ERROR;
    }
    name = varTokenPtr[1].start;
    nameChars = varTokenPtr[1].size;
    if (!TclIsLocalScalar(name, nameChars)) {
	return TCL_ERROR;
    }
    dictVarIndex = TclFindCompiledLocal(name, nameChars, 1, envPtr);
    if (dictVarIndex < 0) {
	return TCL_ERROR;
    }

    /*
     * Remaining words (key path and value to set) can be handled normally.
     */

    tokenPtr = TokenAfter(varTokenPtr);
    numWords = parsePtr->numWords-1;
    for (i=1 ; i<numWords ; i++) {
	CompileWord(envPtr, tokenPtr, interp);
	tokenPtr = TokenAfter(tokenPtr);
    }

    /*
     * Now emit the instruction to do the dict manipulation.
     */

    TclEmitInstInt4( INST_DICT_SET, numWords-2,		envPtr);
    TclEmitInt4(     dictVarIndex,			envPtr);
    TclAdjustStackDepth(-1, envPtr);
    return TCL_OK;
}

int
TclCompileDictIncrCmd(
    Tcl_Interp *interp,		/* Used for looking up stuff. */
    Tcl_Parse *parsePtr,	/* Points to a parse structure for the command
				 * created by Tcl_ParseCommand. */
    Command *cmdPtr,		/* Points to defintion of command being
				 * compiled. */
    CompileEnv *envPtr)		/* Holds resulting instructions. */
{
    Tcl_Token *varTokenPtr, *keyTokenPtr;
    int dictVarIndex, nameChars, incrAmount;
    const char *name;

    /*
     * There must be at least two arguments after the command.
     */

    if (parsePtr->numWords < 3 || parsePtr->numWords > 4) {
	return TCL_ERROR;
    }
    varTokenPtr = TokenAfter(parsePtr->tokenPtr);
    keyTokenPtr = TokenAfter(varTokenPtr);

    /*
     * Parse the increment amount, if present.
     */

    if (parsePtr->numWords == 4) {
	const char *word;
	int numBytes, code;
	Tcl_Token *incrTokenPtr;
	Tcl_Obj *intObj;

	incrTokenPtr = TokenAfter(keyTokenPtr);
	if (incrTokenPtr->type != TCL_TOKEN_SIMPLE_WORD) {
	    return TCL_ERROR;
	}
	word = incrTokenPtr[1].start;
	numBytes = incrTokenPtr[1].size;

	intObj = Tcl_NewStringObj(word, numBytes);
	Tcl_IncrRefCount(intObj);
	code = TclGetIntFromObj(NULL, intObj, &incrAmount);
	TclDecrRefCount(intObj);
	if (code != TCL_OK) {
	    return TCL_ERROR;
	}
    } else {
	incrAmount = 1;
    }

    /*
     * The dictionary variable must be a local scalar that is knowable at
     * compile time; anything else exceeds the complexity of the opcode. So
     * discover what the index is.
     */

    if (varTokenPtr->type != TCL_TOKEN_SIMPLE_WORD) {
	return TCL_ERROR;
    }
    name = varTokenPtr[1].start;
    nameChars = varTokenPtr[1].size;
    if (!TclIsLocalScalar(name, nameChars)) {
	return TCL_ERROR;
    }
    dictVarIndex = TclFindCompiledLocal(name, nameChars, 1, envPtr);
    if (dictVarIndex < 0) {
	return TCL_ERROR;
    }

    /*
     * Emit the key and the code to actually do the increment.
     */

    CompileWord(envPtr, keyTokenPtr, interp);
    TclEmitInstInt4( INST_DICT_INCR_IMM, incrAmount,	envPtr);
    TclEmitInt4(     dictVarIndex,			envPtr);
    return TCL_OK;
}

int
TclCompileDictGetCmd(
    Tcl_Interp *interp,		/* Used for looking up stuff. */
    Tcl_Parse *parsePtr,	/* Points to a parse structure for the command
				 * created by Tcl_ParseCommand. */
    Command *cmdPtr,		/* Points to defintion of command being
				 * compiled. */
    CompileEnv *envPtr)		/* Holds resulting instructions. */
{
    Tcl_Token *tokenPtr;
    int numWords, i;

    /*
     * There must be at least two arguments after the command (the single-arg
     * case is legal, but too special and magic for us to deal with here).
     */

    if (parsePtr->numWords < 3) {
	return TCL_ERROR;
    }
    tokenPtr = TokenAfter(parsePtr->tokenPtr);
    numWords = parsePtr->numWords-1;

    /*
     * Only compile this because we need INST_DICT_GET anyway.
     */

    for (i=0 ; i<numWords ; i++) {
	CompileWord(envPtr, tokenPtr, interp);
	tokenPtr = TokenAfter(tokenPtr);
    }
    TclEmitInstInt4(INST_DICT_GET, numWords-1, envPtr);
    TclAdjustStackDepth(-1, envPtr);
    return TCL_OK;
}

int
TclCompileDictExistsCmd(
    Tcl_Interp *interp,		/* Used for looking up stuff. */
    Tcl_Parse *parsePtr,	/* Points to a parse structure for the command
				 * created by Tcl_ParseCommand. */
    Command *cmdPtr,		/* Points to defintion of command being
				 * compiled. */
    CompileEnv *envPtr)		/* Holds resulting instructions. */
{
    Tcl_Token *tokenPtr;
    int numWords, i;

    /*
     * There must be at least two arguments after the command (the single-arg
     * case is legal, but too special and magic for us to deal with here).
     */

    if (parsePtr->numWords < 3) {
	return TCL_ERROR;
    }
    tokenPtr = TokenAfter(parsePtr->tokenPtr);
    numWords = parsePtr->numWords-1;

    /*
     * Now we do the code generation.
     */

    for (i=0 ; i<numWords ; i++) {
	CompileWord(envPtr, tokenPtr, interp);
	tokenPtr = TokenAfter(tokenPtr);
    }
    TclEmitInstInt4(INST_DICT_EXISTS, numWords-1, envPtr);
    TclAdjustStackDepth(-1, envPtr);
    return TCL_OK;
}

int
TclCompileDictUnsetCmd(
    Tcl_Interp *interp,		/* Used for looking up stuff. */
    Tcl_Parse *parsePtr,	/* Points to a parse structure for the command
				 * created by Tcl_ParseCommand. */
    Command *cmdPtr,		/* Points to defintion of command being
				 * compiled. */
    CompileEnv *envPtr)		/* Holds resulting instructions. */
{
    Tcl_Token *tokenPtr;
    int i, dictVarIndex, nameChars;
    const char *name;

    /*
     * There must be at least one argument after the variable name for us to
     * compile to bytecode.
     */

    if (parsePtr->numWords < 3) {
	return TCL_ERROR;
    }

    /*
     * The dictionary variable must be a local scalar that is knowable at
     * compile time; anything else exceeds the complexity of the opcode. So
     * discover what the index is.
     */

    tokenPtr = TokenAfter(parsePtr->tokenPtr);
    if (tokenPtr->type != TCL_TOKEN_SIMPLE_WORD) {
	return TCL_ERROR;
    }
    name = tokenPtr[1].start;
    nameChars = tokenPtr[1].size;
    if (!TclIsLocalScalar(name, nameChars)) {
	return TCL_ERROR;
    }
    dictVarIndex = TclFindCompiledLocal(name, nameChars, 1, envPtr);
    if (dictVarIndex < 0) {
	return TCL_ERROR;
    }

    /*
     * Remaining words (the key path) can be handled normally.
     */

    for (i=2 ; i<parsePtr->numWords ; i++) {
	tokenPtr = TokenAfter(tokenPtr);
	CompileWord(envPtr, tokenPtr, interp);
    }

    /*
     * Now emit the instruction to do the dict manipulation.
     */

    TclEmitInstInt4( INST_DICT_UNSET, parsePtr->numWords-2,	envPtr);
    TclEmitInt4(	dictVarIndex,				envPtr);
    return TCL_OK;
}

int
TclCompileDictCreateCmd(
    Tcl_Interp *interp,		/* Used for looking up stuff. */
    Tcl_Parse *parsePtr,	/* Points to a parse structure for the command
				 * created by Tcl_ParseCommand. */
    Command *cmdPtr,		/* Points to defintion of command being
				 * compiled. */
    CompileEnv *envPtr)		/* Holds resulting instructions. */
{
    int worker;			/* Temp var for building the value in. */
    Tcl_Token *tokenPtr;
    Tcl_Obj *keyObj, *valueObj, *dictObj;
    const char *bytes;
    int i, len;

    if ((parsePtr->numWords & 1) == 0) {
	return TCL_ERROR;
    }

    /*
     * See if we can build the value at compile time...
     */

    tokenPtr = TokenAfter(parsePtr->tokenPtr);
    dictObj = Tcl_NewObj();
    Tcl_IncrRefCount(dictObj);
    for (i=1 ; i<parsePtr->numWords ; i+=2) {
	keyObj = Tcl_NewObj();
	Tcl_IncrRefCount(keyObj);
	if (!TclWordKnownAtCompileTime(tokenPtr, keyObj)) {
	    Tcl_DecrRefCount(keyObj);
	    Tcl_DecrRefCount(dictObj);
	    goto nonConstant;
	}
	tokenPtr = TokenAfter(tokenPtr);
	valueObj = Tcl_NewObj();
	Tcl_IncrRefCount(valueObj);
	if (!TclWordKnownAtCompileTime(tokenPtr, valueObj)) {
	    Tcl_DecrRefCount(keyObj);
	    Tcl_DecrRefCount(valueObj);
	    Tcl_DecrRefCount(dictObj);
	    goto nonConstant;
	}
	tokenPtr = TokenAfter(tokenPtr);
	Tcl_DictObjPut(NULL, dictObj, keyObj, valueObj);
	Tcl_DecrRefCount(keyObj);
	Tcl_DecrRefCount(valueObj);
    }

    /*
     * We did! Excellent. The "verifyDict" is to do type forcing.
     */

    bytes = Tcl_GetStringFromObj(dictObj, &len);
    PushLiteral(envPtr, bytes, len);
    TclEmitOpcode(		INST_DUP,			envPtr);
    TclEmitOpcode(		INST_DICT_VERIFY,		envPtr);
    Tcl_DecrRefCount(dictObj);
    return TCL_OK;

    /*
     * Otherwise, we've got to issue runtime code to do the building, which we
     * do by [dict set]ting into an unnamed local variable. This requires that
     * we are in a context with an LVT.
     */

  nonConstant:
    worker = TclFindCompiledLocal(NULL, 0, 1, envPtr);
    if (worker < 0) {
	return TCL_ERROR;
    }

    PushLiteral(envPtr,		"", 0);
    Emit14Inst(			INST_STORE_SCALAR, worker,	envPtr);
    TclEmitOpcode(		INST_POP,			envPtr);
    tokenPtr = TokenAfter(parsePtr->tokenPtr);
    for (i=1 ; i<parsePtr->numWords ; i+=2) {
	CompileWord(envPtr, tokenPtr, interp);
	tokenPtr = TokenAfter(tokenPtr);
	CompileWord(envPtr, tokenPtr, interp);
	tokenPtr = TokenAfter(tokenPtr);
	TclEmitInstInt4(	INST_DICT_SET, 1,		envPtr);
	TclEmitInt4(			worker,			envPtr);
	TclAdjustStackDepth(-1, envPtr);
	TclEmitOpcode(		INST_POP,			envPtr);
    }
    Emit14Inst(			INST_LOAD_SCALAR, worker,	envPtr);
    TclEmitInstInt1(		INST_UNSET_SCALAR, 0,		envPtr);
    TclEmitInt4(			worker,			envPtr);
    return TCL_OK;
}

int
TclCompileDictMergeCmd(
    Tcl_Interp *interp,		/* Used for looking up stuff. */
    Tcl_Parse *parsePtr,	/* Points to a parse structure for the command
				 * created by Tcl_ParseCommand. */
    Command *cmdPtr,		/* Points to defintion of command being
				 * compiled. */
    CompileEnv *envPtr)		/* Holds resulting instructions. */
{
    Tcl_Token *tokenPtr;
    int i, workerIndex, infoIndex, outLoop;

    /*
     * Deal with some special edge cases. Note that in the case with one
     * argument, the only thing to do is to verify the dict-ness.
     */

    if (parsePtr->numWords < 2) {
	PushLiteral(envPtr, "", 0);
	return TCL_OK;
    } else if (parsePtr->numWords == 2) {
	tokenPtr = TokenAfter(parsePtr->tokenPtr);
	CompileWord(envPtr, tokenPtr, interp);
	TclEmitOpcode(		INST_DUP,			envPtr);
	TclEmitOpcode(		INST_DICT_VERIFY,		envPtr);
	return TCL_OK;
    }

    /*
     * There's real merging work to do.
     *
     * Allocate some working space. This means we'll only ever compile this
     * command when there's an LVT present.
     */

    workerIndex = TclFindCompiledLocal(NULL, 0, 1, envPtr);
    if (workerIndex < 0) {
	return TCL_ERROR;
    }
    infoIndex = TclFindCompiledLocal(NULL, 0, 1, envPtr);

    /*
     * Get the first dictionary and verify that it is so.
     */

    tokenPtr = TokenAfter(parsePtr->tokenPtr);
    CompileWord(envPtr, tokenPtr, interp);
    TclEmitOpcode(		INST_DUP,			envPtr);
    TclEmitOpcode(		INST_DICT_VERIFY,		envPtr);
    Emit14Inst(			INST_STORE_SCALAR, workerIndex,	envPtr);
    TclEmitOpcode(		INST_POP,			envPtr);

    /*
     * For each of the remaining dictionaries...
     */

    outLoop = DeclareExceptionRange(envPtr, CATCH_EXCEPTION_RANGE);
    TclEmitInstInt4(		INST_BEGIN_CATCH4, outLoop,	envPtr);
    ExceptionRangeStarts(envPtr, outLoop);
    for (i=2 ; i<parsePtr->numWords ; i++) {
	/*
	 * Get the dictionary, and merge its pairs into the first dict (using
	 * a small loop).
	 */

	tokenPtr = TokenAfter(tokenPtr);
	CompileWord(envPtr, tokenPtr, interp);
	TclEmitInstInt4(	INST_DICT_FIRST, infoIndex,	envPtr);
	TclEmitInstInt1(	INST_JUMP_TRUE1, 24,		envPtr);
	TclEmitInstInt4(	INST_REVERSE, 2,		envPtr);
	TclEmitInstInt4(	INST_DICT_SET, 1,		envPtr);
	TclEmitInt4(			workerIndex,		envPtr);
	TclAdjustStackDepth(-1, envPtr);
	TclEmitOpcode(		INST_POP,			envPtr);
	TclEmitInstInt4(	INST_DICT_NEXT, infoIndex,	envPtr);
	TclEmitInstInt1(	INST_JUMP_FALSE1, -20,		envPtr);
	TclEmitOpcode(		INST_POP,			envPtr);
	TclEmitOpcode(		INST_POP,			envPtr);
	TclEmitInstInt1(	INST_UNSET_SCALAR, 0,		envPtr);
	TclEmitInt4(			infoIndex,		envPtr);
    }
    ExceptionRangeEnds(envPtr, outLoop);
    TclEmitOpcode(		INST_END_CATCH,			envPtr);

    /*
     * Clean up any state left over.
     */

    Emit14Inst(			INST_LOAD_SCALAR, workerIndex,	envPtr);
    TclEmitInstInt1(		INST_UNSET_SCALAR, 0,		envPtr);
    TclEmitInt4(			workerIndex,		envPtr);
    TclEmitInstInt1(		INST_JUMP1, 18,			envPtr);

    /*
     * If an exception happens when starting to iterate over the second (and
     * subsequent) dicts. This is strictly not necessary, but it is nice.
     */

    ExceptionRangeTarget(envPtr, outLoop, catchOffset);
    TclEmitOpcode(		INST_PUSH_RETURN_OPTIONS,	envPtr);
    TclEmitOpcode(		INST_PUSH_RESULT,		envPtr);
    TclEmitOpcode(		INST_END_CATCH,			envPtr);
    TclEmitInstInt1(		INST_UNSET_SCALAR, 0,		envPtr);
    TclEmitInt4(			workerIndex,		envPtr);
    TclEmitInstInt1(		INST_UNSET_SCALAR, 0,		envPtr);
    TclEmitInt4(			infoIndex,		envPtr);
    TclEmitOpcode(		INST_RETURN_STK,		envPtr);

    return TCL_OK;
}

int
TclCompileDictForCmd(
    Tcl_Interp *interp,		/* Used for looking up stuff. */
    Tcl_Parse *parsePtr,	/* Points to a parse structure for the command
				 * created by Tcl_ParseCommand. */
    Command *cmdPtr,		/* Points to defintion of command being
				 * compiled. */
    CompileEnv *envPtr)		/* Holds resulting instructions. */
{
    return CompileDictEachCmd(interp, parsePtr, cmdPtr, envPtr,
	    TCL_EACH_KEEP_NONE);
}

int
TclCompileDictMapCmd(
    Tcl_Interp *interp,		/* Used for looking up stuff. */
    Tcl_Parse *parsePtr,	/* Points to a parse structure for the command
				 * created by Tcl_ParseCommand. */
    Command *cmdPtr,		/* Points to defintion of command being
				 * compiled. */
    CompileEnv *envPtr)		/* Holds resulting instructions. */
{
    return CompileDictEachCmd(interp, parsePtr, cmdPtr, envPtr,
	    TCL_EACH_COLLECT);
}

int
CompileDictEachCmd(
    Tcl_Interp *interp,		/* Used for looking up stuff. */
    Tcl_Parse *parsePtr,	/* Points to a parse structure for the command
				 * created by Tcl_ParseCommand. */
    Command *cmdPtr,		/* Points to defintion of command being
				 * compiled. */
    CompileEnv *envPtr,		/* Holds resulting instructions. */
    int collect)		/* Flag == TCL_EACH_COLLECT to collect and
				 * construct a new dictionary with the loop
				 * body result. */
{
    Tcl_Token *varsTokenPtr, *dictTokenPtr, *bodyTokenPtr;
    int keyVarIndex, valueVarIndex, nameChars, loopRange, catchRange;
    int infoIndex, jumpDisplacement, bodyTargetOffset, emptyTargetOffset;
    int numVars, endTargetOffset;
    int collectVar = -1;	/* Index of temp var holding the result
				 * dict. */
    int savedStackDepth = envPtr->currStackDepth;
				/* Needed because jumps confuse the stack
				 * space calculator. */
    const char **argv;
    Tcl_DString buffer;

    /*
     * There must be at least three argument after the command.
     */

    if (parsePtr->numWords != 4) {
	return TCL_ERROR;
    }

    varsTokenPtr = TokenAfter(parsePtr->tokenPtr);
    dictTokenPtr = TokenAfter(varsTokenPtr);
    bodyTokenPtr = TokenAfter(dictTokenPtr);
    if (varsTokenPtr->type != TCL_TOKEN_SIMPLE_WORD ||
	    bodyTokenPtr->type != TCL_TOKEN_SIMPLE_WORD) {
	return TCL_ERROR;
    }

    /*
     * Create temporary variable to capture return values from loop body when
     * we're collecting results.
     */

    if (collect == TCL_EACH_COLLECT) {
	collectVar = TclFindCompiledLocal(NULL, /*nameChars*/ 0, /*create*/ 1,
		envPtr);
	if (collectVar < 0) {
	    return TCL_ERROR;
	}
    }

    /*
     * Check we've got a pair of variables and that they are local variables.
     * Then extract their indices in the LVT.
     */

    Tcl_DStringInit(&buffer);
    TclDStringAppendToken(&buffer, &varsTokenPtr[1]);
    if (Tcl_SplitList(NULL, Tcl_DStringValue(&buffer), &numVars,
	    &argv) != TCL_OK) {
	Tcl_DStringFree(&buffer);
	return TCL_ERROR;
    }
    Tcl_DStringFree(&buffer);
    if (numVars != 2) {
	ckfree(argv);
	return TCL_ERROR;
    }

    nameChars = strlen(argv[0]);
    if (!TclIsLocalScalar(argv[0], nameChars)) {
	ckfree(argv);
	return TCL_ERROR;
    }
    keyVarIndex = TclFindCompiledLocal(argv[0], nameChars, 1, envPtr);

    nameChars = strlen(argv[1]);
    if (!TclIsLocalScalar(argv[1], nameChars)) {
	ckfree(argv);
	return TCL_ERROR;
    }
    valueVarIndex = TclFindCompiledLocal(argv[1], nameChars, 1, envPtr);
    ckfree(argv);

    if ((keyVarIndex < 0) || (valueVarIndex < 0)) {
	return TCL_ERROR;
    }

    /*
     * Allocate a temporary variable to store the iterator reference. The
     * variable will contain a Tcl_DictSearch reference which will be
     * allocated by INST_DICT_FIRST and disposed when the variable is unset
     * (at which point it should also have been finished with).
     */

    infoIndex = TclFindCompiledLocal(NULL, 0, 1, envPtr);
    if (infoIndex < 0) {
	return TCL_ERROR;
    }

    /*
     * Preparation complete; issue instructions. Note that this code issues
     * fixed-sized jumps. That simplifies things a lot!
     *
     * First up, initialize the accumulator dictionary if needed.
     */

    if (collect == TCL_EACH_COLLECT) {
	PushLiteral(envPtr, "", 0);
	Emit14Inst(	INST_STORE_SCALAR, collectVar,		envPtr);
	TclEmitOpcode(	INST_POP,				envPtr);
    }

    /*
     * Get the dictionary and start the iteration. No catching of errors at
     * this point.
     */

    CompileWord(envPtr, dictTokenPtr, interp);
    TclEmitInstInt4(	INST_DICT_FIRST, infoIndex,		envPtr);
    emptyTargetOffset = CurrentOffset(envPtr);
    TclEmitInstInt4(	INST_JUMP_TRUE4, 0,			envPtr);

    /*
     * Now we catch errors from here on so that we can finalize the search
     * started by Tcl_DictObjFirst above.
     */

    catchRange = DeclareExceptionRange(envPtr, CATCH_EXCEPTION_RANGE);
    TclEmitInstInt4(	INST_BEGIN_CATCH4, catchRange,		envPtr);
    ExceptionRangeStarts(envPtr, catchRange);

    /*
     * Inside the iteration, write the loop variables.
     */

    bodyTargetOffset = CurrentOffset(envPtr);
    Emit14Inst(		INST_STORE_SCALAR, keyVarIndex,		envPtr);
    TclEmitOpcode(	INST_POP,				envPtr);
    Emit14Inst(		INST_STORE_SCALAR, valueVarIndex,	envPtr);
    TclEmitOpcode(	INST_POP,				envPtr);

    /*
     * Set up the loop exception targets.
     */

    loopRange = DeclareExceptionRange(envPtr, LOOP_EXCEPTION_RANGE);
    ExceptionRangeStarts(envPtr, loopRange);

    /*
     * Compile the loop body itself. It should be stack-neutral.
     */

    CompileBody(envPtr, bodyTokenPtr, interp);
    if (collect == TCL_EACH_COLLECT) {
	Emit14Inst(	INST_LOAD_SCALAR, keyVarIndex,		envPtr);
	TclEmitInstInt4(INST_OVER, 1,				envPtr);
	TclEmitInstInt4(INST_DICT_SET, 1,			envPtr);
	TclEmitInt4(		collectVar,			envPtr);
	TclAdjustStackDepth(-1, envPtr);
	TclEmitOpcode(	INST_POP,				envPtr);
    }
    TclEmitOpcode(	INST_POP,				envPtr);

    /*
     * Both exception target ranges (error and loop) end here.
     */

    ExceptionRangeEnds(envPtr, loopRange);
    ExceptionRangeEnds(envPtr, catchRange);

    /*
     * Continue (or just normally process) by getting the next pair of items
     * from the dictionary and jumping back to the code to write them into
     * variables if there is another pair.
     */

    ExceptionRangeTarget(envPtr, loopRange, continueOffset);
    TclEmitInstInt4(	INST_DICT_NEXT, infoIndex,		envPtr);
    jumpDisplacement = bodyTargetOffset - CurrentOffset(envPtr);
    TclEmitInstInt4(	INST_JUMP_FALSE4, jumpDisplacement,	envPtr);
    TclEmitOpcode(	INST_POP,				envPtr);
    TclEmitOpcode(	INST_POP,				envPtr);

    /*
     * Now do the final cleanup for the no-error case (this is where we break
     * out of the loop to) by force-terminating the iteration (if not already
     * terminated), ditching the exception info and jumping to the last
     * instruction for this command. In theory, this could be done using the
     * "finally" clause (next generated) but this is faster.
     */

    ExceptionRangeTarget(envPtr, loopRange, breakOffset);
    TclEmitInstInt1(	INST_UNSET_SCALAR, 0,			envPtr);
    TclEmitInt4(		infoIndex,			envPtr);
    TclEmitOpcode(	INST_END_CATCH,				envPtr);
    endTargetOffset = CurrentOffset(envPtr);
    TclEmitInstInt4(	INST_JUMP4, 0,				envPtr);

    /*
     * Error handler "finally" clause, which force-terminates the iteration
     * and rethrows the error.
     */

    ExceptionRangeTarget(envPtr, catchRange, catchOffset);
    TclEmitOpcode(	INST_PUSH_RETURN_OPTIONS,		envPtr);
    TclEmitOpcode(	INST_PUSH_RESULT,			envPtr);
    TclEmitInstInt1(	INST_UNSET_SCALAR, 0,			envPtr);
    TclEmitInt4(		infoIndex,			envPtr);
    TclEmitOpcode(	INST_END_CATCH,				envPtr);
    if (collect == TCL_EACH_COLLECT) {
	TclEmitInstInt1(INST_UNSET_SCALAR, 0,			envPtr);
	TclEmitInt4(		collectVar,			envPtr);
    }
    TclEmitOpcode(	INST_RETURN_STK,			envPtr);

    /*
     * Otherwise we're done (the jump after the DICT_FIRST points here) and we
     * need to pop the bogus key/value pair (pushed to keep stack calculations
     * easy!) Note that we skip the END_CATCH. [Bug 1382528]
     */

    envPtr->currStackDepth = savedStackDepth + 2;
    jumpDisplacement = CurrentOffset(envPtr) - emptyTargetOffset;
    TclUpdateInstInt4AtPc(INST_JUMP_TRUE4, jumpDisplacement,
	    envPtr->codeStart + emptyTargetOffset);
    TclEmitOpcode(	INST_POP,				envPtr);
    TclEmitOpcode(	INST_POP,				envPtr);
    TclEmitInstInt1(	INST_UNSET_SCALAR, 0,			envPtr);
    TclEmitInt4(		infoIndex,			envPtr);

    /*
     * Final stage of the command (normal case) is that we push an empty
     * object (or push the accumulator as the result object). This is done
     * last to promote peephole optimization when it's dropped immediately.
     */

    jumpDisplacement = CurrentOffset(envPtr) - endTargetOffset;
    TclUpdateInstInt4AtPc(INST_JUMP4, jumpDisplacement,
	    envPtr->codeStart + endTargetOffset);
    if (collect == TCL_EACH_COLLECT) {
	Emit14Inst(	INST_LOAD_SCALAR, collectVar,		envPtr);
	TclEmitInstInt1(INST_UNSET_SCALAR, 0,			envPtr);
	TclEmitInt4(		collectVar,			envPtr);
    } else {
	PushLiteral(envPtr, "", 0);
    }
    return TCL_OK;
}

int
TclCompileDictUpdateCmd(
    Tcl_Interp *interp,		/* Used for looking up stuff. */
    Tcl_Parse *parsePtr,	/* Points to a parse structure for the command
				 * created by Tcl_ParseCommand. */
    Command *cmdPtr,		/* Points to defintion of command being
				 * compiled. */
    CompileEnv *envPtr)		/* Holds resulting instructions. */
{
    const char *name;
    int i, nameChars, dictIndex, numVars, range, infoIndex;
    Tcl_Token **keyTokenPtrs, *dictVarTokenPtr, *bodyTokenPtr, *tokenPtr;
    int savedStackDepth = envPtr->currStackDepth;
    DictUpdateInfo *duiPtr;
    JumpFixup jumpFixup;

    /*
     * There must be at least one argument after the command.
     */

    if (parsePtr->numWords < 5) {
	return TCL_ERROR;
    }

    /*
     * Parse the command. Expect the following:
     *   dict update <lit(eral)> <any> <lit> ?<any> <lit> ...? <lit>
     */

    if ((parsePtr->numWords - 1) & 1) {
	return TCL_ERROR;
    }
    numVars = (parsePtr->numWords - 3) / 2;

    /*
     * The dictionary variable must be a local scalar that is knowable at
     * compile time; anything else exceeds the complexity of the opcode. So
     * discover what the index is.
     */

    dictVarTokenPtr = TokenAfter(parsePtr->tokenPtr);
    if (dictVarTokenPtr->type != TCL_TOKEN_SIMPLE_WORD) {
	return TCL_ERROR;
    }
    name = dictVarTokenPtr[1].start;
    nameChars = dictVarTokenPtr[1].size;
    if (!TclIsLocalScalar(name, nameChars)) {
	return TCL_ERROR;
    }
    dictIndex = TclFindCompiledLocal(name, nameChars, 1, envPtr);
    if (dictIndex < 0) {
	return TCL_ERROR;
    }

    /*
     * Assemble the instruction metadata. This is complex enough that it is
     * represented as auxData; it holds an ordered list of variable indices
     * that are to be used.
     */

    duiPtr = ckalloc(sizeof(DictUpdateInfo) + sizeof(int) * (numVars - 1));
    duiPtr->length = numVars;
    keyTokenPtrs = ckalloc(sizeof(Tcl_Token *) * numVars);
    tokenPtr = TokenAfter(dictVarTokenPtr);

    for (i=0 ; i<numVars ; i++) {
	/*
	 * Put keys to one side for later compilation to bytecode.
	 */

	keyTokenPtrs[i] = tokenPtr;

	/*
	 * Variables first need to be checked for sanity.
	 */

	tokenPtr = TokenAfter(tokenPtr);
	if (tokenPtr->type != TCL_TOKEN_SIMPLE_WORD) {
	    goto failedUpdateInfoAssembly;
	}
	name = tokenPtr[1].start;
	nameChars = tokenPtr[1].size;
	if (!TclIsLocalScalar(name, nameChars)) {
	    goto failedUpdateInfoAssembly;
	}

	/*
	 * Stash the index in the auxiliary data.
	 */

	duiPtr->varIndices[i] =
		TclFindCompiledLocal(name, nameChars, 1, envPtr);
	if (duiPtr->varIndices[i] < 0) {
	    goto failedUpdateInfoAssembly;
	}
	tokenPtr = TokenAfter(tokenPtr);
    }
    if (tokenPtr->type != TCL_TOKEN_SIMPLE_WORD) {
    failedUpdateInfoAssembly:
	ckfree(duiPtr);
	ckfree(keyTokenPtrs);
	return TCL_ERROR;
    }
    bodyTokenPtr = tokenPtr;

    /*
     * The list of variables to bind is stored in auxiliary data so that it
     * can't be snagged by literal sharing and forced to shimmer dangerously.
     */

    infoIndex = TclCreateAuxData(duiPtr, &tclDictUpdateInfoType, envPtr);

    for (i=0 ; i<numVars ; i++) {
	CompileWord(envPtr, keyTokenPtrs[i], interp);
    }
    TclEmitInstInt4(	INST_LIST, numVars,			envPtr);
    TclEmitInstInt4(	INST_DICT_UPDATE_START, dictIndex,	envPtr);
    TclEmitInt4(	infoIndex,				envPtr);

    range = DeclareExceptionRange(envPtr, CATCH_EXCEPTION_RANGE);
    TclEmitInstInt4(	INST_BEGIN_CATCH4, range,		envPtr);

    ExceptionRangeStarts(envPtr, range);
    envPtr->currStackDepth++;
    CompileBody(envPtr, bodyTokenPtr, interp);
    envPtr->currStackDepth = savedStackDepth;
    ExceptionRangeEnds(envPtr, range);

    /*
     * Normal termination code: the stack has the key list below the result of
     * the body evaluation: swap them and finish the update code.
     */

    TclEmitOpcode(	INST_END_CATCH,				envPtr);
    TclEmitInstInt4(	INST_REVERSE, 2,			envPtr);
    TclEmitInstInt4(	INST_DICT_UPDATE_END, dictIndex,	envPtr);
    TclEmitInt4(	infoIndex,				envPtr);

    /*
     * Jump around the exceptional termination code.
     */

    TclEmitForwardJump(envPtr, TCL_UNCONDITIONAL_JUMP, &jumpFixup);

    /*
     * Termination code for non-ok returns: stash the result and return
     * options in the stack, bring up the key list, finish the update code,
     * and finally return with the catched return data
     */

    ExceptionRangeTarget(envPtr, range, catchOffset);
    TclEmitOpcode(	INST_PUSH_RESULT,			envPtr);
    TclEmitOpcode(	INST_PUSH_RETURN_OPTIONS,		envPtr);
    TclEmitOpcode(	INST_END_CATCH,				envPtr);
    TclEmitInstInt4(	INST_REVERSE, 3,			envPtr);

    TclEmitInstInt4(	INST_DICT_UPDATE_END, dictIndex,	envPtr);
    TclEmitInt4(	infoIndex,				envPtr);
    TclEmitOpcode(	INST_RETURN_STK,			envPtr);

    if (TclFixupForwardJumpToHere(envPtr, &jumpFixup, 127)) {
	Tcl_Panic("TclCompileDictCmd(update): bad jump distance %d",
		(int) (CurrentOffset(envPtr) - jumpFixup.codeOffset));
    }
    ckfree(keyTokenPtrs);
    envPtr->currStackDepth = savedStackDepth + 1;
    return TCL_OK;
}

int
TclCompileDictAppendCmd(
    Tcl_Interp *interp,		/* Used for looking up stuff. */
    Tcl_Parse *parsePtr,	/* Points to a parse structure for the command
				 * created by Tcl_ParseCommand. */
    Command *cmdPtr,		/* Points to defintion of command being
				 * compiled. */
    CompileEnv *envPtr)		/* Holds resulting instructions. */
{
    Tcl_Token *tokenPtr;
    int i, dictVarIndex;

    /*
     * There must be at least two argument after the command. And we impose an
     * (arbirary) safe limit; anyone exceeding it should stop worrying about
     * speed quite so much. ;-)
     */

    if (parsePtr->numWords<4 || parsePtr->numWords>100) {
	return TCL_ERROR;
    }

    /*
     * Get the index of the local variable that we will be working with.
     */

    tokenPtr = TokenAfter(parsePtr->tokenPtr);
    if (tokenPtr->type != TCL_TOKEN_SIMPLE_WORD) {
	return TCL_ERROR;
    } else {
	register const char *name = tokenPtr[1].start;
	register int nameChars = tokenPtr[1].size;

	if (!TclIsLocalScalar(name, nameChars)) {
	    return TCL_ERROR;
	}
	dictVarIndex = TclFindCompiledLocal(name, nameChars, 1, envPtr);
	if (dictVarIndex < 0) {
	    return TCL_ERROR;
	}
    }

    /*
     * Produce the string to concatenate onto the dictionary entry.
     */

    tokenPtr = TokenAfter(tokenPtr);
    for (i=2 ; i<parsePtr->numWords ; i++) {
	CompileWord(envPtr, tokenPtr, interp);
	tokenPtr = TokenAfter(tokenPtr);
    }
    if (parsePtr->numWords > 4) {
	TclEmitInstInt1(INST_CONCAT1, parsePtr->numWords-3, envPtr);
    }

    /*
     * Do the concatenation.
     */

    TclEmitInstInt4(INST_DICT_APPEND, dictVarIndex, envPtr);
    return TCL_OK;
}

int
TclCompileDictLappendCmd(
    Tcl_Interp *interp,		/* Used for looking up stuff. */
    Tcl_Parse *parsePtr,	/* Points to a parse structure for the command
				 * created by Tcl_ParseCommand. */
    Command *cmdPtr,		/* Points to defintion of command being
				 * compiled. */
    CompileEnv *envPtr)		/* Holds resulting instructions. */
{
    Tcl_Token *varTokenPtr, *keyTokenPtr, *valueTokenPtr;
    int dictVarIndex, nameChars;
    const char *name;

    /*
     * There must be three arguments after the command.
     */

    if (parsePtr->numWords != 4) {
	return TCL_ERROR;
    }

    varTokenPtr = TokenAfter(parsePtr->tokenPtr);
    keyTokenPtr = TokenAfter(varTokenPtr);
    valueTokenPtr = TokenAfter(keyTokenPtr);
    if (varTokenPtr->type != TCL_TOKEN_SIMPLE_WORD) {
	return TCL_ERROR;
    }
    name = varTokenPtr[1].start;
    nameChars = varTokenPtr[1].size;
    if (!TclIsLocalScalar(name, nameChars)) {
	return TCL_ERROR;
    }
    dictVarIndex = TclFindCompiledLocal(name, nameChars, 1, envPtr);
    if (dictVarIndex < 0) {
	return TCL_ERROR;
    }
    CompileWord(envPtr, keyTokenPtr, interp);
    CompileWord(envPtr, valueTokenPtr, interp);
    TclEmitInstInt4(	INST_DICT_LAPPEND, dictVarIndex,	envPtr);
    return TCL_OK;
}

int
TclCompileDictWithCmd(
    Tcl_Interp *interp,		/* Used for looking up stuff. */
    Tcl_Parse *parsePtr,	/* Points to a parse structure for the command
				 * created by Tcl_ParseCommand. */
    Command *cmdPtr,		/* Points to defintion of command being
				 * compiled. */
    CompileEnv *envPtr)		/* Holds resulting instructions. */
{
    int i, range, varNameTmp, pathTmp, keysTmp, gotPath, dictVar = -1;
    int bodyIsEmpty = 1;
    Tcl_Token *varTokenPtr, *tokenPtr;
    int savedStackDepth = envPtr->currStackDepth;
    JumpFixup jumpFixup;
    const char *ptr, *end;

    /*
     * There must be at least one argument after the command.
     */

    if (parsePtr->numWords < 3) {
	return TCL_ERROR;
    }

    /*
     * Parse the command (trivially). Expect the following:
     *   dict with <any (varName)> ?<any> ...? <literal>
     */

    varTokenPtr = TokenAfter(parsePtr->tokenPtr);
    tokenPtr = TokenAfter(varTokenPtr);
    for (i=3 ; i<parsePtr->numWords ; i++) {
	tokenPtr = TokenAfter(tokenPtr);
    }
    if (tokenPtr->type != TCL_TOKEN_SIMPLE_WORD) {
	return TCL_ERROR;
    }

    /*
     * Test if the last word is an empty script; if so, we can compile it in
     * all cases, but if it is non-empty we need local variable table entries
     * to hold the temporary variables (used to keep stack usage simple).
     */

    for (ptr=tokenPtr[1].start,end=ptr+tokenPtr[1].size ; ptr!=end ; ptr++) {
	if (*ptr!=' ' && *ptr!='\t' && *ptr!='\n' && *ptr!='\r') {
	    if (envPtr->procPtr == NULL) {
		return TCL_ERROR;
	    }
	    bodyIsEmpty = 0;
	    break;
	}
    }

    /*
     * Determine if we're manipulating a dict in a simple local variable.
     */

    gotPath = (parsePtr->numWords > 3);
    if (varTokenPtr->type == TCL_TOKEN_SIMPLE_WORD &&
	    TclIsLocalScalar(varTokenPtr[1].start, varTokenPtr[1].size)) {
	dictVar = TclFindCompiledLocal(varTokenPtr[1].start,
		varTokenPtr[1].size, 1, envPtr);
    }

    /*
     * Special case: an empty body means we definitely have no need to issue
     * try-finally style code or to allocate local variable table entries for
     * storing temporaries. Still need to do both INST_DICT_EXPAND and
     * INST_DICT_RECOMBINE_* though, because we can't determine if we're free
     * of traces.
     */

    if (bodyIsEmpty) {
	if (dictVar >= 0) {
	    if (gotPath) {
		/*
		 * Case: Path into dict in LVT with empty body.
		 */

		tokenPtr = TokenAfter(varTokenPtr);
		for (i=2 ; i<parsePtr->numWords-1 ; i++) {
		    CompileWord(envPtr, tokenPtr, interp);
		    tokenPtr = TokenAfter(tokenPtr);
		}
		TclEmitInstInt4(INST_LIST, parsePtr->numWords-3,envPtr);
		Emit14Inst(	INST_LOAD_SCALAR, dictVar,	envPtr);
		TclEmitInstInt4(INST_OVER, 1,			envPtr);
		TclEmitOpcode(	INST_DICT_EXPAND,		envPtr);
		TclEmitInstInt4(INST_DICT_RECOMBINE_IMM, dictVar, envPtr);
		PushLiteral(envPtr, "", 0);
	    } else {
		/*
		 * Case: Direct dict in LVT with empty body.
		 */

		PushLiteral(envPtr, "", 0);
		Emit14Inst(	INST_LOAD_SCALAR, dictVar,	envPtr);
		PushLiteral(envPtr, "", 0);
		TclEmitOpcode(	INST_DICT_EXPAND,		envPtr);
		TclEmitInstInt4(INST_DICT_RECOMBINE_IMM, dictVar, envPtr);
		PushLiteral(envPtr, "", 0);
	    }
	} else {
	    if (gotPath) {
		/*
		 * Case: Path into dict in non-simple var with empty body.
		 */

		tokenPtr = varTokenPtr;
		for (i=1 ; i<parsePtr->numWords-1 ; i++) {
		    CompileWord(envPtr, tokenPtr, interp);
		    tokenPtr = TokenAfter(tokenPtr);
		}
		TclEmitInstInt4(INST_LIST, parsePtr->numWords-3,envPtr);
		TclEmitInstInt4(INST_OVER, 1,			envPtr);
		TclEmitOpcode(	INST_LOAD_STK,			envPtr);
		TclEmitInstInt4(INST_OVER, 1,			envPtr);
		TclEmitOpcode(	INST_DICT_EXPAND,		envPtr);
		TclEmitOpcode(	INST_DICT_RECOMBINE_STK,	envPtr);
		PushLiteral(envPtr, "", 0);
	    } else {
		/*
		 * Case: Direct dict in non-simple var with empty body.
		 */

		CompileWord(envPtr, varTokenPtr, interp);
		TclEmitOpcode(	INST_DUP,			envPtr);
		TclEmitOpcode(	INST_LOAD_STK,			envPtr);
		PushLiteral(envPtr, "", 0);
		TclEmitOpcode(	INST_DICT_EXPAND,		envPtr);
		PushLiteral(envPtr, "", 0);
		TclEmitInstInt4(INST_REVERSE, 2,		envPtr);
		TclEmitOpcode(	INST_DICT_RECOMBINE_STK,	envPtr);
		PushLiteral(envPtr, "", 0);
	    }
	}
	envPtr->currStackDepth = savedStackDepth + 1;
	return TCL_OK;
    }

    /*
     * OK, we have a non-trivial body. This means that the focus is on
     * generating a try-finally structure where the INST_DICT_RECOMBINE_* goes
     * in the 'finally' clause.
     *
     * Start by allocating local (unnamed, untraced) working variables.
     */

    if (dictVar == -1) {
	varNameTmp = TclFindCompiledLocal(NULL, 0, 1, envPtr);
    } else {
	varNameTmp = -1;
    }
    if (gotPath) {
	pathTmp = TclFindCompiledLocal(NULL, 0, 1, envPtr);
    } else {
	pathTmp = -1;
    }
    keysTmp = TclFindCompiledLocal(NULL, 0, 1, envPtr);

    /*
     * Issue instructions. First, the part to expand the dictionary.
     */

    if (varNameTmp > -1) {
	CompileWord(envPtr, varTokenPtr, interp);
	Emit14Inst(		INST_STORE_SCALAR, varNameTmp,	envPtr);
    }
    tokenPtr = TokenAfter(varTokenPtr);
    if (gotPath) {
	for (i=2 ; i<parsePtr->numWords-1 ; i++) {
	    CompileWord(envPtr, tokenPtr, interp);
	    tokenPtr = TokenAfter(tokenPtr);
	}
	TclEmitInstInt4(	INST_LIST, parsePtr->numWords-3,envPtr);
	Emit14Inst(		INST_STORE_SCALAR, pathTmp,	envPtr);
	TclEmitOpcode(		INST_POP,			envPtr);
    }
    if (dictVar == -1) {
	TclEmitOpcode(		INST_LOAD_STK,			envPtr);
    } else {
	Emit14Inst(		INST_LOAD_SCALAR, dictVar,	envPtr);
    }
    if (gotPath) {
	Emit14Inst(		INST_LOAD_SCALAR, pathTmp,	envPtr);
    } else {
	PushLiteral(envPtr, "", 0);
    }
    TclEmitOpcode(		INST_DICT_EXPAND,		envPtr);
    Emit14Inst(			INST_STORE_SCALAR, keysTmp,	envPtr);
    TclEmitOpcode(		INST_POP,			envPtr);

    /*
     * Now the body of the [dict with].
     */

    range = DeclareExceptionRange(envPtr, CATCH_EXCEPTION_RANGE);
    TclEmitInstInt4(		INST_BEGIN_CATCH4, range,	envPtr);

    ExceptionRangeStarts(envPtr, range);
    envPtr->currStackDepth++;
    CompileBody(envPtr, tokenPtr, interp);
    envPtr->currStackDepth = savedStackDepth;
    ExceptionRangeEnds(envPtr, range);

    /*
     * Now fold the results back into the dictionary in the OK case.
     */

    TclEmitOpcode(		INST_END_CATCH,			envPtr);
    if (varNameTmp > -1) {
	Emit14Inst(		INST_LOAD_SCALAR, varNameTmp,	envPtr);
    }
    if (gotPath) {
	Emit14Inst(		INST_LOAD_SCALAR, pathTmp,	envPtr);
    } else {
	PushLiteral(envPtr, "", 0);
    }
    Emit14Inst(			INST_LOAD_SCALAR, keysTmp,	envPtr);
    if (dictVar == -1) {
	TclEmitOpcode(		INST_DICT_RECOMBINE_STK,	envPtr);
    } else {
	TclEmitInstInt4(	INST_DICT_RECOMBINE_IMM, dictVar, envPtr);
    }
    TclEmitForwardJump(envPtr, TCL_UNCONDITIONAL_JUMP, &jumpFixup);

    /*
     * Now fold the results back into the dictionary in the exception case.
     */

    ExceptionRangeTarget(envPtr, range, catchOffset);
    TclEmitOpcode(		INST_PUSH_RETURN_OPTIONS,	envPtr);
    TclEmitOpcode(		INST_PUSH_RESULT,		envPtr);
    TclEmitOpcode(		INST_END_CATCH,			envPtr);
    if (varNameTmp > -1) {
	Emit14Inst(		INST_LOAD_SCALAR, varNameTmp,	envPtr);
    }
    if (parsePtr->numWords > 3) {
	Emit14Inst(		INST_LOAD_SCALAR, pathTmp,	envPtr);
    } else {
	PushLiteral(envPtr, "", 0);
    }
    Emit14Inst(			INST_LOAD_SCALAR, keysTmp,	envPtr);
    if (dictVar == -1) {
	TclEmitOpcode(		INST_DICT_RECOMBINE_STK,	envPtr);
    } else {
	TclEmitInstInt4(	INST_DICT_RECOMBINE_IMM, dictVar, envPtr);
    }
    TclEmitOpcode(		INST_RETURN_STK,		envPtr);

    /*
     * Prepare for the start of the next command.
     */

    envPtr->currStackDepth = savedStackDepth + 1;
    if (TclFixupForwardJumpToHere(envPtr, &jumpFixup, 127)) {
	Tcl_Panic("TclCompileDictCmd(update): bad jump distance %d",
		(int) (CurrentOffset(envPtr) - jumpFixup.codeOffset));
    }
    return TCL_OK;
}

/*
 *----------------------------------------------------------------------
 *
 * DupDictUpdateInfo, FreeDictUpdateInfo --
 *
 *	Functions to duplicate, release and print the aux data created for use
 *	with the INST_DICT_UPDATE_START and INST_DICT_UPDATE_END instructions.
 *
 * Results:
 *	DupDictUpdateInfo: a copy of the auxiliary data
 *	FreeDictUpdateInfo: none
 *	PrintDictUpdateInfo: none
 *
 * Side effects:
 *	DupDictUpdateInfo: allocates memory
 *	FreeDictUpdateInfo: releases memory
 *	PrintDictUpdateInfo: none
 *
 *----------------------------------------------------------------------
 */

static ClientData
DupDictUpdateInfo(
    ClientData clientData)
{
    DictUpdateInfo *dui1Ptr, *dui2Ptr;
    unsigned len;

    dui1Ptr = clientData;
    len = sizeof(DictUpdateInfo) + sizeof(int) * (dui1Ptr->length - 1);
    dui2Ptr = ckalloc(len);
    memcpy(dui2Ptr, dui1Ptr, len);
    return dui2Ptr;
}

static void
FreeDictUpdateInfo(
    ClientData clientData)
{
    ckfree(clientData);
}

static void
PrintDictUpdateInfo(
    ClientData clientData,
    Tcl_Obj *appendObj,
    ByteCode *codePtr,
    unsigned int pcOffset)
{
    DictUpdateInfo *duiPtr = clientData;
    int i;

    for (i=0 ; i<duiPtr->length ; i++) {
	if (i) {
	    Tcl_AppendToObj(appendObj, ", ", -1);
	}
	Tcl_AppendPrintfToObj(appendObj, "%%v%u", duiPtr->varIndices[i]);
    }
}

/*
 *----------------------------------------------------------------------
 *
 * TclCompileErrorCmd --
 *
 *	Procedure called to compile the "error" command.
 *
 * Results:
 *	Returns TCL_OK for a successful compile. Returns TCL_ERROR to defer
 *	evaluation to runtime.
 *
 * Side effects:
 *	Instructions are added to envPtr to execute the "error" command at
 *	runtime.
 *
 *----------------------------------------------------------------------
 */

int
TclCompileErrorCmd(
    Tcl_Interp *interp,		/* Used for context. */
    Tcl_Parse *parsePtr,	/* Points to a parse structure for the command
				 * created by Tcl_ParseCommand. */
    Command *cmdPtr,		/* Points to defintion of command being
				 * compiled. */
    CompileEnv *envPtr)		/* Holds resulting instructions. */
{
    /*
     * General syntax: [error message ?errorInfo? ?errorCode?]
     * However, we only deal with the case where there is just a message.
     */
    Tcl_Token *messageTokenPtr;
    int savedStackDepth = envPtr->currStackDepth;

    if (parsePtr->numWords != 2) {
	return TCL_ERROR;
    }
    messageTokenPtr = TokenAfter(parsePtr->tokenPtr);

    PushLiteral(envPtr, "-code error -level 0", 20);
    CompileWord(envPtr, messageTokenPtr, interp);
    TclEmitOpcode(INST_RETURN_STK, envPtr);
    envPtr->currStackDepth = savedStackDepth + 1;
    return TCL_OK;
}

/*
 *----------------------------------------------------------------------
 *
 * TclCompileExprCmd --
 *
 *	Procedure called to compile the "expr" command.
 *
 * Results:
 *	Returns TCL_OK for a successful compile. Returns TCL_ERROR to defer
 *	evaluation to runtime.
 *
 * Side effects:
 *	Instructions are added to envPtr to execute the "expr" command at
 *	runtime.
 *
 *----------------------------------------------------------------------
 */

int
TclCompileExprCmd(
    Tcl_Interp *interp,		/* Used for error reporting. */
    Tcl_Parse *parsePtr,	/* Points to a parse structure for the command
				 * created by Tcl_ParseCommand. */
    Command *cmdPtr,		/* Points to defintion of command being
				 * compiled. */
    CompileEnv *envPtr)		/* Holds resulting instructions. */
{
    Tcl_Token *firstWordPtr;

    if (parsePtr->numWords == 1) {
	return TCL_ERROR;
    }

    firstWordPtr = TokenAfter(parsePtr->tokenPtr);
    TclCompileExprWords(interp, firstWordPtr, parsePtr->numWords-1, envPtr);
    return TCL_OK;
}

/*
 *----------------------------------------------------------------------
 *
 * TclCompileForCmd --
 *
 *	Procedure called to compile the "for" command.
 *
 * Results:
 *	Returns TCL_OK for a successful compile. Returns TCL_ERROR to defer
 *	evaluation to runtime.
 *
 * Side effects:
 *	Instructions are added to envPtr to execute the "for" command at
 *	runtime.
 *
 *----------------------------------------------------------------------
 */

int
TclCompileForCmd(
    Tcl_Interp *interp,		/* Used for error reporting. */
    Tcl_Parse *parsePtr,	/* Points to a parse structure for the command
				 * created by Tcl_ParseCommand. */
    Command *cmdPtr,		/* Points to defintion of command being
				 * compiled. */
    CompileEnv *envPtr)		/* Holds resulting instructions. */
{
    Tcl_Token *startTokenPtr, *testTokenPtr, *nextTokenPtr, *bodyTokenPtr;
    JumpFixup jumpEvalCondFixup;
    int testCodeOffset, bodyCodeOffset, nextCodeOffset, jumpDist;
    int bodyRange, nextRange;
    int savedStackDepth = envPtr->currStackDepth;

    if (parsePtr->numWords != 5) {
	return TCL_ERROR;
    }

    /*
     * If the test expression requires substitutions, don't compile the for
     * command inline. E.g., the expression might cause the loop to never
     * execute or execute forever, as in "for {} "$x > 5" {incr x} {}".
     */

    startTokenPtr = TokenAfter(parsePtr->tokenPtr);
    testTokenPtr = TokenAfter(startTokenPtr);
    if (testTokenPtr->type != TCL_TOKEN_SIMPLE_WORD) {
	return TCL_ERROR;
    }

    /*
     * Bail out also if the body or the next expression require substitutions
     * in order to insure correct behaviour [Bug 219166]
     */

    nextTokenPtr = TokenAfter(testTokenPtr);
    bodyTokenPtr = TokenAfter(nextTokenPtr);
    if ((nextTokenPtr->type != TCL_TOKEN_SIMPLE_WORD)
	    || (bodyTokenPtr->type != TCL_TOKEN_SIMPLE_WORD)) {
	return TCL_ERROR;
    }

    /*
     * Create ExceptionRange records for the body and the "next" command. The
     * "next" command's ExceptionRange supports break but not continue (and
     * has a -1 continueOffset).
     */

    bodyRange = DeclareExceptionRange(envPtr, LOOP_EXCEPTION_RANGE);
    nextRange = TclCreateExceptRange(LOOP_EXCEPTION_RANGE, envPtr);

    /*
     * Inline compile the initial command.
     */

    CompileBody(envPtr, startTokenPtr, interp);
    TclEmitOpcode(INST_POP, envPtr);

    /*
     * Jump to the evaluation of the condition. This code uses the "loop
     * rotation" optimisation (which eliminates one branch from the loop).
     * "for start cond next body" produces then:
     *       start
     *       goto A
     *    B: body                : bodyCodeOffset
     *       next                : nextCodeOffset, continueOffset
     *    A: cond -> result      : testCodeOffset
     *       if (result) goto B
     */

    TclEmitForwardJump(envPtr, TCL_UNCONDITIONAL_JUMP, &jumpEvalCondFixup);

    /*
     * Compile the loop body.
     */

    bodyCodeOffset = ExceptionRangeStarts(envPtr, bodyRange);
    CompileBody(envPtr, bodyTokenPtr, interp);
    ExceptionRangeEnds(envPtr, bodyRange);
    envPtr->currStackDepth = savedStackDepth + 1;
    TclEmitOpcode(INST_POP, envPtr);

    /*
     * Compile the "next" subcommand.
     */

    envPtr->currStackDepth = savedStackDepth;
    nextCodeOffset = ExceptionRangeStarts(envPtr, nextRange);
    CompileBody(envPtr, nextTokenPtr, interp);
    ExceptionRangeEnds(envPtr, nextRange);
    envPtr->currStackDepth = savedStackDepth + 1;
    TclEmitOpcode(INST_POP, envPtr);
    envPtr->currStackDepth = savedStackDepth;

    /*
     * Compile the test expression then emit the conditional jump that
     * terminates the for.
     */

    testCodeOffset = CurrentOffset(envPtr);

    jumpDist = testCodeOffset - jumpEvalCondFixup.codeOffset;
    if (TclFixupForwardJump(envPtr, &jumpEvalCondFixup, jumpDist, 127)) {
	bodyCodeOffset += 3;
	nextCodeOffset += 3;
	testCodeOffset += 3;
    }

    envPtr->currStackDepth = savedStackDepth;
    TclCompileExprWords(interp, testTokenPtr, 1, envPtr);
    envPtr->currStackDepth = savedStackDepth + 1;

    jumpDist = CurrentOffset(envPtr) - bodyCodeOffset;
    if (jumpDist > 127) {
	TclEmitInstInt4(INST_JUMP_TRUE4, -jumpDist, envPtr);
    } else {
	TclEmitInstInt1(INST_JUMP_TRUE1, -jumpDist, envPtr);
    }

    /*
     * Fix the starting points of the exception ranges (may have moved due to
     * jump type modification) and set where the exceptions target.
     */

    envPtr->exceptArrayPtr[bodyRange].codeOffset = bodyCodeOffset;
    envPtr->exceptArrayPtr[bodyRange].continueOffset = nextCodeOffset;

    envPtr->exceptArrayPtr[nextRange].codeOffset = nextCodeOffset;

    ExceptionRangeTarget(envPtr, bodyRange, breakOffset);
    ExceptionRangeTarget(envPtr, nextRange, breakOffset);

    /*
     * The for command's result is an empty string.
     */

    envPtr->currStackDepth = savedStackDepth;
    PushLiteral(envPtr, "", 0);

    return TCL_OK;
}

/*
 *----------------------------------------------------------------------
 *
 * TclCompileForeachCmd --
 *
 *	Procedure called to compile the "foreach" command.
 *
 * Results:
 *	Returns TCL_OK for a successful compile. Returns TCL_ERROR to defer
 *	evaluation to runtime.
 *
 * Side effects:
 *	Instructions are added to envPtr to execute the "foreach" command at
 *	runtime.
 *
 *----------------------------------------------------------------------
 */

int
TclCompileForeachCmd(
    Tcl_Interp *interp,		/* Used for error reporting. */
    Tcl_Parse *parsePtr,	/* Points to a parse structure for the command
				 * created by Tcl_ParseCommand. */
    Command *cmdPtr,		/* Points to defintion of command being
				 * compiled. */
    CompileEnv *envPtr)		/* Holds resulting instructions. */
{
    return CompileEachloopCmd(interp, parsePtr, cmdPtr, envPtr,
	    TCL_EACH_KEEP_NONE);
}

/*
 *----------------------------------------------------------------------
 *
 * CompileEachloopCmd --
 *
 *	Procedure called to compile the "foreach" and "lmap" commands.
 *
 * Results:
 *	Returns TCL_OK for a successful compile. Returns TCL_ERROR to defer
 *	evaluation to runtime.
 *
 * Side effects:
 *	Instructions are added to envPtr to execute the "foreach" command at
 *	runtime.
 *
 *----------------------------------------------------------------------
 */

static int
CompileEachloopCmd(
    Tcl_Interp *interp,		/* Used for error reporting. */
    Tcl_Parse *parsePtr,	/* Points to a parse structure for the command
				 * created by Tcl_ParseCommand. */
    Command *cmdPtr,		/* Points to defintion of command being
				 * compiled. */
    CompileEnv *envPtr,		/* Holds resulting instructions. */
    int collect)		/* Select collecting or accumulating mode
				 * (TCL_EACH_*) */
{
    Proc *procPtr = envPtr->procPtr;
    ForeachInfo *infoPtr;	/* Points to the structure describing this
				 * foreach command. Stored in a AuxData
				 * record in the ByteCode. */
    int firstValueTemp;		/* Index of the first temp var in the frame
				 * used to point to a value list. */
    int loopCtTemp;		/* Index of temp var holding the loop's
				 * iteration count. */
    int collectVar = -1;	/* Index of temp var holding the result var
				 * index. */

    Tcl_Token *tokenPtr, *bodyTokenPtr;
    unsigned char *jumpPc;
    JumpFixup jumpFalseFixup;
    int jumpBackDist, jumpBackOffset, infoIndex, range;
    int numWords, numLists, numVars, loopIndex, tempVar, i, j, code;
    int savedStackDepth = envPtr->currStackDepth;

    /*
     * We parse the variable list argument words and create two arrays:
     *    varcList[i] is number of variables in i-th var list.
     *    varvList[i] points to array of var names in i-th var list.
     */

    int *varcList;
    const char ***varvList;

    /*
     * If the foreach command isn't in a procedure, don't compile it inline:
     * the payoff is too small.
     */

    if (procPtr == NULL) {
	return TCL_ERROR;
    }

    numWords = parsePtr->numWords;
    if ((numWords < 4) || (numWords%2 != 0)) {
	return TCL_ERROR;
    }

    /*
     * Bail out if the body requires substitutions in order to insure correct
     * behaviour. [Bug 219166]
     */

    for (i = 0, tokenPtr = parsePtr->tokenPtr; i < numWords-1; i++) {
	tokenPtr = TokenAfter(tokenPtr);
    }
    bodyTokenPtr = tokenPtr;
    if (bodyTokenPtr->type != TCL_TOKEN_SIMPLE_WORD) {
	return TCL_ERROR;
    }

    /*
     * Allocate storage for the varcList and varvList arrays if necessary.
     */

    numLists = (numWords - 2)/2;
    varcList = ckalloc(numLists * sizeof(int));
    memset(varcList, 0, numLists * sizeof(int));
    varvList = (const char ***) ckalloc(numLists * sizeof(const char **));
    memset((char*) varvList, 0, numLists * sizeof(const char **));

    /*
     * Break up each var list and set the varcList and varvList arrays. Don't
     * compile the foreach inline if any var name needs substitutions or isn't
     * a scalar, or if any var list needs substitutions.
     */

    loopIndex = 0;
    for (i = 0, tokenPtr = parsePtr->tokenPtr;
	    i < numWords-1;
	    i++, tokenPtr = TokenAfter(tokenPtr)) {
	Tcl_DString varList;

	if (i%2 != 1) {
	    continue;
	}
	if (tokenPtr->type != TCL_TOKEN_SIMPLE_WORD) {
	    code = TCL_ERROR;
	    goto done;
	}

	/*
	 * Lots of copying going on here. Need a ListObj wizard to show a
	 * better way.
	 */

	Tcl_DStringInit(&varList);
	TclDStringAppendToken(&varList, &tokenPtr[1]);
	code = Tcl_SplitList(interp, Tcl_DStringValue(&varList),
		&varcList[loopIndex], &varvList[loopIndex]);
	Tcl_DStringFree(&varList);
	if (code != TCL_OK) {
	    code = TCL_ERROR;
	    goto done;
	}
	numVars = varcList[loopIndex];

	/*
	 * If the variable list is empty, we can enter an infinite loop when
	 * the interpreted version would not. Take care to ensure this does
	 * not happen. [Bug 1671138]
	 */

	if (numVars == 0) {
	    code = TCL_ERROR;
	    goto done;
	}

	for (j = 0;  j < numVars;  j++) {
	    const char *varName = varvList[loopIndex][j];

	    if (!TclIsLocalScalar(varName, (int) strlen(varName))) {
		code = TCL_ERROR;
		goto done;
	    }
	}
	loopIndex++;
    }

    if (collect == TCL_EACH_COLLECT) {
	collectVar = TclFindCompiledLocal(NULL, /*nameChars*/ 0, /*create*/ 1,
		envPtr);
	if (collectVar < 0) {
	    return TCL_ERROR;
	}
    }
	    
    /*
     * We will compile the foreach command. Reserve (numLists + 1) temporary
     * variables:
     *    - numLists temps to hold each value list
     *    - 1 temp for the loop counter (index of next element in each list)
     *
     * At this time we don't try to reuse temporaries; if there are two
     * nonoverlapping foreach loops, they don't share any temps.
     */

    code = TCL_OK;
    firstValueTemp = -1;
    for (loopIndex = 0;  loopIndex < numLists;  loopIndex++) {
	tempVar = TclFindCompiledLocal(NULL, /*nameChars*/ 0,
		/*create*/ 1, envPtr);
	if (loopIndex == 0) {
	    firstValueTemp = tempVar;
	}
    }
    loopCtTemp = TclFindCompiledLocal(NULL, /*nameChars*/ 0,
	    /*create*/ 1, envPtr);

    /*
     * Create and initialize the ForeachInfo and ForeachVarList data
     * structures describing this command. Then create a AuxData record
     * pointing to the ForeachInfo structure.
     */

    infoPtr = ckalloc(sizeof(ForeachInfo)
	    + numLists * sizeof(ForeachVarList *));
    infoPtr->numLists = numLists;
    infoPtr->firstValueTemp = firstValueTemp;
    infoPtr->loopCtTemp = loopCtTemp;
    for (loopIndex = 0;  loopIndex < numLists;  loopIndex++) {
	ForeachVarList *varListPtr;

	numVars = varcList[loopIndex];
	varListPtr = ckalloc(sizeof(ForeachVarList)
		+ numVars * sizeof(int));
	varListPtr->numVars = numVars;
	for (j = 0;  j < numVars;  j++) {
	    const char *varName = varvList[loopIndex][j];
	    int nameChars = strlen(varName);

	    varListPtr->varIndexes[j] = TclFindCompiledLocal(varName,
		    nameChars, /*create*/ 1, envPtr);
	}
	infoPtr->varLists[loopIndex] = varListPtr;
    }
    infoIndex = TclCreateAuxData(infoPtr, &tclForeachInfoType, envPtr);

    /*
     * Create an exception record to handle [break] and [continue].
     */

    range = DeclareExceptionRange(envPtr, LOOP_EXCEPTION_RANGE);

    /*
     * Evaluate then store each value list in the associated temporary.
     */

    loopIndex = 0;
    for (i = 0, tokenPtr = parsePtr->tokenPtr;
	    i < numWords-1;
	    i++, tokenPtr = TokenAfter(tokenPtr)) {
	if ((i%2 == 0) && (i > 0)) {
	    CompileTokens(envPtr, tokenPtr, interp);
	    tempVar = (firstValueTemp + loopIndex);
	    Emit14Inst(		INST_STORE_SCALAR, tempVar,	envPtr);
	    TclEmitOpcode(	INST_POP,			envPtr);
	    loopIndex++;
	}
    }

    /*
     * Create temporary variable to capture return values from loop body.
     */
     
    if (collect == TCL_EACH_COLLECT) {
	PushLiteral(envPtr, "", 0);
	Emit14Inst(		INST_STORE_SCALAR, collectVar,	envPtr);
	TclEmitOpcode(		INST_POP,			envPtr);
    }

    /*
     * Initialize the temporary var that holds the count of loop iterations.
     */

    TclEmitInstInt4(		INST_FOREACH_START4, infoIndex,	envPtr);

    /*
     * Top of loop code: assign each loop variable and check whether
     * to terminate the loop.
     */

    ExceptionRangeTarget(envPtr, range, continueOffset);
    TclEmitInstInt4(		INST_FOREACH_STEP4, infoIndex,	envPtr);
    TclEmitForwardJump(envPtr, TCL_FALSE_JUMP, &jumpFalseFixup);

    /*
     * Inline compile the loop body.
     */

    ExceptionRangeStarts(envPtr, range);
    CompileBody(envPtr, bodyTokenPtr, interp);
    ExceptionRangeEnds(envPtr, range);
    envPtr->currStackDepth = savedStackDepth + 1;

    if (collect == TCL_EACH_COLLECT) {
	Emit14Inst(		INST_LAPPEND_SCALAR, collectVar,envPtr);
    }
    TclEmitOpcode(		INST_POP,			envPtr);

    /*
     * Jump back to the test at the top of the loop. Generate a 4 byte jump if
     * the distance to the test is > 120 bytes. This is conservative and
     * ensures that we won't have to replace this jump if we later need to
     * replace the ifFalse jump with a 4 byte jump.
     */

    jumpBackOffset = CurrentOffset(envPtr);
    jumpBackDist = jumpBackOffset-envPtr->exceptArrayPtr[range].continueOffset;
    if (jumpBackDist > 120) {
	TclEmitInstInt4(INST_JUMP4, -jumpBackDist, envPtr);
    } else {
	TclEmitInstInt1(INST_JUMP1, -jumpBackDist, envPtr);
    }

    /*
     * Fix the target of the jump after the foreach_step test.
     */

    if (TclFixupForwardJumpToHere(envPtr, &jumpFalseFixup, 127)) {
	/*
	 * Update the loop body's starting PC offset since it moved down.
	 */

	envPtr->exceptArrayPtr[range].codeOffset += 3;

	/*
	 * Update the jump back to the test at the top of the loop since it
	 * also moved down 3 bytes.
	 */

	jumpBackOffset += 3;
	jumpPc = (envPtr->codeStart + jumpBackOffset);
	jumpBackDist += 3;
	if (jumpBackDist > 120) {
	    TclUpdateInstInt4AtPc(INST_JUMP4, -jumpBackDist, jumpPc);
	} else {
	    TclUpdateInstInt1AtPc(INST_JUMP1, -jumpBackDist, jumpPc);
	}
    }

    /*
     * Set the loop's break target.
     */

    ExceptionRangeTarget(envPtr, range, breakOffset);

    /*
     * The command's result is an empty string if not collecting, or the
     * list of results from evaluating the loop body.
     */

    envPtr->currStackDepth = savedStackDepth;
    if (collect == TCL_EACH_COLLECT) {
	Emit14Inst(		INST_LOAD_SCALAR, collectVar,	envPtr);
	TclEmitInstInt1(INST_UNSET_SCALAR, 0,			envPtr);
	TclEmitInt4(		collectVar,			envPtr);
    } else {
	PushLiteral(envPtr, "", 0);
    }
    envPtr->currStackDepth = savedStackDepth + 1;

  done:
    for (loopIndex = 0;  loopIndex < numLists;  loopIndex++) {
	if (varvList[loopIndex] != NULL) {
	    ckfree(varvList[loopIndex]);
	}
    }
    ckfree((void *)varvList);
    ckfree(varcList);
    return code;
}

/*
 *----------------------------------------------------------------------
 *
 * DupForeachInfo --
 *
 *	This procedure duplicates a ForeachInfo structure created as auxiliary
 *	data during the compilation of a foreach command.
 *
 * Results:
 *	A pointer to a newly allocated copy of the existing ForeachInfo
 *	structure is returned.
 *
 * Side effects:
 *	Storage for the copied ForeachInfo record is allocated. If the
 *	original ForeachInfo structure pointed to any ForeachVarList records,
 *	these structures are also copied and pointers to them are stored in
 *	the new ForeachInfo record.
 *
 *----------------------------------------------------------------------
 */

static ClientData
DupForeachInfo(
    ClientData clientData)	/* The foreach command's compilation auxiliary
				 * data to duplicate. */
{
    register ForeachInfo *srcPtr = clientData;
    ForeachInfo *dupPtr;
    register ForeachVarList *srcListPtr, *dupListPtr;
    int numVars, i, j, numLists = srcPtr->numLists;

    dupPtr = ckalloc(sizeof(ForeachInfo)
	    + numLists * sizeof(ForeachVarList *));
    dupPtr->numLists = numLists;
    dupPtr->firstValueTemp = srcPtr->firstValueTemp;
    dupPtr->loopCtTemp = srcPtr->loopCtTemp;

    for (i = 0;  i < numLists;  i++) {
	srcListPtr = srcPtr->varLists[i];
	numVars = srcListPtr->numVars;
	dupListPtr = ckalloc(sizeof(ForeachVarList)
		+ numVars * sizeof(int));
	dupListPtr->numVars = numVars;
	for (j = 0;  j < numVars;  j++) {
	    dupListPtr->varIndexes[j] =	srcListPtr->varIndexes[j];
	}
	dupPtr->varLists[i] = dupListPtr;
    }
    return dupPtr;
}

/*
 *----------------------------------------------------------------------
 *
 * FreeForeachInfo --
 *
 *	Procedure to free a ForeachInfo structure created as auxiliary data
 *	during the compilation of a foreach command.
 *
 * Results:
 *	None.
 *
 * Side effects:
 *	Storage for the ForeachInfo structure pointed to by the ClientData
 *	argument is freed as is any ForeachVarList record pointed to by the
 *	ForeachInfo structure.
 *
 *----------------------------------------------------------------------
 */

static void
FreeForeachInfo(
    ClientData clientData)	/* The foreach command's compilation auxiliary
				 * data to free. */
{
    register ForeachInfo *infoPtr = clientData;
    register ForeachVarList *listPtr;
    int numLists = infoPtr->numLists;
    register int i;

    for (i = 0;  i < numLists;  i++) {
	listPtr = infoPtr->varLists[i];
	ckfree(listPtr);
    }
    ckfree(infoPtr);
}

/*
 *----------------------------------------------------------------------
 *
 * PrintForeachInfo --
 *
 *	Function to write a human-readable representation of a ForeachInfo
 *	structure to stdout for debugging.
 *
 * Results:
 *	None.
 *
 * Side effects:
 *	None.
 *
 *----------------------------------------------------------------------
 */

static void
PrintForeachInfo(
    ClientData clientData,
    Tcl_Obj *appendObj,
    ByteCode *codePtr,
    unsigned int pcOffset)
{
    register ForeachInfo *infoPtr = clientData;
    register ForeachVarList *varsPtr;
    int i, j;

    Tcl_AppendToObj(appendObj, "data=[", -1);

    for (i=0 ; i<infoPtr->numLists ; i++) {
	if (i) {
	    Tcl_AppendToObj(appendObj, ", ", -1);
	}
	Tcl_AppendPrintfToObj(appendObj, "%%v%u",
		(unsigned) (infoPtr->firstValueTemp + i));
    }
    Tcl_AppendPrintfToObj(appendObj, "], loop=%%v%u",
	    (unsigned) infoPtr->loopCtTemp);
    for (i=0 ; i<infoPtr->numLists ; i++) {
	if (i) {
	    Tcl_AppendToObj(appendObj, ",", -1);
	}
	Tcl_AppendPrintfToObj(appendObj, "\n\t\t it%%v%u\t[",
		(unsigned) (infoPtr->firstValueTemp + i));
	varsPtr = infoPtr->varLists[i];
	for (j=0 ; j<varsPtr->numVars ; j++) {
	    if (j) {
		Tcl_AppendToObj(appendObj, ", ", -1);
	    }
	    Tcl_AppendPrintfToObj(appendObj, "%%v%u",
		    (unsigned) varsPtr->varIndexes[j]);
	}
	Tcl_AppendToObj(appendObj, "]", -1);
    }
}

/*
 *----------------------------------------------------------------------
 *
 * TclCompileFormatCmd --
 *
 *	Procedure called to compile the "format" command. Handles cases that
 *	can be done as constants or simple string concatenation only.
 *
 * Results:
 *	Returns TCL_OK for a successful compile. Returns TCL_ERROR to defer
 *	evaluation to runtime.
 *
 * Side effects:
 *	Instructions are added to envPtr to execute the "format" command at
 *	runtime.
 *
 *----------------------------------------------------------------------
 */

int
TclCompileFormatCmd(
    Tcl_Interp *interp,		/* Used for error reporting. */
    Tcl_Parse *parsePtr,	/* Points to a parse structure for the command
				 * created by Tcl_ParseCommand. */
    Command *cmdPtr,		/* Points to defintion of command being
				 * compiled. */
    CompileEnv *envPtr)		/* Holds resulting instructions. */
{
    Tcl_Token *tokenPtr = parsePtr->tokenPtr;
    Tcl_Obj **objv, *formatObj, *tmpObj;
    char *bytes, *start;
    int i, j, len;

    /*
     * Don't handle any guaranteed-error cases.
     */

    if (parsePtr->numWords < 2) {
	return TCL_ERROR;
    }

    /*
     * Check if the argument words are all compile-time-known literals; that's
     * a case we can handle by compiling to a constant.
     */

    formatObj = Tcl_NewObj();
    Tcl_IncrRefCount(formatObj);
    tokenPtr = TokenAfter(tokenPtr);
    if (!TclWordKnownAtCompileTime(tokenPtr, formatObj)) {
	Tcl_DecrRefCount(formatObj);
	return TCL_ERROR;
    }

    objv = ckalloc((parsePtr->numWords-2) * sizeof(Tcl_Obj *));
    for (i=0 ; i+2 < parsePtr->numWords ; i++) {
	tokenPtr = TokenAfter(tokenPtr);
	objv[i] = Tcl_NewObj();
	Tcl_IncrRefCount(objv[i]);
	if (!TclWordKnownAtCompileTime(tokenPtr, objv[i])) {
	    goto checkForStringConcatCase;
	}
    }

    /*
     * Everything is a literal, so the result is constant too (or an error if
     * the format is broken). Do the format now.
     */

    tmpObj = Tcl_Format(interp, Tcl_GetString(formatObj),
	    parsePtr->numWords-2, objv);
    for (; --i>=0 ;) {
	Tcl_DecrRefCount(objv[i]);
    }
    ckfree(objv);
    Tcl_DecrRefCount(formatObj);
    if (tmpObj == NULL) {
	return TCL_ERROR;
    }

    /*
     * Not an error, always a constant result, so just push the result as a
     * literal. Job done.
     */

    bytes = Tcl_GetStringFromObj(tmpObj, &len);
    PushLiteral(envPtr, bytes, len);
    Tcl_DecrRefCount(tmpObj);
    return TCL_OK;

  checkForStringConcatCase:
    /*
     * See if we can generate a sequence of things to concatenate. This
     * requires that all the % sequences be %s or %%, as everything else is
     * sufficiently complex that we don't bother.
     *
     * First, get the state of the system relatively sensible (cleaning up
     * after our attempt to spot a literal).
     */

    for (; --i>=0 ;) {
	Tcl_DecrRefCount(objv[i]);
    }
    ckfree(objv);
    tokenPtr = TokenAfter(parsePtr->tokenPtr);
    tokenPtr = TokenAfter(tokenPtr);
    i = 0;

    /*
     * Now scan through and check for non-%s and non-%% substitutions.
     */

    for (bytes = Tcl_GetString(formatObj) ; *bytes ; bytes++) {
	if (*bytes == '%') {
	    bytes++;
	    if (*bytes == 's') {
		i++;
		continue;
	    } else if (*bytes == '%') {
		continue;
	    }
	    Tcl_DecrRefCount(formatObj);
	    return TCL_ERROR;
	}
    }

    /*
     * Check if the number of things to concatenate will fit in a byte.
     */

    if (i+2 != parsePtr->numWords || i > 125) {
	Tcl_DecrRefCount(formatObj);
	return TCL_ERROR;
    }

    /*
     * Generate the pushes of the things to concatenate, a sequence of
     * literals and compiled tokens (of which at least one is non-literal or
     * we'd have the case in the first half of this function) which we will
     * concatenate.
     */

    i = 0;			/* The count of things to concat. */
    j = 2;			/* The index into the argument tokens, for
				 * TIP#280 handling. */
    start = Tcl_GetString(formatObj);
				/* The start of the currently-scanned literal
				 * in the format string. */
    tmpObj = Tcl_NewObj();	/* The buffer used to accumulate the literal
				 * being built. */
    for (bytes = start ; *bytes ; bytes++) {
	if (*bytes == '%') {
	    Tcl_AppendToObj(tmpObj, start, bytes - start);
	    if (*++bytes == '%') {
		Tcl_AppendToObj(tmpObj, "%", 1);
	    } else {
		char *b = Tcl_GetStringFromObj(tmpObj, &len);

		/*
		 * If there is a non-empty literal from the format string,
		 * push it and reset.
		 */

		if (len > 0) {
		    PushLiteral(envPtr, b, len);
		    Tcl_DecrRefCount(tmpObj);
		    tmpObj = Tcl_NewObj();
		    i++;
		}

		/*
		 * Push the code to produce the string that would be
		 * substituted with %s, except we'll be concatenating
		 * directly.
		 */

		CompileWord(envPtr, tokenPtr, interp);
		tokenPtr = TokenAfter(tokenPtr);
		j++;
		i++;
	    }
	    start = bytes + 1;
	}
    }

    /*
     * Handle the case of a trailing literal.
     */

    Tcl_AppendToObj(tmpObj, start, bytes - start);
    bytes = Tcl_GetStringFromObj(tmpObj, &len);
    if (len > 0) {
	PushLiteral(envPtr, bytes, len);
	i++;
    }
    Tcl_DecrRefCount(tmpObj);
    Tcl_DecrRefCount(formatObj);

    if (i > 1) {
	/*
	 * Do the concatenation, which produces the result.
	 */

	TclEmitInstInt1(INST_CONCAT1, i, envPtr);
    } else {
	/*
	 * EVIL HACK! Force there to be a string representation in the case
	 * where there's just a "%s" in the format; case covered by the test
	 * format-20.1 (and it is horrible...)
	 */

	TclEmitOpcode(INST_DUP, envPtr);
	PushLiteral(envPtr, "", 0);
	TclEmitOpcode(INST_STR_EQ, envPtr);
	TclEmitOpcode(INST_POP, envPtr);
    }
    return TCL_OK;
}

/*
 *----------------------------------------------------------------------
 *
 * TclCompileGlobalCmd --
 *
 *	Procedure called to compile the "global" command.
 *
 * Results:
 *	Returns TCL_OK for a successful compile. Returns TCL_ERROR to defer
 *	evaluation to runtime.
 *
 * Side effects:
 *	Instructions are added to envPtr to execute the "global" command at
 *	runtime.
 *
 *----------------------------------------------------------------------
 */

int
TclCompileGlobalCmd(
    Tcl_Interp *interp,		/* Used for error reporting. */
    Tcl_Parse *parsePtr,	/* Points to a parse structure for the command
				 * created by Tcl_ParseCommand. */
    Command *cmdPtr,		/* Points to defintion of command being
				 * compiled. */
    CompileEnv *envPtr)		/* Holds resulting instructions. */
{
    Tcl_Token *varTokenPtr;
    int localIndex, numWords, i;

    numWords = parsePtr->numWords;
    if (numWords < 2) {
	return TCL_ERROR;
    }

    /*
     * 'global' has no effect outside of proc bodies; handle that at runtime
     */

    if (envPtr->procPtr == NULL) {
	return TCL_ERROR;
    }

    /*
     * Push the namespace
     */

    PushLiteral(envPtr, "::", 2);

    /*
     * Loop over the variables.
     */

    varTokenPtr = TokenAfter(parsePtr->tokenPtr);
    for (i=2; i<=numWords; varTokenPtr = TokenAfter(varTokenPtr),i++) {
	localIndex = IndexTailVarIfKnown(interp, varTokenPtr, envPtr);

	if (localIndex < 0) {
	    return TCL_ERROR;
	}

	CompileWord(envPtr, varTokenPtr, interp);
	TclEmitInstInt4(	INST_NSUPVAR, localIndex,	envPtr);
    }

    /*
     * Pop the namespace, and set the result to empty
     */

    TclEmitOpcode(		INST_POP,			envPtr);
    PushLiteral(envPtr, "", 0);
    return TCL_OK;
}

/*
 *----------------------------------------------------------------------
 *
 * TclCompileIfCmd --
 *
 *	Procedure called to compile the "if" command.
 *
 * Results:
 *	Returns TCL_OK for a successful compile. Returns TCL_ERROR to defer
 *	evaluation to runtime.
 *
 * Side effects:
 *	Instructions are added to envPtr to execute the "if" command at
 *	runtime.
 *
 *----------------------------------------------------------------------
 */

int
TclCompileIfCmd(
    Tcl_Interp *interp,		/* Used for error reporting. */
    Tcl_Parse *parsePtr,	/* Points to a parse structure for the command
				 * created by Tcl_ParseCommand. */
    Command *cmdPtr,		/* Points to defintion of command being
				 * compiled. */
    CompileEnv *envPtr)		/* Holds resulting instructions. */
{
    JumpFixupArray jumpFalseFixupArray;
				/* Used to fix the ifFalse jump after each
				 * test when its target PC is determined. */
    JumpFixupArray jumpEndFixupArray;
				/* Used to fix the jump after each "then" body
				 * to the end of the "if" when that PC is
				 * determined. */
    Tcl_Token *tokenPtr, *testTokenPtr;
    int jumpIndex = 0;		/* Avoid compiler warning. */
    int jumpFalseDist, numWords, wordIdx, numBytes, j, code;
    const char *word;
    int savedStackDepth = envPtr->currStackDepth;
				/* Saved stack depth at the start of the first
				 * test; the envPtr current depth is restored
				 * to this value at the start of each test. */
    int realCond = 1;		/* Set to 0 for static conditions:
				 * "if 0 {..}" */
    int boolVal;		/* Value of static condition. */
    int compileScripts = 1;

    /*
     * Only compile the "if" command if all arguments are simple words, in
     * order to insure correct substitution [Bug 219166]
     */

    tokenPtr = parsePtr->tokenPtr;
    wordIdx = 0;
    numWords = parsePtr->numWords;

    for (wordIdx = 0; wordIdx < numWords; wordIdx++) {
	if (tokenPtr->type != TCL_TOKEN_SIMPLE_WORD) {
	    return TCL_ERROR;
	}
	tokenPtr = TokenAfter(tokenPtr);
    }

    TclInitJumpFixupArray(&jumpFalseFixupArray);
    TclInitJumpFixupArray(&jumpEndFixupArray);
    code = TCL_OK;

    /*
     * Each iteration of this loop compiles one "if expr ?then? body" or
     * "elseif expr ?then? body" clause.
     */

    tokenPtr = parsePtr->tokenPtr;
    wordIdx = 0;
    while (wordIdx < numWords) {
	/*
	 * Stop looping if the token isn't "if" or "elseif".
	 */

	word = tokenPtr[1].start;
	numBytes = tokenPtr[1].size;
	if ((tokenPtr == parsePtr->tokenPtr)
		|| ((numBytes == 6) && (strncmp(word, "elseif", 6) == 0))) {
	    tokenPtr = TokenAfter(tokenPtr);
	    wordIdx++;
	} else {
	    break;
	}
	if (wordIdx >= numWords) {
	    code = TCL_ERROR;
	    goto done;
	}

	/*
	 * Compile the test expression then emit the conditional jump around
	 * the "then" part.
	 */

	envPtr->currStackDepth = savedStackDepth;
	testTokenPtr = tokenPtr;

	if (realCond) {
	    /*
	     * Find out if the condition is a constant.
	     */

	    Tcl_Obj *boolObj = Tcl_NewStringObj(testTokenPtr[1].start,
		    testTokenPtr[1].size);

	    Tcl_IncrRefCount(boolObj);
	    code = Tcl_GetBooleanFromObj(NULL, boolObj, &boolVal);
	    TclDecrRefCount(boolObj);
	    if (code == TCL_OK) {
		/*
		 * A static condition.
		 */

		realCond = 0;
		if (!boolVal) {
		    compileScripts = 0;
		}
	    } else {
		Tcl_ResetResult(interp);
		TclCompileExprWords(interp, testTokenPtr, 1, envPtr);
		if (jumpFalseFixupArray.next >= jumpFalseFixupArray.end) {
		    TclExpandJumpFixupArray(&jumpFalseFixupArray);
		}
		jumpIndex = jumpFalseFixupArray.next;
		jumpFalseFixupArray.next++;
		TclEmitForwardJump(envPtr, TCL_FALSE_JUMP,
			jumpFalseFixupArray.fixup+jumpIndex);
	    }
	    code = TCL_OK;
	}

	/*
	 * Skip over the optional "then" before the then clause.
	 */

	tokenPtr = TokenAfter(testTokenPtr);
	wordIdx++;
	if (wordIdx >= numWords) {
	    code = TCL_ERROR;
	    goto done;
	}
	if (tokenPtr->type == TCL_TOKEN_SIMPLE_WORD) {
	    word = tokenPtr[1].start;
	    numBytes = tokenPtr[1].size;
	    if ((numBytes == 4) && (strncmp(word, "then", 4) == 0)) {
		tokenPtr = TokenAfter(tokenPtr);
		wordIdx++;
		if (wordIdx >= numWords) {
		    code = TCL_ERROR;
		    goto done;
		}
	    }
	}

	/*
	 * Compile the "then" command body.
	 */

	if (compileScripts) {
	    envPtr->currStackDepth = savedStackDepth;
	    CompileBody(envPtr, tokenPtr, interp);
	}

	if (realCond) {
	    /*
	     * Jump to the end of the "if" command. Both jumpFalseFixupArray
	     * and jumpEndFixupArray are indexed by "jumpIndex".
	     */

	    if (jumpEndFixupArray.next >= jumpEndFixupArray.end) {
		TclExpandJumpFixupArray(&jumpEndFixupArray);
	    }
	    jumpEndFixupArray.next++;
	    TclEmitForwardJump(envPtr, TCL_UNCONDITIONAL_JUMP,
		    jumpEndFixupArray.fixup+jumpIndex);

	    /*
	     * Fix the target of the jumpFalse after the test. Generate a 4
	     * byte jump if the distance is > 120 bytes. This is conservative,
	     * and ensures that we won't have to replace this jump if we later
	     * also need to replace the proceeding jump to the end of the "if"
	     * with a 4 byte jump.
	     */

	    if (TclFixupForwardJumpToHere(envPtr,
		    jumpFalseFixupArray.fixup+jumpIndex, 120)) {
		/*
		 * Adjust the code offset for the proceeding jump to the end
		 * of the "if" command.
		 */

		jumpEndFixupArray.fixup[jumpIndex].codeOffset += 3;
	    }
	} else if (boolVal) {
	    /*
	     * We were processing an "if 1 {...}"; stop compiling scripts.
	     */

	    compileScripts = 0;
	} else {
	    /*
	     * We were processing an "if 0 {...}"; reset so that the rest
	     * (elseif, else) is compiled correctly.
	     */

	    realCond = 1;
	    compileScripts = 1;
	}

	tokenPtr = TokenAfter(tokenPtr);
	wordIdx++;
    }

    /*
     * Restore the current stack depth in the environment; the "else" clause
     * (or its default) will add 1 to this.
     */

    envPtr->currStackDepth = savedStackDepth;

    /*
     * Check for the optional else clause. Do not compile anything if this was
     * an "if 1 {...}" case.
     */

    if ((wordIdx < numWords) && (tokenPtr->type == TCL_TOKEN_SIMPLE_WORD)) {
	/*
	 * There is an else clause. Skip over the optional "else" word.
	 */

	word = tokenPtr[1].start;
	numBytes = tokenPtr[1].size;
	if ((numBytes == 4) && (strncmp(word, "else", 4) == 0)) {
	    tokenPtr = TokenAfter(tokenPtr);
	    wordIdx++;
	    if (wordIdx >= numWords) {
		code = TCL_ERROR;
		goto done;
	    }
	}

	if (compileScripts) {
	    /*
	     * Compile the else command body.
	     */

	    CompileBody(envPtr, tokenPtr, interp);
	}

	/*
	 * Make sure there are no words after the else clause.
	 */

	wordIdx++;
	if (wordIdx < numWords) {
	    code = TCL_ERROR;
	    goto done;
	}
    } else {
	/*
	 * No else clause: the "if" command's result is an empty string.
	 */

	if (compileScripts) {
	    PushLiteral(envPtr, "", 0);
	}
    }

    /*
     * Fix the unconditional jumps to the end of the "if" command.
     */

    for (j = jumpEndFixupArray.next;  j > 0;  j--) {
	jumpIndex = (j - 1);	/* i.e. process the closest jump first. */
	if (TclFixupForwardJumpToHere(envPtr,
		jumpEndFixupArray.fixup+jumpIndex, 127)) {
	    /*
	     * Adjust the immediately preceeding "ifFalse" jump. We moved it's
	     * target (just after this jump) down three bytes.
	     */

	    unsigned char *ifFalsePc = envPtr->codeStart
		    + jumpFalseFixupArray.fixup[jumpIndex].codeOffset;
	    unsigned char opCode = *ifFalsePc;

	    if (opCode == INST_JUMP_FALSE1) {
		jumpFalseDist = TclGetInt1AtPtr(ifFalsePc + 1);
		jumpFalseDist += 3;
		TclStoreInt1AtPtr(jumpFalseDist, (ifFalsePc + 1));
	    } else if (opCode == INST_JUMP_FALSE4) {
		jumpFalseDist = TclGetInt4AtPtr(ifFalsePc + 1);
		jumpFalseDist += 3;
		TclStoreInt4AtPtr(jumpFalseDist, (ifFalsePc + 1));
	    } else {
		Tcl_Panic("TclCompileIfCmd: unexpected opcode \"%d\" updating ifFalse jump", (int) opCode);
	    }
	}
    }

    /*
     * Free the jumpFixupArray array if malloc'ed storage was used.
     */

  done:
    envPtr->currStackDepth = savedStackDepth + 1;
    TclFreeJumpFixupArray(&jumpFalseFixupArray);
    TclFreeJumpFixupArray(&jumpEndFixupArray);
    return code;
}

/*
 *----------------------------------------------------------------------
 *
 * TclCompileIncrCmd --
 *
 *	Procedure called to compile the "incr" command.
 *
 * Results:
 *	Returns TCL_OK for a successful compile. Returns TCL_ERROR to defer
 *	evaluation to runtime.
 *
 * Side effects:
 *	Instructions are added to envPtr to execute the "incr" command at
 *	runtime.
 *
 *----------------------------------------------------------------------
 */

int
TclCompileIncrCmd(
    Tcl_Interp *interp,		/* Used for error reporting. */
    Tcl_Parse *parsePtr,	/* Points to a parse structure for the command
				 * created by Tcl_ParseCommand. */
    Command *cmdPtr,		/* Points to defintion of command being
				 * compiled. */
    CompileEnv *envPtr)		/* Holds resulting instructions. */
{
    Tcl_Token *varTokenPtr, *incrTokenPtr;
    int simpleVarName, isScalar, localIndex, haveImmValue, immValue;

    if ((parsePtr->numWords != 2) && (parsePtr->numWords != 3)) {
	return TCL_ERROR;
    }

    varTokenPtr = TokenAfter(parsePtr->tokenPtr);

    PushVarName(interp, varTokenPtr, envPtr, TCL_NO_LARGE_INDEX,
	    &localIndex, &simpleVarName, &isScalar);

    /*
     * If an increment is given, push it, but see first if it's a small
     * integer.
     */

    haveImmValue = 0;
    immValue = 1;
    if (parsePtr->numWords == 3) {
	incrTokenPtr = TokenAfter(varTokenPtr);
	if (incrTokenPtr->type == TCL_TOKEN_SIMPLE_WORD) {
	    const char *word = incrTokenPtr[1].start;
	    int numBytes = incrTokenPtr[1].size;
	    int code;
	    Tcl_Obj *intObj = Tcl_NewStringObj(word, numBytes);

	    Tcl_IncrRefCount(intObj);
	    code = TclGetIntFromObj(NULL, intObj, &immValue);
	    TclDecrRefCount(intObj);
	    if ((code == TCL_OK) && (-127 <= immValue) && (immValue <= 127)) {
		haveImmValue = 1;
	    }
	    if (!haveImmValue) {
		PushLiteral(envPtr, word, numBytes);
	    }
	} else {
	    CompileTokens(envPtr, incrTokenPtr, interp);
	}
    } else {			/* No incr amount given so use 1. */
	haveImmValue = 1;
    }

    /*
     * Emit the instruction to increment the variable.
     */

    if (!simpleVarName) {
	if (haveImmValue) {
	    TclEmitInstInt1(	INST_INCR_STK_IMM, immValue,	envPtr);
	} else {
	    TclEmitOpcode(	INST_INCR_STK,			envPtr);
	}
    } else if (isScalar) {	/* Simple scalar variable. */
	if (localIndex >= 0) {
	    if (haveImmValue) {
		TclEmitInstInt1(INST_INCR_SCALAR1_IMM, localIndex, envPtr);
		TclEmitInt1(immValue, envPtr);
	    } else {
		TclEmitInstInt1(INST_INCR_SCALAR1, localIndex,	envPtr);
	    }
	} else {
	    if (haveImmValue) {
		TclEmitInstInt1(INST_INCR_SCALAR_STK_IMM, immValue, envPtr);
	    } else {
		TclEmitOpcode(	INST_INCR_SCALAR_STK,		envPtr);
	    }
	}
    } else {			/* Simple array variable. */
	if (localIndex >= 0) {
	    if (haveImmValue) {
		TclEmitInstInt1(INST_INCR_ARRAY1_IMM, localIndex, envPtr);
		TclEmitInt1(immValue, envPtr);
	    } else {
		TclEmitInstInt1(INST_INCR_ARRAY1, localIndex,	envPtr);
	    }
	} else {
	    if (haveImmValue) {
		TclEmitInstInt1(INST_INCR_ARRAY_STK_IMM, immValue, envPtr);
	    } else {
		TclEmitOpcode(	INST_INCR_ARRAY_STK,		envPtr);
	    }
	}
    }

    return TCL_OK;
}

/*
 *----------------------------------------------------------------------
 *
 * TclCompileInfo*Cmd --
 *
 *	Procedures called to compile "info" subcommands.
 *
 * Results:
 *	Returns TCL_OK for a successful compile. Returns TCL_ERROR to defer
 *	evaluation to runtime.
 *
 * Side effects:
 *	Instructions are added to envPtr to execute the "info" subcommand at
 *	runtime.
 *
 *----------------------------------------------------------------------
 */

int
TclCompileInfoCommandsCmd(
    Tcl_Interp *interp,		/* Used for error reporting. */
    Tcl_Parse *parsePtr,	/* Points to a parse structure for the command
				 * created by Tcl_ParseCommand. */
    Command *cmdPtr,		/* Points to defintion of command being
				 * compiled. */
    CompileEnv *envPtr)
{
    Tcl_Token *tokenPtr;
    Tcl_Obj *objPtr;
    char *bytes;

    /*
     * We require one compile-time known argument for the case we can compile.
     */

    if (parsePtr->numWords != 2) {
	return TCL_ERROR;
    }
    tokenPtr = TokenAfter(parsePtr->tokenPtr);
    objPtr = Tcl_NewObj();
    Tcl_IncrRefCount(objPtr);
    if (!TclWordKnownAtCompileTime(tokenPtr, objPtr)) {
	goto notCompilable;
    }
    bytes = Tcl_GetString(objPtr);

    /*
     * We require that the argument start with "::" and not have any of "*\[?"
     * in it. (Theoretically, we should look in only the final component, but
     * the difference is so slight given current naming practices.)
     */

    if (bytes[0] != ':' || bytes[1] != ':' || !TclMatchIsTrivial(bytes)) {
	goto notCompilable;
    }
    Tcl_DecrRefCount(objPtr);

    /*
     * Confirmed as a literal that will not frighten the horses. Compile. Note
     * that the result needs to be list-ified.
     */

    CompileWord(envPtr, tokenPtr,		interp);
    TclEmitOpcode(	INST_RESOLVE_COMMAND,	envPtr);
    TclEmitOpcode(	INST_DUP,		envPtr);
    TclEmitOpcode(	INST_STR_LEN,		envPtr);
    TclEmitInstInt1(	INST_JUMP_FALSE1, 7,	envPtr);
    TclEmitInstInt4(	INST_LIST, 1,		envPtr);
    return TCL_OK;

  notCompilable:
    Tcl_DecrRefCount(objPtr);
    return TCL_ERROR;
}

int
TclCompileInfoCoroutineCmd(
    Tcl_Interp *interp,		/* Used for error reporting. */
    Tcl_Parse *parsePtr,	/* Points to a parse structure for the command
				 * created by Tcl_ParseCommand. */
    Command *cmdPtr,		/* Points to defintion of command being
				 * compiled. */
    CompileEnv *envPtr)		/* Holds resulting instructions. */
{
    /*
     * Only compile [info coroutine] without arguments.
     */

    if (parsePtr->numWords != 1) {
	return TCL_ERROR;
    }

    /*
     * Not much to do; we compile to a single instruction...
     */

    TclEmitOpcode(		INST_COROUTINE_NAME,		envPtr);
    return TCL_OK;
}

int
TclCompileInfoExistsCmd(
    Tcl_Interp *interp,		/* Used for error reporting. */
    Tcl_Parse *parsePtr,	/* Points to a parse structure for the command
				 * created by Tcl_ParseCommand. */
    Command *cmdPtr,		/* Points to defintion of command being
				 * compiled. */
    CompileEnv *envPtr)		/* Holds resulting instructions. */
{
    Tcl_Token *tokenPtr;
    int isScalar, simpleVarName, localIndex;

    if (parsePtr->numWords != 2) {
	return TCL_ERROR;
    }

    /*
     * Decide if we can use a frame slot for the var/array name or if we need
     * to emit code to compute and push the name at runtime. We use a frame
     * slot (entry in the array of local vars) if we are compiling a procedure
     * body and if the name is simple text that does not include namespace
     * qualifiers.
     */

    tokenPtr = TokenAfter(parsePtr->tokenPtr);
    PushVarName(interp, tokenPtr, envPtr, 0, &localIndex,
	    &simpleVarName, &isScalar);

    /*
     * Emit instruction to check the variable for existence.
     */

    if (!simpleVarName) {
	TclEmitOpcode(		INST_EXIST_STK,			envPtr);
    } else if (isScalar) {
	if (localIndex < 0) {
	    TclEmitOpcode(	INST_EXIST_STK,			envPtr);
	} else {
	    TclEmitInstInt4(	INST_EXIST_SCALAR, localIndex,	envPtr);
	}
    } else {
	if (localIndex < 0) {
	    TclEmitOpcode(	INST_EXIST_ARRAY_STK,		envPtr);
	} else {
	    TclEmitInstInt4(	INST_EXIST_ARRAY, localIndex,	envPtr);
	}
    }

    return TCL_OK;
}

int
TclCompileInfoLevelCmd(
    Tcl_Interp *interp,		/* Used for error reporting. */
    Tcl_Parse *parsePtr,	/* Points to a parse structure for the command
				 * created by Tcl_ParseCommand. */
    Command *cmdPtr,		/* Points to defintion of command being
				 * compiled. */
    CompileEnv *envPtr)		/* Holds resulting instructions. */
{
    /*
     * Only compile [info level] without arguments or with a single argument.
     */

    if (parsePtr->numWords == 1) {
	/*
	 * Not much to do; we compile to a single instruction...
	 */

	TclEmitOpcode(		INST_INFO_LEVEL_NUM,		envPtr);
    } else if (parsePtr->numWords != 2) {
	return TCL_ERROR;
    } else {

	/*
	 * Compile the argument, then add the instruction to convert it into a
	 * list of arguments.
	 */

	CompileTokens(envPtr, TokenAfter(parsePtr->tokenPtr), interp);
	TclEmitOpcode(		INST_INFO_LEVEL_ARGS,		envPtr);
    }
    return TCL_OK;
}

int
TclCompileInfoObjectClassCmd(
    Tcl_Interp *interp,		/* Used for error reporting. */
    Tcl_Parse *parsePtr,	/* Points to a parse structure for the command
				 * created by Tcl_ParseCommand. */
    Command *cmdPtr,		/* Points to defintion of command being
				 * compiled. */
    CompileEnv *envPtr)
{
    Tcl_Token *tokenPtr = TokenAfter(parsePtr->tokenPtr);

    if (parsePtr->numWords != 2) {
	return TCL_ERROR;
    }
    CompileWord(envPtr,		tokenPtr,		interp);
    TclEmitOpcode(		INST_TCLOO_CLASS,	envPtr);
    return TCL_OK;
}

int
TclCompileInfoObjectIsACmd(
    Tcl_Interp *interp,		/* Used for error reporting. */
    Tcl_Parse *parsePtr,	/* Points to a parse structure for the command
				 * created by Tcl_ParseCommand. */
    Command *cmdPtr,		/* Points to defintion of command being
				 * compiled. */
    CompileEnv *envPtr)
{
    Tcl_Token *tokenPtr = TokenAfter(parsePtr->tokenPtr);

    /*
     * We only handle [info object isa object <somevalue>]. The first three
     * words are compressed to a single token by the ensemble compilation
     * engine.
     */

    if (parsePtr->numWords != 3) {
	return TCL_ERROR;
    }
    if (tokenPtr->type != TCL_TOKEN_SIMPLE_WORD || tokenPtr[1].size < 1
	    || strncmp(tokenPtr[1].start, "object", tokenPtr[1].size)) {
	return TCL_ERROR;
    }
    tokenPtr = TokenAfter(tokenPtr);

    /*
     * Issue the code.
     */

    CompileWord(envPtr,		tokenPtr,		interp);
    TclEmitOpcode(		INST_TCLOO_IS_OBJECT,	envPtr);
    return TCL_OK;
}

int
TclCompileInfoObjectNamespaceCmd(
    Tcl_Interp *interp,		/* Used for error reporting. */
    Tcl_Parse *parsePtr,	/* Points to a parse structure for the command
				 * created by Tcl_ParseCommand. */
    Command *cmdPtr,		/* Points to defintion of command being
				 * compiled. */
    CompileEnv *envPtr)
{
    Tcl_Token *tokenPtr = TokenAfter(parsePtr->tokenPtr);

    if (parsePtr->numWords != 2) {
	return TCL_ERROR;
    }
    CompileWord(envPtr,		tokenPtr,		interp);
    TclEmitOpcode(		INST_TCLOO_NS,		envPtr);
    return TCL_OK;
}

/*
 *----------------------------------------------------------------------
 *
 * TclCompileLappendCmd --
 *
 *	Procedure called to compile the "lappend" command.
 *
 * Results:
 *	Returns TCL_OK for a successful compile. Returns TCL_ERROR to defer
 *	evaluation to runtime.
 *
 * Side effects:
 *	Instructions are added to envPtr to execute the "lappend" command at
 *	runtime.
 *
 *----------------------------------------------------------------------
 */

int
TclCompileLappendCmd(
    Tcl_Interp *interp,		/* Used for error reporting. */
    Tcl_Parse *parsePtr,	/* Points to a parse structure for the command
				 * created by Tcl_ParseCommand. */
    Command *cmdPtr,		/* Points to defintion of command being
				 * compiled. */
    CompileEnv *envPtr)		/* Holds resulting instructions. */
{
    Tcl_Token *varTokenPtr;
    int simpleVarName, isScalar, localIndex, numWords;

    /*
     * If we're not in a procedure, don't compile.
     */

    if (envPtr->procPtr == NULL) {
	return TCL_ERROR;
    }

    numWords = parsePtr->numWords;
    if (numWords == 1) {
	return TCL_ERROR;
    }
    if (numWords != 3) {
	/*
	 * LAPPEND instructions currently only handle one value appends.
	 */

	return TCL_ERROR;
    }

    /*
     * Decide if we can use a frame slot for the var/array name or if we
     * need to emit code to compute and push the name at runtime. We use a
     * frame slot (entry in the array of local vars) if we are compiling a
     * procedure body and if the name is simple text that does not include
     * namespace qualifiers.
     */

    varTokenPtr = TokenAfter(parsePtr->tokenPtr);

    PushVarName(interp, varTokenPtr, envPtr, 0,
	    &localIndex, &simpleVarName, &isScalar);

    /*
     * If we are doing an assignment, push the new value. In the no values
     * case, create an empty object.
     */

    if (numWords > 2) {
	Tcl_Token *valueTokenPtr = TokenAfter(varTokenPtr);

	CompileWord(envPtr, valueTokenPtr, interp);
    }

    /*
     * Emit instructions to set/get the variable.
     */

    /*
     * The *_STK opcodes should be refactored to make better use of existing
     * LOAD/STORE instructions.
     */

    if (!simpleVarName) {
	TclEmitOpcode(		INST_LAPPEND_STK,		envPtr);
    } else if (isScalar) {
	if (localIndex < 0) {
	    TclEmitOpcode(	INST_LAPPEND_STK,		envPtr);
	} else {
	    Emit14Inst(		INST_LAPPEND_SCALAR, localIndex, envPtr);
	}
    } else {
	if (localIndex < 0) {
	    TclEmitOpcode(	INST_LAPPEND_ARRAY_STK,		envPtr);
	} else {
	    Emit14Inst(		INST_LAPPEND_ARRAY, localIndex,	envPtr);
	}
    }

    return TCL_OK;
}

/*
 *----------------------------------------------------------------------
 *
 * TclCompileLassignCmd --
 *
 *	Procedure called to compile the "lassign" command.
 *
 * Results:
 *	Returns TCL_OK for a successful compile. Returns TCL_ERROR to defer
 *	evaluation to runtime.
 *
 * Side effects:
 *	Instructions are added to envPtr to execute the "lassign" command at
 *	runtime.
 *
 *----------------------------------------------------------------------
 */

int
TclCompileLassignCmd(
    Tcl_Interp *interp,		/* Used for error reporting. */
    Tcl_Parse *parsePtr,	/* Points to a parse structure for the command
				 * created by Tcl_ParseCommand. */
    Command *cmdPtr,		/* Points to defintion of command being
				 * compiled. */
    CompileEnv *envPtr)		/* Holds resulting instructions. */
{
    Tcl_Token *tokenPtr;
    int simpleVarName, isScalar, localIndex, numWords, idx;

    numWords = parsePtr->numWords;

    /*
     * Check for command syntax error, but we'll punt that to runtime.
     */

    if (numWords < 3) {
	return TCL_ERROR;
    }

    /*
     * Generate code to push list being taken apart by [lassign].
     */

    tokenPtr = TokenAfter(parsePtr->tokenPtr);
    CompileWord(envPtr, tokenPtr, interp);

    /*
     * Generate code to assign values from the list to variables.
     */

    for (idx=0 ; idx<numWords-2 ; idx++) {
	tokenPtr = TokenAfter(tokenPtr);

	/*
	 * Generate the next variable name.
	 */

	PushVarName(interp, tokenPtr, envPtr, 0, &localIndex,
		&simpleVarName, &isScalar);

	/*
	 * Emit instructions to get the idx'th item out of the list value on
	 * the stack and assign it to the variable.
	 */

	if (!simpleVarName) {
	    TclEmitInstInt4(	INST_OVER, 1,			envPtr);
	    TclEmitInstInt4(	INST_LIST_INDEX_IMM, idx,	envPtr);
	    TclEmitOpcode(	INST_STORE_STK,			envPtr);
	    TclEmitOpcode(	INST_POP,			envPtr);
	} else if (isScalar) {
	    if (localIndex >= 0) {
		TclEmitOpcode(	INST_DUP,			envPtr);
		TclEmitInstInt4(INST_LIST_INDEX_IMM, idx,	envPtr);
		Emit14Inst(	INST_STORE_SCALAR, localIndex,	envPtr);
		TclEmitOpcode(	INST_POP,			envPtr);
	    } else {
		TclEmitInstInt4(INST_OVER, 1,			envPtr);
		TclEmitInstInt4(INST_LIST_INDEX_IMM, idx,	envPtr);
		TclEmitOpcode(	INST_STORE_SCALAR_STK,		envPtr);
		TclEmitOpcode(	INST_POP,			envPtr);
	    }
	} else {
	    if (localIndex >= 0) {
		TclEmitInstInt4(INST_OVER, 1,			envPtr);
		TclEmitInstInt4(INST_LIST_INDEX_IMM, idx,	envPtr);
		Emit14Inst(	INST_STORE_ARRAY, localIndex,	envPtr);
		TclEmitOpcode(	INST_POP,			envPtr);
	    } else {
		TclEmitInstInt4(INST_OVER, 2,			envPtr);
		TclEmitInstInt4(INST_LIST_INDEX_IMM, idx,	envPtr);
		TclEmitOpcode(	INST_STORE_ARRAY_STK,		envPtr);
		TclEmitOpcode(	INST_POP,			envPtr);
	    }
	}
    }

    /*
     * Generate code to leave the rest of the list on the stack.
     */

    TclEmitInstInt4(		INST_LIST_RANGE_IMM, idx,	envPtr);
    TclEmitInt4(		-2 /* == "end" */,		envPtr);

    return TCL_OK;
}

/*
 *----------------------------------------------------------------------
 *
 * TclCompileLindexCmd --
 *
 *	Procedure called to compile the "lindex" command.
 *
 * Results:
 *	Returns TCL_OK for a successful compile. Returns TCL_ERROR to defer
 *	evaluation to runtime.
 *
 * Side effects:
 *	Instructions are added to envPtr to execute the "lindex" command at
 *	runtime.
 *
 *----------------------------------------------------------------------
 */

int
TclCompileLindexCmd(
    Tcl_Interp *interp,		/* Used for error reporting. */
    Tcl_Parse *parsePtr,	/* Points to a parse structure for the command
				 * created by Tcl_ParseCommand. */
    Command *cmdPtr,		/* Points to defintion of command being
				 * compiled. */
    CompileEnv *envPtr)		/* Holds resulting instructions. */
{
    Tcl_Token *idxTokenPtr, *valTokenPtr;
    int i, numWords = parsePtr->numWords;

    /*
     * Quit if too few args.
     */

    if (numWords <= 1) {
	return TCL_ERROR;
    }

    valTokenPtr = TokenAfter(parsePtr->tokenPtr);
    if (numWords != 3) {
	goto emitComplexLindex;
    }

    idxTokenPtr = TokenAfter(valTokenPtr);
    if (idxTokenPtr->type == TCL_TOKEN_SIMPLE_WORD) {
	Tcl_Obj *tmpObj;
	int idx, result;

	tmpObj = Tcl_NewStringObj(idxTokenPtr[1].start, idxTokenPtr[1].size);
	result = TclGetIntFromObj(NULL, tmpObj, &idx);
	if (result == TCL_OK) {
	    if (idx < 0) {
		result = TCL_ERROR;
	    }
	} else {
	    result = TclGetIntForIndexM(NULL, tmpObj, -2, &idx);
	    if (result == TCL_OK && idx > -2) {
		result = TCL_ERROR;
	    }
	}
	TclDecrRefCount(tmpObj);

	if (result == TCL_OK) {
	    /*
	     * All checks have been completed, and we have exactly one of
	     * these constructs:
	     *	 lindex <arbitraryValue> <posInt>
	     *	 lindex <arbitraryValue> end-<posInt>
	     * This is best compiled as a push of the arbitrary value followed
	     * by an "immediate lindex" which is the most efficient variety.
	     */

	    CompileWord(envPtr, valTokenPtr, interp);
	    TclEmitInstInt4(	INST_LIST_INDEX_IMM, idx,	envPtr);
	    return TCL_OK;
	}

	/*
	 * If the conversion failed or the value was negative, we just keep on
	 * going with the more complex compilation.
	 */
    }

    /*
     * Push the operands onto the stack.
     */

  emitComplexLindex:
    for (i=1 ; i<numWords ; i++) {
	CompileWord(envPtr, valTokenPtr, interp);
	valTokenPtr = TokenAfter(valTokenPtr);
    }

    /*
     * Emit INST_LIST_INDEX if objc==3, or INST_LIST_INDEX_MULTI if there are
     * multiple index args.
     */

    if (numWords == 3) {
	TclEmitOpcode(		INST_LIST_INDEX,		envPtr);
    } else {
	TclEmitInstInt4(	INST_LIST_INDEX_MULTI, numWords-1, envPtr);
    }

    return TCL_OK;
}

/*
 *----------------------------------------------------------------------
 *
 * TclCompileListCmd --
 *
 *	Procedure called to compile the "list" command.
 *
 * Results:
 *	Returns TCL_OK for a successful compile. Returns TCL_ERROR to defer
 *	evaluation to runtime.
 *
 * Side effects:
 *	Instructions are added to envPtr to execute the "list" command at
 *	runtime.
 *
 *----------------------------------------------------------------------
 */

int
TclCompileListCmd(
    Tcl_Interp *interp,		/* Used for error reporting. */
    Tcl_Parse *parsePtr,	/* Points to a parse structure for the command
				 * created by Tcl_ParseCommand. */
    Command *cmdPtr,		/* Points to defintion of command being
				 * compiled. */
    CompileEnv *envPtr)		/* Holds resulting instructions. */
{
    Tcl_Token *valueTokenPtr;
    int i, numWords;

    /*
     * If we're not in a procedure, don't compile.
     */

    if (envPtr->procPtr == NULL) {
	return TCL_ERROR;
    }

    if (parsePtr->numWords == 1) {
	/*
	 * [list] without arguments just pushes an empty object.
	 */

	PushLiteral(envPtr, "", 0);
    } else {
	/*
	 * Push the all values onto the stack.
	 */

	numWords = parsePtr->numWords;
	valueTokenPtr = TokenAfter(parsePtr->tokenPtr);
	for (i = 1; i < numWords; i++) {
	    CompileWord(envPtr, valueTokenPtr, interp);
	    valueTokenPtr = TokenAfter(valueTokenPtr);
	}
	TclEmitInstInt4(	INST_LIST, numWords - 1,	envPtr);
    }

    return TCL_OK;
}

/*
 *----------------------------------------------------------------------
 *
 * TclCompileLlengthCmd --
 *
 *	Procedure called to compile the "llength" command.
 *
 * Results:
 *	Returns TCL_OK for a successful compile. Returns TCL_ERROR to defer
 *	evaluation to runtime.
 *
 * Side effects:
 *	Instructions are added to envPtr to execute the "llength" command at
 *	runtime.
 *
 *----------------------------------------------------------------------
 */

int
TclCompileLlengthCmd(
    Tcl_Interp *interp,		/* Used for error reporting. */
    Tcl_Parse *parsePtr,	/* Points to a parse structure for the command
				 * created by Tcl_ParseCommand. */
    Command *cmdPtr,		/* Points to defintion of command being
				 * compiled. */
    CompileEnv *envPtr)		/* Holds resulting instructions. */
{
    Tcl_Token *varTokenPtr;

    if (parsePtr->numWords != 2) {
	return TCL_ERROR;
    }
    varTokenPtr = TokenAfter(parsePtr->tokenPtr);

    CompileWord(envPtr, varTokenPtr, interp);
    TclEmitOpcode(		INST_LIST_LENGTH,		envPtr);
    return TCL_OK;
}

/*
 *----------------------------------------------------------------------
 *
 * TclCompileLrangeCmd --
 *
 *	How to compile the "lrange" command. We only bother because we needed
 *	the opcode anyway for "lassign".
 *
 *----------------------------------------------------------------------
 */

int
TclCompileLrangeCmd(
    Tcl_Interp *interp,		/* Tcl interpreter for context. */
    Tcl_Parse *parsePtr,	/* Points to a parse structure for the
				 * command. */
    Command *cmdPtr,		/* Points to defintion of command being
				 * compiled. */
    CompileEnv *envPtr)		/* Holds the resulting instructions. */
{
    Tcl_Token *tokenPtr, *listTokenPtr;
    Tcl_Obj *tmpObj;
    int idx1, idx2, result;

    if (parsePtr->numWords != 4) {
	return TCL_ERROR;
    }
    listTokenPtr = TokenAfter(parsePtr->tokenPtr);

    /*
     * Parse the first index. Will only compile if it is constant and not an
     * _integer_ less than zero (since we reserve negative indices here for
     * end-relative indexing).
     */

    tokenPtr = TokenAfter(listTokenPtr);
    if (tokenPtr->type != TCL_TOKEN_SIMPLE_WORD) {
	return TCL_ERROR;
    }
    tmpObj = Tcl_NewStringObj(tokenPtr[1].start, tokenPtr[1].size);
    result = TclGetIntFromObj(NULL, tmpObj, &idx1);
    if (result == TCL_OK) {
	if (idx1 < 0) {
	    result = TCL_ERROR;
	}
    } else {
	result = TclGetIntForIndexM(NULL, tmpObj, -2, &idx1);
	if (result == TCL_OK && idx1 > -2) {
	    result = TCL_ERROR;
	}
    }
    TclDecrRefCount(tmpObj);
    if (result != TCL_OK) {
	return TCL_ERROR;
    }

    /*
     * Parse the second index. Will only compile if it is constant and not an
     * _integer_ less than zero (since we reserve negative indices here for
     * end-relative indexing).
     */

    tokenPtr = TokenAfter(tokenPtr);
    if (tokenPtr->type != TCL_TOKEN_SIMPLE_WORD) {
	return TCL_ERROR;
    }
    tmpObj = Tcl_NewStringObj(tokenPtr[1].start, tokenPtr[1].size);
    result = TclGetIntFromObj(NULL, tmpObj, &idx2);
    if (result == TCL_OK) {
	if (idx2 < 0) {
	    result = TCL_ERROR;
	}
    } else {
	result = TclGetIntForIndexM(NULL, tmpObj, -2, &idx2);
	if (result == TCL_OK && idx2 > -2) {
	    result = TCL_ERROR;
	}
    }
    TclDecrRefCount(tmpObj);
    if (result != TCL_OK) {
	return TCL_ERROR;
    }

    /*
     * Issue instructions. It's not safe to skip doing the LIST_RANGE, as
     * we've not proved that the 'list' argument is really a list. Not that it
     * is worth trying to do that given current knowledge.
     */

    CompileWord(envPtr, listTokenPtr, interp);
    TclEmitInstInt4(		INST_LIST_RANGE_IMM, idx1,	envPtr);
    TclEmitInt4(		idx2,				envPtr);
    return TCL_OK;
}

/*
 *----------------------------------------------------------------------
 *
 * TclCompileLreplaceCmd --
 *
 *	How to compile the "lreplace" command. We only bother with the case
 *	where there are no elements to insert and where both the 'first' and
 *	'last' arguments are constant and one can be deterined to be at the
 *	end of the list. (This is the case that could also be written with
 *	"lrange".)
 *
 *----------------------------------------------------------------------
 */

int
TclCompileLreplaceCmd(
    Tcl_Interp *interp,		/* Tcl interpreter for context. */
    Tcl_Parse *parsePtr,	/* Points to a parse structure for the
				 * command. */
    Command *cmdPtr,		/* Points to defintion of command being
				 * compiled. */
    CompileEnv *envPtr)		/* Holds the resulting instructions. */
{
    Tcl_Token *tokenPtr, *listTokenPtr;
    Tcl_Obj *tmpObj;
    int idx1, idx2, result, guaranteedDropAll = 0;

    if (parsePtr->numWords != 4) {
	return TCL_ERROR;
    }
    listTokenPtr = TokenAfter(parsePtr->tokenPtr);

    /*
     * Parse the first index. Will only compile if it is constant and not an
     * _integer_ less than zero (since we reserve negative indices here for
     * end-relative indexing).
     */

    tokenPtr = TokenAfter(listTokenPtr);
    if (tokenPtr->type != TCL_TOKEN_SIMPLE_WORD) {
	return TCL_ERROR;
    }
    tmpObj = Tcl_NewStringObj(tokenPtr[1].start, tokenPtr[1].size);
    result = TclGetIntFromObj(NULL, tmpObj, &idx1);
    if (result == TCL_OK) {
	if (idx1 < 0) {
	    result = TCL_ERROR;
	}
    } else {
	result = TclGetIntForIndexM(NULL, tmpObj, -2, &idx1);
	if (result == TCL_OK && idx1 > -2) {
	    result = TCL_ERROR;
	}
    }
    TclDecrRefCount(tmpObj);
    if (result != TCL_OK) {
	return TCL_ERROR;
    }

    /*
     * Parse the second index. Will only compile if it is constant and not an
     * _integer_ less than zero (since we reserve negative indices here for
     * end-relative indexing).
     */

    tokenPtr = TokenAfter(tokenPtr);
    if (tokenPtr->type != TCL_TOKEN_SIMPLE_WORD) {
	return TCL_ERROR;
    }
    tmpObj = Tcl_NewStringObj(tokenPtr[1].start, tokenPtr[1].size);
    result = TclGetIntFromObj(NULL, tmpObj, &idx2);
    if (result == TCL_OK) {
	if (idx2 < 0) {
	    result = TCL_ERROR;
	}
    } else {
	result = TclGetIntForIndexM(NULL, tmpObj, -2, &idx2);
	if (result == TCL_OK && idx2 > -2) {
	    result = TCL_ERROR;
	}
    }
    TclDecrRefCount(tmpObj);
    if (result != TCL_OK) {
	return TCL_ERROR;
    }

    /*
     * Sanity check: can only issue when we're removing a range at one or
     * other end of the list. If we're at one end or the other, convert the
     * indices into the equivalent for an [lrange].
     */

    if (idx1 == 0) {
	if (idx2 == -2) {
	    guaranteedDropAll = 1;
	}
	idx1 = idx2 + 1;
	idx2 = -2;
    } else if (idx2 == -2) {
	idx2 = idx1 - 1;
	idx1 = 0;
    } else {
	return TCL_ERROR;
    }

    /*
     * Issue instructions. It's not safe to skip doing the LIST_RANGE, as
     * we've not proved that the 'list' argument is really a list. Not that it
     * is worth trying to do that given current knowledge.
     */

    CompileWord(envPtr, listTokenPtr, interp);
    if (guaranteedDropAll) {
	TclEmitOpcode(		INST_LIST_LENGTH,		envPtr);
	TclEmitOpcode(		INST_POP,			envPtr);
	PushLiteral(envPtr, "", 0);
    } else {
	TclEmitInstInt4(	INST_LIST_RANGE_IMM, idx1,	envPtr);
	TclEmitInt4(		idx2,				envPtr);
    }
    return TCL_OK;
}

/*
 *----------------------------------------------------------------------
 *
 * TclCompileLsetCmd --
 *
 *	Procedure called to compile the "lset" command.
 *
 * Results:
 *	Returns TCL_OK for a successful compile. Returns TCL_ERROR to defer
 *	evaluation to runtime.
 *
 * Side effects:
 *	Instructions are added to envPtr to execute the "lset" command at
 *	runtime.
 *
 * The general template for execution of the "lset" command is:
 *	(1) Instructions to push the variable name, unless the variable is
 *	    local to the stack frame.
 *	(2) If the variable is an array element, instructions to push the
 *	    array element name.
 *	(3) Instructions to push each of zero or more "index" arguments to the
 *	    stack, followed with the "newValue" element.
 *	(4) Instructions to duplicate the variable name and/or array element
 *	    name onto the top of the stack, if either was pushed at steps (1)
 *	    and (2).
 *	(5) The appropriate INST_LOAD_* instruction to place the original
 *	    value of the list variable at top of stack.
 *	(6) At this point, the stack contains:
 *		varName? arrayElementName? index1 index2 ... newValue oldList
 *	    The compiler emits one of INST_LSET_FLAT or INST_LSET_LIST
 *	    according as whether there is exactly one index element (LIST) or
 *	    either zero or else two or more (FLAT). This instruction removes
 *	    everything from the stack except for the two names and pushes the
 *	    new value of the variable.
 *	(7) Finally, INST_STORE_* stores the new value in the variable and
 *	    cleans up the stack.
 *
 *----------------------------------------------------------------------
 */

int
TclCompileLsetCmd(
    Tcl_Interp *interp,		/* Tcl interpreter for error reporting. */
    Tcl_Parse *parsePtr,	/* Points to a parse structure for the
				 * command. */
    Command *cmdPtr,		/* Points to defintion of command being
				 * compiled. */
    CompileEnv *envPtr)		/* Holds the resulting instructions. */
{
    int tempDepth;		/* Depth used for emitting one part of the
				 * code burst. */
    Tcl_Token *varTokenPtr;	/* Pointer to the Tcl_Token representing the
				 * parse of the variable name. */
    int localIndex;		/* Index of var in local var table. */
    int simpleVarName;		/* Flag == 1 if var name is simple. */
    int isScalar;		/* Flag == 1 if scalar, 0 if array. */
    int i;

    /*
     * Check argument count.
     */

    if (parsePtr->numWords < 3) {
	/*
	 * Fail at run time, not in compilation.
	 */

	return TCL_ERROR;
    }

    /*
     * Decide if we can use a frame slot for the var/array name or if we need
     * to emit code to compute and push the name at runtime. We use a frame
     * slot (entry in the array of local vars) if we are compiling a procedure
     * body and if the name is simple text that does not include namespace
     * qualifiers.
     */

    varTokenPtr = TokenAfter(parsePtr->tokenPtr);
    PushVarName(interp, varTokenPtr, envPtr, 0,
	    &localIndex, &simpleVarName, &isScalar);

    /*
     * Push the "index" args and the new element value.
     */

    for (i=2 ; i<parsePtr->numWords ; ++i) {
	varTokenPtr = TokenAfter(varTokenPtr);
	CompileWord(envPtr, varTokenPtr, interp);
    }

    /*
     * Duplicate the variable name if it's been pushed.
     */

    if (!simpleVarName || localIndex < 0) {
	if (!simpleVarName || isScalar) {
	    tempDepth = parsePtr->numWords - 2;
	} else {
	    tempDepth = parsePtr->numWords - 1;
	}
	TclEmitInstInt4(	INST_OVER, tempDepth,		envPtr);
    }

    /*
     * Duplicate an array index if one's been pushed.
     */

    if (simpleVarName && !isScalar) {
	if (localIndex < 0) {
	    tempDepth = parsePtr->numWords - 1;
	} else {
	    tempDepth = parsePtr->numWords - 2;
	}
	TclEmitInstInt4(	INST_OVER, tempDepth,		envPtr);
    }

    /*
     * Emit code to load the variable's value.
     */

    if (!simpleVarName) {
	TclEmitOpcode(		INST_LOAD_STK,			envPtr);
    } else if (isScalar) {
	if (localIndex < 0) {
	    TclEmitOpcode(	INST_LOAD_SCALAR_STK,		envPtr);
	} else {
	    Emit14Inst(		INST_LOAD_SCALAR, localIndex,	envPtr);
	}
    } else {
	if (localIndex < 0) {
	    TclEmitOpcode(	INST_LOAD_ARRAY_STK,		envPtr);
	} else {
	    Emit14Inst(		INST_LOAD_ARRAY, localIndex,	envPtr);
	}
    }

    /*
     * Emit the correct variety of 'lset' instruction.
     */

    if (parsePtr->numWords == 4) {
	TclEmitOpcode(		INST_LSET_LIST,			envPtr);
    } else {
	TclEmitInstInt4(	INST_LSET_FLAT, parsePtr->numWords-1, envPtr);
    }

    /*
     * Emit code to put the value back in the variable.
     */

    if (!simpleVarName) {
	TclEmitOpcode(		INST_STORE_STK,			envPtr);
    } else if (isScalar) {
	if (localIndex < 0) {
	    TclEmitOpcode(	INST_STORE_SCALAR_STK,		envPtr);
	} else {
	    Emit14Inst(		INST_STORE_SCALAR, localIndex,	envPtr);
	}
    } else {
	if (localIndex < 0) {
	    TclEmitOpcode(	INST_STORE_ARRAY_STK,		envPtr);
	} else {
	    Emit14Inst(		INST_STORE_ARRAY, localIndex,	envPtr);
	}
    }

    return TCL_OK;
}

/*
 *----------------------------------------------------------------------
 *
 * TclCompileLmapCmd --
 *
 *	Procedure called to compile the "lmap" command.
 *
 * Results:
 *	Returns TCL_OK for a successful compile. Returns TCL_ERROR to defer
 *	evaluation to runtime.
 *
 * Side effects:
 *	Instructions are added to envPtr to execute the "lmap" command at
 *	runtime.
 *
 *----------------------------------------------------------------------
 */

int
TclCompileLmapCmd(
    Tcl_Interp *interp,		/* Used for error reporting. */
    Tcl_Parse *parsePtr,	/* Points to a parse structure for the command
				 * created by Tcl_ParseCommand. */
    Command *cmdPtr,		/* Points to defintion of command being
				 * compiled. */
    CompileEnv *envPtr)		/* Holds resulting instructions. */
{
    return CompileEachloopCmd(interp, parsePtr, cmdPtr, envPtr,
	    TCL_EACH_COLLECT);
}

/*
 *----------------------------------------------------------------------
 *
 * TclCompileNamespace*Cmd --
 *
 *	Procedures called to compile the "namespace" command; currently, only
 *	the subcommands "namespace current" and "namespace upvar" are compiled
 *	to bytecodes, and the latter only inside a procedure(-like) context.
 *
 * Results:
 *	Returns TCL_OK for a successful compile. Returns TCL_ERROR to defer
 *	evaluation to runtime.
 *
 * Side effects:
 *	Instructions are added to envPtr to execute the "namespace upvar"
 *	command at runtime.
 *
 *----------------------------------------------------------------------
 */

int
TclCompileNamespaceCurrentCmd(
    Tcl_Interp *interp,		/* Used for error reporting. */
    Tcl_Parse *parsePtr,	/* Points to a parse structure for the command
				 * created by Tcl_ParseCommand. */
    Command *cmdPtr,		/* Points to defintion of command being
				 * compiled. */
    CompileEnv *envPtr)		/* Holds resulting instructions. */
{
    /*
     * Only compile [namespace current] without arguments.
     */

    if (parsePtr->numWords != 1) {
	return TCL_ERROR;
    }

    /*
     * Not much to do; we compile to a single instruction...
     */

    TclEmitOpcode(		INST_NS_CURRENT,		envPtr);
    return TCL_OK;
}

int
TclCompileNamespaceCodeCmd(
    Tcl_Interp *interp,		/* Used for error reporting. */
    Tcl_Parse *parsePtr,	/* Points to a parse structure for the command
				 * created by Tcl_ParseCommand. */
    Command *cmdPtr,		/* Points to defintion of command being
				 * compiled. */
    CompileEnv *envPtr)		/* Holds resulting instructions. */
{
    Tcl_Token *tokenPtr;

    if (parsePtr->numWords != 2) {
	return TCL_ERROR;
    }
    tokenPtr = TokenAfter(parsePtr->tokenPtr);

    /*
     * The specification of [namespace code] is rather shocking, in that it is
     * supposed to check if the argument is itself the result of [namespace
     * code] and not apply itself in that case. Which is excessively cautious,
     * but what the test suite checks for.
     */

    if (tokenPtr->type != TCL_TOKEN_SIMPLE_WORD || (tokenPtr[1].size > 20
	    && strncmp(tokenPtr[1].start, "::namespace inscope ", 20) == 0)) {
	/*
	 * Technically, we could just pass a literal '::namespace inscope '
	 * term through, but that's something which really shouldn't be
	 * occurring as something that the user writes so we'll just punt it.
	 */

	return TCL_ERROR;
    }

    /*
     * Now we can compile using the same strategy as [namespace code]'s normal
     * implementation does internally. Note that we can't bind the namespace
     * name directly here, because TclOO plays complex games with namespaces;
     * the value needs to be determined at runtime for safety.
     */

    PushLiteral(envPtr,		"::namespace",		11);
    PushLiteral(envPtr,		"inscope",		7);
    TclEmitOpcode(		INST_NS_CURRENT,	envPtr);
    CompileWord(envPtr,		tokenPtr,		interp);
    TclEmitInstInt4(		INST_LIST, 4,		envPtr);
    return TCL_OK;
}

int
TclCompileNamespaceQualifiersCmd(
    Tcl_Interp *interp,		/* Used for error reporting. */
    Tcl_Parse *parsePtr,	/* Points to a parse structure for the command
				 * created by Tcl_ParseCommand. */
    Command *cmdPtr,		/* Points to defintion of command being
				 * compiled. */
    CompileEnv *envPtr)		/* Holds resulting instructions. */
{
    Tcl_Token *tokenPtr = TokenAfter(parsePtr->tokenPtr);
    int off;

    if (parsePtr->numWords != 2) {
	return TCL_ERROR;
    }

    CompileWord(envPtr, tokenPtr, interp);
    PushLiteral(envPtr, "0", 1);
    PushLiteral(envPtr, "::", 2);
    TclEmitInstInt4(	INST_OVER, 2,			envPtr);
    TclEmitOpcode(	INST_STR_FIND_LAST,		envPtr);
    off = CurrentOffset(envPtr);
    PushLiteral(envPtr, "1", 1);
    TclEmitOpcode(	INST_SUB,			envPtr);
    TclEmitInstInt4(	INST_OVER, 2,			envPtr);
    TclEmitInstInt4(	INST_OVER, 1,			envPtr);
    TclEmitOpcode(	INST_STR_INDEX,			envPtr);
    PushLiteral(envPtr, ":", 1);
    TclEmitOpcode(	INST_STR_EQ,			envPtr);
    off = off - CurrentOffset(envPtr);
    TclEmitInstInt1(	INST_JUMP_TRUE1, off,		envPtr);
    TclEmitOpcode(	INST_STR_RANGE,			envPtr);
    return TCL_OK;
}

int
TclCompileNamespaceTailCmd(
    Tcl_Interp *interp,		/* Used for error reporting. */
    Tcl_Parse *parsePtr,	/* Points to a parse structure for the command
				 * created by Tcl_ParseCommand. */
    Command *cmdPtr,		/* Points to defintion of command being
				 * compiled. */
    CompileEnv *envPtr)		/* Holds resulting instructions. */
{
    Tcl_Token *tokenPtr = TokenAfter(parsePtr->tokenPtr);
    JumpFixup jumpFixup;

    if (parsePtr->numWords != 2) {
	return TCL_ERROR;
    }

    /*
     * Take care; only add 2 to found index if the string was actually found.
     */

    CompileWord(envPtr, tokenPtr, interp);
    PushLiteral(envPtr, "::", 2);
    TclEmitInstInt4(	INST_OVER, 1,			envPtr);
    TclEmitOpcode(	INST_STR_FIND_LAST,		envPtr);
    TclEmitOpcode(	INST_DUP,			envPtr);
    PushLiteral(envPtr, "0", 1);
    TclEmitOpcode(	INST_GE,			envPtr);
    TclEmitForwardJump(envPtr, TCL_FALSE_JUMP, &jumpFixup);
    PushLiteral(envPtr, "2", 1);
    TclEmitOpcode(	INST_ADD,			envPtr);
    TclFixupForwardJumpToHere(envPtr, &jumpFixup, 127);
    PushLiteral(envPtr, "end", 3);
    TclEmitOpcode(	INST_STR_RANGE,			envPtr);
    return TCL_OK;
}

int
TclCompileNamespaceUpvarCmd(
    Tcl_Interp *interp,		/* Used for error reporting. */
    Tcl_Parse *parsePtr,	/* Points to a parse structure for the command
				 * created by Tcl_ParseCommand. */
    Command *cmdPtr,		/* Points to defintion of command being
				 * compiled. */
    CompileEnv *envPtr)		/* Holds resulting instructions. */
{
    Tcl_Token *tokenPtr, *otherTokenPtr, *localTokenPtr;
    int simpleVarName, isScalar, localIndex, numWords, i;

    if (envPtr->procPtr == NULL) {
	return TCL_ERROR;
    }

    /*
     * Only compile [namespace upvar ...]: needs an even number of args, >=4
     */

    numWords = parsePtr->numWords;
    if ((numWords % 2) || (numWords < 4)) {
	return TCL_ERROR;
    }

    /*
     * Push the namespace
     */

    tokenPtr = TokenAfter(parsePtr->tokenPtr);
    CompileWord(envPtr, tokenPtr, interp);

    /*
     * Loop over the (otherVar, thisVar) pairs. If any of the thisVar is not a
     * local variable, return an error so that the non-compiled command will
     * be called at runtime.
     */

    localTokenPtr = tokenPtr;
    for (i=3; i<=numWords; i+=2) {
	otherTokenPtr = TokenAfter(localTokenPtr);
	localTokenPtr = TokenAfter(otherTokenPtr);

	CompileWord(envPtr, otherTokenPtr, interp);
	PushVarName(interp, localTokenPtr, envPtr, 0,
		&localIndex, &simpleVarName, &isScalar);

	if ((localIndex < 0) || !isScalar) {
	    return TCL_ERROR;
	}
	TclEmitInstInt4(	INST_NSUPVAR, localIndex,	envPtr);
    }

    /*
     * Pop the namespace, and set the result to empty
     */

    TclEmitOpcode(		INST_POP,			envPtr);
    PushLiteral(envPtr, "", 0);
    return TCL_OK;
}

int
TclCompileNamespaceWhichCmd(
    Tcl_Interp *interp,		/* Used for error reporting. */
    Tcl_Parse *parsePtr,	/* Points to a parse structure for the command
				 * created by Tcl_ParseCommand. */
    Command *cmdPtr,		/* Points to defintion of command being
				 * compiled. */
    CompileEnv *envPtr)		/* Holds resulting instructions. */
{
    Tcl_Token *tokenPtr, *opt;
    int idx;

    if (parsePtr->numWords < 2 || parsePtr->numWords > 3) {
	return TCL_ERROR;
    }
    tokenPtr = TokenAfter(parsePtr->tokenPtr);
    idx = 1;

    /*
     * If there's an option, check that it's "-command". We don't handle
     * "-variable" (currently) and anything else is an error.
     */

    if (parsePtr->numWords == 3) {
	if (tokenPtr->type != TCL_TOKEN_SIMPLE_WORD) {
	    return TCL_ERROR;
	}
	opt = tokenPtr + 1;
	if (opt->size < 2 || opt->size > 8
		|| strncmp(opt->start, "-command", opt->size) != 0) {
	    return TCL_ERROR;
	}
	tokenPtr = TokenAfter(tokenPtr);
	idx++;
    }

    /*
     * Issue the bytecode.
     */

    CompileWord(envPtr,		tokenPtr,		interp);
    TclEmitOpcode(		INST_RESOLVE_COMMAND,	envPtr);
    return TCL_OK;
}

/*
 *----------------------------------------------------------------------
 *
 * TclCompileRegexpCmd --
 *
 *	Procedure called to compile the "regexp" command.
 *
 * Results:
 *	Returns TCL_OK for a successful compile. Returns TCL_ERROR to defer
 *	evaluation to runtime.
 *
 * Side effects:
 *	Instructions are added to envPtr to execute the "regexp" command at
 *	runtime.
 *
 *----------------------------------------------------------------------
 */

int
TclCompileRegexpCmd(
    Tcl_Interp *interp,		/* Tcl interpreter for error reporting. */
    Tcl_Parse *parsePtr,	/* Points to a parse structure for the
				 * command. */
    Command *cmdPtr,		/* Points to defintion of command being
				 * compiled. */
    CompileEnv *envPtr)		/* Holds the resulting instructions. */
{
    Tcl_Token *varTokenPtr;	/* Pointer to the Tcl_Token representing the
				 * parse of the RE or string. */
    int i, len, nocase, exact, sawLast, simple;
    const char *str;

    /*
     * We are only interested in compiling simple regexp cases. Currently
     * supported compile cases are:
     *   regexp ?-nocase? ?--? staticString $var
     *   regexp ?-nocase? ?--? {^staticString$} $var
     */

    if (parsePtr->numWords < 3) {
	return TCL_ERROR;
    }

    simple = 0;
    nocase = 0;
    sawLast = 0;
    varTokenPtr = parsePtr->tokenPtr;

    /*
     * We only look for -nocase and -- as options. Everything else gets pushed
     * to runtime execution. This is different than regexp's runtime option
     * handling, but satisfies our stricter needs.
     */

    for (i = 1; i < parsePtr->numWords - 2; i++) {
	varTokenPtr = TokenAfter(varTokenPtr);
	if (varTokenPtr->type != TCL_TOKEN_SIMPLE_WORD) {
	    /*
	     * Not a simple string, so punt to runtime.
	     */

	    return TCL_ERROR;
	}
	str = varTokenPtr[1].start;
	len = varTokenPtr[1].size;
	if ((len == 2) && (str[0] == '-') && (str[1] == '-')) {
	    sawLast++;
	    i++;
	    break;
	} else if ((len > 1) && (strncmp(str,"-nocase",(unsigned)len) == 0)) {
	    nocase = 1;
	} else {
	    /*
	     * Not an option we recognize.
	     */

	    return TCL_ERROR;
	}
    }

    if ((parsePtr->numWords - i) != 2) {
	/*
	 * We don't support capturing to variables.
	 */

	return TCL_ERROR;
    }

    /*
     * Get the regexp string. If it is not a simple string or can't be
     * converted to a glob pattern, push the word for the INST_REGEXP.
     * Keep changes here in sync with TclCompileSwitchCmd Switch_Regexp.
     */

    varTokenPtr = TokenAfter(varTokenPtr);

    if (varTokenPtr->type == TCL_TOKEN_SIMPLE_WORD) {
	Tcl_DString ds;

	str = varTokenPtr[1].start;
	len = varTokenPtr[1].size;

	/*
	 * If it has a '-', it could be an incorrectly formed regexp command.
	 */

	if ((*str == '-') && !sawLast) {
	    return TCL_ERROR;
	}

	if (len == 0) {
	    /*
	     * The semantics of regexp are always match on re == "".
	     */

	    PushLiteral(envPtr, "1", 1);
	    return TCL_OK;
	}

	/*
	 * Attempt to convert pattern to glob.  If successful, push the
	 * converted pattern as a literal.
	 */

	if (TclReToGlob(NULL, varTokenPtr[1].start, len, &ds, &exact)
		== TCL_OK) {
	    simple = 1;
	    PushLiteral(envPtr, Tcl_DStringValue(&ds),Tcl_DStringLength(&ds));
	    Tcl_DStringFree(&ds);
	}
    }

    if (!simple) {
	CompileWord(envPtr, varTokenPtr, interp);
    }

    /*
     * Push the string arg.
     */

    varTokenPtr = TokenAfter(varTokenPtr);
    CompileWord(envPtr, varTokenPtr, interp);

    if (simple) {
	if (exact && !nocase) {
	    TclEmitOpcode(	INST_STR_EQ,			envPtr);
	} else {
	    TclEmitInstInt1(	INST_STR_MATCH, nocase,		envPtr);
	}
    } else {
	/*
	 * Pass correct RE compile flags.  We use only Int1 (8-bit), but
	 * that handles all the flags we want to pass.
	 * Don't use TCL_REG_NOSUB as we may have backrefs.
	 */

	int cflags = TCL_REG_ADVANCED | (nocase ? TCL_REG_NOCASE : 0);

	TclEmitInstInt1(	INST_REGEXP, cflags,		envPtr);
    }

    return TCL_OK;
}

/*
 *----------------------------------------------------------------------
 *
 * TclCompileRegsubCmd --
 *
 *	Procedure called to compile the "regsub" command.
 *
 * Results:
 *	Returns TCL_OK for a successful compile. Returns TCL_ERROR to defer
 *	evaluation to runtime.
 *
 * Side effects:
 *	Instructions are added to envPtr to execute the "regsub" command at
 *	runtime.
 *
 *----------------------------------------------------------------------
 */

int
TclCompileRegsubCmd(
    Tcl_Interp *interp,		/* Tcl interpreter for error reporting. */
    Tcl_Parse *parsePtr,	/* Points to a parse structure for the
				 * command. */
    Command *cmdPtr,		/* Points to defintion of command being
				 * compiled. */
    CompileEnv *envPtr)		/* Holds the resulting instructions. */
{
    /*
     * We only compile the case with [regsub -all] where the pattern is both
     * known at compile time and simple (i.e., no RE metacharacters). That is,
     * the pattern must be translatable into a glob like "*foo*" with no other
     * glob metacharacters inside it; there must be some "foo" in there too.
     * The substitution string must also be known at compile time and free of
     * metacharacters ("\digit" and "&"). Finally, there must not be a
     * variable mentioned in the [regsub] to write the result back to (because
     * we can't get the count of substitutions that would be the result in
     * that case). The key is that these are the conditions under which a
     * [string map] could be used instead, in particular a [string map] of the
     * form we can compile to bytecode.
     *
     * In short, we look for:
     *
     *   regsub -all [--] simpleRE string simpleReplacement
     *
     * The only optional part is the "--", and no other options are handled.
     */

    Tcl_Token *tokenPtr, *stringTokenPtr;
    Tcl_Obj *patternObj = NULL, *replacementObj = NULL;
    Tcl_DString pattern;
    const char *bytes;
    int len, exact, result = TCL_ERROR;

    if (parsePtr->numWords < 5 || parsePtr->numWords > 6) {
	return TCL_ERROR;
    }

    /*
     * Parse the "-all", which must be the first argument (other options not
     * supported, non-"-all" substitution we can't compile).
     */

    tokenPtr = TokenAfter(parsePtr->tokenPtr);
    if (tokenPtr->type != TCL_TOKEN_SIMPLE_WORD || tokenPtr[1].size != 4
	    || strncmp(tokenPtr[1].start, "-all", 4)) {
	return TCL_ERROR;
    }

    /*
     * Get the pattern into patternObj, checking for "--" in the process.
     */

    Tcl_DStringInit(&pattern);
    tokenPtr = TokenAfter(tokenPtr);
    patternObj = Tcl_NewObj();
    if (!TclWordKnownAtCompileTime(tokenPtr, patternObj)) {
	goto done;
    }
    if (Tcl_GetString(patternObj)[0] == '-') {
	if (strcmp(Tcl_GetString(patternObj), "--") != 0
		|| parsePtr->numWords == 5) {
	    goto done;
	}
	tokenPtr = TokenAfter(tokenPtr);
	Tcl_DecrRefCount(patternObj);
	patternObj = Tcl_NewObj();
	if (!TclWordKnownAtCompileTime(tokenPtr, patternObj)) {
	    goto done;
	}
    } else if (parsePtr->numWords == 6) {
	goto done;
    }

    /*
     * Identify the code which produces the string to apply the substitution
     * to (stringTokenPtr), and the replacement string (into replacementObj).
     */

    stringTokenPtr = TokenAfter(tokenPtr);
    tokenPtr = TokenAfter(stringTokenPtr);
    replacementObj = Tcl_NewObj();
    if (!TclWordKnownAtCompileTime(tokenPtr, replacementObj)) {
	goto done;
    }

    /*
     * Next, higher-level checks. Is the RE a very simple glob? Is the
     * replacement "simple"?
     */

    bytes = Tcl_GetStringFromObj(patternObj, &len);
    if (TclReToGlob(NULL, bytes, len, &pattern, &exact) != TCL_OK || exact) {
	goto done;
    }
    bytes = Tcl_DStringValue(&pattern);
    if (*bytes++ != '*') {
	goto done;
    }
    while (1) {
	switch (*bytes) {
	case '*':
	    if (bytes[1] == '\0') {
		/*
		 * OK, we've proved there are no metacharacters except for the
		 * '*' at each end.
		 */

		len = Tcl_DStringLength(&pattern) - 2;
		if (len > 0) {
		    goto isSimpleGlob;
		}

		/*
		 * The pattern is "**"! I believe that should be impossible,
		 * but we definitely can't handle that at all.
		 */
	    }
	case '\0': case '?': case '[': case '\\':
	    goto done;
	}
	bytes++;
    }
  isSimpleGlob:
    for (bytes = Tcl_GetString(replacementObj); *bytes; bytes++) {
	switch (*bytes) {
	case '\\': case '&':
	    goto done;
	}
    }

    /*
     * Proved the simplicity constraints! Time to issue the code.
     */

    result = TCL_OK;
    bytes = Tcl_DStringValue(&pattern) + 1;
    PushLiteral(envPtr,	bytes, len);
    bytes = Tcl_GetStringFromObj(replacementObj, &len);
    PushLiteral(envPtr,	bytes, len);
    CompileWord(envPtr,	stringTokenPtr, interp);
    TclEmitOpcode(	INST_STR_MAP,	envPtr);

  done:
    Tcl_DStringFree(&pattern);
    if (patternObj) {
	Tcl_DecrRefCount(patternObj);
    }
    if (replacementObj) {
	Tcl_DecrRefCount(replacementObj);
    }
    return result;
}

/*
 *----------------------------------------------------------------------
 *
 * TclCompileReturnCmd --
 *
 *	Procedure called to compile the "return" command.
 *
 * Results:
 *	Returns TCL_OK for a successful compile. Returns TCL_ERROR to defer
 *	evaluation to runtime.
 *
 * Side effects:
 *	Instructions are added to envPtr to execute the "return" command at
 *	runtime.
 *
 *----------------------------------------------------------------------
 */

int
TclCompileReturnCmd(
    Tcl_Interp *interp,		/* Used for error reporting. */
    Tcl_Parse *parsePtr,	/* Points to a parse structure for the command
				 * created by Tcl_ParseCommand. */
    Command *cmdPtr,		/* Points to defintion of command being
				 * compiled. */
    CompileEnv *envPtr)		/* Holds resulting instructions. */
{
    /*
     * General syntax: [return ?-option value ...? ?result?]
     * An even number of words means an explicit result argument is present.
     */
    int level, code, objc, size, status = TCL_OK;
    int numWords = parsePtr->numWords;
    int explicitResult = (0 == (numWords % 2));
    int numOptionWords = numWords - 1 - explicitResult;
    int savedStackDepth = envPtr->currStackDepth;
    Tcl_Obj *returnOpts, **objv;
    Tcl_Token *wordTokenPtr = TokenAfter(parsePtr->tokenPtr);

    /*
     * Check for special case which can always be compiled:
     *	    return -options <opts> <msg>
     * Unlike the normal [return] compilation, this version does everything at
     * runtime so it can handle arbitrary words and not just literals. Note
     * that if INST_RETURN_STK wasn't already needed for something else
     * ('finally' clause processing) this piece of code would not be present.
     */

    if ((numWords == 4) && (wordTokenPtr->type == TCL_TOKEN_SIMPLE_WORD)
	    && (wordTokenPtr[1].size == 8)
	    && (strncmp(wordTokenPtr[1].start, "-options", 8) == 0)) {
	Tcl_Token *optsTokenPtr = TokenAfter(wordTokenPtr);
	Tcl_Token *msgTokenPtr = TokenAfter(optsTokenPtr);

	CompileWord(envPtr, optsTokenPtr, interp);
	CompileWord(envPtr, msgTokenPtr,  interp);
	TclEmitOpcode(INST_RETURN_STK, envPtr);
	envPtr->currStackDepth = savedStackDepth + 1;
	return TCL_OK;
    }

    /*
     * Allocate some working space.
     */

    objv = ckalloc(numOptionWords * sizeof(Tcl_Obj *));

    /*
     * Scan through the return options. If any are unknown at compile time,
     * there is no value in bytecompiling. Save the option values known in an
     * objv array for merging into a return options dictionary.
     */

    for (objc = 0; objc < numOptionWords; objc++) {
	objv[objc] = Tcl_NewObj();
	Tcl_IncrRefCount(objv[objc]);
	if (!TclWordKnownAtCompileTime(wordTokenPtr, objv[objc])) {
	    objc++;
	    status = TCL_ERROR;
	    goto cleanup;
	}
	wordTokenPtr = TokenAfter(wordTokenPtr);
    }
    status = TclMergeReturnOptions(interp, objc, objv,
	    &returnOpts, &code, &level);
  cleanup:
    while (--objc >= 0) {
	TclDecrRefCount(objv[objc]);
    }
    ckfree(objv);
    if (TCL_ERROR == status) {
	/*
	 * Something was bogus in the return options. Clear the error message,
	 * and report back to the compiler that this must be interpreted at
	 * runtime.
	 */

	Tcl_ResetResult(interp);
	return TCL_ERROR;
    }

    /*
     * All options are known at compile time, so we're going to bytecompile.
     * Emit instructions to push the result on the stack.
     */

    if (explicitResult) {
	 CompileWord(envPtr, wordTokenPtr, interp);
    } else {
	/*
	 * No explict result argument, so default result is empty string.
	 */

	PushLiteral(envPtr, "", 0);
    }

    /*
     * Check for optimization: When [return] is in a proc, and there's no
     * enclosing [catch], and there are no return options, then the INST_DONE
     * instruction is equivalent, and may be more efficient.
     */

    if (numOptionWords == 0 && envPtr->procPtr != NULL) {
	/*
	 * We have default return options and we're in a proc ...
	 */

	int index = envPtr->exceptArrayNext - 1;
	int enclosingCatch = 0;

	while (index >= 0) {
	    ExceptionRange range = envPtr->exceptArrayPtr[index];

	    if ((range.type == CATCH_EXCEPTION_RANGE)
		    && (range.catchOffset == -1)) {
		enclosingCatch = 1;
		break;
	    }
	    index--;
	}
	if (!enclosingCatch) {
	    /*
	     * ... and there is no enclosing catch. Issue the maximally
	     * efficient exit instruction.
	     */

	    Tcl_DecrRefCount(returnOpts);
	    TclEmitOpcode(INST_DONE, envPtr);
	    return TCL_OK;
	}
    }

    /* Optimize [return -level 0 $x]. */
    Tcl_DictObjSize(NULL, returnOpts, &size);
    if (size == 0 && level == 0 && code == TCL_OK) {
	Tcl_DecrRefCount(returnOpts);
	return TCL_OK;
    }

    /*
     * Could not use the optimization, so we push the return options dict, and
     * emit the INST_RETURN_IMM instruction with code and level as operands.
     */

    CompileReturnInternal(envPtr, INST_RETURN_IMM, code, level, returnOpts);
    return TCL_OK;
}

static void
CompileReturnInternal(
    CompileEnv *envPtr,
    unsigned char op,
    int code,
    int level,
    Tcl_Obj *returnOpts)
{
    TclEmitPush(TclAddLiteralObj(envPtr, returnOpts, NULL), envPtr);
    TclEmitInstInt4(op, code, envPtr);
    TclEmitInt4(level, envPtr);
}

void
TclCompileSyntaxError(
    Tcl_Interp *interp,
    CompileEnv *envPtr)
{
    Tcl_Obj *msg = Tcl_GetObjResult(interp);
    int numBytes;
    const char *bytes = TclGetStringFromObj(msg, &numBytes);

    TclErrorStackResetIf(interp, bytes, numBytes);
    TclEmitPush(TclRegisterNewLiteral(envPtr, bytes, numBytes), envPtr);
    CompileReturnInternal(envPtr, INST_SYNTAX, TCL_ERROR, 0,
	    TclNoErrorStack(interp, Tcl_GetReturnOptions(interp, TCL_ERROR)));
}

/*
 *----------------------------------------------------------------------
 *
 * TclCompileUpvarCmd --
 *
 *	Procedure called to compile the "upvar" command.
 *
 * Results:
 *	Returns TCL_OK for a successful compile. Returns TCL_ERROR to defer
 *	evaluation to runtime.
 *
 * Side effects:
 *	Instructions are added to envPtr to execute the "upvar" command at
 *	runtime.
 *
 *----------------------------------------------------------------------
 */

int
TclCompileUpvarCmd(
    Tcl_Interp *interp,		/* Used for error reporting. */
    Tcl_Parse *parsePtr,	/* Points to a parse structure for the command
				 * created by Tcl_ParseCommand. */
    Command *cmdPtr,		/* Points to defintion of command being
				 * compiled. */
    CompileEnv *envPtr)		/* Holds resulting instructions. */
{
    Tcl_Token *tokenPtr, *otherTokenPtr, *localTokenPtr;
    int simpleVarName, isScalar, localIndex, numWords, i;
    Tcl_Obj *objPtr = Tcl_NewObj();

    if (envPtr->procPtr == NULL) {
	Tcl_DecrRefCount(objPtr);
	return TCL_ERROR;
    }

    numWords = parsePtr->numWords;
    if (numWords < 3) {
	Tcl_DecrRefCount(objPtr);
	return TCL_ERROR;
    }

    /*
     * Push the frame index if it is known at compile time
     */

    tokenPtr = TokenAfter(parsePtr->tokenPtr);
    if (TclWordKnownAtCompileTime(tokenPtr, objPtr)) {
	CallFrame *framePtr;
	const Tcl_ObjType *newTypePtr, *typePtr = objPtr->typePtr;

	/*
	 * Attempt to convert to a level reference. Note that TclObjGetFrame
	 * only changes the obj type when a conversion was successful.
	 */

	TclObjGetFrame(interp, objPtr, &framePtr);
	newTypePtr = objPtr->typePtr;
	Tcl_DecrRefCount(objPtr);

	if (newTypePtr != typePtr) {
	    if (numWords%2) {
		return TCL_ERROR;
	    }
	    CompileWord(envPtr, tokenPtr, interp);
	    otherTokenPtr = TokenAfter(tokenPtr);
	    i = 4;
	} else {
	    if (!(numWords%2)) {
		return TCL_ERROR;
	    }
	    PushLiteral(envPtr, "1", 1);
	    otherTokenPtr = tokenPtr;
	    i = 3;
	}
    } else {
	Tcl_DecrRefCount(objPtr);
	return TCL_ERROR;
    }

    /*
     * Loop over the (otherVar, thisVar) pairs. If any of the thisVar is not a
     * local variable, return an error so that the non-compiled command will
     * be called at runtime.
     */

    for (; i<=numWords; i+=2, otherTokenPtr = TokenAfter(localTokenPtr)) {
	localTokenPtr = TokenAfter(otherTokenPtr);

	CompileWord(envPtr, otherTokenPtr, interp);
	PushVarName(interp, localTokenPtr, envPtr, 0,
		&localIndex, &simpleVarName, &isScalar);

	if ((localIndex < 0) || !isScalar) {
	    return TCL_ERROR;
	}
	TclEmitInstInt4(	INST_UPVAR, localIndex,		envPtr);
    }

    /*
     * Pop the frame index, and set the result to empty
     */

    TclEmitOpcode(		INST_POP,			envPtr);
    PushLiteral(envPtr, "", 0);
    return TCL_OK;
}

/*
 *----------------------------------------------------------------------
 *
 * TclCompileVariableCmd --
 *
 *	Procedure called to compile the "variable" command.
 *
 * Results:
 *	Returns TCL_OK for a successful compile. Returns TCL_ERROR to defer
 *	evaluation to runtime.
 *
 * Side effects:
 *	Instructions are added to envPtr to execute the "variable" command at
 *	runtime.
 *
 *----------------------------------------------------------------------
 */

int
TclCompileVariableCmd(
    Tcl_Interp *interp,		/* Used for error reporting. */
    Tcl_Parse *parsePtr,	/* Points to a parse structure for the command
				 * created by Tcl_ParseCommand. */
    Command *cmdPtr,		/* Points to defintion of command being
				 * compiled. */
    CompileEnv *envPtr)		/* Holds resulting instructions. */
{
    Tcl_Token *varTokenPtr, *valueTokenPtr;
    int localIndex, numWords, i;

    numWords = parsePtr->numWords;
    if (numWords < 2) {
	return TCL_ERROR;
    }

    /*
     * Bail out if not compiling a proc body
     */

    if (envPtr->procPtr == NULL) {
	return TCL_ERROR;
    }

    /*
     * Loop over the (var, value) pairs.
     */

    valueTokenPtr = parsePtr->tokenPtr;
    for (i=1; i<numWords; i+=2) {
	varTokenPtr = TokenAfter(valueTokenPtr);
	valueTokenPtr = TokenAfter(varTokenPtr);

	localIndex = IndexTailVarIfKnown(interp, varTokenPtr, envPtr);

	if (localIndex < 0) {
	    return TCL_ERROR;
	}

<<<<<<< HEAD
	CompileWord(envPtr, varTokenPtr, interp);
=======
	CompileWord(envPtr, varTokenPtr, interp, i);
>>>>>>> 1dad698e
	TclEmitInstInt4(	INST_VARIABLE, localIndex,	envPtr);

	if (i+1 < numWords) {
	    /*
	     * A value has been given: set the variable, pop the value
	     */

<<<<<<< HEAD
	    CompileWord(envPtr, valueTokenPtr, interp);
=======
	    CompileWord(envPtr, valueTokenPtr, interp, i+1);
>>>>>>> 1dad698e
	    Emit14Inst(		INST_STORE_SCALAR, localIndex,	envPtr);
	    TclEmitOpcode(	INST_POP,			envPtr);
	}
    }

    /*
     * Set the result to empty
     */

    PushLiteral(envPtr, "", 0);
    return TCL_OK;
}

/*
 *----------------------------------------------------------------------
 *
 * IndexTailVarIfKnown --
 *
 *	Procedure used in compiling [global] and [variable] commands. It
 *	inspects the variable name described by varTokenPtr and, if the tail
 *	is known at compile time, defines a corresponding local variable.
 *
 * Results:
 *	Returns the variable's index in the table of compiled locals if the
 *	tail is known at compile time, or -1 otherwise.
 *
 * Side effects:
 *	None.
 *
 *----------------------------------------------------------------------
 */

static int
IndexTailVarIfKnown(
    Tcl_Interp *interp,
    Tcl_Token *varTokenPtr,	/* Token representing the variable name */
    CompileEnv *envPtr)		/* Holds resulting instructions. */
{
    Tcl_Obj *tailPtr;
    const char *tailName, *p;
    int len, n = varTokenPtr->numComponents;
    Tcl_Token *lastTokenPtr;
    int full, localIndex;

    /*
     * Determine if the tail is (a) known at compile time, and (b) not an
     * array element. Should any of these fail, return an error so that the
     * non-compiled command will be called at runtime.
     *
     * In order for the tail to be known at compile time, the last token in
     * the word has to be constant and contain "::" if it is not the only one.
     */

    if (!EnvHasLVT(envPtr)) {
	return -1;
    }

    TclNewObj(tailPtr);
    if (TclWordKnownAtCompileTime(varTokenPtr, tailPtr)) {
	full = 1;
	lastTokenPtr = varTokenPtr;
    } else {
	full = 0;
	lastTokenPtr = varTokenPtr + n;
	if (!TclWordKnownAtCompileTime(lastTokenPtr, tailPtr)) {
	    Tcl_DecrRefCount(tailPtr);
	    return -1;
	}
    }

    tailName = TclGetStringFromObj(tailPtr, &len);

    if (len) {
	if (*(tailName+len-1) == ')') {
	    /*
	     * Possible array: bail out
	     */

	    Tcl_DecrRefCount(tailPtr);
	    return -1;
	}

	/*
	 * Get the tail: immediately after the last '::'
	 */

	for (p = tailName + len -1; p > tailName; p--) {
	    if ((*p == ':') && (*(p-1) == ':')) {
		p++;
		break;
	    }
	}
	if (!full && (p == tailName)) {
	    /*
	     * No :: in the last component.
	     */

	    Tcl_DecrRefCount(tailPtr);
	    return -1;
	}
	len -= p - tailName;
	tailName = p;
    }

    localIndex = TclFindCompiledLocal(tailName, len, 1, envPtr);
    Tcl_DecrRefCount(tailPtr);
    return localIndex;
}

int
TclCompileObjectSelfCmd(
    Tcl_Interp *interp,		/* Used for error reporting. */
    Tcl_Parse *parsePtr,	/* Points to a parse structure for the command
				 * created by Tcl_ParseCommand. */
    Command *cmdPtr,		/* Points to defintion of command being
				 * compiled. */
    CompileEnv *envPtr)		/* Holds resulting instructions. */
{
    /*
     * We only handle [self] and [self object] (which is the same operation).
     * These are the only very common operations on [self] for which
     * bytecoding is at all reasonable.
     */

    if (parsePtr->numWords == 1) {
	goto compileSelfObject;
    } else if (parsePtr->numWords == 2) {
	Tcl_Token *tokenPtr = TokenAfter(parsePtr->tokenPtr), *subcmd;

	if (tokenPtr->type != TCL_TOKEN_SIMPLE_WORD || tokenPtr[1].size==0) {
	    return TCL_ERROR;
	}

	subcmd = tokenPtr + 1;
	if (strncmp(subcmd->start, "object", subcmd->size) == 0) {
	    goto compileSelfObject;
	} else if (strncmp(subcmd->start, "namespace", subcmd->size) == 0) {
	    goto compileSelfNamespace;
	}
    }

    /*
     * Can't compile; handle with runtime call.
     */

    return TCL_ERROR;

  compileSelfObject:

    /*
     * This delegates the entire problem to a single opcode.
     */

    TclEmitOpcode(		INST_TCLOO_SELF,		envPtr);
    return TCL_OK;

  compileSelfNamespace:

    /*
     * This is formally only correct with TclOO methods as they are currently
     * implemented; it assumes that the current namespace is invariably when a
     * TclOO context is present is the object's namespace, and that's
     * technically only something that's a matter of current policy. But it
     * avoids creating another opcode, so that's all good!
     */

    TclEmitOpcode(		INST_TCLOO_SELF,		envPtr);
    TclEmitOpcode(		INST_POP,			envPtr);
    TclEmitOpcode(		INST_NS_CURRENT,		envPtr);
    return TCL_OK;
}

/*
 *----------------------------------------------------------------------
 *
 * PushVarName --
 *
 *	Procedure used in the compiling where pushing a variable name is
 *	necessary (append, lappend, set).
 *
 * Results:
 *	Returns TCL_OK for a successful compile. Returns TCL_ERROR to defer
 *	evaluation to runtime.
 *
 * Side effects:
 *	Instructions are added to envPtr to execute the "set" command at
 *	runtime.
 *
 *----------------------------------------------------------------------
 */

static int
PushVarName(
    Tcl_Interp *interp,		/* Used for error reporting. */
    Tcl_Token *varTokenPtr,	/* Points to a variable token. */
    CompileEnv *envPtr,		/* Holds resulting instructions. */
    int flags,			/* TCL_NO_LARGE_INDEX. */
    int *localIndexPtr,		/* Must not be NULL. */
    int *simpleVarNamePtr,	/* Must not be NULL. */
    int *isScalarPtr)		/* Must not be NULL. */
{
    register const char *p;
    const char *name, *elName;
    register int i, n;
    Tcl_Token *elemTokenPtr = NULL;
    int nameChars, elNameChars, simpleVarName, localIndex;
    int elemTokenCount = 0, allocedTokens = 0, removedParen = 0;

    /*
     * Decide if we can use a frame slot for the var/array name or if we need
     * to emit code to compute and push the name at runtime. We use a frame
     * slot (entry in the array of local vars) if we are compiling a procedure
     * body and if the name is simple text that does not include namespace
     * qualifiers.
     */

    simpleVarName = 0;
    name = elName = NULL;
    nameChars = elNameChars = 0;
    localIndex = -1;

    /*
     * Check not only that the type is TCL_TOKEN_SIMPLE_WORD, but whether
     * curly braces surround the variable name. This really matters for array
     * elements to handle things like
     *    set {x($foo)} 5
     * which raises an undefined var error if we are not careful here.
     */

    if ((varTokenPtr->type == TCL_TOKEN_SIMPLE_WORD) &&
	    (varTokenPtr->start[0] != '{')) {
	/*
	 * A simple variable name. Divide it up into "name" and "elName"
	 * strings. If it is not a local variable, look it up at runtime.
	 */

	simpleVarName = 1;

	name = varTokenPtr[1].start;
	nameChars = varTokenPtr[1].size;
	if (name[nameChars-1] == ')') {
	    /*
	     * last char is ')' => potential array reference.
	     */

	    for (i=0,p=name ; i<nameChars ; i++,p++) {
		if (*p == '(') {
		    elName = p + 1;
		    elNameChars = nameChars - i - 2;
		    nameChars = i;
		    break;
		}
	    }

	    if ((elName != NULL) && elNameChars) {
		/*
		 * An array element, the element name is a simple string:
		 * assemble the corresponding token.
		 */

		elemTokenPtr = ckalloc(sizeof(Tcl_Token));
		allocedTokens = 1;
		elemTokenPtr->type = TCL_TOKEN_TEXT;
		elemTokenPtr->start = elName;
		elemTokenPtr->size = elNameChars;
		elemTokenPtr->numComponents = 0;
		elemTokenCount = 1;
	    }
	}
    } else if (((n = varTokenPtr->numComponents) > 1)
	    && (varTokenPtr[1].type == TCL_TOKEN_TEXT)
	    && (varTokenPtr[n].type == TCL_TOKEN_TEXT)
	    && (varTokenPtr[n].start[varTokenPtr[n].size - 1] == ')')) {
	/*
	 * Check for parentheses inside first token.
	 */

	simpleVarName = 0;
	for (i = 0, p = varTokenPtr[1].start;
		i < varTokenPtr[1].size; i++, p++) {
	    if (*p == '(') {
		simpleVarName = 1;
		break;
	    }
	}
	if (simpleVarName) {
	    int remainingChars;

	    /*
	     * Check the last token: if it is just ')', do not count it.
	     * Otherwise, remove the ')' and flag so that it is restored at
	     * the end.
	     */

	    if (varTokenPtr[n].size == 1) {
		n--;
	    } else {
		varTokenPtr[n].size--;
		removedParen = n;
	    }

	    name = varTokenPtr[1].start;
	    nameChars = p - varTokenPtr[1].start;
	    elName = p + 1;
	    remainingChars = (varTokenPtr[2].start - p) - 1;
	    elNameChars = (varTokenPtr[n].start-p) + varTokenPtr[n].size - 2;

	    if (remainingChars) {
		/*
		 * Make a first token with the extra characters in the first
		 * token.
		 */

		elemTokenPtr = ckalloc(n * sizeof(Tcl_Token));
		allocedTokens = 1;
		elemTokenPtr->type = TCL_TOKEN_TEXT;
		elemTokenPtr->start = elName;
		elemTokenPtr->size = remainingChars;
		elemTokenPtr->numComponents = 0;
		elemTokenCount = n;

		/*
		 * Copy the remaining tokens.
		 */

		memcpy(elemTokenPtr+1, varTokenPtr+2,
			(n-1) * sizeof(Tcl_Token));
	    } else {
		/*
		 * Use the already available tokens.
		 */

		elemTokenPtr = &varTokenPtr[2];
		elemTokenCount = n - 1;
	    }
	}
    }

    if (simpleVarName) {
	/*
	 * See whether name has any namespace separators (::'s).
	 */

	int hasNsQualifiers = 0;

	for (i = 0, p = name;  i < nameChars;  i++, p++) {
	    if ((*p == ':') && ((i+1) < nameChars) && (*(p+1) == ':')) {
		hasNsQualifiers = 1;
		break;
	    }
	}

	/*
	 * Look up the var name's index in the array of local vars in the proc
	 * frame. If retrieving the var's value and it doesn't already exist,
	 * push its name and look it up at runtime.
	 */

	if (!hasNsQualifiers) {
	    localIndex = TclFindCompiledLocal(name, nameChars,
		    1, envPtr);
	    if ((flags & TCL_NO_LARGE_INDEX) && (localIndex > 255)) {
		/*
		 * We'll push the name.
		 */

		localIndex = -1;
	    }
	}
	if (localIndex < 0) {
	    PushLiteral(envPtr, name, nameChars);
	}

	/*
	 * Compile the element script, if any.
	 */

	if (elName != NULL) {
	    if (elNameChars) {
		TclCompileTokens(interp, elemTokenPtr, elemTokenCount,
			envPtr);
	    } else {
		PushLiteral(envPtr, "", 0);
	    }
	}
    } else {
	/*
	 * The var name isn't simple: compile and push it.
	 */

	CompileTokens(envPtr, varTokenPtr, interp);
    }

    if (removedParen) {
	varTokenPtr[removedParen].size++;
    }
    if (allocedTokens) {
	ckfree(elemTokenPtr);
    }
    *localIndexPtr = localIndex;
    *simpleVarNamePtr = simpleVarName;
    *isScalarPtr = (elName == NULL);
    return TCL_OK;
}

/*
 * Local Variables:
 * mode: c
 * c-basic-offset: 4
 * fill-column: 78
 * End:
 */<|MERGE_RESOLUTION|>--- conflicted
+++ resolved
@@ -5737,11 +5737,7 @@
 	    return TCL_ERROR;
 	}
 
-<<<<<<< HEAD
 	CompileWord(envPtr, varTokenPtr, interp);
-=======
-	CompileWord(envPtr, varTokenPtr, interp, i);
->>>>>>> 1dad698e
 	TclEmitInstInt4(	INST_VARIABLE, localIndex,	envPtr);
 
 	if (i+1 < numWords) {
@@ -5749,11 +5745,7 @@
 	     * A value has been given: set the variable, pop the value
 	     */
 
-<<<<<<< HEAD
 	    CompileWord(envPtr, valueTokenPtr, interp);
-=======
-	    CompileWord(envPtr, valueTokenPtr, interp, i+1);
->>>>>>> 1dad698e
 	    Emit14Inst(		INST_STORE_SCALAR, localIndex,	envPtr);
 	    TclEmitOpcode(	INST_POP,			envPtr);
 	}
