/*
 * tclPanic.c --
 *
 *	Source code for the "Tcl_Panic" library procedure for Tcl; individual
 *	applications will probably call Tcl_SetPanicProc() to set an
 *	application-specific panic procedure.
 *
 * Copyright (c) 1988-1993 The Regents of the University of California.
 * Copyright (c) 1994 Sun Microsystems, Inc.
 * Copyright (c) 1998-1999 by Scriptics Corporation.
 *
 * See the file "license.terms" for information on usage and redistribution of
 * this file, and for a DISCLAIMER OF ALL WARRANTIES.
 *
<<<<<<< HEAD
 * RCS: @(#) $Id: tclPanic.c,v 1.11 2008/04/27 22:21:31 dkf Exp $
=======
 * RCS: @(#) $Id: tclPanic.c,v 1.20 2011/01/12 07:48:29 nijtmans Exp $
>>>>>>> 36ea4889
 */

#include "tclInt.h"
#ifdef _WIN32
    MODULE_SCOPE void tclWinDebugPanic(const char *format, ...);
#endif

/*
 * The panicProc variable contains a pointer to an application specific panic
 * procedure.
 */

static Tcl_PanicProc *panicProc = NULL;

/*
 *----------------------------------------------------------------------
 *
 * Tcl_SetPanicProc --
 *
 *	Replace the default panic behavior with the specified function.
 *
 * Results:
 *	None.
 *
 * Side effects:
 *	Sets the panicProc variable.
 *
 *----------------------------------------------------------------------
 */

void
Tcl_SetPanicProc(
    Tcl_PanicProc *proc)
{
#ifdef _WIN32
    /* tclWinDebugPanic only installs if there is no panicProc yet. */
    if ((proc != tclWinDebugPanic) || (panicProc == NULL))
#endif
    panicProc = proc;
}

/*
 *----------------------------------------------------------------------
 *
 * Tcl_PanicVA --
 *
 *	Print an error message and kill the process.
 *
 * Results:
 *	None.
 *
 * Side effects:
 *	The process dies, entering the debugger if possible.
 *
 *----------------------------------------------------------------------
 */

void
Tcl_PanicVA(
    const char *format,		/* Format string, suitable for passing to
				 * fprintf. */
    va_list argList)		/* Variable argument list. */
{
    char *arg1, *arg2, *arg3;	/* Additional arguments (variable in number)
				 * to pass to fprintf. */
    char *arg4, *arg5, *arg6, *arg7, *arg8;

    arg1 = va_arg(argList, char *);
    arg2 = va_arg(argList, char *);
    arg3 = va_arg(argList, char *);
    arg4 = va_arg(argList, char *);
    arg5 = va_arg(argList, char *);
    arg6 = va_arg(argList, char *);
    arg7 = va_arg(argList, char *);
    arg8 = va_arg(argList, char *);

    if (panicProc != NULL) {
	panicProc(format, arg1, arg2, arg3, arg4, arg5, arg6, arg7, arg8);
#ifdef _WIN32
    } else if (IsDebuggerPresent()) {
	tclWinDebugPanic(format, arg1, arg2, arg3, arg4, arg5, arg6, arg7, arg8);
#endif
    } else {
	fprintf(stderr, format, arg1, arg2, arg3, arg4, arg5, arg6, arg7,
		arg8);
	fprintf(stderr, "\n");
	fflush(stderr);
    }
    /* In case the users panic proc does not abort, we do it here */
#ifdef _WIN32
#   if defined(__GNUC__)
    __builtin_trap();
#   elif defined(_MSC_VER)
    __debugbreak();
#   else
    DebugBreak();
#   endif
    ExitProcess(1);
#else
    abort();
#endif
}

/*
 *----------------------------------------------------------------------
 *
 * Tcl_Panic --
 *
 *	Print an error message and kill the process.
 *
 * Results:
 *	None.
 *
 * Side effects:
 *	The process dies, entering the debugger if possible.
 *
 *----------------------------------------------------------------------
 */

	/* ARGSUSED */
void
Tcl_Panic(
    const char *format,
    ...)
{
    va_list argList;

    va_start(argList, format);
    Tcl_PanicVA(format, argList);
    va_end (argList);
}

/*
 * Local Variables:
 * mode: c
 * c-basic-offset: 4
 * fill-column: 78
 * End:
 */<|MERGE_RESOLUTION|>--- conflicted
+++ resolved
@@ -12,11 +12,7 @@
  * See the file "license.terms" for information on usage and redistribution of
  * this file, and for a DISCLAIMER OF ALL WARRANTIES.
  *
-<<<<<<< HEAD
  * RCS: @(#) $Id: tclPanic.c,v 1.11 2008/04/27 22:21:31 dkf Exp $
-=======
- * RCS: @(#) $Id: tclPanic.c,v 1.20 2011/01/12 07:48:29 nijtmans Exp $
->>>>>>> 36ea4889
  */
 
 #include "tclInt.h"
@@ -111,8 +107,10 @@
 #ifdef _WIN32
 #   if defined(__GNUC__)
     __builtin_trap();
+#   elif defined(_WIN64)
+    __debugbreak();
 #   elif defined(_MSC_VER)
-    __debugbreak();
+    _asm {int 3}
 #   else
     DebugBreak();
 #   endif
