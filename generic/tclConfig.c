--- conflicted
+++ resolved
@@ -82,17 +82,13 @@
     QCCD *cdPtr = ckalloc(sizeof(QCCD));
 
     cdPtr->interp = interp;
-<<<<<<< HEAD
-    cdPtr->pkg = Tcl_NewStringObj(pkgName, TCL_STRLEN);
-=======
     if (valEncoding) {
 	cdPtr->encoding = ckalloc(strlen(valEncoding)+1);
 	strcpy(cdPtr->encoding, valEncoding);
     } else {
 	cdPtr->encoding = NULL;
     }
-    cdPtr->pkg = Tcl_NewStringObj(pkgName, -1);
->>>>>>> 234c7a84
+    cdPtr->pkg = Tcl_NewStringObj(pkgName, TCL_STRLEN);
 
     /*
      * Phase I: Adding the provided information to the internal database of
@@ -114,62 +110,29 @@
      * dictionaries visible at Tcl level. I.e. they are not filled
      */
 
-<<<<<<< HEAD
-    if (venc != NULL) {
-	Tcl_Obj *pkgDict, *pDB = GetConfigDict(interp);
-
-	/*
-	 * Retrieve package specific configuration...
-	 */
-
-	if (Tcl_DictObjGet(interp, pDB, cdPtr->pkg, &pkgDict) != TCL_OK
-		|| (pkgDict == NULL)) {
-	    pkgDict = Tcl_NewDictObj();
-	} else if (Tcl_IsShared(pkgDict)) {
-	    pkgDict = Tcl_DuplicateObj(pkgDict);
-	}
-
-	/*
-	 * Extend the package configuration...
-	 */
-
-	for (cfg=configuration ; cfg->key!=NULL && cfg->key[0]!='\0' ; cfg++) {
-	    Tcl_DString conv;
-	    const char *convValue =
-		    Tcl_ExternalToUtfDString(venc, cfg->value, TCL_STRLEN,
-			    &conv);
-=======
     pDB = GetConfigDict(interp);
->>>>>>> 234c7a84
 
     /*
      * Retrieve package specific configuration...
      */
 
-<<<<<<< HEAD
-	    Tcl_DictObjPut(interp, pkgDict,
-		    Tcl_NewStringObj(cfg->key, TCL_STRLEN),
-		    Tcl_NewStringObj(convValue, TCL_STRLEN));
-	    Tcl_DStringFree(&conv);
-	}
-=======
     if (Tcl_DictObjGet(interp, pDB, cdPtr->pkg, &pkgDict) != TCL_OK
 	    || (pkgDict == NULL)) {
 	pkgDict = Tcl_NewDictObj();
     } else if (Tcl_IsShared(pkgDict)) {
 	pkgDict = Tcl_DuplicateObj(pkgDict);
     }
->>>>>>> 234c7a84
 
     /*
      * Extend the package configuration...
-     * We cannot assume that the encodings are initialized, therefore
-     * store the value as-is in a byte array. See Bug [9b2e636361].
+     * We cannot assume that the encodings are initialized, therefore store
+     * the value as-is in a byte array. See Bug [9b2e636361].
      */
 
     for (cfg=configuration ; cfg->key!=NULL && cfg->key[0]!='\0' ; cfg++) {
-	Tcl_DictObjPut(interp, pkgDict, Tcl_NewStringObj(cfg->key, -1),
-		Tcl_NewByteArrayObj((unsigned char *)cfg->value, strlen(cfg->value)));
+	Tcl_DictObjPut(interp, pkgDict, Tcl_NewStringObj(cfg->key,TCL_STRLEN),
+		Tcl_NewByteArrayObj((unsigned char *) cfg->value,
+			strlen(cfg->value)));
     }
 
     /*
@@ -299,10 +262,12 @@
 		return TCL_ERROR;
 	    }
 	}
+
 	/*
 	 * Value is stored as-is in a byte array, see Bug [9b2e636361],
 	 * so we have to decode it first.
 	 */
+
 	value = (const char *) Tcl_GetByteArrayFromObj(val, &n);
 	value = Tcl_ExternalToUtfDString(venc, value, n, &conv);
 	Tcl_SetObjResult(interp, Tcl_NewStringObj(value,
