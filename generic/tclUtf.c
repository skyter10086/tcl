--- conflicted
+++ resolved
@@ -102,13 +102,8 @@
  *---------------------------------------------------------------------------
  */
 
-<<<<<<< HEAD
-inline static int
-UtfCount(
-=======
 int
 TclUtfCount(
->>>>>>> 70325625
     int ch)			/* The Tcl_UniChar whose size is returned. */
 {
     if ((ch > 0) && (ch < UNICODE_SELF)) {
@@ -143,11 +138,7 @@
  *---------------------------------------------------------------------------
  */
 
-<<<<<<< HEAD
-inline int
-=======
-int
->>>>>>> 70325625
+int
 Tcl_UniCharToUtf(
     int ch,			/* The Tcl_UniChar to be stored in the
 				 * buffer. */
