/*
 * tclUtf.c --
 *
 *	Routines for manipulating UTF-8 strings.
 *
 * Copyright (c) 1997-1998 Sun Microsystems, Inc.
 *
 * See the file "license.terms" for information on usage and redistribution of
 * this file, and for a DISCLAIMER OF ALL WARRANTIES.
 */

#include "tclInt.h"

/*
 * Include the static character classification tables and macros.
 */

#include "tclUniData.c"

/*
 * The following macros are used for fast character category tests. The x_BITS
 * values are shifted right by the category value to determine whether the
 * given category is included in the set.
 */

#define ALPHA_BITS ((1 << UPPERCASE_LETTER) | (1 << LOWERCASE_LETTER) \
	| (1 << TITLECASE_LETTER) | (1 << MODIFIER_LETTER) | (1<<OTHER_LETTER))

#define CONTROL_BITS ((1 << CONTROL) | (1 << FORMAT) | (1 << PRIVATE_USE))

#define DIGIT_BITS (1 << DECIMAL_DIGIT_NUMBER)

#define SPACE_BITS ((1 << SPACE_SEPARATOR) | (1 << LINE_SEPARATOR) \
	| (1 << PARAGRAPH_SEPARATOR))

#define WORD_BITS (ALPHA_BITS | DIGIT_BITS | (1 << CONNECTOR_PUNCTUATION))

#define PUNCT_BITS ((1 << CONNECTOR_PUNCTUATION) | \
	(1 << DASH_PUNCTUATION) | (1 << OPEN_PUNCTUATION) | \
	(1 << CLOSE_PUNCTUATION) | (1 << INITIAL_QUOTE_PUNCTUATION) | \
	(1 << FINAL_QUOTE_PUNCTUATION) | (1 << OTHER_PUNCTUATION))

#define GRAPH_BITS (WORD_BITS | PUNCT_BITS | \
	(1 << NON_SPACING_MARK) | (1 << ENCLOSING_MARK) | \
	(1 << COMBINING_SPACING_MARK) | (1 << LETTER_NUMBER) | \
	(1 << OTHER_NUMBER) | \
	(1 << MATH_SYMBOL) | (1 << CURRENCY_SYMBOL) | \
	(1 << MODIFIER_SYMBOL) | (1 << OTHER_SYMBOL))

/*
 * Unicode characters less than this value are represented by themselves in
 * UTF-8 strings.
 */

#define UNICODE_SELF	0x80

/*
 * The following structures are used when mapping between Unicode (UCS-2) and
 * UTF-8.
 */

static const unsigned char totalBytes[256] = {
    1,1,1,1,1,1,1,1,1,1,1,1,1,1,1,1,1,1,1,1,1,1,1,1,1,1,1,1,1,1,1,1,
    1,1,1,1,1,1,1,1,1,1,1,1,1,1,1,1,1,1,1,1,1,1,1,1,1,1,1,1,1,1,1,1,
    1,1,1,1,1,1,1,1,1,1,1,1,1,1,1,1,1,1,1,1,1,1,1,1,1,1,1,1,1,1,1,1,
    1,1,1,1,1,1,1,1,1,1,1,1,1,1,1,1,1,1,1,1,1,1,1,1,1,1,1,1,1,1,1,1,
    1,1,1,1,1,1,1,1,1,1,1,1,1,1,1,1,1,1,1,1,1,1,1,1,1,1,1,1,1,1,1,1,
    1,1,1,1,1,1,1,1,1,1,1,1,1,1,1,1,1,1,1,1,1,1,1,1,1,1,1,1,1,1,1,1,
    2,2,2,2,2,2,2,2,2,2,2,2,2,2,2,2,2,2,2,2,2,2,2,2,2,2,2,2,2,2,2,2,
    3,3,3,3,3,3,3,3,3,3,3,3,3,3,3,3,
#if TCL_UTF_MAX > 3
    4,4,4,4,4,4,4,4,
#else
    1,1,1,1,1,1,1,1,
#endif
    1,1,1,1,1,1,1,1
};

/*
 *---------------------------------------------------------------------------
 *
 * TclUtfCount --
 *
 *	Find the number of bytes in the Utf character "ch".
 *
 * Results:
 *	The return values is the number of bytes in the Utf character "ch".
 *
 * Side effects:
 *	None.
 *
 *---------------------------------------------------------------------------
 */

int
TclUtfCount(
    int ch)			/* The Tcl_UniChar whose size is returned. */
{
    if ((unsigned)(ch - 1) < (UNICODE_SELF - 1)) {
	return 1;
    }
    if (ch <= 0x7FF) {
	return 2;
    }
#if TCL_UTF_MAX > 3
    if (((unsigned)(ch - 0x10000) <= 0xfffff)) {
	return 4;
    }
#endif
    return 3;
}

/*
 *---------------------------------------------------------------------------
 *
 * Tcl_UniCharToUtf --
 *
 *	Store the given Tcl_UniChar as a sequence of UTF-8 bytes in the
 *	provided buffer. Equivalent to Plan 9 runetochar().
 *
 * Results:
 *	The return values is the number of bytes in the buffer that were
 *	consumed.
 *
 * Side effects:
 *	None.
 *
 *---------------------------------------------------------------------------
 */

int
Tcl_UniCharToUtf(
    int ch,			/* The Tcl_UniChar to be stored in the
				 * buffer. */
    char *buf)			/* Buffer in which the UTF-8 representation of
				 * the Tcl_UniChar is stored. Buffer must be
				 * large enough to hold the UTF-8 character
				 * (at most TCL_UTF_MAX bytes). */
{
    if ((unsigned)(ch - 1) < (UNICODE_SELF - 1)) {
	buf[0] = (char) ch;
	return 1;
    }
    if (ch >= 0) {
	if (ch <= 0x7FF) {
	    buf[1] = (char) ((ch | 0x80) & 0xBF);
	    buf[0] = (char) ((ch >> 6) | 0xC0);
	    return 2;
	}
	if (ch <= 0xFFFF) {
#if TCL_UTF_MAX == 4
	    if ((ch & 0xF800) == 0xD800) {
		if (ch & 0x0400) {
		    /* Low surrogate */
		    buf[3] = (char) ((ch | 0x80) & 0xBF);
		    buf[2] |= (char) (((ch >> 6) | 0x80) & 0x8F);
		    return 4;
		} else {
		    /* High surrogate */
		    ch += 0x40;
		    buf[2] = (char) (((ch << 4) | 0x80) & 0xB0);
		    buf[1] = (char) (((ch >> 2) | 0x80) & 0xBF);
		    buf[0] = (char) (((ch >> 8) | 0xF0) & 0xF7);
		    return 0;
		}
	    }
#endif
	    goto three;
	}

#if TCL_UTF_MAX > 3
	if (ch <= 0x10FFFF) {
	    buf[3] = (char) ((ch | 0x80) & 0xBF);
	    buf[2] = (char) (((ch >> 6) | 0x80) & 0xBF);
	    buf[1] = (char) (((ch >> 12) | 0x80) & 0xBF);
	    buf[0] = (char) ((ch >> 18) | 0xF0);
	    return 4;
	}
#endif
    }

    ch = 0xFFFD;
three:
    buf[2] = (char) ((ch | 0x80) & 0xBF);
    buf[1] = (char) (((ch >> 6) | 0x80) & 0xBF);
    buf[0] = (char) ((ch >> 12) | 0xE0);
    return 3;
}

/*
 *---------------------------------------------------------------------------
 *
 * Tcl_UniCharToUtfDString --
 *
 *	Convert the given Unicode string to UTF-8.
 *
 * Results:
 *	The return value is a pointer to the UTF-8 representation of the
 *	Unicode string. Storage for the return value is appended to the end of
 *	dsPtr.
 *
 * Side effects:
 *	None.
 *
 *---------------------------------------------------------------------------
 */

char *
Tcl_UniCharToUtfDString(
    const Tcl_UniChar *uniStr,	/* Unicode string to convert to UTF-8. */
    int uniLength,		/* Length of Unicode string in Tcl_UniChars
				 * (must be >= 0). */
    Tcl_DString *dsPtr)		/* UTF-8 representation of string is appended
				 * to this previously initialized DString. */
{
    const Tcl_UniChar *w, *wEnd;
    char *p, *string;
    int oldLength;

    /*
     * UTF-8 string length in bytes will be <= Unicode string length *
     * TCL_UTF_MAX.
     */

    oldLength = Tcl_DStringLength(dsPtr);
    Tcl_DStringSetLength(dsPtr, (oldLength + uniLength + 1) * TCL_UTF_MAX);
    string = Tcl_DStringValue(dsPtr) + oldLength;

    p = string;
    wEnd = uniStr + uniLength;
    for (w = uniStr; w < wEnd; ) {
	p += Tcl_UniCharToUtf(*w, p);
	w++;
    }
    Tcl_DStringSetLength(dsPtr, oldLength + (p - string));

    return string;
}

/*
 *---------------------------------------------------------------------------
 *
 * Tcl_UtfToUniChar --
 *
 *	Extract the Tcl_UniChar represented by the UTF-8 string. Bad UTF-8
 *	sequences are converted to valid Tcl_UniChars and processing
 *	continues. Equivalent to Plan 9 chartorune().
 *
 *	The caller must ensure that the source buffer is long enough that this
 *	routine does not run off the end and dereference non-existent memory
 *	looking for trail bytes. If the source buffer is known to be '\0'
 *	terminated, this cannot happen. Otherwise, the caller should call
 *	Tcl_UtfCharComplete() before calling this routine to ensure that
 *	enough bytes remain in the string.
 *
 * Results:
 *	*chPtr is filled with the Tcl_UniChar, and the return value is the
 *	number of bytes from the UTF-8 string that were consumed.
 *
 *  If TCL_UTF_MAX == 4, special handling of Surrogate pairs is done:
 *
 *  If the UTF-8 string represents a character outside of the BMP, the
 *  first call to this function will fill *chPtr with the high surrogate
 *  and generate a return value of 0. Calling Tcl_UtfToUniChar again
 *  will produce the low surrogate and a return value of 4. Because *chPtr
 *  is used to remember whether the high surrogate is already produced, it
 *  is recommended to initialize the variable it points to as 0 before
 *  the first call to Tcl_UtfToUniChar is done.
 *
 * Side effects:
 *	None.
 *
 *---------------------------------------------------------------------------
 */

int
Tcl_UtfToUniChar(
    register const char *src,	/* The UTF-8 string. */
    register Tcl_UniChar *chPtr)/* Filled with the Tcl_UniChar represented by
				 * the UTF-8 string. */
{
    register int byte;

    /*
     * Unroll 1 to 3 byte UTF-8 sequences, use loop to handle longer ones.
     */

    byte = *((unsigned char *) src);
    if (byte < 0xC0) {
	/*
	 * Handles properly formed UTF-8 characters between 0x01 and 0x7F.
	 * Also treats \0 and naked trail bytes 0x80 to 0xBF as valid
	 * characters representing themselves.
	 */

	*chPtr = (Tcl_UniChar) byte;
	return 1;
    } else if (byte < 0xE0) {
	if ((src[1] & 0xC0) == 0x80) {
	    /*
	     * Two-byte-character lead-byte followed by a trail-byte.
	     */

	    *chPtr = (Tcl_UniChar) (((byte & 0x1F) << 6) | (src[1] & 0x3F));
	    return 2;
	}

	/*
	 * A two-byte-character lead-byte not followed by trail-byte
	 * represents itself.
	 */
    } else if (byte < 0xF0) {
	if (((src[1] & 0xC0) == 0x80) && ((src[2] & 0xC0) == 0x80)) {
	    /*
	     * Three-byte-character lead byte followed by two trail bytes.
	     */

	    *chPtr = (Tcl_UniChar) (((byte & 0x0F) << 12)
		    | ((src[1] & 0x3F) << 6) | (src[2] & 0x3F));
	    return 3;
	}

	/*
	 * A three-byte-character lead-byte not followed by two trail-bytes
	 * represents itself.
	 */
<<<<<<< HEAD

	*chPtr = (Tcl_UniChar) byte;
	return 1;
#if TCL_UTF_MAX == 4
    } else if (byte < 0xF8) {
	if (((src[1] & 0xC0) == 0x80) && ((src[2] & 0xC0) == 0x80) && ((src[3] & 0xC0) == 0x80)) {
	    Tcl_UniChar surrogate;
	    /*
	     * Four-byte-character lead byte followed by three trail bytes.
	     */

	    byte = (((byte & 0x07) << 18) | ((src[1] & 0x3F) << 12)
		    | ((src[2] & 0x3F) << 6) | (src[3] & 0x3F)) - 0x10000;
	    surrogate = 0xD800 + (byte >> 10);
	    if (byte & 0x100000) {
		/* out of range, < 0x10000 or > 0x10ffff */
	    } else if (*chPtr != surrogate) {
		/* produce high surrogate, but don't advance source pointer */
		*chPtr = surrogate;
		return 0;
	    } else {
		/* produce low surrogate, and advance source pointer */
		*chPtr = (Tcl_UniChar) (0xDC00 | (byte & 0x3FF));
		return 4;
	    }
	}

	/*
	 * A four-byte-character lead-byte not followed by three trail-bytes
	 * or representing a character < 0x10000 or > 0x10ffff represents itself.
	 */

	*chPtr = (Tcl_UniChar) byte;
	return 1;
#endif
    }
#if TCL_UTF_MAX > 4
    {
	int ch, total, trail;

	total = totalBytes[byte];
	trail = total - 1;
	if (trail > 0) {
	    ch = byte & (0x3F >> trail);
	    do {
		src++;
		if ((*src & 0xC0) != 0x80) {
		    *chPtr = byte;
		    return 1;
		}
		ch <<= 6;
		ch |= (*src & 0x3F);
		trail--;
	    } while (trail > 0);
	    *chPtr = ch;
	    return total;
=======
    }
#if TCL_UTF_MAX > 3
    else if (byte < 0xF8) {
	if (((src[1] & 0xC0) == 0x80) && ((src[2] & 0xC0) == 0x80) && ((src[3] & 0xC0) == 0x80)) {
	    /*
	     * Four-byte-character lead byte followed by three trail bytes.
	     */

	    *chPtr = (Tcl_UniChar) (((byte & 0x0E) << 18) | ((src[1] & 0x3F) << 12)
		    | ((src[2] & 0x3F) << 6) | (src[3] & 0x3F));
	    return 4;
>>>>>>> 5eb346e0
	}

	/*
	 * A three-byte-character lead-byte not followed by two trail-bytes
	 * represents itself.
	 */
    }
#endif

    *chPtr = (Tcl_UniChar) byte;
    return 1;
}

/*
 *---------------------------------------------------------------------------
 *
 * Tcl_UtfToUniCharDString --
 *
 *	Convert the UTF-8 string to Unicode.
 *
 * Results:
 *	The return value is a pointer to the Unicode representation of the
 *	UTF-8 string. Storage for the return value is appended to the end of
 *	dsPtr. The Unicode string is terminated with a Unicode NULL character.
 *
 * Side effects:
 *	None.
 *
 *---------------------------------------------------------------------------
 */

Tcl_UniChar *
Tcl_UtfToUniCharDString(
    const char *src,		/* UTF-8 string to convert to Unicode. */
    int length,			/* Length of UTF-8 string in bytes, or -1 for
				 * strlen(). */
    Tcl_DString *dsPtr)		/* Unicode representation of string is
				 * appended to this previously initialized
				 * DString. */
{
    Tcl_UniChar ch, *w, *wString;
    const char *p, *end;
    int oldLength;

    if (length < 0) {
	length = strlen(src);
    }

    /*
     * Unicode string length in Tcl_UniChars will be <= UTF-8 string length in
     * bytes.
     */

    oldLength = Tcl_DStringLength(dsPtr);
/* TODO: fix overreach! */
    Tcl_DStringSetLength(dsPtr,
	    (int) ((oldLength + length + 1) * sizeof(Tcl_UniChar)));
    wString = (Tcl_UniChar *) (Tcl_DStringValue(dsPtr) + oldLength);

    w = wString;
    end = src + length;
    for (p = src; p < end; ) {
	p += TclUtfToUniChar(p, &ch);
	*w++ = ch;
    }
    *w = '\0';
    Tcl_DStringSetLength(dsPtr,
	    (oldLength + ((char *) w - (char *) wString)));

    return wString;
}

/*
 *---------------------------------------------------------------------------
 *
 * Tcl_UtfCharComplete --
 *
 *	Determine if the UTF-8 string of the given length is long enough to be
 *	decoded by Tcl_UtfToUniChar(). This does not ensure that the UTF-8
 *	string is properly formed. Equivalent to Plan 9 fullrune().
 *
 * Results:
 *	The return value is 0 if the string is not long enough, non-zero
 *	otherwise.
 *
 * Side effects:
 *	None.
 *
 *---------------------------------------------------------------------------
 */

int
Tcl_UtfCharComplete(
    const char *src,		/* String to check if first few bytes contain
				 * a complete UTF-8 character. */
    int length)			/* Length of above string in bytes. */
{
    int ch;

    ch = *((unsigned char *) src);
    return length >= totalBytes[ch];
}

/*
 *---------------------------------------------------------------------------
 *
 * Tcl_NumUtfChars --
 *
 *	Returns the number of characters (not bytes) in the UTF-8 string, not
 *	including the terminating NULL byte. This is equivalent to Plan 9
 *	utflen() and utfnlen().
 *
 * Results:
 *	As above.
 *
 * Side effects:
 *	None.
 *
 *---------------------------------------------------------------------------
 */

int
Tcl_NumUtfChars(
    register const char *src,	/* The UTF-8 string to measure. */
    int length)			/* The length of the string in bytes, or -1
				 * for strlen(string). */
{
    Tcl_UniChar ch = 0;
    register int i, n;

    /*
     * The separate implementations are faster.
     *
     * Since this is a time-sensitive function, we also do the check for the
     * single-byte char case specially.
     */

    i = 0;
    if (length < 0) {
	while (*src != '\0') {
	    n = TclUtfToUniChar(src, &ch);
	    if (!n) {
	        n = Tcl_UtfToUniChar(src, &ch);
	    }
	    src += n;
	    i++;
	}
    } else {
	while (length > 0) {
	    if (UCHAR(*src) < 0xC0) {
		length--;
		src++;
	    } else {
		n = Tcl_UtfToUniChar(src, &ch);
		if (!n) {
		    n = Tcl_UtfToUniChar(src, &ch);
		}
		length -= n;
		src += n;
	    }
	    i++;
	}
    }
    return i;
}

/*
 *---------------------------------------------------------------------------
 *
 * Tcl_UtfFindFirst --
 *
 *	Returns a pointer to the first occurance of the given Tcl_UniChar in
 *	the NULL-terminated UTF-8 string. The NULL terminator is considered
 *	part of the UTF-8 string. Equivalent to Plan 9 utfrune().
 *
 * Results:
 *	As above. If the Tcl_UniChar does not exist in the given string, the
 *	return value is NULL.
 *
 * Side effects:
 *	None.
 *
 *---------------------------------------------------------------------------
 */

const char *
Tcl_UtfFindFirst(
    const char *src,		/* The UTF-8 string to be searched. */
    int ch)			/* The Tcl_UniChar to search for. */
{
    int len;
    Tcl_UniChar find = 0;

    while (1) {
	len = TclUtfToUniChar(src, &find);
	if (find == ch) {
	    return src;
	}
	if (*src == '\0') {
	    return NULL;
	}
	src += len;
    }
}

/*
 *---------------------------------------------------------------------------
 *
 * Tcl_UtfFindLast --
 *
 *	Returns a pointer to the last occurance of the given Tcl_UniChar in
 *	the NULL-terminated UTF-8 string. The NULL terminator is considered
 *	part of the UTF-8 string. Equivalent to Plan 9 utfrrune().
 *
 * Results:
 *	As above. If the Tcl_UniChar does not exist in the given string, the
 *	return value is NULL.
 *
 * Side effects:
 *	None.
 *
 *---------------------------------------------------------------------------
 */

const char *
Tcl_UtfFindLast(
    const char *src,		/* The UTF-8 string to be searched. */
    int ch)			/* The Tcl_UniChar to search for. */
{
    int len;
    Tcl_UniChar find = 0;
    const char *last;

    last = NULL;
    while (1) {
	len = TclUtfToUniChar(src, &find);
	if (find == ch) {
	    last = src;
	}
	if (*src == '\0') {
	    break;
	}
	src += len;
    }
    return last;
}

/*
 *---------------------------------------------------------------------------
 *
 * Tcl_UtfNext --
 *
 *	Given a pointer to some current location in a UTF-8 string, move
 *	forward one character. The caller must ensure that they are not asking
 *	for the next character after the last character in the string.
 *
 * Results:
 *	The return value is the pointer to the next character in the UTF-8
 *	string.
 *
 * Side effects:
 *	None.
 *
 *---------------------------------------------------------------------------
 */

const char *
Tcl_UtfNext(
    const char *src)		/* The current location in the string. */
{
    Tcl_UniChar ch = 0;

    return src + TclUtfToUniChar(src, &ch);
}

/*
 *---------------------------------------------------------------------------
 *
 * Tcl_UtfPrev --
 *
 *	Given a pointer to some current location in a UTF-8 string, move
 *	backwards one character. This works correctly when the pointer is in
 *	the middle of a UTF-8 character.
 *
 * Results:
 *	The return value is a pointer to the previous character in the UTF-8
 *	string. If the current location was already at the beginning of the
 *	string, the return value will also be a pointer to the beginning of
 *	the string.
 *
 * Side effects:
 *	None.
 *
 *---------------------------------------------------------------------------
 */

const char *
Tcl_UtfPrev(
    const char *src,		/* The current location in the string. */
    const char *start)		/* Pointer to the beginning of the string, to
				 * avoid going backwards too far. */
{
    const char *look;
    int i, byte;

    src--;
    look = src;
    for (i = 0; i < TCL_UTF_MAX; i++) {
	if (look < start) {
	    if (src < start) {
		src = start;
	    }
	    break;
	}
	byte = *((unsigned char *) look);
	if (byte < 0x80) {
	    break;
	}
	if (byte >= 0xC0) {
	    return look;
	}
	look--;
    }
    return src;
}

/*
 *---------------------------------------------------------------------------
 *
 * Tcl_UniCharAtIndex --
 *
 *	Returns the Unicode character represented at the specified character
 *	(not byte) position in the UTF-8 string.
 *
 * Results:
 *	As above.
 *
 * Side effects:
 *	None.
 *
 *---------------------------------------------------------------------------
 */

int
Tcl_UniCharAtIndex(
    register const char *src,	/* The UTF-8 string to dereference. */
    register int index)		/* The position of the desired character. */
{
    Tcl_UniChar unichar = 0;
    int bytes;
    int ch = 0;

    while (index-- >= 0) {
	bytes = TclUtfToUniChar(src, &unichar);
	ch = unichar;
	if (!bytes) {
	    /* TclUtfToUniChar only returns 0 for chars > 0xffff ! */
	    bytes = TclUtfToUniChar(src, &unichar);
	    /* Combine surrogates */
	    ch = (((ch & 0x3ff) << 10) | (unichar & 0x3ff)) + 0x10000;
	}
	src += bytes;
    }
    return ch;
}

/*
 *---------------------------------------------------------------------------
 *
 * Tcl_UtfAtIndex --
 *
 *	Returns a pointer to the specified character (not byte) position in
 *	the UTF-8 string.
 *
 * Results:
 *	As above.
 *
 * Side effects:
 *	None.
 *
 *---------------------------------------------------------------------------
 */

const char *
Tcl_UtfAtIndex(
    register const char *src,	/* The UTF-8 string. */
    register int index)		/* The position of the desired character. */
{
    Tcl_UniChar ch = 0;
    int len;

    while (index > 0) {
	index--;
	len = TclUtfToUniChar(src, &ch);
	if (!len) {
	    len = TclUtfToUniChar(src, &ch);
	}
	src += len;
    }
    return src;
}

/*
 *---------------------------------------------------------------------------
 *
 * Tcl_UtfBackslash --
 *
 *	Figure out how to handle a backslash sequence.
 *
 * Results:
 *	Stores the bytes represented by the backslash sequence in dst and
 *	returns the number of bytes written to dst. At most TCL_UTF_MAX bytes
 *	are written to dst; dst must have been large enough to accept those
 *	bytes. If readPtr isn't NULL then it is filled in with a count of the
 *	number of bytes in the backslash sequence.
 *
 * Side effects:
 *	The maximum number of bytes it takes to represent a Unicode character
 *	in UTF-8 is guaranteed to be less than the number of bytes used to
 *	express the backslash sequence that represents that Unicode character.
 *	If the target buffer into which the caller is going to store the bytes
 *	that represent the Unicode character is at least as large as the
 *	source buffer from which the backslashed sequence was extracted, no
 *	buffer overruns should occur.
 *
 *---------------------------------------------------------------------------
 */

int
Tcl_UtfBackslash(
    const char *src,		/* Points to the backslash character of a
				 * backslash sequence. */
    int *readPtr,		/* Fill in with number of characters read from
				 * src, unless NULL. */
    char *dst)			/* Filled with the bytes represented by the
				 * backslash sequence. */
{
#define LINE_LENGTH 128
    int numRead;
    int result;

    result = TclParseBackslash(src, LINE_LENGTH, &numRead, dst);
    if (numRead == LINE_LENGTH) {
	/*
	 * We ate a whole line. Pay the price of a strlen()
	 */

	result = TclParseBackslash(src, (int)strlen(src), &numRead, dst);
    }
    if (readPtr != NULL) {
	*readPtr = numRead;
    }
    return result;
}

/*
 *----------------------------------------------------------------------
 *
 * Tcl_UtfToUpper --
 *
 *	Convert lowercase characters to uppercase characters in a UTF string
 *	in place. The conversion may shrink the UTF string.
 *
 * Results:
 *	Returns the number of bytes in the resulting string excluding the
 *	trailing null.
 *
 * Side effects:
 *	Writes a terminating null after the last converted character.
 *
 *----------------------------------------------------------------------
 */

int
Tcl_UtfToUpper(
    char *str)			/* String to convert in place. */
{
    Tcl_UniChar ch = 0;
    int upChar;
    char *src, *dst;
    int bytes;

    /*
     * Iterate over the string until we hit the terminating null.
     */

    src = dst = str;
    while (*src) {
	bytes = TclUtfToUniChar(src, &ch);
	upChar = ch;
	if (!bytes) {
	    /* TclUtfToUniChar only returns 0 for chars > 0xffff ! */
	    bytes = TclUtfToUniChar(src, &ch);
	    /* Combine surrogates */
	    upChar = (((upChar & 0x3ff) << 10) | (ch & 0x3ff)) + 0x10000;
	}
	upChar = Tcl_UniCharToUpper(upChar);

	/*
	 * To keep badly formed Utf strings from getting inflated by the
	 * conversion (thereby causing a segfault), only copy the upper case
	 * char to dst if its size is <= the original char.
	 */

	if (bytes < TclUtfCount(upChar)) {
	    memcpy(dst, src, (size_t) bytes);
	    dst += bytes;
	} else {
	    dst += Tcl_UniCharToUtf(upChar, dst);
	}
	src += bytes;
    }
    *dst = '\0';
    return (dst - str);
}

/*
 *----------------------------------------------------------------------
 *
 * Tcl_UtfToLower --
 *
 *	Convert uppercase characters to lowercase characters in a UTF string
 *	in place. The conversion may shrink the UTF string.
 *
 * Results:
 *	Returns the number of bytes in the resulting string excluding the
 *	trailing null.
 *
 * Side effects:
 *	Writes a terminating null after the last converted character.
 *
 *----------------------------------------------------------------------
 */

int
Tcl_UtfToLower(
    char *str)			/* String to convert in place. */
{
    Tcl_UniChar ch = 0;
    int lowChar;
    char *src, *dst;
    int bytes;

    /*
     * Iterate over the string until we hit the terminating null.
     */

    src = dst = str;
    while (*src) {
	bytes = TclUtfToUniChar(src, &ch);
	lowChar = ch;
	if (!bytes) {
	    /* TclUtfToUniChar only returns 0 for chars > 0xffff ! */
	    bytes = TclUtfToUniChar(src, &ch);
	    /* Combine surrogates */
	    lowChar = (((lowChar & 0x3ff) << 10) | (ch & 0x3ff)) + 0x10000;
	}
	lowChar = Tcl_UniCharToLower(lowChar);

	/*
	 * To keep badly formed Utf strings from getting inflated by the
	 * conversion (thereby causing a segfault), only copy the lower case
	 * char to dst if its size is <= the original char.
	 */

	if (bytes < TclUtfCount(lowChar)) {
	    memcpy(dst, src, (size_t) bytes);
	    dst += bytes;
	} else {
	    dst += Tcl_UniCharToUtf(lowChar, dst);
	}
	src += bytes;
    }
    *dst = '\0';
    return (dst - str);
}

/*
 *----------------------------------------------------------------------
 *
 * Tcl_UtfToTitle --
 *
 *	Changes the first character of a UTF string to title case or uppercase
 *	and the rest of the string to lowercase. The conversion happens in
 *	place and may shrink the UTF string.
 *
 * Results:
 *	Returns the number of bytes in the resulting string excluding the
 *	trailing null.
 *
 * Side effects:
 *	Writes a terminating null after the last converted character.
 *
 *----------------------------------------------------------------------
 */

int
Tcl_UtfToTitle(
    char *str)			/* String to convert in place. */
{
    Tcl_UniChar ch = 0;
    int titleChar, lowChar;
    char *src, *dst;
    int bytes;

    /*
     * Capitalize the first character and then lowercase the rest of the
     * characters until we get to a null.
     */

    src = dst = str;

    if (*src) {
	bytes = TclUtfToUniChar(src, &ch);
	titleChar = ch;
	if (!bytes) {
	    /* TclUtfToUniChar only returns 0 for chars > 0xffff ! */
	    bytes = TclUtfToUniChar(src, &ch);
	    /* Combine surrogates */
	    titleChar = (((titleChar & 0x3ff) << 10) | (ch & 0x3ff)) + 0x10000;
	}
	titleChar = Tcl_UniCharToTitle(titleChar);

	if (bytes < TclUtfCount(titleChar)) {
	    memcpy(dst, src, (size_t) bytes);
	    dst += bytes;
	} else {
	    dst += Tcl_UniCharToUtf(titleChar, dst);
	}
	src += bytes;
    }
    while (*src) {
	bytes = TclUtfToUniChar(src, &ch);
	lowChar = ch;
	if (!bytes) {
	    /* TclUtfToUniChar only returns 0 for chars > 0xffff ! */
	    bytes = TclUtfToUniChar(src, &ch);
	    /* Combine surrogates */
	    lowChar = (((lowChar & 0x3ff) << 10) | (ch & 0x3ff)) + 0x10000;
	}
	lowChar = Tcl_UniCharToLower(lowChar);

	if (bytes < TclUtfCount(lowChar)) {
	    memcpy(dst, src, (size_t) bytes);
	    dst += bytes;
	} else {
	    dst += Tcl_UniCharToUtf(lowChar, dst);
	}
	src += bytes;
    }
    *dst = '\0';
    return (dst - str);
}

/*
 *----------------------------------------------------------------------
 *
 * TclpUtfNcmp2 --
 *
 *	Compare at most numBytes bytes of utf-8 strings cs and ct. Both cs and
 *	ct are assumed to be at least numBytes bytes long.
 *
 * Results:
 *	Return <0 if cs < ct, 0 if cs == ct, or >0 if cs > ct.
 *
 * Side effects:
 *	None.
 *
 *----------------------------------------------------------------------
 */

int
TclpUtfNcmp2(
    const char *cs,		/* UTF string to compare to ct. */
    const char *ct,		/* UTF string cs is compared to. */
    unsigned long numBytes)	/* Number of *bytes* to compare. */
{
    /*
     * We can't simply call 'memcmp(cs, ct, numBytes);' because we need to
     * check for Tcl's \xC0\x80 non-utf-8 null encoding. Otherwise utf-8 lexes
     * fine in the strcmp manner.
     */

    register int result = 0;

    for ( ; numBytes != 0; numBytes--, cs++, ct++) {
	if (*cs != *ct) {
	    result = UCHAR(*cs) - UCHAR(*ct);
	    break;
	}
    }
    if (numBytes && ((UCHAR(*cs) == 0xC0) || (UCHAR(*ct) == 0xC0))) {
	unsigned char c1, c2;

	c1 = ((UCHAR(*cs) == 0xC0) && (UCHAR(cs[1]) == 0x80)) ? 0 : UCHAR(*cs);
	c2 = ((UCHAR(*ct) == 0xC0) && (UCHAR(ct[1]) == 0x80)) ? 0 : UCHAR(*ct);
	result = (c1 - c2);
    }
    return result;
}

/*
 *----------------------------------------------------------------------
 *
 * Tcl_UtfNcmp --
 *
 *	Compare at most numChars UTF chars of string cs to string ct. Both cs
 *	and ct are assumed to be at least numChars UTF chars long.
 *
 * Results:
 *	Return <0 if cs < ct, 0 if cs == ct, or >0 if cs > ct.
 *
 * Side effects:
 *	None.
 *
 *----------------------------------------------------------------------
 */

int
Tcl_UtfNcmp(
    const char *cs,		/* UTF string to compare to ct. */
    const char *ct,		/* UTF string cs is compared to. */
    unsigned long numChars)	/* Number of UTF chars to compare. */
{
    Tcl_UniChar ch1 = 0, ch2 = 0;

    /*
     * Cannot use 'memcmp(cs, ct, n);' as byte representation of \u0000 (the
     * pair of bytes 0xc0,0x80) is larger than byte representation of \u0001
     * (the byte 0x01.)
     */

    while (numChars-- > 0) {
	/*
	 * n must be interpreted as chars, not bytes. This should be called
	 * only when both strings are of at least n chars long (no need for \0
	 * check)
	 */

	cs += TclUtfToUniChar(cs, &ch1);
	ct += TclUtfToUniChar(ct, &ch2);
	if (ch1 != ch2) {
	    return (ch1 - ch2);
	}
    }
    return 0;
}

/*
 *----------------------------------------------------------------------
 *
 * Tcl_UtfNcasecmp --
 *
 *	Compare at most numChars UTF chars of string cs to string ct case
 *	insensitive. Both cs and ct are assumed to be at least numChars UTF
 *	chars long.
 *
 * Results:
 *	Return <0 if cs < ct, 0 if cs == ct, or >0 if cs > ct.
 *
 * Side effects:
 *	None.
 *
 *----------------------------------------------------------------------
 */

int
Tcl_UtfNcasecmp(
    const char *cs,		/* UTF string to compare to ct. */
    const char *ct,		/* UTF string cs is compared to. */
    unsigned long numChars)	/* Number of UTF chars to compare. */
{
    Tcl_UniChar ch1 = 0, ch2 = 0;
    while (numChars-- > 0) {
	/*
	 * n must be interpreted as chars, not bytes.
	 * This should be called only when both strings are of
	 * at least n chars long (no need for \0 check)
	 */
	cs += TclUtfToUniChar(cs, &ch1);
	ct += TclUtfToUniChar(ct, &ch2);
	if (ch1 != ch2) {
	    ch1 = Tcl_UniCharToLower(ch1);
	    ch2 = Tcl_UniCharToLower(ch2);
	    if (ch1 != ch2) {
		return (ch1 - ch2);
	    }
	}
    }
    return 0;
}

/*
 *----------------------------------------------------------------------
 *
 * Tcl_UtfNcasecmp --
 *
 *	Compare UTF chars of string cs to string ct case insensitively.
 *	Replacement for strcasecmp in Tcl core, in places where UTF-8 should
 *	be handled.
 *
 * Results:
 *	Return <0 if cs < ct, 0 if cs == ct, or >0 if cs > ct.
 *
 * Side effects:
 *	None.
 *
 *----------------------------------------------------------------------
 */

int
TclUtfCasecmp(
    const char *cs,		/* UTF string to compare to ct. */
    const char *ct)		/* UTF string cs is compared to. */
{
    while (*cs && *ct) {
	Tcl_UniChar ch1, ch2;

	cs += TclUtfToUniChar(cs, &ch1);
	ct += TclUtfToUniChar(ct, &ch2);
	if (ch1 != ch2) {
	    ch1 = Tcl_UniCharToLower(ch1);
	    ch2 = Tcl_UniCharToLower(ch2);
	    if (ch1 != ch2) {
		return ch1 - ch2;
	    }
	}
    }
    return UCHAR(*cs) - UCHAR(*ct);
}


/*
 *----------------------------------------------------------------------
 *
 * Tcl_UniCharToUpper --
 *
 *	Compute the uppercase equivalent of the given Unicode character.
 *
 * Results:
 *	Returns the uppercase Unicode character.
 *
 * Side effects:
 *	None.
 *
 *----------------------------------------------------------------------
 */

int
Tcl_UniCharToUpper(
    int ch)			/* Unicode character to convert. */
{
    if (!UNICODE_OUT_OF_RANGE(ch)) {
	int info = GetUniCharInfo(ch);

	if (GetCaseType(info) & 0x04) {
	    ch -= GetDelta(info);
	}
    }
    return ch & 0x1fffff;
}

/*
 *----------------------------------------------------------------------
 *
 * Tcl_UniCharToLower --
 *
 *	Compute the lowercase equivalent of the given Unicode character.
 *
 * Results:
 *	Returns the lowercase Unicode character.
 *
 * Side effects:
 *	None.
 *
 *----------------------------------------------------------------------
 */

int
Tcl_UniCharToLower(
    int ch)			/* Unicode character to convert. */
{
    if (!UNICODE_OUT_OF_RANGE(ch)) {
	int info = GetUniCharInfo(ch);

	if (GetCaseType(info) & 0x02) {
	    ch += GetDelta(info);
	}
    }
    return ch & 0x1fffff;
}

/*
 *----------------------------------------------------------------------
 *
 * Tcl_UniCharToTitle --
 *
 *	Compute the titlecase equivalent of the given Unicode character.
 *
 * Results:
 *	Returns the titlecase Unicode character.
 *
 * Side effects:
 *	None.
 *
 *----------------------------------------------------------------------
 */

int
Tcl_UniCharToTitle(
    int ch)			/* Unicode character to convert. */
{
    if (!UNICODE_OUT_OF_RANGE(ch)) {
	int info = GetUniCharInfo(ch);
	int mode = GetCaseType(info);

	if (mode & 0x1) {
	    /*
	     * Subtract or add one depending on the original case.
	     */

	    ch += ((mode & 0x4) ? -1 : 1);
	} else if (mode == 0x4) {
	    ch -= GetDelta(info);
	}
    }
    return ch & 0x1fffff;
}

/*
 *----------------------------------------------------------------------
 *
 * Tcl_UniCharLen --
 *
 *	Find the length of a UniChar string. The str input must be null
 *	terminated.
 *
 * Results:
 *	Returns the length of str in UniChars (not bytes).
 *
 * Side effects:
 *	None.
 *
 *----------------------------------------------------------------------
 */

int
Tcl_UniCharLen(
    const Tcl_UniChar *uniStr)	/* Unicode string to find length of. */
{
    int len = 0;

    while (*uniStr != '\0') {
	len++;
	uniStr++;
    }
    return len;
}

/*
 *----------------------------------------------------------------------
 *
 * Tcl_UniCharNcmp --
 *
 *	Compare at most numChars unichars of string ucs to string uct.
 *	Both ucs and uct are assumed to be at least numChars unichars long.
 *
 * Results:
 *	Return <0 if ucs < uct, 0 if ucs == uct, or >0 if ucs > uct.
 *
 * Side effects:
 *	None.
 *
 *----------------------------------------------------------------------
 */

int
Tcl_UniCharNcmp(
    const Tcl_UniChar *ucs,	/* Unicode string to compare to uct. */
    const Tcl_UniChar *uct,	/* Unicode string ucs is compared to. */
    unsigned long numChars)	/* Number of unichars to compare. */
{
#ifdef WORDS_BIGENDIAN
    /*
     * We are definitely on a big-endian machine; memcmp() is safe
     */

    return memcmp(ucs, uct, numChars*sizeof(Tcl_UniChar));

#else /* !WORDS_BIGENDIAN */
    /*
     * We can't simply call memcmp() because that is not lexically correct.
     */

    for ( ; numChars != 0; ucs++, uct++, numChars--) {
	if (*ucs != *uct) {
	    return (*ucs - *uct);
	}
    }
    return 0;
#endif /* WORDS_BIGENDIAN */
}

/*
 *----------------------------------------------------------------------
 *
 * Tcl_UniCharNcasecmp --
 *
 *	Compare at most numChars unichars of string ucs to string uct case
 *	insensitive. Both ucs and uct are assumed to be at least numChars
 *	unichars long.
 *
 * Results:
 *	Return <0 if ucs < uct, 0 if ucs == uct, or >0 if ucs > uct.
 *
 * Side effects:
 *	None.
 *
 *----------------------------------------------------------------------
 */

int
Tcl_UniCharNcasecmp(
    const Tcl_UniChar *ucs,	/* Unicode string to compare to uct. */
    const Tcl_UniChar *uct,	/* Unicode string ucs is compared to. */
    unsigned long numChars)	/* Number of unichars to compare. */
{
    for ( ; numChars != 0; numChars--, ucs++, uct++) {
	if (*ucs != *uct) {
	    Tcl_UniChar lcs = Tcl_UniCharToLower(*ucs);
	    Tcl_UniChar lct = Tcl_UniCharToLower(*uct);

	    if (lcs != lct) {
		return (lcs - lct);
	    }
	}
    }
    return 0;
}

/*
 *----------------------------------------------------------------------
 *
 * Tcl_UniCharIsAlnum --
 *
 *	Test if a character is an alphanumeric Unicode character.
 *
 * Results:
 *	Returns 1 if character is alphanumeric.
 *
 * Side effects:
 *	None.
 *
 *----------------------------------------------------------------------
 */

int
Tcl_UniCharIsAlnum(
    int ch)			/* Unicode character to test. */
{
    if (UNICODE_OUT_OF_RANGE(ch)) {
	return 0;
    }
    return (((ALPHA_BITS | DIGIT_BITS) >> GetCategory(ch)) & 1);
}

/*
 *----------------------------------------------------------------------
 *
 * Tcl_UniCharIsAlpha --
 *
 *	Test if a character is an alphabetic Unicode character.
 *
 * Results:
 *	Returns 1 if character is alphabetic.
 *
 * Side effects:
 *	None.
 *
 *----------------------------------------------------------------------
 */

int
Tcl_UniCharIsAlpha(
    int ch)			/* Unicode character to test. */
{
    if (UNICODE_OUT_OF_RANGE(ch)) {
	return 0;
    }
    return ((ALPHA_BITS >> GetCategory(ch)) & 1);
}

/*
 *----------------------------------------------------------------------
 *
 * Tcl_UniCharIsControl --
 *
 *	Test if a character is a Unicode control character.
 *
 * Results:
 *	Returns non-zero if character is a control.
 *
 * Side effects:
 *	None.
 *
 *----------------------------------------------------------------------
 */

int
Tcl_UniCharIsControl(
    int ch)			/* Unicode character to test. */
{
    if (UNICODE_OUT_OF_RANGE(ch)) {
	ch &= 0x1fffff;
	if ((ch == 0xe0001) || ((ch >= 0xe0020) && (ch <= 0xe007f))) {
	    return 1;
	}
	if ((ch >= 0xf0000) && ((ch & 0xffff) <= 0xfffd)) {
	    return 1;
	}
	return 0;
    }
    return ((CONTROL_BITS >> GetCategory(ch)) & 1);
}

/*
 *----------------------------------------------------------------------
 *
 * Tcl_UniCharIsDigit --
 *
 *	Test if a character is a numeric Unicode character.
 *
 * Results:
 *	Returns non-zero if character is a digit.
 *
 * Side effects:
 *	None.
 *
 *----------------------------------------------------------------------
 */

int
Tcl_UniCharIsDigit(
    int ch)			/* Unicode character to test. */
{
    if (UNICODE_OUT_OF_RANGE(ch)) {
	return 0;
    }
    return (GetCategory(ch) == DECIMAL_DIGIT_NUMBER);
}

/*
 *----------------------------------------------------------------------
 *
 * Tcl_UniCharIsGraph --
 *
 *	Test if a character is any Unicode print character except space.
 *
 * Results:
 *	Returns non-zero if character is printable, but not space.
 *
 * Side effects:
 *	None.
 *
 *----------------------------------------------------------------------
 */

int
Tcl_UniCharIsGraph(
    int ch)			/* Unicode character to test. */
{
    if (UNICODE_OUT_OF_RANGE(ch)) {
	ch &= 0x1fffff;
	return (ch >= 0xe0100) && (ch <= 0xe01ef);
    }
    return ((GRAPH_BITS >> GetCategory(ch)) & 1);
}

/*
 *----------------------------------------------------------------------
 *
 * Tcl_UniCharIsLower --
 *
 *	Test if a character is a lowercase Unicode character.
 *
 * Results:
 *	Returns non-zero if character is lowercase.
 *
 * Side effects:
 *	None.
 *
 *----------------------------------------------------------------------
 */

int
Tcl_UniCharIsLower(
    int ch)			/* Unicode character to test. */
{
    if (UNICODE_OUT_OF_RANGE(ch)) {
	return 0;
    }
    return (GetCategory(ch) == LOWERCASE_LETTER);
}

/*
 *----------------------------------------------------------------------
 *
 * Tcl_UniCharIsPrint --
 *
 *	Test if a character is a Unicode print character.
 *
 * Results:
 *	Returns non-zero if character is printable.
 *
 * Side effects:
 *	None.
 *
 *----------------------------------------------------------------------
 */

int
Tcl_UniCharIsPrint(
    int ch)			/* Unicode character to test. */
{
    if (UNICODE_OUT_OF_RANGE(ch)) {
	ch &= 0x1fffff;
	return (ch >= 0xe0100) && (ch <= 0xe01ef);
    }
    return (((GRAPH_BITS|SPACE_BITS) >> GetCategory(ch)) & 1);
}

/*
 *----------------------------------------------------------------------
 *
 * Tcl_UniCharIsPunct --
 *
 *	Test if a character is a Unicode punctuation character.
 *
 * Results:
 *	Returns non-zero if character is punct.
 *
 * Side effects:
 *	None.
 *
 *----------------------------------------------------------------------
 */

int
Tcl_UniCharIsPunct(
    int ch)			/* Unicode character to test. */
{
    if (UNICODE_OUT_OF_RANGE(ch)) {
	return 0;
    }
    return ((PUNCT_BITS >> GetCategory(ch)) & 1);
}

/*
 *----------------------------------------------------------------------
 *
 * Tcl_UniCharIsSpace --
 *
 *	Test if a character is a whitespace Unicode character.
 *
 * Results:
 *	Returns non-zero if character is a space.
 *
 * Side effects:
 *	None.
 *
 *----------------------------------------------------------------------
 */

int
Tcl_UniCharIsSpace(
    int ch)			/* Unicode character to test. */
{
    /* Ignore upper 11 bits. */
    ch &= 0x1fffff;

    /*
     * If the character is within the first 127 characters, just use the
     * standard C function, otherwise consult the Unicode table.
     */

    if (ch < 0x80) {
	return TclIsSpaceProc((char) ch);
    } else if (UNICODE_OUT_OF_RANGE(ch)) {
	return 0;
    } else if (ch == 0x0085 || ch == 0x180e || ch == 0x200b
	    || ch == 0x202f || ch == 0x2060 || ch == 0xfeff) {
	return 1;
    } else {
	return ((SPACE_BITS >> GetCategory(ch)) & 1);
    }
}

/*
 *----------------------------------------------------------------------
 *
 * Tcl_UniCharIsUpper --
 *
 *	Test if a character is a uppercase Unicode character.
 *
 * Results:
 *	Returns non-zero if character is uppercase.
 *
 * Side effects:
 *	None.
 *
 *----------------------------------------------------------------------
 */

int
Tcl_UniCharIsUpper(
    int ch)			/* Unicode character to test. */
{
    if (UNICODE_OUT_OF_RANGE(ch)) {
	return 0;
    }
    return (GetCategory(ch) == UPPERCASE_LETTER);
}

/*
 *----------------------------------------------------------------------
 *
 * Tcl_UniCharIsWordChar --
 *
 *	Test if a character is alphanumeric or a connector punctuation mark.
 *
 * Results:
 *	Returns 1 if character is a word character.
 *
 * Side effects:
 *	None.
 *
 *----------------------------------------------------------------------
 */

int
Tcl_UniCharIsWordChar(
    int ch)			/* Unicode character to test. */
{
    if (UNICODE_OUT_OF_RANGE(ch)) {
	return 0;
    }
    return ((WORD_BITS >> GetCategory(ch)) & 1);
}

/*
 *----------------------------------------------------------------------
 *
 * Tcl_UniCharCaseMatch --
 *
 *	See if a particular Unicode string matches a particular pattern.
 *	Allows case insensitivity. This is the Unicode equivalent of the char*
 *	Tcl_StringCaseMatch. The UniChar strings must be NULL-terminated.
 *	This has no provision for counted UniChar strings, thus should not be
 *	used where NULLs are expected in the UniChar string. Use
 *	TclUniCharMatch where possible.
 *
 * Results:
 *	The return value is 1 if string matches pattern, and 0 otherwise. The
 *	matching operation permits the following special characters in the
 *	pattern: *?\[] (see the manual entry for details on what these mean).
 *
 * Side effects:
 *	None.
 *
 *----------------------------------------------------------------------
 */

int
Tcl_UniCharCaseMatch(
    const Tcl_UniChar *uniStr,	/* Unicode String. */
    const Tcl_UniChar *uniPattern,
				/* Pattern, which may contain special
				 * characters. */
    int nocase)			/* 0 for case sensitive, 1 for insensitive */
{
    Tcl_UniChar ch1 = 0, p;

    while (1) {
	p = *uniPattern;

	/*
	 * See if we're at the end of both the pattern and the string. If so,
	 * we succeeded. If we're at the end of the pattern but not at the end
	 * of the string, we failed.
	 */

	if (p == 0) {
	    return (*uniStr == 0);
	}
	if ((*uniStr == 0) && (p != '*')) {
	    return 0;
	}

	/*
	 * Check for a "*" as the next pattern character. It matches any
	 * substring. We handle this by skipping all the characters up to the
	 * next matching one in the pattern, and then calling ourselves
	 * recursively for each postfix of string, until either we match or we
	 * reach the end of the string.
	 */

	if (p == '*') {
	    /*
	     * Skip all successive *'s in the pattern
	     */

	    while (*(++uniPattern) == '*') {
		/* empty body */
	    }
	    p = *uniPattern;
	    if (p == 0) {
		return 1;
	    }
	    if (nocase) {
		p = Tcl_UniCharToLower(p);
	    }
	    while (1) {
		/*
		 * Optimization for matching - cruise through the string
		 * quickly if the next char in the pattern isn't a special
		 * character
		 */

		if ((p != '[') && (p != '?') && (p != '\\')) {
		    if (nocase) {
			while (*uniStr && (p != *uniStr)
				&& (p != Tcl_UniCharToLower(*uniStr))) {
			    uniStr++;
			}
		    } else {
			while (*uniStr && (p != *uniStr)) {
			    uniStr++;
			}
		    }
		}
		if (Tcl_UniCharCaseMatch(uniStr, uniPattern, nocase)) {
		    return 1;
		}
		if (*uniStr == 0) {
		    return 0;
		}
		uniStr++;
	    }
	}

	/*
	 * Check for a "?" as the next pattern character. It matches any
	 * single character.
	 */

	if (p == '?') {
	    uniPattern++;
	    uniStr++;
	    continue;
	}

	/*
	 * Check for a "[" as the next pattern character. It is followed by a
	 * list of characters that are acceptable, or by a range (two
	 * characters separated by "-").
	 */

	if (p == '[') {
	    Tcl_UniChar startChar, endChar;

	    uniPattern++;
	    ch1 = (nocase ? Tcl_UniCharToLower(*uniStr) : *uniStr);
	    uniStr++;
	    while (1) {
		if ((*uniPattern == ']') || (*uniPattern == 0)) {
		    return 0;
		}
		startChar = (nocase ? Tcl_UniCharToLower(*uniPattern)
			: *uniPattern);
		uniPattern++;
		if (*uniPattern == '-') {
		    uniPattern++;
		    if (*uniPattern == 0) {
			return 0;
		    }
		    endChar = (nocase ? Tcl_UniCharToLower(*uniPattern)
			    : *uniPattern);
		    uniPattern++;
		    if (((startChar <= ch1) && (ch1 <= endChar))
			    || ((endChar <= ch1) && (ch1 <= startChar))) {
			/*
			 * Matches ranges of form [a-z] or [z-a].
			 */
			break;
		    }
		} else if (startChar == ch1) {
		    break;
		}
	    }
	    while (*uniPattern != ']') {
		if (*uniPattern == 0) {
		    uniPattern--;
		    break;
		}
		uniPattern++;
	    }
	    uniPattern++;
	    continue;
	}

	/*
	 * If the next pattern character is '\', just strip off the '\' so we
	 * do exact matching on the character that follows.
	 */

	if (p == '\\') {
	    if (*(++uniPattern) == '\0') {
		return 0;
	    }
	}

	/*
	 * There's no special character. Just make sure that the next bytes of
	 * each string match.
	 */

	if (nocase) {
	    if (Tcl_UniCharToLower(*uniStr) !=
		    Tcl_UniCharToLower(*uniPattern)) {
		return 0;
	    }
	} else if (*uniStr != *uniPattern) {
	    return 0;
	}
	uniStr++;
	uniPattern++;
    }
}

/*
 *----------------------------------------------------------------------
 *
 * TclUniCharMatch --
 *
 *	See if a particular Unicode string matches a particular pattern.
 *	Allows case insensitivity. This is the Unicode equivalent of the char*
 *	Tcl_StringCaseMatch. This variant of Tcl_UniCharCaseMatch uses counted
 *	Strings, so embedded NULLs are allowed.
 *
 * Results:
 *	The return value is 1 if string matches pattern, and 0 otherwise. The
 *	matching operation permits the following special characters in the
 *	pattern: *?\[] (see the manual entry for details on what these mean).
 *
 * Side effects:
 *	None.
 *
 *----------------------------------------------------------------------
 */

int
TclUniCharMatch(
    const Tcl_UniChar *string,	/* Unicode String. */
    int strLen,			/* Length of String */
    const Tcl_UniChar *pattern,	/* Pattern, which may contain special
				 * characters. */
    int ptnLen,			/* Length of Pattern */
    int nocase)			/* 0 for case sensitive, 1 for insensitive */
{
    const Tcl_UniChar *stringEnd, *patternEnd;
    Tcl_UniChar p;

    stringEnd = string + strLen;
    patternEnd = pattern + ptnLen;

    while (1) {
	/*
	 * See if we're at the end of both the pattern and the string. If so,
	 * we succeeded. If we're at the end of the pattern but not at the end
	 * of the string, we failed.
	 */

	if (pattern == patternEnd) {
	    return (string == stringEnd);
	}
	p = *pattern;
	if ((string == stringEnd) && (p != '*')) {
	    return 0;
	}

	/*
	 * Check for a "*" as the next pattern character. It matches any
	 * substring. We handle this by skipping all the characters up to the
	 * next matching one in the pattern, and then calling ourselves
	 * recursively for each postfix of string, until either we match or we
	 * reach the end of the string.
	 */

	if (p == '*') {
	    /*
	     * Skip all successive *'s in the pattern.
	     */

	    while (*(++pattern) == '*') {
		/* empty body */
	    }
	    if (pattern == patternEnd) {
		return 1;
	    }
	    p = *pattern;
	    if (nocase) {
		p = Tcl_UniCharToLower(p);
	    }
	    while (1) {
		/*
		 * Optimization for matching - cruise through the string
		 * quickly if the next char in the pattern isn't a special
		 * character.
		 */

		if ((p != '[') && (p != '?') && (p != '\\')) {
		    if (nocase) {
			while ((string < stringEnd) && (p != *string)
				&& (p != Tcl_UniCharToLower(*string))) {
			    string++;
			}
		    } else {
			while ((string < stringEnd) && (p != *string)) {
			    string++;
			}
		    }
		}
		if (TclUniCharMatch(string, stringEnd - string,
			pattern, patternEnd - pattern, nocase)) {
		    return 1;
		}
		if (string == stringEnd) {
		    return 0;
		}
		string++;
	    }
	}

	/*
	 * Check for a "?" as the next pattern character. It matches any
	 * single character.
	 */

	if (p == '?') {
	    pattern++;
	    string++;
	    continue;
	}

	/*
	 * Check for a "[" as the next pattern character. It is followed by a
	 * list of characters that are acceptable, or by a range (two
	 * characters separated by "-").
	 */

	if (p == '[') {
	    Tcl_UniChar ch1, startChar, endChar;

	    pattern++;
	    ch1 = (nocase ? Tcl_UniCharToLower(*string) : *string);
	    string++;
	    while (1) {
		if ((*pattern == ']') || (pattern == patternEnd)) {
		    return 0;
		}
		startChar = (nocase ? Tcl_UniCharToLower(*pattern) : *pattern);
		pattern++;
		if (*pattern == '-') {
		    pattern++;
		    if (pattern == patternEnd) {
			return 0;
		    }
		    endChar = (nocase ? Tcl_UniCharToLower(*pattern)
			    : *pattern);
		    pattern++;
		    if (((startChar <= ch1) && (ch1 <= endChar))
			    || ((endChar <= ch1) && (ch1 <= startChar))) {
			/*
			 * Matches ranges of form [a-z] or [z-a].
			 */
			break;
		    }
		} else if (startChar == ch1) {
		    break;
		}
	    }
	    while (*pattern != ']') {
		if (pattern == patternEnd) {
		    pattern--;
		    break;
		}
		pattern++;
	    }
	    pattern++;
	    continue;
	}

	/*
	 * If the next pattern character is '\', just strip off the '\' so we
	 * do exact matching on the character that follows.
	 */

	if (p == '\\') {
	    if (++pattern == patternEnd) {
		return 0;
	    }
	}

	/*
	 * There's no special character. Just make sure that the next bytes of
	 * each string match.
	 */

	if (nocase) {
	    if (Tcl_UniCharToLower(*string) != Tcl_UniCharToLower(*pattern)) {
		return 0;
	    }
	} else if (*string != *pattern) {
	    return 0;
	}
	string++;
	pattern++;
    }
}

/*
 * Local Variables:
 * mode: c
 * c-basic-offset: 4
 * fill-column: 78
 * End:
 */<|MERGE_RESOLUTION|>--- conflicted
+++ resolved
@@ -327,64 +327,6 @@
 	 * A three-byte-character lead-byte not followed by two trail-bytes
 	 * represents itself.
 	 */
-<<<<<<< HEAD
-
-	*chPtr = (Tcl_UniChar) byte;
-	return 1;
-#if TCL_UTF_MAX == 4
-    } else if (byte < 0xF8) {
-	if (((src[1] & 0xC0) == 0x80) && ((src[2] & 0xC0) == 0x80) && ((src[3] & 0xC0) == 0x80)) {
-	    Tcl_UniChar surrogate;
-	    /*
-	     * Four-byte-character lead byte followed by three trail bytes.
-	     */
-
-	    byte = (((byte & 0x07) << 18) | ((src[1] & 0x3F) << 12)
-		    | ((src[2] & 0x3F) << 6) | (src[3] & 0x3F)) - 0x10000;
-	    surrogate = 0xD800 + (byte >> 10);
-	    if (byte & 0x100000) {
-		/* out of range, < 0x10000 or > 0x10ffff */
-	    } else if (*chPtr != surrogate) {
-		/* produce high surrogate, but don't advance source pointer */
-		*chPtr = surrogate;
-		return 0;
-	    } else {
-		/* produce low surrogate, and advance source pointer */
-		*chPtr = (Tcl_UniChar) (0xDC00 | (byte & 0x3FF));
-		return 4;
-	    }
-	}
-
-	/*
-	 * A four-byte-character lead-byte not followed by three trail-bytes
-	 * or representing a character < 0x10000 or > 0x10ffff represents itself.
-	 */
-
-	*chPtr = (Tcl_UniChar) byte;
-	return 1;
-#endif
-    }
-#if TCL_UTF_MAX > 4
-    {
-	int ch, total, trail;
-
-	total = totalBytes[byte];
-	trail = total - 1;
-	if (trail > 0) {
-	    ch = byte & (0x3F >> trail);
-	    do {
-		src++;
-		if ((*src & 0xC0) != 0x80) {
-		    *chPtr = byte;
-		    return 1;
-		}
-		ch <<= 6;
-		ch |= (*src & 0x3F);
-		trail--;
-	    } while (trail > 0);
-	    *chPtr = ch;
-	    return total;
-=======
     }
 #if TCL_UTF_MAX > 3
     else if (byte < 0xF8) {
@@ -396,7 +338,6 @@
 	    *chPtr = (Tcl_UniChar) (((byte & 0x0E) << 18) | ((src[1] & 0x3F) << 12)
 		    | ((src[2] & 0x3F) << 6) | (src[3] & 0x3F));
 	    return 4;
->>>>>>> 5eb346e0
 	}
 
 	/*
