/*
 * tclUtf.c --
 *
 *	Routines for manipulating UTF-8 strings.
 *
 * Copyright (c) 1997-1998 Sun Microsystems, Inc.
 *
 * See the file "license.terms" for information on usage and redistribution of
 * this file, and for a DISCLAIMER OF ALL WARRANTIES.
 */

#include "tclInt.h"

/*
 * Include the static character classification tables and macros.
 */

#include "tclUniData.c"

/*
 * The following macros are used for fast character category tests. The x_BITS
 * values are shifted right by the category value to determine whether the
 * given category is included in the set.
 */

#define ALPHA_BITS ((1 << UPPERCASE_LETTER) | (1 << LOWERCASE_LETTER) \
	| (1 << TITLECASE_LETTER) | (1 << MODIFIER_LETTER) | (1<<OTHER_LETTER))

#define CONTROL_BITS ((1 << CONTROL) | (1 << FORMAT) | (1 << PRIVATE_USE))

#define DIGIT_BITS (1 << DECIMAL_DIGIT_NUMBER)

#define SPACE_BITS ((1 << SPACE_SEPARATOR) | (1 << LINE_SEPARATOR) \
	| (1 << PARAGRAPH_SEPARATOR))

#define WORD_BITS (ALPHA_BITS | DIGIT_BITS | (1 << CONNECTOR_PUNCTUATION))

#define PUNCT_BITS ((1 << CONNECTOR_PUNCTUATION) | \
	(1 << DASH_PUNCTUATION) | (1 << OPEN_PUNCTUATION) | \
	(1 << CLOSE_PUNCTUATION) | (1 << INITIAL_QUOTE_PUNCTUATION) | \
	(1 << FINAL_QUOTE_PUNCTUATION) | (1 << OTHER_PUNCTUATION))

#define GRAPH_BITS (WORD_BITS | PUNCT_BITS | \
	(1 << NON_SPACING_MARK) | (1 << ENCLOSING_MARK) | \
	(1 << COMBINING_SPACING_MARK) | (1 << LETTER_NUMBER) | \
	(1 << OTHER_NUMBER) | \
	(1 << MATH_SYMBOL) | (1 << CURRENCY_SYMBOL) | \
	(1 << MODIFIER_SYMBOL) | (1 << OTHER_SYMBOL))

/*
 * Unicode characters less than this value are represented by themselves in
 * UTF-8 strings.
 */

#define UNICODE_SELF	0x80

/*
 * The following structures are used when mapping between Unicode (UCS-2) and
 * UTF-8.
 */

static const unsigned char totalBytes[256] = {
    1,1,1,1,1,1,1,1,1,1,1,1,1,1,1,1,1,1,1,1,1,1,1,1,1,1,1,1,1,1,1,1,
    1,1,1,1,1,1,1,1,1,1,1,1,1,1,1,1,1,1,1,1,1,1,1,1,1,1,1,1,1,1,1,1,
    1,1,1,1,1,1,1,1,1,1,1,1,1,1,1,1,1,1,1,1,1,1,1,1,1,1,1,1,1,1,1,1,
    1,1,1,1,1,1,1,1,1,1,1,1,1,1,1,1,1,1,1,1,1,1,1,1,1,1,1,1,1,1,1,1,
    1,1,1,1,1,1,1,1,1,1,1,1,1,1,1,1,1,1,1,1,1,1,1,1,1,1,1,1,1,1,1,1,
    1,1,1,1,1,1,1,1,1,1,1,1,1,1,1,1,1,1,1,1,1,1,1,1,1,1,1,1,1,1,1,1,
    2,2,2,2,2,2,2,2,2,2,2,2,2,2,2,2,2,2,2,2,2,2,2,2,2,2,2,2,2,2,2,2,
    3,3,3,3,3,3,3,3,3,3,3,3,3,3,3,3,
#if TCL_UTF_MAX > 3
    4,4,4,4,4,4,4,4,
#else
    1,1,1,1,1,1,1,1,
#endif
    1,1,1,1,1,1,1,1
};

/*
 *---------------------------------------------------------------------------
 *
 * TclUtfCount --
 *
 *	Find the number of bytes in the Utf character "ch".
 *
 * Results:
 *	The return values is the number of bytes in the Utf character "ch".
 *
 * Side effects:
 *	None.
 *
 *---------------------------------------------------------------------------
 */

int
TclUtfCount(
    int ch)			/* The Tcl_UniChar whose size is returned. */
{
    if ((unsigned)(ch - 1) < (UNICODE_SELF - 1)) {
	return 1;
    }
    if (ch <= 0x7FF) {
	return 2;
    }
#if TCL_UTF_MAX > 3
    if (((unsigned)(ch - 0x10000) <= 0xFFFFF)) {
	return 4;
    }
#endif
    return 3;
}

/*
 *---------------------------------------------------------------------------
 *
 * Tcl_UniCharToUtf --
 *
 *	Store the given Tcl_UniChar as a sequence of UTF-8 bytes in the
 *	provided buffer. Equivalent to Plan 9 runetochar().
 *
 * Results:
 *	The return values is the number of bytes in the buffer that were
 *	consumed.
 *
 * Side effects:
 *	None.
 *
 *---------------------------------------------------------------------------
 */

int
Tcl_UniCharToUtf(
    int ch,			/* The Tcl_UniChar to be stored in the
				 * buffer. */
    char *buf)			/* Buffer in which the UTF-8 representation of
				 * the Tcl_UniChar is stored. Buffer must be
				 * large enough to hold the UTF-8 character
				 * (at most TCL_UTF_MAX bytes). */
{
    if ((unsigned)(ch - 1) < (UNICODE_SELF - 1)) {
	buf[0] = (char) ch;
	return 1;
    }
    if (ch >= 0) {
	if (ch <= 0x7FF) {
	    buf[1] = (char) ((ch | 0x80) & 0xBF);
	    buf[0] = (char) ((ch >> 6) | 0xC0);
	    return 2;
	}
	if (ch <= 0xFFFF) {
#if TCL_UTF_MAX == 4
	    if ((ch & 0xF800) == 0xD800) {
		if (ch & 0x0400) {
		    /* Low surrogate */
		    buf[3] = (char) ((ch | 0x80) & 0xBF);
		    buf[2] |= (char) (((ch >> 6) | 0x80) & 0x8F);
		    return 4;
		} else {
		    /* High surrogate */
		    ch += 0x40;
		    buf[2] = (char) (((ch << 4) | 0x80) & 0xB0);
		    buf[1] = (char) (((ch >> 2) | 0x80) & 0xBF);
		    buf[0] = (char) (((ch >> 8) | 0xF0) & 0xF7);
		    return 0;
		}
	    }
#endif
	    goto three;
	}

#if TCL_UTF_MAX > 3
	if (ch <= 0x10FFFF) {
	    buf[3] = (char) ((ch | 0x80) & 0xBF);
	    buf[2] = (char) (((ch >> 6) | 0x80) & 0xBF);
	    buf[1] = (char) (((ch >> 12) | 0x80) & 0xBF);
	    buf[0] = (char) ((ch >> 18) | 0xF0);
	    return 4;
	}
#endif
    }

    ch = 0xFFFD;
three:
    buf[2] = (char) ((ch | 0x80) & 0xBF);
    buf[1] = (char) (((ch >> 6) | 0x80) & 0xBF);
    buf[0] = (char) ((ch >> 12) | 0xE0);
    return 3;
}

/*
 *---------------------------------------------------------------------------
 *
 * Tcl_UniCharToUtfDString --
 *
 *	Convert the given Unicode string to UTF-8.
 *
 * Results:
 *	The return value is a pointer to the UTF-8 representation of the
 *	Unicode string. Storage for the return value is appended to the end of
 *	dsPtr.
 *
 * Side effects:
 *	None.
 *
 *---------------------------------------------------------------------------
 */

char *
Tcl_UniCharToUtfDString(
    const Tcl_UniChar *uniStr,	/* Unicode string to convert to UTF-8. */
    int uniLength,		/* Length of Unicode string in Tcl_UniChars
				 * (must be >= 0). */
    Tcl_DString *dsPtr)		/* UTF-8 representation of string is appended
				 * to this previously initialized DString. */
{
    const Tcl_UniChar *w, *wEnd;
    char *p, *string;
    int oldLength;

    /*
     * UTF-8 string length in bytes will be <= Unicode string length *
     * TCL_UTF_MAX.
     */

    oldLength = Tcl_DStringLength(dsPtr);
    Tcl_DStringSetLength(dsPtr, (oldLength + uniLength + 1) * TCL_UTF_MAX);
    string = Tcl_DStringValue(dsPtr) + oldLength;

    p = string;
    wEnd = uniStr + uniLength;
    for (w = uniStr; w < wEnd; ) {
	p += Tcl_UniCharToUtf(*w, p);
	w++;
    }
    Tcl_DStringSetLength(dsPtr, oldLength + (p - string));

    return string;
}

/*
 *---------------------------------------------------------------------------
 *
 * Tcl_UtfToUniChar --
 *
 *	Extract the Tcl_UniChar represented by the UTF-8 string. Bad UTF-8
 *	sequences are converted to valid Tcl_UniChars and processing
 *	continues. Equivalent to Plan 9 chartorune().
 *
 *	The caller must ensure that the source buffer is long enough that this
 *	routine does not run off the end and dereference non-existent memory
 *	looking for trail bytes. If the source buffer is known to be '\0'
 *	terminated, this cannot happen. Otherwise, the caller should call
 *	Tcl_UtfCharComplete() before calling this routine to ensure that
 *	enough bytes remain in the string.
 *
 *	If TCL_UTF_MAX == 4, special handling of Surrogate pairs is done:
 *	For any UTF-8 string containing a character outside of the BMP, the
 *	first call to this function will fill *chPtr with the high surrogate
 *	and generate a return value of 0. Calling Tcl_UtfToUniChar again
 *	will produce the low surrogate and a return value of 4. Because *chPtr
 *	is used to remember whether the high surrogate is already produced, it
 *	is recommended to initialize the variable it points to as 0 before
 *	the first call to Tcl_UtfToUniChar is done.
 *
 * Results:
 *	*chPtr is filled with the Tcl_UniChar, and the return value is the
 *	number of bytes from the UTF-8 string that were consumed.
 *
 *  If TCL_UTF_MAX == 4, special handling of Surrogate pairs is done:
 *
 *  If the UTF-8 string represents a character outside of the BMP, the
 *  first call to this function will fill *chPtr with the high surrogate
 *  and generate a return value of 0. Calling Tcl_UtfToUniChar again
 *  will produce the low surrogate and a return value of 4. Because *chPtr
 *  is used to remember whether the high surrogate is already produced, it
 *  is recommended to initialize the variable it points to as 0 before
 *  the first call to Tcl_UtfToUniChar is done.
 *
 * Side effects:
 *	None.
 *
 *---------------------------------------------------------------------------
 */

int
Tcl_UtfToUniChar(
    register const char *src,	/* The UTF-8 string. */
    register Tcl_UniChar *chPtr)/* Filled with the Tcl_UniChar represented by
				 * the UTF-8 string. */
{
    register int byte;

    /*
     * Unroll 1 to 3 (or 4) byte UTF-8 sequences.
     */

    byte = *((unsigned char *) src);
    if (byte < 0xC0) {
	/*
	 * Handles properly formed UTF-8 characters between 0x01 and 0x7F.
	 * Also treats \0 and naked trail bytes 0x80 to 0xBF as valid
	 * characters representing themselves.
	 */

	*chPtr = (Tcl_UniChar) byte;
	return 1;
    } else if (byte < 0xE0) {
	if ((src[1] & 0xC0) == 0x80) {
	    /*
	     * Two-byte-character lead-byte followed by a trail-byte.
	     */

	    *chPtr = (Tcl_UniChar) (((byte & 0x1F) << 6) | (src[1] & 0x3F));
	    if ((unsigned)(*chPtr - 1) >= (UNICODE_SELF - 1)) {
		return 2;
	    }
	}

	/*
	 * A two-byte-character lead-byte not followed by trail-byte
	 * represents itself.
	 */
    } else if (byte < 0xF0) {
	if (((src[1] & 0xC0) == 0x80) && ((src[2] & 0xC0) == 0x80)) {
	    /*
	     * Three-byte-character lead byte followed by two trail bytes.
	     */

	    *chPtr = (Tcl_UniChar) (((byte & 0x0F) << 12)
		    | ((src[1] & 0x3F) << 6) | (src[2] & 0x3F));
	    if (*chPtr > 0x7FF) {
		return 3;
	    }
	}

	/*
	 * A three-byte-character lead-byte not followed by two trail-bytes
	 * represents itself.
	 */
    }
#if TCL_UTF_MAX > 3
    else if (byte < 0xF8) {
	if (((src[1] & 0xC0) == 0x80) && ((src[2] & 0xC0) == 0x80) && ((src[3] & 0xC0) == 0x80)) {
	    /*
	     * Four-byte-character lead byte followed by three trail bytes.
	     */
#if TCL_UTF_MAX == 4
	    Tcl_UniChar surrogate;

	    byte = (((byte & 0x07) << 18) | ((src[1] & 0x3F) << 12)
		    | ((src[2] & 0x3F) << 6) | (src[3] & 0x3F)) - 0x10000;
<<<<<<< HEAD
	    surrogate = 0xD800 + (byte >> 10);
=======
	    surrogate = (Tcl_UniChar) (0xD800 + (byte >> 10));
>>>>>>> 1dac20d6
	    if (byte & 0x100000) {
		/* out of range, < 0x10000 or > 0x10ffff */
	    } else if (*chPtr != surrogate) {
		/* produce high surrogate, but don't advance source pointer */
		*chPtr = surrogate;
		return 0;
	    } else {
		/* produce low surrogate, and advance source pointer */
		*chPtr = (Tcl_UniChar) (0xDC00 | (byte & 0x3FF));
		return 4;
	    }
#else
	    *chPtr = (Tcl_UniChar) (((byte & 0x07) << 18) | ((src[1] & 0x3F) << 12)
		    | ((src[2] & 0x3F) << 6) | (src[3] & 0x3F));
	    if ((unsigned)(*chPtr - 0x10000) <= 0xFFFFF) {
		return 4;
	    }
#endif
	}

	/*
	 * A four-byte-character lead-byte not followed by two trail-bytes
	 * represents itself.
	 */
    }
#endif

    *chPtr = (Tcl_UniChar) byte;
    return 1;
}

/*
 *---------------------------------------------------------------------------
 *
 * Tcl_UtfToUniCharDString --
 *
 *	Convert the UTF-8 string to Unicode.
 *
 * Results:
 *	The return value is a pointer to the Unicode representation of the
 *	UTF-8 string. Storage for the return value is appended to the end of
 *	dsPtr. The Unicode string is terminated with a Unicode NULL character.
 *
 * Side effects:
 *	None.
 *
 *---------------------------------------------------------------------------
 */

Tcl_UniChar *
Tcl_UtfToUniCharDString(
    const char *src,		/* UTF-8 string to convert to Unicode. */
    int length,			/* Length of UTF-8 string in bytes, or -1 for
				 * strlen(). */
    Tcl_DString *dsPtr)		/* Unicode representation of string is
				 * appended to this previously initialized
				 * DString. */
{
    Tcl_UniChar ch, *w, *wString;
    const char *p, *end;
    int oldLength;

    if (length < 0) {
	length = strlen(src);
    }

    /*
     * Unicode string length in Tcl_UniChars will be <= UTF-8 string length in
     * bytes.
     */

    oldLength = Tcl_DStringLength(dsPtr);
/* TODO: fix overreach! */
    Tcl_DStringSetLength(dsPtr,
	    (int) ((oldLength + length + 1) * sizeof(Tcl_UniChar)));
    wString = (Tcl_UniChar *) (Tcl_DStringValue(dsPtr) + oldLength);

    w = wString;
    end = src + length;
    for (p = src; p < end; ) {
	p += TclUtfToUniChar(p, &ch);
	*w++ = ch;
    }
    *w = '\0';
    Tcl_DStringSetLength(dsPtr,
	    (oldLength + ((char *) w - (char *) wString)));

    return wString;
}

/*
 *---------------------------------------------------------------------------
 *
 * Tcl_UtfCharComplete --
 *
 *	Determine if the UTF-8 string of the given length is long enough to be
 *	decoded by Tcl_UtfToUniChar(). This does not ensure that the UTF-8
 *	string is properly formed. Equivalent to Plan 9 fullrune().
 *
 * Results:
 *	The return value is 0 if the string is not long enough, non-zero
 *	otherwise.
 *
 * Side effects:
 *	None.
 *
 *---------------------------------------------------------------------------
 */

int
Tcl_UtfCharComplete(
    const char *src,		/* String to check if first few bytes contain
				 * a complete UTF-8 character. */
    int length)			/* Length of above string in bytes. */
{
    return length >= totalBytes[(unsigned char)*src];
}

/*
 *---------------------------------------------------------------------------
 *
 * Tcl_NumUtfChars --
 *
 *	Returns the number of characters (not bytes) in the UTF-8 string, not
 *	including the terminating NULL byte. This is equivalent to Plan 9
 *	utflen() and utfnlen().
 *
 * Results:
 *	As above.
 *
 * Side effects:
 *	None.
 *
 *---------------------------------------------------------------------------
 */

int
Tcl_NumUtfChars(
    register const char *src,	/* The UTF-8 string to measure. */
    int length)			/* The length of the string in bytes, or -1
				 * for strlen(string). */
{
    Tcl_UniChar ch = 0;
<<<<<<< HEAD
    register int i = 0, n;
=======
    register int i = 0;
>>>>>>> 1dac20d6

    /*
     * The separate implementations are faster.
     *
     * Since this is a time-sensitive function, we also do the check for the
     * single-byte char case specially.
     */

    if (length < 0) {
	while (*src != '\0') {
	    n = TclUtfToUniChar(src, &ch);
	    if (!n) {
	        n = Tcl_UtfToUniChar(src, &ch);
	    }
	    src += n;
	    i++;
	}
	if (i < 0) i = INT_MAX; /* Bug [2738427] */
    } else {
	register const char *endPtr = src + length - TCL_UTF_MAX;

	while (src < endPtr) {
	    n = TclUtfToUniChar(src, &ch);
	    if (!n) {
	        n = Tcl_UtfToUniChar(src, &ch);
	    }
	    src += n;
	    i++;
	}
	endPtr += TCL_UTF_MAX;
	while ((src < endPtr) && Tcl_UtfCharComplete(src, endPtr - src)) {
	    n = TclUtfToUniChar(src, &ch);
	    if (!n) {
	        n = Tcl_UtfToUniChar(src, &ch);
	    }
	    src += n;
	    i++;
	}
	if (src < endPtr) {
	    i += endPtr - src;
	}
    }
    return i;
}

/*
 *---------------------------------------------------------------------------
 *
 * Tcl_UtfFindFirst --
 *
 *	Returns a pointer to the first occurance of the given Tcl_UniChar in
 *	the NULL-terminated UTF-8 string. The NULL terminator is considered
 *	part of the UTF-8 string. Equivalent to Plan 9 utfrune().
 *
 * Results:
 *	As above. If the Tcl_UniChar does not exist in the given string, the
 *	return value is NULL.
 *
 * Side effects:
 *	None.
 *
 *---------------------------------------------------------------------------
 */

const char *
Tcl_UtfFindFirst(
    const char *src,		/* The UTF-8 string to be searched. */
    int ch)			/* The Tcl_UniChar to search for. */
{
    int len;
    Tcl_UniChar find = 0;

    while (1) {
	len = TclUtfToUniChar(src, &find);
	if (find == ch) {
	    return src;
	}
	if (*src == '\0') {
	    return NULL;
	}
	src += len;
    }
}

/*
 *---------------------------------------------------------------------------
 *
 * Tcl_UtfFindLast --
 *
 *	Returns a pointer to the last occurance of the given Tcl_UniChar in
 *	the NULL-terminated UTF-8 string. The NULL terminator is considered
 *	part of the UTF-8 string. Equivalent to Plan 9 utfrrune().
 *
 * Results:
 *	As above. If the Tcl_UniChar does not exist in the given string, the
 *	return value is NULL.
 *
 * Side effects:
 *	None.
 *
 *---------------------------------------------------------------------------
 */

const char *
Tcl_UtfFindLast(
    const char *src,		/* The UTF-8 string to be searched. */
    int ch)			/* The Tcl_UniChar to search for. */
{
    int len;
    Tcl_UniChar find = 0;
    const char *last;

    last = NULL;
    while (1) {
	len = TclUtfToUniChar(src, &find);
	if (find == ch) {
	    last = src;
	}
	if (*src == '\0') {
	    break;
	}
	src += len;
    }
    return last;
}

/*
 *---------------------------------------------------------------------------
 *
 * Tcl_UtfNext --
 *
 *	Given a pointer to some current location in a UTF-8 string, move
 *	forward one character. The caller must ensure that they are not asking
 *	for the next character after the last character in the string.
 *
 * Results:
 *	The return value is the pointer to the next character in the UTF-8
 *	string.
 *
 * Side effects:
 *	None.
 *
 *---------------------------------------------------------------------------
 */

const char *
Tcl_UtfNext(
    const char *src)		/* The current location in the string. */
{
    Tcl_UniChar ch = 0;
<<<<<<< HEAD
=======
    int len = TclUtfToUniChar(src, &ch);
>>>>>>> 1dac20d6

#if TCL_UTF_MAX == 4
    if (len == 0) {
      len = TclUtfToUniChar(src, &ch);
    }
#endif
    return src + len;
}

/*
 *---------------------------------------------------------------------------
 *
 * Tcl_UtfPrev --
 *
 *	Given a pointer to some current location in a UTF-8 string, move
 *	backwards one character. This works correctly when the pointer is in
 *	the middle of a UTF-8 character.
 *
 * Results:
 *	The return value is a pointer to the previous character in the UTF-8
 *	string. If the current location was already at the beginning of the
 *	string, the return value will also be a pointer to the beginning of
 *	the string.
 *
 * Side effects:
 *	None.
 *
 *---------------------------------------------------------------------------
 */

const char *
Tcl_UtfPrev(
    const char *src,		/* The current location in the string. */
    const char *start)		/* Pointer to the beginning of the string, to
				 * avoid going backwards too far. */
{
    const char *look;
    int i, byte;

    look = --src;
    for (i = 0; i < TCL_UTF_MAX; i++) {
	if (look < start) {
	    if (src < start) {
		src = start;
	    }
	    break;
	}
	byte = *((unsigned char *) look);
	if (byte < 0x80) {
	    break;
	}
	if (byte >= 0xC0) {
	    return look;
	}
	look--;
    }
    return src;
}

/*
 *---------------------------------------------------------------------------
 *
 * Tcl_UniCharAtIndex --
 *
 *	Returns the Unicode character represented at the specified character
 *	(not byte) position in the UTF-8 string.
 *
 * Results:
 *	As above.
 *
 * Side effects:
 *	None.
 *
 *---------------------------------------------------------------------------
 */

int
Tcl_UniCharAtIndex(
    register const char *src,	/* The UTF-8 string to dereference. */
    register int index)		/* The position of the desired character. */
{
    Tcl_UniChar unichar = 0;
    int bytes;
    int ch = 0;

    while (index-- >= 0) {
	bytes = TclUtfToUniChar(src, &unichar);
	ch = unichar;
	if (!bytes) {
	    /* TclUtfToUniChar only returns 0 for chars > 0xffff ! */
	    bytes = TclUtfToUniChar(src, &unichar);
	    /* Combine surrogates */
	    ch = (((ch & 0x3ff) << 10) | (unichar & 0x3ff)) + 0x10000;
	}
	src += bytes;
    }
    return ch;
}

/*
 *---------------------------------------------------------------------------
 *
 * Tcl_UtfAtIndex --
 *
 *	Returns a pointer to the specified character (not byte) position in
 *	the UTF-8 string.
 *
 * Results:
 *	As above.
 *
 * Side effects:
 *	None.
 *
 *---------------------------------------------------------------------------
 */

const char *
Tcl_UtfAtIndex(
    register const char *src,	/* The UTF-8 string. */
    register int index)		/* The position of the desired character. */
{
    Tcl_UniChar ch = 0;
<<<<<<< HEAD
    int len;
=======
>>>>>>> 1dac20d6

    while (index > 0) {
	index--;
	len = TclUtfToUniChar(src, &ch);
	if (!len) {
	    len = TclUtfToUniChar(src, &ch);
	}
	src += len;
    }
    return src;
}

/*
 *---------------------------------------------------------------------------
 *
 * Tcl_UtfBackslash --
 *
 *	Figure out how to handle a backslash sequence.
 *
 * Results:
 *	Stores the bytes represented by the backslash sequence in dst and
 *	returns the number of bytes written to dst. At most TCL_UTF_MAX bytes
 *	are written to dst; dst must have been large enough to accept those
 *	bytes. If readPtr isn't NULL then it is filled in with a count of the
 *	number of bytes in the backslash sequence.
 *
 * Side effects:
 *	The maximum number of bytes it takes to represent a Unicode character
 *	in UTF-8 is guaranteed to be less than the number of bytes used to
 *	express the backslash sequence that represents that Unicode character.
 *	If the target buffer into which the caller is going to store the bytes
 *	that represent the Unicode character is at least as large as the
 *	source buffer from which the backslashed sequence was extracted, no
 *	buffer overruns should occur.
 *
 *---------------------------------------------------------------------------
 */

int
Tcl_UtfBackslash(
    const char *src,		/* Points to the backslash character of a
				 * backslash sequence. */
    int *readPtr,		/* Fill in with number of characters read from
				 * src, unless NULL. */
    char *dst)			/* Filled with the bytes represented by the
				 * backslash sequence. */
{
#define LINE_LENGTH 128
    int numRead;
    int result;

    result = TclParseBackslash(src, LINE_LENGTH, &numRead, dst);
    if (numRead == LINE_LENGTH) {
	/*
	 * We ate a whole line. Pay the price of a strlen()
	 */

	result = TclParseBackslash(src, (int)strlen(src), &numRead, dst);
    }
    if (readPtr != NULL) {
	*readPtr = numRead;
    }
    return result;
}

/*
 *----------------------------------------------------------------------
 *
 * Tcl_UtfToUpper --
 *
 *	Convert lowercase characters to uppercase characters in a UTF string
 *	in place. The conversion may shrink the UTF string.
 *
 * Results:
 *	Returns the number of bytes in the resulting string excluding the
 *	trailing null.
 *
 * Side effects:
 *	Writes a terminating null after the last converted character.
 *
 *----------------------------------------------------------------------
 */

int
Tcl_UtfToUpper(
    char *str)			/* String to convert in place. */
{
<<<<<<< HEAD
    Tcl_UniChar ch = 0;
    int upChar;
=======
    Tcl_UniChar ch = 0, upChar;
>>>>>>> 1dac20d6
    char *src, *dst;
    int bytes;

    /*
     * Iterate over the string until we hit the terminating null.
     */

    src = dst = str;
    while (*src) {
	bytes = TclUtfToUniChar(src, &ch);
	upChar = ch;
	if (!bytes) {
	    /* TclUtfToUniChar only returns 0 for chars > 0xffff ! */
	    bytes = TclUtfToUniChar(src, &ch);
	    /* Combine surrogates */
	    upChar = (((upChar & 0x3ff) << 10) | (ch & 0x3ff)) + 0x10000;
	}
	upChar = Tcl_UniCharToUpper(upChar);

	/*
	 * To keep badly formed Utf strings from getting inflated by the
	 * conversion (thereby causing a segfault), only copy the upper case
	 * char to dst if its size is <= the original char.
	 */

	if (bytes < TclUtfCount(upChar)) {
	    memcpy(dst, src, (size_t) bytes);
	    dst += bytes;
	} else {
	    dst += Tcl_UniCharToUtf(upChar, dst);
	}
	src += bytes;
    }
    *dst = '\0';
    return (dst - str);
}

/*
 *----------------------------------------------------------------------
 *
 * Tcl_UtfToLower --
 *
 *	Convert uppercase characters to lowercase characters in a UTF string
 *	in place. The conversion may shrink the UTF string.
 *
 * Results:
 *	Returns the number of bytes in the resulting string excluding the
 *	trailing null.
 *
 * Side effects:
 *	Writes a terminating null after the last converted character.
 *
 *----------------------------------------------------------------------
 */

int
Tcl_UtfToLower(
    char *str)			/* String to convert in place. */
{
<<<<<<< HEAD
    Tcl_UniChar ch = 0;
    int lowChar;
=======
    Tcl_UniChar ch = 0, lowChar;
>>>>>>> 1dac20d6
    char *src, *dst;
    int bytes;

    /*
     * Iterate over the string until we hit the terminating null.
     */

    src = dst = str;
    while (*src) {
	bytes = TclUtfToUniChar(src, &ch);
	lowChar = ch;
	if (!bytes) {
	    /* TclUtfToUniChar only returns 0 for chars > 0xffff ! */
	    bytes = TclUtfToUniChar(src, &ch);
	    /* Combine surrogates */
	    lowChar = (((lowChar & 0x3ff) << 10) | (ch & 0x3ff)) + 0x10000;
	}
	lowChar = Tcl_UniCharToLower(lowChar);

	/*
	 * To keep badly formed Utf strings from getting inflated by the
	 * conversion (thereby causing a segfault), only copy the lower case
	 * char to dst if its size is <= the original char.
	 */

	if (bytes < TclUtfCount(lowChar)) {
	    memcpy(dst, src, (size_t) bytes);
	    dst += bytes;
	} else {
	    dst += Tcl_UniCharToUtf(lowChar, dst);
	}
	src += bytes;
    }
    *dst = '\0';
    return (dst - str);
}

/*
 *----------------------------------------------------------------------
 *
 * Tcl_UtfToTitle --
 *
 *	Changes the first character of a UTF string to title case or uppercase
 *	and the rest of the string to lowercase. The conversion happens in
 *	place and may shrink the UTF string.
 *
 * Results:
 *	Returns the number of bytes in the resulting string excluding the
 *	trailing null.
 *
 * Side effects:
 *	Writes a terminating null after the last converted character.
 *
 *----------------------------------------------------------------------
 */

int
Tcl_UtfToTitle(
    char *str)			/* String to convert in place. */
{
<<<<<<< HEAD
    Tcl_UniChar ch = 0;
    int titleChar, lowChar;
=======
    Tcl_UniChar ch = 0, titleChar, lowChar;
>>>>>>> 1dac20d6
    char *src, *dst;
    int bytes;

    /*
     * Capitalize the first character and then lowercase the rest of the
     * characters until we get to a null.
     */

    src = dst = str;

    if (*src) {
	bytes = TclUtfToUniChar(src, &ch);
	titleChar = ch;
	if (!bytes) {
	    /* TclUtfToUniChar only returns 0 for chars > 0xffff ! */
	    bytes = TclUtfToUniChar(src, &ch);
	    /* Combine surrogates */
	    titleChar = (((titleChar & 0x3ff) << 10) | (ch & 0x3ff)) + 0x10000;
	}
	titleChar = Tcl_UniCharToTitle(titleChar);

	if (bytes < TclUtfCount(titleChar)) {
	    memcpy(dst, src, (size_t) bytes);
	    dst += bytes;
	} else {
	    dst += Tcl_UniCharToUtf(titleChar, dst);
	}
	src += bytes;
    }
    while (*src) {
	bytes = TclUtfToUniChar(src, &ch);
	lowChar = ch;
	if (!bytes) {
	    /* TclUtfToUniChar only returns 0 for chars > 0xffff ! */
	    bytes = TclUtfToUniChar(src, &ch);
	    /* Combine surrogates */
	    lowChar = (((lowChar & 0x3ff) << 10) | (ch & 0x3ff)) + 0x10000;
	}
	lowChar = Tcl_UniCharToLower(lowChar);

	if (bytes < TclUtfCount(lowChar)) {
	    memcpy(dst, src, (size_t) bytes);
	    dst += bytes;
	} else {
	    dst += Tcl_UniCharToUtf(lowChar, dst);
	}
	src += bytes;
    }
    *dst = '\0';
    return (dst - str);
}

/*
 *----------------------------------------------------------------------
 *
 * TclpUtfNcmp2 --
 *
 *	Compare at most numBytes bytes of utf-8 strings cs and ct. Both cs and
 *	ct are assumed to be at least numBytes bytes long.
 *
 * Results:
 *	Return <0 if cs < ct, 0 if cs == ct, or >0 if cs > ct.
 *
 * Side effects:
 *	None.
 *
 *----------------------------------------------------------------------
 */

int
TclpUtfNcmp2(
    const char *cs,		/* UTF string to compare to ct. */
    const char *ct,		/* UTF string cs is compared to. */
    unsigned long numBytes)	/* Number of *bytes* to compare. */
{
    /*
     * We can't simply call 'memcmp(cs, ct, numBytes);' because we need to
     * check for Tcl's \xC0\x80 non-utf-8 null encoding. Otherwise utf-8 lexes
     * fine in the strcmp manner.
     */

    register int result = 0;

    for ( ; numBytes != 0; numBytes--, cs++, ct++) {
	if (*cs != *ct) {
	    result = UCHAR(*cs) - UCHAR(*ct);
	    break;
	}
    }
    if (numBytes && ((UCHAR(*cs) == 0xC0) || (UCHAR(*ct) == 0xC0))) {
	unsigned char c1, c2;

	c1 = ((UCHAR(*cs) == 0xC0) && (UCHAR(cs[1]) == 0x80)) ? 0 : UCHAR(*cs);
	c2 = ((UCHAR(*ct) == 0xC0) && (UCHAR(ct[1]) == 0x80)) ? 0 : UCHAR(*ct);
	result = (c1 - c2);
    }
    return result;
}

/*
 *----------------------------------------------------------------------
 *
 * Tcl_UtfNcmp --
 *
 *	Compare at most numChars UTF chars of string cs to string ct. Both cs
 *	and ct are assumed to be at least numChars UTF chars long.
 *
 * Results:
 *	Return <0 if cs < ct, 0 if cs == ct, or >0 if cs > ct.
 *
 * Side effects:
 *	None.
 *
 *----------------------------------------------------------------------
 */

int
Tcl_UtfNcmp(
    const char *cs,		/* UTF string to compare to ct. */
    const char *ct,		/* UTF string cs is compared to. */
    unsigned long numChars)	/* Number of UTF chars to compare. */
{
    Tcl_UniChar ch1 = 0, ch2 = 0;

    /*
     * Cannot use 'memcmp(cs, ct, n);' as byte representation of \u0000 (the
     * pair of bytes 0xC0,0x80) is larger than byte representation of \u0001
     * (the byte 0x01.)
     */

    while (numChars-- > 0) {
	/*
	 * n must be interpreted as chars, not bytes. This should be called
	 * only when both strings are of at least n chars long (no need for \0
	 * check)
	 */

	cs += TclUtfToUniChar(cs, &ch1);
	ct += TclUtfToUniChar(ct, &ch2);
	if (ch1 != ch2) {
	    return (ch1 - ch2);
	}
    }
    return 0;
}

/*
 *----------------------------------------------------------------------
 *
 * Tcl_UtfNcasecmp --
 *
 *	Compare at most numChars UTF chars of string cs to string ct case
 *	insensitive. Both cs and ct are assumed to be at least numChars UTF
 *	chars long.
 *
 * Results:
 *	Return <0 if cs < ct, 0 if cs == ct, or >0 if cs > ct.
 *
 * Side effects:
 *	None.
 *
 *----------------------------------------------------------------------
 */

int
Tcl_UtfNcasecmp(
    const char *cs,		/* UTF string to compare to ct. */
    const char *ct,		/* UTF string cs is compared to. */
    unsigned long numChars)	/* Number of UTF chars to compare. */
{
    Tcl_UniChar ch1 = 0, ch2 = 0;
    while (numChars-- > 0) {
	/*
	 * n must be interpreted as chars, not bytes.
	 * This should be called only when both strings are of
	 * at least n chars long (no need for \0 check)
	 */
	cs += TclUtfToUniChar(cs, &ch1);
	ct += TclUtfToUniChar(ct, &ch2);
	if (ch1 != ch2) {
	    ch1 = Tcl_UniCharToLower(ch1);
	    ch2 = Tcl_UniCharToLower(ch2);
	    if (ch1 != ch2) {
		return (ch1 - ch2);
	    }
	}
    }
    return 0;
}

/*
 *----------------------------------------------------------------------
 *
 * Tcl_UtfNcasecmp --
 *
 *	Compare UTF chars of string cs to string ct case insensitively.
 *	Replacement for strcasecmp in Tcl core, in places where UTF-8 should
 *	be handled.
 *
 * Results:
 *	Return <0 if cs < ct, 0 if cs == ct, or >0 if cs > ct.
 *
 * Side effects:
 *	None.
 *
 *----------------------------------------------------------------------
 */

int
TclUtfCasecmp(
    const char *cs,		/* UTF string to compare to ct. */
    const char *ct)		/* UTF string cs is compared to. */
{
    while (*cs && *ct) {
	Tcl_UniChar ch1, ch2;

	cs += TclUtfToUniChar(cs, &ch1);
	ct += TclUtfToUniChar(ct, &ch2);
	if (ch1 != ch2) {
	    ch1 = Tcl_UniCharToLower(ch1);
	    ch2 = Tcl_UniCharToLower(ch2);
	    if (ch1 != ch2) {
		return ch1 - ch2;
	    }
	}
    }
    return UCHAR(*cs) - UCHAR(*ct);
}


/*
 *----------------------------------------------------------------------
 *
 * Tcl_UniCharToUpper --
 *
 *	Compute the uppercase equivalent of the given Unicode character.
 *
 * Results:
 *	Returns the uppercase Unicode character.
 *
 * Side effects:
 *	None.
 *
 *----------------------------------------------------------------------
 */

int
Tcl_UniCharToUpper(
    int ch)			/* Unicode character to convert. */
{
    if (!UNICODE_OUT_OF_RANGE(ch)) {
	int info = GetUniCharInfo(ch);

	if (GetCaseType(info) & 0x04) {
	    ch -= GetDelta(info);
	}
    }
    return ch & 0x1FFFFF;
}

/*
 *----------------------------------------------------------------------
 *
 * Tcl_UniCharToLower --
 *
 *	Compute the lowercase equivalent of the given Unicode character.
 *
 * Results:
 *	Returns the lowercase Unicode character.
 *
 * Side effects:
 *	None.
 *
 *----------------------------------------------------------------------
 */

int
Tcl_UniCharToLower(
    int ch)			/* Unicode character to convert. */
{
    if (!UNICODE_OUT_OF_RANGE(ch)) {
	int info = GetUniCharInfo(ch);

	if (GetCaseType(info) & 0x02) {
	    ch += GetDelta(info);
	}
    }
    return ch & 0x1FFFFF;
}

/*
 *----------------------------------------------------------------------
 *
 * Tcl_UniCharToTitle --
 *
 *	Compute the titlecase equivalent of the given Unicode character.
 *
 * Results:
 *	Returns the titlecase Unicode character.
 *
 * Side effects:
 *	None.
 *
 *----------------------------------------------------------------------
 */

int
Tcl_UniCharToTitle(
    int ch)			/* Unicode character to convert. */
{
    if (!UNICODE_OUT_OF_RANGE(ch)) {
	int info = GetUniCharInfo(ch);
	int mode = GetCaseType(info);

	if (mode & 0x1) {
	    /*
	     * Subtract or add one depending on the original case.
	     */

	    ch += ((mode & 0x4) ? -1 : 1);
	} else if (mode == 0x4) {
	    ch -= GetDelta(info);
	}
    }
    return ch & 0x1FFFFF;
}

/*
 *----------------------------------------------------------------------
 *
 * Tcl_UniCharLen --
 *
 *	Find the length of a UniChar string. The str input must be null
 *	terminated.
 *
 * Results:
 *	Returns the length of str in UniChars (not bytes).
 *
 * Side effects:
 *	None.
 *
 *----------------------------------------------------------------------
 */

int
Tcl_UniCharLen(
    const Tcl_UniChar *uniStr)	/* Unicode string to find length of. */
{
    int len = 0;

    while (*uniStr != '\0') {
	len++;
	uniStr++;
    }
    return len;
}

/*
 *----------------------------------------------------------------------
 *
 * Tcl_UniCharNcmp --
 *
 *	Compare at most numChars unichars of string ucs to string uct.
 *	Both ucs and uct are assumed to be at least numChars unichars long.
 *
 * Results:
 *	Return <0 if ucs < uct, 0 if ucs == uct, or >0 if ucs > uct.
 *
 * Side effects:
 *	None.
 *
 *----------------------------------------------------------------------
 */

int
Tcl_UniCharNcmp(
    const Tcl_UniChar *ucs,	/* Unicode string to compare to uct. */
    const Tcl_UniChar *uct,	/* Unicode string ucs is compared to. */
    unsigned long numChars)	/* Number of unichars to compare. */
{
#ifdef WORDS_BIGENDIAN
    /*
     * We are definitely on a big-endian machine; memcmp() is safe
     */

    return memcmp(ucs, uct, numChars*sizeof(Tcl_UniChar));

#else /* !WORDS_BIGENDIAN */
    /*
     * We can't simply call memcmp() because that is not lexically correct.
     */

    for ( ; numChars != 0; ucs++, uct++, numChars--) {
	if (*ucs != *uct) {
	    return (*ucs - *uct);
	}
    }
    return 0;
#endif /* WORDS_BIGENDIAN */
}

/*
 *----------------------------------------------------------------------
 *
 * Tcl_UniCharNcasecmp --
 *
 *	Compare at most numChars unichars of string ucs to string uct case
 *	insensitive. Both ucs and uct are assumed to be at least numChars
 *	unichars long.
 *
 * Results:
 *	Return <0 if ucs < uct, 0 if ucs == uct, or >0 if ucs > uct.
 *
 * Side effects:
 *	None.
 *
 *----------------------------------------------------------------------
 */

int
Tcl_UniCharNcasecmp(
    const Tcl_UniChar *ucs,	/* Unicode string to compare to uct. */
    const Tcl_UniChar *uct,	/* Unicode string ucs is compared to. */
    unsigned long numChars)	/* Number of unichars to compare. */
{
    for ( ; numChars != 0; numChars--, ucs++, uct++) {
	if (*ucs != *uct) {
	    Tcl_UniChar lcs = Tcl_UniCharToLower(*ucs);
	    Tcl_UniChar lct = Tcl_UniCharToLower(*uct);

	    if (lcs != lct) {
		return (lcs - lct);
	    }
	}
    }
    return 0;
}

/*
 *----------------------------------------------------------------------
 *
 * Tcl_UniCharIsAlnum --
 *
 *	Test if a character is an alphanumeric Unicode character.
 *
 * Results:
 *	Returns 1 if character is alphanumeric.
 *
 * Side effects:
 *	None.
 *
 *----------------------------------------------------------------------
 */

int
Tcl_UniCharIsAlnum(
    int ch)			/* Unicode character to test. */
{
#if TCL_UTF_MAX > 3
    if (UNICODE_OUT_OF_RANGE(ch)) {
	return 0;
    }
#endif
    return (((ALPHA_BITS | DIGIT_BITS) >> GetCategory(ch)) & 1);
}

/*
 *----------------------------------------------------------------------
 *
 * Tcl_UniCharIsAlpha --
 *
 *	Test if a character is an alphabetic Unicode character.
 *
 * Results:
 *	Returns 1 if character is alphabetic.
 *
 * Side effects:
 *	None.
 *
 *----------------------------------------------------------------------
 */

int
Tcl_UniCharIsAlpha(
    int ch)			/* Unicode character to test. */
{
#if TCL_UTF_MAX > 3
    if (UNICODE_OUT_OF_RANGE(ch)) {
	return 0;
    }
#endif
    return ((ALPHA_BITS >> GetCategory(ch)) & 1);
}

/*
 *----------------------------------------------------------------------
 *
 * Tcl_UniCharIsControl --
 *
 *	Test if a character is a Unicode control character.
 *
 * Results:
 *	Returns non-zero if character is a control.
 *
 * Side effects:
 *	None.
 *
 *----------------------------------------------------------------------
 */

int
Tcl_UniCharIsControl(
    int ch)			/* Unicode character to test. */
{
#if TCL_UTF_MAX > 3
    if (UNICODE_OUT_OF_RANGE(ch)) {
	ch &= 0x1FFFFF;
	if ((ch == 0xE0001) || ((ch >= 0xE0020) && (ch <= 0xE007f))) {
	    return 1;
	}
	if ((ch >= 0xF0000) && ((ch & 0xFFFF) <= 0xFFFD)) {
	    return 1;
	}
	return 0;
    }
#endif
    return ((CONTROL_BITS >> GetCategory(ch)) & 1);
}

/*
 *----------------------------------------------------------------------
 *
 * Tcl_UniCharIsDigit --
 *
 *	Test if a character is a numeric Unicode character.
 *
 * Results:
 *	Returns non-zero if character is a digit.
 *
 * Side effects:
 *	None.
 *
 *----------------------------------------------------------------------
 */

int
Tcl_UniCharIsDigit(
    int ch)			/* Unicode character to test. */
{
#if TCL_UTF_MAX > 3
    if (UNICODE_OUT_OF_RANGE(ch)) {
	return 0;
    }
#endif
    return (GetCategory(ch) == DECIMAL_DIGIT_NUMBER);
}

/*
 *----------------------------------------------------------------------
 *
 * Tcl_UniCharIsGraph --
 *
 *	Test if a character is any Unicode print character except space.
 *
 * Results:
 *	Returns non-zero if character is printable, but not space.
 *
 * Side effects:
 *	None.
 *
 *----------------------------------------------------------------------
 */

int
Tcl_UniCharIsGraph(
    int ch)			/* Unicode character to test. */
{
#if TCL_UTF_MAX > 3
    if (UNICODE_OUT_OF_RANGE(ch)) {
	ch &= 0x1FFFFF;
	return (ch >= 0xE0100) && (ch <= 0xE01EF);
    }
#endif
    return ((GRAPH_BITS >> GetCategory(ch)) & 1);
}

/*
 *----------------------------------------------------------------------
 *
 * Tcl_UniCharIsLower --
 *
 *	Test if a character is a lowercase Unicode character.
 *
 * Results:
 *	Returns non-zero if character is lowercase.
 *
 * Side effects:
 *	None.
 *
 *----------------------------------------------------------------------
 */

int
Tcl_UniCharIsLower(
    int ch)			/* Unicode character to test. */
{
#if TCL_UTF_MAX > 3
    if (UNICODE_OUT_OF_RANGE(ch)) {
	return 0;
    }
#endif
    return (GetCategory(ch) == LOWERCASE_LETTER);
}

/*
 *----------------------------------------------------------------------
 *
 * Tcl_UniCharIsPrint --
 *
 *	Test if a character is a Unicode print character.
 *
 * Results:
 *	Returns non-zero if character is printable.
 *
 * Side effects:
 *	None.
 *
 *----------------------------------------------------------------------
 */

int
Tcl_UniCharIsPrint(
    int ch)			/* Unicode character to test. */
{
#if TCL_UTF_MAX > 3
    if (UNICODE_OUT_OF_RANGE(ch)) {
	ch &= 0x1FFFFF;
	return (ch >= 0xE0100) && (ch <= 0xE01EF);
    }
#endif
    return (((GRAPH_BITS|SPACE_BITS) >> GetCategory(ch)) & 1);
}

/*
 *----------------------------------------------------------------------
 *
 * Tcl_UniCharIsPunct --
 *
 *	Test if a character is a Unicode punctuation character.
 *
 * Results:
 *	Returns non-zero if character is punct.
 *
 * Side effects:
 *	None.
 *
 *----------------------------------------------------------------------
 */

int
Tcl_UniCharIsPunct(
    int ch)			/* Unicode character to test. */
{
#if TCL_UTF_MAX > 3
    if (UNICODE_OUT_OF_RANGE(ch)) {
	return 0;
    }
#endif
    return ((PUNCT_BITS >> GetCategory(ch)) & 1);
}

/*
 *----------------------------------------------------------------------
 *
 * Tcl_UniCharIsSpace --
 *
 *	Test if a character is a whitespace Unicode character.
 *
 * Results:
 *	Returns non-zero if character is a space.
 *
 * Side effects:
 *	None.
 *
 *----------------------------------------------------------------------
 */

int
Tcl_UniCharIsSpace(
    int ch)			/* Unicode character to test. */
{
#if TCL_UTF_MAX > 3
    /* Ignore upper 11 bits. */
    ch &= 0x1FFFFF;
#else
    /* Ignore upper 16 bits. */
    ch &= 0xFFFF;
#endif

    /*
     * If the character is within the first 127 characters, just use the
     * standard C function, otherwise consult the Unicode table.
     */

    if (ch < 0x80) {
	return TclIsSpaceProc((char) ch);
#if TCL_UTF_MAX > 3
    } else if (UNICODE_OUT_OF_RANGE(ch)) {
	return 0;
#endif
    } else if (ch == 0x0085 || ch == 0x180E || ch == 0x200B
	    || ch == 0x202F || ch == 0x2060 || ch == 0xFEFF) {
	return 1;
    } else {
	return ((SPACE_BITS >> GetCategory(ch)) & 1);
    }
}

/*
 *----------------------------------------------------------------------
 *
 * Tcl_UniCharIsUpper --
 *
 *	Test if a character is a uppercase Unicode character.
 *
 * Results:
 *	Returns non-zero if character is uppercase.
 *
 * Side effects:
 *	None.
 *
 *----------------------------------------------------------------------
 */

int
Tcl_UniCharIsUpper(
    int ch)			/* Unicode character to test. */
{
#if TCL_UTF_MAX > 3
    if (UNICODE_OUT_OF_RANGE(ch)) {
	return 0;
    }
#endif
    return (GetCategory(ch) == UPPERCASE_LETTER);
}

/*
 *----------------------------------------------------------------------
 *
 * Tcl_UniCharIsWordChar --
 *
 *	Test if a character is alphanumeric or a connector punctuation mark.
 *
 * Results:
 *	Returns 1 if character is a word character.
 *
 * Side effects:
 *	None.
 *
 *----------------------------------------------------------------------
 */

int
Tcl_UniCharIsWordChar(
    int ch)			/* Unicode character to test. */
{
#if TCL_UTF_MAX > 3
    if (UNICODE_OUT_OF_RANGE(ch)) {
	return 0;
    }
#endif
    return ((WORD_BITS >> GetCategory(ch)) & 1);
}

/*
 *----------------------------------------------------------------------
 *
 * Tcl_UniCharCaseMatch --
 *
 *	See if a particular Unicode string matches a particular pattern.
 *	Allows case insensitivity. This is the Unicode equivalent of the char*
 *	Tcl_StringCaseMatch. The UniChar strings must be NULL-terminated.
 *	This has no provision for counted UniChar strings, thus should not be
 *	used where NULLs are expected in the UniChar string. Use
 *	TclUniCharMatch where possible.
 *
 * Results:
 *	The return value is 1 if string matches pattern, and 0 otherwise. The
 *	matching operation permits the following special characters in the
 *	pattern: *?\[] (see the manual entry for details on what these mean).
 *
 * Side effects:
 *	None.
 *
 *----------------------------------------------------------------------
 */

int
Tcl_UniCharCaseMatch(
    const Tcl_UniChar *uniStr,	/* Unicode String. */
    const Tcl_UniChar *uniPattern,
				/* Pattern, which may contain special
				 * characters. */
    int nocase)			/* 0 for case sensitive, 1 for insensitive */
{
    Tcl_UniChar ch1 = 0, p;

    while (1) {
	p = *uniPattern;

	/*
	 * See if we're at the end of both the pattern and the string. If so,
	 * we succeeded. If we're at the end of the pattern but not at the end
	 * of the string, we failed.
	 */

	if (p == 0) {
	    return (*uniStr == 0);
	}
	if ((*uniStr == 0) && (p != '*')) {
	    return 0;
	}

	/*
	 * Check for a "*" as the next pattern character. It matches any
	 * substring. We handle this by skipping all the characters up to the
	 * next matching one in the pattern, and then calling ourselves
	 * recursively for each postfix of string, until either we match or we
	 * reach the end of the string.
	 */

	if (p == '*') {
	    /*
	     * Skip all successive *'s in the pattern
	     */

	    while (*(++uniPattern) == '*') {
		/* empty body */
	    }
	    p = *uniPattern;
	    if (p == 0) {
		return 1;
	    }
	    if (nocase) {
		p = Tcl_UniCharToLower(p);
	    }
	    while (1) {
		/*
		 * Optimization for matching - cruise through the string
		 * quickly if the next char in the pattern isn't a special
		 * character
		 */

		if ((p != '[') && (p != '?') && (p != '\\')) {
		    if (nocase) {
			while (*uniStr && (p != *uniStr)
				&& (p != Tcl_UniCharToLower(*uniStr))) {
			    uniStr++;
			}
		    } else {
			while (*uniStr && (p != *uniStr)) {
			    uniStr++;
			}
		    }
		}
		if (Tcl_UniCharCaseMatch(uniStr, uniPattern, nocase)) {
		    return 1;
		}
		if (*uniStr == 0) {
		    return 0;
		}
		uniStr++;
	    }
	}

	/*
	 * Check for a "?" as the next pattern character. It matches any
	 * single character.
	 */

	if (p == '?') {
	    uniPattern++;
	    uniStr++;
	    continue;
	}

	/*
	 * Check for a "[" as the next pattern character. It is followed by a
	 * list of characters that are acceptable, or by a range (two
	 * characters separated by "-").
	 */

	if (p == '[') {
	    Tcl_UniChar startChar, endChar;

	    uniPattern++;
	    ch1 = (nocase ? Tcl_UniCharToLower(*uniStr) : *uniStr);
	    uniStr++;
	    while (1) {
		if ((*uniPattern == ']') || (*uniPattern == 0)) {
		    return 0;
		}
		startChar = (nocase ? Tcl_UniCharToLower(*uniPattern)
			: *uniPattern);
		uniPattern++;
		if (*uniPattern == '-') {
		    uniPattern++;
		    if (*uniPattern == 0) {
			return 0;
		    }
		    endChar = (nocase ? Tcl_UniCharToLower(*uniPattern)
			    : *uniPattern);
		    uniPattern++;
		    if (((startChar <= ch1) && (ch1 <= endChar))
			    || ((endChar <= ch1) && (ch1 <= startChar))) {
			/*
			 * Matches ranges of form [a-z] or [z-a].
			 */
			break;
		    }
		} else if (startChar == ch1) {
		    break;
		}
	    }
	    while (*uniPattern != ']') {
		if (*uniPattern == 0) {
		    uniPattern--;
		    break;
		}
		uniPattern++;
	    }
	    uniPattern++;
	    continue;
	}

	/*
	 * If the next pattern character is '\', just strip off the '\' so we
	 * do exact matching on the character that follows.
	 */

	if (p == '\\') {
	    if (*(++uniPattern) == '\0') {
		return 0;
	    }
	}

	/*
	 * There's no special character. Just make sure that the next bytes of
	 * each string match.
	 */

	if (nocase) {
	    if (Tcl_UniCharToLower(*uniStr) !=
		    Tcl_UniCharToLower(*uniPattern)) {
		return 0;
	    }
	} else if (*uniStr != *uniPattern) {
	    return 0;
	}
	uniStr++;
	uniPattern++;
    }
}

/*
 *----------------------------------------------------------------------
 *
 * TclUniCharMatch --
 *
 *	See if a particular Unicode string matches a particular pattern.
 *	Allows case insensitivity. This is the Unicode equivalent of the char*
 *	Tcl_StringCaseMatch. This variant of Tcl_UniCharCaseMatch uses counted
 *	Strings, so embedded NULLs are allowed.
 *
 * Results:
 *	The return value is 1 if string matches pattern, and 0 otherwise. The
 *	matching operation permits the following special characters in the
 *	pattern: *?\[] (see the manual entry for details on what these mean).
 *
 * Side effects:
 *	None.
 *
 *----------------------------------------------------------------------
 */

int
TclUniCharMatch(
    const Tcl_UniChar *string,	/* Unicode String. */
    int strLen,			/* Length of String */
    const Tcl_UniChar *pattern,	/* Pattern, which may contain special
				 * characters. */
    int ptnLen,			/* Length of Pattern */
    int nocase)			/* 0 for case sensitive, 1 for insensitive */
{
    const Tcl_UniChar *stringEnd, *patternEnd;
    Tcl_UniChar p;

    stringEnd = string + strLen;
    patternEnd = pattern + ptnLen;

    while (1) {
	/*
	 * See if we're at the end of both the pattern and the string. If so,
	 * we succeeded. If we're at the end of the pattern but not at the end
	 * of the string, we failed.
	 */

	if (pattern == patternEnd) {
	    return (string == stringEnd);
	}
	p = *pattern;
	if ((string == stringEnd) && (p != '*')) {
	    return 0;
	}

	/*
	 * Check for a "*" as the next pattern character. It matches any
	 * substring. We handle this by skipping all the characters up to the
	 * next matching one in the pattern, and then calling ourselves
	 * recursively for each postfix of string, until either we match or we
	 * reach the end of the string.
	 */

	if (p == '*') {
	    /*
	     * Skip all successive *'s in the pattern.
	     */

	    while (*(++pattern) == '*') {
		/* empty body */
	    }
	    if (pattern == patternEnd) {
		return 1;
	    }
	    p = *pattern;
	    if (nocase) {
		p = Tcl_UniCharToLower(p);
	    }
	    while (1) {
		/*
		 * Optimization for matching - cruise through the string
		 * quickly if the next char in the pattern isn't a special
		 * character.
		 */

		if ((p != '[') && (p != '?') && (p != '\\')) {
		    if (nocase) {
			while ((string < stringEnd) && (p != *string)
				&& (p != Tcl_UniCharToLower(*string))) {
			    string++;
			}
		    } else {
			while ((string < stringEnd) && (p != *string)) {
			    string++;
			}
		    }
		}
		if (TclUniCharMatch(string, stringEnd - string,
			pattern, patternEnd - pattern, nocase)) {
		    return 1;
		}
		if (string == stringEnd) {
		    return 0;
		}
		string++;
	    }
	}

	/*
	 * Check for a "?" as the next pattern character. It matches any
	 * single character.
	 */

	if (p == '?') {
	    pattern++;
	    string++;
	    continue;
	}

	/*
	 * Check for a "[" as the next pattern character. It is followed by a
	 * list of characters that are acceptable, or by a range (two
	 * characters separated by "-").
	 */

	if (p == '[') {
	    Tcl_UniChar ch1, startChar, endChar;

	    pattern++;
	    ch1 = (nocase ? Tcl_UniCharToLower(*string) : *string);
	    string++;
	    while (1) {
		if ((*pattern == ']') || (pattern == patternEnd)) {
		    return 0;
		}
		startChar = (nocase ? Tcl_UniCharToLower(*pattern) : *pattern);
		pattern++;
		if (*pattern == '-') {
		    pattern++;
		    if (pattern == patternEnd) {
			return 0;
		    }
		    endChar = (nocase ? Tcl_UniCharToLower(*pattern)
			    : *pattern);
		    pattern++;
		    if (((startChar <= ch1) && (ch1 <= endChar))
			    || ((endChar <= ch1) && (ch1 <= startChar))) {
			/*
			 * Matches ranges of form [a-z] or [z-a].
			 */
			break;
		    }
		} else if (startChar == ch1) {
		    break;
		}
	    }
	    while (*pattern != ']') {
		if (pattern == patternEnd) {
		    pattern--;
		    break;
		}
		pattern++;
	    }
	    pattern++;
	    continue;
	}

	/*
	 * If the next pattern character is '\', just strip off the '\' so we
	 * do exact matching on the character that follows.
	 */

	if (p == '\\') {
	    if (++pattern == patternEnd) {
		return 0;
	    }
	}

	/*
	 * There's no special character. Just make sure that the next bytes of
	 * each string match.
	 */

	if (nocase) {
	    if (Tcl_UniCharToLower(*string) != Tcl_UniCharToLower(*pattern)) {
		return 0;
	    }
	} else if (*string != *pattern) {
	    return 0;
	}
	string++;
	pattern++;
    }
}

/*
 * Local Variables:
 * mode: c
 * c-basic-offset: 4
 * fill-column: 78
 * End:
 */<|MERGE_RESOLUTION|>--- conflicted
+++ resolved
@@ -352,11 +352,7 @@
 
 	    byte = (((byte & 0x07) << 18) | ((src[1] & 0x3F) << 12)
 		    | ((src[2] & 0x3F) << 6) | (src[3] & 0x3F)) - 0x10000;
-<<<<<<< HEAD
 	    surrogate = 0xD800 + (byte >> 10);
-=======
-	    surrogate = (Tcl_UniChar) (0xD800 + (byte >> 10));
->>>>>>> 1dac20d6
 	    if (byte & 0x100000) {
 		/* out of range, < 0x10000 or > 0x10ffff */
 	    } else if (*chPtr != surrogate) {
@@ -503,11 +499,7 @@
 				 * for strlen(string). */
 {
     Tcl_UniChar ch = 0;
-<<<<<<< HEAD
     register int i = 0, n;
-=======
-    register int i = 0;
->>>>>>> 1dac20d6
 
     /*
      * The separate implementations are faster.
@@ -661,10 +653,7 @@
     const char *src)		/* The current location in the string. */
 {
     Tcl_UniChar ch = 0;
-<<<<<<< HEAD
-=======
     int len = TclUtfToUniChar(src, &ch);
->>>>>>> 1dac20d6
 
 #if TCL_UTF_MAX == 4
     if (len == 0) {
@@ -790,10 +779,7 @@
     register int index)		/* The position of the desired character. */
 {
     Tcl_UniChar ch = 0;
-<<<<<<< HEAD
     int len;
-=======
->>>>>>> 1dac20d6
 
     while (index > 0) {
 	index--;
@@ -883,12 +869,8 @@
 Tcl_UtfToUpper(
     char *str)			/* String to convert in place. */
 {
-<<<<<<< HEAD
     Tcl_UniChar ch = 0;
     int upChar;
-=======
-    Tcl_UniChar ch = 0, upChar;
->>>>>>> 1dac20d6
     char *src, *dst;
     int bytes;
 
@@ -949,12 +931,8 @@
 Tcl_UtfToLower(
     char *str)			/* String to convert in place. */
 {
-<<<<<<< HEAD
     Tcl_UniChar ch = 0;
     int lowChar;
-=======
-    Tcl_UniChar ch = 0, lowChar;
->>>>>>> 1dac20d6
     char *src, *dst;
     int bytes;
 
@@ -1016,12 +994,8 @@
 Tcl_UtfToTitle(
     char *str)			/* String to convert in place. */
 {
-<<<<<<< HEAD
     Tcl_UniChar ch = 0;
     int titleChar, lowChar;
-=======
-    Tcl_UniChar ch = 0, titleChar, lowChar;
->>>>>>> 1dac20d6
     char *src, *dst;
     int bytes;
 
