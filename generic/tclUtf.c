/*
 * tclUtf.c --
 *
 *	Routines for manipulating UTF-8 strings.
 *
 * Copyright (c) 1997-1998 Sun Microsystems, Inc.
 *
 * See the file "license.terms" for information on usage and redistribution of
 * this file, and for a DISCLAIMER OF ALL WARRANTIES.
 */

#include "tclInt.h"

/*
 * Include the static character classification tables and macros.
 */

#include "tclUniData.c"

/*
 * The following macros are used for fast character category tests. The x_BITS
 * values are shifted right by the category value to determine whether the
 * given category is included in the set.
 */

#define ALPHA_BITS ((1 << UPPERCASE_LETTER) | (1 << LOWERCASE_LETTER) \
	| (1 << TITLECASE_LETTER) | (1 << MODIFIER_LETTER) | (1<<OTHER_LETTER))

#define CONTROL_BITS ((1 << CONTROL) | (1 << FORMAT) | (1 << PRIVATE_USE))

#define DIGIT_BITS (1 << DECIMAL_DIGIT_NUMBER)

#define SPACE_BITS ((1 << SPACE_SEPARATOR) | (1 << LINE_SEPARATOR) \
	| (1 << PARAGRAPH_SEPARATOR))

#define WORD_BITS (ALPHA_BITS | DIGIT_BITS | (1 << CONNECTOR_PUNCTUATION))

#define PUNCT_BITS ((1 << CONNECTOR_PUNCTUATION) | \
	(1 << DASH_PUNCTUATION) | (1 << OPEN_PUNCTUATION) | \
	(1 << CLOSE_PUNCTUATION) | (1 << INITIAL_QUOTE_PUNCTUATION) | \
	(1 << FINAL_QUOTE_PUNCTUATION) | (1 << OTHER_PUNCTUATION))

#define GRAPH_BITS (WORD_BITS | PUNCT_BITS | \
	(1 << NON_SPACING_MARK) | (1 << ENCLOSING_MARK) | \
	(1 << COMBINING_SPACING_MARK) | (1 << LETTER_NUMBER) | \
	(1 << OTHER_NUMBER) | \
	(1 << MATH_SYMBOL) | (1 << CURRENCY_SYMBOL) | \
	(1 << MODIFIER_SYMBOL) | (1 << OTHER_SYMBOL))

/*
 * Unicode characters less than this value are represented by themselves in
 * UTF-8 strings.
 */

#define UNICODE_SELF	0x80

/*
 * The following structures are used when mapping between Unicode (UCS-2) and
 * UTF-8.
 */

static const unsigned char totalBytes[256] = {
    1,1,1,1,1,1,1,1,1,1,1,1,1,1,1,1,1,1,1,1,1,1,1,1,1,1,1,1,1,1,1,1,
    1,1,1,1,1,1,1,1,1,1,1,1,1,1,1,1,1,1,1,1,1,1,1,1,1,1,1,1,1,1,1,1,
    1,1,1,1,1,1,1,1,1,1,1,1,1,1,1,1,1,1,1,1,1,1,1,1,1,1,1,1,1,1,1,1,
    1,1,1,1,1,1,1,1,1,1,1,1,1,1,1,1,1,1,1,1,1,1,1,1,1,1,1,1,1,1,1,1,
    1,1,1,1,1,1,1,1,1,1,1,1,1,1,1,1,1,1,1,1,1,1,1,1,1,1,1,1,1,1,1,1,
    1,1,1,1,1,1,1,1,1,1,1,1,1,1,1,1,1,1,1,1,1,1,1,1,1,1,1,1,1,1,1,1,
    2,2,2,2,2,2,2,2,2,2,2,2,2,2,2,2,2,2,2,2,2,2,2,2,2,2,2,2,2,2,2,2,
    3,3,3,3,3,3,3,3,3,3,3,3,3,3,3,3,
#if TCL_UTF_MAX > 3
    4,4,4,4,4,4,4,4,
#else
    1,1,1,1,1,1,1,1,
#endif
    1,1,1,1,1,1,1,1
};

/*
 * Functions used only in this module.
 */

static int		UtfCount(int ch);

/*
 *---------------------------------------------------------------------------
 *
 * UtfCount --
 *
 *	Find the number of bytes in the Utf character "ch".
 *
 * Results:
 *	The return values is the number of bytes in the Utf character "ch".
 *
 * Side effects:
 *	None.
 *
 *---------------------------------------------------------------------------
 */

INLINE static int
UtfCount(
    int ch)			/* The Tcl_UniChar whose size is returned. */
{
    if ((unsigned)(ch - 1) < (UNICODE_SELF - 1)) {
	return 1;
    }
    if (ch <= 0x7FF) {
	return 2;
    }
#if TCL_UTF_MAX > 3
    if (((unsigned)(ch - 0x10000) <= 0xFFFFF)) {
	return 4;
    }
#endif
    return 3;
}

/*
 *---------------------------------------------------------------------------
 *
 * Tcl_UniCharToUtf --
 *
 *	Store the given Tcl_UniChar as a sequence of UTF-8 bytes in the
 *	provided buffer. Equivalent to Plan 9 runetochar().
 *
 * Results:
 *	The return values is the number of bytes in the buffer that were
 *	consumed.
 *
 * Side effects:
 *	None.
 *
 *---------------------------------------------------------------------------
 */

INLINE int
Tcl_UniCharToUtf(
    int ch,			/* The Tcl_UniChar to be stored in the
				 * buffer. */
    char *buf)			/* Buffer in which the UTF-8 representation of
				 * the Tcl_UniChar is stored. Buffer must be
				 * large enough to hold the UTF-8 character
				 * (at most TCL_UTF_MAX bytes). */
{
    if ((unsigned)(ch - 1) < (UNICODE_SELF - 1)) {
	buf[0] = (char) ch;
	return 1;
    }
    if (ch >= 0) {
	if (ch <= 0x7FF) {
	    buf[1] = (char) ((ch | 0x80) & 0xBF);
	    buf[0] = (char) ((ch >> 6) | 0xC0);
	    return 2;
	}
	if (ch <= 0xFFFF) {
#if TCL_UTF_MAX == 4
	    if ((ch & 0xF800) == 0xD800) {
		if (ch & 0x0400) {
		    /* Low surrogate */
		    buf[3] = (char) ((ch | 0x80) & 0xBF);
		    buf[2] |= (char) (((ch >> 6) | 0x80) & 0x8F);
		    return 4;
		} else {
		    /* High surrogate */
		    ch += 0x40;
		    buf[2] = (char) (((ch << 4) | 0x80) & 0xB0);
		    buf[1] = (char) (((ch >> 2) | 0x80) & 0xBF);
		    buf[0] = (char) (((ch >> 8) | 0xF0) & 0xF7);
		    return 0;
		}
	    }
#endif
	    goto three;
	}

#if TCL_UTF_MAX > 3
	if (ch <= 0x10FFFF) {
	    buf[3] = (char) ((ch | 0x80) & 0xBF);
	    buf[2] = (char) (((ch >> 6) | 0x80) & 0xBF);
	    buf[1] = (char) (((ch >> 12) | 0x80) & 0xBF);
	    buf[0] = (char) ((ch >> 18) | 0xF0);
	    return 4;
	}
#endif
    }

    ch = 0xFFFD;
three:
    buf[2] = (char) ((ch | 0x80) & 0xBF);
    buf[1] = (char) (((ch >> 6) | 0x80) & 0xBF);
    buf[0] = (char) ((ch >> 12) | 0xE0);
    return 3;
}

/*
 *---------------------------------------------------------------------------
 *
 * Tcl_UniCharToUtfDString --
 *
 *	Convert the given Unicode string to UTF-8.
 *
 * Results:
 *	The return value is a pointer to the UTF-8 representation of the
 *	Unicode string. Storage for the return value is appended to the end of
 *	dsPtr.
 *
 * Side effects:
 *	None.
 *
 *---------------------------------------------------------------------------
 */

char *
Tcl_UniCharToUtfDString(
    const Tcl_UniChar *uniStr,	/* Unicode string to convert to UTF-8. */
    int uniLength,		/* Length of Unicode string in Tcl_UniChars
				 * (must be >= 0). */
    Tcl_DString *dsPtr)		/* UTF-8 representation of string is appended
				 * to this previously initialized DString. */
{
    const Tcl_UniChar *w, *wEnd;
    char *p, *string;
    int oldLength;

    /*
     * UTF-8 string length in bytes will be <= Unicode string length *
     * TCL_UTF_MAX.
     */

    oldLength = Tcl_DStringLength(dsPtr);
    Tcl_DStringSetLength(dsPtr, (oldLength + uniLength + 1) * TCL_UTF_MAX);
    string = Tcl_DStringValue(dsPtr) + oldLength;

    p = string;
    wEnd = uniStr + uniLength;
    for (w = uniStr; w < wEnd; ) {
	p += Tcl_UniCharToUtf(*w, p);
	w++;
    }
    Tcl_DStringSetLength(dsPtr, oldLength + (p - string));

    return string;
}

/*
 *---------------------------------------------------------------------------
 *
 * Tcl_UtfToUniChar --
 *
 *	Extract the Tcl_UniChar represented by the UTF-8 string. Bad UTF-8
 *	sequences are converted to valid Tcl_UniChars and processing
 *	continues. Equivalent to Plan 9 chartorune().
 *
 *	The caller must ensure that the source buffer is long enough that this
 *	routine does not run off the end and dereference non-existent memory
 *	looking for trail bytes. If the source buffer is known to be '\0'
 *	terminated, this cannot happen. Otherwise, the caller should call
 *	Tcl_UtfCharComplete() before calling this routine to ensure that
 *	enough bytes remain in the string.
 *
 * Results:
 *	*chPtr is filled with the Tcl_UniChar, and the return value is the
 *	number of bytes from the UTF-8 string that were consumed.
 *
 * Side effects:
 *	None.
 *
 *---------------------------------------------------------------------------
 */

int
Tcl_UtfToUniChar(
    register const char *src,	/* The UTF-8 string. */
    register Tcl_UniChar *chPtr)/* Filled with the Tcl_UniChar represented by
				 * the UTF-8 string. */
{
    register int byte;

    /*
     * Unroll 1 to 3 byte UTF-8 sequences, use loop to handle longer ones.
     */

    byte = *((unsigned char *) src);
    if (byte < 0xC0) {
	/*
	 * Handles properly formed UTF-8 characters between 0x01 and 0x7F.
	 * Also treats \0 and naked trail bytes 0x80 to 0xBF as valid
	 * characters representing themselves.
	 */

	*chPtr = (Tcl_UniChar) byte;
	return 1;
    } else if (byte < 0xE0) {
	if ((src[1] & 0xC0) == 0x80) {
	    /*
	     * Two-byte-character lead-byte followed by a trail-byte.
	     */

	    *chPtr = (Tcl_UniChar) (((byte & 0x1F) << 6) | (src[1] & 0x3F));
<<<<<<< HEAD
	    if ((*chPtr == 0) || (*chPtr > 0x7f)) {
=======
	    if ((unsigned)(*chPtr - 1) >= (UNICODE_SELF - 1)) {
>>>>>>> 9c059799
		return 2;
	    }
	}

	/*
	 * A two-byte-character lead-byte not followed by trail-byte
	 * represents itself.
	 */
    } else if (byte < 0xF0) {
	if (((src[1] & 0xC0) == 0x80) && ((src[2] & 0xC0) == 0x80)) {
	    /*
	     * Three-byte-character lead byte followed by two trail bytes.
	     */

	    *chPtr = (Tcl_UniChar) (((byte & 0x0F) << 12)
		    | ((src[1] & 0x3F) << 6) | (src[2] & 0x3F));
<<<<<<< HEAD
	    if (*chPtr > 0x7ff) {
=======
	    if (*chPtr > 0x7FF) {
>>>>>>> 9c059799
		return 3;
	    }
	}

	/*
	 * A three-byte-character lead-byte not followed by two trail-bytes
	 * represents itself.
	 */
    }
#if TCL_UTF_MAX > 3
    else if (byte < 0xF8) {
	if (((src[1] & 0xC0) == 0x80) && ((src[2] & 0xC0) == 0x80) && ((src[3] & 0xC0) == 0x80)) {
	    /*
	     * Four-byte-character lead byte followed by three trail bytes.
	     */

	    *chPtr = (Tcl_UniChar) (((byte & 0x07) << 18) | ((src[1] & 0x3F) << 12)
		    | ((src[2] & 0x3F) << 6) | (src[3] & 0x3F));
<<<<<<< HEAD
	    if ((*chPtr <= 0x10ffff) && (*chPtr > 0xffff)) {
=======
	    if ((unsigned)(*chPtr - 0x10000) <= 0xFFFFF) {
>>>>>>> 9c059799
		return 4;
	    }
	}

	/*
	 * A four-byte-character lead-byte not followed by two trail-bytes
	 * represents itself.
	 */
    }
#endif

    *chPtr = (Tcl_UniChar) byte;
    return 1;
}

/*
 *---------------------------------------------------------------------------
 *
 * Tcl_UtfToUniCharDString --
 *
 *	Convert the UTF-8 string to Unicode.
 *
 * Results:
 *	The return value is a pointer to the Unicode representation of the
 *	UTF-8 string. Storage for the return value is appended to the end of
 *	dsPtr. The Unicode string is terminated with a Unicode NULL character.
 *
 * Side effects:
 *	None.
 *
 *---------------------------------------------------------------------------
 */

Tcl_UniChar *
Tcl_UtfToUniCharDString(
    const char *src,		/* UTF-8 string to convert to Unicode. */
    int length,			/* Length of UTF-8 string in bytes, or -1 for
				 * strlen(). */
    Tcl_DString *dsPtr)		/* Unicode representation of string is
				 * appended to this previously initialized
				 * DString. */
{
    Tcl_UniChar *w, *wString;
    const char *p, *end;
    int oldLength;

    if (length < 0) {
	length = strlen(src);
    }

    /*
     * Unicode string length in Tcl_UniChars will be <= UTF-8 string length in
     * bytes.
     */

    oldLength = Tcl_DStringLength(dsPtr);
/* TODO: fix overreach! */
    Tcl_DStringSetLength(dsPtr,
	    (int) ((oldLength + length + 1) * sizeof(Tcl_UniChar)));
    wString = (Tcl_UniChar *) (Tcl_DStringValue(dsPtr) + oldLength);

    w = wString;
    end = src + length;
    for (p = src; p < end; ) {
	p += TclUtfToUniChar(p, w);
	w++;
    }
    *w = '\0';
    Tcl_DStringSetLength(dsPtr,
	    (oldLength + ((char *) w - (char *) wString)));

    return wString;
}

/*
 *---------------------------------------------------------------------------
 *
 * Tcl_UtfCharComplete --
 *
 *	Determine if the UTF-8 string of the given length is long enough to be
 *	decoded by Tcl_UtfToUniChar(). This does not ensure that the UTF-8
 *	string is properly formed. Equivalent to Plan 9 fullrune().
 *
 * Results:
 *	The return value is 0 if the string is not long enough, non-zero
 *	otherwise.
 *
 * Side effects:
 *	None.
 *
 *---------------------------------------------------------------------------
 */

int
Tcl_UtfCharComplete(
    const char *src,		/* String to check if first few bytes contain
				 * a complete UTF-8 character. */
    int length)			/* Length of above string in bytes. */
{
    int ch;

    ch = *((unsigned char *) src);
    return length >= totalBytes[ch];
}

/*
 *---------------------------------------------------------------------------
 *
 * Tcl_NumUtfChars --
 *
 *	Returns the number of characters (not bytes) in the UTF-8 string, not
 *	including the terminating NULL byte. This is equivalent to Plan 9
 *	utflen() and utfnlen().
 *
 * Results:
 *	As above.
 *
 * Side effects:
 *	None.
 *
 *---------------------------------------------------------------------------
 */

int
Tcl_NumUtfChars(
    register const char *src,	/* The UTF-8 string to measure. */
    int length)			/* The length of the string in bytes, or -1
				 * for strlen(string). */
{
    Tcl_UniChar ch;
    register Tcl_UniChar *chPtr = &ch;
    register int i;

    /*
     * The separate implementations are faster.
     *
     * Since this is a time-sensitive function, we also do the check for the
     * single-byte char case specially.
     */

    i = 0;
    if (length < 0) {
	while (*src != '\0') {
	    src += TclUtfToUniChar(src, chPtr);
	    i++;
	}
    } else {
	register int n;

	while (length > 0) {
	    if (UCHAR(*src) < 0xC0) {
		length--;
		src++;
	    } else {
		n = Tcl_UtfToUniChar(src, chPtr);
		length -= n;
		src += n;
	    }
	    i++;
	}
    }
    return i;
}

/*
 *---------------------------------------------------------------------------
 *
 * Tcl_UtfFindFirst --
 *
 *	Returns a pointer to the first occurance of the given Tcl_UniChar in
 *	the NULL-terminated UTF-8 string. The NULL terminator is considered
 *	part of the UTF-8 string. Equivalent to Plan 9 utfrune().
 *
 * Results:
 *	As above. If the Tcl_UniChar does not exist in the given string, the
 *	return value is NULL.
 *
 * Side effects:
 *	None.
 *
 *---------------------------------------------------------------------------
 */

const char *
Tcl_UtfFindFirst(
    const char *src,		/* The UTF-8 string to be searched. */
    int ch)			/* The Tcl_UniChar to search for. */
{
    int len;
    Tcl_UniChar find;

    while (1) {
	len = TclUtfToUniChar(src, &find);
	if (find == ch) {
	    return src;
	}
	if (*src == '\0') {
	    return NULL;
	}
	src += len;
    }
}

/*
 *---------------------------------------------------------------------------
 *
 * Tcl_UtfFindLast --
 *
 *	Returns a pointer to the last occurance of the given Tcl_UniChar in
 *	the NULL-terminated UTF-8 string. The NULL terminator is considered
 *	part of the UTF-8 string. Equivalent to Plan 9 utfrrune().
 *
 * Results:
 *	As above. If the Tcl_UniChar does not exist in the given string, the
 *	return value is NULL.
 *
 * Side effects:
 *	None.
 *
 *---------------------------------------------------------------------------
 */

const char *
Tcl_UtfFindLast(
    const char *src,		/* The UTF-8 string to be searched. */
    int ch)			/* The Tcl_UniChar to search for. */
{
    int len;
    Tcl_UniChar find;
    const char *last;

    last = NULL;
    while (1) {
	len = TclUtfToUniChar(src, &find);
	if (find == ch) {
	    last = src;
	}
	if (*src == '\0') {
	    break;
	}
	src += len;
    }
    return last;
}

/*
 *---------------------------------------------------------------------------
 *
 * Tcl_UtfNext --
 *
 *	Given a pointer to some current location in a UTF-8 string, move
 *	forward one character. The caller must ensure that they are not asking
 *	for the next character after the last character in the string.
 *
 * Results:
 *	The return value is the pointer to the next character in the UTF-8
 *	string.
 *
 * Side effects:
 *	None.
 *
 *---------------------------------------------------------------------------
 */

const char *
Tcl_UtfNext(
    const char *src)		/* The current location in the string. */
{
    Tcl_UniChar ch;

    return src + TclUtfToUniChar(src, &ch);
}

/*
 *---------------------------------------------------------------------------
 *
 * Tcl_UtfPrev --
 *
 *	Given a pointer to some current location in a UTF-8 string, move
 *	backwards one character. This works correctly when the pointer is in
 *	the middle of a UTF-8 character.
 *
 * Results:
 *	The return value is a pointer to the previous character in the UTF-8
 *	string. If the current location was already at the beginning of the
 *	string, the return value will also be a pointer to the beginning of
 *	the string.
 *
 * Side effects:
 *	None.
 *
 *---------------------------------------------------------------------------
 */

const char *
Tcl_UtfPrev(
    const char *src,		/* The current location in the string. */
    const char *start)		/* Pointer to the beginning of the string, to
				 * avoid going backwards too far. */
{
    const char *look;
    int i, byte;

    src--;
    look = src;
    for (i = 0; i < TCL_UTF_MAX; i++) {
	if (look < start) {
	    if (src < start) {
		src = start;
	    }
	    break;
	}
	byte = *((unsigned char *) look);
	if (byte < 0x80) {
	    break;
	}
	if (byte >= 0xC0) {
	    return look;
	}
	look--;
    }
    return src;
}

/*
 *---------------------------------------------------------------------------
 *
 * Tcl_UniCharAtIndex --
 *
 *	Returns the Unicode character represented at the specified character
 *	(not byte) position in the UTF-8 string.
 *
 * Results:
 *	As above.
 *
 * Side effects:
 *	None.
 *
 *---------------------------------------------------------------------------
 */

Tcl_UniChar
Tcl_UniCharAtIndex(
    register const char *src,	/* The UTF-8 string to dereference. */
    register int index)		/* The position of the desired character. */
{
    Tcl_UniChar ch = 0;

    while (index >= 0) {
	index--;
	src += TclUtfToUniChar(src, &ch);
    }
    return ch;
}

/*
 *---------------------------------------------------------------------------
 *
 * Tcl_UtfAtIndex --
 *
 *	Returns a pointer to the specified character (not byte) position in
 *	the UTF-8 string.
 *
 * Results:
 *	As above.
 *
 * Side effects:
 *	None.
 *
 *---------------------------------------------------------------------------
 */

const char *
Tcl_UtfAtIndex(
    register const char *src,	/* The UTF-8 string. */
    register int index)		/* The position of the desired character. */
{
    Tcl_UniChar ch;

    while (index > 0) {
	index--;
	src += TclUtfToUniChar(src, &ch);
    }
    return src;
}

/*
 *---------------------------------------------------------------------------
 *
 * Tcl_UtfBackslash --
 *
 *	Figure out how to handle a backslash sequence.
 *
 * Results:
 *	Stores the bytes represented by the backslash sequence in dst and
 *	returns the number of bytes written to dst. At most TCL_UTF_MAX bytes
 *	are written to dst; dst must have been large enough to accept those
 *	bytes. If readPtr isn't NULL then it is filled in with a count of the
 *	number of bytes in the backslash sequence.
 *
 * Side effects:
 *	The maximum number of bytes it takes to represent a Unicode character
 *	in UTF-8 is guaranteed to be less than the number of bytes used to
 *	express the backslash sequence that represents that Unicode character.
 *	If the target buffer into which the caller is going to store the bytes
 *	that represent the Unicode character is at least as large as the
 *	source buffer from which the backslashed sequence was extracted, no
 *	buffer overruns should occur.
 *
 *---------------------------------------------------------------------------
 */

int
Tcl_UtfBackslash(
    const char *src,		/* Points to the backslash character of a
				 * backslash sequence. */
    int *readPtr,		/* Fill in with number of characters read from
				 * src, unless NULL. */
    char *dst)			/* Filled with the bytes represented by the
				 * backslash sequence. */
{
#define LINE_LENGTH 128
    int numRead;
    int result;

    result = TclParseBackslash(src, LINE_LENGTH, &numRead, dst);
    if (numRead == LINE_LENGTH) {
	/*
	 * We ate a whole line. Pay the price of a strlen()
	 */

	result = TclParseBackslash(src, (int)strlen(src), &numRead, dst);
    }
    if (readPtr != NULL) {
	*readPtr = numRead;
    }
    return result;
}

/*
 *----------------------------------------------------------------------
 *
 * Tcl_UtfToUpper --
 *
 *	Convert lowercase characters to uppercase characters in a UTF string
 *	in place. The conversion may shrink the UTF string.
 *
 * Results:
 *	Returns the number of bytes in the resulting string excluding the
 *	trailing null.
 *
 * Side effects:
 *	Writes a terminating null after the last converted character.
 *
 *----------------------------------------------------------------------
 */

int
Tcl_UtfToUpper(
    char *str)			/* String to convert in place. */
{
    Tcl_UniChar ch, upChar;
    char *src, *dst;
    int bytes;

    /*
     * Iterate over the string until we hit the terminating null.
     */

    src = dst = str;
    while (*src) {
	bytes = TclUtfToUniChar(src, &ch);
	upChar = Tcl_UniCharToUpper(ch);

	/*
	 * To keep badly formed Utf strings from getting inflated by the
	 * conversion (thereby causing a segfault), only copy the upper case
	 * char to dst if its size is <= the original char.
	 */

	if (bytes < UtfCount(upChar)) {
	    memcpy(dst, src, (size_t) bytes);
	    dst += bytes;
	} else {
	    dst += Tcl_UniCharToUtf(upChar, dst);
	}
	src += bytes;
    }
    *dst = '\0';
    return (dst - str);
}

/*
 *----------------------------------------------------------------------
 *
 * Tcl_UtfToLower --
 *
 *	Convert uppercase characters to lowercase characters in a UTF string
 *	in place. The conversion may shrink the UTF string.
 *
 * Results:
 *	Returns the number of bytes in the resulting string excluding the
 *	trailing null.
 *
 * Side effects:
 *	Writes a terminating null after the last converted character.
 *
 *----------------------------------------------------------------------
 */

int
Tcl_UtfToLower(
    char *str)			/* String to convert in place. */
{
    Tcl_UniChar ch, lowChar;
    char *src, *dst;
    int bytes;

    /*
     * Iterate over the string until we hit the terminating null.
     */

    src = dst = str;
    while (*src) {
	bytes = TclUtfToUniChar(src, &ch);
	lowChar = Tcl_UniCharToLower(ch);

	/*
	 * To keep badly formed Utf strings from getting inflated by the
	 * conversion (thereby causing a segfault), only copy the lower case
	 * char to dst if its size is <= the original char.
	 */

	if (bytes < UtfCount(lowChar)) {
	    memcpy(dst, src, (size_t) bytes);
	    dst += bytes;
	} else {
	    dst += Tcl_UniCharToUtf(lowChar, dst);
	}
	src += bytes;
    }
    *dst = '\0';
    return (dst - str);
}

/*
 *----------------------------------------------------------------------
 *
 * Tcl_UtfToTitle --
 *
 *	Changes the first character of a UTF string to title case or uppercase
 *	and the rest of the string to lowercase. The conversion happens in
 *	place and may shrink the UTF string.
 *
 * Results:
 *	Returns the number of bytes in the resulting string excluding the
 *	trailing null.
 *
 * Side effects:
 *	Writes a terminating null after the last converted character.
 *
 *----------------------------------------------------------------------
 */

int
Tcl_UtfToTitle(
    char *str)			/* String to convert in place. */
{
    Tcl_UniChar ch, titleChar, lowChar;
    char *src, *dst;
    int bytes;

    /*
     * Capitalize the first character and then lowercase the rest of the
     * characters until we get to a null.
     */

    src = dst = str;

    if (*src) {
	bytes = TclUtfToUniChar(src, &ch);
	titleChar = Tcl_UniCharToTitle(ch);

	if (bytes < UtfCount(titleChar)) {
	    memcpy(dst, src, (size_t) bytes);
	    dst += bytes;
	} else {
	    dst += Tcl_UniCharToUtf(titleChar, dst);
	}
	src += bytes;
    }
    while (*src) {
	bytes = TclUtfToUniChar(src, &ch);
	lowChar = Tcl_UniCharToLower(ch);

	if (bytes < UtfCount(lowChar)) {
	    memcpy(dst, src, (size_t) bytes);
	    dst += bytes;
	} else {
	    dst += Tcl_UniCharToUtf(lowChar, dst);
	}
	src += bytes;
    }
    *dst = '\0';
    return (dst - str);
}

/*
 *----------------------------------------------------------------------
 *
 * TclpUtfNcmp2 --
 *
 *	Compare at most numBytes bytes of utf-8 strings cs and ct. Both cs and
 *	ct are assumed to be at least numBytes bytes long.
 *
 * Results:
 *	Return <0 if cs < ct, 0 if cs == ct, or >0 if cs > ct.
 *
 * Side effects:
 *	None.
 *
 *----------------------------------------------------------------------
 */

int
TclpUtfNcmp2(
    const char *cs,		/* UTF string to compare to ct. */
    const char *ct,		/* UTF string cs is compared to. */
    unsigned long numBytes)	/* Number of *bytes* to compare. */
{
    /*
     * We can't simply call 'memcmp(cs, ct, numBytes);' because we need to
     * check for Tcl's \xC0\x80 non-utf-8 null encoding. Otherwise utf-8 lexes
     * fine in the strcmp manner.
     */

    register int result = 0;

    for ( ; numBytes != 0; numBytes--, cs++, ct++) {
	if (*cs != *ct) {
	    result = UCHAR(*cs) - UCHAR(*ct);
	    break;
	}
    }
    if (numBytes && ((UCHAR(*cs) == 0xC0) || (UCHAR(*ct) == 0xC0))) {
	unsigned char c1, c2;

	c1 = ((UCHAR(*cs) == 0xC0) && (UCHAR(cs[1]) == 0x80)) ? 0 : UCHAR(*cs);
	c2 = ((UCHAR(*ct) == 0xC0) && (UCHAR(ct[1]) == 0x80)) ? 0 : UCHAR(*ct);
	result = (c1 - c2);
    }
    return result;
}

/*
 *----------------------------------------------------------------------
 *
 * Tcl_UtfNcmp --
 *
 *	Compare at most numChars UTF chars of string cs to string ct. Both cs
 *	and ct are assumed to be at least numChars UTF chars long.
 *
 * Results:
 *	Return <0 if cs < ct, 0 if cs == ct, or >0 if cs > ct.
 *
 * Side effects:
 *	None.
 *
 *----------------------------------------------------------------------
 */

int
Tcl_UtfNcmp(
    const char *cs,		/* UTF string to compare to ct. */
    const char *ct,		/* UTF string cs is compared to. */
    unsigned long numChars)	/* Number of UTF chars to compare. */
{
    Tcl_UniChar ch1, ch2;

    /*
     * Cannot use 'memcmp(cs, ct, n);' as byte representation of \u0000 (the
     * pair of bytes 0xC0,0x80) is larger than byte representation of \u0001
     * (the byte 0x01.)
     */

    while (numChars-- > 0) {
	/*
	 * n must be interpreted as chars, not bytes. This should be called
	 * only when both strings are of at least n chars long (no need for \0
	 * check)
	 */

	cs += TclUtfToUniChar(cs, &ch1);
	ct += TclUtfToUniChar(ct, &ch2);
	if (ch1 != ch2) {
	    return (ch1 - ch2);
	}
    }
    return 0;
}

/*
 *----------------------------------------------------------------------
 *
 * Tcl_UtfNcasecmp --
 *
 *	Compare at most numChars UTF chars of string cs to string ct case
 *	insensitive. Both cs and ct are assumed to be at least numChars UTF
 *	chars long.
 *
 * Results:
 *	Return <0 if cs < ct, 0 if cs == ct, or >0 if cs > ct.
 *
 * Side effects:
 *	None.
 *
 *----------------------------------------------------------------------
 */

int
Tcl_UtfNcasecmp(
    const char *cs,		/* UTF string to compare to ct. */
    const char *ct,		/* UTF string cs is compared to. */
    unsigned long numChars)	/* Number of UTF chars to compare. */
{
    Tcl_UniChar ch1, ch2;
    while (numChars-- > 0) {
	/*
	 * n must be interpreted as chars, not bytes.
	 * This should be called only when both strings are of
	 * at least n chars long (no need for \0 check)
	 */
	cs += TclUtfToUniChar(cs, &ch1);
	ct += TclUtfToUniChar(ct, &ch2);
	if (ch1 != ch2) {
	    ch1 = Tcl_UniCharToLower(ch1);
	    ch2 = Tcl_UniCharToLower(ch2);
	    if (ch1 != ch2) {
		return (ch1 - ch2);
	    }
	}
    }
    return 0;
}

/*
 *----------------------------------------------------------------------
 *
 * Tcl_UtfNcasecmp --
 *
 *	Compare UTF chars of string cs to string ct case insensitively.
 *	Replacement for strcasecmp in Tcl core, in places where UTF-8 should
 *	be handled.
 *
 * Results:
 *	Return <0 if cs < ct, 0 if cs == ct, or >0 if cs > ct.
 *
 * Side effects:
 *	None.
 *
 *----------------------------------------------------------------------
 */

int
TclUtfCasecmp(
    const char *cs,		/* UTF string to compare to ct. */
    const char *ct)		/* UTF string cs is compared to. */
{
    while (*cs && *ct) {
	Tcl_UniChar ch1, ch2;

	cs += TclUtfToUniChar(cs, &ch1);
	ct += TclUtfToUniChar(ct, &ch2);
	if (ch1 != ch2) {
	    ch1 = Tcl_UniCharToLower(ch1);
	    ch2 = Tcl_UniCharToLower(ch2);
	    if (ch1 != ch2) {
		return ch1 - ch2;
	    }
	}
    }
    return UCHAR(*cs) - UCHAR(*ct);
}


/*
 *----------------------------------------------------------------------
 *
 * Tcl_UniCharToUpper --
 *
 *	Compute the uppercase equivalent of the given Unicode character.
 *
 * Results:
 *	Returns the uppercase Unicode character.
 *
 * Side effects:
 *	None.
 *
 *----------------------------------------------------------------------
 */

Tcl_UniChar
Tcl_UniCharToUpper(
    int ch)			/* Unicode character to convert. */
{
    int info = GetUniCharInfo(ch);

    if (GetCaseType(info) & 0x04) {
	ch -= GetDelta(info);
    }
    return (Tcl_UniChar) ch;
}

/*
 *----------------------------------------------------------------------
 *
 * Tcl_UniCharToLower --
 *
 *	Compute the lowercase equivalent of the given Unicode character.
 *
 * Results:
 *	Returns the lowercase Unicode character.
 *
 * Side effects:
 *	None.
 *
 *----------------------------------------------------------------------
 */

Tcl_UniChar
Tcl_UniCharToLower(
    int ch)			/* Unicode character to convert. */
{
    int info = GetUniCharInfo(ch);

    if (GetCaseType(info) & 0x02) {
	ch += GetDelta(info);
    }
    return (Tcl_UniChar) ch;
}

/*
 *----------------------------------------------------------------------
 *
 * Tcl_UniCharToTitle --
 *
 *	Compute the titlecase equivalent of the given Unicode character.
 *
 * Results:
 *	Returns the titlecase Unicode character.
 *
 * Side effects:
 *	None.
 *
 *----------------------------------------------------------------------
 */

Tcl_UniChar
Tcl_UniCharToTitle(
    int ch)			/* Unicode character to convert. */
{
    int info = GetUniCharInfo(ch);
    int mode = GetCaseType(info);

    if (mode & 0x1) {
	/*
	 * Subtract or add one depending on the original case.
	 */

	ch += ((mode & 0x4) ? -1 : 1);
    } else if (mode == 0x4) {
	ch -= GetDelta(info);
    }
    return (Tcl_UniChar) ch;
}

/*
 *----------------------------------------------------------------------
 *
 * Tcl_UniCharLen --
 *
 *	Find the length of a UniChar string. The str input must be null
 *	terminated.
 *
 * Results:
 *	Returns the length of str in UniChars (not bytes).
 *
 * Side effects:
 *	None.
 *
 *----------------------------------------------------------------------
 */

int
Tcl_UniCharLen(
    const Tcl_UniChar *uniStr)	/* Unicode string to find length of. */
{
    int len = 0;

    while (*uniStr != '\0') {
	len++;
	uniStr++;
    }
    return len;
}

/*
 *----------------------------------------------------------------------
 *
 * Tcl_UniCharNcmp --
 *
 *	Compare at most numChars unichars of string ucs to string uct.
 *	Both ucs and uct are assumed to be at least numChars unichars long.
 *
 * Results:
 *	Return <0 if ucs < uct, 0 if ucs == uct, or >0 if ucs > uct.
 *
 * Side effects:
 *	None.
 *
 *----------------------------------------------------------------------
 */

int
Tcl_UniCharNcmp(
    const Tcl_UniChar *ucs,	/* Unicode string to compare to uct. */
    const Tcl_UniChar *uct,	/* Unicode string ucs is compared to. */
    unsigned long numChars)	/* Number of unichars to compare. */
{
#ifdef WORDS_BIGENDIAN
    /*
     * We are definitely on a big-endian machine; memcmp() is safe
     */

    return memcmp(ucs, uct, numChars*sizeof(Tcl_UniChar));

#else /* !WORDS_BIGENDIAN */
    /*
     * We can't simply call memcmp() because that is not lexically correct.
     */

    for ( ; numChars != 0; ucs++, uct++, numChars--) {
	if (*ucs != *uct) {
	    return (*ucs - *uct);
	}
    }
    return 0;
#endif /* WORDS_BIGENDIAN */
}

/*
 *----------------------------------------------------------------------
 *
 * Tcl_UniCharNcasecmp --
 *
 *	Compare at most numChars unichars of string ucs to string uct case
 *	insensitive. Both ucs and uct are assumed to be at least numChars
 *	unichars long.
 *
 * Results:
 *	Return <0 if ucs < uct, 0 if ucs == uct, or >0 if ucs > uct.
 *
 * Side effects:
 *	None.
 *
 *----------------------------------------------------------------------
 */

int
Tcl_UniCharNcasecmp(
    const Tcl_UniChar *ucs,	/* Unicode string to compare to uct. */
    const Tcl_UniChar *uct,	/* Unicode string ucs is compared to. */
    unsigned long numChars)	/* Number of unichars to compare. */
{
    for ( ; numChars != 0; numChars--, ucs++, uct++) {
	if (*ucs != *uct) {
	    Tcl_UniChar lcs = Tcl_UniCharToLower(*ucs);
	    Tcl_UniChar lct = Tcl_UniCharToLower(*uct);

	    if (lcs != lct) {
		return (lcs - lct);
	    }
	}
    }
    return 0;
}

/*
 *----------------------------------------------------------------------
 *
 * Tcl_UniCharIsAlnum --
 *
 *	Test if a character is an alphanumeric Unicode character.
 *
 * Results:
 *	Returns 1 if character is alphanumeric.
 *
 * Side effects:
 *	None.
 *
 *----------------------------------------------------------------------
 */

int
Tcl_UniCharIsAlnum(
    int ch)			/* Unicode character to test. */
{
#if TCL_UTF_MAX > 3
    if (UNICODE_OUT_OF_RANGE(ch)) {
	return 0;
    }
#endif
    return (((ALPHA_BITS | DIGIT_BITS) >> GetCategory(ch)) & 1);
}

/*
 *----------------------------------------------------------------------
 *
 * Tcl_UniCharIsAlpha --
 *
 *	Test if a character is an alphabetic Unicode character.
 *
 * Results:
 *	Returns 1 if character is alphabetic.
 *
 * Side effects:
 *	None.
 *
 *----------------------------------------------------------------------
 */

int
Tcl_UniCharIsAlpha(
    int ch)			/* Unicode character to test. */
{
#if TCL_UTF_MAX > 3
    if (UNICODE_OUT_OF_RANGE(ch)) {
	return 0;
    }
#endif
    return ((ALPHA_BITS >> GetCategory(ch)) & 1);
}

/*
 *----------------------------------------------------------------------
 *
 * Tcl_UniCharIsControl --
 *
 *	Test if a character is a Unicode control character.
 *
 * Results:
 *	Returns non-zero if character is a control.
 *
 * Side effects:
 *	None.
 *
 *----------------------------------------------------------------------
 */

int
Tcl_UniCharIsControl(
    int ch)			/* Unicode character to test. */
{
#if TCL_UTF_MAX > 3
    if (UNICODE_OUT_OF_RANGE(ch)) {
	ch &= 0x1FFFFF;
	if ((ch == 0xE0001) || ((ch >= 0xE0020) && (ch <= 0xE007f))) {
	    return 1;
	}
	if ((ch >= 0xF0000) && ((ch & 0xFFFF) <= 0xFFFD)) {
	    return 1;
	}
	return 0;
    }
#endif
    return ((CONTROL_BITS >> GetCategory(ch)) & 1);
}

/*
 *----------------------------------------------------------------------
 *
 * Tcl_UniCharIsDigit --
 *
 *	Test if a character is a numeric Unicode character.
 *
 * Results:
 *	Returns non-zero if character is a digit.
 *
 * Side effects:
 *	None.
 *
 *----------------------------------------------------------------------
 */

int
Tcl_UniCharIsDigit(
    int ch)			/* Unicode character to test. */
{
#if TCL_UTF_MAX > 3
    if (UNICODE_OUT_OF_RANGE(ch)) {
	return 0;
    }
#endif
    return (GetCategory(ch) == DECIMAL_DIGIT_NUMBER);
}

/*
 *----------------------------------------------------------------------
 *
 * Tcl_UniCharIsGraph --
 *
 *	Test if a character is any Unicode print character except space.
 *
 * Results:
 *	Returns non-zero if character is printable, but not space.
 *
 * Side effects:
 *	None.
 *
 *----------------------------------------------------------------------
 */

int
Tcl_UniCharIsGraph(
    int ch)			/* Unicode character to test. */
{
#if TCL_UTF_MAX > 3
    if (UNICODE_OUT_OF_RANGE(ch)) {
	ch &= 0x1FFFFF;
	return (ch >= 0xE0100) && (ch <= 0xE01EF);
    }
#endif
    return ((GRAPH_BITS >> GetCategory(ch)) & 1);
}

/*
 *----------------------------------------------------------------------
 *
 * Tcl_UniCharIsLower --
 *
 *	Test if a character is a lowercase Unicode character.
 *
 * Results:
 *	Returns non-zero if character is lowercase.
 *
 * Side effects:
 *	None.
 *
 *----------------------------------------------------------------------
 */

int
Tcl_UniCharIsLower(
    int ch)			/* Unicode character to test. */
{
#if TCL_UTF_MAX > 3
    if (UNICODE_OUT_OF_RANGE(ch)) {
	return 0;
    }
#endif
    return (GetCategory(ch) == LOWERCASE_LETTER);
}

/*
 *----------------------------------------------------------------------
 *
 * Tcl_UniCharIsPrint --
 *
 *	Test if a character is a Unicode print character.
 *
 * Results:
 *	Returns non-zero if character is printable.
 *
 * Side effects:
 *	None.
 *
 *----------------------------------------------------------------------
 */

int
Tcl_UniCharIsPrint(
    int ch)			/* Unicode character to test. */
{
#if TCL_UTF_MAX > 3
    if (UNICODE_OUT_OF_RANGE(ch)) {
	ch &= 0x1FFFFF;
	return (ch >= 0xE0100) && (ch <= 0xE01EF);
    }
#endif
    return (((GRAPH_BITS|SPACE_BITS) >> GetCategory(ch)) & 1);
}

/*
 *----------------------------------------------------------------------
 *
 * Tcl_UniCharIsPunct --
 *
 *	Test if a character is a Unicode punctuation character.
 *
 * Results:
 *	Returns non-zero if character is punct.
 *
 * Side effects:
 *	None.
 *
 *----------------------------------------------------------------------
 */

int
Tcl_UniCharIsPunct(
    int ch)			/* Unicode character to test. */
{
#if TCL_UTF_MAX > 3
    if (UNICODE_OUT_OF_RANGE(ch)) {
	return 0;
    }
#endif
    return ((PUNCT_BITS >> GetCategory(ch)) & 1);
}

/*
 *----------------------------------------------------------------------
 *
 * Tcl_UniCharIsSpace --
 *
 *	Test if a character is a whitespace Unicode character.
 *
 * Results:
 *	Returns non-zero if character is a space.
 *
 * Side effects:
 *	None.
 *
 *----------------------------------------------------------------------
 */

int
Tcl_UniCharIsSpace(
    int ch)			/* Unicode character to test. */
{
#if TCL_UTF_MAX > 3
    /* Ignore upper 11 bits. */
    ch &= 0x1FFFFF;
#else
    /* Ignore upper 16 bits. */
    ch &= 0xFFFF;
#endif

    /*
     * If the character is within the first 127 characters, just use the
     * standard C function, otherwise consult the Unicode table.
     */

    if (ch < 0x80) {
	return TclIsSpaceProc((char) ch);
#if TCL_UTF_MAX > 3
    } else if (UNICODE_OUT_OF_RANGE(ch)) {
	return 0;
#endif
    } else if (ch == 0x0085 || ch == 0x180E || ch == 0x200B
	    || ch == 0x202F || ch == 0x2060 || ch == 0xFEFF) {
	return 1;
    } else {
	return ((SPACE_BITS >> GetCategory(ch)) & 1);
    }
}

/*
 *----------------------------------------------------------------------
 *
 * Tcl_UniCharIsUpper --
 *
 *	Test if a character is a uppercase Unicode character.
 *
 * Results:
 *	Returns non-zero if character is uppercase.
 *
 * Side effects:
 *	None.
 *
 *----------------------------------------------------------------------
 */

int
Tcl_UniCharIsUpper(
    int ch)			/* Unicode character to test. */
{
#if TCL_UTF_MAX > 3
    if (UNICODE_OUT_OF_RANGE(ch)) {
	return 0;
    }
#endif
    return (GetCategory(ch) == UPPERCASE_LETTER);
}

/*
 *----------------------------------------------------------------------
 *
 * Tcl_UniCharIsWordChar --
 *
 *	Test if a character is alphanumeric or a connector punctuation mark.
 *
 * Results:
 *	Returns 1 if character is a word character.
 *
 * Side effects:
 *	None.
 *
 *----------------------------------------------------------------------
 */

int
Tcl_UniCharIsWordChar(
    int ch)			/* Unicode character to test. */
{
#if TCL_UTF_MAX > 3
    if (UNICODE_OUT_OF_RANGE(ch)) {
	return 0;
    }
#endif
    return ((WORD_BITS >> GetCategory(ch)) & 1);
}

/*
 *----------------------------------------------------------------------
 *
 * Tcl_UniCharCaseMatch --
 *
 *	See if a particular Unicode string matches a particular pattern.
 *	Allows case insensitivity. This is the Unicode equivalent of the char*
 *	Tcl_StringCaseMatch. The UniChar strings must be NULL-terminated.
 *	This has no provision for counted UniChar strings, thus should not be
 *	used where NULLs are expected in the UniChar string. Use
 *	TclUniCharMatch where possible.
 *
 * Results:
 *	The return value is 1 if string matches pattern, and 0 otherwise. The
 *	matching operation permits the following special characters in the
 *	pattern: *?\[] (see the manual entry for details on what these mean).
 *
 * Side effects:
 *	None.
 *
 *----------------------------------------------------------------------
 */

int
Tcl_UniCharCaseMatch(
    const Tcl_UniChar *uniStr,	/* Unicode String. */
    const Tcl_UniChar *uniPattern,
				/* Pattern, which may contain special
				 * characters. */
    int nocase)			/* 0 for case sensitive, 1 for insensitive */
{
    Tcl_UniChar ch1, p;

    while (1) {
	p = *uniPattern;

	/*
	 * See if we're at the end of both the pattern and the string. If so,
	 * we succeeded. If we're at the end of the pattern but not at the end
	 * of the string, we failed.
	 */

	if (p == 0) {
	    return (*uniStr == 0);
	}
	if ((*uniStr == 0) && (p != '*')) {
	    return 0;
	}

	/*
	 * Check for a "*" as the next pattern character. It matches any
	 * substring. We handle this by skipping all the characters up to the
	 * next matching one in the pattern, and then calling ourselves
	 * recursively for each postfix of string, until either we match or we
	 * reach the end of the string.
	 */

	if (p == '*') {
	    /*
	     * Skip all successive *'s in the pattern
	     */

	    while (*(++uniPattern) == '*') {
		/* empty body */
	    }
	    p = *uniPattern;
	    if (p == 0) {
		return 1;
	    }
	    if (nocase) {
		p = Tcl_UniCharToLower(p);
	    }
	    while (1) {
		/*
		 * Optimization for matching - cruise through the string
		 * quickly if the next char in the pattern isn't a special
		 * character
		 */

		if ((p != '[') && (p != '?') && (p != '\\')) {
		    if (nocase) {
			while (*uniStr && (p != *uniStr)
				&& (p != Tcl_UniCharToLower(*uniStr))) {
			    uniStr++;
			}
		    } else {
			while (*uniStr && (p != *uniStr)) {
			    uniStr++;
			}
		    }
		}
		if (Tcl_UniCharCaseMatch(uniStr, uniPattern, nocase)) {
		    return 1;
		}
		if (*uniStr == 0) {
		    return 0;
		}
		uniStr++;
	    }
	}

	/*
	 * Check for a "?" as the next pattern character. It matches any
	 * single character.
	 */

	if (p == '?') {
	    uniPattern++;
	    uniStr++;
	    continue;
	}

	/*
	 * Check for a "[" as the next pattern character. It is followed by a
	 * list of characters that are acceptable, or by a range (two
	 * characters separated by "-").
	 */

	if (p == '[') {
	    Tcl_UniChar startChar, endChar;

	    uniPattern++;
	    ch1 = (nocase ? Tcl_UniCharToLower(*uniStr) : *uniStr);
	    uniStr++;
	    while (1) {
		if ((*uniPattern == ']') || (*uniPattern == 0)) {
		    return 0;
		}
		startChar = (nocase ? Tcl_UniCharToLower(*uniPattern)
			: *uniPattern);
		uniPattern++;
		if (*uniPattern == '-') {
		    uniPattern++;
		    if (*uniPattern == 0) {
			return 0;
		    }
		    endChar = (nocase ? Tcl_UniCharToLower(*uniPattern)
			    : *uniPattern);
		    uniPattern++;
		    if (((startChar <= ch1) && (ch1 <= endChar))
			    || ((endChar <= ch1) && (ch1 <= startChar))) {
			/*
			 * Matches ranges of form [a-z] or [z-a].
			 */
			break;
		    }
		} else if (startChar == ch1) {
		    break;
		}
	    }
	    while (*uniPattern != ']') {
		if (*uniPattern == 0) {
		    uniPattern--;
		    break;
		}
		uniPattern++;
	    }
	    uniPattern++;
	    continue;
	}

	/*
	 * If the next pattern character is '\', just strip off the '\' so we
	 * do exact matching on the character that follows.
	 */

	if (p == '\\') {
	    if (*(++uniPattern) == '\0') {
		return 0;
	    }
	}

	/*
	 * There's no special character. Just make sure that the next bytes of
	 * each string match.
	 */

	if (nocase) {
	    if (Tcl_UniCharToLower(*uniStr) !=
		    Tcl_UniCharToLower(*uniPattern)) {
		return 0;
	    }
	} else if (*uniStr != *uniPattern) {
	    return 0;
	}
	uniStr++;
	uniPattern++;
    }
}

/*
 *----------------------------------------------------------------------
 *
 * TclUniCharMatch --
 *
 *	See if a particular Unicode string matches a particular pattern.
 *	Allows case insensitivity. This is the Unicode equivalent of the char*
 *	Tcl_StringCaseMatch. This variant of Tcl_UniCharCaseMatch uses counted
 *	Strings, so embedded NULLs are allowed.
 *
 * Results:
 *	The return value is 1 if string matches pattern, and 0 otherwise. The
 *	matching operation permits the following special characters in the
 *	pattern: *?\[] (see the manual entry for details on what these mean).
 *
 * Side effects:
 *	None.
 *
 *----------------------------------------------------------------------
 */

int
TclUniCharMatch(
    const Tcl_UniChar *string,	/* Unicode String. */
    int strLen,			/* Length of String */
    const Tcl_UniChar *pattern,	/* Pattern, which may contain special
				 * characters. */
    int ptnLen,			/* Length of Pattern */
    int nocase)			/* 0 for case sensitive, 1 for insensitive */
{
    const Tcl_UniChar *stringEnd, *patternEnd;
    Tcl_UniChar p;

    stringEnd = string + strLen;
    patternEnd = pattern + ptnLen;

    while (1) {
	/*
	 * See if we're at the end of both the pattern and the string. If so,
	 * we succeeded. If we're at the end of the pattern but not at the end
	 * of the string, we failed.
	 */

	if (pattern == patternEnd) {
	    return (string == stringEnd);
	}
	p = *pattern;
	if ((string == stringEnd) && (p != '*')) {
	    return 0;
	}

	/*
	 * Check for a "*" as the next pattern character. It matches any
	 * substring. We handle this by skipping all the characters up to the
	 * next matching one in the pattern, and then calling ourselves
	 * recursively for each postfix of string, until either we match or we
	 * reach the end of the string.
	 */

	if (p == '*') {
	    /*
	     * Skip all successive *'s in the pattern.
	     */

	    while (*(++pattern) == '*') {
		/* empty body */
	    }
	    if (pattern == patternEnd) {
		return 1;
	    }
	    p = *pattern;
	    if (nocase) {
		p = Tcl_UniCharToLower(p);
	    }
	    while (1) {
		/*
		 * Optimization for matching - cruise through the string
		 * quickly if the next char in the pattern isn't a special
		 * character.
		 */

		if ((p != '[') && (p != '?') && (p != '\\')) {
		    if (nocase) {
			while ((string < stringEnd) && (p != *string)
				&& (p != Tcl_UniCharToLower(*string))) {
			    string++;
			}
		    } else {
			while ((string < stringEnd) && (p != *string)) {
			    string++;
			}
		    }
		}
		if (TclUniCharMatch(string, stringEnd - string,
			pattern, patternEnd - pattern, nocase)) {
		    return 1;
		}
		if (string == stringEnd) {
		    return 0;
		}
		string++;
	    }
	}

	/*
	 * Check for a "?" as the next pattern character. It matches any
	 * single character.
	 */

	if (p == '?') {
	    pattern++;
	    string++;
	    continue;
	}

	/*
	 * Check for a "[" as the next pattern character. It is followed by a
	 * list of characters that are acceptable, or by a range (two
	 * characters separated by "-").
	 */

	if (p == '[') {
	    Tcl_UniChar ch1, startChar, endChar;

	    pattern++;
	    ch1 = (nocase ? Tcl_UniCharToLower(*string) : *string);
	    string++;
	    while (1) {
		if ((*pattern == ']') || (pattern == patternEnd)) {
		    return 0;
		}
		startChar = (nocase ? Tcl_UniCharToLower(*pattern) : *pattern);
		pattern++;
		if (*pattern == '-') {
		    pattern++;
		    if (pattern == patternEnd) {
			return 0;
		    }
		    endChar = (nocase ? Tcl_UniCharToLower(*pattern)
			    : *pattern);
		    pattern++;
		    if (((startChar <= ch1) && (ch1 <= endChar))
			    || ((endChar <= ch1) && (ch1 <= startChar))) {
			/*
			 * Matches ranges of form [a-z] or [z-a].
			 */
			break;
		    }
		} else if (startChar == ch1) {
		    break;
		}
	    }
	    while (*pattern != ']') {
		if (pattern == patternEnd) {
		    pattern--;
		    break;
		}
		pattern++;
	    }
	    pattern++;
	    continue;
	}

	/*
	 * If the next pattern character is '\', just strip off the '\' so we
	 * do exact matching on the character that follows.
	 */

	if (p == '\\') {
	    if (++pattern == patternEnd) {
		return 0;
	    }
	}

	/*
	 * There's no special character. Just make sure that the next bytes of
	 * each string match.
	 */

	if (nocase) {
	    if (Tcl_UniCharToLower(*string) != Tcl_UniCharToLower(*pattern)) {
		return 0;
	    }
	} else if (*string != *pattern) {
	    return 0;
	}
	string++;
	pattern++;
    }
}

/*
 * Local Variables:
 * mode: c
 * c-basic-offset: 4
 * fill-column: 78
 * End:
 */<|MERGE_RESOLUTION|>--- conflicted
+++ resolved
@@ -301,11 +301,7 @@
 	     */
 
 	    *chPtr = (Tcl_UniChar) (((byte & 0x1F) << 6) | (src[1] & 0x3F));
-<<<<<<< HEAD
-	    if ((*chPtr == 0) || (*chPtr > 0x7f)) {
-=======
 	    if ((unsigned)(*chPtr - 1) >= (UNICODE_SELF - 1)) {
->>>>>>> 9c059799
 		return 2;
 	    }
 	}
@@ -322,11 +318,7 @@
 
 	    *chPtr = (Tcl_UniChar) (((byte & 0x0F) << 12)
 		    | ((src[1] & 0x3F) << 6) | (src[2] & 0x3F));
-<<<<<<< HEAD
-	    if (*chPtr > 0x7ff) {
-=======
 	    if (*chPtr > 0x7FF) {
->>>>>>> 9c059799
 		return 3;
 	    }
 	}
@@ -345,11 +337,7 @@
 
 	    *chPtr = (Tcl_UniChar) (((byte & 0x07) << 18) | ((src[1] & 0x3F) << 12)
 		    | ((src[2] & 0x3F) << 6) | (src[3] & 0x3F));
-<<<<<<< HEAD
-	    if ((*chPtr <= 0x10ffff) && (*chPtr > 0xffff)) {
-=======
 	    if ((unsigned)(*chPtr - 0x10000) <= 0xFFFFF) {
->>>>>>> 9c059799
 		return 4;
 	    }
 	}
