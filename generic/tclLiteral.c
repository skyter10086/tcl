--- conflicted
+++ resolved
@@ -179,7 +179,6 @@
     Interp *iPtr,
     const char *bytes,		/* The start of the string. Note that this is
 				 * not a NUL-terminated string. */
-<<<<<<< HEAD
     int length)			/* Number of bytes in the string. */
 {
     int new;
@@ -192,11 +191,6 @@
     const char *bytes,		/* The start of the string. Note that this is
 				 * not a NUL-terminated string. */
     int length,			/* Number of bytes in the string. */
-=======
-    size_t length,		/* Number of bytes in the string. */
-    size_t hash,		/* The string's hash. If -1, it will be
-				 * computed here. */
->>>>>>> 5dad9f2a
     int *newPtr,
     Namespace *nsPtr,
     int flags,
@@ -211,13 +205,8 @@
      * Is it in the interpreter's global literal table?
      */
 
-<<<<<<< HEAD
     if (length < 0) {
 	length = strlen(bytes);
-=======
-    if (hash == (size_t) -1) {
-	hash = HashString(bytes, length);
->>>>>>> 5dad9f2a
     }
     globalHash = (HashString(bytes, length) & globalTablePtr->mask);
     for (globalPtr=globalTablePtr->buckets[globalHash] ; globalPtr!=NULL;
@@ -425,44 +414,9 @@
     Interp *iPtr = envPtr->iPtr;
     Namespace *nsPtr = NULL;
     Tcl_Obj *objPtr;
-<<<<<<< HEAD
     LiteralEntry *globalPtr;
     Tcl_HashEntry *hePtr;
     int objIndex, globalNew, new = 0;
-=======
-    size_t hash, localHash, objIndex;
-    int new;
-    Namespace *nsPtr;
-
-    if (length == (size_t)-1) {
-	length = (bytes ? strlen(bytes) : 0);
-    }
-    hash = HashString(bytes, length);
-
-    /*
-     * Is the literal already in the CompileEnv's local literal array? If so,
-     * just return its index.
-     */
-
-    localHash = (hash & localTablePtr->mask);
-    for (localPtr=localTablePtr->buckets[localHash] ; localPtr!=NULL;
-	    localPtr = localPtr->nextPtr) {
-	objPtr = localPtr->objPtr;
-	if (((size_t)objPtr->length == length) && ((length == 0)
-		|| ((objPtr->bytes[0] == bytes[0])
-		&& (memcmp(objPtr->bytes, bytes, length) == 0)))) {
-	    if ((flags & LITERAL_ON_HEAP)) {
-		ckfree((char *)bytes);
-	    }
-	    objIndex = (localPtr - envPtr->literalArrayPtr);
-#ifdef TCL_COMPILE_DEBUG
-	    TclVerifyLocalLiteralTable(envPtr);
-#endif /*TCL_COMPILE_DEBUG*/
-
-	    return objIndex;
-	}
-    }
->>>>>>> 5dad9f2a
 
     /*
      * If the literal is a command name, avoid sharing it across namespaces,
@@ -482,7 +436,6 @@
     objPtr = CreateLiteral(iPtr, bytes, length, &globalNew, nsPtr,
 	    flags, &globalPtr);
 
-<<<<<<< HEAD
     hePtr = Tcl_CreateHashEntry(&envPtr->litMap, objPtr, &new);
     if (new) {
 	objIndex = TclAddLiteralObj(envPtr, objPtr, NULL);
@@ -492,13 +445,6 @@
 	}
     } else {
 	objIndex = PTR2INT(Tcl_GetHashValue(hePtr));
-=======
-#ifdef TCL_COMPILE_DEBUG
-    if (globalPtr != NULL && globalPtr->refCount < 1) {
-	Tcl_Panic("%s: global literal \"%.*s\" had bad refCount %d",
-		"TclRegisterLiteral", (length>60? 60 : (int)length), bytes,
-		globalPtr->refCount);
->>>>>>> 5dad9f2a
     }
     return objIndex;
 }
@@ -578,15 +524,7 @@
     int index)			/* The index of the entry in the literal
 				 * array. */
 {
-<<<<<<< HEAD
     Tcl_Obj **lPtr;
-=======
-    LiteralEntry **nextPtrPtr, *entryPtr, *lPtr;
-    LiteralTable *localTablePtr = &envPtr->localLitTable;
-    size_t localHash;
-    size_t length;
-    const char *bytes;
->>>>>>> 5dad9f2a
     Tcl_Obj *newObjPtr;
     Tcl_HashEntry *hePtr;
 
@@ -599,30 +537,9 @@
      * matched by literal searches.
      */
 
-<<<<<<< HEAD
     hePtr = Tcl_FindHashEntry(&envPtr->litMap, *lPtr);
     if (hePtr) {
 	Tcl_DeleteHashEntry(hePtr);
-=======
-    newObjPtr = Tcl_DuplicateObj(lPtr->objPtr);
-    Tcl_IncrRefCount(newObjPtr);
-    TclReleaseLiteral(interp, lPtr->objPtr);
-    lPtr->objPtr = newObjPtr;
-
-    bytes = TclGetString(newObjPtr);
-    length = newObjPtr->length;
-    localHash = (HashString(bytes, length) & localTablePtr->mask);
-    nextPtrPtr = &localTablePtr->buckets[localHash];
-
-    for (entryPtr=*nextPtrPtr ; entryPtr!=NULL ; entryPtr=*nextPtrPtr) {
-	if (entryPtr == lPtr) {
-	    *nextPtrPtr = lPtr->nextPtr;
-	    lPtr->nextPtr = NULL;
-	    localTablePtr->numEntries--;
-	    break;
-	}
-	nextPtrPtr = &entryPtr->nextPtr;
->>>>>>> 5dad9f2a
     }
 
     newObjPtr = Tcl_DuplicateObj(*lPtr);
@@ -671,93 +588,6 @@
 
     envPtr->literalArrayPtr[objIndex] = objPtr;
     Tcl_IncrRefCount(objPtr);
-<<<<<<< HEAD
-=======
-    lPtr->refCount = -1;	/* i.e., unused */
-    lPtr->nextPtr = NULL;
-
-    if (litPtrPtr) {
-	*litPtrPtr = lPtr;
-    }
-
-    return objIndex;
-}
--
-/*
- *----------------------------------------------------------------------
- *
- * AddLocalLiteralEntry --
- *
- *	Insert a new literal into a CompileEnv's local literal array.
- *
- * Results:
- *	The index in the CompileEnv's literal array that references the
- *	literal.
- *
- * Side effects:
- *	Expands the literal array if necessary. May rebuild the hash bucket
- *	array of the CompileEnv's literal array if it becomes too large.
- *
- *----------------------------------------------------------------------
- */
-
-static int
-AddLocalLiteralEntry(
-    register CompileEnv *envPtr,/* Points to CompileEnv in whose literal array
-				 * the object is to be inserted. */
-    Tcl_Obj *objPtr,		/* The literal to add to the CompileEnv. */
-    int localHash)		/* Hash value for the literal's string. */
-{
-    register LiteralTable *localTablePtr = &envPtr->localLitTable;
-    LiteralEntry *localPtr;
-    int objIndex;
-
-    objIndex = TclAddLiteralObj(envPtr, objPtr, &localPtr);
-
-    /*
-     * Add the literal to the local table.
-     */
-
-    localPtr->nextPtr = localTablePtr->buckets[localHash];
-    localTablePtr->buckets[localHash] = localPtr;
-    localTablePtr->numEntries++;
-
-    /*
-     * If the CompileEnv's local literal table has exceeded a decent size,
-     * rebuild it with more buckets.
-     */
-
-    if (localTablePtr->numEntries >= localTablePtr->rebuildSize) {
-	RebuildLiteralTable(localTablePtr);
-    }
-
-#ifdef TCL_COMPILE_DEBUG
-    TclVerifyLocalLiteralTable(envPtr);
-    {
-	char *bytes;
-	int found;
-	size_t length, i;
-
-	found = 0;
-	for (i=0 ; i<localTablePtr->numBuckets ; i++) {
-	    for (localPtr=localTablePtr->buckets[i] ; localPtr!=NULL ;
-		    localPtr=localPtr->nextPtr) {
-		if (localPtr->objPtr == objPtr) {
-		    found = 1;
-		}
-	    }
-	}
-
-	if (!found) {
-	    bytes = TclGetString(objPtr);
-	    length = objPtr->length;
-	    Tcl_Panic("%s: literal \"%.*s\" wasn't found locally",
-		    "AddLocalLiteralEntry", (length>60? 60 : (int)length), bytes);
-	}
-    }
-#endif /*TCL_COMPILE_DEBUG*/
->>>>>>> 5dad9f2a
 
     return objIndex;
 }
@@ -793,21 +623,11 @@
      * 0 and (envPtr->literalArrayNext - 1) [inclusive].
      */
 
-<<<<<<< HEAD
-    int currElems = envPtr->literalArrayNext;
+    size_t currElems = envPtr->literalArrayNext;
     size_t currBytes = (currElems * sizeof(Tcl_Obj *));
     Tcl_Obj **currArrayPtr = envPtr->literalArrayPtr;
     Tcl_Obj **newArrayPtr;
-    unsigned int newSize = (currBytes <= UINT_MAX / 2) ? 2*currBytes : UINT_MAX;
-=======
-    LiteralTable *localTablePtr = &envPtr->localLitTable;
-    size_t currElems = envPtr->literalArrayNext;
-    size_t currBytes = (currElems * sizeof(LiteralEntry));
-    LiteralEntry *currArrayPtr = envPtr->literalArrayPtr;
-    LiteralEntry *newArrayPtr;
-    size_t i;
     size_t newSize = (currBytes <= UINT_MAX / 2) ? 2*currBytes : UINT_MAX;
->>>>>>> 5dad9f2a
 
     if (currBytes == newSize) {
 	Tcl_Panic("max size of Tcl literal array (%" TCL_LL_MODIFIER "d literals) exceeded",
@@ -1208,7 +1028,6 @@
     CompileEnv *envPtr)		/* Points to CompileEnv whose literal table is
 				 * to be validated. */
 {
-<<<<<<< HEAD
     Tcl_HashTable *mapPtr = &envPtr->litMap;
     Tcl_HashSearch search;
     Tcl_HashEntry *hePtr = Tcl_FirstHashEntry(mapPtr, &search);
@@ -1219,28 +1038,6 @@
 	if (objPtr->bytes == NULL) {
 	    Tcl_Panic("%s: literal has NULL string rep",
 		    "TclVerifyLocalLiteralTable");
-=======
-    register LiteralTable *localTablePtr = &envPtr->localLitTable;
-    register LiteralEntry *localPtr;
-    char *bytes;
-    size_t i, length, count = 0;
-
-    for (i=0 ; i<localTablePtr->numBuckets ; i++) {
-	for (localPtr=localTablePtr->buckets[i] ; localPtr!=NULL;
-		localPtr=localPtr->nextPtr) {
-	    count++;
-	    if (localPtr->refCount != -1) {
-		bytes = TclGetString(localPtr->objPtr);
-		length = localPtr->objPtr->length;
-		Tcl_Panic("%s: local literal \"%.*s\" had bad refCount %d",
-			"TclVerifyLocalLiteralTable",
-			(length>60? 60 : (int) length), bytes, localPtr->refCount);
-	    }
-	    if (localPtr->objPtr->bytes == NULL) {
-		Tcl_Panic("%s: literal has NULL string rep",
-			"TclVerifyLocalLiteralTable");
-	    }
->>>>>>> 5dad9f2a
 	}
 	hePtr = Tcl_NextHashEntry(&search);
     }
