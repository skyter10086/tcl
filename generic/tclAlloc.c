--- conflicted
+++ resolved
@@ -71,13 +71,8 @@
 #define MAGIC		0xef	/* magic # on accounting info */
 #define RMAGIC		0x5555	/* magic # on range info */
 
-<<<<<<< HEAD
-#ifdef RCHECK
+#ifndef NDEBUG
 #define	RSLOP		sizeof(unsigned short)
-=======
-#ifndef NDEBUG
-#define	RSLOP		sizeof (unsigned short)
->>>>>>> 89c110fb
 #else
 #define	RSLOP		0
 #endif
