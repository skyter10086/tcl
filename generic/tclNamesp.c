--- conflicted
+++ resolved
@@ -698,18 +698,10 @@
 	parentPtr = NULL;
 	simpleName = "";
     } else if (*name == '\0') {
-<<<<<<< HEAD
-	Tcl_ResetResult(interp);
-	Tcl_AppendResult(interp, "can't create namespace \"\": "
-		"only global namespace can have empty name", NULL);
+	Tcl_SetObjResult(interp, Tcl_NewStringObj("can't create namespace"
+                " \"\": only global namespace can have empty name", -1));
 	Tcl_SetErrorCode(interp, "TCL", "OPERATION", "NAMESPACE",
 		"CREATEGLOBAL", NULL);
-=======
-	Tcl_SetObjResult(interp, Tcl_NewStringObj("can't create namespace"
-                " \"\": only global namespace can have empty name", -1));
-        Tcl_SetErrorCode(interp, "TCL", "OPERATION", "NAMESPACE",
-                "CREATEGLOBAL", NULL);
->>>>>>> 24ef33dc
 	return NULL;
     } else {
 	/*
@@ -743,17 +735,10 @@
 	    Tcl_FindHashEntry(parentPtr->childTablePtr, simpleName) != NULL
 #endif
 	) {
-<<<<<<< HEAD
-	    Tcl_AppendResult(interp, "can't create namespace \"", name,
-		    "\": already exists", NULL);
+	    Tcl_SetObjResult(interp, Tcl_ObjPrintf(
+                    "can't create namespace \"%s\": already exists", name));
 	    Tcl_SetErrorCode(interp, "TCL", "OPERATION", "NAMESPACE",
 		    "CREATEEXISTING", NULL);
-=======
-	    Tcl_SetObjResult(interp, Tcl_ObjPrintf(
-                    "can't create namespace \"%s\": already exists", name));
-            Tcl_SetErrorCode(interp, "TCL", "OPERATION", "NAMESPACE",
-                    "CREATEEXISTING", NULL);
->>>>>>> 24ef33dc
 	    return NULL;
 	}
     }
@@ -1366,15 +1351,9 @@
 	    &exportNsPtr, &dummyPtr, &dummyPtr, &simplePattern);
 
     if ((exportNsPtr != nsPtr) || (strcmp(pattern, simplePattern) != 0)) {
-<<<<<<< HEAD
-	Tcl_AppendResult(interp, "invalid export pattern \"", pattern,
-		"\": pattern can't specify a namespace", NULL);
-	Tcl_SetErrorCode(interp, "TCL", "EXPORT", "INVALID", NULL);
-=======
 	Tcl_SetObjResult(interp, Tcl_ObjPrintf("invalid export pattern"
                 " \"%s\": pattern can't specify a namespace", pattern));
-        Tcl_SetErrorCode(interp, "TCL", "EXPORT", "INVALID", NULL);
->>>>>>> 24ef33dc
+	Tcl_SetErrorCode(interp, "TCL", "EXPORT", "INVALID", NULL);
 	return TCL_ERROR;
     }
 
@@ -1596,27 +1575,15 @@
     }
     if (importNsPtr == nsPtr) {
 	if (pattern == simplePattern) {
-<<<<<<< HEAD
-	    Tcl_AppendResult(interp,
-		    "no namespace specified in import pattern \"", pattern,
-		    "\"", NULL);
-	    Tcl_SetErrorCode(interp, "TCL", "IMPORT", "ORIGIN", NULL);
-	} else {
-	    Tcl_AppendResult(interp, "import pattern \"", pattern,
-		    "\" tries to import from namespace \"",
-		    importNsPtr->name, "\" into itself", NULL);
-	    Tcl_SetErrorCode(interp, "TCL", "IMPORT", "SELF", NULL);
-=======
 	    Tcl_SetObjResult(interp, Tcl_ObjPrintf(
 		    "no namespace specified in import pattern \"%s\"",
                     pattern));
-            Tcl_SetErrorCode(interp, "TCL", "IMPORT", "ORIGIN", NULL);
+	    Tcl_SetErrorCode(interp, "TCL", "IMPORT", "ORIGIN", NULL);
 	} else {
 	    Tcl_SetObjResult(interp, Tcl_ObjPrintf(
                     "import pattern \"%s\" tries to import from namespace"
                     " \"%s\" into itself", pattern, importNsPtr->name));
-            Tcl_SetErrorCode(interp, "TCL", "IMPORT", "SELF", NULL);
->>>>>>> 24ef33dc
+	    Tcl_SetErrorCode(interp, "TCL", "IMPORT", "SELF", NULL);
 	}
 	return TCL_ERROR;
     }
@@ -1778,15 +1745,9 @@
 		return TCL_OK;
 	    }
 	}
-<<<<<<< HEAD
-	Tcl_AppendResult(interp, "can't import command \"", cmdName,
-		"\": already exists", NULL);
-	Tcl_SetErrorCode(interp, "TCL", "IMPORT", "OVERWRITE", NULL);
-=======
 	Tcl_SetObjResult(interp, Tcl_ObjPrintf(
                 "can't import command \"%s\": already exists", cmdName));
-        Tcl_SetErrorCode(interp, "TCL", "IMPORT", "OVERWRITE", NULL);
->>>>>>> 24ef33dc
+	Tcl_SetErrorCode(interp, "TCL", "IMPORT", "OVERWRITE", NULL);
 	return TCL_ERROR;
     }
     return TCL_OK;
