/*
 * tclNamesp.c --
 *
 *	Contains support for namespaces, which provide a separate context of
 *	commands and global variables. The global :: namespace is the
 *	traditional Tcl "global" scope. Other namespaces are created as
 *	children of the global namespace. These other namespaces contain
 *	special-purpose commands and variables for packages. Also includes the
 *	TIP#112 ensemble machinery.
 *
 * Copyright (c) 1993-1997 Lucent Technologies.
 * Copyright (c) 1997 Sun Microsystems, Inc.
 * Copyright (c) 1998-1999 by Scriptics Corporation.
 * Copyright (c) 2002-2005 Donal K. Fellows.
 * Copyright (c) 2006 Neil Madden.
 * Contributions from Don Porter, NIST, 2007. (not subject to US copyright)
 *
 * Originally implemented by
 *   Michael J. McLennan
 *   Bell Labs Innovations for Lucent Technologies
 *   mmclennan@lucent.com
 *
 * See the file "license.terms" for information on usage and redistribution of
 * this file, and for a DISCLAIMER OF ALL WARRANTIES.
 */

#include "tclInt.h"

/*
 * Thread-local storage used to avoid having a global lock on data that is not
 * limited to a single interpreter.
 */

typedef struct ThreadSpecificData {
    long numNsCreated;		/* Count of the number of namespaces created
				 * within the thread. This value is used as a
				 * unique id for each namespace. Cannot be
				 * per-interp because the nsId is used to
				 * distinguish objects which can be passed
				 * around between interps in the same thread,
				 * but does not need to be global because
				 * object internal reps are always per-thread
				 * anyway. */
} ThreadSpecificData;

static Tcl_ThreadDataKey dataKey;

/*
 * This structure contains a cached pointer to a namespace that is the result
 * of resolving the namespace's name in some other namespace. It is the
 * internal representation for a nsName object. It contains the pointer along
 * with some information that is used to check the cached pointer's validity.
 */

typedef struct ResolvedNsName {
    Namespace *nsPtr;          /* A cached pointer to the Namespace that the
                                * name resolved to. */
    Namespace *refNsPtr;       /* Points to the namespace context in which the
                                * name was resolved. NULL if the name is fully
                                * qualified and thus the resolution does not
                                * depend on the context. */
    int refCount;		/* Reference count: 1 for each nsName object
				 * that has a pointer to this ResolvedNsName
				 * structure as its internal rep. This
				 * structure can be freed when refCount
				 * becomes zero. */
} ResolvedNsName;

/*
 * The client data for an ensemble command. This consists of the table of
 * commands that are actually exported by the namespace, and an epoch counter
 * that, combined with the exportLookupEpoch field of the namespace structure,
 * defines whether the table contains valid data or will need to be recomputed
 * next time the ensemble command is called.
 */

typedef struct EnsembleConfig {
    Namespace *nsPtr;		/* The namspace backing this ensemble up. */
    Tcl_Command token;		/* The token for the command that provides
				 * ensemble support for the namespace, or NULL
				 * if the command has been deleted (or never
				 * existed; the global namespace never has an
				 * ensemble command.) */
    int epoch;			/* The epoch at which this ensemble's table of
				 * exported commands is valid. */
    char **subcommandArrayPtr;	/* Array of ensemble subcommand names. At all
				 * consistent points, this will have the same
				 * number of entries as there are entries in
				 * the subcommandTable hash. */
    Tcl_HashTable subcommandTable;
				/* Hash table of ensemble subcommand names,
				 * which are its keys so this also provides
				 * the storage management for those subcommand
				 * names. The contents of the entry values are
				 * object version the prefix lists to use when
				 * substituting for the command/subcommand to
				 * build the ensemble implementation command.
				 * Has to be stored here as well as in
				 * subcommandDict because that field is NULL
				 * when we are deriving the ensemble from the
				 * namespace exports list. FUTURE WORK: use
				 * object hash table here. */
    struct EnsembleConfig *next;/* The next ensemble in the linked list of
				 * ensembles associated with a namespace. If
				 * this field points to this ensemble, the
				 * structure has already been unlinked from
				 * all lists, and cannot be found by scanning
				 * the list from the namespace's ensemble
				 * field. */
    int flags;			/* ORed combo of TCL_ENSEMBLE_PREFIX, ENS_DEAD
				 * and ENSEMBLE_COMPILE. */

    /* OBJECT FIELDS FOR ENSEMBLE CONFIGURATION */

    Tcl_Obj *subcommandDict;	/* Dictionary providing mapping from
				 * subcommands to their implementing command
				 * prefixes, or NULL if we are to build the
				 * map automatically from the namespace
				 * exports. */
    Tcl_Obj *subcmdList;	/* List of commands that this ensemble
				 * actually provides, and whose implementation
				 * will be built using the subcommandDict (if
				 * present and defined) and by simple mapping
				 * to the namespace otherwise. If NULL,
				 * indicates that we are using the (dynamic)
				 * list of currently exported commands. */
    Tcl_Obj *unknownHandler;	/* Script prefix used to handle the case when
				 * no match is found (according to the rule
				 * defined by flag bit TCL_ENSEMBLE_PREFIX) or
				 * NULL to use the default error-generating
				 * behaviour. The script execution gets all
				 * the arguments to the ensemble command
				 * (including objv[0]) and will have the
				 * results passed directly back to the caller
				 * (including the error code) unless the code
				 * is TCL_CONTINUE in which case the
				 * subcommand will be reparsed by the ensemble
				 * core, presumably because the ensemble
				 * itself has been updated. */
} EnsembleConfig;

#define ENS_DEAD	0x1	/* Flag value to say that the ensemble is dead
				 * and on its way out. */

/*
 * Declarations for functions local to this file:
 */

static void		DeleteImportedCmd(ClientData clientData);
static int		DoImport(Tcl_Interp *interp,
			    Namespace *nsPtr, Tcl_HashEntry *hPtr,
			    const char *cmdName, const char *pattern,
			    Namespace *importNsPtr, int allowOverwrite);
static void		DupNsNameInternalRep(Tcl_Obj *objPtr,Tcl_Obj *copyPtr);
static char *		ErrorCodeRead(ClientData clientData,Tcl_Interp *interp,
			    const char *name1, const char *name2, int flags);
static char *		ErrorInfoRead(ClientData clientData,Tcl_Interp *interp,
			    const char *name1, const char *name2, int flags);
static char *		EstablishErrorCodeTraces(ClientData clientData,
			    Tcl_Interp *interp, const char *name1,
			    const char *name2, int flags);
static char *		EstablishErrorInfoTraces(ClientData clientData,
			    Tcl_Interp *interp, const char *name1,
			    const char *name2, int flags);
static void		FreeNsNameInternalRep(Tcl_Obj *objPtr);
static int		GetNamespaceFromObj(Tcl_Interp *interp,
			    Tcl_Obj *objPtr, Tcl_Namespace **nsPtrPtr);
static int		InvokeImportedCmd(ClientData clientData,
			    Tcl_Interp *interp,int objc,Tcl_Obj *const objv[]);
static int		NamespaceChildrenCmd(ClientData dummy,
			    Tcl_Interp *interp,int objc,Tcl_Obj *const objv[]);
static int		NamespaceCodeCmd(ClientData dummy, Tcl_Interp *interp,
			    int objc, Tcl_Obj *const objv[]);
static int		NamespaceCurrentCmd(ClientData dummy,
			    Tcl_Interp *interp,int objc,Tcl_Obj *const objv[]);
static int		NamespaceDeleteCmd(ClientData dummy,Tcl_Interp *interp,
			    int objc, Tcl_Obj *const objv[]);
static int		NamespaceEnsembleCmd(ClientData dummy,
			    Tcl_Interp *interp,int objc,Tcl_Obj *const objv[]);
static int		NamespaceEvalCmd(ClientData dummy, Tcl_Interp *interp,
			    int objc, Tcl_Obj *const objv[]);
static int		NamespaceExistsCmd(ClientData dummy,Tcl_Interp *interp,
			    int objc, Tcl_Obj *const objv[]);
static int		NamespaceExportCmd(ClientData dummy,Tcl_Interp *interp,
			    int objc, Tcl_Obj *const objv[]);
static int		NamespaceForgetCmd(ClientData dummy,Tcl_Interp *interp,
			    int objc, Tcl_Obj *const objv[]);
static void		NamespaceFree(Namespace *nsPtr);
static int		NamespaceImportCmd(ClientData dummy,Tcl_Interp *interp,
			    int objc, Tcl_Obj *const objv[]);
static int		NamespaceInscopeCmd(ClientData dummy,
			    Tcl_Interp *interp,int objc,Tcl_Obj *const objv[]);
static int		NamespaceOriginCmd(ClientData dummy,Tcl_Interp *interp,
			    int objc, Tcl_Obj *const objv[]);
static int		NamespaceParentCmd(ClientData dummy,Tcl_Interp *interp,
			    int objc, Tcl_Obj *const objv[]);
static int		NamespacePathCmd(ClientData dummy, Tcl_Interp *interp,
			    int objc, Tcl_Obj *const objv[]);
static int		NamespaceQualifiersCmd(ClientData dummy,
			    Tcl_Interp *interp,int objc,Tcl_Obj *const objv[]);
static int		NamespaceTailCmd(ClientData dummy, Tcl_Interp *interp,
			    int objc, Tcl_Obj *const objv[]);
static int		NamespaceUpvarCmd(ClientData dummy, Tcl_Interp *interp,
			    int objc, Tcl_Obj *const objv[]);
static int		NamespaceUnknownCmd(ClientData dummy,
			    Tcl_Interp *interp, int objc,
			    Tcl_Obj *const objv[]);
static int		NamespaceWhichCmd(ClientData dummy, Tcl_Interp *interp,
			    int objc, Tcl_Obj *const objv[]);
static int		SetNsNameFromAny(Tcl_Interp *interp, Tcl_Obj *objPtr);
static int		NsEnsembleImplementationCmd(ClientData clientData,
			    Tcl_Interp *interp,int objc,Tcl_Obj *const objv[]);
static void		BuildEnsembleConfig(EnsembleConfig *ensemblePtr);
static int		NsEnsembleStringOrder(const void *strPtr1,
			    const void *strPtr2);
static void		DeleteEnsembleConfig(ClientData clientData);
static void		MakeCachedEnsembleCommand(Tcl_Obj *objPtr,
			    EnsembleConfig *ensemblePtr,
			    const char *subcmdName, Tcl_Obj *prefixObjPtr);
static void		FreeEnsembleCmdRep(Tcl_Obj *objPtr);
static void		DupEnsembleCmdRep(Tcl_Obj *objPtr, Tcl_Obj *copyPtr);
static void		StringOfEnsembleCmdRep(Tcl_Obj *objPtr);
static void		UnlinkNsPath(Namespace *nsPtr);

/*
 * This structure defines a Tcl object type that contains a namespace
 * reference. It is used in commands that take the name of a namespace as an
 * argument. The namespace reference is resolved, and the result in cached in
 * the object.
 */

Tcl_ObjType tclNsNameType = {
    "nsName",			/* the type's name */
    FreeNsNameInternalRep,	/* freeIntRepProc */
    DupNsNameInternalRep,	/* dupIntRepProc */
    NULL,			/* updateStringProc */
    SetNsNameFromAny		/* setFromAnyProc */
};

/*
 * This structure defines a Tcl object type that contains a reference to an
 * ensemble subcommand (e.g. the "length" in [string length ab]). It is used
 * to cache the mapping between the subcommand itself and the real command
 * that implements it.
 */

Tcl_ObjType tclEnsembleCmdType = {
    "ensembleCommand",		/* the type's name */
    FreeEnsembleCmdRep,		/* freeIntRepProc */
    DupEnsembleCmdRep,		/* dupIntRepProc */
    StringOfEnsembleCmdRep,	/* updateStringProc */
    NULL			/* setFromAnyProc */
};

/*
 *----------------------------------------------------------------------
 *
 * TclInitNamespaceSubsystem --
 *
 *	This function is called to initialize all the structures that are used
 *	by namespaces on a per-process basis.
 *
 * Results:
 *	None.
 *
 * Side effects:
 *	None.
 *
 *----------------------------------------------------------------------
 */

void
TclInitNamespaceSubsystem(void)
{
    /*
     * Does nothing for now.
     */
}

/*
 *----------------------------------------------------------------------
 *
 * Tcl_GetCurrentNamespace --
 *
 *	Returns a pointer to an interpreter's currently active namespace.
 *
 * Results:
 *	Returns a pointer to the interpreter's current namespace.
 *
 * Side effects:
 *	None.
 *
 *----------------------------------------------------------------------
 */

Tcl_Namespace *
Tcl_GetCurrentNamespace(
    register Tcl_Interp *interp)/* Interpreter whose current namespace is
				 * being queried. */
{
    return TclGetCurrentNamespace(interp);
}

/*
 *----------------------------------------------------------------------
 *
 * Tcl_GetGlobalNamespace --
 *
 *	Returns a pointer to an interpreter's global :: namespace.
 *
 * Results:
 *	Returns a pointer to the specified interpreter's global namespace.
 *
 * Side effects:
 *	None.
 *
 *----------------------------------------------------------------------
 */

Tcl_Namespace *
Tcl_GetGlobalNamespace(
    register Tcl_Interp *interp)/* Interpreter whose global namespace should
				 * be returned. */
{
    return TclGetGlobalNamespace(interp);
}

/*
 *----------------------------------------------------------------------
 *
 * Tcl_PushCallFrame --
 *
 *	Pushes a new call frame onto the interpreter's Tcl call stack. Called
 *	when executing a Tcl procedure or a "namespace eval" or "namespace
 *	inscope" command.
 *
 * Results:
 *	Returns TCL_OK if successful, or TCL_ERROR (along with an error
 *	message in the interpreter's result object) if something goes wrong.
 *
 * Side effects:
 *	Modifies the interpreter's Tcl call stack.
 *
 *----------------------------------------------------------------------
 */

int
Tcl_PushCallFrame(
    Tcl_Interp *interp,		/* Interpreter in which the new call frame is
				 * to be pushed. */
    Tcl_CallFrame *callFramePtr,/* Points to a call frame structure to push.
				 * Storage for this has already been allocated
				 * by the caller; typically this is the
				 * address of a CallFrame structure allocated
				 * on the caller's C stack. The call frame
				 * will be initialized by this function. The
				 * caller can pop the frame later with
				 * Tcl_PopCallFrame, and it is responsible for
				 * freeing the frame's storage. */
    Tcl_Namespace *namespacePtr,/* Points to the namespace in which the frame
				 * will execute. If NULL, the interpreter's
				 * current namespace will be used. */
    int isProcCallFrame)	/* If nonzero, the frame represents a called
				 * Tcl procedure and may have local vars. Vars
				 * will ordinarily be looked up in the frame.
				 * If new variables are created, they will be
				 * created in the frame. If 0, the frame is
				 * for a "namespace eval" or "namespace
				 * inscope" command and var references are
				 * treated as references to namespace
				 * variables. */
{
    Interp *iPtr = (Interp *) interp;
    register CallFrame *framePtr = (CallFrame *) callFramePtr;
    register Namespace *nsPtr;

    if (namespacePtr == NULL) {
	nsPtr = (Namespace *) TclGetCurrentNamespace(interp);
    } else {
	nsPtr = (Namespace *) namespacePtr;

	/*
	 * TODO: Examine whether it would be better to guard based on NS_DYING
	 * or NS_KILLED. It appears that these are not tested because they can
	 * be set in a global interp that has been [namespace delete]d, but
	 * which never really completely goes away because of lingering global
	 * things like ::errorInfo and [::unknown] and hidden commands.
	 * Review of those designs might permit stricter checking here.
	 */

	if (nsPtr->flags & NS_DEAD) {
	    Tcl_Panic("Trying to push call frame for dead namespace");
	    /*NOTREACHED*/
	}
    }

    nsPtr->activationCount++;
    framePtr->nsPtr = nsPtr;
    framePtr->isProcCallFrame = isProcCallFrame;
    framePtr->objc = 0;
    framePtr->objv = NULL;
    framePtr->callerPtr = iPtr->framePtr;
    framePtr->callerVarPtr = iPtr->varFramePtr;
    if (iPtr->varFramePtr != NULL) {
	framePtr->level = (iPtr->varFramePtr->level + 1);
    } else {
	framePtr->level = 0;
    }
    framePtr->procPtr = NULL;		/* no called procedure */
    framePtr->varTablePtr = NULL;	/* and no local variables */
    framePtr->numCompiledLocals = 0;
    framePtr->compiledLocals = NULL;
    framePtr->clientData = NULL;
    framePtr->localCachePtr = NULL;

    /*
     * Push the new call frame onto the interpreter's stack of procedure call
     * frames making it the current frame.
     */

    iPtr->framePtr = framePtr;
    iPtr->varFramePtr = framePtr;
    return TCL_OK;
}

/*
 *----------------------------------------------------------------------
 *
 * Tcl_PopCallFrame --
 *
 *	Removes a call frame from the Tcl call stack for the interpreter.
 *	Called to remove a frame previously pushed by Tcl_PushCallFrame.
 *
 * Results:
 *	None.
 *
 * Side effects:
 *	Modifies the call stack of the interpreter. Resets various fields of
 *	the popped call frame. If a namespace has been deleted and has no more
 *	activations on the call stack, the namespace is destroyed.
 *
 *----------------------------------------------------------------------
 */

void
Tcl_PopCallFrame(
    Tcl_Interp *interp)		/* Interpreter with call frame to pop. */
{
    register Interp *iPtr = (Interp *) interp;
    register CallFrame *framePtr = iPtr->framePtr;
    Namespace *nsPtr;

    /*
     * It's important to remove the call frame from the interpreter's stack of
     * call frames before deleting local variables, so that traces invoked by
     * the variable deletion don't see the partially-deleted frame.
     */

    if (framePtr->callerPtr) {
	iPtr->framePtr = framePtr->callerPtr;
	iPtr->varFramePtr = framePtr->callerVarPtr;
    } else {
	/* Tcl_PopCallFrame: trying to pop rootCallFrame! */
    }

    if (framePtr->varTablePtr != NULL) {
	TclDeleteVars(iPtr, framePtr->varTablePtr);
	ckfree((char *) framePtr->varTablePtr);
	framePtr->varTablePtr = NULL;
    }
    if (framePtr->numCompiledLocals > 0) {
	TclDeleteCompiledLocalVars(iPtr, framePtr);
	if (--framePtr->localCachePtr->refCount == 0) {
	    TclFreeLocalCache(interp, framePtr->localCachePtr);
	}
	framePtr->localCachePtr = NULL;
    }

    /*
     * Decrement the namespace's count of active call frames. If the namespace
     * is "dying" and there are no more active call frames, call
     * Tcl_DeleteNamespace to destroy it.
     */

    nsPtr = framePtr->nsPtr;
    nsPtr->activationCount--;
    if ((nsPtr->flags & NS_DYING)
	    && (nsPtr->activationCount - (nsPtr == iPtr->globalNsPtr) == 0)) {
	Tcl_DeleteNamespace((Tcl_Namespace *) nsPtr);
    }
    framePtr->nsPtr = NULL;
}

/*
 *----------------------------------------------------------------------
 *
 * TclPushStackFrame --
 *
 *	Allocates a new call frame in the interpreter's execution stack, then
 *	pushes it onto the interpreter's Tcl call stack. Called when executing
 *	a Tcl procedure or a "namespace eval" or "namespace inscope" command.
 *
 * Results:
 *	Returns TCL_OK if successful, or TCL_ERROR (along with an error
 *	message in the interpreter's result object) if something goes wrong.
 *
 * Side effects:
 *	Modifies the interpreter's Tcl call stack.
 *
 *----------------------------------------------------------------------
 */

int
TclPushStackFrame(
    Tcl_Interp *interp,		/* Interpreter in which the new call frame is
				 * to be pushed. */
    Tcl_CallFrame **framePtrPtr,/* Place to store a pointer to the stack
				 * allocated call frame. */
    Tcl_Namespace *namespacePtr,/* Points to the namespace in which the frame
				 * will execute. If NULL, the interpreter's
				 * current namespace will be used. */
    int isProcCallFrame)	/* If nonzero, the frame represents a called
				 * Tcl procedure and may have local vars. Vars
				 * will ordinarily be looked up in the frame.
				 * If new variables are created, they will be
				 * created in the frame. If 0, the frame is
				 * for a "namespace eval" or "namespace
				 * inscope" command and var references are
				 * treated as references to namespace
				 * variables. */
{
    *framePtrPtr = (Tcl_CallFrame *) TclStackAlloc(interp, sizeof(CallFrame));
    return Tcl_PushCallFrame(interp, *framePtrPtr, namespacePtr,
	    isProcCallFrame);
}

void
TclPopStackFrame(
    Tcl_Interp *interp)		/* Interpreter with call frame to pop. */
{
    CallFrame *freePtr = ((Interp *)interp)->framePtr;

    Tcl_PopCallFrame(interp);
    TclStackFree(interp, freePtr);
}

/*
 *----------------------------------------------------------------------
 *
 * EstablishErrorCodeTraces --
 *
 *	Creates traces on the ::errorCode variable to keep its value
 *	consistent with the expectations of legacy code.
 *
 * Results:
 *	None.
 *
 * Side effects:
 *	Read and unset traces are established on ::errorCode.
 *
 *----------------------------------------------------------------------
 */

static char *
EstablishErrorCodeTraces(
    ClientData clientData,
    Tcl_Interp *interp,
    const char *name1,
    const char *name2,
    int flags)
{
    Tcl_TraceVar(interp, "errorCode", TCL_GLOBAL_ONLY | TCL_TRACE_READS,
	    ErrorCodeRead, NULL);
    Tcl_TraceVar(interp, "errorCode", TCL_GLOBAL_ONLY | TCL_TRACE_UNSETS,
	    EstablishErrorCodeTraces, NULL);
    return NULL;
}

/*
 *----------------------------------------------------------------------
 *
 * ErrorCodeRead --
 *
 *	Called when the ::errorCode variable is read. Copies the current value
 *	of the interp's errorCode field into ::errorCode.
 *
 * Results:
 *	None.
 *
 * Side effects:
 *	None.
 *
 *----------------------------------------------------------------------
 */

static char *
ErrorCodeRead(
    ClientData clientData,
    Tcl_Interp *interp,
    const char *name1,
    const char *name2,
    int flags)
{
    Interp *iPtr = (Interp *)interp;

    if (Tcl_InterpDeleted(interp) || !(iPtr->flags & ERR_LEGACY_COPY)) {
	return NULL;
    }
    if (iPtr->errorCode) {
	Tcl_ObjSetVar2(interp, iPtr->ecVar, NULL,
		iPtr->errorCode, TCL_GLOBAL_ONLY);
	return NULL;
    }
    if (NULL == Tcl_ObjGetVar2(interp, iPtr->ecVar, NULL, TCL_GLOBAL_ONLY)) {
	Tcl_ObjSetVar2(interp, iPtr->ecVar, NULL,
		Tcl_NewObj(), TCL_GLOBAL_ONLY);
    }
    return NULL;
}

/*
 *----------------------------------------------------------------------
 *
 * EstablishErrorInfoTraces --
 *
 *	Creates traces on the ::errorInfo variable to keep its value
 *	consistent with the expectations of legacy code.
 *
 * Results:
 *	None.
 *
 * Side effects:
 *	Read and unset traces are established on ::errorInfo.
 *
 *----------------------------------------------------------------------
 */

static char *
EstablishErrorInfoTraces(
    ClientData clientData,
    Tcl_Interp *interp,
    const char *name1,
    const char *name2,
    int flags)
{
    Tcl_TraceVar(interp, "errorInfo", TCL_GLOBAL_ONLY | TCL_TRACE_READS,
	    ErrorInfoRead, NULL);
    Tcl_TraceVar(interp, "errorInfo", TCL_GLOBAL_ONLY | TCL_TRACE_UNSETS,
	    EstablishErrorInfoTraces, NULL);
    return NULL;
}

/*
 *----------------------------------------------------------------------
 *
 * ErrorInfoRead --
 *
 *	Called when the ::errorInfo variable is read. Copies the current value
 *	of the interp's errorInfo field into ::errorInfo.
 *
 * Results:
 *	None.
 *
 * Side effects:
 *	None.
 *
 *----------------------------------------------------------------------
 */

static char *
ErrorInfoRead(
    ClientData clientData,
    Tcl_Interp *interp,
    const char *name1,
    const char *name2,
    int flags)
{
    Interp *iPtr = (Interp *) interp;

    if (Tcl_InterpDeleted(interp) || !(iPtr->flags & ERR_LEGACY_COPY)) {
	return NULL;
    }
    if (iPtr->errorInfo) {
	Tcl_ObjSetVar2(interp, iPtr->eiVar, NULL,
		iPtr->errorInfo, TCL_GLOBAL_ONLY);
	return NULL;
    }
    if (NULL == Tcl_ObjGetVar2(interp, iPtr->eiVar, NULL, TCL_GLOBAL_ONLY)) {
	Tcl_ObjSetVar2(interp, iPtr->eiVar, NULL,
		Tcl_NewObj(), TCL_GLOBAL_ONLY);
    }
    return NULL;
}

/*
 *----------------------------------------------------------------------
 *
 * Tcl_CreateNamespace --
 *
 *	Creates a new namespace with the given name. If there is no active
 *	namespace (i.e., the interpreter is being initialized), the global ::
 *	namespace is created and returned.
 *
 * Results:
 *	Returns a pointer to the new namespace if successful. If the namespace
 *	already exists or if another error occurs, this routine returns NULL,
 *	along with an error message in the interpreter's result object.
 *
 * Side effects:
 *	If the name contains "::" qualifiers and a parent namespace does not
 *	already exist, it is automatically created.
 *
 *----------------------------------------------------------------------
 */

Tcl_Namespace *
Tcl_CreateNamespace(
    Tcl_Interp *interp,		/* Interpreter in which a new namespace is
				 * being created. Also used for error
				 * reporting. */
    const char *name,		/* Name for the new namespace. May be a
				 * qualified name with names of ancestor
				 * namespaces separated by "::"s. */
    ClientData clientData,	/* One-word value to store with namespace. */
    Tcl_NamespaceDeleteProc *deleteProc)
				/* Function called to delete client data when
				 * the namespace is deleted. NULL if no
				 * function should be called. */
{
    Interp *iPtr = (Interp *) interp;
    register Namespace *nsPtr, *ancestorPtr;
    Namespace *parentPtr, *dummy1Ptr, *dummy2Ptr;
    Namespace *globalNsPtr = iPtr->globalNsPtr;
    const char *simpleName;
    Tcl_HashEntry *entryPtr;
    Tcl_DString buffer1, buffer2;
    Tcl_DString *namePtr, *buffPtr;
    int newEntry, nameLen;
    ThreadSpecificData *tsdPtr = TCL_TSD_INIT(&dataKey);

    /*
     * If there is no active namespace, the interpreter is being initialized.
     */

    if ((globalNsPtr == NULL) && (iPtr->varFramePtr == NULL)) {
	/*
	 * Treat this namespace as the global namespace, and avoid looking for
	 * a parent.
	 */

	parentPtr = NULL;
	simpleName = "";
    } else if (*name == '\0') {
	Tcl_ResetResult(interp);
	Tcl_AppendResult(interp, "can't create namespace \"\": "
		"only global namespace can have empty name", NULL);
	return NULL;
    } else {
	/*
	 * Find the parent for the new namespace.
	 */

	TclGetNamespaceForQualName(interp, name, NULL,
		/*flags*/ (TCL_CREATE_NS_IF_UNKNOWN | TCL_LEAVE_ERR_MSG),
		&parentPtr, &dummy1Ptr, &dummy2Ptr, &simpleName);

	/*
	 * If the unqualified name at the end is empty, there were trailing
	 * "::"s after the namespace's name which we ignore. The new namespace
	 * was already (recursively) created and is pointed to by parentPtr.
	 */

	if (*simpleName == '\0') {
	    return (Tcl_Namespace *) parentPtr;
	}

	/*
	 * Check for a bad namespace name and make sure that the name does not
	 * already exist in the parent namespace.
	 */

	if (Tcl_FindHashEntry(&parentPtr->childTable, simpleName) != NULL) {
	    Tcl_AppendResult(interp, "can't create namespace \"", name,
		    "\": already exists", NULL);
	    return NULL;
	}
    }

    /*
     * Create the new namespace and root it in its parent. Increment the count
     * of namespaces created.
     */

    nsPtr = (Namespace *) ckalloc(sizeof(Namespace));
    nsPtr->name = ckalloc((unsigned) (strlen(simpleName)+1));
    strcpy(nsPtr->name, simpleName);
    nsPtr->fullName = NULL;		/* Set below. */
    nsPtr->clientData = clientData;
    nsPtr->deleteProc = deleteProc;
    nsPtr->parentPtr = parentPtr;
    Tcl_InitHashTable(&nsPtr->childTable, TCL_STRING_KEYS);
    nsPtr->nsId = ++(tsdPtr->numNsCreated);
    nsPtr->interp = interp;
    nsPtr->flags = 0;
    nsPtr->activationCount = 0;
    nsPtr->refCount = 0;
    Tcl_InitHashTable(&nsPtr->cmdTable, TCL_STRING_KEYS);
    TclInitVarHashTable(&nsPtr->varTable, nsPtr);
    nsPtr->exportArrayPtr = NULL;
    nsPtr->numExportPatterns = 0;
    nsPtr->maxExportPatterns = 0;
    nsPtr->cmdRefEpoch = 0;
    nsPtr->resolverEpoch = 0;
    nsPtr->cmdResProc = NULL;
    nsPtr->varResProc = NULL;
    nsPtr->compiledVarResProc = NULL;
    nsPtr->exportLookupEpoch = 0;
    nsPtr->ensembles = NULL;
    nsPtr->unknownHandlerPtr = NULL;
    nsPtr->commandPathLength = 0;
    nsPtr->commandPathArray = NULL;
    nsPtr->commandPathSourceList = NULL;

    if (parentPtr != NULL) {
	entryPtr = Tcl_CreateHashEntry(&parentPtr->childTable, simpleName,
		&newEntry);
	Tcl_SetHashValue(entryPtr, nsPtr);
    } else {
	/*
	 * In the global namespace create traces to maintain the ::errorInfo
	 * and ::errorCode variables.
	 */

	iPtr->globalNsPtr = nsPtr;
	EstablishErrorInfoTraces(NULL, interp, NULL, NULL, 0);
	EstablishErrorCodeTraces(NULL, interp, NULL, NULL, 0);
    }

    /*
     * Build the fully qualified name for this namespace.
     */

    Tcl_DStringInit(&buffer1);
    Tcl_DStringInit(&buffer2);
    namePtr = &buffer1;
    buffPtr = &buffer2;
    for (ancestorPtr = nsPtr; ancestorPtr != NULL;
	    ancestorPtr = ancestorPtr->parentPtr) {
	if (ancestorPtr != globalNsPtr) {
	    register Tcl_DString *tempPtr = namePtr;

	    Tcl_DStringAppend(buffPtr, "::", 2);
	    Tcl_DStringAppend(buffPtr, ancestorPtr->name, -1);
	    Tcl_DStringAppend(buffPtr, Tcl_DStringValue(namePtr),
		    Tcl_DStringLength(namePtr));

	    /*
	     * Clear the unwanted buffer or we end up appending to previous
	     * results, making the namespace fullNames of nested namespaces
	     * very wrong (and strange).
	     */

	    Tcl_DStringSetLength(namePtr, 0);

	    /*
	     * Now swap the buffer pointers so that we build in the other
	     * buffer. This is faster than repeated copying back and forth
	     * between buffers.
	     */

	    namePtr = buffPtr;
	    buffPtr = tempPtr;
	}
    }

    name = Tcl_DStringValue(namePtr);
    nameLen = Tcl_DStringLength(namePtr);
    nsPtr->fullName = ckalloc((unsigned) (nameLen+1));
    memcpy(nsPtr->fullName, name, (unsigned) nameLen + 1);

    Tcl_DStringFree(&buffer1);
    Tcl_DStringFree(&buffer2);

    /*
     * Return a pointer to the new namespace.
     */

    return (Tcl_Namespace *) nsPtr;
}

/*
 *----------------------------------------------------------------------
 *
 * Tcl_DeleteNamespace --
 *
 *	Deletes a namespace and all of the commands, variables, and other
 *	namespaces within it.
 *
 * Results:
 *	None.
 *
 * Side effects:
 *	When a namespace is deleted, it is automatically removed as a child of
 *	its parent namespace. Also, all its commands, variables and child
 *	namespaces are deleted.
 *
 *----------------------------------------------------------------------
 */

void
Tcl_DeleteNamespace(
    Tcl_Namespace *namespacePtr)/* Points to the namespace to delete. */
{
    register Namespace *nsPtr = (Namespace *) namespacePtr;
    Interp *iPtr = (Interp *) nsPtr->interp;
    Namespace *globalNsPtr = (Namespace *)
	    TclGetGlobalNamespace((Tcl_Interp *) iPtr);
    Tcl_HashEntry *entryPtr;

    /*
     * If the namespace has associated ensemble commands, delete them first.
     * This leaves the actual contents of the namespace alone (unless they are
     * linked ensemble commands, of course). Note that this code is actually
     * reentrant so command delete traces won't purturb things badly.
     */

    while (nsPtr->ensembles != NULL) {
	EnsembleConfig *ensemblePtr = (EnsembleConfig *) nsPtr->ensembles;

	/*
	 * Splice out and link to indicate that we've already been killed.
	 */

	nsPtr->ensembles = (Tcl_Ensemble *) ensemblePtr->next;
	ensemblePtr->next = ensemblePtr;
	Tcl_DeleteCommandFromToken(nsPtr->interp, ensemblePtr->token);
    }

    /*
     * If the namespace has a registered unknown handler (TIP 181), then free
     * it here.
     */

    if (nsPtr->unknownHandlerPtr != NULL) {
	Tcl_DecrRefCount(nsPtr->unknownHandlerPtr);
	nsPtr->unknownHandlerPtr = NULL;
    }

    /*
     * If the namespace is on the call frame stack, it is marked as "dying"
     * (NS_DYING is OR'd into its flags): the namespace can't be looked up by
     * name but its commands and variables are still usable by those active
     * call frames. When all active call frames referring to the namespace
     * have been popped from the Tcl stack, Tcl_PopCallFrame will call this
     * function again to delete everything in the namespace. If no nsName
     * objects refer to the namespace (i.e., if its refCount is zero), its
     * commands and variables are deleted and the storage for its namespace
     * structure is freed. Otherwise, if its refCount is nonzero, the
     * namespace's commands and variables are deleted but the structure isn't
     * freed. Instead, NS_DEAD is OR'd into the structure's flags to allow the
     * namespace resolution code to recognize that the namespace is "deleted".
     * The structure's storage is freed by FreeNsNameInternalRep when its
     * refCount reaches 0.
     */

    if (nsPtr->activationCount - (nsPtr == globalNsPtr) > 0) {
	nsPtr->flags |= NS_DYING;
	if (nsPtr->parentPtr != NULL) {
	    entryPtr = Tcl_FindHashEntry(&nsPtr->parentPtr->childTable,
		    nsPtr->name);
	    if (entryPtr != NULL) {
		Tcl_DeleteHashEntry(entryPtr);
	    }
	}
	nsPtr->parentPtr = NULL;
    } else if (!(nsPtr->flags & NS_KILLED)) {
	/*
	 * Delete the namespace and everything in it. If this is the global
	 * namespace, then clear it but don't free its storage unless the
	 * interpreter is being torn down. Set the NS_KILLED flag to avoid
	 * recursive calls here - if the namespace is really in the process of
	 * being deleted, ignore any second call.
	 */

	nsPtr->flags |= (NS_DYING|NS_KILLED);

	TclTeardownNamespace(nsPtr);

	if ((nsPtr != globalNsPtr) || (iPtr->flags & DELETED)) {
	    /*
	     * If this is the global namespace, then it may have residual
	     * "errorInfo" and "errorCode" variables for errors that occurred
	     * while it was being torn down. Try to clear the variable list
	     * one last time.
	     */

	    TclDeleteNamespaceVars(nsPtr);

	    Tcl_DeleteHashTable(&nsPtr->childTable);
	    Tcl_DeleteHashTable(&nsPtr->cmdTable);

	    /*
	     * If the reference count is 0, then discard the namespace.
	     * Otherwise, mark it as "dead" so that it can't be used.
	     */

	    if (nsPtr->refCount == 0) {
		NamespaceFree(nsPtr);
	    } else {
		nsPtr->flags |= NS_DEAD;
	    }
	} else {
	    /*
	     * Restore the ::errorInfo and ::errorCode traces.
	     */

	    EstablishErrorInfoTraces(NULL, nsPtr->interp, NULL, NULL, 0);
	    EstablishErrorCodeTraces(NULL, nsPtr->interp, NULL, NULL, 0);

	    /*
	     * We didn't really kill it, so remove the KILLED marks, so it can
	     * get killed later, avoiding mem leaks.
	     */

	    nsPtr->flags &= ~(NS_DYING|NS_KILLED);
	}
    }
}

/*
 *----------------------------------------------------------------------
 *
 * TclTeardownNamespace --
 *
 *	Used internally to dismantle and unlink a namespace when it is
 *	deleted. Divorces the namespace from its parent, and deletes all
 *	commands, variables, and child namespaces.
 *
 *	This is kept separate from Tcl_DeleteNamespace so that the global
 *	namespace can be handled specially.
 *
 * Results:
 *	None.
 *
 * Side effects:
 *	Removes this namespace from its parent's child namespace hashtable.
 *	Deletes all commands, variables and namespaces in this namespace.
 *
 *----------------------------------------------------------------------
 */

void
TclTeardownNamespace(
    register Namespace *nsPtr)	/* Points to the namespace to be dismantled
				 * and unlinked from its parent. */
{
    Interp *iPtr = (Interp *) nsPtr->interp;
    register Tcl_HashEntry *entryPtr;
    Tcl_HashSearch search;
    Tcl_Namespace *childNsPtr;
    Tcl_Command cmd;
    int i;

    /*
     * Start by destroying the namespace's variable table, since variables
     * might trigger traces. Variable table should be cleared but not freed!
     * TclDeleteNamespaceVars frees it, so we reinitialize it afterwards.
     */

    TclDeleteNamespaceVars(nsPtr);
    TclInitVarHashTable(&nsPtr->varTable, nsPtr);

    /*
     * Delete all commands in this namespace. Be careful when traversing the
     * hash table: when each command is deleted, it removes itself from the
     * command table.
     *
     * Don't optimize to Tcl_NextHashEntry() because of traces.
     */

    for (entryPtr = Tcl_FirstHashEntry(&nsPtr->cmdTable, &search);
	    entryPtr != NULL;
	    entryPtr = Tcl_FirstHashEntry(&nsPtr->cmdTable, &search)) {
	cmd = Tcl_GetHashValue(entryPtr);
	Tcl_DeleteCommandFromToken((Tcl_Interp *) iPtr, cmd);
    }
    Tcl_DeleteHashTable(&nsPtr->cmdTable);
    Tcl_InitHashTable(&nsPtr->cmdTable, TCL_STRING_KEYS);

    /*
     * Remove the namespace from its parent's child hashtable.
     */

    if (nsPtr->parentPtr != NULL) {
	entryPtr = Tcl_FindHashEntry(&nsPtr->parentPtr->childTable,
		nsPtr->name);
	if (entryPtr != NULL) {
	    Tcl_DeleteHashEntry(entryPtr);
	}
    }
    nsPtr->parentPtr = NULL;

    /*
     * Delete the namespace path if one is installed.
     */

    if (nsPtr->commandPathLength != 0) {
	UnlinkNsPath(nsPtr);
	nsPtr->commandPathLength = 0;
    }
    if (nsPtr->commandPathSourceList != NULL) {
	NamespacePathEntry *nsPathPtr = nsPtr->commandPathSourceList;
	do {
	    if (nsPathPtr->nsPtr != NULL && nsPathPtr->creatorNsPtr != NULL) {
		nsPathPtr->creatorNsPtr->cmdRefEpoch++;
	    }
	    nsPathPtr->nsPtr = NULL;
	    nsPathPtr = nsPathPtr->nextPtr;
	} while (nsPathPtr != NULL);
	nsPtr->commandPathSourceList = NULL;
    }

    /*
     * Delete all the child namespaces.
     *
     * BE CAREFUL: When each child is deleted, it will divorce itself from its
     * parent. You can't traverse a hash table properly if its elements are
     * being deleted. We use only the Tcl_FirstHashEntry function to be safe.
     *
     * Don't optimize to Tcl_NextHashEntry() because of traces.
     */

    for (entryPtr = Tcl_FirstHashEntry(&nsPtr->childTable, &search);
	    entryPtr != NULL;
	    entryPtr = Tcl_FirstHashEntry(&nsPtr->childTable, &search)) {
	childNsPtr = Tcl_GetHashValue(entryPtr);
	Tcl_DeleteNamespace(childNsPtr);
    }

    /*
     * Free the namespace's export pattern array.
     */

    if (nsPtr->exportArrayPtr != NULL) {
	for (i = 0;  i < nsPtr->numExportPatterns;  i++) {
	    ckfree(nsPtr->exportArrayPtr[i]);
	}
	ckfree((char *) nsPtr->exportArrayPtr);
	nsPtr->exportArrayPtr = NULL;
	nsPtr->numExportPatterns = 0;
	nsPtr->maxExportPatterns = 0;
    }

    /*
     * Free any client data associated with the namespace.
     */

    if (nsPtr->deleteProc != NULL) {
	(*nsPtr->deleteProc)(nsPtr->clientData);
    }
    nsPtr->deleteProc = NULL;
    nsPtr->clientData = NULL;

    /*
     * Reset the namespace's id field to ensure that this namespace won't be
     * interpreted as valid by, e.g., the cache validation code for cached
     * command references in Tcl_GetCommandFromObj.
     */

    nsPtr->nsId = 0;
}

/*
 *----------------------------------------------------------------------
 *
 * NamespaceFree --
 *
 *	Called after a namespace has been deleted, when its reference count
 *	reaches 0. Frees the data structure representing the namespace.
 *
 * Results:
 *	None.
 *
 * Side effects:
 *	None.
 *
 *----------------------------------------------------------------------
 */

static void
NamespaceFree(
    register Namespace *nsPtr)	/* Points to the namespace to free. */
{
    /*
     * Most of the namespace's contents are freed when the namespace is
     * deleted by Tcl_DeleteNamespace. All that remains is to free its names
     * (for error messages), and the structure itself.
     */

    ckfree(nsPtr->name);
    ckfree(nsPtr->fullName);

    ckfree((char *) nsPtr);
}

/*
 *----------------------------------------------------------------------
 *
 * Tcl_Export --
 *
 *	Makes all the commands matching a pattern available to later be
 *	imported from the namespace specified by namespacePtr (or the current
 *	namespace if namespacePtr is NULL). The specified pattern is appended
 *	onto the namespace's export pattern list, which is optionally cleared
 *	beforehand.
 *
 * Results:
 *	Returns TCL_OK if successful, or TCL_ERROR (along with an error
 *	message in the interpreter's result) if something goes wrong.
 *
 * Side effects:
 *	Appends the export pattern onto the namespace's export list.
 *	Optionally reset the namespace's export pattern list.
 *
 *----------------------------------------------------------------------
 */

int
Tcl_Export(
    Tcl_Interp *interp,		/* Current interpreter. */
    Tcl_Namespace *namespacePtr,/* Points to the namespace from which commands
				 * are to be exported. NULL for the current
				 * namespace. */
    const char *pattern,	/* String pattern indicating which commands to
				 * export. This pattern may not include any
				 * namespace qualifiers; only commands in the
				 * specified namespace may be exported. */
    int resetListFirst)		/* If nonzero, resets the namespace's export
				 * list before appending. */
{
#define INIT_EXPORT_PATTERNS 5
    Namespace *nsPtr, *exportNsPtr, *dummyPtr;
    Namespace *currNsPtr = (Namespace *) TclGetCurrentNamespace(interp);
    const char *simplePattern;
    char *patternCpy;
    int neededElems, len, i;

    /*
     * If the specified namespace is NULL, use the current namespace.
     */

    if (namespacePtr == NULL) {
	nsPtr = (Namespace *) currNsPtr;
    } else {
	nsPtr = (Namespace *) namespacePtr;
    }

    /*
     * If resetListFirst is true (nonzero), clear the namespace's export
     * pattern list.
     */

    if (resetListFirst) {
	if (nsPtr->exportArrayPtr != NULL) {
	    for (i = 0;  i < nsPtr->numExportPatterns;  i++) {
		ckfree(nsPtr->exportArrayPtr[i]);
	    }
	    ckfree((char *) nsPtr->exportArrayPtr);
	    nsPtr->exportArrayPtr = NULL;
	    TclInvalidateNsCmdLookup(nsPtr);
	    nsPtr->numExportPatterns = 0;
	    nsPtr->maxExportPatterns = 0;
	}
    }

    /*
     * Check that the pattern doesn't have namespace qualifiers.
     */

    TclGetNamespaceForQualName(interp, pattern, nsPtr,
	    /*flags*/ (TCL_LEAVE_ERR_MSG | TCL_NAMESPACE_ONLY),
	    &exportNsPtr, &dummyPtr, &dummyPtr, &simplePattern);

    if ((exportNsPtr != nsPtr) || (strcmp(pattern, simplePattern) != 0)) {
	Tcl_AppendResult(interp, "invalid export pattern \"", pattern,
		"\": pattern can't specify a namespace", NULL);
	return TCL_ERROR;
    }

    /*
     * Make sure that we don't already have the pattern in the array
     */

    if (nsPtr->exportArrayPtr != NULL) {
	for (i = 0;  i < nsPtr->numExportPatterns;  i++) {
	    if (strcmp(pattern, nsPtr->exportArrayPtr[i]) == 0) {
		/*
		 * The pattern already exists in the list.
		 */

		return TCL_OK;
	    }
	}
    }

    /*
     * Make sure there is room in the namespace's pattern array for the new
     * pattern.
     */

    neededElems = nsPtr->numExportPatterns + 1;
    if (neededElems > nsPtr->maxExportPatterns) {
	nsPtr->maxExportPatterns = nsPtr->maxExportPatterns ?
		2 * nsPtr->maxExportPatterns : INIT_EXPORT_PATTERNS;
	nsPtr->exportArrayPtr = (char **)
		ckrealloc((char *) nsPtr->exportArrayPtr,
		sizeof(char *) * nsPtr->maxExportPatterns);
    }

    /*
     * Add the pattern to the namespace's array of export patterns.
     */

    len = strlen(pattern);
    patternCpy = ckalloc((unsigned) (len + 1));
    memcpy(patternCpy, pattern, (unsigned) len + 1);

    nsPtr->exportArrayPtr[nsPtr->numExportPatterns] = patternCpy;
    nsPtr->numExportPatterns++;

    /*
     * The list of commands actually exported from the namespace might have
     * changed (probably will have!) However, we do not need to recompute this
     * just yet; next time we need the info will be soon enough.
     */

    TclInvalidateNsCmdLookup(nsPtr);

    return TCL_OK;
#undef INIT_EXPORT_PATTERNS
}

/*
 *----------------------------------------------------------------------
 *
 * Tcl_AppendExportList --
 *
 *	Appends onto the argument object the list of export patterns for the
 *	specified namespace.
 *
 * Results:
 *	The return value is normally TCL_OK; in this case the object
 *	referenced by objPtr has each export pattern appended to it. If an
 *	error occurs, TCL_ERROR is returned and the interpreter's result holds
 *	an error message.
 *
 * Side effects:
 *	If necessary, the object referenced by objPtr is converted into a list
 *	object.
 *
 *----------------------------------------------------------------------
 */

int
Tcl_AppendExportList(
    Tcl_Interp *interp,		/* Interpreter used for error reporting. */
    Tcl_Namespace *namespacePtr,/* Points to the namespace whose export
				 * pattern list is appended onto objPtr. NULL
				 * for the current namespace. */
    Tcl_Obj *objPtr)		/* Points to the Tcl object onto which the
				 * export pattern list is appended. */
{
    Namespace *nsPtr;
    int i, result;

    /*
     * If the specified namespace is NULL, use the current namespace.
     */

    if (namespacePtr == NULL) {
	nsPtr = (Namespace *) TclGetCurrentNamespace(interp);
    } else {
	nsPtr = (Namespace *) namespacePtr;
    }

    /*
     * Append the export pattern list onto objPtr.
     */

    for (i = 0;  i < nsPtr->numExportPatterns;  i++) {
	result = Tcl_ListObjAppendElement(interp, objPtr,
		Tcl_NewStringObj(nsPtr->exportArrayPtr[i], -1));
	if (result != TCL_OK) {
	    return result;
	}
    }
    return TCL_OK;
}

/*
 *----------------------------------------------------------------------
 *
 * Tcl_Import --
 *
 *	Imports all of the commands matching a pattern into the namespace
 *	specified by namespacePtr (or the current namespace if contextNsPtr is
 *	NULL). This is done by creating a new command (the "imported command")
 *	that points to the real command in its original namespace.
 *
 *	If matching commands are on the autoload path but haven't been loaded
 *	yet, this command forces them to be loaded, then creates the links to
 *	them.
 *
 * Results:
 *	Returns TCL_OK if successful, or TCL_ERROR (along with an error
 *	message in the interpreter's result) if something goes wrong.
 *
 * Side effects:
 *	Creates new commands in the importing namespace. These indirect calls
 *	back to the real command and are deleted if the real commands are
 *	deleted.
 *
 *----------------------------------------------------------------------
 */

int
Tcl_Import(
    Tcl_Interp *interp,		/* Current interpreter. */
    Tcl_Namespace *namespacePtr,/* Points to the namespace into which the
				 * commands are to be imported. NULL for the
				 * current namespace. */
    const char *pattern,	/* String pattern indicating which commands to
				 * import. This pattern should be qualified by
				 * the name of the namespace from which to
				 * import the command(s). */
    int allowOverwrite)		/* If nonzero, allow existing commands to be
				 * overwritten by imported commands. If 0,
				 * return an error if an imported cmd
				 * conflicts with an existing one. */
{
    Namespace *nsPtr, *importNsPtr, *dummyPtr;
    const char *simplePattern;
    register Tcl_HashEntry *hPtr;
    Tcl_HashSearch search;

    /*
     * If the specified namespace is NULL, use the current namespace.
     */

    if (namespacePtr == NULL) {
	nsPtr = (Namespace *) TclGetCurrentNamespace(interp);
    } else {
	nsPtr = (Namespace *) namespacePtr;
    }

    /*
     * First, invoke the "auto_import" command with the pattern being
     * imported. This command is part of the Tcl library. It looks for
     * imported commands in autoloaded libraries and loads them in. That way,
     * they will be found when we try to create links below.
     *
     * Note that we don't just call Tcl_EvalObjv() directly because we do not
     * want absence of the command to be a failure case.
     */

    if (Tcl_FindCommand(interp,"auto_import",NULL,TCL_GLOBAL_ONLY) != NULL) {
	Tcl_Obj *objv[2];
	int result;

	TclNewLiteralStringObj(objv[0], "auto_import");
	objv[1] = Tcl_NewStringObj(pattern, -1);

	Tcl_IncrRefCount(objv[0]);
	Tcl_IncrRefCount(objv[1]);
	result = Tcl_EvalObjv(interp, 2, objv, TCL_GLOBAL_ONLY);
	Tcl_DecrRefCount(objv[0]);
	Tcl_DecrRefCount(objv[1]);

	if (result != TCL_OK) {
	    return TCL_ERROR;
	}
	Tcl_ResetResult(interp);
    }

    /*
     * From the pattern, find the namespace from which we are importing and
     * get the simple pattern (no namespace qualifiers or ::'s) at the end.
     */

    if (strlen(pattern) == 0) {
	Tcl_SetObjResult(interp, Tcl_NewStringObj("empty import pattern", -1));
	return TCL_ERROR;
    }
    TclGetNamespaceForQualName(interp, pattern, nsPtr,
	    /*flags*/ (TCL_LEAVE_ERR_MSG | TCL_NAMESPACE_ONLY),
	    &importNsPtr, &dummyPtr, &dummyPtr, &simplePattern);

    if (importNsPtr == NULL) {
	Tcl_AppendResult(interp, "unknown namespace in import pattern \"",
		pattern, "\"", NULL);
	Tcl_SetErrorCode(interp, "TCL", "LOOKUP", "NAMESPACE", pattern, NULL);
	return TCL_ERROR;
    }
    if (importNsPtr == nsPtr) {
	if (pattern == simplePattern) {
	    Tcl_AppendResult(interp,
		    "no namespace specified in import pattern \"", pattern,
		    "\"", NULL);
	} else {
	    Tcl_AppendResult(interp, "import pattern \"", pattern,
		    "\" tries to import from namespace \"",
		    importNsPtr->name, "\" into itself", NULL);
	}
	return TCL_ERROR;
    }

    /*
     * Scan through the command table in the source namespace and look for
     * exported commands that match the string pattern. Create an "imported
     * command" in the current namespace for each imported command; these
     * commands redirect their invocations to the "real" command.
     */

    if ((simplePattern != NULL) && TclMatchIsTrivial(simplePattern)) {
	hPtr = Tcl_FindHashEntry(&importNsPtr->cmdTable, simplePattern);
	if (hPtr == NULL) {
	    return TCL_OK;
	}
	return DoImport(interp, nsPtr, hPtr, simplePattern, pattern,
		importNsPtr, allowOverwrite);
    }
    for (hPtr = Tcl_FirstHashEntry(&importNsPtr->cmdTable, &search);
	    (hPtr != NULL); hPtr = Tcl_NextHashEntry(&search)) {
	char *cmdName = Tcl_GetHashKey(&importNsPtr->cmdTable, hPtr);
	if (Tcl_StringMatch(cmdName, simplePattern) &&
		DoImport(interp, nsPtr, hPtr, cmdName, pattern, importNsPtr,
		allowOverwrite) == TCL_ERROR) {
	    return TCL_ERROR;
	}
    }
    return TCL_OK;
}

/*
 *----------------------------------------------------------------------
 *
 * DoImport --
 *
 *	Import a particular command from one namespace into another. Helper
 *	for Tcl_Import().
 *
 * Results:
 *	Standard Tcl result code. If TCL_ERROR, appends an error message to
 *	the interpreter result.
 *
 * Side effects:
 *	A new command is created in the target namespace unless this is a
 *	reimport of exactly the same command as before.
 *
 *----------------------------------------------------------------------
 */

static int
DoImport(
    Tcl_Interp *interp,
    Namespace *nsPtr,
    Tcl_HashEntry *hPtr,
    const char *cmdName,
    const char *pattern,
    Namespace *importNsPtr,
    int allowOverwrite)
{
    int i = 0, exported = 0;
    Tcl_HashEntry *found;

    /*
     * The command cmdName in the source namespace matches the pattern. Check
     * whether it was exported. If it wasn't, we ignore it.
     */

    while (!exported && (i < importNsPtr->numExportPatterns)) {
	exported |= Tcl_StringMatch(cmdName, importNsPtr->exportArrayPtr[i++]);
    }
    if (!exported) {
	return TCL_OK;
    }

    /*
     * Unless there is a name clash, create an imported command in the current
     * namespace that refers to cmdPtr.
     */

    found = Tcl_FindHashEntry(&nsPtr->cmdTable, cmdName);
    if ((found == NULL) || allowOverwrite) {
	/*
	 * Create the imported command and its client data. To create the new
	 * command in the current namespace, generate a fully qualified name
	 * for it.
	 */

	Tcl_DString ds;
	Tcl_Command importedCmd;
	ImportedCmdData *dataPtr;
	Command *cmdPtr;
	ImportRef *refPtr;

	Tcl_DStringInit(&ds);
	Tcl_DStringAppend(&ds, nsPtr->fullName, -1);
	if (nsPtr != ((Interp *) interp)->globalNsPtr) {
	    Tcl_DStringAppend(&ds, "::", 2);
	}
	Tcl_DStringAppend(&ds, cmdName, -1);

	/*
	 * Check whether creating the new imported command in the current
	 * namespace would create a cycle of imported command references.
	 */

	cmdPtr = Tcl_GetHashValue(hPtr);
	if (found != NULL && cmdPtr->deleteProc == DeleteImportedCmd) {
	    Command *overwrite = Tcl_GetHashValue(found);
	    Command *link = cmdPtr;

	    while (link->deleteProc == DeleteImportedCmd) {
		ImportedCmdData *dataPtr = link->objClientData;

		link = dataPtr->realCmdPtr;
		if (overwrite == link) {
		    Tcl_AppendResult(interp, "import pattern \"", pattern,
			    "\" would create a loop containing command \"",
			    Tcl_DStringValue(&ds), "\"", NULL);
		    Tcl_DStringFree(&ds);
		    return TCL_ERROR;
		}
	    }
	}

	dataPtr = (ImportedCmdData *) ckalloc(sizeof(ImportedCmdData));
	importedCmd = Tcl_CreateObjCommand(interp, Tcl_DStringValue(&ds),
		InvokeImportedCmd, dataPtr, DeleteImportedCmd);
	dataPtr->realCmdPtr = cmdPtr;
	dataPtr->selfPtr = (Command *) importedCmd;
	dataPtr->selfPtr->compileProc = cmdPtr->compileProc;
	Tcl_DStringFree(&ds);

	/*
	 * Create an ImportRef structure describing this new import command
	 * and add it to the import ref list in the "real" command.
	 */

	refPtr = (ImportRef *) ckalloc(sizeof(ImportRef));
	refPtr->importedCmdPtr = (Command *) importedCmd;
	refPtr->nextPtr = cmdPtr->importRefPtr;
	cmdPtr->importRefPtr = refPtr;
    } else {
	Command *overwrite = Tcl_GetHashValue(found);

	if (overwrite->deleteProc == DeleteImportedCmd) {
	    ImportedCmdData *dataPtr = overwrite->objClientData;

	    if (dataPtr->realCmdPtr == Tcl_GetHashValue(hPtr)) {
		/*
		 * Repeated import of same command is acceptable.
		 */

		return TCL_OK;
	    }
	}
	Tcl_AppendResult(interp, "can't import command \"", cmdName,
		"\": already exists", NULL);
	return TCL_ERROR;
    }
    return TCL_OK;
}

/*
 *----------------------------------------------------------------------
 *
 * Tcl_ForgetImport --
 *
 *	Deletes commands previously imported into the namespace indicated.
 *	The by namespacePtr, or the current namespace of interp, when
 *	namespacePtr is NULL. The pattern controls which imported commands are
 *	deleted. A simple pattern, one without namespace separators, matches
 *	the current command names of imported commands in the namespace.
 *	Matching imported commands are deleted. A qualified pattern is
 *	interpreted as deletion selection on the basis of where the command is
 *	imported from. The original command and "first link" command for each
 *	imported command are determined, and they are matched against the
 *	pattern. A match leads to deletion of the imported command.
 *
 * Results:
 *	Returns TCL_ERROR and records an error message in the interp result if
 *	a namespace qualified pattern refers to a namespace that does not
 *	exist. Otherwise, returns TCL_OK.
 *
 * Side effects:
 *	May delete commands.
 *
 *----------------------------------------------------------------------
 */

int
Tcl_ForgetImport(
    Tcl_Interp *interp,		/* Current interpreter. */
    Tcl_Namespace *namespacePtr,/* Points to the namespace from which
				 * previously imported commands should be
				 * removed. NULL for current namespace. */
    const char *pattern)	/* String pattern indicating which imported
				 * commands to remove. */
{
    Namespace *nsPtr, *sourceNsPtr, *dummyPtr;
    const char *simplePattern;
    char *cmdName;
    register Tcl_HashEntry *hPtr;
    Tcl_HashSearch search;

    /*
     * If the specified namespace is NULL, use the current namespace.
     */

    if (namespacePtr == NULL) {
	nsPtr = (Namespace *) TclGetCurrentNamespace(interp);
    } else {
	nsPtr = (Namespace *) namespacePtr;
    }

    /*
     * Parse the pattern into its namespace-qualification (if any) and the
     * simple pattern.
     */

    TclGetNamespaceForQualName(interp, pattern, nsPtr,
	    /*flags*/ (TCL_LEAVE_ERR_MSG | TCL_NAMESPACE_ONLY),
	    &sourceNsPtr, &dummyPtr, &dummyPtr, &simplePattern);

    if (sourceNsPtr == NULL) {
	Tcl_AppendResult(interp,
		"unknown namespace in namespace forget pattern \"",
		pattern, "\"", NULL);
	Tcl_SetErrorCode(interp, "TCL", "LOOKUP", "NAMESPACE", pattern, NULL);
	return TCL_ERROR;
    }

    if (strcmp(pattern, simplePattern) == 0) {
	/*
	 * The pattern is simple. Delete any imported commands that match it.
	 */

	if (TclMatchIsTrivial(simplePattern)) {
	    Command *cmdPtr;

	    hPtr = Tcl_FindHashEntry(&nsPtr->cmdTable, simplePattern);
	    if ((hPtr != NULL)
		    && (cmdPtr = Tcl_GetHashValue(hPtr))
		    && (cmdPtr->deleteProc == DeleteImportedCmd)) {
		Tcl_DeleteCommandFromToken(interp, (Tcl_Command) cmdPtr);
	    }
	    return TCL_OK;
	}
	for (hPtr = Tcl_FirstHashEntry(&nsPtr->cmdTable, &search);
		(hPtr != NULL); hPtr = Tcl_NextHashEntry(&search)) {
	    Command *cmdPtr = Tcl_GetHashValue(hPtr);

	    if (cmdPtr->deleteProc != DeleteImportedCmd) {
		continue;
	    }
	    cmdName = Tcl_GetHashKey(&nsPtr->cmdTable, hPtr);
	    if (Tcl_StringMatch(cmdName, simplePattern)) {
		Tcl_DeleteCommandFromToken(interp, (Tcl_Command) cmdPtr);
	    }
	}
	return TCL_OK;
    }

    /*
     * The pattern was namespace-qualified.
     */

    for (hPtr = Tcl_FirstHashEntry(&nsPtr->cmdTable, &search); (hPtr != NULL);
	    hPtr = Tcl_NextHashEntry(&search)) {
	Tcl_CmdInfo info;
	Tcl_Command token = Tcl_GetHashValue(hPtr);
	Tcl_Command origin = TclGetOriginalCommand(token);

	if (Tcl_GetCommandInfoFromToken(origin, &info) == 0) {
	    continue;			/* Not an imported command. */
	}
	if (info.namespacePtr != (Tcl_Namespace *) sourceNsPtr) {
	    /*
	     * Original not in namespace we're matching. Check the first link
	     * in the import chain.
	     */

	    Command *cmdPtr = (Command *) token;
	    ImportedCmdData *dataPtr = cmdPtr->objClientData;
	    Tcl_Command firstToken = (Tcl_Command) dataPtr->realCmdPtr;

	    if (firstToken == origin) {
		continue;
	    }
	    Tcl_GetCommandInfoFromToken(firstToken, &info);
	    if (info.namespacePtr != (Tcl_Namespace *) sourceNsPtr) {
		continue;
	    }
	    origin = firstToken;
	}
	if (Tcl_StringMatch(Tcl_GetCommandName(NULL, origin), simplePattern)) {
	    Tcl_DeleteCommandFromToken(interp, token);
	}
    }
    return TCL_OK;
}

/*
 *----------------------------------------------------------------------
 *
 * TclGetOriginalCommand --
 *
 *	An imported command is created in an namespace when a "real" command
 *	is imported from another namespace. If the specified command is an
 *	imported command, this function returns the original command it refers
 *	to.
 *
 * Results:
 *	If the command was imported into a sequence of namespaces a, b,...,n
 *	where each successive namespace just imports the command from the
 *	previous namespace, this function returns the Tcl_Command token in the
 *	first namespace, a. Otherwise, if the specified command is not an
 *	imported command, the function returns NULL.
 *
 * Side effects:
 *	None.
 *
 *----------------------------------------------------------------------
 */

Tcl_Command
TclGetOriginalCommand(
    Tcl_Command command)	/* The imported command for which the original
				 * command should be returned. */
{
    register Command *cmdPtr = (Command *) command;
    ImportedCmdData *dataPtr;

    if (cmdPtr->deleteProc != DeleteImportedCmd) {
	return NULL;
    }

    while (cmdPtr->deleteProc == DeleteImportedCmd) {
	dataPtr = cmdPtr->objClientData;
	cmdPtr = dataPtr->realCmdPtr;
    }
    return (Tcl_Command) cmdPtr;
}

/*
 *----------------------------------------------------------------------
 *
 * InvokeImportedCmd --
 *
 *	Invoked by Tcl whenever the user calls an imported command that was
 *	created by Tcl_Import. Finds the "real" command (in another
 *	namespace), and passes control to it.
 *
 * Results:
 *	Returns TCL_OK if successful, and TCL_ERROR if anything goes wrong.
 *
 * Side effects:
 *	Returns a result in the interpreter's result object. If anything goes
 *	wrong, the result object is set to an error message.
 *
 *----------------------------------------------------------------------
 */

static int
InvokeImportedCmd(
    ClientData clientData,	/* Points to the imported command's
				 * ImportedCmdData structure. */
    Tcl_Interp *interp,		/* Current interpreter. */
    int objc,			/* Number of arguments. */
    Tcl_Obj *const objv[])	/* The argument objects. */
{
    register ImportedCmdData *dataPtr = clientData;
    register Command *realCmdPtr = dataPtr->realCmdPtr;

    return (*realCmdPtr->objProc)(realCmdPtr->objClientData, interp,
	    objc, objv);
}

/*
 *----------------------------------------------------------------------
 *
 * DeleteImportedCmd --
 *
 *	Invoked by Tcl whenever an imported command is deleted. The "real"
 *	command keeps a list of all the imported commands that refer to it, so
 *	those imported commands can be deleted when the real command is
 *	deleted. This function removes the imported command reference from the
 *	real command's list, and frees up the memory associated with the
 *	imported command.
 *
 * Results:
 *	None.
 *
 * Side effects:
 *	Removes the imported command from the real command's import list.
 *
 *----------------------------------------------------------------------
 */

static void
DeleteImportedCmd(
    ClientData clientData)	/* Points to the imported command's
				 * ImportedCmdData structure. */
{
    ImportedCmdData *dataPtr = clientData;
    Command *realCmdPtr = dataPtr->realCmdPtr;
    Command *selfPtr = dataPtr->selfPtr;
    register ImportRef *refPtr, *prevPtr;

    prevPtr = NULL;
    for (refPtr = realCmdPtr->importRefPtr; refPtr != NULL;
	    refPtr = refPtr->nextPtr) {
	if (refPtr->importedCmdPtr == selfPtr) {
	    /*
	     * Remove *refPtr from real command's list of imported commands
	     * that refer to it.
	     */

	    if (prevPtr == NULL) { /* refPtr is first in list. */
		realCmdPtr->importRefPtr = refPtr->nextPtr;
	    } else {
		prevPtr->nextPtr = refPtr->nextPtr;
	    }
	    ckfree((char *) refPtr);
	    ckfree((char *) dataPtr);
	    return;
	}
	prevPtr = refPtr;
    }

    Tcl_Panic("DeleteImportedCmd: did not find cmd in real cmd's list of import references");
}

/*
 *----------------------------------------------------------------------
 *
 * TclGetNamespaceForQualName --
 *
 *	Given a qualified name specifying a command, variable, or namespace,
 *	and a namespace in which to resolve the name, this function returns a
 *	pointer to the namespace that contains the item. A qualified name
 *	consists of the "simple" name of an item qualified by the names of an
 *	arbitrary number of containing namespace separated by "::"s. If the
 *	qualified name starts with "::", it is interpreted absolutely from the
 *	global namespace. Otherwise, it is interpreted relative to the
 *	namespace specified by cxtNsPtr if it is non-NULL. If cxtNsPtr is
 *	NULL, the name is interpreted relative to the current namespace.
 *
 *	A relative name like "foo::bar::x" can be found starting in either the
 *	current namespace or in the global namespace. So each search usually
 *	follows two tracks, and two possible namespaces are returned. If the
 *	function sets either *nsPtrPtr or *altNsPtrPtr to NULL, then that path
 *	failed.
 *
 *	If "flags" contains TCL_GLOBAL_ONLY, the relative qualified name is
 *	sought only in the global :: namespace. The alternate search (also)
 *	starting from the global namespace is ignored and *altNsPtrPtr is set
 *	NULL.
 *
 *	If "flags" contains TCL_NAMESPACE_ONLY, the relative qualified name is
 *	sought only in the namespace specified by cxtNsPtr. The alternate
 *	search starting from the global namespace is ignored and *altNsPtrPtr
 *	is set NULL. If both TCL_GLOBAL_ONLY and TCL_NAMESPACE_ONLY are
 *	specified, TCL_GLOBAL_ONLY is ignored and the search starts from the
 *	namespace specified by cxtNsPtr.
 *
 *	If "flags" contains TCL_CREATE_NS_IF_UNKNOWN, all namespace components
 *	of the qualified name that cannot be found are automatically created
 *	within their specified parent. This makes sure that functions like
 *	Tcl_CreateCommand always succeed. There is no alternate search path,
 *	so *altNsPtrPtr is set NULL.
 *
 *	If "flags" contains TCL_FIND_ONLY_NS, the qualified name is treated as
 *	a reference to a namespace, and the entire qualified name is followed.
 *	If the name is relative, the namespace is looked up only in the
 *	current namespace. A pointer to the namespace is stored in *nsPtrPtr
 *	and NULL is stored in *simpleNamePtr. Otherwise, if TCL_FIND_ONLY_NS
 *	is not specified, only the leading components are treated as namespace
 *	names, and a pointer to the simple name of the final component is
 *	stored in *simpleNamePtr.
 *
 * Results:
 *	It sets *nsPtrPtr and *altNsPtrPtr to point to the two possible
 *	namespaces which represent the last (containing) namespace in the
 *	qualified name. If the function sets either *nsPtrPtr or *altNsPtrPtr
 *	to NULL, then the search along that path failed. The function also
 *	stores a pointer to the simple name of the final component in
 *	*simpleNamePtr. If the qualified name is "::" or was treated as a
 *	namespace reference (TCL_FIND_ONLY_NS), the function stores a pointer
 *	to the namespace in *nsPtrPtr, NULL in *altNsPtrPtr, and sets
 *	*simpleNamePtr to point to an empty string.
 *
 *	If there is an error, this function returns TCL_ERROR. If "flags"
 *	contains TCL_LEAVE_ERR_MSG, an error message is returned in the
 *	interpreter's result object. Otherwise, the interpreter's result
 *	object is left unchanged.
 *
 *	*actualCxtPtrPtr is set to the actual context namespace. It is set to
 *	the input context namespace pointer in cxtNsPtr. If cxtNsPtr is NULL,
 *	it is set to the current namespace context.
 *
 *	For backwards compatibility with the TclPro byte code loader, this
 *	function always returns TCL_OK.
 *
 * Side effects:
 *	If "flags" contains TCL_CREATE_NS_IF_UNKNOWN, new namespaces may be
 *	created.
 *
 *----------------------------------------------------------------------
 */

int
TclGetNamespaceForQualName(
    Tcl_Interp *interp,		/* Interpreter in which to find the namespace
				 * containing qualName. */
    const char *qualName,	/* A namespace-qualified name of an command,
				 * variable, or namespace. */
    Namespace *cxtNsPtr,	/* The namespace in which to start the search
				 * for qualName's namespace. If NULL start
				 * from the current namespace. Ignored if
				 * TCL_GLOBAL_ONLY is set. */
    int flags,			/* Flags controlling the search: an OR'd
				 * combination of TCL_GLOBAL_ONLY,
				 * TCL_NAMESPACE_ONLY, TCL_FIND_ONLY_NS, and
				 * TCL_CREATE_NS_IF_UNKNOWN. */
    Namespace **nsPtrPtr,	/* Address where function stores a pointer to
				 * containing namespace if qualName is found
				 * starting from *cxtNsPtr or, if
				 * TCL_GLOBAL_ONLY is set, if qualName is
				 * found in the global :: namespace. NULL is
				 * stored otherwise. */
    Namespace **altNsPtrPtr,	/* Address where function stores a pointer to
				 * containing namespace if qualName is found
				 * starting from the global :: namespace.
				 * NULL is stored if qualName isn't found
				 * starting from :: or if the TCL_GLOBAL_ONLY,
				 * TCL_NAMESPACE_ONLY, TCL_FIND_ONLY_NS,
				 * TCL_CREATE_NS_IF_UNKNOWN flag is set. */
    Namespace **actualCxtPtrPtr,/* Address where function stores a pointer to
				 * the actual namespace from which the search
				 * started. This is either cxtNsPtr, the ::
				 * namespace if TCL_GLOBAL_ONLY was specified,
				 * or the current namespace if cxtNsPtr was
				 * NULL. */
    const char **simpleNamePtr) /* Address where function stores the simple
				 * name at end of the qualName, or NULL if
				 * qualName is "::" or the flag
				 * TCL_FIND_ONLY_NS was specified. */
{
    Interp *iPtr = (Interp *) interp;
    Namespace *nsPtr = cxtNsPtr;
    Namespace *altNsPtr;
    Namespace *globalNsPtr = iPtr->globalNsPtr;
    const char *start, *end;
    const char *nsName;
    Tcl_HashEntry *entryPtr;
    Tcl_DString buffer;
    int len;

    /*
     * Determine the context namespace nsPtr in which to start the primary
     * search. If the qualName name starts with a "::" or TCL_GLOBAL_ONLY was
     * specified, search from the global namespace. Otherwise, use the
     * namespace given in cxtNsPtr, or if that is NULL, use the current
     * namespace context. Note that we always treat two or more adjacent ":"s
     * as a namespace separator.
     */

    if (flags & TCL_GLOBAL_ONLY) {
	nsPtr = globalNsPtr;
    } else if (nsPtr == NULL) {
	nsPtr = iPtr->varFramePtr->nsPtr;
    }

    start = qualName;			/* Points to start of qualifying
					 * namespace. */
    if ((*qualName == ':') && (*(qualName+1) == ':')) {
	start = qualName+2;		/* Skip over the initial :: */
	while (*start == ':') {
	    start++;			/* Skip over a subsequent : */
	}
	nsPtr = globalNsPtr;
	if (*start == '\0') {		/* qualName is just two or more
					 * ":"s. */
	    *nsPtrPtr = globalNsPtr;
	    *altNsPtrPtr = NULL;
	    *actualCxtPtrPtr = globalNsPtr;
	    *simpleNamePtr = start;	/* Points to empty string. */
	    return TCL_OK;
	}
    }
    *actualCxtPtrPtr = nsPtr;

    /*
     * Start an alternate search path starting with the global namespace.
     * However, if the starting context is the global namespace, or if the
     * flag is set to search only the namespace *cxtNsPtr, ignore the
     * alternate search path.
     */

    altNsPtr = globalNsPtr;
    if ((nsPtr == globalNsPtr)
	    || (flags & (TCL_NAMESPACE_ONLY | TCL_FIND_ONLY_NS))) {
	altNsPtr = NULL;
    }

    /*
     * Loop to resolve each namespace qualifier in qualName.
     */

    Tcl_DStringInit(&buffer);
    end = start;
    while (*start != '\0') {
	/*
	 * Find the next namespace qualifier (i.e., a name ending in "::") or
	 * the end of the qualified name (i.e., a name ending in "\0"). Set
	 * len to the number of characters, starting from start, in the name;
	 * set end to point after the "::"s or at the "\0".
	 */

	len = 0;
	for (end = start;  *end != '\0';  end++) {
	    if ((*end == ':') && (*(end+1) == ':')) {
		end += 2;		/* Skip over the initial :: */
		while (*end == ':') {
		    end++;		/* Skip over the subsequent : */
		}
		break;			/* Exit for loop; end is after ::'s */
	    }
	    len++;
	}

	if (*end=='\0' && !(end-start>=2 && *(end-1)==':' && *(end-2)==':')) {
	    /*
	     * qualName ended with a simple name at start. If TCL_FIND_ONLY_NS
	     * was specified, look this up as a namespace. Otherwise, start is
	     * the name of a cmd or var and we are done.
	     */

	    if (flags & TCL_FIND_ONLY_NS) {
		nsName = start;
	    } else {
		*nsPtrPtr = nsPtr;
		*altNsPtrPtr = altNsPtr;
		*simpleNamePtr = start;
		Tcl_DStringFree(&buffer);
		return TCL_OK;
	    }
	} else {
	    /*
	     * start points to the beginning of a namespace qualifier ending
	     * in "::". end points to the start of a name in that namespace
	     * that might be empty. Copy the namespace qualifier to a buffer
	     * so it can be null terminated. We can't modify the incoming
	     * qualName since it may be a string constant.
	     */

	    Tcl_DStringSetLength(&buffer, 0);
	    Tcl_DStringAppend(&buffer, start, len);
	    nsName = Tcl_DStringValue(&buffer);
	}

	/*
	 * Look up the namespace qualifier nsName in the current namespace
	 * context. If it isn't found but TCL_CREATE_NS_IF_UNKNOWN is set,
	 * create that qualifying namespace. This is needed for functions like
	 * Tcl_CreateCommand that cannot fail.
	 */

	if (nsPtr != NULL) {
	    entryPtr = Tcl_FindHashEntry(&nsPtr->childTable, nsName);
	    if (entryPtr != NULL) {
		nsPtr = Tcl_GetHashValue(entryPtr);
	    } else if (flags & TCL_CREATE_NS_IF_UNKNOWN) {
		Tcl_CallFrame *framePtr;

		(void) TclPushStackFrame(interp, &framePtr,
			(Tcl_Namespace *) nsPtr, /*isProcCallFrame*/ 0);

		nsPtr = (Namespace *) Tcl_CreateNamespace(interp, nsName,
			NULL, NULL);
		TclPopStackFrame(interp);

		if (nsPtr == NULL) {
		    Tcl_Panic("Could not create namespace '%s'", nsName);
		}
	    } else {			/* Namespace not found and was not
					 * created. */
		nsPtr = NULL;
	    }
	}

	/*
	 * Look up the namespace qualifier in the alternate search path too.
	 */

	if (altNsPtr != NULL) {
	    entryPtr = Tcl_FindHashEntry(&altNsPtr->childTable, nsName);
	    if (entryPtr != NULL) {
		altNsPtr = Tcl_GetHashValue(entryPtr);
	    } else {
		altNsPtr = NULL;
	    }
	}

	/*
	 * If both search paths have failed, return NULL results.
	 */

	if ((nsPtr == NULL) && (altNsPtr == NULL)) {
	    *nsPtrPtr = NULL;
	    *altNsPtrPtr = NULL;
	    *simpleNamePtr = NULL;
	    Tcl_DStringFree(&buffer);
	    return TCL_OK;
	}

	start = end;
    }

    /*
     * We ignore trailing "::"s in a namespace name, but in a command or
     * variable name, trailing "::"s refer to the cmd or var named {}.
     */

    if ((flags & TCL_FIND_ONLY_NS) || (end>start && *(end-1)!=':')) {
	*simpleNamePtr = NULL;		/* Found namespace name. */
    } else {
	*simpleNamePtr = end;		/* Found cmd/var: points to empty
					 * string. */
    }

    /*
     * As a special case, if we are looking for a namespace and qualName is ""
     * and the current active namespace (nsPtr) is not the global namespace,
     * return NULL (no namespace was found). This is because namespaces can
     * not have empty names except for the global namespace.
     */

    if ((flags & TCL_FIND_ONLY_NS) && (*qualName == '\0')
	    && (nsPtr != globalNsPtr)) {
	nsPtr = NULL;
    }

    *nsPtrPtr = nsPtr;
    *altNsPtrPtr = altNsPtr;
    Tcl_DStringFree(&buffer);
    return TCL_OK;
}

/*
 *----------------------------------------------------------------------
 *
 * Tcl_FindNamespace --
 *
 *	Searches for a namespace.
 *
 * Results:
 *	Returns a pointer to the namespace if it is found. Otherwise, returns
 *	NULL and leaves an error message in the interpreter's result object if
 *	"flags" contains TCL_LEAVE_ERR_MSG.
 *
 * Side effects:
 *	None.
 *
 *----------------------------------------------------------------------
 */

Tcl_Namespace *
Tcl_FindNamespace(
    Tcl_Interp *interp,		/* The interpreter in which to find the
				 * namespace. */
    const char *name,		/* Namespace name. If it starts with "::",
				 * will be looked up in global namespace.
				 * Else, looked up first in contextNsPtr
				 * (current namespace if contextNsPtr is
				 * NULL), then in global namespace. */
    Tcl_Namespace *contextNsPtr,/* Ignored if TCL_GLOBAL_ONLY flag is set or
				 * if the name starts with "::". Otherwise,
				 * points to namespace in which to resolve
				 * name; if NULL, look up name in the current
				 * namespace. */
    register int flags)		/* Flags controlling namespace lookup: an OR'd
				 * combination of TCL_GLOBAL_ONLY and
				 * TCL_LEAVE_ERR_MSG flags. */
{
    Namespace *nsPtr, *dummy1Ptr, *dummy2Ptr;
    const char *dummy;

    /*
     * Find the namespace(s) that contain the specified namespace name. Add
     * the TCL_FIND_ONLY_NS flag to resolve the name all the way down to its
     * last component, a namespace.
     */

    TclGetNamespaceForQualName(interp, name, (Namespace *) contextNsPtr,
	    flags|TCL_FIND_ONLY_NS, &nsPtr, &dummy1Ptr, &dummy2Ptr, &dummy);

    if (nsPtr != NULL) {
	return (Tcl_Namespace *) nsPtr;
    } else if (flags & TCL_LEAVE_ERR_MSG) {
	Tcl_ResetResult(interp);
	Tcl_AppendResult(interp, "unknown namespace \"", name, "\"", NULL);
	Tcl_SetErrorCode(interp, "TCL", "LOOKUP", "NAMESPACE", name, NULL);
    }
    return NULL;
}

/*
 *----------------------------------------------------------------------
 *
 * Tcl_FindCommand --
 *
 *	Searches for a command.
 *
 * Results:
 *	Returns a token for the command if it is found. Otherwise, if it can't
 *	be found or there is an error, returns NULL and leaves an error
 *	message in the interpreter's result object if "flags" contains
 *	TCL_LEAVE_ERR_MSG.
 *
 * Side effects:
 *	None.
 *
 *----------------------------------------------------------------------
 */

Tcl_Command
Tcl_FindCommand(
    Tcl_Interp *interp,		/* The interpreter in which to find the
				 * command and to report errors. */
    const char *name,		/* Command's name. If it starts with "::",
				 * will be looked up in global namespace.
				 * Else, looked up first in contextNsPtr
				 * (current namespace if contextNsPtr is
				 * NULL), then in global namespace. */
    Tcl_Namespace *contextNsPtr,/* Ignored if TCL_GLOBAL_ONLY flag set.
				 * Otherwise, points to namespace in which to
				 * resolve name. If NULL, look up name in the
				 * current namespace. */
    int flags)			/* An OR'd combination of flags:
				 * TCL_GLOBAL_ONLY (look up name only in
				 * global namespace), TCL_NAMESPACE_ONLY (look
				 * up only in contextNsPtr, or the current
				 * namespace if contextNsPtr is NULL), and
				 * TCL_LEAVE_ERR_MSG. If both TCL_GLOBAL_ONLY
				 * and TCL_NAMESPACE_ONLY are given,
				 * TCL_GLOBAL_ONLY is ignored. */
{
    Interp *iPtr = (Interp *) interp;
    Namespace *cxtNsPtr;
    register Tcl_HashEntry *entryPtr;
    register Command *cmdPtr;
    const char *simpleName;
    int result;

    /*
     * If this namespace has a command resolver, then give it first crack at
     * the command resolution. If the interpreter has any command resolvers,
     * consult them next. The command resolver functions may return a
     * Tcl_Command value, they may signal to continue onward, or they may
     * signal an error.
     */

    if ((flags & TCL_GLOBAL_ONLY) || !strncmp(name, "::", 2)) {
	cxtNsPtr = (Namespace *) TclGetGlobalNamespace(interp);
    } else if (contextNsPtr != NULL) {
	cxtNsPtr = (Namespace *) contextNsPtr;
    } else {
	cxtNsPtr = (Namespace *) TclGetCurrentNamespace(interp);
    }

    if (cxtNsPtr->cmdResProc != NULL || iPtr->resolverPtr != NULL) {
	ResolverScheme *resPtr = iPtr->resolverPtr;
	Tcl_Command cmd;

	if (cxtNsPtr->cmdResProc) {
	    result = (*cxtNsPtr->cmdResProc)(interp, name,
		    (Tcl_Namespace *) cxtNsPtr, flags, &cmd);
	} else {
	    result = TCL_CONTINUE;
	}

	while (result == TCL_CONTINUE && resPtr) {
	    if (resPtr->cmdResProc) {
		result = (*resPtr->cmdResProc)(interp, name,
			(Tcl_Namespace *) cxtNsPtr, flags, &cmd);
	    }
	    resPtr = resPtr->nextPtr;
	}

	if (result == TCL_OK) {
	    return cmd;
	} else if (result != TCL_CONTINUE) {
	    return NULL;
	}
    }

    /*
     * Find the namespace(s) that contain the command.
     */

    cmdPtr = NULL;
    if (cxtNsPtr->commandPathLength!=0 && strncmp(name, "::", 2)
	    && !(flags & TCL_NAMESPACE_ONLY)) {
	int i;
	Namespace *pathNsPtr, *realNsPtr, *dummyNsPtr;

	(void) TclGetNamespaceForQualName(interp, name, cxtNsPtr,
		TCL_NAMESPACE_ONLY, &realNsPtr, &dummyNsPtr, &dummyNsPtr,
		&simpleName);
	if ((realNsPtr != NULL) && (simpleName != NULL)) {
	    if ((cxtNsPtr == realNsPtr)
		    || !(realNsPtr->flags & NS_DYING)) {
		entryPtr = Tcl_FindHashEntry(&realNsPtr->cmdTable, simpleName);
		if (entryPtr != NULL) {
		    cmdPtr = Tcl_GetHashValue(entryPtr);
		}
	    }
	}

	/*
	 * Next, check along the path.
	 */

	for (i=0 ; i<cxtNsPtr->commandPathLength && cmdPtr==NULL ; i++) {
	    pathNsPtr = cxtNsPtr->commandPathArray[i].nsPtr;
	    if (pathNsPtr == NULL) {
		continue;
	    }
	    (void) TclGetNamespaceForQualName(interp, name, pathNsPtr,
		    TCL_NAMESPACE_ONLY, &realNsPtr, &dummyNsPtr, &dummyNsPtr,
		    &simpleName);
	    if ((realNsPtr != NULL) && (simpleName != NULL)
		    && !(realNsPtr->flags & NS_DYING)) {
		entryPtr = Tcl_FindHashEntry(&realNsPtr->cmdTable, simpleName);
		if (entryPtr != NULL) {
		    cmdPtr = Tcl_GetHashValue(entryPtr);
		}
	    }
	}

	/*
	 * If we've still not found the command, look in the global namespace
	 * as a last resort.
	 */

	if (cmdPtr == NULL) {
	    (void) TclGetNamespaceForQualName(interp, name, NULL,
		    TCL_GLOBAL_ONLY, &realNsPtr, &dummyNsPtr, &dummyNsPtr,
		    &simpleName);
	    if ((realNsPtr != NULL) && (simpleName != NULL)
		    && !(realNsPtr->flags & NS_DYING)) {
		entryPtr = Tcl_FindHashEntry(&realNsPtr->cmdTable, simpleName);
		if (entryPtr != NULL) {
		    cmdPtr = Tcl_GetHashValue(entryPtr);
		}
	    }
	}
    } else {
	Namespace *nsPtr[2];
	register int search;

	TclGetNamespaceForQualName(interp, name, (Namespace *) contextNsPtr,
		flags, &nsPtr[0], &nsPtr[1], &cxtNsPtr, &simpleName);

	/*
	 * Look for the command in the command table of its namespace. Be sure
	 * to check both possible search paths: from the specified namespace
	 * context and from the global namespace.
	 */

	for (search = 0;  (search < 2) && (cmdPtr == NULL);  search++) {
	    if ((nsPtr[search] != NULL) && (simpleName != NULL)) {
		entryPtr = Tcl_FindHashEntry(&nsPtr[search]->cmdTable,
			simpleName);
		if (entryPtr != NULL) {
		    cmdPtr = Tcl_GetHashValue(entryPtr);
		}
	    }
	}
    }

    if (cmdPtr != NULL) {
	return (Tcl_Command) cmdPtr;
    }

    if (flags & TCL_LEAVE_ERR_MSG) {
	Tcl_ResetResult(interp);
	Tcl_AppendResult(interp, "unknown command \"", name, "\"", NULL);
	Tcl_SetErrorCode(interp, "TCL", "LOOKUP", "COMMAND", name, NULL);
    }
    return NULL;
}

/*
 *----------------------------------------------------------------------
 *
 * TclResetShadowedCmdRefs --
 *
 *	Called when a command is added to a namespace to check for existing
 *	command references that the new command may invalidate. Consider the
 *	following cases that could happen when you add a command "foo" to a
 *	namespace "b":
 *	   1. It could shadow a command named "foo" at the global scope. If
 *	      it does, all command references in the namespace "b" are
 *	      suspect.
 *	   2. Suppose the namespace "b" resides in a namespace "a". Then to
 *	      "a" the new command "b::foo" could shadow another command
 *	      "b::foo" in the global namespace. If so, then all command
 *	      references in "a" * are suspect.
 *	The same checks are applied to all parent namespaces, until we reach
 *	the global :: namespace.
 *
 * Results:
 *	None.
 *
 * Side effects:
 *	If the new command shadows an existing command, the cmdRefEpoch
 *	counter is incremented in each namespace that sees the shadow. This
 *	invalidates all command references that were previously cached in that
 *	namespace. The next time the commands are used, they are resolved from
 *	scratch.
 *
 *----------------------------------------------------------------------
 */

void
TclResetShadowedCmdRefs(
    Tcl_Interp *interp,		/* Interpreter containing the new command. */
    Command *newCmdPtr)		/* Points to the new command. */
{
    char *cmdName;
    Tcl_HashEntry *hPtr;
    register Namespace *nsPtr;
    Namespace *trailNsPtr, *shadowNsPtr;
    Namespace *globalNsPtr = (Namespace *) TclGetGlobalNamespace(interp);
    int found, i;
    int trailFront = -1;
    int trailSize = 5;		/* Formerly NUM_TRAIL_ELEMS. */
    Namespace **trailPtr = (Namespace **)
	    TclStackAlloc(interp, trailSize * sizeof(Namespace *));

    /*
     * Start at the namespace containing the new command, and work up through
     * the list of parents. Stop just before the global namespace, since the
     * global namespace can't "shadow" its own entries.
     *
     * The namespace "trail" list we build consists of the names of each
     * namespace that encloses the new command, in order from outermost to
     * innermost: for example, "a" then "b". Each iteration of this loop
     * eventually extends the trail upwards by one namespace, nsPtr. We use
     * this trail list to see if nsPtr (e.g. "a" in 2. above) could have
     * now-invalid cached command references. This will happen if nsPtr
     * (e.g. "a") contains a sequence of child namespaces (e.g. "b") such that
     * there is a identically-named sequence of child namespaces starting from
     * :: (e.g. "::b") whose tail namespace contains a command also named
     * cmdName.
     */

    cmdName = Tcl_GetHashKey(newCmdPtr->hPtr->tablePtr, newCmdPtr->hPtr);
    for (nsPtr=newCmdPtr->nsPtr ; (nsPtr!=NULL) && (nsPtr!=globalNsPtr) ;
	    nsPtr=nsPtr->parentPtr) {
	/*
	 * Find the maximal sequence of child namespaces contained in nsPtr
	 * such that there is a identically-named sequence of child namespaces
	 * starting from ::. shadowNsPtr will be the tail of this sequence, or
	 * the deepest namespace under :: that might contain a command now
	 * shadowed by cmdName. We check below if shadowNsPtr actually
	 * contains a command cmdName.
	 */

	found = 1;
	shadowNsPtr = globalNsPtr;

	for (i = trailFront;  i >= 0;  i--) {
	    trailNsPtr = trailPtr[i];
	    hPtr = Tcl_FindHashEntry(&shadowNsPtr->childTable,
		    trailNsPtr->name);
	    if (hPtr != NULL) {
		shadowNsPtr = Tcl_GetHashValue(hPtr);
	    } else {
		found = 0;
		break;
	    }
	}

	/*
	 * If shadowNsPtr contains a command named cmdName, we invalidate all
	 * of the command refs cached in nsPtr. As a boundary case,
	 * shadowNsPtr is initially :: and we check for case 1. above.
	 */

	if (found) {
	    hPtr = Tcl_FindHashEntry(&shadowNsPtr->cmdTable, cmdName);
	    if (hPtr != NULL) {
		nsPtr->cmdRefEpoch++;
		TclInvalidateNsPath(nsPtr);

		/*
		 * If the shadowed command was compiled to bytecodes, we
		 * invalidate all the bytecodes in nsPtr, to force a new
		 * compilation. We use the resolverEpoch to signal the need
		 * for a fresh compilation of every bytecode.
		 */

		if (((Command *)Tcl_GetHashValue(hPtr))->compileProc != NULL) {
		    nsPtr->resolverEpoch++;
		}
	    }
	}

	/*
	 * Insert nsPtr at the front of the trail list: i.e., at the end of
	 * the trailPtr array.
	 */

	trailFront++;
	if (trailFront == trailSize) {
	    int newSize = 2 * trailSize;
	    trailPtr = (Namespace **) TclStackRealloc(interp,
		    trailPtr, newSize * sizeof(Namespace *));
	    trailSize = newSize;
	}
	trailPtr[trailFront] = nsPtr;
    }
    TclStackFree(interp, trailPtr);
}

/*
 *----------------------------------------------------------------------
 *
 * TclGetNamespaceFromObj, GetNamespaceFromObj --
 *
 *	Gets the namespace specified by the name in a Tcl_Obj.
 *
 * Results:
 *	Returns TCL_OK if the namespace was resolved successfully, and stores
 *	a pointer to the namespace in the location specified by nsPtrPtr. If
 *	the namespace can't be found, or anything else goes wrong, this
 *	function returns TCL_ERROR and writes an error message to interp,
 *	if non-NULL.
 *
 * Side effects:
 *	May update the internal representation for the object, caching the
 *	namespace reference. The next time this function is called, the
 *	namespace value can be found quickly.
 *
 *----------------------------------------------------------------------
 */

int
TclGetNamespaceFromObj(
    Tcl_Interp *interp,		/* The current interpreter. */
    Tcl_Obj *objPtr,		/* The object to be resolved as the name of a
				 * namespace. */
    Tcl_Namespace **nsPtrPtr)	/* Result namespace pointer goes here. */
{
    if (GetNamespaceFromObj(interp, objPtr, nsPtrPtr) == TCL_ERROR) {
	const char *name = TclGetString(objPtr);

	if ((name[0] == ':') && (name[1] == ':')) {
	    Tcl_SetObjResult(interp, Tcl_ObjPrintf(
		    "namespace \"%s\" not found", name));
	} else {
	    /*
	     * Get the current namespace name.
	     */

	    NamespaceCurrentCmd(NULL, interp, 2, NULL);
	    Tcl_SetObjResult(interp, Tcl_ObjPrintf(
		    "namespace \"%s\" not found in \"%s\"", name,
		    Tcl_GetStringResult(interp)));
	}
	Tcl_SetErrorCode(interp, "TCL", "LOOKUP", "NAMESPACE", name, NULL);
	return TCL_ERROR;
    }
    return TCL_OK;
}

static int
GetNamespaceFromObj(
    Tcl_Interp *interp,		/* The current interpreter. */
    Tcl_Obj *objPtr,		/* The object to be resolved as the name of a
				 * namespace. */
    Tcl_Namespace **nsPtrPtr)	/* Result namespace pointer goes here. */
{
    ResolvedNsName *resNamePtr;
    Namespace *nsPtr, *refNsPtr;

    if (objPtr->typePtr == &tclNsNameType) {
	/*
	 * Check that the ResolvedNsName is still valid; avoid letting the ref 
	 * cross interps.
	 */

	resNamePtr = (ResolvedNsName *) objPtr->internalRep.twoPtrValue.ptr1;
	nsPtr = resNamePtr->nsPtr;
	refNsPtr = resNamePtr->refNsPtr;
	if (!(nsPtr->flags & NS_DYING) && (interp == nsPtr->interp) &&
		(!refNsPtr || ((interp == refNsPtr->interp) &&
		 (refNsPtr== (Namespace *) Tcl_GetCurrentNamespace(interp))))) {
	    *nsPtrPtr = (Tcl_Namespace *) nsPtr;
	    return TCL_OK;
	}
    }
    if (SetNsNameFromAny(interp, objPtr) == TCL_OK) {
	resNamePtr = (ResolvedNsName *) objPtr->internalRep.twoPtrValue.ptr1;
	*nsPtrPtr = (Tcl_Namespace *) resNamePtr->nsPtr;
	return TCL_OK;
    }
    return TCL_ERROR;
}

/*
 *----------------------------------------------------------------------
 *
 * Tcl_NamespaceObjCmd --
 *
 *	Invoked to implement the "namespace" command that creates, deletes, or
 *	manipulates Tcl namespaces. Handles the following syntax:
 *
 *	    namespace children ?name? ?pattern?
 *	    namespace code arg
 *	    namespace current
 *	    namespace delete ?name name...?
 *	    namespace ensemble subcommand ?arg...?
 *	    namespace eval name arg ?arg...?
 *	    namespace exists name
 *	    namespace export ?-clear? ?pattern pattern...?
 *	    namespace forget ?pattern pattern...?
 *	    namespace import ?-force? ?pattern pattern...?
 *	    namespace inscope name arg ?arg...?
 *	    namespace origin name
 *	    namespace parent ?name?
 *	    namespace qualifiers string
 *	    namespace tail string
 *	    namespace which ?-command? ?-variable? name
 *
 * Results:
 *	Returns TCL_OK if the command is successful. Returns TCL_ERROR if
 *	anything goes wrong.
 *
 * Side effects:
 *	Based on the subcommand name (e.g., "import"), this function
 *	dispatches to a corresponding function NamespaceXXXCmd defined
 *	statically in this file. This function's side effects depend on
 *	whatever that subcommand function does. If there is an error, this
 *	function returns an error message in the interpreter's result object.
 *	Otherwise it may return a result in the interpreter's result object.
 *
 *----------------------------------------------------------------------
 */

int
Tcl_NamespaceObjCmd(
    ClientData clientData,	/* Arbitrary value passed to cmd. */
    Tcl_Interp *interp,		/* Current interpreter. */
    int objc,			/* Number of arguments. */
    Tcl_Obj *const objv[])	/* Argument objects. */
{
    static const char *subCmds[] = {
	"children", "code", "current", "delete", "ensemble",
	"eval", "exists", "export", "forget", "import",
	"inscope", "origin", "parent", "path", "qualifiers",
	"tail", "unknown", "upvar", "which", NULL
    };
    enum NSSubCmdIdx {
	NSChildrenIdx, NSCodeIdx, NSCurrentIdx, NSDeleteIdx, NSEnsembleIdx,
	NSEvalIdx, NSExistsIdx, NSExportIdx, NSForgetIdx, NSImportIdx,
	NSInscopeIdx, NSOriginIdx, NSParentIdx, NSPathIdx, NSQualifiersIdx,
	NSTailIdx, NSUnknownIdx, NSUpvarIdx, NSWhichIdx
    };
    int index, result;

    if (objc < 2) {
	Tcl_WrongNumArgs(interp, 1, objv, "subcommand ?arg ...?");
	return TCL_ERROR;
    }

    /*
     * Return an index reflecting the particular subcommand.
     */

    result = Tcl_GetIndexFromObj((Tcl_Interp *) interp, objv[1], subCmds,
	    "option", /*flags*/ 0, (int *) &index);
    if (result != TCL_OK) {
	return result;
    }

    switch (index) {
    case NSChildrenIdx:
	result = NamespaceChildrenCmd(clientData, interp, objc, objv);
	break;
    case NSCodeIdx:
	result = NamespaceCodeCmd(clientData, interp, objc, objv);
	break;
    case NSCurrentIdx:
	result = NamespaceCurrentCmd(clientData, interp, objc, objv);
	break;
    case NSDeleteIdx:
	result = NamespaceDeleteCmd(clientData, interp, objc, objv);
	break;
    case NSEnsembleIdx:
	result = NamespaceEnsembleCmd(clientData, interp, objc, objv);
	break;
    case NSEvalIdx:
	result = NamespaceEvalCmd(clientData, interp, objc, objv);
	break;
    case NSExistsIdx:
	result = NamespaceExistsCmd(clientData, interp, objc, objv);
	break;
    case NSExportIdx:
	result = NamespaceExportCmd(clientData, interp, objc, objv);
	break;
    case NSForgetIdx:
	result = NamespaceForgetCmd(clientData, interp, objc, objv);
	break;
    case NSImportIdx:
	result = NamespaceImportCmd(clientData, interp, objc, objv);
	break;
    case NSInscopeIdx:
	result = NamespaceInscopeCmd(clientData, interp, objc, objv);
	break;
    case NSOriginIdx:
	result = NamespaceOriginCmd(clientData, interp, objc, objv);
	break;
    case NSParentIdx:
	result = NamespaceParentCmd(clientData, interp, objc, objv);
	break;
    case NSPathIdx:
	result = NamespacePathCmd(clientData, interp, objc, objv);
	break;
    case NSQualifiersIdx:
	result = NamespaceQualifiersCmd(clientData, interp, objc, objv);
	break;
    case NSTailIdx:
	result = NamespaceTailCmd(clientData, interp, objc, objv);
	break;
    case NSUpvarIdx:
	result = NamespaceUpvarCmd(clientData, interp, objc, objv);
	break;
    case NSUnknownIdx:
	result = NamespaceUnknownCmd(clientData, interp, objc, objv);
	break;
    case NSWhichIdx:
	result = NamespaceWhichCmd(clientData, interp, objc, objv);
	break;
    }
    return result;
}

/*
 *----------------------------------------------------------------------
 *
 * NamespaceChildrenCmd --
 *
 *	Invoked to implement the "namespace children" command that returns a
 *	list containing the fully-qualified names of the child namespaces of a
 *	given namespace. Handles the following syntax:
 *
 *	    namespace children ?name? ?pattern?
 *
 * Results:
 *	Returns TCL_OK if successful, and TCL_ERROR if anything goes wrong.
 *
 * Side effects:
 *	Returns a result in the interpreter's result object. If anything goes
 *	wrong, the result is an error message.
 *
 *----------------------------------------------------------------------
 */

static int
NamespaceChildrenCmd(
    ClientData dummy,		/* Not used. */
    Tcl_Interp *interp,		/* Current interpreter. */
    int objc,			/* Number of arguments. */
    Tcl_Obj *const objv[])	/* Argument objects. */
{
    Tcl_Namespace *namespacePtr;
    Namespace *nsPtr, *childNsPtr;
    Namespace *globalNsPtr = (Namespace *) TclGetGlobalNamespace(interp);
    char *pattern = NULL;
    Tcl_DString buffer;
    register Tcl_HashEntry *entryPtr;
    Tcl_HashSearch search;
    Tcl_Obj *listPtr, *elemPtr;

    /*
     * Get a pointer to the specified namespace, or the current namespace.
     */

    if (objc == 2) {
	nsPtr = (Namespace *) TclGetCurrentNamespace(interp);
    } else if ((objc == 3) || (objc == 4)) {
	if (TclGetNamespaceFromObj(interp, objv[2], &namespacePtr) != TCL_OK) {
	    return TCL_ERROR;
	}
	nsPtr = (Namespace *) namespacePtr;
    } else {
	Tcl_WrongNumArgs(interp, 2, objv, "?name? ?pattern?");
	return TCL_ERROR;
    }

    /*
     * Get the glob-style pattern, if any, used to narrow the search.
     */

    Tcl_DStringInit(&buffer);
    if (objc == 4) {
	char *name = TclGetString(objv[3]);

	if ((*name == ':') && (*(name+1) == ':')) {
	    pattern = name;
	} else {
	    Tcl_DStringAppend(&buffer, nsPtr->fullName, -1);
	    if (nsPtr != globalNsPtr) {
		Tcl_DStringAppend(&buffer, "::", 2);
	    }
	    Tcl_DStringAppend(&buffer, name, -1);
	    pattern = Tcl_DStringValue(&buffer);
	}
    }

    /*
     * Create a list containing the full names of all child namespaces whose
     * names match the specified pattern, if any.
     */

    listPtr = Tcl_NewListObj(0, NULL);
    if ((pattern != NULL) && TclMatchIsTrivial(pattern)) {
	unsigned int length = strlen(nsPtr->fullName);

	if (strncmp(pattern, nsPtr->fullName, length) != 0) {
	    goto searchDone;
	}
	if (Tcl_FindHashEntry(&nsPtr->childTable, pattern+length) != NULL) {
	    Tcl_ListObjAppendElement(interp, listPtr,
		    Tcl_NewStringObj(pattern, -1));
	}
	goto searchDone;
    }
    entryPtr = Tcl_FirstHashEntry(&nsPtr->childTable, &search);
    while (entryPtr != NULL) {
	childNsPtr = Tcl_GetHashValue(entryPtr);
	if ((pattern == NULL)
		|| Tcl_StringMatch(childNsPtr->fullName, pattern)) {
	    elemPtr = Tcl_NewStringObj(childNsPtr->fullName, -1);
	    Tcl_ListObjAppendElement(interp, listPtr, elemPtr);
	}
	entryPtr = Tcl_NextHashEntry(&search);
    }

  searchDone:
    Tcl_SetObjResult(interp, listPtr);
    Tcl_DStringFree(&buffer);
    return TCL_OK;
}

/*
 *----------------------------------------------------------------------
 *
 * NamespaceCodeCmd --
 *
 *	Invoked to implement the "namespace code" command to capture the
 *	namespace context of a command. Handles the following syntax:
 *
 *	    namespace code arg
 *
 *	Here "arg" can be a list. "namespace code arg" produces a result
 *	equivalent to that produced by the command
 *
 *	    list ::namespace inscope [namespace current] $arg
 *
 *	However, if "arg" is itself a scoped value starting with "::namespace
 *	inscope", then the result is just "arg".
 *
 * Results:
 *	Returns TCL_OK if successful, and TCL_ERROR if anything goes wrong.
 *
 * Side effects:
 *	If anything goes wrong, this function returns an error message as the
 *	result in the interpreter's result object.
 *
 *----------------------------------------------------------------------
 */

static int
NamespaceCodeCmd(
    ClientData dummy,		/* Not used. */
    Tcl_Interp *interp,		/* Current interpreter. */
    int objc,			/* Number of arguments. */
    Tcl_Obj *const objv[])	/* Argument objects. */
{
    Namespace *currNsPtr;
    Tcl_Obj *listPtr, *objPtr;
    register char *arg;
    int length;

    if (objc != 3) {
	Tcl_WrongNumArgs(interp, 2, objv, "arg");
	return TCL_ERROR;
    }

    /*
     * If "arg" is already a scoped value, then return it directly.
     * Take care to only check for scoping in precisely the style that
     * [::namespace code] generates it.  Anything more forgiving can have
     * the effect of failing in namespaces that contain their own custom
     " "namespace" command.  [Bug 3202171].
     */

    arg = TclGetStringFromObj(objv[2], &length);
    if (*arg==':' && length > 20 
	    && strncmp(arg, "::namespace inscope ", 20) == 0) {
	Tcl_SetObjResult(interp, objv[2]);
	return TCL_OK;
    }

    /*
     * Otherwise, construct a scoped command by building a list with
     * "namespace inscope", the full name of the current namespace, and the
     * argument "arg". By constructing a list, we ensure that scoped commands
     * are interpreted properly when they are executed later, by the
     * "namespace inscope" command.
     */

    TclNewObj(listPtr);
    TclNewLiteralStringObj(objPtr, "::namespace");
    Tcl_ListObjAppendElement(interp, listPtr, objPtr);
    TclNewLiteralStringObj(objPtr, "inscope");
    Tcl_ListObjAppendElement(interp, listPtr, objPtr);

    currNsPtr = (Namespace *) TclGetCurrentNamespace(interp);
    if (currNsPtr == (Namespace *) TclGetGlobalNamespace(interp)) {
	TclNewLiteralStringObj(objPtr, "::");
    } else {
	objPtr = Tcl_NewStringObj(currNsPtr->fullName, -1);
    }
    Tcl_ListObjAppendElement(interp, listPtr, objPtr);

    Tcl_ListObjAppendElement(interp, listPtr, objv[2]);

    Tcl_SetObjResult(interp, listPtr);
    return TCL_OK;
}

/*
 *----------------------------------------------------------------------
 *
 * NamespaceCurrentCmd --
 *
 *	Invoked to implement the "namespace current" command which returns the
 *	fully-qualified name of the current namespace. Handles the following
 *	syntax:
 *
 *	    namespace current
 *
 * Results:
 *	Returns TCL_OK if successful, and TCL_ERROR if anything goes wrong.
 *
 * Side effects:
 *	Returns a result in the interpreter's result object. If anything goes
 *	wrong, the result is an error message.
 *
 *----------------------------------------------------------------------
 */

static int
NamespaceCurrentCmd(
    ClientData dummy,		/* Not used. */
    Tcl_Interp *interp,		/* Current interpreter. */
    int objc,			/* Number of arguments. */
    Tcl_Obj *const objv[])	/* Argument objects. */
{
    register Namespace *currNsPtr;

    if (objc != 2) {
	Tcl_WrongNumArgs(interp, 2, objv, NULL);
	return TCL_ERROR;
    }

    /*
     * The "real" name of the global namespace ("::") is the null string, but
     * we return "::" for it as a convenience to programmers. Note that "" and
     * "::" are treated as synonyms by the namespace code so that it is still
     * easy to do things like:
     *
     *    namespace [namespace current]::bar { ... }
     */

    currNsPtr = (Namespace *) TclGetCurrentNamespace(interp);
    if (currNsPtr == (Namespace *) TclGetGlobalNamespace(interp)) {
	Tcl_SetObjResult(interp, Tcl_NewStringObj("::", 2));
    } else {
	Tcl_SetObjResult(interp, Tcl_NewStringObj(currNsPtr->fullName, -1));
    }
    return TCL_OK;
}

/*
 *----------------------------------------------------------------------
 *
 * NamespaceDeleteCmd --
 *
 *	Invoked to implement the "namespace delete" command to delete
 *	namespace(s). Handles the following syntax:
 *
 *	    namespace delete ?name name...?
 *
 *	Each name identifies a namespace. It may include a sequence of
 *	namespace qualifiers separated by "::"s. If a namespace is found, it
 *	is deleted: all variables and procedures contained in that namespace
 *	are deleted. If that namespace is being used on the call stack, it is
 *	kept alive (but logically deleted) until it is removed from the call
 *	stack: that is, it can no longer be referenced by name but any
 *	currently executing procedure that refers to it is allowed to do so
 *	until the procedure returns. If the namespace can't be found, this
 *	function returns an error. If no namespaces are specified, this
 *	command does nothing.
 *
 * Results:
 *	Returns TCL_OK if successful, and TCL_ERROR if anything goes wrong.
 *
 * Side effects:
 *	Deletes the specified namespaces. If anything goes wrong, this
 *	function returns an error message in the interpreter's result object.
 *
 *----------------------------------------------------------------------
 */

static int
NamespaceDeleteCmd(
    ClientData dummy,		/* Not used. */
    Tcl_Interp *interp,		/* Current interpreter. */
    int objc,			/* Number of arguments. */
    Tcl_Obj *const objv[])	/* Argument objects. */
{
    Tcl_Namespace *namespacePtr;
    char *name;
    register int i;

    if (objc < 2) {
	Tcl_WrongNumArgs(interp, 2, objv, "?name name...?");
	return TCL_ERROR;
    }

    /*
     * Destroying one namespace may cause another to be destroyed. Break this
     * into two passes: first check to make sure that all namespaces on the
     * command line are valid, and report any errors.
     */

    for (i = 2;  i < objc;  i++) {
	name = TclGetString(objv[i]);
	namespacePtr = Tcl_FindNamespace(interp, name, NULL, /*flags*/ 0);
	if ((namespacePtr == NULL)
		|| (((Namespace *)namespacePtr)->flags & NS_KILLED)) {
	    Tcl_AppendResult(interp, "unknown namespace \"",
		    TclGetString(objv[i]),
		    "\" in namespace delete command", NULL);
	    Tcl_SetErrorCode(interp, "TCL", "LOOKUP", "NAMESPACE",
		    TclGetString(objv[i]), NULL);
	    return TCL_ERROR;
	}
    }

    /*
     * Okay, now delete each namespace.
     */

    for (i = 2;  i < objc;  i++) {
	name = TclGetString(objv[i]);
	namespacePtr = Tcl_FindNamespace(interp, name, NULL, /* flags */ 0);
	if (namespacePtr) {
	    Tcl_DeleteNamespace(namespacePtr);
	}
    }
    return TCL_OK;
}

/*
 *----------------------------------------------------------------------
 *
 * NamespaceEvalCmd --
 *
 *	Invoked to implement the "namespace eval" command. Executes commands
 *	in a namespace. If the namespace does not already exist, it is
 *	created. Handles the following syntax:
 *
 *	    namespace eval name arg ?arg...?
 *
 *	If more than one arg argument is specified, the command that is
 *	executed is the result of concatenating the arguments together with a
 *	space between each argument.
 *
 * Results:
 *	Returns TCL_OK if the namespace is found and the commands are executed
 *	successfully. Returns TCL_ERROR if anything goes wrong.
 *
 * Side effects:
 *	Returns the result of the command in the interpreter's result object.
 *	If anything goes wrong, this function returns an error message as the
 *	result.
 *
 *----------------------------------------------------------------------
 */

static int
NamespaceEvalCmd(
    ClientData dummy,		/* Not used. */
    Tcl_Interp *interp,		/* Current interpreter. */
    int objc,			/* Number of arguments. */
    Tcl_Obj *const objv[])	/* Argument objects. */
{
    Tcl_Namespace *namespacePtr;
    CallFrame *framePtr, **framePtrPtr;
    Tcl_Obj *objPtr;
    int result;

    if (objc < 4) {
	Tcl_WrongNumArgs(interp, 2, objv, "name arg ?arg...?");
	return TCL_ERROR;
    }

    /*
     * Try to resolve the namespace reference, caching the result in the
     * namespace object along the way.
     */

    result = GetNamespaceFromObj(interp, objv[2], &namespacePtr);

    /*
     * If the namespace wasn't found, try to create it.
     */

    if (result == TCL_ERROR) {
	char *name = TclGetString(objv[2]);

	namespacePtr = Tcl_CreateNamespace(interp, name, NULL, NULL);
	if (namespacePtr == NULL) {
	    return TCL_ERROR;
	}
    }

    /*
     * Make the specified namespace the current namespace and evaluate the
     * command(s).
     */

    /* This is needed to satisfy GCC 3.3's strict aliasing rules */
    framePtrPtr = &framePtr;
    result = TclPushStackFrame(interp, (Tcl_CallFrame **) framePtrPtr,
	    namespacePtr, /*isProcCallFrame*/ 0);
    if (result != TCL_OK) {
	return TCL_ERROR;
    }

    framePtr->objc = objc;
    framePtr->objv = objv;

    if (objc == 4) {
	/*
	 * TIP #280: Make actual argument location available to eval'd script.
	 */

	Interp *iPtr      = (Interp *) interp;
	CmdFrame* invoker = iPtr->cmdFramePtr;
	int word          = 3;

	TclArgumentGet (interp, objv[3], &invoker, &word);
	result = TclEvalObjEx(interp, objv[3], 0, invoker, word);
    } else {
	/*
	 * More than one argument: concatenate them together with spaces
	 * between, then evaluate the result. Tcl_EvalObjEx will delete the
	 * object when it decrements its refcount after eval'ing it.
	 */

	objPtr = Tcl_ConcatObj(objc-3, objv+3);

	/*
	 * TIP #280: Make invoking context available to eval'd script.
	 */

	result = TclEvalObjEx(interp, objPtr, TCL_EVAL_DIRECT, NULL, 0);
    }

    if (result == TCL_ERROR) {
	int length = strlen(namespacePtr->fullName);
	int limit = 200;
	int overflow = (length > limit);

	Tcl_AppendObjToErrorInfo(interp, Tcl_ObjPrintf(
		"\n    (in namespace eval \"%.*s%s\" script line %d)",
		(overflow ? limit : length), namespacePtr->fullName,
		(overflow ? "..." : ""), interp->errorLine));
    }

    /*
     * Restore the previous "current" namespace.
     */

    TclPopStackFrame(interp);
    return result;
}

/*
 *----------------------------------------------------------------------
 *
 * NamespaceExistsCmd --
 *
 *	Invoked to implement the "namespace exists" command that returns true
 *	if the given namespace currently exists, and false otherwise. Handles
 *	the following syntax:
 *
 *	    namespace exists name
 *
 * Results:
 *	Returns TCL_OK if successful, and TCL_ERROR if anything goes wrong.
 *
 * Side effects:
 *	Returns a result in the interpreter's result object. If anything goes
 *	wrong, the result is an error message.
 *
 *----------------------------------------------------------------------
 */

static int
NamespaceExistsCmd(
    ClientData dummy,		/* Not used. */
    Tcl_Interp *interp,		/* Current interpreter. */
    int objc,			/* Number of arguments. */
    Tcl_Obj *const objv[])	/* Argument objects. */
{
    Tcl_Namespace *namespacePtr;

    if (objc != 3) {
	Tcl_WrongNumArgs(interp, 2, objv, "name");
	return TCL_ERROR;
    }

    Tcl_SetObjResult(interp, Tcl_NewBooleanObj(
	    GetNamespaceFromObj(interp, objv[2], &namespacePtr) == TCL_OK));
    return TCL_OK;
}

/*
 *----------------------------------------------------------------------
 *
 * NamespaceExportCmd --
 *
 *	Invoked to implement the "namespace export" command that specifies
 *	which commands are exported from a namespace. The exported commands
 *	are those that can be imported into another namespace using "namespace
 *	import". Both commands defined in a namespace and commands the
 *	namespace has imported can be exported by a namespace. This command
 *	has the following syntax:
 *
 *	    namespace export ?-clear? ?pattern pattern...?
 *
 *	Each pattern may contain "string match"-style pattern matching special
 *	characters, but the pattern may not include any namespace qualifiers:
 *	that is, the pattern must specify commands in the current (exporting)
 *	namespace. The specified patterns are appended onto the namespace's
 *	list of export patterns.
 *
 *	To reset the namespace's export pattern list, specify the "-clear"
 *	flag.
 *
 *	If there are no export patterns and the "-clear" flag isn't given,
 *	this command returns the namespace's current export list.
 *
 * Results:
 *	Returns TCL_OK if successful, and TCL_ERROR if anything goes wrong.
 *
 * Side effects:
 *	Returns a result in the interpreter's result object. If anything goes
 *	wrong, the result is an error message.
 *
 *----------------------------------------------------------------------
 */

static int
NamespaceExportCmd(
    ClientData dummy,		/* Not used. */
    Tcl_Interp *interp,		/* Current interpreter. */
    int objc,			/* Number of arguments. */
    Tcl_Obj *const objv[])	/* Argument objects. */
{
    Namespace *currNsPtr = (Namespace *) TclGetCurrentNamespace(interp);
    char *pattern, *string;
    int resetListFirst = 0;
    int firstArg, patternCt, i, result;

    if (objc < 2) {
	Tcl_WrongNumArgs(interp, 2, objv, "?-clear? ?pattern pattern...?");
	return TCL_ERROR;
    }

    /*
     * Process the optional "-clear" argument.
     */

    firstArg = 2;
    if (firstArg < objc) {
	string = TclGetString(objv[firstArg]);
	if (strcmp(string, "-clear") == 0) {
	    resetListFirst = 1;
	    firstArg++;
	}
    }

    /*
     * If no pattern arguments are given, and "-clear" isn't specified, return
     * the namespace's current export pattern list.
     */

    patternCt = (objc - firstArg);
    if (patternCt == 0) {
	if (firstArg > 2) {
	    return TCL_OK;
	} else {
	    /*
	     * Create list with export patterns.
	     */

	    Tcl_Obj *listPtr = Tcl_NewListObj(0, NULL);
	    result = Tcl_AppendExportList(interp, (Tcl_Namespace *) currNsPtr,
		    listPtr);
	    if (result != TCL_OK) {
		return result;
	    }
	    Tcl_SetObjResult(interp, listPtr);
	    return TCL_OK;
	}
    }

    /*
     * Add each pattern to the namespace's export pattern list.
     */

    for (i = firstArg;  i < objc;  i++) {
	pattern = TclGetString(objv[i]);
	result = Tcl_Export(interp, (Tcl_Namespace *) currNsPtr, pattern,
		((i == firstArg)? resetListFirst : 0));
	if (result != TCL_OK) {
	    return result;
	}
    }
    return TCL_OK;
}

/*
 *----------------------------------------------------------------------
 *
 * NamespaceForgetCmd --
 *
 *	Invoked to implement the "namespace forget" command to remove imported
 *	commands from a namespace. Handles the following syntax:
 *
 *	    namespace forget ?pattern pattern...?
 *
 *	Each pattern is a name like "foo::*" or "a::b::x*". That is, the
 *	pattern may include the special pattern matching characters recognized
 *	by the "string match" command, but only in the command name at the end
 *	of the qualified name; the special pattern characters may not appear
 *	in a namespace name. All of the commands that match that pattern are
 *	checked to see if they have an imported command in the current
 *	namespace that refers to the matched command. If there is an alias, it
 *	is removed.
 *
 * Results:
 *	Returns TCL_OK if successful, and TCL_ERROR if anything goes wrong.
 *
 * Side effects:
 *	Imported commands are removed from the current namespace. If anything
 *	goes wrong, this function returns an error message in the
 *	interpreter's result object.
 *
 *----------------------------------------------------------------------
 */

static int
NamespaceForgetCmd(
    ClientData dummy,		/* Not used. */
    Tcl_Interp *interp,		/* Current interpreter. */
    int objc,			/* Number of arguments. */
    Tcl_Obj *const objv[])	/* Argument objects. */
{
    char *pattern;
    register int i, result;

    if (objc < 2) {
	Tcl_WrongNumArgs(interp, 2, objv, "?pattern pattern...?");
	return TCL_ERROR;
    }

    for (i = 2;  i < objc;  i++) {
	pattern = TclGetString(objv[i]);
	result = Tcl_ForgetImport(interp, NULL, pattern);
	if (result != TCL_OK) {
	    return result;
	}
    }
    return TCL_OK;
}

/*
 *----------------------------------------------------------------------
 *
 * NamespaceImportCmd --
 *
 *	Invoked to implement the "namespace import" command that imports
 *	commands into a namespace. Handles the following syntax:
 *
 *	    namespace import ?-force? ?pattern pattern...?
 *
 *	Each pattern is a namespace-qualified name like "foo::*", "a::b::x*",
 *	or "bar::p". That is, the pattern may include the special pattern
 *	matching characters recognized by the "string match" command, but only
 *	in the command name at the end of the qualified name; the special
 *	pattern characters may not appear in a namespace name. All of the
 *	commands that match the pattern and which are exported from their
 *	namespace are made accessible from the current namespace context. This
 *	is done by creating a new "imported command" in the current namespace
 *	that points to the real command in its original namespace; when the
 *	imported command is called, it invokes the real command.
 *
 *	If an imported command conflicts with an existing command, it is
 *	treated as an error. But if the "-force" option is included, then
 *	existing commands are overwritten by the imported commands.
 *
 *	If there are no pattern arguments and the "-force" flag isn't given,
 *	this command returns the list of commands currently imported in
 *	the current namespace.
 *
 * Results:
 *	Returns TCL_OK if successful, and TCL_ERROR if anything goes wrong.
 *
 * Side effects:
 *	Adds imported commands to the current namespace. If anything goes
 *	wrong, this function returns an error message in the interpreter's
 *	result object.
 *
 *----------------------------------------------------------------------
 */

static int
NamespaceImportCmd(
    ClientData dummy,		/* Not used. */
    Tcl_Interp *interp,		/* Current interpreter. */
    int objc,			/* Number of arguments. */
    Tcl_Obj *const objv[])	/* Argument objects. */
{
    int allowOverwrite = 0;
    char *string, *pattern;
    register int i, result;
    int firstArg;

    if (objc < 2) {
	Tcl_WrongNumArgs(interp, 2, objv, "?-force? ?pattern pattern...?");
	return TCL_ERROR;
    }

    /*
     * Skip over the optional "-force" as the first argument.
     */

    firstArg = 2;
    if (firstArg < objc) {
	string = TclGetString(objv[firstArg]);
	if ((*string == '-') && (strcmp(string, "-force") == 0)) {
	    allowOverwrite = 1;
	    firstArg++;
	}
    } else {
	/*
	 * When objc == 2, command is just [namespace import]. Introspection
	 * form to return list of imported commands.
	 */

	Tcl_HashEntry *hPtr;
	Tcl_HashSearch search;
	Namespace *nsPtr = (Namespace *) TclGetCurrentNamespace(interp);
	Tcl_Obj *listPtr;

	TclNewObj(listPtr);
	for (hPtr = Tcl_FirstHashEntry(&nsPtr->cmdTable, &search);
		hPtr != NULL; hPtr = Tcl_NextHashEntry(&search)) {
	    Command *cmdPtr = Tcl_GetHashValue(hPtr);

	    if (cmdPtr->deleteProc == DeleteImportedCmd) {
		Tcl_ListObjAppendElement(NULL, listPtr, Tcl_NewStringObj(
			Tcl_GetHashKey(&nsPtr->cmdTable, hPtr) ,-1));
	    }
	}
	Tcl_SetObjResult(interp, listPtr);
	return TCL_OK;
    }

    /*
     * Handle the imports for each of the patterns.
     */

    for (i = firstArg;  i < objc;  i++) {
	pattern = TclGetString(objv[i]);
	result = Tcl_Import(interp, NULL, pattern, allowOverwrite);
	if (result != TCL_OK) {
	    return result;
	}
    }
    return TCL_OK;
}

/*
 *----------------------------------------------------------------------
 *
 * NamespaceInscopeCmd --
 *
 *	Invoked to implement the "namespace inscope" command that executes a
 *	script in the context of a particular namespace. This command is not
 *	expected to be used directly by programmers; calls to it are generated
 *	implicitly when programs use "namespace code" commands to register
 *	callback scripts. Handles the following syntax:
 *
 *	    namespace inscope name arg ?arg...?
 *
 *	The "namespace inscope" command is much like the "namespace eval"
 *	command except that it has lappend semantics and the namespace must
 *	already exist. It treats the first argument as a list, and appends any
 *	arguments after the first onto the end as proper list elements. For
 *	example,
 *
 *	    namespace inscope ::foo {a b} c d e
 *
 *	is equivalent to
 *
 *	    namespace eval ::foo [concat {a b} [list c d e]]
 *
 *	This lappend semantics is important because many callback scripts are
 *	actually prefixes.
 *
 * Results:
 *	Returns TCL_OK to indicate success, or TCL_ERROR to indicate failure.
 *
 * Side effects:
 *	Returns a result in the Tcl interpreter's result object.
 *
 *----------------------------------------------------------------------
 */

static int
NamespaceInscopeCmd(
    ClientData dummy,		/* Not used. */
    Tcl_Interp *interp,		/* Current interpreter. */
    int objc,			/* Number of arguments. */
    Tcl_Obj *const objv[])	/* Argument objects. */
{
    Tcl_Namespace *namespacePtr;
    CallFrame *framePtr, **framePtrPtr;
    int i, result;

    if (objc < 4) {
	Tcl_WrongNumArgs(interp, 2, objv, "name arg ?arg...?");
	return TCL_ERROR;
    }

    /*
     * Resolve the namespace reference.
     */

    if (TclGetNamespaceFromObj(interp, objv[2], &namespacePtr) != TCL_OK) {
	return TCL_ERROR;
    }

    /*
     * Make the specified namespace the current namespace.
     */

    framePtrPtr = &framePtr;		/* This is needed to satisfy GCC's
					 * strict aliasing rules. */
    result = TclPushStackFrame(interp, (Tcl_CallFrame **) framePtrPtr,
	    namespacePtr, /*isProcCallFrame*/ 0);
    if (result != TCL_OK) {
	return result;
    }

    framePtr->objc = objc;
    framePtr->objv = objv;

    /*
     * Execute the command. If there is just one argument, just treat it as a
     * script and evaluate it. Otherwise, create a list from the arguments
     * after the first one, then concatenate the first argument and the list
     * of extra arguments to form the command to evaluate.
     */

    if (objc == 4) {
	result = Tcl_EvalObjEx(interp, objv[3], 0);
    } else {
	Tcl_Obj *concatObjv[2];
	register Tcl_Obj *listPtr, *cmdObjPtr;

	listPtr = Tcl_NewListObj(0, NULL);
	for (i = 4;  i < objc;  i++) {
	    if (Tcl_ListObjAppendElement(interp, listPtr, objv[i]) != TCL_OK) {
		Tcl_DecrRefCount(listPtr);	/* Free unneeded obj. */
		return TCL_ERROR;
	    }
	}

	concatObjv[0] = objv[3];
	concatObjv[1] = listPtr;
	cmdObjPtr = Tcl_ConcatObj(2, concatObjv);
	result = Tcl_EvalObjEx(interp, cmdObjPtr, TCL_EVAL_DIRECT);
	Tcl_DecrRefCount(listPtr);    /* We're done with the list object. */
    }

    if (result == TCL_ERROR) {
	int length = strlen(namespacePtr->fullName);
	int limit = 200;
	int overflow = (length > limit);

	Tcl_AppendObjToErrorInfo(interp, Tcl_ObjPrintf(
		"\n    (in namespace inscope \"%.*s%s\" script line %d)",
		(overflow ? limit : length), namespacePtr->fullName,
		(overflow ? "..." : ""), interp->errorLine));
    }

    /*
     * Restore the previous "current" namespace.
     */

    TclPopStackFrame(interp);
    return result;
}

/*
 *----------------------------------------------------------------------
 *
 * NamespaceOriginCmd --
 *
 *	Invoked to implement the "namespace origin" command to return the
 *	fully-qualified name of the "real" command to which the specified
 *	"imported command" refers. Handles the following syntax:
 *
 *	    namespace origin name
 *
 * Results:
 *	An imported command is created in an namespace when that namespace
 *	imports a command from another namespace. If a command is imported
 *	into a sequence of namespaces a, b,...,n where each successive
 *	namespace just imports the command from the previous namespace, this
 *	command returns the fully-qualified name of the original command in
 *	the first namespace, a. If "name" does not refer to an alias, its
 *	fully-qualified name is returned. The returned name is stored in the
 *	interpreter's result object. This function returns TCL_OK if
 *	successful, and TCL_ERROR if anything goes wrong.
 *
 * Side effects:
 *	If anything goes wrong, this function returns an error message in the
 *	interpreter's result object.
 *
 *----------------------------------------------------------------------
 */

static int
NamespaceOriginCmd(
    ClientData dummy,		/* Not used. */
    Tcl_Interp *interp,		/* Current interpreter. */
    int objc,			/* Number of arguments. */
    Tcl_Obj *const objv[])	/* Argument objects. */
{
    Tcl_Command command, origCommand;
    Tcl_Obj *resultPtr;

    if (objc != 3) {
	Tcl_WrongNumArgs(interp, 2, objv, "name");
	return TCL_ERROR;
    }

    command = Tcl_GetCommandFromObj(interp, objv[2]);
    if (command == NULL) {
	Tcl_AppendResult(interp, "invalid command name \"",
		TclGetString(objv[2]), "\"", NULL);
	Tcl_SetErrorCode(interp, "TCL", "LOOKUP", "COMMAND",
		TclGetString(objv[2]), NULL);
	return TCL_ERROR;
    }
    origCommand = TclGetOriginalCommand(command);
    TclNewObj(resultPtr);
    if (origCommand == NULL) {
	/*
	 * The specified command isn't an imported command. Return the
	 * command's name qualified by the full name of the namespace it was
	 * defined in.
	 */

	Tcl_GetCommandFullName(interp, command, resultPtr);
    } else {
	Tcl_GetCommandFullName(interp, origCommand, resultPtr);
    }
    Tcl_SetObjResult(interp, resultPtr);
    return TCL_OK;
}

/*
 *----------------------------------------------------------------------
 *
 * NamespaceParentCmd --
 *
 *	Invoked to implement the "namespace parent" command that returns the
 *	fully-qualified name of the parent namespace for a specified
 *	namespace. Handles the following syntax:
 *
 *	    namespace parent ?name?
 *
 * Results:
 *	Returns TCL_OK if successful, and TCL_ERROR if anything goes wrong.
 *
 * Side effects:
 *	Returns a result in the interpreter's result object. If anything goes
 *	wrong, the result is an error message.
 *
 *----------------------------------------------------------------------
 */

static int
NamespaceParentCmd(
    ClientData dummy,		/* Not used. */
    Tcl_Interp *interp,		/* Current interpreter. */
    int objc,			/* Number of arguments. */
    Tcl_Obj *const objv[])	/* Argument objects. */
{
    Tcl_Namespace *nsPtr;

    if (objc == 2) {
	nsPtr = TclGetCurrentNamespace(interp);
    } else if (objc == 3) {
	if (TclGetNamespaceFromObj(interp, objv[2], &nsPtr) != TCL_OK) {
	    return TCL_ERROR;
	}
    } else {
	Tcl_WrongNumArgs(interp, 2, objv, "?name?");
	return TCL_ERROR;
    }

    /*
     * Report the parent of the specified namespace.
     */

    if (nsPtr->parentPtr != NULL) {
	Tcl_SetObjResult(interp, Tcl_NewStringObj(
		nsPtr->parentPtr->fullName, -1));
    }
    return TCL_OK;
}

/*
 *----------------------------------------------------------------------
 *
 * NamespacePathCmd --
 *
 *	Invoked to implement the "namespace path" command that reads and
 *	writes the current namespace's command resolution path. Has one
 *	optional argument: if present, it is a list of named namespaces to set
 *	the path to, and if absent, the current path should be returned.
 *	Handles the following syntax:
 *
 *	    namespace path ?nsList?
 *
 * Results:
 *	Returns TCL_OK if successful, and TCL_ERROR if anything goes wrong
 *	(most notably if the namespace list contains the name of something
 *	other than a namespace). In the successful-exit case, may set the
 *	interpreter result to the list of names of the namespaces on the
 *	current namespace's path.
 *
 * Side effects:
 *	May update the namespace path (triggering a recomputing of all command
 *	names that depend on the namespace for resolution).
 *
 *----------------------------------------------------------------------
 */

static int
NamespacePathCmd(
    ClientData dummy,		/* Not used. */
    Tcl_Interp *interp,		/* Current interpreter. */
    int objc,			/* Number of arguments. */
    Tcl_Obj *const objv[])	/* Argument objects. */
{
    Namespace *nsPtr = (Namespace *) TclGetCurrentNamespace(interp);
    int i, nsObjc, result = TCL_ERROR;
    Tcl_Obj **nsObjv;
    Tcl_Namespace **namespaceList = NULL;

    if (objc > 3) {
	Tcl_WrongNumArgs(interp, 2, objv, "?pathList?");
	return TCL_ERROR;
    }

    /*
     * If no path is given, return the current path.
     */

    if (objc == 2) {
	/*
	 * Not a very fast way to compute this, but easy to get right.
	 */

	for (i=0 ; i<nsPtr->commandPathLength ; i++) {
	    if (nsPtr->commandPathArray[i].nsPtr != NULL) {
		Tcl_AppendElement(interp,
			nsPtr->commandPathArray[i].nsPtr->fullName);
	    }
	}
	return TCL_OK;
    }

    /*
     * There is a path given, so parse it into an array of namespace pointers.
     */

    if (TclListObjGetElements(interp, objv[2], &nsObjc, &nsObjv) != TCL_OK) {
	goto badNamespace;
    }
    if (nsObjc != 0) {
	namespaceList = (Tcl_Namespace **)
		TclStackAlloc(interp, sizeof(Tcl_Namespace *) * nsObjc);

	for (i=0 ; i<nsObjc ; i++) {
	    if (TclGetNamespaceFromObj(interp, nsObjv[i],
		    &namespaceList[i]) != TCL_OK) {
		goto badNamespace;
	    }
	}
    }

    /*
     * Now we have the list of valid namespaces, install it as the path.
     */

    TclSetNsPath(nsPtr, nsObjc, namespaceList);

    result = TCL_OK;
  badNamespace:
    if (namespaceList != NULL) {
	TclStackFree(interp, namespaceList);
    }
    return result;
}

/*
 *----------------------------------------------------------------------
 *
 * TclSetNsPath --
 *
 *	Sets the namespace command name resolution path to the given list of
 *	namespaces. If the list is empty (of zero length) the path is set to
 *	empty and the default old-style behaviour of command name resolution
 *	is used.
 *
 * Results:
 *	nothing
 *
 * Side effects:
 *	Invalidates the command name resolution caches for any command
 *	resolved in the given namespace.
 *
 *----------------------------------------------------------------------
 */

void
TclSetNsPath(
    Namespace *nsPtr,		/* Namespace whose path is to be set. */
    int pathLength,		/* Length of pathAry. */
    Tcl_Namespace *pathAry[])	/* Array of namespaces that are the path. */
{
    if (pathLength != 0) {
	NamespacePathEntry *tmpPathArray = (NamespacePathEntry *)
		ckalloc(sizeof(NamespacePathEntry) * pathLength);
	int i;

	for (i=0 ; i<pathLength ; i++) {
	    tmpPathArray[i].nsPtr = (Namespace *) pathAry[i];
	    tmpPathArray[i].creatorNsPtr = nsPtr;
	    tmpPathArray[i].prevPtr = NULL;
	    tmpPathArray[i].nextPtr =
		    tmpPathArray[i].nsPtr->commandPathSourceList;
	    if (tmpPathArray[i].nextPtr != NULL) {
		tmpPathArray[i].nextPtr->prevPtr = &tmpPathArray[i];
	    }
	    tmpPathArray[i].nsPtr->commandPathSourceList = &tmpPathArray[i];
	}
	if (nsPtr->commandPathLength != 0) {
	    UnlinkNsPath(nsPtr);
	}
	nsPtr->commandPathArray = tmpPathArray;
    } else {
	if (nsPtr->commandPathLength != 0) {
	    UnlinkNsPath(nsPtr);
	}
    }

    nsPtr->commandPathLength = pathLength;
    nsPtr->cmdRefEpoch++;
    nsPtr->resolverEpoch++;
}

/*
 *----------------------------------------------------------------------
 *
 * UnlinkNsPath --
 *
 *	Delete the given namespace's command name resolution path. Only call
 *	if the path is non-empty. Caller must reset the counter containing the
 *	path size.
 *
 * Results:
 *	nothing
 *
 * Side effects:
 *	Deletes the array of path entries and unlinks those path entries from
 *	the target namespace's list of interested namespaces.
 *
 *----------------------------------------------------------------------
 */

static void
UnlinkNsPath(
    Namespace *nsPtr)
{
    int i;
    for (i=0 ; i<nsPtr->commandPathLength ; i++) {
	NamespacePathEntry *nsPathPtr = &nsPtr->commandPathArray[i];
	if (nsPathPtr->prevPtr != NULL) {
	    nsPathPtr->prevPtr->nextPtr = nsPathPtr->nextPtr;
	}
	if (nsPathPtr->nextPtr != NULL) {
	    nsPathPtr->nextPtr->prevPtr = nsPathPtr->prevPtr;
	}
	if (nsPathPtr->nsPtr != NULL) {
	    if (nsPathPtr->nsPtr->commandPathSourceList == nsPathPtr) {
		nsPathPtr->nsPtr->commandPathSourceList = nsPathPtr->nextPtr;
	    }
	}
    }
    ckfree((char *) nsPtr->commandPathArray);
}

/*
 *----------------------------------------------------------------------
 *
 * TclInvalidateNsPath --
 *
 *	Invalidate the name resolution caches for all names looked up in
 *	namespaces whose name path includes the given namespace.
 *
 * Results:
 *	nothing
 *
 * Side effects:
 *	Increments the command reference epoch in each namespace whose path
 *	includes the given namespace. This causes any cached resolved names
 *	whose root cacheing context starts at that namespace to be recomputed
 *	the next time they are used.
 *
 *----------------------------------------------------------------------
 */

void
TclInvalidateNsPath(
    Namespace *nsPtr)
{
    NamespacePathEntry *nsPathPtr = nsPtr->commandPathSourceList;
    while (nsPathPtr != NULL) {
	if (nsPathPtr->nsPtr != NULL) {
	    nsPathPtr->creatorNsPtr->cmdRefEpoch++;
	}
	nsPathPtr = nsPathPtr->nextPtr;
    }
}

/*
 *----------------------------------------------------------------------
 *
 * NamespaceQualifiersCmd --
 *
 *	Invoked to implement the "namespace qualifiers" command that returns
 *	any leading namespace qualifiers in a string. These qualifiers are
 *	namespace names separated by "::"s. For example, for "::foo::p" this
 *	command returns "::foo", and for "::" it returns "". This command is
 *	the complement of the "namespace tail" command. Note that this command
 *	does not check whether the "namespace" names are, in fact, the names
 *	of currently defined namespaces. Handles the following syntax:
 *
 *	    namespace qualifiers string
 *
 * Results:
 *	Returns TCL_OK if successful, and TCL_ERROR if anything goes wrong.
 *
 * Side effects:
 *	Returns a result in the interpreter's result object. If anything goes
 *	wrong, the result is an error message.
 *
 *----------------------------------------------------------------------
 */

static int
NamespaceQualifiersCmd(
    ClientData dummy,		/* Not used. */
    Tcl_Interp *interp,		/* Current interpreter. */
    int objc,			/* Number of arguments. */
    Tcl_Obj *const objv[])	/* Argument objects. */
{
    register char *name, *p;
    int length;

    if (objc != 3) {
	Tcl_WrongNumArgs(interp, 2, objv, "string");
	return TCL_ERROR;
    }

    /*
     * Find the end of the string, then work backward and find the start of
     * the last "::" qualifier.
     */

    name = TclGetString(objv[2]);
    for (p = name;  *p != '\0';  p++) {
	/* empty body */
    }
    while (--p >= name) {
	if ((*p == ':') && (p > name) && (*(p-1) == ':')) {
	    p -= 2;			/* Back up over the :: */
	    while ((p >= name) && (*p == ':')) {
		p--;			/* Back up over the preceeding : */
	    }
	    break;
	}
    }

    if (p >= name) {
	length = p-name+1;
	Tcl_SetObjResult(interp, Tcl_NewStringObj(name, length));
    }
    return TCL_OK;
}

/*
 *----------------------------------------------------------------------
 *
 * NamespaceUnknownCmd --
 *
 *	Invoked to implement the "namespace unknown" command (TIP 181) that
 *	sets or queries a per-namespace unknown command handler. This handler
 *	is called when command lookup fails (current and global ns). The
 *	default handler for the global namespace is ::unknown. The default
 *	handler for other namespaces is to call the global namespace unknown
 *	handler. Passing an empty list results in resetting the handler to its
 *	default.
 *
 *	    namespace unknown ?handler?
 *
 * Results:
 *	Returns TCL_OK if successful, and TCL_ERROR if anything goes wrong.
 *
 * Side effects:
 *	If no handler is specified, returns a result in the interpreter's
 *	result object, otherwise it sets the unknown handler pointer in the
 *	current namespace to the script fragment provided. If anything goes
 *	wrong, the result is an error message.
 *
 *----------------------------------------------------------------------
 */

static int
NamespaceUnknownCmd(
    ClientData dummy,		/* Not used. */
    Tcl_Interp *interp,		/* Current interpreter. */
    int objc,			/* Number of arguments. */
    Tcl_Obj *const objv[])	/* Argument objects. */
{
    Tcl_Namespace *currNsPtr;
    Tcl_Obj *resultPtr;
    int rc;

    if (objc > 3) {
	Tcl_WrongNumArgs(interp, 2, objv, "?script?");
	return TCL_ERROR;
    }

    currNsPtr = TclGetCurrentNamespace(interp);

    if (objc == 2) {
	/*
	 * Introspection - return the current namespace handler.
	 */

	resultPtr = Tcl_GetNamespaceUnknownHandler(interp, currNsPtr);
	if (resultPtr == NULL) {
	    TclNewObj(resultPtr);
	}
	Tcl_SetObjResult(interp, resultPtr);
    } else {
	rc = Tcl_SetNamespaceUnknownHandler(interp, currNsPtr, objv[2]);
	if (rc == TCL_OK) {
	    Tcl_SetObjResult(interp, objv[2]);
	}
	return rc;
    }
    return TCL_OK;
}

/*
 *----------------------------------------------------------------------
 *
 * Tcl_GetNamespaceUnknownHandler --
 *
 *	Returns the unknown command handler registered for the given
 *	namespace.
 *
 * Results:
 *	Returns the current unknown command handler, or NULL if none exists
 *	for the namespace.
 *
 * Side effects:
 *	None.
 *
 *----------------------------------------------------------------------
 */

Tcl_Obj *
Tcl_GetNamespaceUnknownHandler(
    Tcl_Interp *interp,		/* The interpreter in which the namespace
				 * exists. */
    Tcl_Namespace *nsPtr)	/* The namespace. */
{
    Namespace *currNsPtr = (Namespace *)nsPtr;

    if (currNsPtr->unknownHandlerPtr == NULL &&
	    currNsPtr == ((Interp *)interp)->globalNsPtr) {
	/*
	 * Default handler for global namespace is "::unknown". For all other
	 * namespaces, it is NULL (which falls back on the global unknown
	 * handler).
	 */

	TclNewLiteralStringObj(currNsPtr->unknownHandlerPtr, "::unknown");
	Tcl_IncrRefCount(currNsPtr->unknownHandlerPtr);
    }
    return currNsPtr->unknownHandlerPtr;
}

/*
 *----------------------------------------------------------------------
 *
 * Tcl_SetNamespaceUnknownHandler --
 *
 *	Sets the unknown command handler for the given namespace to the
 *	command prefix passed.
 *
 * Results:
 *	Returns TCL_OK if successful, and TCL_ERROR if anything goes wrong.
 *
 * Side effects:
 *	Sets the namespace unknown command handler. If the passed in handler
 *	is NULL or an empty list, then the handler is reset to its default. If
 *	an error occurs, then an error message is left in the interpreter
 *	result.
 *
 *----------------------------------------------------------------------
 */

int
Tcl_SetNamespaceUnknownHandler(
    Tcl_Interp *interp,		/* Interpreter in which the namespace
				 * exists. */
    Tcl_Namespace *nsPtr,	/* Namespace which is being updated. */
    Tcl_Obj *handlerPtr)	/* The new handler, or NULL to reset. */
{
    int lstlen = 0;
    Namespace *currNsPtr = (Namespace *)nsPtr;

    /*
     * Ensure that we check for errors *first* before we change anything.
     */

    if (handlerPtr != NULL) {
	if (TclListObjLength(interp, handlerPtr, &lstlen) != TCL_OK) {
	    /*
	     * Not a list.
	     */

	    return TCL_ERROR;
	}
	if (lstlen > 0) {
	    /*
	     * We are going to be saving this handler. Increment the reference
	     * count before decrementing the refcount on the previous handler,
	     * so that nothing strange can happen if we are told to set the
	     * handler to the previous value.
	     */

	    Tcl_IncrRefCount(handlerPtr);
	}
    }

    /*
     * Remove old handler next.
     */

    if (currNsPtr->unknownHandlerPtr != NULL) {
	Tcl_DecrRefCount(currNsPtr->unknownHandlerPtr);
    }

    /*
     * Install the new handler.
     */

    if (lstlen > 0) {
	/*
	 * Just store the handler. It already has the correct reference count.
	 */

	currNsPtr->unknownHandlerPtr = handlerPtr;
    } else {
	/*
	 * If NULL or an empty list is passed, this resets to the default
	 * handler.
	 */

	currNsPtr->unknownHandlerPtr = NULL;
    }
    return TCL_OK;
}

/*
 *----------------------------------------------------------------------
 *
 * NamespaceTailCmd --
 *
 *	Invoked to implement the "namespace tail" command that returns the
 *	trailing name at the end of a string with "::" namespace qualifiers.
 *	These qualifiers are namespace names separated by "::"s. For example,
 *	for "::foo::p" this command returns "p", and for "::" it returns "".
 *	This command is the complement of the "namespace qualifiers" command.
 *	Note that this command does not check whether the "namespace" names
 *	are, in fact, the names of currently defined namespaces. Handles the
 *	following syntax:
 *
 *	    namespace tail string
 *
 * Results:
 *	Returns TCL_OK if successful, and TCL_ERROR if anything goes wrong.
 *
 * Side effects:
 *	Returns a result in the interpreter's result object. If anything goes
 *	wrong, the result is an error message.
 *
 *----------------------------------------------------------------------
 */

static int
NamespaceTailCmd(
    ClientData dummy,		/* Not used. */
    Tcl_Interp *interp,		/* Current interpreter. */
    int objc,			/* Number of arguments. */
    Tcl_Obj *const objv[])	/* Argument objects. */
{
    register char *name, *p;

    if (objc != 3) {
	Tcl_WrongNumArgs(interp, 2, objv, "string");
	return TCL_ERROR;
    }

    /*
     * Find the end of the string, then work backward and find the last "::"
     * qualifier.
     */

    name = TclGetString(objv[2]);
    for (p = name;  *p != '\0';  p++) {
	/* empty body */
    }
    while (--p > name) {
	if ((*p == ':') && (*(p-1) == ':')) {
	    p++;			/* Just after the last "::" */
	    break;
	}
    }

    if (p >= name) {
	Tcl_SetObjResult(interp, Tcl_NewStringObj(p, -1));
    }
    return TCL_OK;
}

/*
 *----------------------------------------------------------------------
 *
 * NamespaceUpvarCmd --
 *
 *	Invoked to implement the "namespace upvar" command, that creates
 *	variables in the current scope linked to variables in another
 *	namespace. Handles the following syntax:
 *
 *	    namespace upvar ns otherVar myVar ?otherVar myVar ...?
 *
 * Results:
 *	Returns TCL_OK if successful, and TCL_ERROR if anything goes wrong.
 *
 * Side effects:
 *	Creates new variables in the current scope, linked to the
 *	corresponding variables in the stipulated nmamespace. If anything goes
 *	wrong, the result is an error message.
 *
 *----------------------------------------------------------------------
 */

static int
NamespaceUpvarCmd(
    ClientData dummy,		/* Not used. */
    Tcl_Interp *interp,		/* Current interpreter. */
    int objc,			/* Number of arguments. */
    Tcl_Obj *const objv[])	/* Argument objects. */
{
    Interp *iPtr = (Interp *) interp;
    Tcl_Namespace *nsPtr, *savedNsPtr;
    Var *otherPtr, *arrayPtr;
    char *myName;

    if (objc < 5 || !(objc & 1)) {
	Tcl_WrongNumArgs(interp, 2, objv,
		"ns otherVar myVar ?otherVar myVar ...?");
	return TCL_ERROR;
    }

    if (TclGetNamespaceFromObj(interp, objv[2], &nsPtr) != TCL_OK) {
	return TCL_ERROR;
    }

    objc -= 3;
    objv += 3;

    for (; objc>0 ; objc-=2, objv+=2) {
	/*
	 * Locate the other variable
	 */

	savedNsPtr = (Tcl_Namespace *) iPtr->varFramePtr->nsPtr;
	iPtr->varFramePtr->nsPtr = (Namespace *) nsPtr;
	otherPtr = TclObjLookupVarEx(interp, objv[0], NULL,
		(TCL_NAMESPACE_ONLY | TCL_LEAVE_ERR_MSG), "access",
		/*createPart1*/ 1, /*createPart2*/ 1, &arrayPtr);
	iPtr->varFramePtr->nsPtr = (Namespace *) savedNsPtr;
	if (otherPtr == NULL) {
	    return TCL_ERROR;
	}

	/*
	 * Create the new variable and link it to otherPtr.
	 */

	myName = TclGetString(objv[1]);
	if (TclPtrMakeUpvar(interp, otherPtr, myName, 0, -1) != TCL_OK) {
	    return TCL_ERROR;
	}
    }

    return TCL_OK;
}

/*
 *----------------------------------------------------------------------
 *
 * NamespaceWhichCmd --
 *
 *	Invoked to implement the "namespace which" command that returns the
 *	fully-qualified name of a command or variable. If the specified
 *	command or variable does not exist, it returns "". Handles the
 *	following syntax:
 *
 *	    namespace which ?-command? ?-variable? name
 *
 * Results:
 *	Returns TCL_OK if successful, and TCL_ERROR if anything goes wrong.
 *
 * Side effects:
 *	Returns a result in the interpreter's result object. If anything goes
 *	wrong, the result is an error message.
 *
 *----------------------------------------------------------------------
 */

static int
NamespaceWhichCmd(
    ClientData dummy,		/* Not used. */
    Tcl_Interp *interp,		/* Current interpreter. */
    int objc,			/* Number of arguments. */
    Tcl_Obj *const objv[])	/* Argument objects. */
{
    static const char *opts[] = {
	"-command", "-variable", NULL
    };
    int lookupType = 0;
    Tcl_Obj *resultPtr;

    if (objc < 3 || objc > 4) {
    badArgs:
	Tcl_WrongNumArgs(interp, 2, objv, "?-command? ?-variable? name");
	return TCL_ERROR;
    } else if (objc == 4) {
	/*
	 * Look for a flag controlling the lookup.
	 */

	if (Tcl_GetIndexFromObj(interp, objv[2], opts, "option", 0,
		&lookupType) != TCL_OK) {
	    /*
	     * Preserve old style of error message!
	     */

	    Tcl_ResetResult(interp);
	    goto badArgs;
	}
    }

    TclNewObj(resultPtr);
    switch (lookupType) {
    case 0: {				/* -command */
	Tcl_Command cmd = Tcl_GetCommandFromObj(interp, objv[objc-1]);

	if (cmd != NULL) {
	    Tcl_GetCommandFullName(interp, cmd, resultPtr);
	}
	break;
    }
    case 1: {				/* -variable */
	Tcl_Var var = Tcl_FindNamespaceVar(interp,
		TclGetString(objv[objc-1]), NULL, /*flags*/ 0);

	if (var != NULL) {
	    Tcl_GetVariableFullName(interp, var, resultPtr);
	}
	break;
    }
    }
    Tcl_SetObjResult(interp, resultPtr);
    return TCL_OK;
}

/*
 *----------------------------------------------------------------------
 *
 * FreeNsNameInternalRep --
 *
 *	Frees the resources associated with a nsName object's internal
 *	representation.
 *
 * Results:
 *	None.
 *
 * Side effects:
 *	Decrements the ref count of any Namespace structure pointed to by the
 *	nsName's internal representation. If there are no more references to
 *	the namespace, it's structure will be freed.
 *
 *----------------------------------------------------------------------
 */

static void
FreeNsNameInternalRep(
    register Tcl_Obj *objPtr)	/* nsName object with internal representation
				 * to free. */
{
    register ResolvedNsName *resNamePtr = (ResolvedNsName *)
	    objPtr->internalRep.twoPtrValue.ptr1;
    Namespace *nsPtr;

    /*
     * Decrement the reference count of the namespace. If there are no more
     * references, free it up.
     */

    resNamePtr->refCount--;
    if (resNamePtr->refCount == 0) {

	/*
	 * Decrement the reference count for the cached namespace. If the
	 * namespace is dead, and there are no more references to it, free
	 * it.
	 */

	nsPtr = resNamePtr->nsPtr;
	nsPtr->refCount--;
	if ((nsPtr->refCount == 0) && (nsPtr->flags & NS_DEAD)) {
	    NamespaceFree(nsPtr);
	}
	ckfree((char *) resNamePtr);
    }
    if (objPtr->internalRep.twoPtrValue.ptr2) {
	    ckfree(objPtr->internalRep.twoPtrValue.ptr2);
	}
    objPtr->typePtr = NULL;
}

/*
 *----------------------------------------------------------------------
 *
 * DupNsNameInternalRep --
 *
 *	Initializes the internal representation of a nsName object to a copy
 *	of the internal representation of another nsName object.
 *
 * Results:
 *	None.
 *
 * Side effects:
 *	copyPtr's internal rep is set to refer to the same namespace
 *	referenced by srcPtr's internal rep. Increments the ref count of the
 *	ResolvedNsName structure used to hold the namespace reference.
 *
 *----------------------------------------------------------------------
 */

static void
DupNsNameInternalRep(
    Tcl_Obj *srcPtr,		/* Object with internal rep to copy. */
    register Tcl_Obj *copyPtr)	/* Object with internal rep to set. */
{
    register ResolvedNsName *resNamePtr = (ResolvedNsName *)
	    srcPtr->internalRep.twoPtrValue.ptr1;

    copyPtr->internalRep.twoPtrValue.ptr1 = resNamePtr;
    copyPtr->internalRep.twoPtrValue.ptr2 = NULL;
    resNamePtr->refCount++;
    copyPtr->typePtr = &tclNsNameType;
}

/*
 *----------------------------------------------------------------------
 *
 * SetNsNameFromAny --
 *
 *	Attempt to generate a nsName internal representation for a Tcl object.
 *
 * Results:
 *	Returns TCL_OK if the value could be converted to a proper namespace
 *	reference. Otherwise, it returns TCL_ERROR, along with an error
 *	message in the interpreter's result object.
 *
 * Side effects:
 *	If successful, the object is made a nsName object. Its internal rep is
 *	set to point to a ResolvedNsName, which contains a cached pointer to
 *	the Namespace. Reference counts are kept on both the ResolvedNsName
 *	and the Namespace, so we can keep track of their usage and free them
 *	when appropriate.
 *
 *----------------------------------------------------------------------
 */

static int
SetNsNameFromAny(
    Tcl_Interp *interp,		/* Points to the namespace in which to resolve
				 * name. Also used for error reporting if not
				 * NULL. */
    register Tcl_Obj *objPtr)	/* The object to convert. */
{
    const char *dummy;
    Namespace *nsPtr, *dummy1Ptr, *dummy2Ptr;
    register ResolvedNsName *resNamePtr;
    const char *name;
    void *stringIntRep = NULL;

    if (interp == NULL) {
	return TCL_ERROR;
    }

    name = TclGetString(objPtr);
    TclGetNamespaceForQualName(interp, name, NULL, TCL_FIND_ONLY_NS,
	     &nsPtr, &dummy1Ptr, &dummy2Ptr, &dummy);

    /*
     * If we found a namespace, then create a new ResolvedNsName structure
     * that holds a reference to it.
     */

    if ((nsPtr == NULL) || (nsPtr->flags & NS_DYING)) {
	/*
	 * Our failed lookup proves any previously cached nsName intrep is no
	 * longer valid. Get rid of it so we no longer waste memory storing
	 * it, nor time determining its invalidity again and again.
	 */

	if (objPtr->typePtr == &tclNsNameType) {
	    TclFreeIntRep(objPtr);
	    objPtr->typePtr = NULL;
	}
	return TCL_ERROR;
    }

    nsPtr->refCount++;
    resNamePtr = (ResolvedNsName *) ckalloc(sizeof(ResolvedNsName));
    resNamePtr->nsPtr = nsPtr;
    if ((name[0] == ':') && (name[1] == ':')) {
	resNamePtr->refNsPtr = NULL;
    } else {
	resNamePtr->refNsPtr = (Namespace *) Tcl_GetCurrentNamespace(interp);
    }
    resNamePtr->refCount = 1;
	/* If previous objType was string, keep the internal representation */
	if (objPtr->typePtr == &tclStringType) {
		stringIntRep = objPtr->internalRep.twoPtrValue.ptr2;
		objPtr->internalRep.twoPtrValue.ptr2 = NULL;
	}
    TclFreeIntRep(objPtr);
    objPtr->internalRep.twoPtrValue.ptr1 = resNamePtr;
    objPtr->internalRep.twoPtrValue.ptr2 = stringIntRep;
    objPtr->typePtr = &tclNsNameType;
    return TCL_OK;
}

/*
 *----------------------------------------------------------------------
 *
 * NamespaceEnsembleCmd --
 *
 *	Invoked to implement the "namespace ensemble" command that creates and
 *	manipulates ensembles built on top of namespaces. Handles the
 *	following syntax:
 *
 *	    namespace ensemble name ?dictionary?
 *
 * Results:
 *	Returns TCL_OK if successful, and TCL_ERROR if anything goes wrong.
 *
 * Side effects:
 *	Creates the ensemble for the namespace if one did not previously
 *	exist. Alternatively, alters the way that the ensemble's subcommand =>
 *	implementation prefix is configured.
 *
 *----------------------------------------------------------------------
 */

static int
NamespaceEnsembleCmd(
    ClientData dummy,
    Tcl_Interp *interp,
    int objc,
    Tcl_Obj *const objv[])
{
    Namespace *nsPtr;
    Tcl_Command token;
    static const char *subcommands[] = {
	"configure", "create", "exists", NULL
    };
    enum EnsSubcmds {
	ENS_CONFIG, ENS_CREATE, ENS_EXISTS
    };
    static const char *createOptions[] = {
	"-command", "-map", "-prefixes", "-subcommands", "-unknown", NULL
    };
    enum EnsCreateOpts {
	CRT_CMD, CRT_MAP, CRT_PREFIX, CRT_SUBCMDS, CRT_UNKNOWN
    };
    static const char *configOptions[] = {
	"-map", "-namespace", "-prefixes", "-subcommands", "-unknown", NULL
    };
    enum EnsConfigOpts {
	CONF_MAP, CONF_NAMESPACE, CONF_PREFIX, CONF_SUBCMDS, CONF_UNKNOWN
    };
    int index;

    nsPtr = (Namespace *) TclGetCurrentNamespace(interp);
    if (nsPtr == NULL || nsPtr->flags & NS_DYING) {
	if (!Tcl_InterpDeleted(interp)) {
	    Tcl_AppendResult(interp,
		    "tried to manipulate ensemble of deleted namespace", NULL);
	}
	return TCL_ERROR;
    }

    if (objc < 3) {
	Tcl_WrongNumArgs(interp, 2, objv, "subcommand ?arg ...?");
	return TCL_ERROR;
    }
    if (Tcl_GetIndexFromObj(interp, objv[2], subcommands, "subcommand", 0,
	    &index) != TCL_OK) {
	return TCL_ERROR;
    }

    switch ((enum EnsSubcmds) index) {
    case ENS_CREATE: {
	char *name;
	Tcl_DictSearch search;
	Tcl_Obj *listObj;
	int done, len, allocatedMapFlag = 0;
	/*
	 * Defaults
	 */
	Tcl_Obj *subcmdObj = NULL;
	Tcl_Obj *mapObj = NULL;
	int permitPrefix = 1;
	Tcl_Obj *unknownObj = NULL;

	objv += 3;
	objc -= 3;

	/*
	 * Work out what name to use for the command to create. If supplied,
	 * it is either fully specified or relative to the current namespace.
	 * If not supplied, it is exactly the name of the current namespace.
	 */

	name = nsPtr->fullName;

	/*
	 * Parse the option list, applying type checks as we go. Note that we
	 * are not incrementing any reference counts in the objects at this
	 * stage, so the presence of an option multiple times won't cause any
	 * memory leaks.
	 */

	for (; objc>1 ; objc-=2,objv+=2 ) {
	    if (Tcl_GetIndexFromObj(interp, objv[0], createOptions, "option",
		    0, &index) != TCL_OK) {
		if (allocatedMapFlag) {
		    Tcl_DecrRefCount(mapObj);
		}
		return TCL_ERROR;
	    }
	    switch ((enum EnsCreateOpts) index) {
	    case CRT_CMD:
		name = TclGetString(objv[1]);
		continue;
	    case CRT_SUBCMDS:
		if (TclListObjLength(interp, objv[1], &len) != TCL_OK) {
		    if (allocatedMapFlag) {
			Tcl_DecrRefCount(mapObj);
		    }
		    return TCL_ERROR;
		}
		subcmdObj = (len > 0 ? objv[1] : NULL);
		continue;
	    case CRT_MAP: {
		Tcl_Obj *patchedDict = NULL, *subcmdObj;

		/*
		 * Verify that the map is sensible.
		 */

		if (Tcl_DictObjFirst(interp, objv[1], &search,
			&subcmdObj, &listObj, &done) != TCL_OK) {
		    if (allocatedMapFlag) {
			Tcl_DecrRefCount(mapObj);
		    }
		    return TCL_ERROR;
		}
		if (done) {
		    mapObj = NULL;
		    continue;
		}
		do {
		    Tcl_Obj **listv;
		    char *cmd;

		    if (TclListObjGetElements(interp, listObj, &len,
			    &listv) != TCL_OK) {
			Tcl_DictObjDone(&search);
			if (patchedDict) {
			    Tcl_DecrRefCount(patchedDict);
			}
			if (allocatedMapFlag) {
			    Tcl_DecrRefCount(mapObj);
			}
			return TCL_ERROR;
		    }
		    if (len < 1) {
			Tcl_SetResult(interp,
				"ensemble subcommand implementations "
				"must be non-empty lists", TCL_STATIC);
			Tcl_DictObjDone(&search);
			if (patchedDict) {
			    Tcl_DecrRefCount(patchedDict);
			}
			if (allocatedMapFlag) {
			    Tcl_DecrRefCount(mapObj);
			}
			return TCL_ERROR;
		    }
		    cmd = TclGetString(listv[0]);
		    if (!(cmd[0] == ':' && cmd[1] == ':')) {
			Tcl_Obj *newList = Tcl_NewListObj(len, listv);
			Tcl_Obj *newCmd = Tcl_NewStringObj(nsPtr->fullName,-1);

			if (nsPtr->parentPtr) {
			    Tcl_AppendStringsToObj(newCmd, "::", NULL);
			}
			Tcl_AppendObjToObj(newCmd, listv[0]);
			Tcl_ListObjReplace(NULL, newList, 0, 1, 1, &newCmd);
			if (patchedDict == NULL) {
			    patchedDict = Tcl_DuplicateObj(objv[1]);
			}
			Tcl_DictObjPut(NULL, patchedDict, subcmdObj, newList);
		    }
		    Tcl_DictObjNext(&search, &subcmdObj, &listObj, &done);
		} while (!done);

		if (allocatedMapFlag) {
		    Tcl_DecrRefCount(mapObj);
		}
		mapObj = (patchedDict ? patchedDict : objv[1]);
		if (patchedDict) {
		    allocatedMapFlag = 1;
		}
		continue;
	    }
	    case CRT_PREFIX:
		if (Tcl_GetBooleanFromObj(interp, objv[1],
			&permitPrefix) != TCL_OK) {
		    if (allocatedMapFlag) {
			Tcl_DecrRefCount(mapObj);
		    }
		    return TCL_ERROR;
		}
		continue;
	    case CRT_UNKNOWN:
		if (TclListObjLength(interp, objv[1], &len) != TCL_OK) {
		    if (allocatedMapFlag) {
			Tcl_DecrRefCount(mapObj);
		    }
		    return TCL_ERROR;
		}
		unknownObj = (len > 0 ? objv[1] : NULL);
		continue;
	    }
	}

	/*
	 * Create the ensemble. Note that this might delete another ensemble
	 * linked to the same namespace, so we must be careful. However, we
	 * should be OK because we only link the namespace into the list once
	 * we've created it (and after any deletions have occurred.)
	 */

	token = Tcl_CreateEnsemble(interp, name, NULL,
		(permitPrefix ? TCL_ENSEMBLE_PREFIX : 0));
	Tcl_SetEnsembleSubcommandList(interp, token, subcmdObj);
	Tcl_SetEnsembleMappingDict(interp, token, mapObj);
	Tcl_SetEnsembleUnknownHandler(interp, token, unknownObj);

	/*
	 * Tricky! Must ensure that the result is not shared (command delete
	 * traces could have corrupted the pristine object that we started
	 * with). [Snit test rename-1.5]
	 */

	Tcl_ResetResult(interp);
	Tcl_GetCommandFullName(interp, token, Tcl_GetObjResult(interp));
	return TCL_OK;
    }

    case ENS_EXISTS:
	if (objc != 4) {
	    Tcl_WrongNumArgs(interp, 3, objv, "cmdname");
	    return TCL_ERROR;
	}
	Tcl_SetObjResult(interp, Tcl_NewBooleanObj(
		Tcl_FindEnsemble(interp, objv[3], 0) != NULL));
	return TCL_OK;

    case ENS_CONFIG:
	if (objc < 4 || (objc != 5 && objc & 1)) {
	    Tcl_WrongNumArgs(interp, 3, objv, "cmdname ?opt? ?value? ...");
	    return TCL_ERROR;
	}
	token = Tcl_FindEnsemble(interp, objv[3], TCL_LEAVE_ERR_MSG);
	if (token == NULL) {
	    return TCL_ERROR;
	}

	if (objc == 5) {
	    Tcl_Obj *resultObj = NULL;		/* silence gcc 4 warning */

	    if (Tcl_GetIndexFromObj(interp, objv[4], configOptions, "option",
		    0, &index) != TCL_OK) {
		return TCL_ERROR;
	    }
	    switch ((enum EnsConfigOpts) index) {
	    case CONF_SUBCMDS:
		Tcl_GetEnsembleSubcommandList(NULL, token, &resultObj);
		if (resultObj != NULL) {
		    Tcl_SetObjResult(interp, resultObj);
		}
		break;
	    case CONF_MAP:
		Tcl_GetEnsembleMappingDict(NULL, token, &resultObj);
		if (resultObj != NULL) {
		    Tcl_SetObjResult(interp, resultObj);
		}
		break;
	    case CONF_NAMESPACE: {
		Tcl_Namespace *namespacePtr = NULL; /* silence gcc 4 warning */

		Tcl_GetEnsembleNamespace(NULL, token, &namespacePtr);
		Tcl_SetResult(interp, ((Namespace *)namespacePtr)->fullName,
			TCL_VOLATILE);
		break;
	    }
	    case CONF_PREFIX: {
		int flags = 0;			/* silence gcc 4 warning */

		Tcl_GetEnsembleFlags(NULL, token, &flags);
		Tcl_SetObjResult(interp,
			Tcl_NewBooleanObj(flags & TCL_ENSEMBLE_PREFIX));
		break;
	    }
	    case CONF_UNKNOWN:
		Tcl_GetEnsembleUnknownHandler(NULL, token, &resultObj);
		if (resultObj != NULL) {
		    Tcl_SetObjResult(interp, resultObj);
		}
		break;
	    }
	    return TCL_OK;

	} else if (objc == 4) {
	    /*
	     * Produce list of all information.
	     */

	    Tcl_Obj *resultObj, *tmpObj = NULL;	/* silence gcc 4 warning */
	    Tcl_Namespace *namespacePtr = NULL;	/* silence gcc 4 warning */
	    int flags = 0;			/* silence gcc 4 warning */

	    TclNewObj(resultObj);

	    /* -map option */
	    Tcl_ListObjAppendElement(NULL, resultObj,
		    Tcl_NewStringObj(configOptions[CONF_MAP], -1));
	    Tcl_GetEnsembleMappingDict(NULL, token, &tmpObj);
	    Tcl_ListObjAppendElement(NULL, resultObj,
		    (tmpObj != NULL) ? tmpObj : Tcl_NewObj());

	    /* -namespace option */
	    Tcl_ListObjAppendElement(NULL, resultObj,
		    Tcl_NewStringObj(configOptions[CONF_NAMESPACE], -1));
	    Tcl_GetEnsembleNamespace(NULL, token, &namespacePtr);
	    Tcl_ListObjAppendElement(NULL, resultObj,
		    Tcl_NewStringObj(((Namespace *)namespacePtr)->fullName,
		    -1));

	    /* -prefix option */
	    Tcl_ListObjAppendElement(NULL, resultObj,
		    Tcl_NewStringObj(configOptions[CONF_PREFIX], -1));
	    Tcl_GetEnsembleFlags(NULL, token, &flags);
	    Tcl_ListObjAppendElement(NULL, resultObj,
		    Tcl_NewBooleanObj(flags & TCL_ENSEMBLE_PREFIX));

	    /* -subcommands option */
	    Tcl_ListObjAppendElement(NULL, resultObj,
		    Tcl_NewStringObj(configOptions[CONF_SUBCMDS], -1));
	    Tcl_GetEnsembleSubcommandList(NULL, token, &tmpObj);
	    Tcl_ListObjAppendElement(NULL, resultObj,
		    (tmpObj != NULL) ? tmpObj : Tcl_NewObj());

	    /* -unknown option */
	    Tcl_ListObjAppendElement(NULL, resultObj,
		    Tcl_NewStringObj(configOptions[CONF_UNKNOWN], -1));
	    Tcl_GetEnsembleUnknownHandler(NULL, token, &tmpObj);
	    Tcl_ListObjAppendElement(NULL, resultObj,
		    (tmpObj != NULL) ? tmpObj : Tcl_NewObj());

	    Tcl_SetObjResult(interp, resultObj);
	    return TCL_OK;
	} else {
	    Tcl_DictSearch search;
	    Tcl_Obj *listObj;
	    int done, len, allocatedMapFlag = 0;
	    Tcl_Obj *subcmdObj = NULL, *mapObj = NULL,
		    *unknownObj = NULL; /* Defaults, silence gcc 4 warnings */
	    int permitPrefix, flags = 0;	/* silence gcc 4 warning */

	    Tcl_GetEnsembleSubcommandList(NULL, token, &subcmdObj);
	    Tcl_GetEnsembleMappingDict(NULL, token, &mapObj);
	    Tcl_GetEnsembleUnknownHandler(NULL, token, &unknownObj);
	    Tcl_GetEnsembleFlags(NULL, token, &flags);
	    permitPrefix = (flags & TCL_ENSEMBLE_PREFIX) != 0;

	    objv += 4;
	    objc -= 4;

	    /*
	     * Parse the option list, applying type checks as we go. Note that
	     * we are not incrementing any reference counts in the objects at
	     * this stage, so the presence of an option multiple times won't
	     * cause any memory leaks.
	     */

	    for (; objc>0 ; objc-=2,objv+=2 ) {
		if (Tcl_GetIndexFromObj(interp, objv[0], configOptions,
			"option", 0, &index) != TCL_OK) {
		    if (allocatedMapFlag) {
			Tcl_DecrRefCount(mapObj);
		    }
		    return TCL_ERROR;
		}
		switch ((enum EnsConfigOpts) index) {
		case CONF_SUBCMDS:
		    if (TclListObjLength(interp, objv[1], &len) != TCL_OK) {
			if (allocatedMapFlag) {
			    Tcl_DecrRefCount(mapObj);
			}
			return TCL_ERROR;
		    }
		    subcmdObj = (len > 0 ? objv[1] : NULL);
		    continue;
		case CONF_MAP: {
		    Tcl_Obj *patchedDict = NULL, *subcmdObj;

		    /*
		     * Verify that the map is sensible.
		     */

		    if (Tcl_DictObjFirst(interp, objv[1], &search,
			    &subcmdObj, &listObj, &done) != TCL_OK) {
			if (allocatedMapFlag) {
			    Tcl_DecrRefCount(mapObj);
			}
			return TCL_ERROR;
		    }
		    if (done) {
			mapObj = NULL;
			continue;
		    }
		    do {
			Tcl_Obj **listv;
			char *cmd;

			if (TclListObjGetElements(interp, listObj, &len,
				&listv) != TCL_OK) {
			    Tcl_DictObjDone(&search);
			    if (patchedDict) {
				Tcl_DecrRefCount(patchedDict);
			    }
			    if (allocatedMapFlag) {
				Tcl_DecrRefCount(mapObj);
			    }
			    return TCL_ERROR;
			}
			if (len < 1) {
			    Tcl_SetResult(interp,
				    "ensemble subcommand implementations "
				    "must be non-empty lists", TCL_STATIC);
			    Tcl_DictObjDone(&search);
			    if (patchedDict) {
				Tcl_DecrRefCount(patchedDict);
			    }
			    if (allocatedMapFlag) {
				Tcl_DecrRefCount(mapObj);
			    }
			    return TCL_ERROR;
			}
			cmd = TclGetString(listv[0]);
			if (!(cmd[0] == ':' && cmd[1] == ':')) {
			    Tcl_Obj *newList = Tcl_NewListObj(len, listv);
			    Tcl_Obj *newCmd =
				    Tcl_NewStringObj(nsPtr->fullName, -1);
			    if (nsPtr->parentPtr) {
				Tcl_AppendStringsToObj(newCmd, "::", NULL);
			    }
			    Tcl_AppendObjToObj(newCmd, listv[0]);
			    Tcl_ListObjReplace(NULL, newList, 0,1, 1,&newCmd);
			    if (patchedDict == NULL) {
				patchedDict = Tcl_DuplicateObj(objv[1]);
			    }
			    Tcl_DictObjPut(NULL, patchedDict, subcmdObj,
				    newList);
			}
			Tcl_DictObjNext(&search, &subcmdObj, &listObj, &done);
		    } while (!done);
		    if (allocatedMapFlag) {
			Tcl_DecrRefCount(mapObj);
		    }
		    mapObj = (patchedDict ? patchedDict : objv[1]);
		    if (patchedDict) {
			allocatedMapFlag = 1;
		    }
		    continue;
		}
		case CONF_NAMESPACE:
		    if (allocatedMapFlag) {
			Tcl_DecrRefCount(mapObj);
		    }
		    Tcl_AppendResult(interp, "option -namespace is read-only",
			    NULL);
		    return TCL_ERROR;
		case CONF_PREFIX:
		    if (Tcl_GetBooleanFromObj(interp, objv[1],
			    &permitPrefix) != TCL_OK) {
			if (allocatedMapFlag) {
			    Tcl_DecrRefCount(mapObj);
			}
			return TCL_ERROR;
		    }
		    continue;
		case CONF_UNKNOWN:
		    if (TclListObjLength(interp, objv[1], &len) != TCL_OK) {
			if (allocatedMapFlag) {
			    Tcl_DecrRefCount(mapObj);
			}
			return TCL_ERROR;
		    }
		    unknownObj = (len > 0 ? objv[1] : NULL);
		    continue;
		}
	    }

	    /*
	     * Update the namespace now that we've finished the parsing stage.
	     */

	    flags = (permitPrefix ? flags|TCL_ENSEMBLE_PREFIX
		    : flags&~TCL_ENSEMBLE_PREFIX);
	    Tcl_SetEnsembleSubcommandList(interp, token, subcmdObj);
	    Tcl_SetEnsembleMappingDict(interp, token, mapObj);
	    Tcl_SetEnsembleUnknownHandler(interp, token, unknownObj);
	    Tcl_SetEnsembleFlags(interp, token, flags);
	    return TCL_OK;
	}

    default:
	Tcl_Panic("unexpected ensemble command");
    }
    return TCL_OK;
}

/*
 *----------------------------------------------------------------------
 *
 * Tcl_CreateEnsemble --
 *
 *	Create a simple ensemble attached to the given namespace.
 *
 * Results:
 *	The token for the command created.
 *
 * Side effects:
 *	The ensemble is created and marked for compilation.
 *
 *----------------------------------------------------------------------
 */

Tcl_Command
Tcl_CreateEnsemble(
    Tcl_Interp *interp,
    const char *name,
    Tcl_Namespace *namespacePtr,
    int flags)
{
    Namespace *nsPtr = (Namespace *) namespacePtr;
    EnsembleConfig *ensemblePtr = (EnsembleConfig *)
	    ckalloc(sizeof(EnsembleConfig));
    Tcl_Obj *nameObj = NULL;

    if (nsPtr == NULL) {
	nsPtr = (Namespace *) TclGetCurrentNamespace(interp);
    }

    /*
     * Make the name of the ensemble into a fully qualified name. This might
     * allocate a temporary object.
     */

    if (!(name[0] == ':' && name[1] == ':')) {
	nameObj = Tcl_NewStringObj(nsPtr->fullName, -1);
	if (nsPtr->parentPtr == NULL) {
	    Tcl_AppendStringsToObj(nameObj, name, NULL);
	} else {
	    Tcl_AppendStringsToObj(nameObj, "::", name, NULL);
	}
	Tcl_IncrRefCount(nameObj);
	name = TclGetString(nameObj);
    }

    ensemblePtr->nsPtr = nsPtr;
    ensemblePtr->epoch = 0;
    Tcl_InitHashTable(&ensemblePtr->subcommandTable, TCL_STRING_KEYS);
    ensemblePtr->subcommandArrayPtr = NULL;
    ensemblePtr->subcmdList = NULL;
    ensemblePtr->subcommandDict = NULL;
    ensemblePtr->flags = flags;
    ensemblePtr->unknownHandler = NULL;
    ensemblePtr->token = Tcl_CreateObjCommand(interp, name,
	    NsEnsembleImplementationCmd, ensemblePtr, DeleteEnsembleConfig);
    ensemblePtr->next = (EnsembleConfig *) nsPtr->ensembles;
    nsPtr->ensembles = (Tcl_Ensemble *) ensemblePtr;

    /*
     * Trigger an eventual recomputation of the ensemble command set. Note
     * that this is slightly tricky, as it means that we are not actually
     * counting the number of namespace export actions, but it is the simplest
     * way to go!
     */

    nsPtr->exportLookupEpoch++;

    if (flags & ENSEMBLE_COMPILE) {
	((Command *) ensemblePtr->token)->compileProc = TclCompileEnsemble;
    }

    if (nameObj != NULL) {
	TclDecrRefCount(nameObj);
    }
    return ensemblePtr->token;
}

/*
 *----------------------------------------------------------------------
 *
 * Tcl_SetEnsembleSubcommandList --
 *
 *	Set the subcommand list for a particular ensemble.
 *
 * Results:
 *	Tcl result code (error if command token does not indicate an ensemble
 *	or the subcommand list - if non-NULL - is not a list).
 *
 * Side effects:
 *	The ensemble is updated and marked for recompilation.
 *
 *----------------------------------------------------------------------
 */

int
Tcl_SetEnsembleSubcommandList(
    Tcl_Interp *interp,
    Tcl_Command token,
    Tcl_Obj *subcmdList)
{
    Command *cmdPtr = (Command *) token;
    EnsembleConfig *ensemblePtr;
    Tcl_Obj *oldList;

    if (cmdPtr->objProc != NsEnsembleImplementationCmd) {
	Tcl_AppendResult(interp, "command is not an ensemble", NULL);
	return TCL_ERROR;
    }
    if (subcmdList != NULL) {
	int length;

	if (TclListObjLength(interp, subcmdList, &length) != TCL_OK) {
	    return TCL_ERROR;
	}
	if (length < 1) {
	    subcmdList = NULL;
	}
    }

    ensemblePtr = cmdPtr->objClientData;
    oldList = ensemblePtr->subcmdList;
    ensemblePtr->subcmdList = subcmdList;
    if (subcmdList != NULL) {
	Tcl_IncrRefCount(subcmdList);
    }
    if (oldList != NULL) {
	TclDecrRefCount(oldList);
    }

    /*
     * Trigger an eventual recomputation of the ensemble command set. Note
     * that this is slightly tricky, as it means that we are not actually
     * counting the number of namespace export actions, but it is the simplest
     * way to go!
     */

    ensemblePtr->nsPtr->exportLookupEpoch++;

    /*
     * Special hack to make compiling of [info exists] work when the
     * dictionary is modified.
     */

    if (cmdPtr->compileProc != NULL) {
	((Interp *)interp)->compileEpoch++;
    }

    return TCL_OK;
}

/*
 *----------------------------------------------------------------------
 *
 * Tcl_SetEnsembleMappingDict --
 *
 *	Set the mapping dictionary for a particular ensemble.
 *
 * Results:
 *	Tcl result code (error if command token does not indicate an ensemble
 *	or the mapping - if non-NULL - is not a dict).
 *
 * Side effects:
 *	The ensemble is updated and marked for recompilation.
 *
 *----------------------------------------------------------------------
 */

int
Tcl_SetEnsembleMappingDict(
    Tcl_Interp *interp,
    Tcl_Command token,
    Tcl_Obj *mapDict)
{
    Command *cmdPtr = (Command *) token;
    EnsembleConfig *ensemblePtr;
    Tcl_Obj *oldDict;

    if (cmdPtr->objProc != NsEnsembleImplementationCmd) {
	Tcl_AppendResult(interp, "command is not an ensemble", NULL);
	return TCL_ERROR;
    }
    if (mapDict != NULL) {
	int size, done;
	Tcl_DictSearch search;
	Tcl_Obj *valuePtr;

	if (Tcl_DictObjSize(interp, mapDict, &size) != TCL_OK) {
	    return TCL_ERROR;
	}

	for (Tcl_DictObjFirst(NULL, mapDict, &search, NULL, &valuePtr, &done);
		!done; Tcl_DictObjNext(&search, NULL, &valuePtr, &done)) {
	    Tcl_Obj *cmdPtr;
	    const char *bytes;

	    if (Tcl_ListObjIndex(interp, valuePtr, 0, &cmdPtr) != TCL_OK) {
		Tcl_DictObjDone(&search);
		return TCL_ERROR;
	    }
	    bytes = TclGetString(cmdPtr);
	    if (bytes[0] != ':' || bytes[1] != ':') {
		Tcl_AppendResult(interp,
			"ensemble target is not a fully-qualified command",
			NULL);
		Tcl_DictObjDone(&search);
		return TCL_ERROR;
	    }
	}

	if (size < 1) {
	    mapDict = NULL;
	}
    }

    ensemblePtr = cmdPtr->objClientData;
    oldDict = ensemblePtr->subcommandDict;
    ensemblePtr->subcommandDict = mapDict;
    if (mapDict != NULL) {
	Tcl_IncrRefCount(mapDict);
    }
    if (oldDict != NULL) {
	TclDecrRefCount(oldDict);
    }

    /*
     * Trigger an eventual recomputation of the ensemble command set. Note
     * that this is slightly tricky, as it means that we are not actually
     * counting the number of namespace export actions, but it is the simplest
     * way to go!
     */

    ensemblePtr->nsPtr->exportLookupEpoch++;

    /*
     * Special hack to make compiling of [info exists] work when the
     * dictionary is modified.
     */

    if (cmdPtr->compileProc != NULL) {
	((Interp *)interp)->compileEpoch++;
    }

    return TCL_OK;
}

/*
 *----------------------------------------------------------------------
 *
 * Tcl_SetEnsembleUnknownHandler --
 *
 *	Set the unknown handler for a particular ensemble.
 *
 * Results:
 *	Tcl result code (error if command token does not indicate an ensemble
 *	or the unknown handler - if non-NULL - is not a list).
 *
 * Side effects:
 *	The ensemble is updated and marked for recompilation.
 *
 *----------------------------------------------------------------------
 */

int
Tcl_SetEnsembleUnknownHandler(
    Tcl_Interp *interp,
    Tcl_Command token,
    Tcl_Obj *unknownList)
{
    Command *cmdPtr = (Command *) token;
    EnsembleConfig *ensemblePtr;
    Tcl_Obj *oldList;

    if (cmdPtr->objProc != NsEnsembleImplementationCmd) {
	Tcl_AppendResult(interp, "command is not an ensemble", NULL);
	return TCL_ERROR;
    }
    if (unknownList != NULL) {
	int length;

	if (TclListObjLength(interp, unknownList, &length) != TCL_OK) {
	    return TCL_ERROR;
	}
	if (length < 1) {
	    unknownList = NULL;
	}
    }

    ensemblePtr = cmdPtr->objClientData;
    oldList = ensemblePtr->unknownHandler;
    ensemblePtr->unknownHandler = unknownList;
    if (unknownList != NULL) {
	Tcl_IncrRefCount(unknownList);
    }
    if (oldList != NULL) {
	TclDecrRefCount(oldList);
    }

    /*
     * Trigger an eventual recomputation of the ensemble command set. Note
     * that this is slightly tricky, as it means that we are not actually
     * counting the number of namespace export actions, but it is the simplest
     * way to go!
     */

    ensemblePtr->nsPtr->exportLookupEpoch++;

    return TCL_OK;
}

/*
 *----------------------------------------------------------------------
 *
 * Tcl_SetEnsembleFlags --
 *
 *	Set the flags for a particular ensemble.
 *
 * Results:
 *	Tcl result code (error if command token does not indicate an
 *	ensemble).
 *
 * Side effects:
 *	The ensemble is updated and marked for recompilation.
 *
 *----------------------------------------------------------------------
 */

int
Tcl_SetEnsembleFlags(
    Tcl_Interp *interp,
    Tcl_Command token,
    int flags)
{
    Command *cmdPtr = (Command *) token;
    EnsembleConfig *ensemblePtr;
    int wasCompiled;

    if (cmdPtr->objProc != NsEnsembleImplementationCmd) {
	Tcl_AppendResult(interp, "command is not an ensemble", NULL);
	return TCL_ERROR;
    }

    ensemblePtr = cmdPtr->objClientData;
    wasCompiled = ensemblePtr->flags & ENSEMBLE_COMPILE;

    /*
     * This API refuses to set the ENS_DEAD flag...
     */

    ensemblePtr->flags &= ENS_DEAD;
    ensemblePtr->flags |= flags & ~ENS_DEAD;

    /*
     * Trigger an eventual recomputation of the ensemble command set. Note
     * that this is slightly tricky, as it means that we are not actually
     * counting the number of namespace export actions, but it is the simplest
     * way to go!
     */

    ensemblePtr->nsPtr->exportLookupEpoch++;

    /*
     * If the ENSEMBLE_COMPILE flag status was changed, install or remove the
     * compiler function and bump the interpreter's compilation epoch so that
     * bytecode gets regenerated.
     */

    if (flags & ENSEMBLE_COMPILE) {
	if (!wasCompiled) {
	    ((Command*) ensemblePtr->token)->compileProc = TclCompileEnsemble;
	    ((Interp *) interp)->compileEpoch++;
	}
    } else {
	if (wasCompiled) {
	    ((Command*) ensemblePtr->token)->compileProc = NULL;
	    ((Interp *) interp)->compileEpoch++;
	}
    }

    return TCL_OK;
}

/*
 *----------------------------------------------------------------------
 *
 * Tcl_GetEnsembleSubcommandList --
 *
 *	Get the list of subcommands associated with a particular ensemble.
 *
 * Results:
 *	Tcl result code (error if command token does not indicate an
 *	ensemble). The list of subcommands is returned by updating the
 *	variable pointed to by the last parameter (NULL if this is to be
 *	derived from the mapping dictionary or the associated namespace's
 *	exported commands).
 *
 * Side effects:
 *	None
 *
 *----------------------------------------------------------------------
 */

int
Tcl_GetEnsembleSubcommandList(
    Tcl_Interp *interp,
    Tcl_Command token,
    Tcl_Obj **subcmdListPtr)
{
    Command *cmdPtr = (Command *) token;
    EnsembleConfig *ensemblePtr;

    if (cmdPtr->objProc != NsEnsembleImplementationCmd) {
	if (interp != NULL) {
	    Tcl_AppendResult(interp, "command is not an ensemble", NULL);
	}
	return TCL_ERROR;
    }

    ensemblePtr = cmdPtr->objClientData;
    *subcmdListPtr = ensemblePtr->subcmdList;
    return TCL_OK;
}

/*
 *----------------------------------------------------------------------
 *
 * Tcl_GetEnsembleMappingDict --
 *
 *	Get the command mapping dictionary associated with a particular
 *	ensemble.
 *
 * Results:
 *	Tcl result code (error if command token does not indicate an
 *	ensemble). The mapping dict is returned by updating the variable
 *	pointed to by the last parameter (NULL if none is installed).
 *
 * Side effects:
 *	None
 *
 *----------------------------------------------------------------------
 */

int
Tcl_GetEnsembleMappingDict(
    Tcl_Interp *interp,
    Tcl_Command token,
    Tcl_Obj **mapDictPtr)
{
    Command *cmdPtr = (Command *) token;
    EnsembleConfig *ensemblePtr;

    if (cmdPtr->objProc != NsEnsembleImplementationCmd) {
	if (interp != NULL) {
	    Tcl_AppendResult(interp, "command is not an ensemble", NULL);
	}
	return TCL_ERROR;
    }

    ensemblePtr = cmdPtr->objClientData;
    *mapDictPtr = ensemblePtr->subcommandDict;
    return TCL_OK;
}

/*
 *----------------------------------------------------------------------
 *
 * Tcl_GetEnsembleUnknownHandler --
 *
 *	Get the unknown handler associated with a particular ensemble.
 *
 * Results:
 *	Tcl result code (error if command token does not indicate an
 *	ensemble). The unknown handler is returned by updating the variable
 *	pointed to by the last parameter (NULL if no handler is installed).
 *
 * Side effects:
 *	None
 *
 *----------------------------------------------------------------------
 */

int
Tcl_GetEnsembleUnknownHandler(
    Tcl_Interp *interp,
    Tcl_Command token,
    Tcl_Obj **unknownListPtr)
{
    Command *cmdPtr = (Command *) token;
    EnsembleConfig *ensemblePtr;

    if (cmdPtr->objProc != NsEnsembleImplementationCmd) {
	if (interp != NULL) {
	    Tcl_AppendResult(interp, "command is not an ensemble", NULL);
	}
	return TCL_ERROR;
    }

    ensemblePtr = cmdPtr->objClientData;
    *unknownListPtr = ensemblePtr->unknownHandler;
    return TCL_OK;
}

/*
 *----------------------------------------------------------------------
 *
 * Tcl_GetEnsembleFlags --
 *
 *	Get the flags for a particular ensemble.
 *
 * Results:
 *	Tcl result code (error if command token does not indicate an
 *	ensemble). The flags are returned by updating the variable pointed to
 *	by the last parameter.
 *
 * Side effects:
 *	None
 *
 *----------------------------------------------------------------------
 */

int
Tcl_GetEnsembleFlags(
    Tcl_Interp *interp,
    Tcl_Command token,
    int *flagsPtr)
{
    Command *cmdPtr = (Command *) token;
    EnsembleConfig *ensemblePtr;

    if (cmdPtr->objProc != NsEnsembleImplementationCmd) {
	if (interp != NULL) {
	    Tcl_AppendResult(interp, "command is not an ensemble", NULL);
	}
	return TCL_ERROR;
    }

    ensemblePtr = cmdPtr->objClientData;
    *flagsPtr = ensemblePtr->flags;
    return TCL_OK;
}

/*
 *----------------------------------------------------------------------
 *
 * Tcl_GetEnsembleNamespace --
 *
 *	Get the namespace associated with a particular ensemble.
 *
 * Results:
 *	Tcl result code (error if command token does not indicate an
 *	ensemble). Namespace is returned by updating the variable pointed to
 *	by the last parameter.
 *
 * Side effects:
 *	None
 *
 *----------------------------------------------------------------------
 */

int
Tcl_GetEnsembleNamespace(
    Tcl_Interp *interp,
    Tcl_Command token,
    Tcl_Namespace **namespacePtrPtr)
{
    Command *cmdPtr = (Command *) token;
    EnsembleConfig *ensemblePtr;

    if (cmdPtr->objProc != NsEnsembleImplementationCmd) {
	if (interp != NULL) {
	    Tcl_AppendResult(interp, "command is not an ensemble", NULL);
	}
	return TCL_ERROR;
    }

    ensemblePtr = cmdPtr->objClientData;
    *namespacePtrPtr = (Tcl_Namespace *) ensemblePtr->nsPtr;
    return TCL_OK;
}

/*
 *----------------------------------------------------------------------
 *
 * Tcl_FindEnsemble --
 *
 *	Given a command name, get the ensemble token for it, allowing for
 *	[namespace import]s. [Bug 1017022]
 *
 * Results:
 *	The token for the ensemble command with the given name, or NULL if the
 *	command either does not exist or is not an ensemble (when an error
 *	message will be written into the interp if thats non-NULL).
 *
 * Side effects:
 *	None
 *
 *----------------------------------------------------------------------
 */

Tcl_Command
Tcl_FindEnsemble(
    Tcl_Interp *interp,		/* Where to do the lookup, and where to write
				 * the errors if TCL_LEAVE_ERR_MSG is set in
				 * the flags. */
    Tcl_Obj *cmdNameObj,	/* Name of command to look up. */
    int flags)			/* Either 0 or TCL_LEAVE_ERR_MSG; other flags
				 * are probably not useful. */
{
    Command *cmdPtr;

    cmdPtr = (Command *)
	    Tcl_FindCommand(interp, TclGetString(cmdNameObj), NULL, flags);
    if (cmdPtr == NULL) {
	return NULL;
    }

    if (cmdPtr->objProc != NsEnsembleImplementationCmd) {
	/*
	 * Reuse existing infrastructure for following import link chains
	 * rather than duplicating it.
	 */

	cmdPtr = (Command *) TclGetOriginalCommand((Tcl_Command) cmdPtr);

	if (cmdPtr == NULL || cmdPtr->objProc != NsEnsembleImplementationCmd) {
	    if (flags & TCL_LEAVE_ERR_MSG) {
		Tcl_AppendResult(interp, "\"", TclGetString(cmdNameObj),
			"\" is not an ensemble command", NULL);
		Tcl_SetErrorCode(interp, "TCL", "LOOKUP", "ENSEMBLE",
			TclGetString(cmdNameObj), NULL);
	    }
	    return NULL;
	}
    }

    return (Tcl_Command) cmdPtr;
}

/*
 *----------------------------------------------------------------------
 *
 * Tcl_IsEnsemble --
 *
 *	Simple test for ensemble-hood that takes into account imported
 *	ensemble commands as well.
 *
 * Results:
 *	Boolean value
 *
 * Side effects:
 *	None
 *
 *----------------------------------------------------------------------
 */

int
Tcl_IsEnsemble(
    Tcl_Command token)
{
    Command *cmdPtr = (Command *) token;
    if (cmdPtr->objProc == NsEnsembleImplementationCmd) {
	return 1;
    }
    cmdPtr = (Command *) TclGetOriginalCommand((Tcl_Command) cmdPtr);
    if (cmdPtr == NULL || cmdPtr->objProc != NsEnsembleImplementationCmd) {
	return 0;
    }
    return 1;
}

/*
 *----------------------------------------------------------------------
 *
 * TclMakeEnsemble --
 *
 *	Create an ensemble from a table of implementation commands. The
 *	ensemble will be subject to (limited) compilation if any of the
 *	implementation commands are compilable.
 *
 * Results:
 *	Handle for the ensemble, or NULL if creation of it fails.
 *
 * Side effects:
 *	May advance bytecode compilation epoch.
 *
 *----------------------------------------------------------------------
 */

Tcl_Command
TclMakeEnsemble(
    Tcl_Interp *interp,
    const char *name,
    const EnsembleImplMap map[])
{
    Tcl_Command ensemble;	/* The overall ensemble. */
    Tcl_Namespace *tclNsPtr;	/* Reference to the "::tcl" namespace. */
    Tcl_DString buf;

    tclNsPtr = Tcl_FindNamespace(interp, "::tcl", NULL,
	    TCL_CREATE_NS_IF_UNKNOWN);
    if (tclNsPtr == NULL) {
	Tcl_Panic("unable to find or create ::tcl namespace!");
    }
    Tcl_DStringInit(&buf);
    Tcl_DStringAppend(&buf, "::tcl::", -1);
    Tcl_DStringAppend(&buf, name, -1);
    tclNsPtr = Tcl_FindNamespace(interp, Tcl_DStringValue(&buf), NULL,
	    TCL_CREATE_NS_IF_UNKNOWN);
    if (tclNsPtr == NULL) {
	Tcl_Panic("unable to find or create %s namespace!",
		Tcl_DStringValue(&buf));
    }
    ensemble = Tcl_CreateEnsemble(interp, Tcl_DStringValue(&buf)+5, tclNsPtr,
	    TCL_ENSEMBLE_PREFIX);
    Tcl_DStringAppend(&buf, "::", -1);
    if (ensemble != NULL) {
	Tcl_Obj *mapDict;
	int i, compile = 0;

	TclNewObj(mapDict);
	for (i=0 ; map[i].name != NULL ; i++) {
	    Tcl_Obj *fromObj, *toObj;
	    Command *cmdPtr;

	    fromObj = Tcl_NewStringObj(map[i].name, -1);
	    TclNewStringObj(toObj, Tcl_DStringValue(&buf),
		    Tcl_DStringLength(&buf));
	    Tcl_AppendToObj(toObj, map[i].name, -1);
	    Tcl_DictObjPut(NULL, mapDict, fromObj, toObj);
	    cmdPtr = (Command *) Tcl_CreateObjCommand(interp,
		    TclGetString(toObj), map[i].proc, NULL, NULL);
	    cmdPtr->compileProc = map[i].compileProc;
	    compile |= (map[i].compileProc != NULL);
	}
	Tcl_SetEnsembleMappingDict(interp, ensemble, mapDict);
	if (compile) {
	    Tcl_SetEnsembleFlags(interp, ensemble,
		    TCL_ENSEMBLE_PREFIX | ENSEMBLE_COMPILE);
	}
    }
    Tcl_DStringFree(&buf);

    return ensemble;
}

/*
 *----------------------------------------------------------------------
 *
 * NsEnsembleImplementationCmd --
 *
 *	Implements an ensemble of commands (being those exported by a
 *	namespace other than the global namespace) as a command with the same
 *	(short) name as the namespace in the parent namespace.
 *
 * Results:
 *	A standard Tcl result code. Will be TCL_ERROR if the command is not an
 *	unambiguous prefix of any command exported by the ensemble's
 *	namespace.
 *
 * Side effects:
 *	Depends on the command within the namespace that gets executed. If the
 *	ensemble itself returns TCL_ERROR, a descriptive error message will be
 *	placed in the interpreter's result.
 *
 *----------------------------------------------------------------------
 */

static int
NsEnsembleImplementationCmd(
    ClientData clientData,
    Tcl_Interp *interp,
    int objc,
    Tcl_Obj *const objv[])
{
    EnsembleConfig *ensemblePtr = clientData;
				/* The ensemble itself. */
    Tcl_Obj **tempObjv;		/* Space used to construct the list of
				 * arguments to pass to the command that
				 * implements the ensemble subcommand. */
    int result;			/* The result of the subcommand execution. */
    Tcl_Obj *prefixObj;		/* An object containing the prefix words of
				 * the command that implements the
				 * subcommand. */
    Tcl_HashEntry *hPtr;	/* Used for efficient lookup of fully
				 * specified but not yet cached command
				 * names. */
    Tcl_Obj **prefixObjv;	/* The list of objects to substitute in as the
				 * target command prefix. */
    int prefixObjc;		/* Size of prefixObjv of course! */
    int reparseCount = 0;	/* Number of reparses. */

    if (objc < 2) {
	Tcl_WrongNumArgs(interp, 1, objv, "subcommand ?argument ...?");
	return TCL_ERROR;
    }

  restartEnsembleParse:
    if (ensemblePtr->nsPtr->flags & NS_DYING) {
	/*
	 * Don't know how we got here, but make things give up quickly.
	 */

	if (!Tcl_InterpDeleted(interp)) {
	    Tcl_AppendResult(interp,
		    "ensemble activated for deleted namespace", NULL);
	}
	return TCL_ERROR;
    }

    /*
     * Determine if the table of subcommands is right. If so, we can just look
     * up in there and go straight to dispatch.
     */

    if (ensemblePtr->epoch == ensemblePtr->nsPtr->exportLookupEpoch) {
	/*
	 * Table of subcommands is still valid; therefore there might be a
	 * valid cache of discovered information which we can reuse. Do the
	 * check here, and if we're still valid, we can jump straight to the
	 * part where we do the invocation of the subcommand.
	 */

	if (objv[1]->typePtr == &tclEnsembleCmdType) {
	    EnsembleCmdRep *ensembleCmd = objv[1]->internalRep.twoPtrValue.ptr1;

	    if (ensembleCmd->nsPtr == ensemblePtr->nsPtr &&
		    ensembleCmd->epoch == ensemblePtr->epoch &&
		    ensembleCmd->token == ensemblePtr->token) {
		prefixObj = ensembleCmd->realPrefixObj;
		Tcl_IncrRefCount(prefixObj);
		goto runResultingSubcommand;
	    }
	}
    } else {
	BuildEnsembleConfig(ensemblePtr);
	ensemblePtr->epoch = ensemblePtr->nsPtr->exportLookupEpoch;
    }

    /*
     * Look in the hashtable for the subcommand name; this is the fastest way
     * of all.
     */

    hPtr = Tcl_FindHashEntry(&ensemblePtr->subcommandTable,
	    TclGetString(objv[1]));
    if (hPtr != NULL) {
	char *fullName = Tcl_GetHashKey(&ensemblePtr->subcommandTable, hPtr);

	prefixObj = Tcl_GetHashValue(hPtr);

	/*
	 * Cache for later in the subcommand object.
	 */

	MakeCachedEnsembleCommand(objv[1], ensemblePtr, fullName, prefixObj);
    } else if (!(ensemblePtr->flags & TCL_ENSEMBLE_PREFIX)) {
	/*
	 * Could not map, no prefixing, go to unknown/error handling.
	 */

	goto unknownOrAmbiguousSubcommand;
    } else {
	/*
	 * If we've not already confirmed the command with the hash as part of
	 * building our export table, we need to scan the sorted array for
	 * matches.
	 */

	char *subcmdName;	/* Name of the subcommand, or unique prefix of
				 * it (will be an error for a non-unique
				 * prefix). */
	char *fullName = NULL;	/* Full name of the subcommand. */
	int stringLength, i;
	int tableLength = ensemblePtr->subcommandTable.numEntries;

	subcmdName = TclGetString(objv[1]);
	stringLength = objv[1]->length;
	for (i=0 ; i<tableLength ; i++) {
	    register int cmp = strncmp(subcmdName,
		    ensemblePtr->subcommandArrayPtr[i],
		    (unsigned) stringLength);

	    if (cmp == 0) {
		if (fullName != NULL) {
		    /*
		     * Since there's never the exact-match case to worry about
		     * (hash search filters this), getting here indicates that
		     * our subcommand is an ambiguous prefix of (at least) two
		     * exported subcommands, which is an error case.
		     */

		    goto unknownOrAmbiguousSubcommand;
		}
		fullName = ensemblePtr->subcommandArrayPtr[i];
	    } else if (cmp < 0) {
		/*
		 * Because we are searching a sorted table, we can now stop
		 * searching because we have gone past anything that could
		 * possibly match.
		 */

		break;
	    }
	}
	if (fullName == NULL) {
	    /*
	     * The subcommand is not a prefix of anything, so bail out!
	     */

	    goto unknownOrAmbiguousSubcommand;
	}
	hPtr = Tcl_FindHashEntry(&ensemblePtr->subcommandTable, fullName);
	if (hPtr == NULL) {
	    Tcl_Panic("full name %s not found in supposedly synchronized hash",
		    fullName);
	}
	prefixObj = Tcl_GetHashValue(hPtr);

	/*
	 * Cache for later in the subcommand object.
	 */

	MakeCachedEnsembleCommand(objv[1], ensemblePtr, fullName, prefixObj);
    }

    Tcl_IncrRefCount(prefixObj);
  runResultingSubcommand:

    /*
     * Do the real work of execution of the subcommand by building an array of
     * objects (note that this is potentially not the same length as the
     * number of arguments to this ensemble command), populating it and then
     * feeding it back through the main command-lookup engine. In theory, we
     * could look up the command in the namespace ourselves, as we already
     * have the namespace in which it is guaranteed to exist, but we don't do
     * that (the cacheing of the command object used should help with that.)
     */

    {
	Interp *iPtr = (Interp *) interp;
	int isRootEnsemble;
	Tcl_Obj *copyObj;

	/*
	 * Get the prefix that we're rewriting to. To do this we need to
	 * ensure that the internal representation of the list does not change
	 * so that we can safely keep the internal representations of the
	 * elements in the list.
	 */

	copyObj = TclListObjCopy(NULL, prefixObj);
	TclListObjGetElements(NULL, copyObj, &prefixObjc, &prefixObjv);

	/*
	 * Record what arguments the script sent in so that things like
	 * Tcl_WrongNumArgs can give the correct error message.
	 */

	isRootEnsemble = (iPtr->ensembleRewrite.sourceObjs == NULL);
	if (isRootEnsemble) {
	    iPtr->ensembleRewrite.sourceObjs = objv;
	    iPtr->ensembleRewrite.numRemovedObjs = 2;
	    iPtr->ensembleRewrite.numInsertedObjs = prefixObjc;
	} else {
	    int ni = iPtr->ensembleRewrite.numInsertedObjs;

	    if (ni < 2) {
		iPtr->ensembleRewrite.numRemovedObjs += 2 - ni;
		iPtr->ensembleRewrite.numInsertedObjs += prefixObjc-1;
	    } else {
		iPtr->ensembleRewrite.numInsertedObjs += prefixObjc-2;
	    }
	}

	/*
	 * Allocate a workspace and build the list of arguments to pass to the
	 * target command in it.
	 */

	tempObjv = (Tcl_Obj **) TclStackAlloc(interp,
		(int) sizeof(Tcl_Obj *) * (objc - 2 + prefixObjc));
	memcpy(tempObjv, prefixObjv, sizeof(Tcl_Obj *) * prefixObjc);
	memcpy(tempObjv+prefixObjc, objv+2, sizeof(Tcl_Obj *) * (objc-2));

	/*
	 * Hand off to the target command.
	 */

	result = Tcl_EvalObjv(interp, objc-2+prefixObjc, tempObjv,
		TCL_EVAL_INVOKE);

	/*
	 * Clean up.
	 */

	TclStackFree(interp, tempObjv);
	Tcl_DecrRefCount(copyObj);
	if (isRootEnsemble) {
	    iPtr->ensembleRewrite.sourceObjs = NULL;
	    iPtr->ensembleRewrite.numRemovedObjs = 0;
	    iPtr->ensembleRewrite.numInsertedObjs = 0;
	}
    }
    Tcl_DecrRefCount(prefixObj);
    return result;

  unknownOrAmbiguousSubcommand:
    /*
     * Have not been able to match the subcommand asked for with a real
     * subcommand that we export. See whether a handler has been registered
     * for dealing with this situation. Will only call (at most) once for any
     * particular ensemble invocation.
     */

    if (ensemblePtr->unknownHandler != NULL && reparseCount++ < 1) {
	int paramc, i;
	Tcl_Obj **paramv, *unknownCmd, *ensObj;

	unknownCmd = Tcl_DuplicateObj(ensemblePtr->unknownHandler);
	TclNewObj(ensObj);
	Tcl_GetCommandFullName(interp, ensemblePtr->token, ensObj);
	Tcl_ListObjAppendElement(NULL, unknownCmd, ensObj);
	for (i=1 ; i<objc ; i++) {
	    Tcl_ListObjAppendElement(NULL, unknownCmd, objv[i]);
	}
	TclListObjGetElements(NULL, unknownCmd, &paramc, &paramv);
	Tcl_Preserve(ensemblePtr);
	Tcl_IncrRefCount(unknownCmd);
	result = Tcl_EvalObjv(interp, paramc, paramv, 0);
	if (result == TCL_OK) {
	    prefixObj = Tcl_GetObjResult(interp);
	    Tcl_IncrRefCount(prefixObj);
	    Tcl_DecrRefCount(unknownCmd);
	    Tcl_Release(ensemblePtr);
	    Tcl_ResetResult(interp);
	    if (ensemblePtr->flags & ENS_DEAD) {
		Tcl_DecrRefCount(prefixObj);
		Tcl_SetResult(interp,
			"unknown subcommand handler deleted its ensemble",
			TCL_STATIC);
		return TCL_ERROR;
	    }

	    /*
	     * Namespace is still there. Check if the result is a valid list.
	     * If it is, and it is non-empty, that list is what we are using
	     * as our replacement.
	     */

	    if (TclListObjLength(interp, prefixObj, &prefixObjc) != TCL_OK) {
		Tcl_DecrRefCount(prefixObj);
		Tcl_AddErrorInfo(interp, "\n    while parsing result of "
			"ensemble unknown subcommand handler");
		return TCL_ERROR;
	    }
	    if (prefixObjc > 0) {
		goto runResultingSubcommand;
	    }

	    /*
	     * Namespace alive & empty result => reparse.
	     */

	    Tcl_DecrRefCount(prefixObj);
	    goto restartEnsembleParse;
	}
	if (!Tcl_InterpDeleted(interp)) {
	    if (result != TCL_ERROR) {
		char buf[TCL_INTEGER_SPACE];

		Tcl_ResetResult(interp);
		Tcl_SetResult(interp,
			"unknown subcommand handler returned bad code: ",
			TCL_STATIC);
		switch (result) {
		case TCL_RETURN:
		    Tcl_AppendResult(interp, "return", NULL);
		    break;
		case TCL_BREAK:
		    Tcl_AppendResult(interp, "break", NULL);
		    break;
		case TCL_CONTINUE:
		    Tcl_AppendResult(interp, "continue", NULL);
		    break;
		default:
		    sprintf(buf, "%d", result);
		    Tcl_AppendResult(interp, buf, NULL);
		}
		Tcl_AddErrorInfo(interp, "\n    result of "
			"ensemble unknown subcommand handler: ");
		Tcl_AddErrorInfo(interp, TclGetString(unknownCmd));
	    } else {
		Tcl_AddErrorInfo(interp,
			"\n    (ensemble unknown subcommand handler)");
	    }
	}
	Tcl_DecrRefCount(unknownCmd);
	Tcl_Release(ensemblePtr);
	return TCL_ERROR;
    }

    /*
     * We cannot determine what subcommand to hand off to, so generate a
     * (standard) failure message. Note the one odd case compared with
     * standard ensemble-like command, which is where a namespace has no
     * exported commands at all...
     */

    Tcl_ResetResult(interp);
    Tcl_SetErrorCode(interp, "TCL", "LOOKUP", "ENSEMBLE",
	    TclGetString(objv[1]), NULL);
    if (ensemblePtr->subcommandTable.numEntries == 0) {
	Tcl_AppendResult(interp, "unknown subcommand \"",TclGetString(objv[1]),
		"\": namespace ", ensemblePtr->nsPtr->fullName,
		" does not export any commands", NULL);
	Tcl_SetErrorCode(interp, "TCL", "LOOKUP", "SUBCOMMAND",
		TclGetString(objv[1]), NULL);
	return TCL_ERROR;
    }
    Tcl_AppendResult(interp, "unknown ",
	    (ensemblePtr->flags & TCL_ENSEMBLE_PREFIX ? "or ambiguous " : ""),
	    "subcommand \"", TclGetString(objv[1]), "\": must be ", NULL);
    if (ensemblePtr->subcommandTable.numEntries == 1) {
	Tcl_AppendResult(interp, ensemblePtr->subcommandArrayPtr[0], NULL);
    } else {
	int i;

	for (i=0 ; i<ensemblePtr->subcommandTable.numEntries-1 ; i++) {
	    Tcl_AppendResult(interp,
		    ensemblePtr->subcommandArrayPtr[i], ", ", NULL);
	}
	Tcl_AppendResult(interp, "or ",
		ensemblePtr->subcommandArrayPtr[i], NULL);
    }
    Tcl_SetErrorCode(interp, "TCL", "LOOKUP", "SUBCOMMAND",
	    TclGetString(objv[1]), NULL);
    return TCL_ERROR;
}

/*
 *----------------------------------------------------------------------
 *
 * MakeCachedEnsembleCommand --
 *
 *	Cache what we've computed so far; it's not nice to repeatedly copy
 *	strings about. Note that to do this, we start by deleting any old
 *	representation that there was (though if it was an out of date
 *	ensemble rep, we can skip some of the deallocation process.)
 *
 * Results:
 *	None
 *
 * Side effects:
 *	Alters the internal representation of the first object parameter.
 *
 *----------------------------------------------------------------------
 */

static void
MakeCachedEnsembleCommand(
    Tcl_Obj *objPtr,
    EnsembleConfig *ensemblePtr,
    const char *subcommandName,
    Tcl_Obj *prefixObjPtr)
{
    register EnsembleCmdRep *ensembleCmd;
    int length;

    if (objPtr->typePtr == &tclEnsembleCmdType) {
	ensembleCmd = objPtr->internalRep.twoPtrValue.ptr1;
	Tcl_DecrRefCount(ensembleCmd->realPrefixObj);
	ensembleCmd->nsPtr->refCount--;
	if ((ensembleCmd->nsPtr->refCount == 0)
		&& (ensembleCmd->nsPtr->flags & NS_DEAD)) {
	    NamespaceFree(ensembleCmd->nsPtr);
	}
	ckfree(ensembleCmd->fullSubcmdName);
    } else {
	/* If previous objType was string, keep the internal representation */
	if (objPtr->typePtr == &tclStringType) {
		stringIntRep = objPtr->internalRep.twoPtrValue.ptr2;
		objPtr->internalRep.twoPtrValue.ptr2 = NULL;
	}
	/*
	 * Kill the old internal rep, and replace it with a brand new one of
	 * our own.
	 */

	TclFreeIntRep(objPtr);
	ensembleCmd = (EnsembleCmdRep *) ckalloc(sizeof(EnsembleCmdRep));
	objPtr->internalRep.twoPtrValue.ptr1 = ensembleCmd;
<<<<<<< HEAD
	objPtr->internalRep.twoPtrValue.ptr2 = NULL;
=======
>>>>>>> 3cd0a536
	objPtr->typePtr = &tclEnsembleCmdType;
    }

    /*
     * Populate the internal rep.
     */

    ensembleCmd->nsPtr = ensemblePtr->nsPtr;
    ensembleCmd->epoch = ensemblePtr->epoch;
    ensembleCmd->token = ensemblePtr->token;
    ensemblePtr->nsPtr->refCount++;
    ensembleCmd->realPrefixObj = prefixObjPtr;
    length = strlen(subcommandName)+1;
    ensembleCmd->fullSubcmdName = ckalloc((unsigned) length);
    memcpy(ensembleCmd->fullSubcmdName, subcommandName, (unsigned) length);
    Tcl_IncrRefCount(ensembleCmd->realPrefixObj);
}

/*
 *----------------------------------------------------------------------
 *
 * DeleteEnsembleConfig --
 *
 *	Destroys the data structure used to represent an ensemble. This is
 *	called when the ensemble's command is deleted (which happens
 *	automatically if the ensemble's namespace is deleted.) Maintainers
 *	should note that ensembles should be deleted by deleting their
 *	commands.
 *
 * Results:
 *	None.
 *
 * Side effects:
 *	Memory is (eventually) deallocated.
 *
 *----------------------------------------------------------------------
 */

static void
DeleteEnsembleConfig(
    ClientData clientData)
{
    EnsembleConfig *ensemblePtr = clientData;
    Namespace *nsPtr = ensemblePtr->nsPtr;
    Tcl_HashSearch search;
    Tcl_HashEntry *hEnt;

    /*
     * Unlink from the ensemble chain if it has not been marked as having been
     * done already.
     */

    if (ensemblePtr->next != ensemblePtr) {
	EnsembleConfig *ensPtr = (EnsembleConfig *) nsPtr->ensembles;
	if (ensPtr == ensemblePtr) {
	    nsPtr->ensembles = (Tcl_Ensemble *) ensemblePtr->next;
	} else {
	    while (ensPtr != NULL) {
		if (ensPtr->next == ensemblePtr) {
		    ensPtr->next = ensemblePtr->next;
		    break;
		}
		ensPtr = ensPtr->next;
	    }
	}
    }

    /*
     * Mark the namespace as dead so code that uses Tcl_Preserve() can tell
     * whether disaster happened anyway.
     */

    ensemblePtr->flags |= ENS_DEAD;

    /*
     * Kill the pointer-containing fields.
     */

    if (ensemblePtr->subcommandTable.numEntries != 0) {
	ckfree((char *) ensemblePtr->subcommandArrayPtr);
    }
    hEnt = Tcl_FirstHashEntry(&ensemblePtr->subcommandTable, &search);
    while (hEnt != NULL) {
	Tcl_Obj *prefixObj = Tcl_GetHashValue(hEnt);

	Tcl_DecrRefCount(prefixObj);
	hEnt = Tcl_NextHashEntry(&search);
    }
    Tcl_DeleteHashTable(&ensemblePtr->subcommandTable);
    if (ensemblePtr->subcmdList != NULL) {
	Tcl_DecrRefCount(ensemblePtr->subcmdList);
    }
    if (ensemblePtr->subcommandDict != NULL) {
	Tcl_DecrRefCount(ensemblePtr->subcommandDict);
    }
    if (ensemblePtr->unknownHandler != NULL) {
	Tcl_DecrRefCount(ensemblePtr->unknownHandler);
    }

    /*
     * Arrange for the structure to be reclaimed. Note that this is complex
     * because we have to make sure that we can react sensibly when an
     * ensemble is deleted during the process of initialising the ensemble
     * (especially the unknown callback.)
     */

    Tcl_EventuallyFree(ensemblePtr, TCL_DYNAMIC);
}

/*
 *----------------------------------------------------------------------
 *
 * BuildEnsembleConfig --
 *
 *	Create the internal data structures that describe how an ensemble
 *	looks, being a hash mapping from the full command name to the Tcl list
 *	that describes the implementation prefix words, and a sorted array of
 *	all the full command names to allow for reasonably efficient
 *	unambiguous prefix handling.
 *
 * Results:
 *	None.
 *
 * Side effects:
 *	Reallocates and rebuilds the hash table and array stored at the
 *	ensemblePtr argument. For large ensembles or large namespaces, this is
 *	a potentially expensive operation.
 *
 *----------------------------------------------------------------------
 */

static void
BuildEnsembleConfig(
    EnsembleConfig *ensemblePtr)
{
    Tcl_HashSearch search;	/* Used for scanning the set of commands in
				 * the namespace that backs up this
				 * ensemble. */
    int i, j, isNew;
    Tcl_HashTable *hash = &ensemblePtr->subcommandTable;
    Tcl_HashEntry *hPtr;

    if (hash->numEntries != 0) {
	/*
	 * Remove pre-existing table.
	 */

	Tcl_HashSearch search;

	ckfree((char *) ensemblePtr->subcommandArrayPtr);
	hPtr = Tcl_FirstHashEntry(hash, &search);
	while (hPtr != NULL) {
	    Tcl_Obj *prefixObj = Tcl_GetHashValue(hPtr);
	    Tcl_DecrRefCount(prefixObj);
	    hPtr = Tcl_NextHashEntry(&search);
	}
	Tcl_DeleteHashTable(hash);
	Tcl_InitHashTable(hash, TCL_STRING_KEYS);
    }

    /*
     * See if we've got an export list. If so, we will only export exactly
     * those commands, which may be either implemented by the prefix in the
     * subcommandDict or mapped directly onto the namespace's commands.
     */

    if (ensemblePtr->subcmdList != NULL) {
	Tcl_Obj **subcmdv, *target, *cmdObj, *cmdPrefixObj;
	int subcmdc;

	TclListObjGetElements(NULL, ensemblePtr->subcmdList, &subcmdc,
		&subcmdv);
	for (i=0 ; i<subcmdc ; i++) {
	    char *name = TclGetString(subcmdv[i]);

	    hPtr = Tcl_CreateHashEntry(hash, name, &isNew);

	    /*
	     * Skip non-unique cases.
	     */

	    if (!isNew) {
		continue;
	    }

	    /*
	     * Look in our dictionary (if present) for the command.
	     */

	    if (ensemblePtr->subcommandDict != NULL) {
		Tcl_DictObjGet(NULL, ensemblePtr->subcommandDict, subcmdv[i],
			&target);
		if (target != NULL) {
		    Tcl_SetHashValue(hPtr, target);
		    Tcl_IncrRefCount(target);
		    continue;
		}
	    }

	    /*
	     * Not there, so map onto the namespace. Note in this case that we
	     * do not guarantee that the command is actually there; that is
	     * the programmer's responsibility (or [::unknown] of course).
	     */

	    cmdObj = Tcl_NewStringObj(ensemblePtr->nsPtr->fullName, -1);
	    if (ensemblePtr->nsPtr->parentPtr != NULL) {
		Tcl_AppendStringsToObj(cmdObj, "::", name, NULL);
	    } else {
		Tcl_AppendStringsToObj(cmdObj, name, NULL);
	    }
	    cmdPrefixObj = Tcl_NewListObj(1, &cmdObj);
	    Tcl_SetHashValue(hPtr, cmdPrefixObj);
	    Tcl_IncrRefCount(cmdPrefixObj);
	}
    } else if (ensemblePtr->subcommandDict != NULL) {
	/*
	 * No subcmd list, but we do have a mapping dictionary so we should
	 * use the keys of that. Convert the dictionary's contents into the
	 * form required for the ensemble's internal hashtable.
	 */

	Tcl_DictSearch dictSearch;
	Tcl_Obj *keyObj, *valueObj;
	int done;

	Tcl_DictObjFirst(NULL, ensemblePtr->subcommandDict, &dictSearch,
		&keyObj, &valueObj, &done);
	while (!done) {
	    char *name = TclGetString(keyObj);

	    hPtr = Tcl_CreateHashEntry(hash, name, &isNew);
	    Tcl_SetHashValue(hPtr, valueObj);
	    Tcl_IncrRefCount(valueObj);
	    Tcl_DictObjNext(&dictSearch, &keyObj, &valueObj, &done);
	}
    } else {
	/*
	 * Discover what commands are actually exported by the namespace.
	 * What we have is an array of patterns and a hash table whose keys
	 * are the command names exported by the namespace (the contents do
	 * not matter here.) We must find out what commands are actually
	 * exported by filtering each command in the namespace against each of
	 * the patterns in the export list. Note that we use an intermediate
	 * hash table to make memory management easier, and because that makes
	 * exact matching far easier too.
	 *
	 * Suggestion for future enhancement: compute the unique prefixes and
	 * place them in the hash too, which should make for even faster
	 * matching.
	 */

	hPtr = Tcl_FirstHashEntry(&ensemblePtr->nsPtr->cmdTable, &search);
	for (; hPtr!= NULL ; hPtr=Tcl_NextHashEntry(&search)) {
	    char *nsCmdName =		/* Name of command in namespace. */
		    Tcl_GetHashKey(&ensemblePtr->nsPtr->cmdTable, hPtr);

	    for (i=0 ; i<ensemblePtr->nsPtr->numExportPatterns ; i++) {
		if (Tcl_StringMatch(nsCmdName,
			ensemblePtr->nsPtr->exportArrayPtr[i])) {
		    hPtr = Tcl_CreateHashEntry(hash, nsCmdName, &isNew);

		    /*
		     * Remember, hash entries have a full reference to the
		     * substituted part of the command (as a list) as their
		     * content!
		     */

		    if (isNew) {
			Tcl_Obj *cmdObj, *cmdPrefixObj;

			TclNewObj(cmdObj);
			Tcl_AppendStringsToObj(cmdObj,
				ensemblePtr->nsPtr->fullName,
				(ensemblePtr->nsPtr->parentPtr ? "::" : ""),
				nsCmdName, NULL);
			cmdPrefixObj = Tcl_NewListObj(1, &cmdObj);
			Tcl_SetHashValue(hPtr, cmdPrefixObj);
			Tcl_IncrRefCount(cmdPrefixObj);
		    }
		    break;
		}
	    }
	}
    }

    if (hash->numEntries == 0) {
	ensemblePtr->subcommandArrayPtr = NULL;
	return;
    }

    /*
     * Create a sorted array of all subcommands in the ensemble; hash tables
     * are all very well for a quick look for an exact match, but they can't
     * determine things like whether a string is a prefix of another (not
     * without lots of preparation anyway) and they're no good for when we're
     * generating the error message either.
     *
     * We do this by filling an array with the names (we use the hash keys
     * directly to save a copy, since any time we change the array we change
     * the hash too, and vice versa) and running quicksort over the array.
     */

    ensemblePtr->subcommandArrayPtr = (char **)
	    ckalloc(sizeof(char *) * hash->numEntries);

    /*
     * Fill array from both ends as this makes us less likely to end up with
     * performance problems in qsort(), which is good. Note that doing this
     * makes this code much more opaque, but the naive alternatve:
     *
     * for (hPtr=Tcl_FirstHashEntry(hash,&search),i=0 ;
     *	       hPtr!=NULL ; hPtr=Tcl_NextHashEntry(&search),i++) {
     *     ensemblePtr->subcommandArrayPtr[i] = Tcl_GetHashKey(hash, &hPtr);
     * }
     *
     * can produce long runs of precisely ordered table entries when the
     * commands in the namespace are declared in a sorted fashion (an ordering
     * some people like) and the hashing functions (or the command names
     * themselves) are fairly unfortunate. By filling from both ends, it
     * requires active malice (and probably a debugger) to get qsort() to have
     * awful runtime behaviour.
     */

    i = 0;
    j = hash->numEntries;
    hPtr = Tcl_FirstHashEntry(hash, &search);
    while (hPtr != NULL) {
	ensemblePtr->subcommandArrayPtr[i++] = Tcl_GetHashKey(hash, hPtr);
	hPtr = Tcl_NextHashEntry(&search);
	if (hPtr == NULL) {
	    break;
	}
	ensemblePtr->subcommandArrayPtr[--j] = Tcl_GetHashKey(hash, hPtr);
	hPtr = Tcl_NextHashEntry(&search);
    }
    if (hash->numEntries > 1) {
	qsort(ensemblePtr->subcommandArrayPtr, (unsigned)hash->numEntries,
		sizeof(char *), NsEnsembleStringOrder);
    }
}

/*
 *----------------------------------------------------------------------
 *
 * NsEnsembleStringOrder --
 *
 *	Helper function to compare two pointers to two strings for use with
 *	qsort().
 *
 * Results:
 *	-1 if the first string is smaller, 1 if the second string is smaller,
 *	and 0 if they are equal.
 *
 * Side effects:
 *	None.
 *
 *----------------------------------------------------------------------
 */

static int
NsEnsembleStringOrder(
    const void *strPtr1,
    const void *strPtr2)
{
    return strcmp(*(const char **)strPtr1, *(const char **)strPtr2);
}

/*
 *----------------------------------------------------------------------
 *
 * FreeEnsembleCmdRep --
 *
 *	Destroys the internal representation of a Tcl_Obj that has been
 *	holding information about a command in an ensemble.
 *
 * Results:
 *	None.
 *
 * Side effects:
 *	Memory is deallocated. If this held the last reference to a
 *	namespace's main structure, that main structure will also be
 *	destroyed.
 *
 *----------------------------------------------------------------------
 */

static void
FreeEnsembleCmdRep(
    Tcl_Obj *objPtr)
{
    EnsembleCmdRep *ensembleCmd = objPtr->internalRep.twoPtrValue.ptr1;

    Tcl_DecrRefCount(ensembleCmd->realPrefixObj);
    ckfree(ensembleCmd->fullSubcmdName);
    ensembleCmd->nsPtr->refCount--;
    if ((ensembleCmd->nsPtr->refCount == 0)
	    && (ensembleCmd->nsPtr->flags & NS_DEAD)) {
	NamespaceFree(ensembleCmd->nsPtr);
    }
    ckfree((char *) ensembleCmd);
}

/*
 *----------------------------------------------------------------------
 *
 * DupEnsembleCmdRep --
 *
 *	Makes one Tcl_Obj into a copy of another that is a subcommand of an
 *	ensemble.
 *
 * Results:
 *	None.
 *
 * Side effects:
 *	Memory is allocated, and the namespace that the ensemble is built on
 *	top of gains another reference.
 *
 *----------------------------------------------------------------------
 */

static void
DupEnsembleCmdRep(
    Tcl_Obj *objPtr,
    Tcl_Obj *copyPtr)
{
    EnsembleCmdRep *ensembleCmd = objPtr->internalRep.twoPtrValue.ptr1;
    EnsembleCmdRep *ensembleCopy = (EnsembleCmdRep *)
	    ckalloc(sizeof(EnsembleCmdRep));
    int length = strlen(ensembleCmd->fullSubcmdName);

    copyPtr->typePtr = &tclEnsembleCmdType;
    copyPtr->internalRep.twoPtrValue.ptr1 = ensembleCopy;
<<<<<<< HEAD
    copyPtr->internalRep.twoPtrValue.ptr2 = NULL;
=======
>>>>>>> 3cd0a536
    ensembleCopy->nsPtr = ensembleCmd->nsPtr;
    ensembleCopy->epoch = ensembleCmd->epoch;
    ensembleCopy->token = ensembleCmd->token;
    ensembleCopy->nsPtr->refCount++;
    ensembleCopy->realPrefixObj = ensembleCmd->realPrefixObj;
    Tcl_IncrRefCount(ensembleCopy->realPrefixObj);
    ensembleCopy->fullSubcmdName = ckalloc((unsigned) length+1);
    memcpy(ensembleCopy->fullSubcmdName, ensembleCmd->fullSubcmdName,
	    (unsigned) length+1);
}

/*
 *----------------------------------------------------------------------
 *
 * StringOfEnsembleCmdRep --
 *
 *	Creates a string representation of a Tcl_Obj that holds a subcommand
 *	of an ensemble.
 *
 * Results:
 *	None.
 *
 * Side effects:
 *	The object gains a string (UTF-8) representation.
 *
 *----------------------------------------------------------------------
 */

static void
StringOfEnsembleCmdRep(
    Tcl_Obj *objPtr)
{
    EnsembleCmdRep *ensembleCmd = objPtr->internalRep.twoPtrValue.ptr1;
    int length = strlen(ensembleCmd->fullSubcmdName);

    objPtr->length = length;
    objPtr->bytes = ckalloc((unsigned) length+1);
    memcpy(objPtr->bytes, ensembleCmd->fullSubcmdName, (unsigned) length+1);
}

/*
 *----------------------------------------------------------------------
 *
 * Tcl_LogCommandInfo --
 *
 *	This function is invoked after an error occurs in an interpreter. It
 *	adds information to iPtr->errorInfo field to describe the command that
 *	was being executed when the error occurred.
 *
 * Results:
 *	None.
 *
 * Side effects:
 *	Information about the command is added to errorInfo and the line
 *	number stored internally in the interpreter is set.
 *
 *----------------------------------------------------------------------
 */

void
Tcl_LogCommandInfo(
    Tcl_Interp *interp,		/* Interpreter in which to log information. */
    const char *script,		/* First character in script containing
				 * command (must be <= command). */
    const char *command,	/* First character in command that generated
				 * the error. */
    int length)			/* Number of bytes in command (-1 means use
				 * all bytes up to first null byte). */
{
    register const char *p;
    Interp *iPtr = (Interp *) interp;
    int overflow, limit = 150;
    Var *varPtr, *arrayPtr;

    if (iPtr->flags & ERR_ALREADY_LOGGED) {
	/*
	 * Someone else has already logged error information for this command;
	 * we shouldn't add anything more.
	 */

	return;
    }

    /*
     * Compute the line number where the error occurred.
     */

    iPtr->errorLine = 1;
    for (p = script; p != command; p++) {
	if (*p == '\n') {
	    iPtr->errorLine++;
	}
    }

    if (length < 0) {
	length = strlen(command);
    }
    overflow = (length > limit);
    Tcl_AppendObjToErrorInfo(interp, Tcl_ObjPrintf(
	    "\n    %s\n\"%.*s%s\"", ((iPtr->errorInfo == NULL)
	    ? "while executing" : "invoked from within"),
	    (overflow ? limit : length), command, (overflow ? "..." : "")));

    varPtr = TclObjLookupVarEx(interp, iPtr->eiVar, NULL, TCL_GLOBAL_ONLY,
	    NULL, 0, 0, &arrayPtr);
    if ((varPtr == NULL) || !TclIsVarTraced(varPtr)) {
	/*
	 * Should not happen.
	 */

	return;
    } else {
	Tcl_HashEntry *hPtr = Tcl_FindHashEntry(&iPtr->varTraces,
		(char *) varPtr);
	VarTrace *tracePtr = Tcl_GetHashValue(hPtr);

	if (tracePtr->traceProc != EstablishErrorInfoTraces) {
	    /*
	     * The most recent trace set on ::errorInfo is not the one the
	     * core itself puts on last. This means some other code is tracing
	     * the variable, and the additional trace(s) might be write traces
	     * that expect the timing of writes to ::errorInfo that existed
	     * Tcl releases before 8.5. To satisfy that compatibility need, we
	     * write the current -errorinfo value to the ::errorInfo variable.
	     */

	    Tcl_ObjSetVar2(interp, iPtr->eiVar, NULL, iPtr->errorInfo,
		    TCL_GLOBAL_ONLY);
	}
    }
}

/*
 * Local Variables:
 * mode: c
 * c-basic-offset: 4
 * fill-column: 78
 * End:
 */<|MERGE_RESOLUTION|>--- conflicted
+++ resolved
@@ -4779,12 +4779,12 @@
 	resNamePtr->refNsPtr = (Namespace *) Tcl_GetCurrentNamespace(interp);
     }
     resNamePtr->refCount = 1;
-	/* If previous objType was string, keep the internal representation */
-	if (objPtr->typePtr == &tclStringType) {
-		stringIntRep = objPtr->internalRep.twoPtrValue.ptr2;
-		objPtr->internalRep.twoPtrValue.ptr2 = NULL;
-	}
-    TclFreeIntRep(objPtr);
+    /* If previous objType was string, keep the internal representation */
+    if (objPtr->typePtr == &tclStringType) {
+	stringIntRep = objPtr->internalRep.twoPtrValue.ptr1;
+    } else {
+	TclFreeIntRep(objPtr);
+    }
     objPtr->internalRep.twoPtrValue.ptr1 = resNamePtr;
     objPtr->internalRep.twoPtrValue.ptr2 = stringIntRep;
     objPtr->typePtr = &tclNsNameType;
@@ -6503,22 +6503,15 @@
 	ckfree(ensembleCmd->fullSubcmdName);
     } else {
 	/* If previous objType was string, keep the internal representation */
+	void *stringIntRep = NULL;
 	if (objPtr->typePtr == &tclStringType) {
-		stringIntRep = objPtr->internalRep.twoPtrValue.ptr2;
-		objPtr->internalRep.twoPtrValue.ptr2 = NULL;
-	}
-	/*
-	 * Kill the old internal rep, and replace it with a brand new one of
-	 * our own.
-	 */
-
-	TclFreeIntRep(objPtr);
+	    stringIntRep = objPtr->internalRep.twoPtrValue.ptr1;
+	} else {
+	    TclFreeIntRep(objPtr);
+	}
 	ensembleCmd = (EnsembleCmdRep *) ckalloc(sizeof(EnsembleCmdRep));
 	objPtr->internalRep.twoPtrValue.ptr1 = ensembleCmd;
-<<<<<<< HEAD
-	objPtr->internalRep.twoPtrValue.ptr2 = NULL;
-=======
->>>>>>> 3cd0a536
+	objPtr->internalRep.twoPtrValue.ptr2 = stringIntRep;
 	objPtr->typePtr = &tclEnsembleCmdType;
     }
 
@@ -6957,10 +6950,7 @@
 
     copyPtr->typePtr = &tclEnsembleCmdType;
     copyPtr->internalRep.twoPtrValue.ptr1 = ensembleCopy;
-<<<<<<< HEAD
     copyPtr->internalRep.twoPtrValue.ptr2 = NULL;
-=======
->>>>>>> 3cd0a536
     ensembleCopy->nsPtr = ensembleCmd->nsPtr;
     ensembleCopy->epoch = ensembleCmd->epoch;
     ensembleCopy->token = ensembleCmd->token;
