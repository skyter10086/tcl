--- conflicted
+++ resolved
@@ -1003,13 +1003,8 @@
 
     tablePtr->numBuckets *= 4;
     if (typePtr->flags & TCL_HASH_KEY_SYSTEM_HASH) {
-<<<<<<< HEAD
-	tablePtr->buckets = (Tcl_HashEntry **) TclpSysAlloc((unsigned)
-		(tablePtr->numBuckets * sizeof(Tcl_HashEntry *)));
-=======
-	tablePtr->buckets = (Tcl_HashEntry **) TclpSysAlloc(
+	tablePtr->buckets = TclpSysAlloc(
 		tablePtr->numBuckets * sizeof(Tcl_HashEntry *));
->>>>>>> ccc598e1
     } else {
 	tablePtr->buckets =
 		Tcl_Alloc(tablePtr->numBuckets * sizeof(Tcl_HashEntry *));
