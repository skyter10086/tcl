/*
 * tclHash.c --
 *
 *	Implementation of in-memory hash tables for Tcl and Tcl-based
 *	applications.
 *
 * Copyright (c) 1991-1993 The Regents of the University of California.
 * Copyright (c) 1994 Sun Microsystems, Inc.
 *
 * See the file "license.terms" for information on usage and redistribution of
 * this file, and for a DISCLAIMER OF ALL WARRANTIES.
 */

#include "tclInt.h"

/*
 * When there are this many entries per bucket, on average, rebuild the hash
 * table to make it larger.
 */

#define REBUILD_MULTIPLIER	3

/*
 * The following macro takes a preliminary integer hash value and produces an
 * index into a hash tables bucket list. The idea is to make it so that
 * preliminary values that are arbitrarily similar will end up in different
 * buckets. The hash function was taken from a random-number generator.
 */

#define RANDOM_INDEX(tablePtr, i) \
    ((((i)*1103515245UL) >> (tablePtr)->downShift) & (tablePtr)->mask)

/*
 * Prototypes for the array hash key methods.
 */

static Tcl_HashEntry *	AllocArrayEntry(Tcl_HashTable *tablePtr, void *keyPtr);
static int		CompareArrayKeys(void *keyPtr, Tcl_HashEntry *hPtr);
static TCL_HASH_TYPE	HashArrayKey(Tcl_HashTable *tablePtr, void *keyPtr);

/*
 * Prototypes for the string hash key methods.
 */

static Tcl_HashEntry *	AllocStringEntry(Tcl_HashTable *tablePtr,
			    void *keyPtr);
static int		CompareStringKeys(void *keyPtr, Tcl_HashEntry *hPtr);
static TCL_HASH_TYPE	HashStringKey(Tcl_HashTable *tablePtr, void *keyPtr);

/*
 * Function prototypes for static functions in this file:
 */

static Tcl_HashEntry *	BogusFind(Tcl_HashTable *tablePtr, const char *key);
static Tcl_HashEntry *	BogusCreate(Tcl_HashTable *tablePtr, const char *key,
			    int *newPtr);
static Tcl_HashEntry *	CreateHashEntry(Tcl_HashTable *tablePtr, const char *key,
			    int *newPtr);
static Tcl_HashEntry *	FindHashEntry(Tcl_HashTable *tablePtr, const char *key);
static void		RebuildTable(Tcl_HashTable *tablePtr);

const Tcl_HashKeyType tclArrayHashKeyType = {
    TCL_HASH_KEY_TYPE_VERSION,		/* version */
    TCL_HASH_KEY_RANDOMIZE_HASH,	/* flags */
    HashArrayKey,			/* hashKeyProc */
    CompareArrayKeys,			/* compareKeysProc */
    AllocArrayEntry,			/* allocEntryProc */
    NULL				/* freeEntryProc */
};

const Tcl_HashKeyType tclOneWordHashKeyType = {
    TCL_HASH_KEY_TYPE_VERSION,		/* version */
    0,					/* flags */
    NULL, /* HashOneWordKey, */		/* hashProc */
    NULL, /* CompareOneWordKey, */	/* compareProc */
    NULL, /* AllocOneWordKey, */	/* allocEntryProc */
    NULL  /* FreeOneWordKey, */		/* freeEntryProc */
};

const Tcl_HashKeyType tclStringHashKeyType = {
    TCL_HASH_KEY_TYPE_VERSION,		/* version */
    0,					/* flags */
    HashStringKey,			/* hashKeyProc */
    CompareStringKeys,			/* compareKeysProc */
    AllocStringEntry,			/* allocEntryProc */
    NULL				/* freeEntryProc */
};

/*
 *----------------------------------------------------------------------
 *
 * Tcl_InitHashTable --
 *
 *	Given storage for a hash table, set up the fields to prepare the hash
 *	table for use.
 *
 * Results:
 *	None.
 *
 * Side effects:
 *	TablePtr is now ready to be passed to Tcl_FindHashEntry and
 *	Tcl_CreateHashEntry.
 *
 *----------------------------------------------------------------------
 */

void
Tcl_InitHashTable(
    register Tcl_HashTable *tablePtr,
				/* Pointer to table record, which is supplied
				 * by the caller. */
    int keyType)		/* Type of keys to use in table:
				 * TCL_STRING_KEYS, TCL_ONE_WORD_KEYS, or an
				 * integer >= 2. */
{
    /*
     * Use a special value to inform the extended version that it must not
     * access any of the new fields in the Tcl_HashTable. If an extension is
     * rebuilt then any calls to this function will be redirected to the
     * extended version by a macro.
     */

    Tcl_InitCustomHashTable(tablePtr, keyType, (const Tcl_HashKeyType *) -1);
}

/*
 *----------------------------------------------------------------------
 *
 * Tcl_InitCustomHashTable --
 *
 *	Given storage for a hash table, set up the fields to prepare the hash
 *	table for use. This is an extended version of Tcl_InitHashTable which
 *	supports user defined keys.
 *
 * Results:
 *	None.
 *
 * Side effects:
 *	TablePtr is now ready to be passed to Tcl_FindHashEntry and
 *	Tcl_CreateHashEntry.
 *
 *----------------------------------------------------------------------
 */

void
Tcl_InitCustomHashTable(
    register Tcl_HashTable *tablePtr,
				/* Pointer to table record, which is supplied
				 * by the caller. */
    int keyType,		/* Type of keys to use in table:
				 * TCL_STRING_KEYS, TCL_ONE_WORD_KEYS,
				 * TCL_CUSTOM_TYPE_KEYS, TCL_CUSTOM_PTR_KEYS,
				 * or an integer >= 2. */
    const Tcl_HashKeyType *typePtr) /* Pointer to structure which defines the
				 * behaviour of this table. */
{
#if (TCL_SMALL_HASH_TABLE != 4)
    Tcl_Panic("Tcl_InitCustomHashTable: TCL_SMALL_HASH_TABLE is %d, not 4",
	    TCL_SMALL_HASH_TABLE);
#endif

    tablePtr->buckets = tablePtr->staticBuckets;
    tablePtr->staticBuckets[0] = tablePtr->staticBuckets[1] = 0;
    tablePtr->staticBuckets[2] = tablePtr->staticBuckets[3] = 0;
    tablePtr->numBuckets = TCL_SMALL_HASH_TABLE;
    tablePtr->numEntries = 0;
    tablePtr->rebuildSize = TCL_SMALL_HASH_TABLE*REBUILD_MULTIPLIER;
    tablePtr->downShift = 28;
    tablePtr->mask = 3;
    tablePtr->keyType = keyType;
    tablePtr->findProc = FindHashEntry;
    tablePtr->createProc = CreateHashEntry;

    if (typePtr == NULL) {
	/*
	 * The caller has been rebuilt so the hash table is an extended
	 * version.
	 */
    } else if (typePtr != (Tcl_HashKeyType *) -1) {
	/*
	 * The caller is requesting a customized hash table so it must be an
	 * extended version.
	 */

	tablePtr->typePtr = typePtr;
    } else {
	/*
	 * The caller has not been rebuilt so the hash table is not extended.
	 */
    }
}

<<<<<<< HEAD
=======
/*
 *----------------------------------------------------------------------
 *
 * FindHashEntry --
 *
 *	Given a hash table find the entry with a matching key.
 *
 * Results:
 *	The return value is a token for the matching entry in the hash table,
 *	or NULL if there was no matching entry.
 *
 * Side effects:
 *	None.
 *
 *----------------------------------------------------------------------
 */

>>>>>>> cea58e47
static Tcl_HashEntry *
FindHashEntry(
    Tcl_HashTable *tablePtr,	/* Table in which to lookup entry. */
    const char *key)		/* Key to use to find matching entry. */
{
    return CreateHashEntry(tablePtr, key, NULL);
}


/*
 *----------------------------------------------------------------------
 *
 * CreateHashEntry --
 *
 *	Given a hash table with string keys, and a string key, find the entry
 *	with a matching key. If there is no matching entry, then create a new
 *	entry that does match.
 *
 * Results:
 *	The return value is a pointer to the matching entry. If this is a
 *	newly-created entry, then *newPtr will be set to a non-zero value;
 *	otherwise *newPtr will be set to 0. If this is a new entry the value
 *	stored in the entry will initially be 0.
 *
 * Side effects:
 *	A new entry may be added to the hash table.
 *
 *----------------------------------------------------------------------
 */

static Tcl_HashEntry *
CreateHashEntry(
    Tcl_HashTable *tablePtr,	/* Table in which to lookup entry. */
    const char *key,		/* Key to use to find or create matching
				 * entry. */
    int *newPtr)		/* Store info here telling whether a new entry
				 * was created. */
{
    register Tcl_HashEntry *hPtr;
    const Tcl_HashKeyType *typePtr;
<<<<<<< HEAD
    size_t hash, index;
=======
    unsigned int hash;
    unsigned int index;
>>>>>>> cea58e47

    if (tablePtr->keyType == TCL_STRING_KEYS) {
	typePtr = &tclStringHashKeyType;
    } else if (tablePtr->keyType == TCL_ONE_WORD_KEYS) {
	typePtr = &tclOneWordHashKeyType;
    } else if (tablePtr->keyType == TCL_CUSTOM_TYPE_KEYS
	    || tablePtr->keyType == TCL_CUSTOM_PTR_KEYS) {
	typePtr = tablePtr->typePtr;
    } else {
	typePtr = &tclArrayHashKeyType;
    }

    if (typePtr->hashKeyProc) {
	hash = typePtr->hashKeyProc(tablePtr, (void *) key);
	if (typePtr->flags & TCL_HASH_KEY_RANDOMIZE_HASH) {
	    index = RANDOM_INDEX(tablePtr, hash);
	} else {
	    index = hash & tablePtr->mask;
	}
    } else {
	hash = (size_t) key;
	index = RANDOM_INDEX(tablePtr, hash);
    }

    /*
     * Search all of the entries in the appropriate bucket.
     */

    if (typePtr->compareKeysProc) {
	Tcl_CompareHashKeysProc *compareKeysProc = typePtr->compareKeysProc;

	for (hPtr = tablePtr->buckets[index]; hPtr != NULL;
		hPtr = hPtr->nextPtr) {
	    if (hash != hPtr->hash) {
		continue;
	    }
	    if (((void *) key == hPtr) || compareKeysProc((void *) key, hPtr)) {
		if (newPtr) {
		    *newPtr = 0;
		}
		return hPtr;
	    }
	}
    } else {
	for (hPtr = tablePtr->buckets[index]; hPtr != NULL;
		hPtr = hPtr->nextPtr) {
	    if (hash != hPtr->hash) {
		continue;
	    }
	    if (key == hPtr->key.oneWordValue) {
		if (newPtr) {
		    *newPtr = 0;
		}
		return hPtr;
	    }
	}
    }

    if (!newPtr) {
	return NULL;
    }

    /*
     * Entry not found. Add a new one to the bucket.
     */

    *newPtr = 1;
    if (typePtr->allocEntryProc) {
	hPtr = typePtr->allocEntryProc(tablePtr, (void *) key);
    } else {
	hPtr = ckalloc(sizeof(Tcl_HashEntry));
	hPtr->key.oneWordValue = (char *) key;
	Tcl_SetHashValue(hPtr, NULL);
    }

    hPtr->tablePtr = tablePtr;
    hPtr->hash = hash;
    hPtr->nextPtr = tablePtr->buckets[index];
    tablePtr->buckets[index] = hPtr;
    tablePtr->numEntries++;

    /*
     * If the table has exceeded a decent size, rebuild it with many more
     * buckets.
     */

    if (tablePtr->numEntries >= tablePtr->rebuildSize) {
	RebuildTable(tablePtr);
    }
    return hPtr;
}

/*
 *----------------------------------------------------------------------
 *
 * Tcl_DeleteHashEntry --
 *
 *	Remove a single entry from a hash table.
 *
 * Results:
 *	None.
 *
 * Side effects:
 *	The entry given by entryPtr is deleted from its table and should never
 *	again be used by the caller. It is up to the caller to free the
 *	clientData field of the entry, if that is relevant.
 *
 *----------------------------------------------------------------------
 */

void
Tcl_DeleteHashEntry(
    Tcl_HashEntry *entryPtr)
{
    register Tcl_HashEntry *prevPtr;
    const Tcl_HashKeyType *typePtr;
    Tcl_HashTable *tablePtr;
    Tcl_HashEntry **bucketPtr;
<<<<<<< HEAD
    size_t index;
=======
    unsigned int index;
>>>>>>> cea58e47

    tablePtr = entryPtr->tablePtr;

    if (tablePtr->keyType == TCL_STRING_KEYS) {
	typePtr = &tclStringHashKeyType;
    } else if (tablePtr->keyType == TCL_ONE_WORD_KEYS) {
	typePtr = &tclOneWordHashKeyType;
    } else if (tablePtr->keyType == TCL_CUSTOM_TYPE_KEYS
	    || tablePtr->keyType == TCL_CUSTOM_PTR_KEYS) {
	typePtr = tablePtr->typePtr;
    } else {
	typePtr = &tclArrayHashKeyType;
    }

    if (typePtr->hashKeyProc == NULL
	    || typePtr->flags & TCL_HASH_KEY_RANDOMIZE_HASH) {
	index = RANDOM_INDEX(tablePtr, entryPtr->hash);
    } else {
	index = entryPtr->hash & tablePtr->mask;
    }

    bucketPtr = &tablePtr->buckets[index];

    if (*bucketPtr == entryPtr) {
	*bucketPtr = entryPtr->nextPtr;
    } else {
	for (prevPtr = *bucketPtr; ; prevPtr = prevPtr->nextPtr) {
	    if (prevPtr == NULL) {
		Tcl_Panic("malformed bucket chain in Tcl_DeleteHashEntry");
	    }
	    if (prevPtr->nextPtr == entryPtr) {
		prevPtr->nextPtr = entryPtr->nextPtr;
		break;
	    }
	}
    }

    tablePtr->numEntries--;
    if (typePtr->freeEntryProc) {
	typePtr->freeEntryProc(entryPtr);
    } else {
	ckfree(entryPtr);
    }
}

/*
 *----------------------------------------------------------------------
 *
 * Tcl_DeleteHashTable --
 *
 *	Free up everything associated with a hash table except for the record
 *	for the table itself.
 *
 * Results:
 *	None.
 *
 * Side effects:
 *	The hash table is no longer useable.
 *
 *----------------------------------------------------------------------
 */

void
Tcl_DeleteHashTable(
    register Tcl_HashTable *tablePtr)	/* Table to delete. */
{
    register Tcl_HashEntry *hPtr, *nextPtr;
    const Tcl_HashKeyType *typePtr;
    size_t i;

    if (tablePtr->keyType == TCL_STRING_KEYS) {
	typePtr = &tclStringHashKeyType;
    } else if (tablePtr->keyType == TCL_ONE_WORD_KEYS) {
	typePtr = &tclOneWordHashKeyType;
    } else if (tablePtr->keyType == TCL_CUSTOM_TYPE_KEYS
	    || tablePtr->keyType == TCL_CUSTOM_PTR_KEYS) {
	typePtr = tablePtr->typePtr;
    } else {
	typePtr = &tclArrayHashKeyType;
    }

    /*
     * Free up all the entries in the table.
     */

    for (i = 0; i < tablePtr->numBuckets; i++) {
	hPtr = tablePtr->buckets[i];
	while (hPtr != NULL) {
	    nextPtr = hPtr->nextPtr;
	    if (typePtr->freeEntryProc) {
		typePtr->freeEntryProc(hPtr);
	    } else {
		ckfree(hPtr);
	    }
	    hPtr = nextPtr;
	}
    }

    /*
     * Free up the bucket array, if it was dynamically allocated.
     */

    if (tablePtr->buckets != tablePtr->staticBuckets) {
	if (typePtr->flags & TCL_HASH_KEY_SYSTEM_HASH) {
	    TclpSysFree((char *) tablePtr->buckets);
	} else {
	    ckfree(tablePtr->buckets);
	}
    }

    /*
     * Arrange for panics if the table is used again without
     * re-initialization.
     */

    tablePtr->findProc = BogusFind;
    tablePtr->createProc = BogusCreate;
}

/*
 *----------------------------------------------------------------------
 *
 * Tcl_FirstHashEntry --
 *
 *	Locate the first entry in a hash table and set up a record that can be
 *	used to step through all the remaining entries of the table.
 *
 * Results:
 *	The return value is a pointer to the first entry in tablePtr, or NULL
 *	if tablePtr has no entries in it. The memory at *searchPtr is
 *	initialized so that subsequent calls to Tcl_NextHashEntry will return
 *	all of the entries in the table, one at a time.
 *
 * Side effects:
 *	None.
 *
 *----------------------------------------------------------------------
 */

Tcl_HashEntry *
Tcl_FirstHashEntry(
    Tcl_HashTable *tablePtr,	/* Table to search. */
    Tcl_HashSearch *searchPtr)	/* Place to store information about progress
				 * through the table. */
{
    searchPtr->tablePtr = tablePtr;
    searchPtr->nextIndex = 0;
    searchPtr->nextEntryPtr = NULL;
    return Tcl_NextHashEntry(searchPtr);
}

/*
 *----------------------------------------------------------------------
 *
 * Tcl_NextHashEntry --
 *
 *	Once a hash table enumeration has been initiated by calling
 *	Tcl_FirstHashEntry, this function may be called to return successive
 *	elements of the table.
 *
 * Results:
 *	The return value is the next entry in the hash table being enumerated,
 *	or NULL if the end of the table is reached.
 *
 * Side effects:
 *	None.
 *
 *----------------------------------------------------------------------
 */

Tcl_HashEntry *
Tcl_NextHashEntry(
    register Tcl_HashSearch *searchPtr)
				/* Place to store information about progress
				 * through the table. Must have been
				 * initialized by calling
				 * Tcl_FirstHashEntry. */
{
    Tcl_HashEntry *hPtr;
    Tcl_HashTable *tablePtr = searchPtr->tablePtr;

    while (searchPtr->nextEntryPtr == NULL) {
	if (searchPtr->nextIndex >= tablePtr->numBuckets) {
	    return NULL;
	}
	searchPtr->nextEntryPtr =
		tablePtr->buckets[searchPtr->nextIndex];
	searchPtr->nextIndex++;
    }
    hPtr = searchPtr->nextEntryPtr;
    searchPtr->nextEntryPtr = hPtr->nextPtr;
    return hPtr;
}

/*
 *----------------------------------------------------------------------
 *
 * Tcl_HashStats --
 *
 *	Return statistics describing the layout of the hash table in its hash
 *	buckets.
 *
 * Results:
 *	The return value is a malloc-ed string containing information about
 *	tablePtr. It is the caller's responsibility to free this string.
 *
 * Side effects:
 *	None.
 *
 *----------------------------------------------------------------------
 */

char *
Tcl_HashStats(
    Tcl_HashTable *tablePtr)	/* Table for which to produce stats. */
{
#define NUM_COUNTERS 10
    size_t count[NUM_COUNTERS], overflow, i, j;
    double average, tmp;
    register Tcl_HashEntry *hPtr;
    char *result, *p;

    /*
     * Compute a histogram of bucket usage.
     */

    for (i = 0; i < NUM_COUNTERS; i++) {
	count[i] = 0;
    }
    overflow = 0;
    average = 0.0;
    for (i = 0; i < tablePtr->numBuckets; i++) {
	j = 0;
	for (hPtr = tablePtr->buckets[i]; hPtr != NULL; hPtr = hPtr->nextPtr) {
	    j++;
	}
	if (j < NUM_COUNTERS) {
	    count[j]++;
	} else {
	    overflow++;
	}
	tmp = j;
	if (tablePtr->numEntries != 0) {
	    average += (tmp+1.0)*(tmp/tablePtr->numEntries)/2.0;
	}
    }

    /*
     * Print out the histogram and a few other pieces of information.
     */

    result = ckalloc((NUM_COUNTERS * 60) + 300);
    sprintf(result, "%" TCL_LL_MODIFIER "d entries in table, %" TCL_LL_MODIFIER "d buckets\n",
	    (Tcl_WideInt)tablePtr->numEntries, (Tcl_WideInt)tablePtr->numBuckets);
    p = result + strlen(result);
    for (i = 0; i < NUM_COUNTERS; i++) {
	sprintf(p, "number of buckets with %d entries: %" TCL_LL_MODIFIER "d\n",
		(int)i, (Tcl_WideInt)count[i]);
	p += strlen(p);
    }
    sprintf(p, "number of buckets with %d or more entries: %d\n",
	    NUM_COUNTERS, (int)overflow);
    p += strlen(p);
    sprintf(p, "average search distance for entry: %.1f", average);
    return result;
}

/*
 *----------------------------------------------------------------------
 *
 * AllocArrayEntry --
 *
 *	Allocate space for a Tcl_HashEntry containing the array key.
 *
 * Results:
 *	The return value is a pointer to the created entry.
 *
 * Side effects:
 *	None.
 *
 *----------------------------------------------------------------------
 */

static Tcl_HashEntry *
AllocArrayEntry(
    Tcl_HashTable *tablePtr,	/* Hash table. */
    void *keyPtr)		/* Key to store in the hash table entry. */
{
    int *array = (int *) keyPtr;
    register int *iPtr1, *iPtr2;
    Tcl_HashEntry *hPtr;
    int count;
    unsigned int size;

    count = tablePtr->keyType;

    size = sizeof(Tcl_HashEntry) + (count*sizeof(int)) - sizeof(hPtr->key);
    if (size < sizeof(Tcl_HashEntry)) {
	size = sizeof(Tcl_HashEntry);
    }
    hPtr = ckalloc(size);

    for (iPtr1 = array, iPtr2 = hPtr->key.words;
	    count > 0; count--, iPtr1++, iPtr2++) {
	*iPtr2 = *iPtr1;
    }
    Tcl_SetHashValue(hPtr, NULL);

    return hPtr;
}

/*
 *----------------------------------------------------------------------
 *
 * CompareArrayKeys --
 *
 *	Compares two array keys.
 *
 * Results:
 *	The return value is 0 if they are different and 1 if they are the
 *	same.
 *
 * Side effects:
 *	None.
 *
 *----------------------------------------------------------------------
 */

static int
CompareArrayKeys(
    void *keyPtr,		/* New key to compare. */
    Tcl_HashEntry *hPtr)	/* Existing key to compare. */
{
    register const int *iPtr1 = (const int *) keyPtr;
    register const int *iPtr2 = (const int *) hPtr->key.words;
    Tcl_HashTable *tablePtr = hPtr->tablePtr;
    int count;

    for (count = tablePtr->keyType; ; count--, iPtr1++, iPtr2++) {
	if (count == 0) {
	    return 1;
	}
	if (*iPtr1 != *iPtr2) {
	    break;
	}
    }
    return 0;
}

/*
 *----------------------------------------------------------------------
 *
 * HashArrayKey --
 *
 *	Compute a one-word summary of an array, which can be used to generate
 *	a hash index.
 *
 * Results:
 *	The return value is a one-word summary of the information in
 *	string.
 *
 * Side effects:
 *	None.
 *
 *----------------------------------------------------------------------
 */

static TCL_HASH_TYPE
HashArrayKey(
    Tcl_HashTable *tablePtr,	/* Hash table. */
    void *keyPtr)		/* Key from which to compute hash value. */
{
    register const int *array = (const int *) keyPtr;
    register TCL_HASH_TYPE result;
    int count;

    for (result = 0, count = tablePtr->keyType; count > 0;
	    count--, array++) {
	result += *array;
    }
    return result;
}

/*
 *----------------------------------------------------------------------
 *
 * AllocStringEntry --
 *
 *	Allocate space for a Tcl_HashEntry containing the string key.
 *
 * Results:
 *	The return value is a pointer to the created entry.
 *
 * Side effects:
 *	None.
 *
 *----------------------------------------------------------------------
 */

static Tcl_HashEntry *
AllocStringEntry(
    Tcl_HashTable *tablePtr,	/* Hash table. */
    void *keyPtr)		/* Key to store in the hash table entry. */
{
    const char *string = (const char *) keyPtr;
    Tcl_HashEntry *hPtr;
    unsigned int size, allocsize;

    allocsize = size = strlen(string) + 1;
    if (size < sizeof(hPtr->key)) {
	allocsize = sizeof(hPtr->key);
    }
    hPtr = ckalloc(TclOffset(Tcl_HashEntry, key) + allocsize);
    memcpy(hPtr->key.string, string, size);
    Tcl_SetHashValue(hPtr, NULL);
    return hPtr;
}

/*
 *----------------------------------------------------------------------
 *
 * CompareStringKeys --
 *
 *	Compares two string keys.
 *
 * Results:
 *	The return value is 0 if they are different and 1 if they are the
 *	same.
 *
 * Side effects:
 *	None.
 *
 *----------------------------------------------------------------------
 */

static int
CompareStringKeys(
    void *keyPtr,		/* New key to compare. */
    Tcl_HashEntry *hPtr)	/* Existing key to compare. */
{
    register const char *p1 = (const char *) keyPtr;
    register const char *p2 = (const char *) hPtr->key.string;

    return !strcmp(p1, p2);
}

/*
 *----------------------------------------------------------------------
 *
 * HashStringKey --
 *
 *	Compute a one-word summary of a text string, which can be used to
 *	generate a hash index.
 *
 * Results:
 *	The return value is a one-word summary of the information in string.
 *
 * Side effects:
 *	None.
 *
 *----------------------------------------------------------------------
 */

static TCL_HASH_TYPE
HashStringKey(
    Tcl_HashTable *tablePtr,	/* Hash table. */
    void *keyPtr)		/* Key from which to compute hash value. */
{
    register const char *string = keyPtr;
    register TCL_HASH_TYPE result;
    register char c;

    /*
     * I tried a zillion different hash functions and asked many other people
     * for advice. Many people had their own favorite functions, all
     * different, but no-one had much idea why they were good ones. I chose
     * the one below (multiply by 9 and add new character) because of the
     * following reasons:
     *
     * 1. Multiplying by 10 is perfect for keys that are decimal strings, and
     *    multiplying by 9 is just about as good.
     * 2. Times-9 is (shift-left-3) plus (old). This means that each
     *    character's bits hang around in the low-order bits of the hash value
     *    for ever, plus they spread fairly rapidly up to the high-order bits
     *    to fill out the hash value. This seems works well both for decimal
     *    and non-decimal strings, but isn't strong against maliciously-chosen
     *    keys.
     *
     * Note that this function is very weak against malicious strings; it's
     * very easy to generate multiple keys that have the same hashcode. On the
     * other hand, that hardly ever actually occurs and this function *is*
     * very cheap, even by comparison with industry-standard hashes like FNV.
     * If real strength of hash is required though, use a custom hash based on
     * Bob Jenkins's lookup3(), but be aware that it's significantly slower.
     * Since Tcl command and namespace names are usually reasonably-named (the
     * main use for string hashes in modern Tcl) speed is far more important
     * than strength.
     *
     * See also HashString in tclLiteral.c.
     * See also TclObjHashKey in tclObj.c.
     *
     * See [tcl-Feature Request #2958832]
     */

    if ((result = UCHAR(*string)) != 0) {
	while ((c = *++string) != 0) {
	    result += (result << 3) + UCHAR(c);
	}
    }
    return result;
}

/*
 *----------------------------------------------------------------------
 *
 * BogusFind --
 *
 *	This function is invoked when Tcl_FindHashEntry is called on a
 *	table that has been deleted.
 *
 * Results:
 *	If Tcl_Panic returns (which it shouldn't) this function returns NULL.
 *
 * Side effects:
 *	Generates a panic.
 *
 *----------------------------------------------------------------------
 */

	/* ARGSUSED */
static Tcl_HashEntry *
BogusFind(
    Tcl_HashTable *tablePtr,	/* Table in which to lookup entry. */
    const char *key)		/* Key to use to find matching entry. */
{
    Tcl_Panic("called %s on deleted table", "Tcl_FindHashEntry");
    return NULL;
}

/*
 *----------------------------------------------------------------------
 *
 * BogusCreate --
 *
 *	This function is invoked when Tcl_CreateHashEntry is called on a
 *	table that has been deleted.
 *
 * Results:
 *	If panic returns (which it shouldn't) this function returns NULL.
 *
 * Side effects:
 *	Generates a panic.
 *
 *----------------------------------------------------------------------
 */

	/* ARGSUSED */
static Tcl_HashEntry *
BogusCreate(
    Tcl_HashTable *tablePtr,	/* Table in which to lookup entry. */
    const char *key,		/* Key to use to find or create matching
				 * entry. */
    int *newPtr)		/* Store info here telling whether a new entry
				 * was created. */
{
    Tcl_Panic("called %s on deleted table", "Tcl_CreateHashEntry");
    return NULL;
}

/*
 *----------------------------------------------------------------------
 *
 * RebuildTable --
 *
 *	This function is invoked when the ratio of entries to hash buckets
 *	becomes too large. It creates a new table with a larger bucket array
 *	and moves all of the entries into the new table.
 *
 * Results:
 *	None.
 *
 * Side effects:
 *	Memory gets reallocated and entries get re-hashed to new buckets.
 *
 *----------------------------------------------------------------------
 */

static void
RebuildTable(
    register Tcl_HashTable *tablePtr)	/* Table to enlarge. */
{
<<<<<<< HEAD
    size_t count, index, oldSize = tablePtr->numBuckets;
=======
    int count, oldSize = tablePtr->numBuckets;
    unsigned int index;
>>>>>>> cea58e47
    Tcl_HashEntry **oldBuckets = tablePtr->buckets;
    register Tcl_HashEntry **oldChainPtr, **newChainPtr;
    register Tcl_HashEntry *hPtr;
    const Tcl_HashKeyType *typePtr;

    /* Avoid outgrowing capability of the memory allocators */
    if (oldSize > UINT_MAX / (4 * sizeof(Tcl_HashEntry *))) {
	tablePtr->rebuildSize = INT_MAX;
	return;
    }

    if (tablePtr->keyType == TCL_STRING_KEYS) {
	typePtr = &tclStringHashKeyType;
    } else if (tablePtr->keyType == TCL_ONE_WORD_KEYS) {
	typePtr = &tclOneWordHashKeyType;
    } else if (tablePtr->keyType == TCL_CUSTOM_TYPE_KEYS
	    || tablePtr->keyType == TCL_CUSTOM_PTR_KEYS) {
	typePtr = tablePtr->typePtr;
    } else {
	typePtr = &tclArrayHashKeyType;
    }

    /*
     * Allocate and initialize the new bucket array, and set up hashing
     * constants for new array size.
     */

    tablePtr->numBuckets *= 4;
    if (typePtr->flags & TCL_HASH_KEY_SYSTEM_HASH) {
	tablePtr->buckets = (Tcl_HashEntry **) TclpSysAlloc(
		tablePtr->numBuckets * sizeof(Tcl_HashEntry *));
    } else {
	tablePtr->buckets =
		ckalloc(tablePtr->numBuckets * sizeof(Tcl_HashEntry *));
    }
    for (count = tablePtr->numBuckets, newChainPtr = tablePtr->buckets;
	    count > 0; count--, newChainPtr++) {
	*newChainPtr = NULL;
    }
    tablePtr->rebuildSize *= 4;
    tablePtr->downShift -= 2;
    tablePtr->mask = (tablePtr->mask << 2) + 3;

    /*
     * Rehash all of the existing entries into the new bucket array.
     */

    for (oldChainPtr = oldBuckets; oldSize > 0; oldSize--, oldChainPtr++) {
	for (hPtr = *oldChainPtr; hPtr != NULL; hPtr = *oldChainPtr) {
	    *oldChainPtr = hPtr->nextPtr;
	    if (typePtr->hashKeyProc == NULL
		    || typePtr->flags & TCL_HASH_KEY_RANDOMIZE_HASH) {
		index = RANDOM_INDEX(tablePtr, hPtr->hash);
	    } else {
		index = hPtr->hash & tablePtr->mask;
	    }
	    hPtr->nextPtr = tablePtr->buckets[index];
	    tablePtr->buckets[index] = hPtr;
	}
    }

    /*
     * Free up the old bucket array, if it was dynamically allocated.
     */

    if (oldBuckets != tablePtr->staticBuckets) {
	if (typePtr->flags & TCL_HASH_KEY_SYSTEM_HASH) {
	    TclpSysFree((char *) oldBuckets);
	} else {
	    ckfree(oldBuckets);
	}
    }
}

/*
 * Local Variables:
 * mode: c
 * c-basic-offset: 4
 * fill-column: 78
 * End:
 */<|MERGE_RESOLUTION|>--- conflicted
+++ resolved
@@ -193,26 +193,6 @@
 }
  
-<<<<<<< HEAD
-=======
-/*
- *----------------------------------------------------------------------
- *
- * FindHashEntry --
- *
- *	Given a hash table find the entry with a matching key.
- *
- * Results:
- *	The return value is a token for the matching entry in the hash table,
- *	or NULL if there was no matching entry.
- *
- * Side effects:
- *	None.
- *
- *----------------------------------------------------------------------
- */
-
->>>>>>> cea58e47
 static Tcl_HashEntry *
 FindHashEntry(
     Tcl_HashTable *tablePtr,	/* Table in which to lookup entry. */
@@ -254,12 +234,8 @@
 {
     register Tcl_HashEntry *hPtr;
     const Tcl_HashKeyType *typePtr;
-<<<<<<< HEAD
-    size_t hash, index;
-=======
     unsigned int hash;
     unsigned int index;
->>>>>>> cea58e47
 
     if (tablePtr->keyType == TCL_STRING_KEYS) {
 	typePtr = &tclStringHashKeyType;
@@ -379,11 +355,7 @@
     const Tcl_HashKeyType *typePtr;
     Tcl_HashTable *tablePtr;
     Tcl_HashEntry **bucketPtr;
-<<<<<<< HEAD
-    size_t index;
-=======
     unsigned int index;
->>>>>>> cea58e47
 
     tablePtr = entryPtr->tablePtr;
 
@@ -798,7 +770,7 @@
 {
     const char *string = (const char *) keyPtr;
     Tcl_HashEntry *hPtr;
-    unsigned int size, allocsize;
+    size_t size, allocsize;
 
     allocsize = size = strlen(string) + 1;
     if (size < sizeof(hPtr->key)) {
@@ -988,12 +960,7 @@
 RebuildTable(
     register Tcl_HashTable *tablePtr)	/* Table to enlarge. */
 {
-<<<<<<< HEAD
     size_t count, index, oldSize = tablePtr->numBuckets;
-=======
-    int count, oldSize = tablePtr->numBuckets;
-    unsigned int index;
->>>>>>> cea58e47
     Tcl_HashEntry **oldBuckets = tablePtr->buckets;
     register Tcl_HashEntry **oldChainPtr, **newChainPtr;
     register Tcl_HashEntry *hPtr;
