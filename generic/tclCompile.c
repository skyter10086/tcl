--- conflicted
+++ resolved
@@ -1792,7 +1792,6 @@
 {
     int wordIdx = 0;
     DefineLineInformation;
-
     StartExpanding(envPtr);
     if (cmdObj) {
 	CompileCmdLiteral(interp, cmdObj, envPtr);
@@ -1923,12 +1922,8 @@
      * Reset the index of next command.  Toss out any from failed nested
      * partial compiles.
      */
-<<<<<<< HEAD
+
     TclDisposeFailedCompile(envPtr, mapPtr->nuloc);
-=======
->>>>>>> 545698c7
-
-    envPtr->numCommands = mapPtr->nuloc;
     return TCL_ERROR;
 }
 
@@ -2152,48 +2147,7 @@
 	}
 #endif
 
-<<<<<<< HEAD
 	tokenPtr = CompileCommandTokens(interp, tokenPtr, envPtr, &cmdLocPtr);
-=======
-	/*
-	 * TIP #280: Count newlines before the command start.
-	 * (See test info-30.33).
-	 */
-
-	TclAdvanceLines(&envPtr->line, p, parse.commandStart);
-	TclAdvanceContinuations(&envPtr->line, &envPtr->clNext,
-		parse.commandStart - envPtr->source);
-
-	/*
-	 * Advance parser to the next command in the script.
-	 */
-
-	next = parse.commandStart + parse.commandSize;
-	numBytes -= next - p;
-	p = next;
-
-	if (parse.numWords == 0) {
-	    /*
-	     * The "command" parsed has no words.  In this case we can skip
-	     * the rest of the loop body.  With no words, clearly
-	     * CompileCommandTokens() has nothing to do.  Since the parser
-	     * aggressively sucks up leading comment and white space,
-	     * including newlines, parse.commandStart must be pointing at
-	     * either the end of script, or a command-terminating semi-colon.
-	     * In either case, the TclAdvance*() calls have nothing to do.
-	     * Finally, when no words are parsed, no tokens have been
-	     * allocated at parse.tokenPtr so there's also nothing for
-	     * Tcl_FreeParse() to do.
-	     *
-	     * The advantage of this shortcut is that CompileCommandTokens()
-	     * can be written with an assumption that parse.numWords > 0, with
-	     * the implication the CCT() always generates bytecode.
-	     */
-	    continue;
-	}
-
-	lastCmdIdx = CompileCommandTokens(interp, &parse, envPtr);
->>>>>>> 545698c7
 
 	/*
 	 * TIP #280: Track lines in the just compiled command.
@@ -2227,12 +2181,8 @@
 	 * of the last command becomes the result of the script.  The code
 	 * here removes that trailing INST_POP.
 	 */
-<<<<<<< HEAD
+
 	cmdLocPtr->numCodeBytes--;
-=======
-
-	envPtr->cmdMapPtr[lastCmdIdx].numCodeBytes--;
->>>>>>> 545698c7
 	envPtr->codeNext--;
 	envPtr->currStackDepth++;
     }
@@ -3976,7 +3926,6 @@
 	int savedStackDepth = envPtr->currStackDepth;
 	int savedExpandCount = envPtr->expandCount;
 	JumpFixup nonTrapFixup;
-	ExceptionAux *exceptAux = envPtr->exceptAuxArrayPtr + loopRange;
 
 	if (auxBreakPtr != NULL) {
 	    auxBreakPtr = envPtr->exceptAuxArrayPtr + breakRange;
