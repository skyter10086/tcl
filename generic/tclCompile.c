--- conflicted
+++ resolved
@@ -1725,7 +1725,6 @@
 	for (; wordIndex < numWords; wordIndex++,
 		tokenPtr += tokenPtr->numComponents + 1) {
 
-<<<<<<< HEAD
 	    envPtr->line = eclPtr->loc[wlineat].line [wordIndex];
 	    envPtr->clNext = eclPtr->loc[wlineat].next[wordIndex];
 #if 0
@@ -1740,37 +1739,6 @@
 		Tcl_Panic("TclCompileScript: overran token array");
 	    }
 #endif
-=======
-		    objIndex = TclRegisterNewCmdLiteral(envPtr,
-			    tokenPtr[1].start, tokenPtr[1].size);
-		    if (cmdPtr != NULL) {
-			TclSetCmdNameObj(interp,
-				envPtr->literalArrayPtr[objIndex].objPtr,
-				cmdPtr);
-		    }
-		} else {
-		    /*
-		     * Simple argument word of a command. We reach this if and
-		     * only if the command word was not compiled for whatever
-		     * reason. Register the literal's location for use by
-		     * uplevel, etc. commands, should they encounter it
-		     * unmodified. We care only if the we are in a context
-		     * which already allows absolute counting.
-		     */
-
-		    objIndex = TclRegisterNewLiteral(envPtr,
-			    tokenPtr[1].start, tokenPtr[1].size);
-
-		    if (envPtr->clNext) {
-			TclContinuationsEnterDerived(
-				envPtr->literalArrayPtr[objIndex].objPtr,
-				tokenPtr[1].start - envPtr->source,
-				eclPtr->loc[wlineat].next[wordIdx]);
-		    }
-		}
-		TclEmitPush(objIndex, envPtr);
-	    } /* for loop */
->>>>>>> a4400dbc
 
 	    /*
 	     * DGP - Note special handling to preserve line numbers of
@@ -1783,7 +1751,6 @@
 		int objIndex = TclRegisterNewLiteral(envPtr,
 			tokenPtr[1].start, tokenPtr[1].size);
 
-<<<<<<< HEAD
 		if (envPtr->clNext) {
 		    TclContinuationsEnterDerived(
 			    envPtr->literalArrayPtr[objIndex].objPtr,
@@ -1797,13 +1764,6 @@
 		if (tokenPtr->type == TCL_TOKEN_EXPAND_WORD) {
 		    TclEmitInstInt4(INST_EXPAND_STKTOP,
 			    envPtr->currStackDepth, envPtr);
-=======
-		Tcl_SetHashValue(hePtr, INT2PTR(wlineat));
-		if (wordIdx <= 255) {
-		    TclEmitInstInt1(INST_INVOKE_STK1, wordIdx, envPtr);
-		} else {
-		    TclEmitInstInt4(INST_INVOKE_STK4, wordIdx, envPtr);
->>>>>>> a4400dbc
 		}
 	    }
 	}
@@ -1840,8 +1800,8 @@
 	    int isnew;
 	    Tcl_HashEntry* hePtr = Tcl_CreateHashEntry(&eclPtr->litInfo,
 		    INT2PTR(envPtr->codeNext - envPtr->codeStart), &isnew);
+
 	    Tcl_SetHashValue(hePtr, INT2PTR(wlineat));
-
 	    if (numWords <= 255) {
 		TclEmitInstInt1(INST_INVOKE_STK1, numWords, envPtr);
 	    } else {
