/*
 * tclCompile.c --
 *
 *	This file contains procedures that compile Tcl commands or parts of
 *	commands (like quoted strings or nested sub-commands) into a sequence
 *	of instructions ("bytecodes").
 *
 * Copyright (c) 1996-1998 Sun Microsystems, Inc.
 * Copyright (c) 2001 by Kevin B. Kenny. All rights reserved.
 *
 * See the file "license.terms" for information on usage and redistribution of
 * this file, and for a DISCLAIMER OF ALL WARRANTIES.
 */

#include "tclInt.h"
#include "tclCompile.h"
#include "tclBrodnik.h"

/*
 * Structure used to map between instruction pc and source locations. It
 * defines for each compiled Tcl command its code's starting offset and its
 * source's starting offset and length. Note that the code offset increases
 * monotonically: that is, the table is sorted in code offset order. The
 * source offset is not monotonic.
 */

typedef struct CmdLocation {
    int codeOffset;		/* Offset of first byte of command code. */
    int numCodeBytes;		/* Number of bytes for command's code. */
    int srcOffset;		/* Offset of first char of the command. */
    int numSrcBytes;		/* Number of command source chars. */
} CmdLocation;
TclBrodnikArray(CmdLocation);
TclBrodnikArray(AuxData);

/*
 * Table of all AuxData types.
 */

static Tcl_HashTable auxDataTypeTable;
static int auxDataTypeTableInitialized; /* 0 means not yet initialized. */

TCL_DECLARE_MUTEX(tableMutex)

/*
 * Variable that controls whether compilation tracing is enabled and, if so,
 * what level of tracing is desired:
 *    0: no compilation tracing
 *    1: summarize compilation of top level cmds and proc bodies
 *    2: display all instructions of each ByteCode compiled
 * This variable is linked to the Tcl variable "tcl_traceCompile".
 */

#ifdef TCL_COMPILE_DEBUG
int tclTraceCompile = 0;
static int traceInitialized = 0;
#endif

/*
 * A table describing the Tcl bytecode instructions. Entries in this table
 * must correspond to the instruction opcode definitions in tclCompile.h. The
 * names "op1" and "op4" refer to an instruction's one or four byte first
 * operand. Similarly, "stktop" and "stknext" refer to the topmost and next to
 * topmost stack elements.
 *
 * Note that the load, store, and incr instructions do not distinguish local
 * from global variables; the bytecode interpreter at runtime uses the
 * existence of a procedure call frame to distinguish these.
 */

InstructionDesc const tclInstructionTable[] = {
    /* Name	      Bytes stackEffect #Opnds  Operand types */
    {"done",		  1,   -1,         0,	{OPERAND_NONE}},
	/* Finish ByteCode execution and return stktop (top stack item) */
    {"push1",		  2,   +1,         1,	{OPERAND_UINT1}},
	/* Push object at ByteCode objArray[op1] */
    {"push4",		  5,   +1,         1,	{OPERAND_UINT4}},
	/* Push object at ByteCode objArray[op4] */
    {"pop",		  1,   -1,         0,	{OPERAND_NONE}},
	/* Pop the topmost stack object */
    {"dup",		  1,   +1,         0,	{OPERAND_NONE}},
	/* Duplicate the topmost stack object and push the result */
    {"concat1",		  2,   INT_MIN,    1,	{OPERAND_UINT1}},
	/* Concatenate the top op1 items and push result */
    {"invokeStk1",	  2,   INT_MIN,    1,	{OPERAND_UINT1}},
	/* Invoke command named objv[0]; <objc,objv> = <op1,top op1> */
    {"invokeStk4",	  5,   INT_MIN,    1,	{OPERAND_UINT4}},
	/* Invoke command named objv[0]; <objc,objv> = <op4,top op4> */
    {"evalStk",		  1,   0,          0,	{OPERAND_NONE}},
	/* Evaluate command in stktop using Tcl_EvalObj. */
    {"exprStk",		  1,   0,          0,	{OPERAND_NONE}},
	/* Execute expression in stktop using Tcl_ExprStringObj. */

    {"loadScalar1",	  2,   1,          1,	{OPERAND_LVT1}},
	/* Load scalar variable at index op1 <= 255 in call frame */
    {"loadScalar4",	  5,   1,          1,	{OPERAND_LVT4}},
	/* Load scalar variable at index op1 >= 256 in call frame */
    {"loadScalarStk",	  1,   0,          0,	{OPERAND_NONE}},
	/* Load scalar variable; scalar's name is stktop */
    {"loadArray1",	  2,   0,          1,	{OPERAND_LVT1}},
	/* Load array element; array at slot op1<=255, element is stktop */
    {"loadArray4",	  5,   0,          1,	{OPERAND_LVT4}},
	/* Load array element; array at slot op1 > 255, element is stktop */
    {"loadArrayStk",	  1,   -1,         0,	{OPERAND_NONE}},
	/* Load array element; element is stktop, array name is stknext */
    {"loadStk",		  1,   0,          0,	{OPERAND_NONE}},
	/* Load general variable; unparsed variable name is stktop */
    {"storeScalar1",	  2,   0,          1,	{OPERAND_LVT1}},
	/* Store scalar variable at op1<=255 in frame; value is stktop */
    {"storeScalar4",	  5,   0,          1,	{OPERAND_LVT4}},
	/* Store scalar variable at op1 > 255 in frame; value is stktop */
    {"storeScalarStk",	  1,   -1,         0,	{OPERAND_NONE}},
	/* Store scalar; value is stktop, scalar name is stknext */
    {"storeArray1",	  2,   -1,         1,	{OPERAND_LVT1}},
	/* Store array element; array at op1<=255, value is top then elem */
    {"storeArray4",	  5,   -1,         1,	{OPERAND_LVT4}},
	/* Store array element; array at op1>=256, value is top then elem */
    {"storeArrayStk",	  1,   -2,         0,	{OPERAND_NONE}},
	/* Store array element; value is stktop, then elem, array names */
    {"storeStk",	  1,   -1,         0,	{OPERAND_NONE}},
	/* Store general variable; value is stktop, then unparsed name */

    {"incrScalar1",	  2,   0,          1,	{OPERAND_LVT1}},
	/* Incr scalar at index op1<=255 in frame; incr amount is stktop */
    {"incrScalarStk",	  1,   -1,         0,	{OPERAND_NONE}},
	/* Incr scalar; incr amount is stktop, scalar's name is stknext */
    {"incrArray1",	  2,   -1,         1,	{OPERAND_LVT1}},
	/* Incr array elem; arr at slot op1<=255, amount is top then elem */
    {"incrArrayStk",	  1,   -2,         0,	{OPERAND_NONE}},
	/* Incr array element; amount is top then elem then array names */
    {"incrStk",		  1,   -1,         0,	{OPERAND_NONE}},
	/* Incr general variable; amount is stktop then unparsed var name */
    {"incrScalar1Imm",	  3,   +1,         2,	{OPERAND_LVT1, OPERAND_INT1}},
	/* Incr scalar at slot op1 <= 255; amount is 2nd operand byte */
    {"incrScalarStkImm",  2,   0,          1,	{OPERAND_INT1}},
	/* Incr scalar; scalar name is stktop; incr amount is op1 */
    {"incrArray1Imm",	  3,   0,          2,	{OPERAND_LVT1, OPERAND_INT1}},
	/* Incr array elem; array at slot op1 <= 255, elem is stktop,
	 * amount is 2nd operand byte */
    {"incrArrayStkImm",	  2,   -1,         1,	{OPERAND_INT1}},
	/* Incr array element; elem is top then array name, amount is op1 */
    {"incrStkImm",	  2,   0,	   1,	{OPERAND_INT1}},
	/* Incr general variable; unparsed name is top, amount is op1 */

    {"jump1",		  2,   0,          1,	{OPERAND_INT1}},
	/* Jump relative to (pc + op1) */
    {"jump4",		  5,   0,          1,	{OPERAND_INT4}},
	/* Jump relative to (pc + op4) */
    {"jumpTrue1",	  2,   -1,         1,	{OPERAND_INT1}},
	/* Jump relative to (pc + op1) if stktop expr object is true */
    {"jumpTrue4",	  5,   -1,         1,	{OPERAND_INT4}},
	/* Jump relative to (pc + op4) if stktop expr object is true */
    {"jumpFalse1",	  2,   -1,         1,	{OPERAND_INT1}},
	/* Jump relative to (pc + op1) if stktop expr object is false */
    {"jumpFalse4",	  5,   -1,         1,	{OPERAND_INT4}},
	/* Jump relative to (pc + op4) if stktop expr object is false */

    {"lor",		  1,   -1,         0,	{OPERAND_NONE}},
	/* Logical or:	push (stknext || stktop) */
    {"land",		  1,   -1,         0,	{OPERAND_NONE}},
	/* Logical and:	push (stknext && stktop) */
    {"bitor",		  1,   -1,         0,	{OPERAND_NONE}},
	/* Bitwise or:	push (stknext | stktop) */
    {"bitxor",		  1,   -1,         0,	{OPERAND_NONE}},
	/* Bitwise xor	push (stknext ^ stktop) */
    {"bitand",		  1,   -1,         0,	{OPERAND_NONE}},
	/* Bitwise and:	push (stknext & stktop) */
    {"eq",		  1,   -1,         0,	{OPERAND_NONE}},
	/* Equal:	push (stknext == stktop) */
    {"neq",		  1,   -1,         0,	{OPERAND_NONE}},
	/* Not equal:	push (stknext != stktop) */
    {"lt",		  1,   -1,         0,	{OPERAND_NONE}},
	/* Less:	push (stknext < stktop) */
    {"gt",		  1,   -1,         0,	{OPERAND_NONE}},
	/* Greater:	push (stknext > stktop) */
    {"le",		  1,   -1,         0,	{OPERAND_NONE}},
	/* Less or equal: push (stknext <= stktop) */
    {"ge",		  1,   -1,         0,	{OPERAND_NONE}},
	/* Greater or equal: push (stknext >= stktop) */
    {"lshift",		  1,   -1,         0,	{OPERAND_NONE}},
	/* Left shift:	push (stknext << stktop) */
    {"rshift",		  1,   -1,         0,	{OPERAND_NONE}},
	/* Right shift:	push (stknext >> stktop) */
    {"add",		  1,   -1,         0,	{OPERAND_NONE}},
	/* Add:		push (stknext + stktop) */
    {"sub",		  1,   -1,         0,	{OPERAND_NONE}},
	/* Sub:		push (stkext - stktop) */
    {"mult",		  1,   -1,         0,	{OPERAND_NONE}},
	/* Multiply:	push (stknext * stktop) */
    {"div",		  1,   -1,         0,	{OPERAND_NONE}},
	/* Divide:	push (stknext / stktop) */
    {"mod",		  1,   -1,         0,	{OPERAND_NONE}},
	/* Mod:		push (stknext % stktop) */
    {"uplus",		  1,   0,          0,	{OPERAND_NONE}},
	/* Unary plus:	push +stktop */
    {"uminus",		  1,   0,          0,	{OPERAND_NONE}},
	/* Unary minus:	push -stktop */
    {"bitnot",		  1,   0,          0,	{OPERAND_NONE}},
	/* Bitwise not:	push ~stktop */
    {"not",		  1,   0,          0,	{OPERAND_NONE}},
	/* Logical not:	push !stktop */
    {"callBuiltinFunc1",  2,   1,          1,	{OPERAND_UINT1}},
	/* Call builtin math function with index op1; any args are on stk */
    {"callFunc1",	  2,   INT_MIN,    1,	{OPERAND_UINT1}},
	/* Call non-builtin func objv[0]; <objc,objv>=<op1,top op1> */
    {"tryCvtToNumeric",	  1,   0,          0,	{OPERAND_NONE}},
	/* Try converting stktop to first int then double if possible. */

    {"break",		  1,   0,          0,	{OPERAND_NONE}},
	/* Abort closest enclosing loop; if none, return TCL_BREAK code. */
    {"continue",	  1,   0,          0,	{OPERAND_NONE}},
	/* Skip to next iteration of closest enclosing loop; if none, return
	 * TCL_CONTINUE code. */

    {"foreach_start4",	  5,   0,          1,	{OPERAND_AUX4}},
	/* Initialize execution of a foreach loop. Operand is aux data index
	 * of the ForeachInfo structure for the foreach command. */
    {"foreach_step4",	  5,   +1,         1,	{OPERAND_AUX4}},
	/* "Step" or begin next iteration of foreach loop. Push 0 if to
	 * terminate loop, else push 1. */

    {"beginCatch4",	  5,   0,          1,	{OPERAND_UINT4}},
	/* Record start of catch with the operand's exception index. Push the
	 * current stack depth onto a special catch stack. */
    {"endCatch",	  1,   0,          0,	{OPERAND_NONE}},
	/* End of last catch. Pop the bytecode interpreter's catch stack. */
    {"pushResult",	  1,   +1,         0,	{OPERAND_NONE}},
	/* Push the interpreter's object result onto the stack. */
    {"pushReturnCode",	  1,   +1,         0,	{OPERAND_NONE}},
	/* Push interpreter's return code (e.g. TCL_OK or TCL_ERROR) as a new
	 * object onto the stack. */

    {"streq",		  1,   -1,         0,	{OPERAND_NONE}},
	/* Str Equal:	push (stknext eq stktop) */
    {"strneq",		  1,   -1,         0,	{OPERAND_NONE}},
	/* Str !Equal:	push (stknext neq stktop) */
    {"strcmp",		  1,   -1,         0,	{OPERAND_NONE}},
	/* Str Compare:	push (stknext cmp stktop) */
    {"strlen",		  1,   0,          0,	{OPERAND_NONE}},
	/* Str Length:	push (strlen stktop) */
    {"strindex",	  1,   -1,         0,	{OPERAND_NONE}},
	/* Str Index:	push (strindex stknext stktop) */
    {"strmatch",	  2,   -1,         1,	{OPERAND_INT1}},
	/* Str Match:	push (strmatch stknext stktop) opnd == nocase */

    {"list",		  5,   INT_MIN,    1,	{OPERAND_UINT4}},
	/* List:	push (stk1 stk2 ... stktop) */
    {"listIndex",	  1,   -1,         0,	{OPERAND_NONE}},
	/* List Index:	push (listindex stknext stktop) */
    {"listLength",	  1,   0,          0,	{OPERAND_NONE}},
	/* List Len:	push (listlength stktop) */

    {"appendScalar1",	  2,   0,          1,	{OPERAND_LVT1}},
	/* Append scalar variable at op1<=255 in frame; value is stktop */
    {"appendScalar4",	  5,   0,          1,	{OPERAND_LVT4}},
	/* Append scalar variable at op1 > 255 in frame; value is stktop */
    {"appendArray1",	  2,   -1,         1,	{OPERAND_LVT1}},
	/* Append array element; array at op1<=255, value is top then elem */
    {"appendArray4",	  5,   -1,         1,	{OPERAND_LVT4}},
	/* Append array element; array at op1>=256, value is top then elem */
    {"appendArrayStk",	  1,   -2,         0,	{OPERAND_NONE}},
	/* Append array element; value is stktop, then elem, array names */
    {"appendStk",	  1,   -1,         0,	{OPERAND_NONE}},
	/* Append general variable; value is stktop, then unparsed name */
    {"lappendScalar1",	  2,   0,          1,	{OPERAND_LVT1}},
	/* Lappend scalar variable at op1<=255 in frame; value is stktop */
    {"lappendScalar4",	  5,   0,          1,	{OPERAND_LVT4}},
	/* Lappend scalar variable at op1 > 255 in frame; value is stktop */
    {"lappendArray1",	  2,   -1,         1,	{OPERAND_LVT1}},
	/* Lappend array element; array at op1<=255, value is top then elem */
    {"lappendArray4",	  5,   -1,         1,	{OPERAND_LVT4}},
	/* Lappend array element; array at op1>=256, value is top then elem */
    {"lappendArrayStk",	  1,   -2,         0,	{OPERAND_NONE}},
	/* Lappend array element; value is stktop, then elem, array names */
    {"lappendStk",	  1,   -1,         0,	{OPERAND_NONE}},
	/* Lappend general variable; value is stktop, then unparsed name */

    {"lindexMulti",	  5,   INT_MIN,    1,	{OPERAND_UINT4}},
	/* Lindex with generalized args, operand is number of stacked objs
	 * used: (operand-1) entries from stktop are the indices; then list to
	 * process. */
    {"over",		  5,   +1,         1,	{OPERAND_UINT4}},
	/* Duplicate the arg-th element from top of stack (TOS=0) */
    {"lsetList",          1,   -2,         0,	{OPERAND_NONE}},
	/* Four-arg version of 'lset'. stktop is old value; next is new
	 * element value, next is the index list; pushes new value */
    {"lsetFlat",          5,   INT_MIN,    1,	{OPERAND_UINT4}},
	/* Three- or >=5-arg version of 'lset', operand is number of stacked
	 * objs: stktop is old value, next is new element value, next come
	 * (operand-2) indices; pushes the new value.
	 */

    {"returnImm",	  9,   -1,         2,	{OPERAND_INT4, OPERAND_UINT4}},
	/* Compiled [return], code, level are operands; options and result
	 * are on the stack. */
    {"expon",		  1,   -1,	   0,	{OPERAND_NONE}},
	/* Binary exponentiation operator: push (stknext ** stktop) */

    /*
     * NOTE: the stack effects of expandStkTop and invokeExpanded are wrong -
     * but it cannot be done right at compile time, the stack effect is only
     * known at run time. The value for invokeExpanded is estimated better at
     * compile time.
     * See the comments further down in this file, where INST_INVOKE_EXPANDED
     * is emitted.
     */
    {"expandStart",       1,    0,          0,	{OPERAND_NONE}},
	/* Start of command with {*} (expanded) arguments */
    {"expandStkTop",      5,    0,          1,	{OPERAND_UINT4}},
	/* Expand the list at stacktop: push its elements on the stack */
    {"invokeExpanded",    1,    0,          0,	{OPERAND_NONE}},
	/* Invoke the command marked by the last 'expandStart' */

    {"listIndexImm",	  5,	0,	   1,	{OPERAND_IDX4}},
	/* List Index:	push (lindex stktop op4) */
    {"listRangeImm",	  9,	0,	   2,	{OPERAND_IDX4, OPERAND_IDX4}},
	/* List Range:	push (lrange stktop op4 op4) */
    {"startCommand",	  9,	0,	   2,	{OPERAND_INT4,OPERAND_UINT4}},
	/* Start of bytecoded command: op is the length of the cmd's code, op2
	 * is number of commands here */

    {"listIn",		  1,	-1,	   0,	{OPERAND_NONE}},
	/* List containment: push [lsearch stktop stknext]>=0) */
    {"listNotIn",	  1,	-1,	   0,	{OPERAND_NONE}},
	/* List negated containment: push [lsearch stktop stknext]<0) */

    {"pushReturnOpts",	  1,	+1,	   0,	{OPERAND_NONE}},
	/* Push the interpreter's return option dictionary as an object on the
	 * stack. */
    {"returnStk",	  1,	-2,	   0,	{OPERAND_NONE}},
	/* Compiled [return]; options and result are on the stack, code and
	 * level are in the options. */

    {"dictGet",		  5,	INT_MIN,   1,	{OPERAND_UINT4}},
	/* The top op4 words (min 1) are a key path into the dictionary just
	 * below the keys on the stack, and all those values are replaced by
	 * the value read out of that key-path (like [dict get]).
	 * Stack:  ... dict key1 ... keyN => ... value */
    {"dictSet",		  9,	INT_MIN,   2,	{OPERAND_UINT4, OPERAND_LVT4}},
	/* Update a dictionary value such that the keys are a path pointing to
	 * the value. op4#1 = numKeys, op4#2 = LVTindex
	 * Stack:  ... key1 ... keyN value => ... newDict */
    {"dictUnset",	  9,	INT_MIN,   2,	{OPERAND_UINT4, OPERAND_LVT4}},
	/* Update a dictionary value such that the keys are not a path pointing
	 * to any value. op4#1 = numKeys, op4#2 = LVTindex
	 * Stack:  ... key1 ... keyN => ... newDict */
    {"dictIncrImm",	  9,	0,	   2,	{OPERAND_INT4, OPERAND_LVT4}},
	/* Update a dictionary value such that the value pointed to by key is
	 * incremented by some value (or set to it if the key isn't in the
	 * dictionary at all). op4#1 = incrAmount, op4#2 = LVTindex
	 * Stack:  ... key => ... newDict */
    {"dictAppend",	  5,	-1,	   1,	{OPERAND_LVT4}},
	/* Update a dictionary value such that the value pointed to by key has
	 * some value string-concatenated onto it. op4 = LVTindex
	 * Stack:  ... key valueToAppend => ... newDict */
    {"dictLappend",	  5,	-1,	   1,	{OPERAND_LVT4}},
	/* Update a dictionary value such that the value pointed to by key has
	 * some value list-appended onto it. op4 = LVTindex
	 * Stack:  ... key valueToAppend => ... newDict */
    {"dictFirst",	  5,	+2,	   1,	{OPERAND_LVT4}},
	/* Begin iterating over the dictionary, using the local scalar
	 * indicated by op4 to hold the iterator state. The local scalar
	 * should not refer to a named variable as the value is not wholly
	 * managed correctly.
	 * Stack:  ... dict => ... value key doneBool */
    {"dictNext",	  5,	+3,	   1,	{OPERAND_LVT4}},
	/* Get the next iteration from the iterator in op4's local scalar.
	 * Stack:  ... => ... value key doneBool */
    {"dictDone",	  5,	0,	   1,	{OPERAND_LVT4}},
	/* Terminate the iterator in op4's local scalar. Use unsetScalar
	 * instead (with 0 for flags). */
    {"dictUpdateStart",   9,    0,	   2,	{OPERAND_LVT4, OPERAND_AUX4}},
	/* Create the variables (described in the aux data referred to by the
	 * second immediate argument) to mirror the state of the dictionary in
	 * the variable referred to by the first immediate argument. The list
	 * of keys (top of the stack, not poppsed) must be the same length as
	 * the list of variables.
	 * Stack:  ... keyList => ... keyList */
    {"dictUpdateEnd",	  9,    -1,	   2,	{OPERAND_LVT4, OPERAND_AUX4}},
	/* Reflect the state of local variables (described in the aux data
	 * referred to by the second immediate argument) back to the state of
	 * the dictionary in the variable referred to by the first immediate
	 * argument. The list of keys (popped from the stack) must be the same
	 * length as the list of variables.
	 * Stack:  ... keyList => ... */
    {"jumpTable",	 5,	-1,	   1,	{OPERAND_AUX4}},
	/* Jump according to the jump-table (in AuxData as indicated by the
	 * operand) and the argument popped from the list. Always executes the
	 * next instruction if no match against the table's entries was found.
	 * Stack:  ... value => ...
	 * Note that the jump table contains offsets relative to the PC when
	 * it points to this instruction; the code is relocatable. */
    {"upvar",            5,    -1,        1,   {OPERAND_LVT4}},
	/* finds level and otherName in stack, links to local variable at
	 * index op1. Leaves the level on stack. */
    {"nsupvar",          5,    -1,        1,   {OPERAND_LVT4}},
	/* finds namespace and otherName in stack, links to local variable at
	 * index op1. Leaves the namespace on stack. */
    {"variable",         5,    -1,        1,   {OPERAND_LVT4}},
	/* finds namespace and otherName in stack, links to local variable at
	 * index op1. Leaves the namespace on stack. */
    {"syntax",		 9,   -1,         2,	{OPERAND_INT4, OPERAND_UINT4}},
	/* Compiled bytecodes to signal syntax error. */
    {"reverse",		 5,    0,         1,	{OPERAND_UINT4}},
	/* Reverse the order of the arg elements at the top of stack */

    {"regexp",		 2,   -1,         1,	{OPERAND_INT1}},
	/* Regexp:	push (regexp stknext stktop) opnd == nocase */

    {"existScalar",	 5,    1,         1,	{OPERAND_LVT4}},
	/* Test if scalar variable at index op1 in call frame exists */
    {"existArray",	 5,    0,         1,	{OPERAND_LVT4}},
	/* Test if array element exists; array at slot op1, element is
	 * stktop */
    {"existArrayStk",	 1,    -1,        0,	{OPERAND_NONE}},
	/* Test if array element exists; element is stktop, array name is
	 * stknext */
    {"existStk",	 1,    0,         0,	{OPERAND_NONE}},
	/* Test if general variable exists; unparsed variable name is stktop*/

    {"nop",		 1,    0,         0,	{OPERAND_NONE}},
	/* Do nothing */
    {"returnCodeBranch", 1,   -1,	  0,	{OPERAND_NONE}},
	/* Jump to next instruction based on the return code on top of stack
	 * ERROR: +1;	RETURN: +3;	BREAK: +5;	CONTINUE: +7;
	 * Other non-OK: +9
	 */

    {"unsetScalar",	 6,    0,         2,	{OPERAND_UINT1, OPERAND_LVT4}},
	/* Make scalar variable at index op2 in call frame cease to exist;
	 * op1 is 1 for errors on problems, 0 otherwise */
    {"unsetArray",	 6,    -1,        2,	{OPERAND_UINT1, OPERAND_LVT4}},
	/* Make array element cease to exist; array at slot op2, element is
	 * stktop; op1 is 1 for errors on problems, 0 otherwise */
    {"unsetArrayStk",	 2,    -2,        1,	{OPERAND_UINT1}},
	/* Make array element cease to exist; element is stktop, array name is
	 * stknext; op1 is 1 for errors on problems, 0 otherwise */
    {"unsetStk",	 2,    -1,        1,	{OPERAND_UINT1}},
	/* Make general variable cease to exist; unparsed variable name is
	 * stktop; op1 is 1 for errors on problems, 0 otherwise */

    {"dictExpand",       1,    -1,        0,    {OPERAND_NONE}},
        /* Probe into a dict and extract it (or a subdict of it) into
         * variables with matched names. Produces list of keys bound as
         * result. Part of [dict with].
	 * Stack:  ... dict path => ... keyList */
    {"dictRecombineStk", 1,    -3,        0,    {OPERAND_NONE}},
        /* Map variable contents back into a dictionary in a variable. Part of
         * [dict with].
	 * Stack:  ... dictVarName path keyList => ... */
    {"dictRecombineImm", 1,    -2,        1,    {OPERAND_LVT4}},
        /* Map variable contents back into a dictionary in the local variable
         * indicated by the LVT index. Part of [dict with].
	 * Stack:  ... path keyList => ... */
    {"dictExists",	 5,	INT_MIN,  1,	{OPERAND_UINT4}},
	/* The top op4 words (min 1) are a key path into the dictionary just
	 * below the keys on the stack, and all those values are replaced by a
	 * boolean indicating whether it is possible to read out a value from
	 * that key-path (like [dict exists]).
	 * Stack:  ... dict key1 ... keyN => ... boolean */
    {"verifyDict",	 1,    -1,	  0,	{OPERAND_NONE}},
	/* Verifies that the word on the top of the stack is a dictionary,
	 * popping it if it is and throwing an error if it is not.
	 * Stack:  ... value => ... */

    {"strmap",		 1,    -2,	  0,	{OPERAND_NONE}},
	/* Simplified version of [string map] that only applies one change
	 * string, and only case-sensitively.
	 * Stack:  ... from to string => ... changedString */
    {"strfind",		 1,    -1,	  0,	{OPERAND_NONE}},
	/* Find the first index of a needle string in a haystack string,
	 * producing the index (integer) or -1 if nothing found.
	 * Stack:  ... needle haystack => ... index */
    {"strrfind",	 1,    -1,	  0,	{OPERAND_NONE}},
	/* Find the last index of a needle string in a haystack string,
	 * producing the index (integer) or -1 if nothing found.
	 * Stack:  ... needle haystack => ... index */
    {"strrangeImm",	 9,	0,	  2,	{OPERAND_IDX4, OPERAND_IDX4}},
	/* String Range: push (string range stktop op4 op4) */
    {"strrange",	 1,    -2,	  0,	{OPERAND_NONE}},
	/* String Range with non-constant arguments.
	 * Stack:  ... string idxA idxB => ... substring */

    {"yield",		 1,	0,	  0,	{OPERAND_NONE}},
	/* Makes the current coroutine yield the value at the top of the
	 * stack, and places the response back on top of the stack when it
	 * resumes.
	 * Stack:  ... valueToYield => ... resumeValue */
    {"coroName",         1,    +1,	  0,	{OPERAND_NONE}},
	/* Push the name of the interpreter's current coroutine as an object
	 * on the stack. */
    {"tailcall",	 2,    INT_MIN,	  1,	{OPERAND_UINT1}},
	/* Do a tailcall with the opnd items on the stack as the thing to
	 * tailcall to; opnd must be greater than 0 for the semantics to work
	 * right. */

    {"currentNamespace", 1,    +1,	  0,	{OPERAND_NONE}},
	/* Push the name of the interpreter's current namespace as an object
	 * on the stack. */
    {"infoLevelNumber",  1,    +1,	  0,	{OPERAND_NONE}},
	/* Push the stack depth (i.e., [info level]) of the interpreter as an
	 * object on the stack. */
    {"infoLevelArgs",	 1,	0,	  0,	{OPERAND_NONE}},
	/* Push the argument words to a stack depth (i.e., [info level <n>])
	 * of the interpreter as an object on the stack.
	 * Stack:  ... depth => ... argList */
    {"resolveCmd",	 1,	0,	  0,	{OPERAND_NONE}},
	/* Resolves the command named on the top of the stack to its fully
	 * qualified version, or produces the empty string if no such command
	 * exists. Never generates errors.
	 * Stack:  ... cmdName => ... fullCmdName */
    {"tclooSelf",	 1,	+1,	  0,	{OPERAND_NONE}},
	/* Push the identity of the current TclOO object (i.e., the name of
	 * its current public access command) on the stack. */
    {"tclooClass",	 1,	0,	  0,	{OPERAND_NONE}},
	/* Push the class of the TclOO object named at the top of the stack
	 * onto the stack.
	 * Stack:  ... object => ... class */
    {"tclooNamespace",	 1,	0,	  0,	{OPERAND_NONE}},
	/* Push the namespace of the TclOO object named at the top of the
	 * stack onto the stack.
	 * Stack:  ... object => ... namespace */
    {"tclooIsObject",	 1,	0,	  0,	{OPERAND_NONE}},
	/* Push whether the value named at the top of the stack is a TclOO
	 * object (i.e., a boolean). Can corrupt the interpreter result
	 * despite not throwing, so not safe for use in a post-exception
	 * context.
	 * Stack:  ... value => ... boolean */

    {"arrayExistsStk",	 1,	0,	  0,	{OPERAND_NONE}},
	/* Looks up the element on the top of the stack and tests whether it
	 * is an array. Pushes a boolean describing whether this is the
	 * case. Also runs the whole-array trace on the named variable, so can
	 * throw anything.
	 * Stack:  ... varName => ... boolean */
    {"arrayExistsImm",	 5,	+1,	  1,	{OPERAND_UINT4}},
	/* Looks up the variable indexed by opnd and tests whether it is an
	 * array. Pushes a boolean describing whether this is the case. Also
	 * runs the whole-array trace on the named variable, so can throw
	 * anything.
	 * Stack:  ... => ... boolean */
    {"arrayMakeStk",	 1,	-1,	  0,	{OPERAND_NONE}},
	/* Forces the element on the top of the stack to be the name of an
	 * array.
	 * Stack:  ... varName => ... */
    {"arrayMakeImm",	 5,	0,	  1,	{OPERAND_UINT4}},
	/* Forces the variable indexed by opnd to be an array. Does not touch
	 * the stack. */

    {"invokeReplace",	 6,	INT_MIN,  2,	{OPERAND_UINT4,OPERAND_UINT1}},
	/* Invoke command named objv[0], replacing the first two words with
	 * the word at the top of the stack;
	 * <objc,objv> = <op4,top op4 after popping 1> */

    {NULL, 0, 0, 0, {OPERAND_NONE}}
};

/*
 * Prototypes for procedures defined later in this file:
 */

static void		CompileScriptTokens(Tcl_Interp *interp,
			    Tcl_Token *tokens, Tcl_Token *lastTokenPtr,
			    CompileEnv *envPtr);
static ByteCode *	CompileSubstObj(Tcl_Interp *interp, Tcl_Obj *objPtr,
			    int flags);
static void		DupByteCodeInternalRep(Tcl_Obj *srcPtr,
			    Tcl_Obj *copyPtr);
static unsigned char *	EncodeCmdLocMap(CompileEnv *envPtr,
			    ByteCode *codePtr, unsigned char *startPtr);
static void		EnterCmdExtentData(CompileEnv *envPtr,
			    int cmdNumber, int numSrcBytes, int numCodeBytes);
static void		EnterCmdStartData(CompileEnv *envPtr,
			    int cmdNumber, int srcOffset, int codeOffset);
static void		FreeByteCodeInternalRep(Tcl_Obj *objPtr);
static void		FreeSubstCodeInternalRep(Tcl_Obj *objPtr);
static int		GetCmdLocEncodingSize(CompileEnv *envPtr);
#ifdef TCL_COMPILE_STATS
static void		RecordByteCodeStats(ByteCode *codePtr);
#endif /* TCL_COMPILE_STATS */
static void		RegisterAuxDataType(const AuxDataType *typePtr);
static int		SetByteCodeFromAny(Tcl_Interp *interp,
			    Tcl_Obj *objPtr);
static int		FormatInstruction(ByteCode *codePtr,
			    const unsigned char *pc, Tcl_Obj *bufferObj);
static void		PrintSourceToObj(Tcl_Obj *appendObj,
			    const char *stringPtr, int maxChars);
static void		UpdateStringOfInstName(Tcl_Obj *objPtr);

/*
 * TIP #280: Helper for building the per-word line information of all compiled
 * commands.
 */
static void		EnterCmdWordData(ExtCmdLoc *eclPtr, int srcOffset,
			    Tcl_Token *tokenPtr, const char *cmd, int len,
			    int numWords, int line, int *clNext, int **lines,
			    CompileEnv *envPtr);
static void		ReleaseCmdWordData(ExtCmdLoc *eclPtr);

/*
 * The structure below defines the bytecode Tcl object type by means of
 * procedures that can be invoked by generic object code.
 */

const Tcl_ObjType tclByteCodeType = {
    "bytecode",			/* name */
    FreeByteCodeInternalRep,	/* freeIntRepProc */
    DupByteCodeInternalRep,	/* dupIntRepProc */
    NULL,			/* updateStringProc */
    SetByteCodeFromAny		/* setFromAnyProc */
};

/*
 * The structure below defines a bytecode Tcl object type to hold the
 * compiled bytecode for the [subst]itution of Tcl values.
 */

static const Tcl_ObjType substCodeType = {
    "substcode",		/* name */
    FreeSubstCodeInternalRep,	/* freeIntRepProc */
    DupByteCodeInternalRep,	/* dupIntRepProc - shared with bytecode */
    NULL,			/* updateStringProc */
    NULL,			/* setFromAnyProc */
};

/*
 * The structure below defines an instruction name Tcl object to allow
 * reporting of inner contexts in errorstack without string allocation.
 */

static const Tcl_ObjType tclInstNameType = {
    "instname",			/* name */
    NULL,			/* freeIntRepProc */
    NULL,			/* dupIntRepProc */
    UpdateStringOfInstName,	/* updateStringProc */
    NULL,			/* setFromAnyProc */
};

/*
 *----------------------------------------------------------------------
 *
 * TclSetByteCodeFromAny --
 *
 *	Part of the bytecode Tcl object type implementation. Attempts to
 *	generate an byte code internal form for the Tcl object "objPtr" by
 *	compiling its string representation. This function also takes a hook
 *	procedure that will be invoked to perform any needed post processing
 *	on the compilation results before generating byte codes. interp is
 *	compilation context and may not be NULL.
 *
 * Results:
 *	The return value is a standard Tcl object result. If an error occurs
 *	during compilation, an error message is left in the interpreter's
 *	result.
 *
 * Side effects:
 *	Frees the old internal representation. If no error occurs, then the
 *	compiled code is stored as "objPtr"s bytecode representation. Also, if
 *	debugging, initializes the "tcl_traceCompile" Tcl variable used to
 *	trace compilations.
 *
 *----------------------------------------------------------------------
 */

int
TclSetByteCodeFromAny(
    Tcl_Interp *interp,		/* The interpreter for which the code is being
				 * compiled. Must not be NULL. */
    Tcl_Obj *objPtr,		/* The object to make a ByteCode object. */
    CompileHookProc *hookProc,	/* Procedure to invoke after compilation. */
    ClientData clientData)	/* Hook procedure private data. */
{
    Interp *iPtr = (Interp *) interp;
    CompileEnv compEnv;		/* Compilation environment structure allocated
				 * in frame. */
    int length, result = TCL_OK;
    const char *stringPtr;
    ContLineLoc *clLocPtr;

#ifdef TCL_COMPILE_DEBUG
    if (!traceInitialized) {
	if (Tcl_LinkVar(interp, "tcl_traceCompile",
		(char *) &tclTraceCompile, TCL_LINK_INT) != TCL_OK) {
	    Tcl_Panic("SetByteCodeFromAny: unable to create link for tcl_traceCompile variable");
	}
	traceInitialized = 1;
    }
#endif

    stringPtr = TclGetStringFromObj(objPtr, &length);

    /*
     * TIP #280: Pick up the CmdFrame in which the BC compiler was invoked and
     * use to initialize the tracking in the compiler. This information was
     * stored by TclCompEvalObj and ProcCompileProc.
     */

    TclInitCompileEnv(interp, &compEnv, stringPtr, length,
	    iPtr->invokeCmdFramePtr, iPtr->invokeWord);

    /*
     * Now we check if we have data about invisible continuation lines for the
     * script, and make it available to the compile environment, if so.
     *
     * It is not clear if the script Tcl_Obj* can be free'd while the compiler
     * is using it, leading to the release of the associated ContLineLoc
     * structure as well. To ensure that the latter doesn't happen we set a
     * lock on it. We release this lock in the function TclFreeCompileEnv(),
     * found in this file. The "lineCLPtr" hashtable is managed in the file
     * "tclObj.c".
     */

    clLocPtr = TclContinuationsGet(objPtr);
    if (clLocPtr) {
	compEnv.clLoc = clLocPtr;
	compEnv.clNext = &compEnv.clLoc->loc[0];
	Tcl_Preserve(compEnv.clLoc);
    }

    TclCompileScript(interp, stringPtr, length, &compEnv);

    /*
     * Successful compilation. Add a "done" instruction at the end.
     */

    TclEmitOpcode(INST_DONE, &compEnv);

    /*
     * Invoke the compilation hook procedure if one exists.
     */

    if (hookProc) {
	result = hookProc(interp, &compEnv, clientData);
    }

    /*
     * Change the object into a ByteCode object. Ownership of the literal
     * objects and aux data items is given to the ByteCode object.
     */

#ifdef TCL_COMPILE_DEBUG
    TclVerifyLocalLiteralTable(&compEnv);
#endif /*TCL_COMPILE_DEBUG*/

    if (result == TCL_OK) {
	TclInitByteCodeObj(objPtr, &compEnv);
#ifdef TCL_COMPILE_DEBUG
	if (tclTraceCompile >= 2) {
	    TclPrintByteCodeObj(interp, objPtr);
	    fflush(stdout);
	}
#endif /* TCL_COMPILE_DEBUG */
    }

    TclFreeCompileEnv(&compEnv);
    return result;
}

/*
 *-----------------------------------------------------------------------
 *
 * SetByteCodeFromAny --
 *
 *	Part of the bytecode Tcl object type implementation. Attempts to
 *	generate an byte code internal form for the Tcl object "objPtr" by
 *	compiling its string representation.
 *
 * Results:
 *	The return value is a standard Tcl object result. If an error occurs
 *	during compilation, an error message is left in the interpreter's
 *	result unless "interp" is NULL.
 *
 * Side effects:
 *	Frees the old internal representation. If no error occurs, then the
 *	compiled code is stored as "objPtr"s bytecode representation. Also, if
 *	debugging, initializes the "tcl_traceCompile" Tcl variable used to
 *	trace compilations.
 *
 *----------------------------------------------------------------------
 */

static int
SetByteCodeFromAny(
    Tcl_Interp *interp,		/* The interpreter for which the code is being
				 * compiled. Must not be NULL. */
    Tcl_Obj *objPtr)		/* The object to make a ByteCode object. */
{
    if (interp == NULL) {
	return TCL_ERROR;
    }
    return TclSetByteCodeFromAny(interp, objPtr, NULL, NULL);
}

/*
 *----------------------------------------------------------------------
 *
 * DupByteCodeInternalRep --
 *
 *	Part of the bytecode Tcl object type implementation. However, it does
 *	not copy the internal representation of a bytecode Tcl_Obj, but
 *	instead leaves the new object untyped (with a NULL type pointer).
 *	Code will be compiled for the new object only if necessary.
 *
 * Results:
 *	None.
 *
 * Side effects:
 *	None.
 *
 *----------------------------------------------------------------------
 */

static void
DupByteCodeInternalRep(
    Tcl_Obj *srcPtr,		/* Object with internal rep to copy. */
    Tcl_Obj *copyPtr)		/* Object with internal rep to set. */
{
    return;
}

/*
 *----------------------------------------------------------------------
 *
 * FreeByteCodeInternalRep --
 *
 *	Part of the bytecode Tcl object type implementation. Frees the storage
 *	associated with a bytecode object's internal representation unless its
 *	code is actively being executed.
 *
 * Results:
 *	None.
 *
 * Side effects:
 *	The bytecode object's internal rep is marked invalid and its code gets
 *	freed unless the code is actively being executed. In that case the
 *	cleanup is delayed until the last execution of the code completes.
 *
 *----------------------------------------------------------------------
 */

static void
FreeByteCodeInternalRep(
    register Tcl_Obj *objPtr)	/* Object whose internal rep to free. */
{
    register ByteCode *codePtr = objPtr->internalRep.twoPtrValue.ptr1;

    objPtr->typePtr = NULL;
    codePtr->refCount--;
    if (codePtr->refCount <= 0) {
	TclCleanupByteCode(codePtr);
    }
}

/*
 *----------------------------------------------------------------------
 *
 * TclCleanupByteCode --
 *
 *	This procedure does all the real work of freeing up a bytecode
 *	object's ByteCode structure. It's called only when the structure's
 *	reference count becomes zero.
 *
 * Results:
 *	None.
 *
 * Side effects:
 *	Frees objPtr's bytecode internal representation and sets its type NULL
 *	Also releases its literals and frees its auxiliary data items.
 *
 *----------------------------------------------------------------------
 */

void
TclCleanupByteCode(
    register ByteCode *codePtr)	/* Points to the ByteCode to free. */
{
    Tcl_Interp *interp = (Tcl_Interp *) *codePtr->interpHandle;
    Interp *iPtr = (Interp *) interp;
    int numLitObjects = codePtr->numLitObjects;
    int numAuxDataItems = codePtr->numAuxDataItems;
    register Tcl_Obj **objArrayPtr, *objPtr;
    register const AuxData *auxDataPtr;
    int i;
#ifdef TCL_COMPILE_STATS

    if (interp != NULL) {
	ByteCodeStats *statsPtr;
	Tcl_Time destroyTime;
	int lifetimeSec, lifetimeMicroSec, log2;

	statsPtr = &iPtr->stats;

	statsPtr->numByteCodesFreed++;
	statsPtr->currentSrcBytes -= (double) codePtr->numSrcBytes;
	statsPtr->currentByteCodeBytes -= (double) codePtr->structureSize;

	statsPtr->currentInstBytes -= (double) codePtr->numCodeBytes;
	statsPtr->currentLitBytes -= (double)
		codePtr->numLitObjects * sizeof(Tcl_Obj *);
	statsPtr->currentExceptBytes -= (double)
		codePtr->numExceptRanges * sizeof(ExceptionRange);
	statsPtr->currentAuxBytes -= (double)
		codePtr->numAuxDataItems * sizeof(AuxData);
	statsPtr->currentCmdMapBytes -= (double) codePtr->numCmdLocBytes;

	Tcl_GetTime(&destroyTime);
	lifetimeSec = destroyTime.sec - codePtr->createTime.sec;
	if (lifetimeSec > 2000) {	/* avoid overflow */
	    lifetimeSec = 2000;
	}
	lifetimeMicroSec = 1000000 * lifetimeSec +
		(destroyTime.usec - codePtr->createTime.usec);

	log2 = TclLog2(lifetimeMicroSec);
	if (log2 > 31) {
	    log2 = 31;
	}
	statsPtr->lifetimeCount[log2]++;
    }
#endif /* TCL_COMPILE_STATS */

    /*
     * A single heap object holds the ByteCode structure and its code, object,
     * command location, and auxiliary data arrays. This means we only need to
     * 1) decrement the ref counts of the literal values in its literal array,
     * 2) call the free procs for the auxiliary data items, 3) free the
     * localCache if it is unused, and finally 4) free the ByteCode
     * structure's heap object.
     *
     * The case for TCL_BYTECODE_PRECOMPILED (precompiled ByteCodes, like
     * those generated from tbcload) is special, as they doesn't make use of
     * the global literal table. They instead maintain private references to
     * their literals which must be decremented.
     *
     * In order to insure a proper and efficient cleanup of the literal array
     * when it contains non-shared literals [Bug 983660], we also distinguish
     * the case of an interpreter being deleted (signaled by interp == NULL).
     * Also, as the interp deletion will remove the global literal table
     * anyway, we avoid the extra cost of updating it for each literal being
     * released.
     */

    if (codePtr->flags & TCL_BYTECODE_PRECOMPILED) {

	objArrayPtr = codePtr->objArrayPtr;
	for (i = 0;  i < numLitObjects;  i++) {
	    objPtr = *objArrayPtr;
	    if (objPtr) {
		Tcl_DecrRefCount(objPtr);
	    }
	    objArrayPtr++;
	}
	codePtr->numLitObjects = 0;
    } else {
	objArrayPtr = codePtr->objArrayPtr;
	while (numLitObjects--) {
	    /* TclReleaseLiteral calls Tcl_DecrRefCount() for us */
	    TclReleaseLiteral(interp, *objArrayPtr++);
	}
    }
    if (codePtr->flags & TCL_BYTECODE_FREE_LITERALS) {
	ckfree(codePtr->objArrayPtr);
    }

    auxDataPtr = codePtr->auxDataArrayPtr;
    for (i = 0;  i < numAuxDataItems;  i++) {
	if (auxDataPtr->type->freeProc != NULL) {
	    auxDataPtr->type->freeProc(auxDataPtr->clientData);
	}
	auxDataPtr++;
    }

    /*
     * TIP #280. Release the location data associated with this byte code
     * structure, if any. NOTE: The interp we belong to may be gone already,
     * and the data with it.
     *
     * See also tclBasic.c, DeleteInterpProc
     */

    if (iPtr) {
	Tcl_HashEntry *hePtr = Tcl_FindHashEntry(iPtr->lineBCPtr,
		(char *) codePtr);

	if (hePtr) {
	    ReleaseCmdWordData(Tcl_GetHashValue(hePtr));
	    Tcl_DeleteHashEntry(hePtr);
	}
    }

    if (codePtr->localCachePtr && (--codePtr->localCachePtr->refCount == 0)) {
	TclFreeLocalCache(interp, codePtr->localCachePtr);
    }

    TclHandleRelease(codePtr->interpHandle);
    ckfree(codePtr);
}

/*
 *----------------------------------------------------------------------
 *
 * Tcl_SubstObj --
 *
 *	This function performs the substitutions specified on the given string
 *	as described in the user documentation for the "subst" Tcl command.
 *
 * Results:
 *	A Tcl_Obj* containing the substituted string, or NULL to indicate that
 *	an error occurred.
 *
 * Side effects:
 *	See the user documentation.
 *
 *----------------------------------------------------------------------
 */

Tcl_Obj *
Tcl_SubstObj(
    Tcl_Interp *interp,		/* Interpreter in which substitution occurs */
    Tcl_Obj *objPtr,		/* The value to be substituted. */
    int flags)			/* What substitutions to do. */
{
    NRE_callback *rootPtr = TOP_CB(interp);

    if (TclNRRunCallbacks(interp, Tcl_NRSubstObj(interp, objPtr, flags),
	    rootPtr) != TCL_OK) {
	return NULL;
    }
    return Tcl_GetObjResult(interp);
}

/*
 *----------------------------------------------------------------------
 *
 * Tcl_NRSubstObj --
 *
 *	Request substitution of a Tcl value by the NR stack.
 *
 * Results:
 *	Returns TCL_OK.
 *
 * Side effects:
 *	Compiles objPtr into bytecode that performs the substitutions as
 *	governed by flags and places callbacks on the NR stack to execute
 *	the bytecode and store the result in the interp.
 *
 *----------------------------------------------------------------------
 */

int
Tcl_NRSubstObj(
    Tcl_Interp *interp,
    Tcl_Obj *objPtr,
    int flags)
{
    ByteCode *codePtr = CompileSubstObj(interp, objPtr, flags);

    /* TODO: Confirm we do not need this. */
    /* Tcl_ResetResult(interp); */
    return TclNRExecuteByteCode(interp, codePtr);
}

/*
 *----------------------------------------------------------------------
 *
 * CompileSubstObj --
 *
 *	Compile a Tcl value into ByteCode implementing its substitution, as
 *	governed by flags.
 *
 * Results:
 *	A (ByteCode *) is returned pointing to the resulting ByteCode.
 *	The caller must manage its refCount and arrange for a call to
 *	TclCleanupByteCode() when the last reference disappears.
 *
 * Side effects:
 *	The Tcl_ObjType of objPtr is changed to the "substcode" type, and the
 *	ByteCode and governing flags value are kept in the internal rep for
 *	faster operations the next time CompileSubstObj is called on the same
 *	value.
 *
 *----------------------------------------------------------------------
 */

static ByteCode *
CompileSubstObj(
    Tcl_Interp *interp,
    Tcl_Obj *objPtr,
    int flags)
{
    Interp *iPtr = (Interp *) interp;
    ByteCode *codePtr = NULL;

    if (objPtr->typePtr == &substCodeType) {
	Namespace *nsPtr = iPtr->varFramePtr->nsPtr;

	codePtr = objPtr->internalRep.ptrAndLongRep.ptr;
	if ((unsigned long)flags != objPtr->internalRep.ptrAndLongRep.value
		|| ((Interp *) *codePtr->interpHandle != iPtr)
		|| (codePtr->compileEpoch != iPtr->compileEpoch)
		|| (codePtr->nsPtr != nsPtr)
		|| (codePtr->nsEpoch != nsPtr->resolverEpoch)
		|| (codePtr->localCachePtr !=
		iPtr->varFramePtr->localCachePtr)) {
	    FreeSubstCodeInternalRep(objPtr);
	}
    }
    if (objPtr->typePtr != &substCodeType) {
	CompileEnv compEnv;
	int numBytes;
	const char *bytes = Tcl_GetStringFromObj(objPtr, &numBytes);

	/* TODO: Check for more TIP 280 */
	TclInitCompileEnv(interp, &compEnv, bytes, numBytes, NULL, 0);

	TclSubstCompile(interp, bytes, numBytes, flags, 1, &compEnv);

	TclEmitOpcode(INST_DONE, &compEnv);
	TclInitByteCodeObj(objPtr, &compEnv);
	objPtr->typePtr = &substCodeType;
	TclFreeCompileEnv(&compEnv);

	codePtr = objPtr->internalRep.twoPtrValue.ptr1;
	objPtr->internalRep.ptrAndLongRep.ptr = codePtr;
	objPtr->internalRep.ptrAndLongRep.value = flags;
	if (iPtr->varFramePtr->localCachePtr) {
	    codePtr->localCachePtr = iPtr->varFramePtr->localCachePtr;
	    codePtr->localCachePtr->refCount++;
	}
	/* TODO: Debug printing? */
    }
    return codePtr;
}

/*
 *----------------------------------------------------------------------
 *
 * FreeSubstCodeInternalRep --
 *
 *	Part of the substcode Tcl object type implementation. Frees the
 *	storage associated with a substcode object's internal representation
 *	unless its code is actively being executed.
 *
 * Results:
 *	None.
 *
 * Side effects:
 *	The substcode object's internal rep is marked invalid and its code
 *	gets freed unless the code is actively being executed. In that case
 *	the cleanup is delayed until the last execution of the code completes.
 *
 *----------------------------------------------------------------------
 */

static void
FreeSubstCodeInternalRep(
    register Tcl_Obj *objPtr)	/* Object whose internal rep to free. */
{
    register ByteCode *codePtr = objPtr->internalRep.ptrAndLongRep.ptr;

    objPtr->typePtr = NULL;
    codePtr->refCount--;
    if (codePtr->refCount <= 0) {
	TclCleanupByteCode(codePtr);
    }
}

static void
ReleaseCmdWordData(
    ExtCmdLoc *eclPtr)
{
    int i;

    if (eclPtr->type == TCL_LOCATION_SOURCE) {
	Tcl_DecrRefCount(eclPtr->path);
    }
    for (i=0 ; i<eclPtr->nuloc ; i++) {
	ckfree((char *) eclPtr->loc[i].line);
    }

    if (eclPtr->loc != NULL) {
	ckfree((char *) eclPtr->loc);
    }

    Tcl_DeleteHashTable (&eclPtr->litInfo);

    ckfree((char *) eclPtr);
}

/*
 *----------------------------------------------------------------------
 *
 * TclInitCompileEnv --
 *
 *	Initializes a CompileEnv compilation environment structure for the
 *	compilation of a string in an interpreter.
 *
 * Results:
 *	None.
 *
 * Side effects:
 *	The CompileEnv structure is initialized.
 *
 *----------------------------------------------------------------------
 */

void
TclInitCompileEnv(
    Tcl_Interp *interp,		/* The interpreter for which a CompileEnv
				 * structure is initialized. */
    register CompileEnv *envPtr,/* Points to the CompileEnv structure to
				 * initialize. */
    const char *stringPtr,	/* The source string to be compiled. */
    int numBytes,		/* Number of bytes in source string. */
    const CmdFrame *invoker,	/* Location context invoking the bcc */
    int word)			/* Index of the word in that context getting
				 * compiled */
{
    Interp *iPtr = (Interp *) interp;

    envPtr->iPtr = iPtr;
    envPtr->source = stringPtr;
    envPtr->numSrcBytes = numBytes;
    envPtr->procPtr = iPtr->compiledProcPtr;
    iPtr->compiledProcPtr = NULL;
    envPtr->numCommands = 0;
    envPtr->exceptDepth = 0;
    envPtr->maxExceptDepth = 0;
    envPtr->maxStackDepth = 0;
    envPtr->currStackDepth = 0;
    Tcl_InitHashTable(&envPtr->litMap, TCL_ONE_WORD_KEYS);

    envPtr->codeStart = envPtr->staticCodeSpace;
    envPtr->codeNext = envPtr->codeStart;
    envPtr->codeEnd = envPtr->codeStart + COMPILEENV_INIT_CODE_BYTES;
    envPtr->mallocedCodeArray = 0;

    envPtr->literalArrayPtr = envPtr->staticLiteralSpace;
    envPtr->literalArrayNext = 0;
    envPtr->literalArrayEnd = COMPILEENV_INIT_NUM_OBJECTS;
    envPtr->mallocedLiteralArray = 0;

    envPtr->exceptArrayPtr = envPtr->staticExceptArraySpace;
    envPtr->exceptArrayNext = 0;
    envPtr->exceptArrayEnd = COMPILEENV_INIT_EXCEPT_RANGES;
    envPtr->mallocedExceptArray = 0;

    envPtr->cmdMap = BA_CmdLocation_Create();
    envPtr->atCmdStart = 1;

    /*
     * TIP #280: Set up the extended command location information, based on
     * the context invoking the byte code compiler. This structure is used to
     * keep the per-word line information for all compiled commands.
     *
     * See also tclBasic.c, TclEvalObjEx, for the equivalent code in the
     * non-compiling evaluator
     */

    envPtr->extCmdMapPtr = ckalloc(sizeof(ExtCmdLoc));
    envPtr->extCmdMapPtr->loc = NULL;
    envPtr->extCmdMapPtr->nloc = 0;
    envPtr->extCmdMapPtr->nuloc = 0;
    envPtr->extCmdMapPtr->path = NULL;
    Tcl_InitHashTable(&envPtr->extCmdMapPtr->litInfo, TCL_ONE_WORD_KEYS);

    if ((invoker == NULL) || (invoker->type == TCL_LOCATION_EVAL_LIST)) {
	/*
	 * Initialize the compiler for relative counting in case of a
	 * dynamic context.
	 */

	envPtr->line = 1;
	if (iPtr->evalFlags & TCL_EVAL_FILE) {
	    iPtr->evalFlags &= ~TCL_EVAL_FILE;
	    envPtr->extCmdMapPtr->type = TCL_LOCATION_SOURCE;

	    if (iPtr->scriptFile) {
		/*
		 * Normalization here, to have the correct pwd. Should have
		 * negligible impact on performance, as the norm should have
		 * been done already by the 'source' invoking us, and it
		 * caches the result.
		 */

		Tcl_Obj *norm =
			Tcl_FSGetNormalizedPath(interp, iPtr->scriptFile);

		if (norm == NULL) {
		    /*
		     * Error message in the interp result. No place to put it.
		     * And no place to serve the error itself to either. Fake
		     * a path, empty string.
		     */

		    TclNewLiteralStringObj(envPtr->extCmdMapPtr->path, "");
		} else {
		    envPtr->extCmdMapPtr->path = norm;
		}
	    } else {
		TclNewLiteralStringObj(envPtr->extCmdMapPtr->path, "");
	    }

	    Tcl_IncrRefCount(envPtr->extCmdMapPtr->path);
	} else {
	    envPtr->extCmdMapPtr->type =
		(envPtr->procPtr ? TCL_LOCATION_PROC : TCL_LOCATION_BC);
	}
    } else {
	/*
	 * Initialize the compiler using the context, making counting absolute
	 * to that context. Note that the context can be byte code execution.
	 * In that case we have to fill out the missing pieces (line, path,
	 * ...) which may make change the type as well.
	 */

	CmdFrame *ctxPtr = TclStackAlloc(interp, sizeof(CmdFrame));
	int pc = 0;

	*ctxPtr = *invoker;
	if (invoker->type == TCL_LOCATION_BC) {
	    /*
	     * Note: Type BC => ctx.data.eval.path    is not used.
	     *			ctx.data.tebc.codePtr is used instead.
	     */

	    TclGetSrcInfoForPc(ctxPtr);
	    pc = 1;
	}

	if ((ctxPtr->nline <= word) || (ctxPtr->line[word] < 0)) {
	    /*
	     * Word is not a literal, relative counting.
	     */

	    envPtr->line = 1;
	    envPtr->extCmdMapPtr->type =
		    (envPtr->procPtr ? TCL_LOCATION_PROC : TCL_LOCATION_BC);

	    if (pc && (ctxPtr->type == TCL_LOCATION_SOURCE)) {
		/*
		 * The reference made by 'TclGetSrcInfoForPc' is dead.
		 */

		Tcl_DecrRefCount(ctxPtr->data.eval.path);
	    }
	} else {
	    envPtr->line = ctxPtr->line[word];
	    envPtr->extCmdMapPtr->type = ctxPtr->type;

	    if (ctxPtr->type == TCL_LOCATION_SOURCE) {
		envPtr->extCmdMapPtr->path = ctxPtr->data.eval.path;

		if (pc) {
		    /*
		     * The reference 'TclGetSrcInfoForPc' made is transfered.
		     */

		    ctxPtr->data.eval.path = NULL;
		} else {
		    /*
		     * We have a new reference here.
		     */

		    Tcl_IncrRefCount(envPtr->extCmdMapPtr->path);
		}
	    }
	}

	TclStackFree(interp, ctxPtr);
    }

    envPtr->extCmdMapPtr->start = envPtr->line;

    /*
     * Initialize the data about invisible continuation lines as empty, i.e.
     * not used. The caller (TclSetByteCodeFromAny) will set this up, if such
     * data is available.
     */

    envPtr->clLoc = NULL;
    envPtr->clNext = NULL;

    envPtr->auxData = NULL;
}

/*
 *----------------------------------------------------------------------
 *
 * TclFreeCompileEnv --
 *
 *	Free the storage allocated in a CompileEnv compilation environment
 *	structure.
 *
 * Results:
 *	None.
 *
 * Side effects:
 *	Allocated storage in the CompileEnv structure is freed. Note that its
 *	local literal table is not deleted and its literal objects are not
 *	released. In addition, storage referenced by its auxiliary data items
 *	is not freed. This is done so that, when compilation is successful,
 *	"ownership" of these objects and aux data items is handed over to the
 *	corresponding ByteCode structure.
 *
 *----------------------------------------------------------------------
 */

void
TclFreeCompileEnv(
    register CompileEnv *envPtr)/* Points to the CompileEnv structure. */
{
    Tcl_DeleteHashTable(&envPtr->litMap);
    if (envPtr->iPtr) {
	/* 
	 * We never converted to Bytecode, so free the things we would
	 * have transferred to it.
	 */

	int i;
<<<<<<< HEAD
	LiteralEntry *entryPtr = envPtr->literalArrayPtr;
=======
	Tcl_Obj **litPtr = envPtr->literalArrayPtr;
	AuxData *auxDataPtr = envPtr->auxDataArrayPtr;
>>>>>>> 5c29ed94

	for (i = 0;  i < envPtr->literalArrayNext;  i++) {
	    TclReleaseLiteral((Tcl_Interp *)envPtr->iPtr, *litPtr++);
	}

#ifdef TCL_COMPILE_DEBUG
	TclVerifyGlobalLiteralTable(envPtr->iPtr);
#endif /*TCL_COMPILE_DEBUG*/

	if (envPtr->auxData) {
	    BA_AuxData *adArray = envPtr->auxData;
	    AuxData *auxDataPtr;

	    envPtr->auxData = NULL;
	    adArray = BA_AuxData_Detach(adArray, &auxDataPtr);
	    while (auxDataPtr) {
		if (auxDataPtr->type->freeProc != NULL) {
		    auxDataPtr->type->freeProc(auxDataPtr->clientData);
		}
		adArray = BA_AuxData_Detach(adArray, &auxDataPtr);
	    }
	    BA_AuxData_Destroy(adArray);
	}
    }
    if (envPtr->mallocedCodeArray) {
	ckfree(envPtr->codeStart);
    }
    if (envPtr->mallocedLiteralArray && envPtr->iPtr) {
	ckfree(envPtr->literalArrayPtr);
    }
    if (envPtr->mallocedExceptArray) {
	ckfree(envPtr->exceptArrayPtr);
    }
    BA_CmdLocation_Destroy(envPtr->cmdMap);
    if (envPtr->extCmdMapPtr) {
	ReleaseCmdWordData(envPtr->extCmdMapPtr);
	envPtr->extCmdMapPtr = NULL;
    }

    /*
     * If we used data about invisible continuation lines, then now is the
     * time to release on our hold on it. The lock was set in function
     * TclSetByteCodeFromAny(), found in this file.
     */

    if (envPtr->clLoc) {
	Tcl_Release(envPtr->clLoc);
    }
}

/*
 *----------------------------------------------------------------------
 *
 * TclWordKnownAtCompileTime --
 *
 *	Test whether the value of a token is completely known at compile time.
 *
 * Results:
 *	Returns true if the tokenPtr argument points to a word value that is
 *	completely known at compile time. Generally, values that are known at
 *	compile time can be compiled to their values, while values that cannot
 *	be known until substitution at runtime must be compiled to bytecode
 *	instructions that perform that substitution. For several commands,
 *	whether or not arguments are known at compile time determine whether
 *	it is worthwhile to compile at all.
 *
 * Side effects:
 *	When returning true, appends the known value of the word to the
 *	unshared Tcl_Obj (*valuePtr), unless valuePtr is NULL.
 *
 *----------------------------------------------------------------------
 */

int
TclWordKnownAtCompileTime(
    Tcl_Token *tokenPtr,	/* Points to Tcl_Token we should check */
    Tcl_Obj *valuePtr)		/* If not NULL, points to an unshared Tcl_Obj
				 * to which we should append the known value
				 * of the word. */
{
    int numComponents = tokenPtr->numComponents;
    Tcl_Obj *tempPtr = NULL;

    if (tokenPtr->type == TCL_TOKEN_SIMPLE_WORD) {
	if (valuePtr != NULL) {
	    Tcl_AppendToObj(valuePtr, tokenPtr[1].start, tokenPtr[1].size);
	}
	return 1;
    }
    if (tokenPtr->type != TCL_TOKEN_WORD) {
	return 0;
    }
    tokenPtr++;
    if (valuePtr != NULL) {
	tempPtr = Tcl_NewObj();
	Tcl_IncrRefCount(tempPtr);
    }
    while (numComponents--) {
	switch (tokenPtr->type) {
	case TCL_TOKEN_TEXT:
	    if (tempPtr != NULL) {
		Tcl_AppendToObj(tempPtr, tokenPtr->start, tokenPtr->size);
	    }
	    break;

	case TCL_TOKEN_BS:
	    if (tempPtr != NULL) {
		char utfBuf[TCL_UTF_MAX];
		int length = TclParseBackslash(tokenPtr->start,
			tokenPtr->size, NULL, utfBuf);

		Tcl_AppendToObj(tempPtr, utfBuf, length);
	    }
	    break;

	default:
	    if (tempPtr != NULL) {
		Tcl_DecrRefCount(tempPtr);
	    }
	    return 0;
	}
	tokenPtr++;
    }
    if (valuePtr != NULL) {
	Tcl_AppendObjToObj(valuePtr, tempPtr);
	Tcl_DecrRefCount(tempPtr);
    }
    return 1;
}

/*
 *----------------------------------------------------------------------
 *
 * TclCompileScript --
 *
 *	Compile a Tcl script in a string.
 *
 * Results:
 *	The return value is TCL_OK on a successful compilation and TCL_ERROR
 *	on failure. If TCL_ERROR is returned, then the interpreter's result
 *	contains an error message.
 *
 * Side effects:
 *	Adds instructions to envPtr to evaluate the script at runtime.
 *
 *----------------------------------------------------------------------
 */

void
TclCompileScript(
    Tcl_Interp *interp,		/* Used for error and status reporting. Also
				 * serves as context for finding and compiling
				 * commands. May not be NULL. */
    const char *script,		/* The source script to compile. */
    int numBytes,		/* Number of bytes in script. If < 0, the
				 * script consists of all bytes up to the
				 * first null character. */
    CompileEnv *envPtr)		/* Holds resulting instructions. */
{
    Tcl_Token *lastTokenPtr;
    Tcl_Token *tokens;

    if (envPtr->iPtr == NULL) {
	Tcl_Panic("TclCompileScript() called on uninitialized CompileEnv");
    }
    tokens = TclParseScript(interp, script, numBytes, /* flags */ 0,
	    &lastTokenPtr, NULL);
    CompileScriptTokens(interp, tokens, lastTokenPtr, envPtr);
    ckfree(tokens);
}

static void
CompileScriptTokens(interp, tokens, lastTokenPtr, envPtr)
    Tcl_Interp *interp;		/* Used for error and status reporting.
				 * Also serves as context for finding and
				 * compiling commands.  May not be NULL. */
    Tcl_Token *tokens;
    Tcl_Token *lastTokenPtr;
    CompileEnv *envPtr;		/* Holds resulting instructions. */
{
    Tcl_Token *tokenPtr;
    Tcl_Token *commandTokenPtr;
    int numCommands = tokens[0].numComponents;
    int isFirstCmd = 1;
    int lastTopLevelCmdIndex = -1;
				/* Index of most recent toplevel command in
				 * the command location table. Initialized to
				 * avoid compiler warning. */
    int startCodeOffset = -1;	/* Offset of first byte of current command's
				 * code. Init. to avoid compiler warning. */
    unsigned char *entryCodeNext = envPtr->codeNext;
    /* TIP #280 */
    ExtCmdLoc *eclPtr = envPtr->extCmdMapPtr;
    int *wlines, wlineat, cmdLine = envPtr->line;
    int *clNext = envPtr->clNext;

    if (lastTokenPtr < tokens) {
	Tcl_Panic("CompileScriptTokens: parse produced no tokens");
    }
    if (tokens[0].type != TCL_TOKEN_SCRIPT) {
        Tcl_Panic("CompileScriptTokens: invalid token array, expected script");
    }	 
    tokenPtr = &(tokens[1]);
    if (numCommands) {
	TclAdvanceLines(&cmdLine, tokens[0].start, tokenPtr->start);
	TclAdvanceContinuations(&cmdLine, &clNext,
		tokenPtr->start - envPtr->source);
    }
    
    while (numCommands--) {
	int numWords = tokenPtr->numComponents;
	int commandLength = tokenPtr->size;
	const char * commandStart = tokenPtr->start;
	int cmdIndex = envPtr->numCommands;
	int wordIndex = 0;
	int expand = 0;		/* Set if there are dynamic expansions to
				 * handle */

	if (tokenPtr > lastTokenPtr) {
	    Tcl_Panic("CompileScriptTokens: overran token array");
	}
        if (tokenPtr->type != TCL_TOKEN_CMD) {
            Tcl_Panic("CompileScriptTokens: invalid token array, expected cmd: %d: %.*s", tokenPtr->type, tokenPtr->size, tokenPtr->start);
        }
	commandTokenPtr = tokenPtr;
	tokenPtr++;

	if (numWords == 0) continue;
	
	/*
	 * If not the first command, pop the previous command's result
	 * and, if we're compiling a top level command, update the last
	 * command's code size to account for the pop instruction.
	 */

	if (!isFirstCmd) {
	    TclEmitOpcode(INST_POP, envPtr);
	    BA_CmdLocation_At(envPtr->cmdMap,
		    lastTopLevelCmdIndex)->numCodeBytes =
		    (envPtr->codeNext - envPtr->codeStart) - startCodeOffset;
	}
	lastTopLevelCmdIndex = cmdIndex;

#ifdef TCL_COMPILE_DEBUG
	/*
	 * If tracing, print a line for each top level command compiled.
	 */

	if ((tclTraceCompile >= 1) && (envPtr->procPtr == NULL)) {
	    fprintf(stdout, "  Compiling: ");
	    TclPrintSource(stdout, commandStart, TclMin(commandLength, 55));
	    fprintf(stdout, "\n");
	}
#endif

	/*
	 * Check whether expansion has been requested for any of the
	 * words.
	 */

	for (wordIndex = 0; wordIndex <numWords;
		wordIndex++, tokenPtr += tokenPtr->numComponents + 1) {
	    if (tokenPtr->type == TCL_TOKEN_EXPAND_WORD) {
		expand = 1;
		break;
	    }
	}

	wordIndex = 0;
	tokenPtr = commandTokenPtr + 1;
	envPtr->numCommands++;
	startCodeOffset = envPtr->codeNext - envPtr->codeStart;
	EnterCmdStartData(envPtr, cmdIndex, commandStart - envPtr->source,
		startCodeOffset);

	/*
	 * Should only start issuing instructions after the "command has
	 * has started" so that the command range is correct in the bytecode.
	 */

	if (expand) {
	    TclEmitOpcode(INST_EXPAND_START, envPtr);
	}

	/* TIP #280. Scan the words and compute the extended location
	 * information. The map first contain full per-word line
	 * information for use by the compiler. This is later replaced by
	 * a reduced form which signals non-literal words, stored in
	 * 'wlines'.
	 */

	EnterCmdWordData (eclPtr, commandStart - envPtr->source,
		tokenPtr, commandStart, commandTokenPtr->size,
		numWords, cmdLine, clNext, &wlines, envPtr);
	wlineat = eclPtr->nuloc - 1;

#if 0
	if (lastTokenPtr < tokenPtr + tokenPtr->numComponents) {
	    Tcl_Panic("TclCompileScript: overran token array");
	}
#endif

	envPtr->line = eclPtr->loc[wlineat].line[wordIndex];
	envPtr->clNext = eclPtr->loc[wlineat].next[wordIndex];
	/*
	 * If we have a simple word command, and no word expansion, attempt
	 * to call compile procedure for that command.
	 */

	if (!expand && tokenPtr->type == TCL_TOKEN_SIMPLE_WORD) {
	    Interp *iPtr = (Interp *) interp;

	    /*
	     * Command name literals get special treatment to reduce
	     * shimmering.  [Bug 458361]
	     */
	    int objIndex = TclRegisterNewCmdLiteral(envPtr, tokenPtr[1].start,
		    tokenPtr[1].size);
	    Tcl_Obj *cmdName = TclFetchLiteral(envPtr, objIndex);
	    Command *cmdPtr = 
		    (Command *) Tcl_GetCommandFromObj(interp, cmdName);
	    int savedNumCmds = envPtr->numCommands;
	    unsigned savedCodeNext = envPtr->codeNext - envPtr->codeStart;
	    int update = 0, code = TCL_ERROR;
#ifdef TCL_COMPILE_DEBUG
	    int startStackDepth = envPtr->currStackDepth;
#endif

	    if ((cmdPtr != NULL) && (cmdPtr->compileProc != NULL)
		    && !(cmdPtr->nsPtr->flags & NS_SUPPRESS_COMPILATION)
		    && !(cmdPtr->flags & CMD_HAS_EXEC_TRACES)
		    && !(iPtr->flags & DONT_COMPILE_CMDS_INLINE)) {
		Tcl_Parse *parsePtr = (Tcl_Parse *)
			TclStackAlloc(interp, sizeof(Tcl_Parse));

		/*
		 * Mark the start of the command; the proper bytecode length
		 * will be updated later.  There is no need to do this for
		 * the first bytecode in the compile env, as the check is done
		 * before calling TclNRExecuteByteCode().  Do emit an
		 * INST_START_CMD in special cases where the first bytecode is
		 * in a loop, to insure that the corresponding command is
		 * counted properly.  Compilers for commands able to produce
		 * such a beast (currently 'while 1' only) set
		 * envPtr->atCmdStart to 0 to signal this case.  [Bug 1752146]
		 *
		 * Note that the environment is initialised with atCmdStart=1
		 * to avoid emitting ISC for the first command.
		 */
			    
		if (envPtr->atCmdStart) {
		    if (savedCodeNext != 0) {
			/*
			 * Increase the number of commands being
			 * started at the current point.  Note that
			 * this depends on the exact layout of the
			 * INST_START_CMD's operands, so be careful!
			 */

			unsigned char *fixPtr = envPtr->codeNext - 4;

			TclStoreInt4AtPtr(TclGetUInt4AtPtr(fixPtr)+1, fixPtr);
		    }
		} else {
		    TclEmitInstInt4(INST_START_CMD, 0, envPtr);
		    TclEmitInt4(1, envPtr);
		    update = 1;
		}

		parsePtr->numWords = numWords;
		parsePtr->tokenPtr = tokenPtr;
		code = cmdPtr->compileProc(interp, parsePtr, cmdPtr,
			envPtr);
		TclStackFree(interp, parsePtr);
	    }

	    if (code == TCL_OK) {
#ifdef TCL_COMPILE_DEBUG
	        int diff = envPtr->currStackDepth-startStackDepth;

	        if (diff != 1 && (diff != 0 ||
			*(envPtr->codeNext-1) != INST_DONE)) {
		    Tcl_Panic("bad stack adjustment when compiling"
			    " %.*s (was %d instead of 1)", tokenPtr->size,
			    tokenPtr->start, diff);
	        }
#endif
		if (update) {
		    /*
		     * Fix the bytecode length.
		     */

		    unsigned char *fixPtr =
			    envPtr->codeStart + savedCodeNext + 1;
		    unsigned fixLen = envPtr->codeNext - envPtr->codeStart
			    - savedCodeNext;
		    TclStoreInt4AtPtr(fixLen, fixPtr);
		}
		/*
		 * The compileProc took care of compiling the command, so
		 * skip past the tokens for its arguments
		 */
		while (wordIndex < numWords) {
		    wordIndex++;
		    tokenPtr += tokenPtr->numComponents + 1;
		}
		/* 
		 * Set numWords to zero as a signal not to emit an
		 * "INVOKE STACK" opcode later.
		 */
		numWords = 0;
	    } else {
		if (envPtr->atCmdStart && savedCodeNext != 0) {
		    /*
		     * Decrease the number of commands being started at the
		     * current point.  Note that this depends on the exact
		     * layout of the INST_START_CMD's operands, so be careful!
		     */

		    unsigned char *fixPtr = envPtr->codeNext - 4;

		    TclStoreInt4AtPtr(TclGetUInt4AtPtr(fixPtr)-1, fixPtr);
		}

		/*
		 * Restore numCommands and codeNext to their correct values,
		 * removing any commands compiled by the compileProc call.
		 * [Bugs 705406 and 735055]  Compile procedure not found or
		 * not successful, so push the simple cmdName word.
		 */

		envPtr->numCommands = savedNumCmds;
		envPtr->codeNext = envPtr->codeStart + savedCodeNext;
		TclEmitPush(objIndex, envPtr);
		wordIndex++;
		tokenPtr += tokenPtr->numComponents + 1;
	    }
	}

	for (; wordIndex < numWords; wordIndex++,
		tokenPtr += tokenPtr->numComponents + 1) {

	    envPtr->line = eclPtr->loc[wlineat].line [wordIndex];
	    envPtr->clNext = eclPtr->loc[wlineat].next[wordIndex];
#if 0
	    if (tokenPtr > lastTokenPtr) {
		Tcl_Panic("TclCompileScript: overran token array");
	    }
            if (!(tokenPtr->type & (TCL_TOKEN_WORD 
		    | TCL_TOKEN_SIMPLE_WORD | TCL_TOKEN_EXPAND_WORD))) {
        	Tcl_Panic("TclCompileScript: invalid token array, expected word: %d: %.*s", tokenPtr->type, tokenPtr->size, tokenPtr->start);
            }
	    if (lastTokenPtr < tokenPtr + tokenPtr->numComponents) {
		Tcl_Panic("TclCompileScript: overran token array");
	    }
#endif

	    /*
	     * DGP - Note special handling to preserve line numbers of
	     * literal argument words later processed as scripts, for
	     * better [info frame] results.  TEST ME!  Seek a better way.
	     */

	    if (eclPtr->type == TCL_LOCATION_SOURCE
		    && tokenPtr->type == TCL_TOKEN_SIMPLE_WORD) {
		int objIndex = TclRegisterNewLiteral(envPtr,
			tokenPtr[1].start, tokenPtr[1].size);

		if (envPtr->clNext) {
		    TclContinuationsEnterDerived(
			    TclFetchLiteral(envPtr, objIndex),
			    tokenPtr[1].start - envPtr->source,
			    eclPtr->loc[wlineat].next [wordIndex]);
		}
		TclEmitPush(objIndex, envPtr);
	    } else {
		TclCompileTokens(interp, tokenPtr+1,
			tokenPtr->numComponents, envPtr);
		if (tokenPtr->type == TCL_TOKEN_EXPAND_WORD) {
		    TclEmitInstInt4(INST_EXPAND_STKTOP,
			    envPtr->currStackDepth, envPtr);
		}
	    }
	}

	/*
	 * Emit an invoke instruction for the command. We skip this if a
	 * compile procedure was found for the command.
	 */
	    
	if (expand) {
	    /*
	     * The stack depth during argument expansion can only be
	     * managed at runtime, as the number of elements in the
	     * expanded lists is not known at compile time.  We adjust
	     * here the stack depth estimate so that it is correct after
	     * the command with expanded arguments returns.
	     *
	     * The end effect of this command's invocation is that all the
	     * words of the command are popped from the stack, and the
	     * result is pushed: the stack top changes by (1-wordIdx).
	     *
	     * Note that the estimates are not correct while the command
	     * is being prepared and run, INST_EXPAND_STKTOP is not
	     * stack-neutral in general. 
	     */

	    TclEmitOpcode(INST_INVOKE_EXPANDED, envPtr);
	    TclAdjustStackDepth((1-numWords), envPtr);
	} else if (numWords > 0) {
	    /*
	     * Save PC -> command map for the TclArgumentBC* functions.
	     */

	    int isnew;
	    Tcl_HashEntry* hePtr = Tcl_CreateHashEntry(&eclPtr->litInfo,
		    INT2PTR(envPtr->codeNext - envPtr->codeStart), &isnew);

	    Tcl_SetHashValue(hePtr, INT2PTR(wlineat));
	    if (numWords <= 255) {
		TclEmitInstInt1(INST_INVOKE_STK1, numWords, envPtr);
	    } else {
		TclEmitInstInt4(INST_INVOKE_STK4, numWords, envPtr);
	    }
	}

	/*
	 * Update the compilation environment structure and record the
	 * offsets of the source and code for the command.
	 */
	EnterCmdExtentData(envPtr, cmdIndex, commandLength,
		(envPtr->codeNext-envPtr->codeStart) - startCodeOffset);
	isFirstCmd = 0;

	/*
	 * TIP #280: Free full form of per-word line data and insert the
	 * reduced form now
	 */

	ckfree(eclPtr->loc[wlineat].line);
	ckfree(eclPtr->loc[wlineat].next);
	eclPtr->loc[wlineat].line = wlines;
	eclPtr->loc[wlineat].next = NULL;

	/*
	 * TIP #280: Track lines in the just compiled command.
	 */

	if (numCommands) {
	    TclAdvanceLines(&cmdLine, commandStart, tokenPtr->start);
	    TclAdvanceContinuations(&cmdLine, &clNext,
		    tokenPtr->start - envPtr->source);
	}
    }
    if (tokenPtr <= lastTokenPtr) {
	TclCompileTokens(interp, tokenPtr, lastTokenPtr-tokenPtr+1, envPtr);
    }

    /*
     * TIP #280: Bring the line counts in the CompEnv up to date.
     *	See tests info-30.33,34,35 .
     */

    envPtr->line = cmdLine;
    envPtr->clNext = clNext;

    /*
     * If the source script yielded no instructions (e.g., if it was empty),
     * push an empty string as the command's result.
     */

    if (envPtr->codeNext == entryCodeNext) {
	TclEmitPush(TclRegisterNewLiteral(envPtr, "", 0), envPtr);
    }
}

/*
 *----------------------------------------------------------------------
 *
 * TclCompileTokens --
 *
 *	Given an array of tokens parsed from a Tcl command (e.g., the tokens
 *	that make up a word) this procedure emits instructions to evaluate the
 *	tokens and concatenate their values to form a single result value on
 *	the interpreter's runtime evaluation stack.
 *
 * Results:
 *	The return value is a standard Tcl result. If an error occurs, an
 *	error message is left in the interpreter's result.
 *
 * Side effects:
 *	Instructions are added to envPtr to push and evaluate the tokens at
 *	runtime.
 *
 *----------------------------------------------------------------------
 */

void
TclCompileVarSubst(
    Tcl_Interp *interp,
    Tcl_Token *tokenPtr,
    CompileEnv *envPtr)
{
    const char *p, *name = tokenPtr[1].start;
    int nameBytes = tokenPtr[1].size;
    int i, localVar, localVarName = 1;

    /*
     * Determine how the variable name should be handled: if it contains any
     * namespace qualifiers it is not a local variable (localVarName=-1); if
     * it looks like an array element and the token has a single component, it
     * should not be created here [Bug 569438] (localVarName=0); otherwise,
     * the local variable can safely be created (localVarName=1).
     */

    for (i = 0, p = name;  i < nameBytes;  i++, p++) {
	if ((*p == ':') && (i < nameBytes-1) && (*(p+1) == ':')) {
	    localVarName = -1;
	    break;
	} else if ((*p == '(')
		&& (tokenPtr->numComponents == 1)
		&& (*(name + nameBytes - 1) == ')')) {
	    localVarName = 0;
	    break;
	}
    }

    /*
     * Either push the variable's name, or find its index in the array
     * of local variables in a procedure frame.
     */

    localVar = -1;
    if (localVarName != -1) {
	localVar = TclFindCompiledLocal(name, nameBytes, localVarName, envPtr);
    }
    if (localVar < 0) {
	TclEmitPush(TclRegisterNewLiteral(envPtr, name, nameBytes), envPtr);
    }

    /*
     * Emit instructions to load the variable.
     */

    TclAdvanceLines(&envPtr->line, tokenPtr[1].start,
	    tokenPtr[1].start + tokenPtr[1].size);

    if (tokenPtr->numComponents == 1) {
	if (localVar < 0) {
	    TclEmitOpcode(INST_LOAD_SCALAR_STK, envPtr);
	} else if (localVar <= 255) {
	    TclEmitInstInt1(INST_LOAD_SCALAR1, localVar, envPtr);
	} else {
	    TclEmitInstInt4(INST_LOAD_SCALAR4, localVar, envPtr);
	}
    } else {
	TclCompileTokens(interp, tokenPtr+2, tokenPtr->numComponents-1, envPtr);
	if (localVar < 0) {
	    TclEmitOpcode(INST_LOAD_ARRAY_STK, envPtr);
	} else if (localVar <= 255) {
	    TclEmitInstInt1(INST_LOAD_ARRAY1, localVar, envPtr);
	} else {
	    TclEmitInstInt4(INST_LOAD_ARRAY4, localVar, envPtr);
	}
    }
}

void
TclCompileTokens(
    Tcl_Interp *interp,		/* Used for error and status reporting. */
    Tcl_Token *tokenPtr,	/* Pointer to first in an array of tokens to
				 * compile. */
    int count,			/* Number of tokens to consider at tokenPtr.
				 * Must be at least 1. */
    CompileEnv *envPtr)		/* Holds the resulting instructions. */
{
    Tcl_DString textBuffer;	/* Holds concatenated chars from adjacent
				 * TCL_TOKEN_TEXT, TCL_TOKEN_BS tokens. */
    char buffer[TCL_UTF_MAX];
    int i, numObjsToConcat, length;
    unsigned char *entryCodeNext = envPtr->codeNext;
#define NUM_STATIC_POS 20
    int isLiteral, maxNumCL, numCL;
    int *clPosition = NULL;

    /*
     * For the handling of continuation lines in literals we first check if
     * this is actually a literal. For if not we can forego the additional
     * processing. Otherwise we pre-allocate a small table to store the
     * locations of all continuation lines we find in this literal, if any.
     * The table is extended if needed.
     *
     * Note: Different to the equivalent code in function 'TclSubstTokens()'
     * (see file "tclParse.c") we do not seem to need the 'adjust' variable.
     * We also do not seem to need code which merges continuation line
     * information of multiple words which concat'd at runtime. Either that or
     * I have not managed to find a test case for these two possibilities yet.
     * It might be a difference between compile- versus run-time processing.
     */

    numCL = 0;
    maxNumCL = 0;
    isLiteral = 1;
    for (i=0 ; i < count; i++) {
	if ((tokenPtr[i].type != TCL_TOKEN_TEXT)
		&& (tokenPtr[i].type != TCL_TOKEN_BS)) {
	    isLiteral = 0;
	    break;
	}
    }

    if (isLiteral) {
	maxNumCL = NUM_STATIC_POS;
	clPosition = ckalloc(maxNumCL * sizeof(int));
    }

    Tcl_DStringInit(&textBuffer);
    numObjsToConcat = 0;
    for ( ;  count > 0;  count--, tokenPtr++) {
	switch (tokenPtr->type) {
	case TCL_TOKEN_TEXT:
	    TclDStringAppendToken(&textBuffer, tokenPtr);
	    TclAdvanceLines(&envPtr->line, tokenPtr->start,
		    tokenPtr->start + tokenPtr->size);
	    break;

	case TCL_TOKEN_BS:
	    length = TclParseBackslash(tokenPtr->start, tokenPtr->size,
		    NULL, buffer);
	    Tcl_DStringAppend(&textBuffer, buffer, length);

	    /*
	     * If the backslash sequence we found is in a literal, and
	     * represented a continuation line, we compute and store its
	     * location (as char offset to the beginning of the _result_
	     * script). We may have to extend the table of locations.
	     *
	     * Note that the continuation line information is relevant even if
	     * the word we are processing is not a literal, as it can affect
	     * nested commands. See the branch for TCL_TOKEN_COMMAND below,
	     * where the adjustment we are tracking here is taken into
	     * account. The good thing is that we do not need a table of
	     * everything, just the number of lines we have to add as
	     * correction.
	     */

	    if ((length == 1) && (buffer[0] == ' ') &&
		(tokenPtr->start[1] == '\n')) {
		if (isLiteral) {
		    int clPos = Tcl_DStringLength(&textBuffer);

		    if (numCL >= maxNumCL) {
			maxNumCL *= 2;
			clPosition = ckrealloc(clPosition,
                                maxNumCL * sizeof(int));
		    }
		    clPosition[numCL] = clPos;
		    numCL ++;
		}
	    }
	    break;

	case TCL_TOKEN_COMMAND:
	    /*
	     * Push any accumulated chars appearing before the command.
	     */

	    if (Tcl_DStringLength(&textBuffer) > 0) {
		int literal = TclRegisterDStringLiteral(envPtr, &textBuffer);

		TclEmitPush(literal, envPtr);
		numObjsToConcat++;
		Tcl_DStringFree(&textBuffer);

		if (numCL) {
		    TclContinuationsEnter(TclFetchLiteral(envPtr, literal),
			    numCL, clPosition);
		}
		numCL = 0;
	    }

	    TclCompileScript(interp, tokenPtr->start+1,
		    tokenPtr->size-2, envPtr);
	    numObjsToConcat++;
	    break;

	case TCL_TOKEN_VARIABLE:
	    /*
	     * Push any accumulated chars appearing before the $<var>.
	     */

	    if (Tcl_DStringLength(&textBuffer) > 0) {
		int literal;

		literal = TclRegisterDStringLiteral(envPtr, &textBuffer);
		TclEmitPush(literal, envPtr);
		numObjsToConcat++;
		Tcl_DStringFree(&textBuffer);
	    }

	    TclCompileVarSubst(interp, tokenPtr, envPtr);
	    numObjsToConcat++;
	    count -= tokenPtr->numComponents;
	    tokenPtr += tokenPtr->numComponents;
	    break;

	case TCL_TOKEN_SCRIPT_SUBST:
	    /*
	     * Push any accumulated chars appearing before the command.
	     */

	    if (Tcl_DStringLength(&textBuffer) > 0) {
		int literal = TclRegisterDStringLiteral(envPtr, &textBuffer);
		TclEmitPush(literal, envPtr);
		numObjsToConcat++;
		Tcl_DStringFree(&textBuffer);
	    }

	    if (count <= tokenPtr->numComponents) {
		Tcl_Panic("token components overflow token array");
	    }
		
	    CompileScriptTokens(interp, tokenPtr+1,
		    tokenPtr + (tokenPtr->numComponents), envPtr);
	    numObjsToConcat++;
	    count -= tokenPtr->numComponents;
	    tokenPtr += tokenPtr->numComponents;
	    break;

	case TCL_TOKEN_ERROR:
	    /* Compile bytecodes to report the parse error at runtime. */
	    TclSubstTokens(interp, tokenPtr, 1, NULL, 1, NULL, NULL, 0);
	    Tcl_LogCommandInfo(interp, envPtr->source,
		    tokenPtr->start, tokenPtr->size);
	    TclCompileSyntaxError(interp, envPtr);
	    TclAdjustStackDepth(-1, envPtr);
	    goto done;

	default:
	    Tcl_Panic("Unexpected token type in TclCompileTokens: %d; %.*s",
		    tokenPtr->type, tokenPtr->size, tokenPtr->start);
	}
    }

    /*
     * Push any accumulated characters appearing at the end.
     */

    if (Tcl_DStringLength(&textBuffer) > 0) {
	int literal = TclRegisterDStringLiteral(envPtr, &textBuffer);

	TclEmitPush(literal, envPtr);
	numObjsToConcat++;
	if (numCL) {
	    TclContinuationsEnter(TclFetchLiteral(envPtr, literal),
		    numCL, clPosition);
	}
	numCL = 0;
    }

    /*
     * If necessary, concatenate the parts of the word.
     */

    while (numObjsToConcat > 255) {
	TclEmitInstInt1(INST_CONCAT1, 255, envPtr);
	numObjsToConcat -= 254;	/* concat pushes 1 obj, the result */
    }
    if (numObjsToConcat > 1) {
	TclEmitInstInt1(INST_CONCAT1, numObjsToConcat, envPtr);
    }

    /*
     * If the tokens yielded no instructions, push an empty string.
     */

    if (envPtr->codeNext == entryCodeNext) {
	TclEmitPush(TclRegisterNewLiteral(envPtr, "", 0), envPtr);
    }
done:
    Tcl_DStringFree(&textBuffer);

    /*
     * Release the temp table we used to collect the locations of continuation
     * lines, if any.
     */

    if (maxNumCL) {
	ckfree(clPosition);
    }
}

/*
 *----------------------------------------------------------------------
 *
 * TclCompileCmdWord --
 *
 *	Given an array of parse tokens for a word containing one or more Tcl
 *	commands, emit inline instructions to execute them. This procedure
 *	differs from TclCompileTokens in that a simple word such as a loop
 *	body enclosed in braces is not just pushed as a string, but is itself
 *	parsed into tokens and compiled.
 *
 * Results:
 *	The return value is a standard Tcl result. If an error occurs, an
 *	error message is left in the interpreter's result.
 *
 * Side effects:
 *	Instructions are added to envPtr to execute the tokens at runtime.
 *
 *----------------------------------------------------------------------
 */

void
TclCompileCmdWord(
    Tcl_Interp *interp,		/* Used for error and status reporting. */
    Tcl_Token *tokenPtr,	/* Pointer to first in an array of tokens for
				 * a command word to compile inline. */
    int count,			/* Number of tokens to consider at tokenPtr.
				 * Must be at least 1. */
    CompileEnv *envPtr)		/* Holds the resulting instructions. */
{
    if ((count == 1) && (tokenPtr->type == TCL_TOKEN_TEXT)) {
	/*
	 * Handle the common case: if there is a single text token, compile it
	 * into an inline sequence of instructions.
	 */

	TclCompileScript(interp, tokenPtr->start, tokenPtr->size, envPtr);
    } else {
	/*
	 * Multiple tokens or the single token involves substitutions. Emit
	 * instructions to invoke the eval command procedure at runtime on the
	 * result of evaluating the tokens.
	 */

	TclCompileTokens(interp, tokenPtr, count, envPtr);
	TclEmitOpcode(INST_EVAL_STK, envPtr);
    }
}

/*
 *----------------------------------------------------------------------
 *
 * TclCompileExprWords --
 *
 *	Given an array of parse tokens representing one or more words that
 *	contain a Tcl expression, emit inline instructions to execute the
 *	expression. This procedure differs from TclCompileExpr in that it
 *	supports Tcl's two-level substitution semantics for expressions that
 *	appear as command words.
 *
 * Results:
 *	The return value is a standard Tcl result. If an error occurs, an
 *	error message is left in the interpreter's result.
 *
 * Side effects:
 *	Instructions are added to envPtr to execute the expression.
 *
 *----------------------------------------------------------------------
 */

void
TclCompileExprWords(
    Tcl_Interp *interp,		/* Used for error and status reporting. */
    Tcl_Token *tokenPtr,	/* Points to first in an array of word tokens
				 * tokens for the expression to compile
				 * inline. */
    int numWords,		/* Number of word tokens starting at tokenPtr.
				 * Must be at least 1. Each word token
				 * contains one or more subtokens. */
    CompileEnv *envPtr)		/* Holds the resulting instructions. */
{
    Tcl_Token *wordPtr;
    int i, concatItems;

    /*
     * If the expression is a single word that doesn't require substitutions,
     * just compile its string into inline instructions.
     */

    if ((numWords == 1) && (tokenPtr->type == TCL_TOKEN_SIMPLE_WORD)) {
	TclCompileExpr(interp, tokenPtr[1].start,tokenPtr[1].size, envPtr, 1);
	return;
    }

    /*
     * Emit code to call the expr command proc at runtime. Concatenate the
     * (already substituted once) expr tokens with a space between each.
     */

    wordPtr = tokenPtr;
    for (i = 0;  i < numWords;  i++) {
	TclCompileTokens(interp, wordPtr+1, wordPtr->numComponents, envPtr);
	if (i < (numWords - 1)) {
	    TclEmitPush(TclRegisterNewLiteral(envPtr, " ", 1), envPtr);
	}
	wordPtr += wordPtr->numComponents + 1;
    }
    concatItems = 2*numWords - 1;
    while (concatItems > 255) {
	TclEmitInstInt1(INST_CONCAT1, 255, envPtr);
	concatItems -= 254;
    }
    if (concatItems > 1) {
	TclEmitInstInt1(INST_CONCAT1, concatItems, envPtr);
    }
    TclEmitOpcode(INST_EXPR_STK, envPtr);
}

/*
 *----------------------------------------------------------------------
 *
 * TclCompileNoOp --
 *
 *	Function called to compile no-op's
 *
 * Results:
 *	The return value is TCL_OK, indicating successful compilation.
 *
 * Side effects:
 *	Instructions are added to envPtr to execute a no-op at runtime. No
 *	result is pushed onto the stack: the compiler has to take care of this
 *	itself if the last compiled command is a NoOp.
 *
 *----------------------------------------------------------------------
 */

int
TclCompileNoOp(
    Tcl_Interp *interp,		/* Used for error reporting. */
    Tcl_Parse *parsePtr,	/* Points to a parse structure for the command
				 * created by Tcl_ParseCommand. */
    Command *cmdPtr,		/* Points to defintion of command being
				 * compiled. */
    CompileEnv *envPtr)		/* Holds resulting instructions. */
{
    Tcl_Token *tokenPtr;
    int i;
    int savedStackDepth = envPtr->currStackDepth;

    tokenPtr = parsePtr->tokenPtr;
    for (i = 1; i < parsePtr->numWords; i++) {
	tokenPtr = tokenPtr + tokenPtr->numComponents + 1;
	envPtr->currStackDepth = savedStackDepth;

	if (tokenPtr->type != TCL_TOKEN_SIMPLE_WORD) {
	    TclCompileTokens(interp, tokenPtr+1, tokenPtr->numComponents,
		    envPtr);
	    TclEmitOpcode(INST_POP, envPtr);
	}
    }
    envPtr->currStackDepth = savedStackDepth;
    TclEmitPush(TclRegisterNewLiteral(envPtr, "", 0), envPtr);
    return TCL_OK;
}

/*
 *----------------------------------------------------------------------
 *
 * TclInitByteCodeObj --
 *
 *	Create a ByteCode structure and initialize it from a CompileEnv
 *	compilation environment structure. The ByteCode structure is smaller
 *	and contains just that information needed to execute the bytecode
 *	instructions resulting from compiling a Tcl script. The resulting
 *	structure is placed in the specified object.
 *
 * Results:
 *	A newly constructed ByteCode object is stored in the internal
 *	representation of the objPtr.
 *
 * Side effects:
 *	A single heap object is allocated to hold the new ByteCode structure
 *	and its code, object, command location, and aux data arrays. Note that
 *	"ownership" (i.e., the pointers to) the Tcl objects and aux data items
 *	will be handed over to the new ByteCode structure from the CompileEnv
 *	structure.
 *
 *----------------------------------------------------------------------
 */

void
TclInitByteCodeObj(
    Tcl_Obj *objPtr,		/* Points object that should be initialized,
				 * and whose string rep contains the source
				 * code. */
    register CompileEnv *envPtr)/* Points to the CompileEnv structure from
				 * which to create a ByteCode structure. */
{
    register ByteCode *codePtr;
    size_t codeBytes, objArrayBytes, exceptArrayBytes, cmdLocBytes;
    size_t auxDataCount, auxDataArrayBytes, structureSize;
    register unsigned char *p;
#ifdef TCL_COMPILE_DEBUG
    unsigned char *nextPtr;
#endif
    int numLitObjects = envPtr->literalArrayNext;
    Namespace *namespacePtr;
    int isNew;
    Interp *iPtr;
    Tcl_HashEntry *hePtr = NULL;

    if (envPtr->iPtr == NULL) {
	Tcl_Panic("TclInitByteCodeObj() called on uninitialized CompileEnv");
    }

    iPtr = envPtr->iPtr;

    codeBytes = envPtr->codeNext - envPtr->codeStart;
    objArrayBytes = envPtr->mallocedLiteralArray ? 0 :
	    envPtr->literalArrayNext * sizeof(Tcl_Obj *);
    exceptArrayBytes = envPtr->exceptArrayNext * sizeof(ExceptionRange);
    auxDataCount = 0;
    if (envPtr->auxData) {
	auxDataCount = BA_AuxData_Size(envPtr->auxData);
    }
    auxDataArrayBytes = auxDataCount * sizeof(AuxData);
    cmdLocBytes = GetCmdLocEncodingSize(envPtr);

    /*
     * Compute the total number of bytes needed for this bytecode.
     */

    structureSize = sizeof(ByteCode);
    structureSize += TCL_ALIGN(codeBytes);	  /* align object array */
    structureSize += TCL_ALIGN(objArrayBytes);	  /* align exc range arr */
    structureSize += TCL_ALIGN(exceptArrayBytes); /* align AuxData array */
    structureSize += auxDataArrayBytes;
    structureSize += cmdLocBytes;

    if (envPtr->iPtr->varFramePtr != NULL) {
	namespacePtr = envPtr->iPtr->varFramePtr->nsPtr;
    } else {
	namespacePtr = envPtr->iPtr->globalNsPtr;
    }

    p = ckalloc(structureSize);
    codePtr = (ByteCode *) p;
    codePtr->interpHandle = TclHandlePreserve(iPtr->handle);
    codePtr->compileEpoch = iPtr->compileEpoch;
    codePtr->nsPtr = namespacePtr;
    codePtr->nsEpoch = namespacePtr->resolverEpoch;
    codePtr->refCount = 1;
    if (namespacePtr->compiledVarResProc || iPtr->resolverPtr) {
	codePtr->flags = TCL_BYTECODE_RESOLVE_VARS;
    } else {
	codePtr->flags = 0;
    }
    codePtr->source = envPtr->source;
    codePtr->procPtr = envPtr->procPtr;

    codePtr->numCommands = envPtr->numCommands;
    codePtr->numSrcBytes = envPtr->numSrcBytes;
    codePtr->numCodeBytes = codeBytes;
    codePtr->numLitObjects = numLitObjects;
    codePtr->numExceptRanges = envPtr->exceptArrayNext;
    codePtr->numAuxDataItems = auxDataCount;
    codePtr->numCmdLocBytes = cmdLocBytes;
    codePtr->maxExceptDepth = envPtr->maxExceptDepth;
    codePtr->maxStackDepth = envPtr->maxStackDepth;

    p += sizeof(ByteCode);
    codePtr->codeStart = p;
    memcpy(p, envPtr->codeStart, (size_t) codeBytes);
    p += TCL_ALIGN(codeBytes);		/* align object array */

    hePtr = Tcl_FindHashEntry(&envPtr->litMap, objPtr);
    if (hePtr) {
	/*
	 * Prevent circular reference where the bytecode intrep of
	 * a value contains a literal which is that same value.
	 * If this is allowed to happen, refcount decrements may not
	 * reach zero, and memory may leak.  Bugs 467523, 3357771
	 *
	 * NOTE:  [Bugs 3392070, 3389764] We make a copy based completely
	 * on the string value, and do not call Tcl_DuplicateObj() so we
         * can be sure we do not have any lingering cycles hiding in
	 * the intrep.
	 */

	int numBytes, i = PTR2INT(Tcl_GetHashValue(hePtr));
	const char *bytes = Tcl_GetStringFromObj(objPtr, &numBytes);

	envPtr->literalArrayPtr[i] = Tcl_NewStringObj(bytes, numBytes);
	Tcl_IncrRefCount(envPtr->literalArrayPtr[i]);
	TclReleaseLiteral((Tcl_Interp *)iPtr, objPtr);
    }

    if (envPtr->mallocedLiteralArray) {
	codePtr->objArrayPtr = envPtr->literalArrayPtr;
	codePtr->flags |= TCL_BYTECODE_FREE_LITERALS;
    } else {
	codePtr->objArrayPtr = (Tcl_Obj **) p;
	memcpy(p, envPtr->literalArrayPtr, (size_t) objArrayBytes);
	p += TCL_ALIGN(objArrayBytes);	/* align exception range array */
    }

    if (exceptArrayBytes > 0) {
	codePtr->exceptArrayPtr = (ExceptionRange *) p;
	memcpy(p, envPtr->exceptArrayPtr, (size_t) exceptArrayBytes);
    } else {
	codePtr->exceptArrayPtr = NULL;
    }

    p += TCL_ALIGN(exceptArrayBytes);	/* align AuxData array */
    if (auxDataArrayBytes > 0) {
	codePtr->auxDataArrayPtr = (AuxData *) p;
	BA_AuxData_Copy(codePtr->auxDataArrayPtr, envPtr->auxData);
	BA_AuxData_Destroy(envPtr->auxData);
	envPtr->auxData = NULL;
    } else {
	codePtr->auxDataArrayPtr = NULL;
    }

    p += auxDataArrayBytes;
#ifndef TCL_COMPILE_DEBUG
    EncodeCmdLocMap(envPtr, codePtr, (unsigned char *) p);
#else
    nextPtr = EncodeCmdLocMap(envPtr, codePtr, (unsigned char *) p);
    if (((size_t)(nextPtr - p)) != cmdLocBytes) {
	Tcl_Panic("TclInitByteCodeObj: encoded cmd location bytes %lu != expected size %lu", (unsigned long)(nextPtr - p), (unsigned long)cmdLocBytes);
    }
#endif

    /*
     * Record various compilation-related statistics about the new ByteCode
     * structure. Don't include overhead for statistics-related fields.
     */

#ifdef TCL_COMPILE_STATS
    codePtr->structureSize = structureSize
	    - (sizeof(size_t) + sizeof(Tcl_Time));
    Tcl_GetTime(&codePtr->createTime);

    RecordByteCodeStats(codePtr);
#endif /* TCL_COMPILE_STATS */

    /*
     * Free the old internal rep then convert the object to a bytecode object
     * by making its internal rep point to the just compiled ByteCode.
     */

    TclFreeIntRep(objPtr);
    objPtr->internalRep.twoPtrValue.ptr1 = codePtr;
    objPtr->typePtr = &tclByteCodeType;

    /*
     * TIP #280. Associate the extended per-word line information with the
     * byte code object (internal rep), for use with the bc compiler.
     */

    Tcl_SetHashValue(Tcl_CreateHashEntry(iPtr->lineBCPtr, codePtr,
	    &isNew), envPtr->extCmdMapPtr);
    envPtr->extCmdMapPtr = NULL;

    /* We've used up the CompileEnv.  Mark as uninitialized. */
    envPtr->iPtr = NULL;

    codePtr->localCachePtr = NULL;
}

/*
 *----------------------------------------------------------------------
 *
 * TclFindCompiledLocal --
 *
 *	This procedure is called at compile time to look up and optionally
 *	allocate an entry ("slot") for a variable in a procedure's array of
 *	local variables. If the variable's name is NULL, a new temporary
 *	variable is always created. (Such temporary variables can only be
 *	referenced using their slot index.)
 *
 * Results:
 *	If create is 0 and the name is non-NULL, then if the variable is
 *	found, the index of its entry in the procedure's array of local
 *	variables is returned; otherwise -1 is returned. If name is NULL, the
 *	index of a new temporary variable is returned. Finally, if create is 1
 *	and name is non-NULL, the index of a new entry is returned.
 *
 * Side effects:
 *	Creates and registers a new local variable if create is 1 and the
 *	variable is unknown, or if the name is NULL.
 *
 *----------------------------------------------------------------------
 */

int
TclFindCompiledLocal(
    register const char *name,	/* Points to first character of the name of a
				 * scalar or array variable. If NULL, a
				 * temporary var should be created. */
    int nameBytes,		/* Number of bytes in the name. */
    int create,			/* If 1, allocate a local frame entry for the
				 * variable if it is new. */
    CompileEnv *envPtr)		/* Points to the current compile environment*/
{
    register CompiledLocal *localPtr;
    int localVar = -1;
    register int i;
    Proc *procPtr;

    /*
     * If not creating a temporary, does a local variable of the specified
     * name already exist?
     */

    procPtr = envPtr->procPtr;

    if (procPtr == NULL) {
	/*
	 * Compiling a non-body script: give it read access to the LVT in the
	 * current localCache
	 */

	LocalCache *cachePtr = envPtr->iPtr->varFramePtr->localCachePtr;
	const char *localName;
	Tcl_Obj **varNamePtr;
	int len;

	if (!cachePtr || !name) {
	    return -1;
	}

	varNamePtr = &cachePtr->varName0;
	for (i=0; i < cachePtr->numVars; varNamePtr++, i++) {
	    if (*varNamePtr) {
		localName = Tcl_GetStringFromObj(*varNamePtr, &len);
		if ((len == nameBytes) && !strncmp(name, localName, len)) {
		    return i;
		}
	    }
	}
	return -1;
    }

    if (name != NULL) {
	int localCt = procPtr->numCompiledLocals;

	localPtr = procPtr->firstLocalPtr;
	for (i = 0;  i < localCt;  i++) {
	    if (!TclIsVarTemporary(localPtr)) {
		char *localName = localPtr->name;

		if ((nameBytes == localPtr->nameLength) &&
			(strncmp(name,localName,(unsigned)nameBytes) == 0)) {
		    return i;
		}
	    }
	    localPtr = localPtr->nextPtr;
	}
    }

    /*
     * Create a new variable if appropriate.
     */

    if (create || (name == NULL)) {
	localVar = procPtr->numCompiledLocals;
	localPtr = ckalloc(TclOffset(CompiledLocal, name) + nameBytes + 1);
	if (procPtr->firstLocalPtr == NULL) {
	    procPtr->firstLocalPtr = procPtr->lastLocalPtr = localPtr;
	} else {
	    procPtr->lastLocalPtr->nextPtr = localPtr;
	    procPtr->lastLocalPtr = localPtr;
	}
	localPtr->nextPtr = NULL;
	localPtr->nameLength = nameBytes;
	localPtr->frameIndex = localVar;
	localPtr->flags = 0;
	if (name == NULL) {
	    localPtr->flags |= VAR_TEMPORARY;
	}
	localPtr->defValuePtr = NULL;
	localPtr->resolveInfo = NULL;

	if (name != NULL) {
	    memcpy(localPtr->name, name, (size_t) nameBytes);
	}
	localPtr->name[nameBytes] = '\0';
	procPtr->numCompiledLocals++;
    }
    return localVar;
}

/*
 *----------------------------------------------------------------------
 *
 * TclExpandCodeArray --
 *
 *	Procedure that uses malloc to allocate more storage for a CompileEnv's
 *	code array.
 *
 * Results:
 *	None.
 *
 * Side effects:
 *	The byte code array in *envPtr is reallocated to a new array of double
 *	the size, and if envPtr->mallocedCodeArray is non-zero the old array
 *	is freed. Byte codes are copied from the old array to the new one.
 *
 *----------------------------------------------------------------------
 */

void
TclExpandCodeArray(
    void *envArgPtr)		/* Points to the CompileEnv whose code array
				 * must be enlarged. */
{
    CompileEnv *envPtr = envArgPtr;
				/* The CompileEnv containing the code array to
				 * be doubled in size. */

    /*
     * envPtr->codeNext is equal to envPtr->codeEnd. The currently defined
     * code bytes are stored between envPtr->codeStart and envPtr->codeNext-1
     * [inclusive].
     */

    size_t currBytes = envPtr->codeNext - envPtr->codeStart;
    size_t newBytes = 2 * (envPtr->codeEnd - envPtr->codeStart);

    if (envPtr->mallocedCodeArray) {
	envPtr->codeStart = ckrealloc(envPtr->codeStart, newBytes);
    } else {
	/*
	 * envPtr->codeStart isn't a ckalloc'd pointer, so we must code a
	 * ckrealloc equivalent for ourselves.
	 */

	unsigned char *newPtr = ckalloc(newBytes);

	memcpy(newPtr, envPtr->codeStart, currBytes);
	envPtr->codeStart = newPtr;
	envPtr->mallocedCodeArray = 1;
    }

    envPtr->codeNext = envPtr->codeStart + currBytes;
    envPtr->codeEnd = envPtr->codeStart + newBytes;
}

/*
 *----------------------------------------------------------------------
 *
 * EnterCmdStartData --
 *
 *	Registers the starting source and bytecode location of a command. This
 *	information is used at runtime to map between instruction pc and
 *	source locations.
 *
 * Results:
 *	None.
 *
 * Side effects:
 *	Inserts source and code location information into the compilation
 *	environment envPtr for the command at index cmdIndex. The compilation
 *	environment's CmdLocation array is grown if necessary.
 *
 *----------------------------------------------------------------------
 */

static void
EnterCmdStartData(
    CompileEnv *envPtr,		/* Points to the compilation environment
				 * structure in which to enter command
				 * location information. */
    int cmdIndex,		/* Index of the command whose start data is
				 * being set. */
    int srcOffset,		/* Offset of first char of the command. */
    int codeOffset)		/* Offset of first byte of command code. */
{
    CmdLocation *cmdLocPtr;

    envPtr->cmdMap = BA_CmdLocation_Append(envPtr->cmdMap, &cmdLocPtr);
    cmdLocPtr->codeOffset = codeOffset;
    cmdLocPtr->srcOffset = srcOffset;
    cmdLocPtr->numSrcBytes = -1;
    cmdLocPtr->numCodeBytes = -1;

}

/*
 *----------------------------------------------------------------------
 *
 * EnterCmdExtentData --
 *
 *	Registers the source and bytecode length for a command. This
 *	information is used at runtime to map between instruction pc and
 *	source locations.
 *
 * Results:
 *	None.
 *
 * Side effects:
 *	Inserts source and code length information into the compilation
 *	environment envPtr for the command at index cmdIndex. Starting source
 *	and bytecode information for the command must already have been
 *	registered.
 *
 *----------------------------------------------------------------------
 */

static void
EnterCmdExtentData(
    CompileEnv *envPtr,		/* Points to the compilation environment
				 * structure in which to enter command
				 * location information. */
    int cmdIndex,		/* Index of the command whose source and code
				 * length data is being set. */
    int numSrcBytes,		/* Number of command source chars. */
    int numCodeBytes)		/* Offset of last byte of command code. */
{
    CmdLocation *cmdLocPtr = BA_CmdLocation_At(envPtr->cmdMap, cmdIndex);

    cmdLocPtr->numSrcBytes = numSrcBytes;
    cmdLocPtr->numCodeBytes = numCodeBytes;
}

/*
 *----------------------------------------------------------------------
 * TIP #280
 *
 * EnterCmdWordData --
 *
 *	Registers the lines for the words of a command. This information is
 *	used at runtime by 'info frame'.
 *
 * Results:
 *	None.
 *
 * Side effects:
 *	Inserts word location information into the compilation environment
 *	envPtr for the command at index cmdIndex. The compilation
 *	environment's ExtCmdLoc.ECL array is grown if necessary.
 *
 *----------------------------------------------------------------------
 */

static void
EnterCmdWordData(
    ExtCmdLoc *eclPtr,		/* Points to the map environment structure in
				 * which to enter command location
				 * information. */
    int srcOffset,		/* Offset of first char of the command. */
    Tcl_Token *tokenPtr,
    const char *cmd,
    int len,
    int numWords,
    int line,
    int *clNext,
    int **wlines,
    CompileEnv *envPtr)
{
    ECL *ePtr;
    const char *last;
    int wordIdx, wordLine, *wwlines, *wordNext;

    if (eclPtr->nuloc >= eclPtr->nloc) {
	/*
	 * Expand the ECL array by allocating more storage from the heap. The
	 * currently allocated ECL entries are stored from eclPtr->loc[0] up
	 * to eclPtr->loc[eclPtr->nuloc-1] (inclusive).
	 */

	size_t currElems = eclPtr->nloc;
	size_t newElems = (currElems ? 2*currElems : 1);
	size_t newBytes = newElems * sizeof(ECL);

	eclPtr->loc = ckrealloc(eclPtr->loc, newBytes);
	eclPtr->nloc = newElems;
    }

    ePtr = &eclPtr->loc[eclPtr->nuloc];
    ePtr->srcOffset = srcOffset;
    ePtr->line = ckalloc(numWords * sizeof(int));
    ePtr->next = ckalloc(numWords * sizeof(int *));
    ePtr->nline = numWords;
    wwlines = ckalloc(numWords * sizeof(int));

    last = cmd;
    wordLine = line;
    wordNext = clNext;
    for (wordIdx=0 ; wordIdx<numWords;
	    wordIdx++, tokenPtr += tokenPtr->numComponents + 1) {
	TclAdvanceLines(&wordLine, last, tokenPtr->start);
	TclAdvanceContinuations(&wordLine, &wordNext,
		tokenPtr->start - envPtr->source);
	wwlines[wordIdx] =
		(TclWordKnownAtCompileTime(tokenPtr, NULL) ? wordLine : -1);
	ePtr->line[wordIdx] = wordLine;
	ePtr->next[wordIdx] = wordNext;
	last = tokenPtr->start;
    }

    *wlines = wwlines;
    eclPtr->nuloc ++;
}

/*
 *----------------------------------------------------------------------
 *
 * TclCreateExceptRange --
 *
 *	Procedure that allocates and initializes a new ExceptionRange
 *	structure of the specified kind in a CompileEnv.
 *
 * Results:
 *	Returns the index for the newly created ExceptionRange.
 *
 * Side effects:
 *	If there is not enough room in the CompileEnv's ExceptionRange array,
 *	the array in expanded: a new array of double the size is allocated, if
 *	envPtr->mallocedExceptArray is non-zero the old array is freed, and
 *	ExceptionRange entries are copied from the old array to the new one.
 *
 *----------------------------------------------------------------------
 */

int
TclCreateExceptRange(
    ExceptionRangeType type,	/* The kind of ExceptionRange desired. */
    register CompileEnv *envPtr)/* Points to CompileEnv for which to create a
				 * new ExceptionRange structure. */
{
    register ExceptionRange *rangePtr;
    int index = envPtr->exceptArrayNext;

    if (index >= envPtr->exceptArrayEnd) {
	/*
	 * Expand the ExceptionRange array. The currently allocated entries
	 * are stored between elements 0 and (envPtr->exceptArrayNext - 1)
	 * [inclusive].
	 */

	size_t currBytes =
		envPtr->exceptArrayNext * sizeof(ExceptionRange);
	int newElems = 2*envPtr->exceptArrayEnd;
	size_t newBytes = newElems * sizeof(ExceptionRange);

	if (envPtr->mallocedExceptArray) {
	    envPtr->exceptArrayPtr =
		    ckrealloc(envPtr->exceptArrayPtr, newBytes);
	} else {
	    /*
	     * envPtr->exceptArrayPtr isn't a ckalloc'd pointer, so we must
	     * code a ckrealloc equivalent for ourselves.
	     */

	    ExceptionRange *newPtr = ckalloc(newBytes);

	    memcpy(newPtr, envPtr->exceptArrayPtr, currBytes);
	    envPtr->exceptArrayPtr = newPtr;
	    envPtr->mallocedExceptArray = 1;
	}
	envPtr->exceptArrayEnd = newElems;
    }
    envPtr->exceptArrayNext++;

    rangePtr = &envPtr->exceptArrayPtr[index];
    rangePtr->type = type;
    rangePtr->nestingLevel = envPtr->exceptDepth;
    rangePtr->codeOffset = -1;
    rangePtr->numCodeBytes = -1;
    rangePtr->breakOffset = -1;
    rangePtr->continueOffset = -1;
    rangePtr->catchOffset = -1;
    return index;
}

/*
 *----------------------------------------------------------------------
 *
 * TclFetchAuxData --
 *
 *	Fetch back from the CompileEnv an item of AuxData stored at
 *	index.
 *
 * Results:
 *	The ClientData previously stored by TclCreatAuxData().
 *
 * Side effects:
 *	None.
 *
 *----------------------------------------------------------------------
 */

ClientData
TclFetchAuxData(
    CompileEnv *envPtr,		/* CompileEnv from which to fetch */
    int index)			/* Index of AuxData to fetch */
{
    if (envPtr->auxData == NULL) {
	return NULL;
    }
    return BA_AuxData_At(envPtr->auxData, index)->clientData;
}

/*
 *----------------------------------------------------------------------
 *
 * TclCreateAuxData --
 *
 *	Procedure that allocates and initializes a new AuxData structure in a
 *	CompileEnv's array of compilation auxiliary data records. These
 *	AuxData records hold information created during compilation by
 *	CompileProcs and used by instructions during execution.
 *
 * Results:
 *	Returns the index for the newly created AuxData structure.
 *
 * Side effects:
 *	If there is not enough room in the CompileEnv's AuxData array, the
 *	AuxData array in expanded: a new array of double the size is
 *	allocated, if envPtr->mallocedAuxDataArray is non-zero the old array
 *	is freed, and AuxData entries are copied from the old array to the new
 *	one.
 *
 *----------------------------------------------------------------------
 */

int
TclCreateAuxData(
    ClientData clientData,	/* The compilation auxiliary data to store in
				 * the new aux data record. */
    const AuxDataType *typePtr,	/* Pointer to the type to attach to this
				 * AuxData */
    register CompileEnv *envPtr)/* Points to the CompileEnv for which a new
				 * aux data structure is to be allocated. */
{
    AuxData *auxDataPtr;	/* Points to the new AuxData structure */

    if (envPtr->auxData == NULL) {
	envPtr->auxData = BA_AuxData_Create();
    }

    envPtr->auxData = BA_AuxData_Append(envPtr->auxData, &auxDataPtr);
    auxDataPtr->clientData = clientData;
    auxDataPtr->type = typePtr;
    return (int) (BA_AuxData_Size(envPtr->auxData) - 1);
}

/*
 *----------------------------------------------------------------------
 *
 * TclEmitForwardJump --
 *
 *	Procedure to emit a two-byte forward jump of kind "jumpType". Since
 *	the jump may later have to be grown to five bytes if the jump target
 *	is more than, say, 127 bytes away, this procedure also initializes a
 *	JumpFixup record with information about the jump.
 *
 * Results:
 *	None.
 *
 * Side effects:
 *	The JumpFixup record pointed to by "jumpFixupPtr" is initialized with
 *	information needed later if the jump is to be grown. Also, a two byte
 *	jump of the designated type is emitted at the current point in the
 *	bytecode stream.
 *
 *----------------------------------------------------------------------
 */

void
TclEmitForwardJump(
    CompileEnv *envPtr,		/* Points to the CompileEnv structure that
				 * holds the resulting instruction. */
    TclJumpType jumpType,	/* Indicates the kind of jump: if true or
				 * false or unconditional. */
    JumpFixup *jumpFixupPtr)	/* Points to the JumpFixup structure to
				 * initialize with information about this
				 * forward jump. */
{
    /*
     * Initialize the JumpFixup structure:
     *    - codeOffset is offset of first byte of jump below
     *    - cmdIndex is index of the command after the current one
     *    - exceptIndex is the index of the first ExceptionRange after the
     *	    current one.
     */

    jumpFixupPtr->jumpType = jumpType;
    jumpFixupPtr->codeOffset = envPtr->codeNext - envPtr->codeStart;
    jumpFixupPtr->cmdIndex = envPtr->numCommands;
    jumpFixupPtr->exceptIndex = envPtr->exceptArrayNext;

    switch (jumpType) {
    case TCL_UNCONDITIONAL_JUMP:
	TclEmitInstInt1(INST_JUMP1, 0, envPtr);
	break;
    case TCL_TRUE_JUMP:
	TclEmitInstInt1(INST_JUMP_TRUE1, 0, envPtr);
	break;
    default:
	TclEmitInstInt1(INST_JUMP_FALSE1, 0, envPtr);
	break;
    }
}

/*
 *----------------------------------------------------------------------
 *
 * TclFixupForwardJump --
 *
 *	Procedure that updates a previously-emitted forward jump to jump a
 *	specified number of bytes, "jumpDist". If necessary, the jump is grown
 *	from two to five bytes; this is done if the jump distance is greater
 *	than "distThreshold" (normally 127 bytes). The jump is described by a
 *	JumpFixup record previously initialized by TclEmitForwardJump.
 *
 * Results:
 *	1 if the jump was grown and subsequent instructions had to be moved;
 *	otherwise 0. This result is returned to allow callers to update any
 *	additional code offsets they may hold.
 *
 * Side effects:
 *	The jump may be grown and subsequent instructions moved. If this
 *	happens, the code offsets for any commands and any ExceptionRange
 *	records between the jump and the current code address will be updated
 *	to reflect the moved code. Also, the bytecode instruction array in the
 *	CompileEnv structure may be grown and reallocated.
 *
 *----------------------------------------------------------------------
 */

int
TclFixupForwardJump(
    CompileEnv *envPtr,		/* Points to the CompileEnv structure that
				 * holds the resulting instruction. */
    JumpFixup *jumpFixupPtr,	/* Points to the JumpFixup structure that
				 * describes the forward jump. */
    int jumpDist,		/* Jump distance to set in jump instr. */
    int distThreshold)		/* Maximum distance before the two byte jump
				 * is grown to five bytes. */
{
    unsigned char *jumpPc, *p;
    int firstCmd, lastCmd, firstRange, lastRange, k;
    unsigned numBytes;

    if (jumpDist <= distThreshold) {
	jumpPc = envPtr->codeStart + jumpFixupPtr->codeOffset;
	switch (jumpFixupPtr->jumpType) {
	case TCL_UNCONDITIONAL_JUMP:
	    TclUpdateInstInt1AtPc(INST_JUMP1, jumpDist, jumpPc);
	    break;
	case TCL_TRUE_JUMP:
	    TclUpdateInstInt1AtPc(INST_JUMP_TRUE1, jumpDist, jumpPc);
	    break;
	default:
	    TclUpdateInstInt1AtPc(INST_JUMP_FALSE1, jumpDist, jumpPc);
	    break;
	}
	return 0;
    }

    /*
     * We must grow the jump then move subsequent instructions down. Note that
     * if we expand the space for generated instructions, code addresses might
     * change; be careful about updating any of these addresses held in
     * variables.
     */

    if ((envPtr->codeNext + 3) > envPtr->codeEnd) {
	TclExpandCodeArray(envPtr);
    }
    jumpPc = envPtr->codeStart + jumpFixupPtr->codeOffset;
    numBytes = envPtr->codeNext-jumpPc-2;
    p = jumpPc+2;
    memmove(p+3, p, numBytes);

    envPtr->codeNext += 3;
    jumpDist += 3;
    switch (jumpFixupPtr->jumpType) {
    case TCL_UNCONDITIONAL_JUMP:
	TclUpdateInstInt4AtPc(INST_JUMP4, jumpDist, jumpPc);
	break;
    case TCL_TRUE_JUMP:
	TclUpdateInstInt4AtPc(INST_JUMP_TRUE4, jumpDist, jumpPc);
	break;
    default:
	TclUpdateInstInt4AtPc(INST_JUMP_FALSE4, jumpDist, jumpPc);
	break;
    }

    /*
     * Adjust the code offsets for any commands and any ExceptionRange records
     * between the jump and the current code address.
     */

    firstCmd = jumpFixupPtr->cmdIndex;
    lastCmd = envPtr->numCommands - 1;
    if (firstCmd < lastCmd) {
	for (k = firstCmd;  k <= lastCmd;  k++) {
	    BA_CmdLocation_At(envPtr->cmdMap, k)->codeOffset += 3;
	}
    }

    firstRange = jumpFixupPtr->exceptIndex;
    lastRange = envPtr->exceptArrayNext - 1;
    for (k = firstRange;  k <= lastRange;  k++) {
	ExceptionRange *rangePtr = &envPtr->exceptArrayPtr[k];

	rangePtr->codeOffset += 3;
	switch (rangePtr->type) {
	case LOOP_EXCEPTION_RANGE:
	    rangePtr->breakOffset += 3;
	    if (rangePtr->continueOffset != -1) {
		rangePtr->continueOffset += 3;
	    }
	    break;
	case CATCH_EXCEPTION_RANGE:
	    rangePtr->catchOffset += 3;
	    break;
	default:
	    Tcl_Panic("TclFixupForwardJump: bad ExceptionRange type %d",
		    rangePtr->type);
	}
    }

    /*
     * TIP #280: Adjust the mapping from PC values to the per-command
     * information about arguments and their line numbers.
     *
     * Note: We cannot simply remove an out-of-date entry and then reinsert
     * with the proper PC, because then we might overwrite another entry which
     * was at that location. Therefore we pull (copy + delete) all effected
     * entries (beyond the fixed PC) into an array, update them there, and at
     * last reinsert them all.
     */

    {
	ExtCmdLoc* eclPtr = envPtr->extCmdMapPtr;

	/* A helper structure */

	typedef struct {
	    int pc;
	    int cmd;
	} MAP;

	/*
	 * And the helper array. At most the whole hashtable is placed into
	 * this.
	 */

	MAP *map = (MAP*) ckalloc (sizeof(MAP) * eclPtr->litInfo.numEntries);

	Tcl_HashSearch hSearch;
	Tcl_HashEntry* hPtr;
	int n, k, isnew;

	/*
	 * Phase I: Locate the affected entries, and save them in adjusted
	 * form to the array. This removes them from the hash.
	 */

	for (n = 0, hPtr = Tcl_FirstHashEntry(&eclPtr->litInfo, &hSearch);
	     hPtr != NULL;
	     hPtr = Tcl_NextHashEntry(&hSearch)) {

	    map [n].cmd = PTR2INT(Tcl_GetHashValue(hPtr));
	    map [n].pc  = PTR2INT(Tcl_GetHashKey (&eclPtr->litInfo,hPtr));

	    if (map[n].pc >= (jumpFixupPtr->codeOffset + 2)) {
		Tcl_DeleteHashEntry(hPtr);
		map [n].pc += 3;
		n++;
	    }
	}

	/*
	 * Phase II: Re-insert the modified entries into the hash.
	 */

	for (k=0;k<n;k++) {
	    hPtr = Tcl_CreateHashEntry(&eclPtr->litInfo, INT2PTR(map[k].pc), &isnew);
	    Tcl_SetHashValue(hPtr, INT2PTR(map[k].cmd));
	}

	ckfree (map);
    }

    return 1;			/* the jump was grown */
}

/*
 *----------------------------------------------------------------------
 *
 * TclGetInstructionTable --
 *
 *	Returns a pointer to the table describing Tcl bytecode instructions.
 *	This procedure is defined so that clients can access the pointer from
 *	outside the TCL DLLs.
 *
 * Results:
 *	Returns a pointer to the global instruction table, same as the
 *	expression (&tclInstructionTable[0]).
 *
 * Side effects:
 *	None.
 *
 *----------------------------------------------------------------------
 */

const void * /* == InstructionDesc* == */
TclGetInstructionTable(void)
{
    return &tclInstructionTable[0];
}

/*
 *--------------------------------------------------------------
 *
 * RegisterAuxDataType --
 *
 *	This procedure is called to register a new AuxData type in the table
 *	of all AuxData types supported by Tcl.
 *
 * Results:
 *	None.
 *
 * Side effects:
 *	The type is registered in the AuxData type table. If there was already
 *	a type with the same name as in typePtr, it is replaced with the new
 *	type.
 *
 *--------------------------------------------------------------
 */

static void
RegisterAuxDataType(
    const AuxDataType *typePtr)	/* Information about object type; storage must
				 * be statically allocated (must live forever;
				 * will not be deallocated). */
{
    register Tcl_HashEntry *hPtr;
    int isNew;

    Tcl_MutexLock(&tableMutex);
    if (!auxDataTypeTableInitialized) {
	TclInitAuxDataTypeTable();
    }

    /*
     * If there's already a type with the given name, remove it.
     */

    hPtr = Tcl_FindHashEntry(&auxDataTypeTable, typePtr->name);
    if (hPtr != NULL) {
	Tcl_DeleteHashEntry(hPtr);
    }

    /*
     * Now insert the new object type.
     */

    hPtr = Tcl_CreateHashEntry(&auxDataTypeTable, typePtr->name, &isNew);
    if (isNew) {
	Tcl_SetHashValue(hPtr, typePtr);
    }
    Tcl_MutexUnlock(&tableMutex);
}

/*
 *----------------------------------------------------------------------
 *
 * TclGetAuxDataType --
 *
 *	This procedure looks up an Auxdata type by name.
 *
 * Results:
 *	If an AuxData type with name matching "typeName" is found, a pointer
 *	to its AuxDataType structure is returned; otherwise, NULL is returned.
 *
 * Side effects:
 *	None.
 *
 *----------------------------------------------------------------------
 */

const AuxDataType *
TclGetAuxDataType(
    const char *typeName)	/* Name of AuxData type to look up. */
{
    register Tcl_HashEntry *hPtr;
    const AuxDataType *typePtr = NULL;

    Tcl_MutexLock(&tableMutex);
    if (!auxDataTypeTableInitialized) {
	TclInitAuxDataTypeTable();
    }

    hPtr = Tcl_FindHashEntry(&auxDataTypeTable, typeName);
    if (hPtr != NULL) {
	typePtr = Tcl_GetHashValue(hPtr);
    }
    Tcl_MutexUnlock(&tableMutex);

    return typePtr;
}

/*
 *--------------------------------------------------------------
 *
 * TclInitAuxDataTypeTable --
 *
 *	This procedure is invoked to perform once-only initialization of the
 *	AuxData type table. It also registers the AuxData types defined in
 *	this file.
 *
 * Results:
 *	None.
 *
 * Side effects:
 *	Initializes the table of defined AuxData types "auxDataTypeTable" with
 *	builtin AuxData types defined in this file.
 *
 *--------------------------------------------------------------
 */

void
TclInitAuxDataTypeTable(void)
{
    /*
     * The table mutex must already be held before this routine is invoked.
     */

    auxDataTypeTableInitialized = 1;
    Tcl_InitHashTable(&auxDataTypeTable, TCL_STRING_KEYS);

    /*
     * There are only two AuxData type at this time, so register them here.
     */

    RegisterAuxDataType(&tclForeachInfoType);
    RegisterAuxDataType(&tclJumptableInfoType);
    RegisterAuxDataType(&tclDictUpdateInfoType);
}

/*
 *----------------------------------------------------------------------
 *
 * TclFinalizeAuxDataTypeTable --
 *
 *	This procedure is called by Tcl_Finalize after all exit handlers have
 *	been run to free up storage associated with the table of AuxData
 *	types. This procedure is called by TclFinalizeExecution() which is
 *	called by Tcl_Finalize().
 *
 * Results:
 *	None.
 *
 * Side effects:
 *	Deletes all entries in the hash table of AuxData types.
 *
 *----------------------------------------------------------------------
 */

void
TclFinalizeAuxDataTypeTable(void)
{
    Tcl_MutexLock(&tableMutex);
    if (auxDataTypeTableInitialized) {
	Tcl_DeleteHashTable(&auxDataTypeTable);
	auxDataTypeTableInitialized = 0;
    }
    Tcl_MutexUnlock(&tableMutex);
}

/*
 *----------------------------------------------------------------------
 *
 * GetCmdLocEncodingSize --
 *
 *	Computes the total number of bytes needed to encode the command
 *	location information for some compiled code.
 *
 * Results:
 *	The byte count needed to encode the compiled location information.
 *
 * Side effects:
 *	None.
 *
 *----------------------------------------------------------------------
 */

static int
GetCmdLocEncodingSize(
    CompileEnv *envPtr)		/* Points to compilation environment structure
				 * containing the CmdLocation structure to
				 * encode. */
{
    int numCmds = envPtr->numCommands;
    int codeDelta, codeLen, srcDelta, srcLen;
    int codeDeltaNext, codeLengthNext, srcDeltaNext, srcLengthNext;
				/* The offsets in their respective byte
				 * sequences where the next encoded offset or
				 * length should go. */
    int prevCodeOffset, prevSrcOffset, i;
    BA_CmdLocation *map = envPtr->cmdMap;

    codeDeltaNext = codeLengthNext = srcDeltaNext = srcLengthNext = 0;
    prevCodeOffset = prevSrcOffset = 0;
    for (i = 0;  i < numCmds;  i++) {
	CmdLocation *cmdLocPtr = BA_CmdLocation_At(map, i);

	codeDelta = cmdLocPtr->codeOffset - prevCodeOffset;
	if (codeDelta < 0) {
	    Tcl_Panic("GetCmdLocEncodingSize: bad code offset");
	} else if (codeDelta <= 127) {
	    codeDeltaNext++;
	} else {
	    codeDeltaNext += 5;	/* 1 byte for 0xFF, 4 for positive delta */
	}
	prevCodeOffset = cmdLocPtr->codeOffset;

	codeLen = cmdLocPtr->numCodeBytes;
	if (codeLen < 0) {
	    Tcl_Panic("GetCmdLocEncodingSize: bad code length");
	} else if (codeLen <= 127) {
	    codeLengthNext++;
	} else {
	    codeLengthNext += 5;/* 1 byte for 0xFF, 4 for length */
	}

	srcDelta = cmdLocPtr->srcOffset - prevSrcOffset;
	if ((-127 <= srcDelta) && (srcDelta <= 127) && (srcDelta != -1)) {
	    srcDeltaNext++;
	} else {
	    srcDeltaNext += 5;	/* 1 byte for 0xFF, 4 for delta */
	}
	prevSrcOffset = cmdLocPtr->srcOffset;

	srcLen = cmdLocPtr->numSrcBytes;
	if (srcLen < 0) {
	    Tcl_Panic("GetCmdLocEncodingSize: bad source length");
	} else if (srcLen <= 127) {
	    srcLengthNext++;
	} else {
	    srcLengthNext += 5;	/* 1 byte for 0xFF, 4 for length */
	}
    }

    return (codeDeltaNext + codeLengthNext + srcDeltaNext + srcLengthNext);
}

/*
 *----------------------------------------------------------------------
 *
 * EncodeCmdLocMap --
 *
 *	Encode the command location information for some compiled code into a
 *	ByteCode structure. The encoded command location map is stored as
 *	three adjacent byte sequences.
 *
 * Results:
 *	Pointer to the first byte after the encoded command location
 *	information.
 *
 * Side effects:
 *	The encoded information is stored into the block of memory headed by
 *	codePtr. Also records pointers to the start of the four byte sequences
 *	in fields in codePtr's ByteCode header structure.
 *
 *----------------------------------------------------------------------
 */

static unsigned char *
EncodeCmdLocMap(
    CompileEnv *envPtr,		/* Points to compilation environment structure
				 * containing the CmdLocation structure to
				 * encode. */
    ByteCode *codePtr,		/* ByteCode in which to encode envPtr's
				 * command location information. */
    unsigned char *startPtr)	/* Points to the first byte in codePtr's
				 * memory block where the location information
				 * is to be stored. */
{
    int numCmds = envPtr->numCommands;
    register unsigned char *p = startPtr;
    int codeDelta, codeLen, srcDelta, srcLen, prevOffset;
    register int i;
    BA_CmdLocation *map = envPtr->cmdMap;

    /*
     * Encode the code offset for each command as a sequence of deltas.
     */

    codePtr->codeDeltaStart = p;
    prevOffset = 0;
    for (i = 0;  i < numCmds;  i++) {
	CmdLocation *cmdLocPtr = BA_CmdLocation_At(map, i);

	codeDelta = cmdLocPtr->codeOffset - prevOffset;
	if (codeDelta < 0) {
	    Tcl_Panic("EncodeCmdLocMap: bad code offset");
	} else if (codeDelta <= 127) {
	    TclStoreInt1AtPtr(codeDelta, p);
	    p++;
	} else {
	    TclStoreInt1AtPtr(0xFF, p);
	    p++;
	    TclStoreInt4AtPtr(codeDelta, p);
	    p += 4;
	}
	prevOffset = cmdLocPtr->codeOffset;
    }

    /*
     * Encode the code length for each command.
     */

    codePtr->codeLengthStart = p;
    for (i = 0;  i < numCmds;  i++) {
	CmdLocation *cmdLocPtr = BA_CmdLocation_At(map, i);

	codeLen = cmdLocPtr->numCodeBytes;
	if (codeLen < 0) {
	    Tcl_Panic("EncodeCmdLocMap: bad code length");
	} else if (codeLen <= 127) {
	    TclStoreInt1AtPtr(codeLen, p);
	    p++;
	} else {
	    TclStoreInt1AtPtr(0xFF, p);
	    p++;
	    TclStoreInt4AtPtr(codeLen, p);
	    p += 4;
	}
    }

    /*
     * Encode the source offset for each command as a sequence of deltas.
     */

    codePtr->srcDeltaStart = p;
    prevOffset = 0;
    for (i = 0;  i < numCmds;  i++) {
	CmdLocation *cmdLocPtr = BA_CmdLocation_At(map, i);

	srcDelta = cmdLocPtr->srcOffset - prevOffset;
	if ((-127 <= srcDelta) && (srcDelta <= 127) && (srcDelta != -1)) {
	    TclStoreInt1AtPtr(srcDelta, p);
	    p++;
	} else {
	    TclStoreInt1AtPtr(0xFF, p);
	    p++;
	    TclStoreInt4AtPtr(srcDelta, p);
	    p += 4;
	}
	prevOffset = cmdLocPtr->srcOffset;
    }

    /*
     * Encode the source length for each command.
     */

    codePtr->srcLengthStart = p;
    for (i = 0;  i < numCmds;  i++) {
	CmdLocation *cmdLocPtr = BA_CmdLocation_At(map, i);

	srcLen = cmdLocPtr->numSrcBytes;
	if (srcLen < 0) {
	    Tcl_Panic("EncodeCmdLocMap: bad source length");
	} else if (srcLen <= 127) {
	    TclStoreInt1AtPtr(srcLen, p);
	    p++;
	} else {
	    TclStoreInt1AtPtr(0xFF, p);
	    p++;
	    TclStoreInt4AtPtr(srcLen, p);
	    p += 4;
	}
    }

    return p;
}

#ifdef TCL_COMPILE_DEBUG
/*
 *----------------------------------------------------------------------
 *
 * TclPrintByteCodeObj --
 *
 *	This procedure prints ("disassembles") the instructions of a bytecode
 *	object to stdout.
 *
 * Results:
 *	None.
 *
 * Side effects:
 *	None.
 *
 *----------------------------------------------------------------------
 */

void
TclPrintByteCodeObj(
    Tcl_Interp *interp,		/* Used only for Tcl_GetStringFromObj. */
    Tcl_Obj *objPtr)		/* The bytecode object to disassemble. */
{
    Tcl_Obj *bufPtr = TclDisassembleByteCodeObj(objPtr);

    fprintf(stdout, "\n%s", TclGetString(bufPtr));
    Tcl_DecrRefCount(bufPtr);
}

/*
 *----------------------------------------------------------------------
 *
 * TclPrintInstruction --
 *
 *	This procedure prints ("disassembles") one instruction from a bytecode
 *	object to stdout.
 *
 * Results:
 *	Returns the length in bytes of the current instruiction.
 *
 * Side effects:
 *	None.
 *
 *----------------------------------------------------------------------
 */

int
TclPrintInstruction(
    ByteCode *codePtr,		/* Bytecode containing the instruction. */
    const unsigned char *pc)	/* Points to first byte of instruction. */
{
    Tcl_Obj *bufferObj;
    int numBytes;

    TclNewObj(bufferObj);
    numBytes = FormatInstruction(codePtr, pc, bufferObj);
    fprintf(stdout, "%s", TclGetString(bufferObj));
    Tcl_DecrRefCount(bufferObj);
    return numBytes;
}

/*
 *----------------------------------------------------------------------
 *
 * TclPrintObject --
 *
 *	This procedure prints up to a specified number of characters from the
 *	argument Tcl object's string representation to a specified file.
 *
 * Results:
 *	None.
 *
 * Side effects:
 *	Outputs characters to the specified file.
 *
 *----------------------------------------------------------------------
 */

void
TclPrintObject(
    FILE *outFile,		/* The file to print the source to. */
    Tcl_Obj *objPtr,		/* Points to the Tcl object whose string
				 * representation should be printed. */
    int maxChars)		/* Maximum number of chars to print. */
{
    char *bytes;
    int length;

    bytes = Tcl_GetStringFromObj(objPtr, &length);
    TclPrintSource(outFile, bytes, TclMin(length, maxChars));
}

/*
 *----------------------------------------------------------------------
 *
 * TclPrintSource --
 *
 *	This procedure prints up to a specified number of characters from the
 *	argument string to a specified file. It tries to produce legible
 *	output by adding backslashes as necessary.
 *
 * Results:
 *	None.
 *
 * Side effects:
 *	Outputs characters to the specified file.
 *
 *----------------------------------------------------------------------
 */

void
TclPrintSource(
    FILE *outFile,		/* The file to print the source to. */
    const char *stringPtr,	/* The string to print. */
    int maxChars)		/* Maximum number of chars to print. */
{
    Tcl_Obj *bufferObj;

    TclNewObj(bufferObj);
    PrintSourceToObj(bufferObj, stringPtr, maxChars);
    fprintf(outFile, "%s", TclGetString(bufferObj));
    Tcl_DecrRefCount(bufferObj);
}
#endif /* TCL_COMPILE_DEBUG */

/*
 *----------------------------------------------------------------------
 *
 * TclDisassembleByteCodeObj --
 *
 *	Given an object which is of bytecode type, return a disassembled
 *	version of the bytecode (in a new refcount 0 object). No guarantees
 *	are made about the details of the contents of the result.
 *
 *----------------------------------------------------------------------
 */

Tcl_Obj *
TclDisassembleByteCodeObj(
    Tcl_Obj *objPtr)		/* The bytecode object to disassemble. */
{
    ByteCode *codePtr = objPtr->internalRep.twoPtrValue.ptr1;
    unsigned char *codeStart, *codeLimit, *pc;
    unsigned char *codeDeltaNext, *codeLengthNext;
    unsigned char *srcDeltaNext, *srcLengthNext;
    int codeOffset, codeLen, srcOffset, srcLen, numCmds, delta, i;
    Interp *iPtr = (Interp *) *codePtr->interpHandle;
    Tcl_Obj *bufferObj;
    char ptrBuf1[20], ptrBuf2[20];

    TclNewObj(bufferObj);
    if (codePtr->refCount <= 0) {
	return bufferObj;	/* Already freed. */
    }

    codeStart = codePtr->codeStart;
    codeLimit = codeStart + codePtr->numCodeBytes;
    numCmds = codePtr->numCommands;

    /*
     * Print header lines describing the ByteCode.
     */

    sprintf(ptrBuf1, "%p", codePtr);
    sprintf(ptrBuf2, "%p", iPtr);
    Tcl_AppendPrintfToObj(bufferObj,
	    "ByteCode 0x%s, refCt %u, epoch %u, interp 0x%s (epoch %u)\n",
	    ptrBuf1, codePtr->refCount, codePtr->compileEpoch, ptrBuf2,
	    iPtr->compileEpoch);
    Tcl_AppendToObj(bufferObj, "  Source ", -1);
    PrintSourceToObj(bufferObj, codePtr->source,
	    TclMin(codePtr->numSrcBytes, 55));
    Tcl_AppendPrintfToObj(bufferObj,
	    "\n  Cmds %d, src %d, inst %d, litObjs %u, aux %d, stkDepth %u, code/src %.2f\n",
	    numCmds, codePtr->numSrcBytes, codePtr->numCodeBytes,
	    codePtr->numLitObjects, codePtr->numAuxDataItems,
	    codePtr->maxStackDepth,
#ifdef TCL_COMPILE_STATS
	    codePtr->numSrcBytes?
		    codePtr->structureSize/(float)codePtr->numSrcBytes :
#endif
	    0.0);

#ifdef TCL_COMPILE_STATS
    Tcl_AppendPrintfToObj(bufferObj,
	    "  Code %lu = header %lu+inst %d+litObj %lu+exc %lu+aux %lu+cmdMap %d\n",
	    (unsigned long) codePtr->structureSize,
	    (unsigned long) (sizeof(ByteCode) - sizeof(size_t) - sizeof(Tcl_Time)),
	    codePtr->numCodeBytes,
	    (unsigned long) (codePtr->numLitObjects * sizeof(Tcl_Obj *)),
	    (unsigned long) (codePtr->numExceptRanges*sizeof(ExceptionRange)),
	    (unsigned long) (codePtr->numAuxDataItems * sizeof(AuxData)),
	    codePtr->numCmdLocBytes);
#endif /* TCL_COMPILE_STATS */

    /*
     * If the ByteCode is the compiled body of a Tcl procedure, print
     * information about that procedure. Note that we don't know the
     * procedure's name since ByteCode's can be shared among procedures.
     */

    if (codePtr->procPtr != NULL) {
	Proc *procPtr = codePtr->procPtr;
	int numCompiledLocals = procPtr->numCompiledLocals;

	sprintf(ptrBuf1, "%p", procPtr);
	Tcl_AppendPrintfToObj(bufferObj,
		"  Proc 0x%s, refCt %d, args %d, compiled locals %d\n",
		ptrBuf1, procPtr->refCount, procPtr->numArgs,
		numCompiledLocals);
	if (numCompiledLocals > 0) {
	    CompiledLocal *localPtr = procPtr->firstLocalPtr;

	    for (i = 0;  i < numCompiledLocals;  i++) {
		Tcl_AppendPrintfToObj(bufferObj,
			"      slot %d%s%s%s%s%s%s", i,
			(localPtr->flags & (VAR_ARRAY|VAR_LINK)) ? "" : ", scalar",
			(localPtr->flags & VAR_ARRAY) ? ", array" : "",
			(localPtr->flags & VAR_LINK) ? ", link" : "",
			(localPtr->flags & VAR_ARGUMENT) ? ", arg" : "",
			(localPtr->flags & VAR_TEMPORARY) ? ", temp" : "",
			(localPtr->flags & VAR_RESOLVED) ? ", resolved" : "");
		if (TclIsVarTemporary(localPtr)) {
		    Tcl_AppendToObj(bufferObj, "\n", -1);
		} else {
		    Tcl_AppendPrintfToObj(bufferObj, ", \"%s\"\n",
			    localPtr->name);
		}
		localPtr = localPtr->nextPtr;
	    }
	}
    }

    /*
     * Print the ExceptionRange array.
     */

    if (codePtr->numExceptRanges > 0) {
	Tcl_AppendPrintfToObj(bufferObj, "  Exception ranges %d, depth %d:\n",
		codePtr->numExceptRanges, codePtr->maxExceptDepth);
	for (i = 0;  i < codePtr->numExceptRanges;  i++) {
	    ExceptionRange *rangePtr = &codePtr->exceptArrayPtr[i];

	    Tcl_AppendPrintfToObj(bufferObj,
		    "      %d: level %d, %s, pc %d-%d, ",
		    i, rangePtr->nestingLevel,
		    (rangePtr->type==LOOP_EXCEPTION_RANGE ? "loop" : "catch"),
		    rangePtr->codeOffset,
		    (rangePtr->codeOffset + rangePtr->numCodeBytes - 1));
	    switch (rangePtr->type) {
	    case LOOP_EXCEPTION_RANGE:
		Tcl_AppendPrintfToObj(bufferObj, "continue %d, break %d\n",
			rangePtr->continueOffset, rangePtr->breakOffset);
		break;
	    case CATCH_EXCEPTION_RANGE:
		Tcl_AppendPrintfToObj(bufferObj, "catch %d\n",
			rangePtr->catchOffset);
		break;
	    default:
		Tcl_Panic("TclDisassembleByteCodeObj: bad ExceptionRange type %d",
			rangePtr->type);
	    }
	}
    }

    /*
     * If there were no commands (e.g., an expression or an empty string was
     * compiled), just print all instructions and return.
     */

    if (numCmds == 0) {
	pc = codeStart;
	while (pc < codeLimit) {
	    Tcl_AppendToObj(bufferObj, "    ", -1);
	    pc += FormatInstruction(codePtr, pc, bufferObj);
	}
	return bufferObj;
    }

    /*
     * Print table showing the code offset, source offset, and source length
     * for each command. These are encoded as a sequence of bytes.
     */

    Tcl_AppendPrintfToObj(bufferObj, "  Commands %d:", numCmds);
    codeDeltaNext = codePtr->codeDeltaStart;
    codeLengthNext = codePtr->codeLengthStart;
    srcDeltaNext = codePtr->srcDeltaStart;
    srcLengthNext = codePtr->srcLengthStart;
    codeOffset = srcOffset = 0;
    for (i = 0;  i < numCmds;  i++) {
	if ((unsigned) *codeDeltaNext == (unsigned) 0xFF) {
	    codeDeltaNext++;
	    delta = TclGetInt4AtPtr(codeDeltaNext);
	    codeDeltaNext += 4;
	} else {
	    delta = TclGetInt1AtPtr(codeDeltaNext);
	    codeDeltaNext++;
	}
	codeOffset += delta;

	if ((unsigned) *codeLengthNext == (unsigned) 0xFF) {
	    codeLengthNext++;
	    codeLen = TclGetInt4AtPtr(codeLengthNext);
	    codeLengthNext += 4;
	} else {
	    codeLen = TclGetInt1AtPtr(codeLengthNext);
	    codeLengthNext++;
	}

	if ((unsigned) *srcDeltaNext == (unsigned) 0xFF) {
	    srcDeltaNext++;
	    delta = TclGetInt4AtPtr(srcDeltaNext);
	    srcDeltaNext += 4;
	} else {
	    delta = TclGetInt1AtPtr(srcDeltaNext);
	    srcDeltaNext++;
	}
	srcOffset += delta;

	if ((unsigned) *srcLengthNext == (unsigned) 0xFF) {
	    srcLengthNext++;
	    srcLen = TclGetInt4AtPtr(srcLengthNext);
	    srcLengthNext += 4;
	} else {
	    srcLen = TclGetInt1AtPtr(srcLengthNext);
	    srcLengthNext++;
	}

	Tcl_AppendPrintfToObj(bufferObj, "%s%4d: pc %d-%d, src %d-%d",
		((i % 2)? "     " : "\n   "),
		(i+1), codeOffset, (codeOffset + codeLen - 1),
		srcOffset, (srcOffset + srcLen - 1));
    }
    if (numCmds > 0) {
	Tcl_AppendToObj(bufferObj, "\n", -1);
    }

    /*
     * Print each instruction. If the instruction corresponds to the start of
     * a command, print the command's source. Note that we don't need the code
     * length here.
     */

    codeDeltaNext = codePtr->codeDeltaStart;
    srcDeltaNext = codePtr->srcDeltaStart;
    srcLengthNext = codePtr->srcLengthStart;
    codeOffset = srcOffset = 0;
    pc = codeStart;
    for (i = 0;  i < numCmds;  i++) {
	if ((unsigned) *codeDeltaNext == (unsigned) 0xFF) {
	    codeDeltaNext++;
	    delta = TclGetInt4AtPtr(codeDeltaNext);
	    codeDeltaNext += 4;
	} else {
	    delta = TclGetInt1AtPtr(codeDeltaNext);
	    codeDeltaNext++;
	}
	codeOffset += delta;

	if ((unsigned) *srcDeltaNext == (unsigned) 0xFF) {
	    srcDeltaNext++;
	    delta = TclGetInt4AtPtr(srcDeltaNext);
	    srcDeltaNext += 4;
	} else {
	    delta = TclGetInt1AtPtr(srcDeltaNext);
	    srcDeltaNext++;
	}
	srcOffset += delta;

	if ((unsigned) *srcLengthNext == (unsigned) 0xFF) {
	    srcLengthNext++;
	    srcLen = TclGetInt4AtPtr(srcLengthNext);
	    srcLengthNext += 4;
	} else {
	    srcLen = TclGetInt1AtPtr(srcLengthNext);
	    srcLengthNext++;
	}

	/*
	 * Print instructions before command i.
	 */

	while ((pc-codeStart) < codeOffset) {
	    Tcl_AppendToObj(bufferObj, "    ", -1);
	    pc += FormatInstruction(codePtr, pc, bufferObj);
	}

	Tcl_AppendPrintfToObj(bufferObj, "  Command %d: ", i+1);
	PrintSourceToObj(bufferObj, (codePtr->source + srcOffset),
		TclMin(srcLen, 55));
	Tcl_AppendToObj(bufferObj, "\n", -1);
    }
    if (pc < codeLimit) {
	/*
	 * Print instructions after the last command.
	 */

	while (pc < codeLimit) {
	    Tcl_AppendToObj(bufferObj, "    ", -1);
	    pc += FormatInstruction(codePtr, pc, bufferObj);
	}
    }
    return bufferObj;
}

/*
 *----------------------------------------------------------------------
 *
 * FormatInstruction --
 *
 *	Appends a representation of a bytecode instruction to a Tcl_Obj.
 *
 *----------------------------------------------------------------------
 */

static int
FormatInstruction(
    ByteCode *codePtr,		/* Bytecode containing the instruction. */
    const unsigned char *pc,	/* Points to first byte of instruction. */
    Tcl_Obj *bufferObj)		/* Object to append instruction info to. */
{
    Proc *procPtr = codePtr->procPtr;
    unsigned char opCode = *pc;
    register const InstructionDesc *instDesc = &tclInstructionTable[opCode];
    unsigned char *codeStart = codePtr->codeStart;
    unsigned pcOffset = pc - codeStart;
    int opnd = 0, i, j, numBytes = 1;
    int localCt = procPtr ? procPtr->numCompiledLocals : 0;
    CompiledLocal *localPtr = procPtr ? procPtr->firstLocalPtr : NULL;
    char suffixBuffer[128];	/* Additional info to print after main opcode
				 * and immediates. */
    char *suffixSrc = NULL;
    Tcl_Obj *suffixObj = NULL;
    AuxData *auxPtr = NULL;

    suffixBuffer[0] = '\0';
    Tcl_AppendPrintfToObj(bufferObj, "(%u) %s ", pcOffset, instDesc->name);
    for (i = 0;  i < instDesc->numOperands;  i++) {
	switch (instDesc->opTypes[i]) {
	case OPERAND_INT1:
	    opnd = TclGetInt1AtPtr(pc+numBytes); numBytes++;
	    if (opCode == INST_JUMP1 || opCode == INST_JUMP_TRUE1
		    || opCode == INST_JUMP_FALSE1) {
		sprintf(suffixBuffer, "pc %u", pcOffset+opnd);
	    }
	    Tcl_AppendPrintfToObj(bufferObj, "%+d ", opnd);
	    break;
	case OPERAND_INT4:
	    opnd = TclGetInt4AtPtr(pc+numBytes); numBytes += 4;
	    if (opCode == INST_JUMP4 || opCode == INST_JUMP_TRUE4
		    || opCode == INST_JUMP_FALSE4) {
		sprintf(suffixBuffer, "pc %u", pcOffset+opnd);
	    } else if (opCode == INST_START_CMD) {
		sprintf(suffixBuffer, "next cmd at pc %u", pcOffset+opnd);
	    }
	    Tcl_AppendPrintfToObj(bufferObj, "%+d ", opnd);
	    break;
	case OPERAND_UINT1:
	    opnd = TclGetUInt1AtPtr(pc+numBytes); numBytes++;
	    if (opCode == INST_PUSH1) {
		suffixObj = codePtr->objArrayPtr[opnd];
	    }
	    Tcl_AppendPrintfToObj(bufferObj, "%u ", (unsigned) opnd);
	    break;
	case OPERAND_AUX4:
	case OPERAND_UINT4:
	    opnd = TclGetUInt4AtPtr(pc+numBytes); numBytes += 4;
	    if (opCode == INST_PUSH4) {
		suffixObj = codePtr->objArrayPtr[opnd];
	    } else if (opCode == INST_START_CMD && opnd != 1) {
		sprintf(suffixBuffer+strlen(suffixBuffer),
			", %u cmds start here", opnd);
	    }
	    Tcl_AppendPrintfToObj(bufferObj, "%u ", (unsigned) opnd);
	    if (instDesc->opTypes[i] == OPERAND_AUX4) {
		auxPtr = &codePtr->auxDataArrayPtr[opnd];
	    }
	    break;
	case OPERAND_IDX4:
	    opnd = TclGetInt4AtPtr(pc+numBytes); numBytes += 4;
	    if (opnd >= -1) {
		Tcl_AppendPrintfToObj(bufferObj, "%d ", opnd);
	    } else if (opnd == -2) {
		Tcl_AppendPrintfToObj(bufferObj, "end ");
	    } else {
		Tcl_AppendPrintfToObj(bufferObj, "end-%d ", -2-opnd);
	    }
	    break;
	case OPERAND_LVT1:
	    opnd = TclGetUInt1AtPtr(pc+numBytes);
	    numBytes++;
	    goto printLVTindex;
	case OPERAND_LVT4:
	    opnd = TclGetUInt4AtPtr(pc+numBytes);
	    numBytes += 4;
	printLVTindex:
	    if (localPtr != NULL) {
		if (opnd >= localCt) {
		    Tcl_Panic("FormatInstruction: bad local var index %u (%u locals)",
			    (unsigned) opnd, localCt);
		}
		for (j = 0;  j < opnd;  j++) {
		    localPtr = localPtr->nextPtr;
		}
		if (TclIsVarTemporary(localPtr)) {
		    sprintf(suffixBuffer, "temp var %u", (unsigned) opnd);
		} else {
		    sprintf(suffixBuffer, "var ");
		    suffixSrc = localPtr->name;
		}
	    }
	    Tcl_AppendPrintfToObj(bufferObj, "%%v%u ", (unsigned) opnd);
	    break;
	case OPERAND_NONE:
	default:
	    break;
	}
    }
    if (suffixObj) {
	const char *bytes;
	int length;

	Tcl_AppendToObj(bufferObj, "\t# ", -1);
	bytes = Tcl_GetStringFromObj(codePtr->objArrayPtr[opnd], &length);
	PrintSourceToObj(bufferObj, bytes, TclMin(length, 40));
    } else if (suffixBuffer[0]) {
	Tcl_AppendPrintfToObj(bufferObj, "\t# %s", suffixBuffer);
	if (suffixSrc) {
	    PrintSourceToObj(bufferObj, suffixSrc, 40);
	}
    }
    Tcl_AppendToObj(bufferObj, "\n", -1);
    if (auxPtr && auxPtr->type->printProc) {
	Tcl_AppendToObj(bufferObj, "\t\t[", -1);
	auxPtr->type->printProc(auxPtr->clientData, bufferObj, codePtr,
		pcOffset);
	Tcl_AppendToObj(bufferObj, "]\n", -1);
    }
    return numBytes;
}

/*
 *----------------------------------------------------------------------
 *
 * TclGetInnerContext --
 *
 *	If possible, returns a list capturing the inner context. Otherwise
 *	return NULL.
 *
 *----------------------------------------------------------------------
 */

Tcl_Obj *
TclGetInnerContext(
    Tcl_Interp *interp,
    const unsigned char *pc,
    Tcl_Obj **tosPtr)
{
    int objc = 0, off = 0;
    Tcl_Obj *result;
    Interp *iPtr = (Interp *) interp;

    switch (*pc) {
    case INST_STR_LEN:
    case INST_LNOT:
    case INST_BITNOT:
    case INST_UMINUS:
    case INST_UPLUS:
    case INST_TRY_CVT_TO_NUMERIC:
    case INST_EXPAND_STKTOP:
    case INST_EXPR_STK:
        objc = 1;
        break;

    case INST_LIST_IN:
    case INST_LIST_NOT_IN:	/* Basic list containment operators. */
    case INST_STR_EQ:
    case INST_STR_NEQ:		/* String (in)equality check */
    case INST_STR_CMP:		/* String compare. */
    case INST_STR_INDEX:
    case INST_STR_MATCH:
    case INST_REGEXP:
    case INST_EQ:
    case INST_NEQ:
    case INST_LT:
    case INST_GT:
    case INST_LE:
    case INST_GE:
    case INST_MOD:
    case INST_LSHIFT:
    case INST_RSHIFT:
    case INST_BITOR:
    case INST_BITXOR:
    case INST_BITAND:
    case INST_EXPON:
    case INST_ADD:
    case INST_SUB:
    case INST_DIV:
    case INST_MULT:
        objc = 2;
        break;

    case INST_RETURN_STK:
        /* early pop. TODO: dig out opt dict too :/ */
        objc = 1;
        break;

    case INST_SYNTAX:
    case INST_RETURN_IMM:
        objc = 2;
        break;

    case INST_INVOKE_STK4:
	objc = TclGetUInt4AtPtr(pc+1);
        break;

    case INST_INVOKE_STK1:
	objc = TclGetUInt1AtPtr(pc+1);
	break;
    }

    result = iPtr->innerContext;
    if (Tcl_IsShared(result)) {
        Tcl_DecrRefCount(result);
        iPtr->innerContext = result = Tcl_NewListObj(objc + 1, NULL);
        Tcl_IncrRefCount(result);
    } else {
        int len;

        /*
         * Reset while keeping the list intrep as much as possible.
         */

	Tcl_ListObjLength(interp, result, &len);
        Tcl_ListObjReplace(interp, result, 0, len, 0, NULL);
    }
    Tcl_ListObjAppendElement(NULL, result, TclNewInstNameObj(*pc));

    for (; objc>0 ; objc--) {
        Tcl_Obj *objPtr;

        objPtr = tosPtr[1 - objc + off];
        if (!objPtr) {
            Tcl_Panic("InnerContext: bad tos -- appending null object");
        }
        if ((objPtr->refCount<=0)
#ifdef TCL_MEM_DEBUG
                || (objPtr->refCount==0x61616161)
#endif
        ) {
            Tcl_Panic("InnerContext: bad tos -- appending freed object %p",
                    objPtr);
        }
        Tcl_ListObjAppendElement(NULL, result, objPtr);
    }

    return result;
}

/*
 *----------------------------------------------------------------------
 *
 * TclNewInstNameObj --
 *
 *	Creates a new InstName Tcl_Obj based on the given instruction
 *
 *----------------------------------------------------------------------
 */

Tcl_Obj *
TclNewInstNameObj(
    unsigned char inst)
{
    Tcl_Obj *objPtr = Tcl_NewObj();

    objPtr->typePtr = &tclInstNameType;
    objPtr->internalRep.longValue = (long) inst;
    objPtr->bytes = NULL;

    return objPtr;
}

/*
 *----------------------------------------------------------------------
 *
 * UpdateStringOfInstName --
 *
 *	Update the string representation for an instruction name object.
 *
 *----------------------------------------------------------------------
 */

static void
UpdateStringOfInstName(
    Tcl_Obj *objPtr)
{
    int inst = objPtr->internalRep.longValue;
    char *s, buf[20];
    int len;

    if ((inst < 0) || (inst > LAST_INST_OPCODE)) {
        sprintf(buf, "inst_%d", inst);
        s = buf;
    } else {
        s = (char *) tclInstructionTable[objPtr->internalRep.longValue].name;
    }
    len = strlen(s);
    objPtr->bytes = ckalloc(len + 1);
    memcpy(objPtr->bytes, s, len + 1);
    objPtr->length = len;
}

/*
 *----------------------------------------------------------------------
 *
 * PrintSourceToObj --
 *
 *	Appends a quoted representation of a string to a Tcl_Obj.
 *
 *----------------------------------------------------------------------
 */

static void
PrintSourceToObj(
    Tcl_Obj *appendObj,		/* The object to print the source to. */
    const char *stringPtr,	/* The string to print. */
    int maxChars)		/* Maximum number of chars to print. */
{
    register const char *p;
    register int i = 0;

    if (stringPtr == NULL) {
	Tcl_AppendToObj(appendObj, "\"\"", -1);
	return;
    }

    Tcl_AppendToObj(appendObj, "\"", -1);
    p = stringPtr;
    for (;  (*p != '\0') && (i < maxChars);  p++, i++) {
	switch (*p) {
	case '"':
	    Tcl_AppendToObj(appendObj, "\\\"", -1);
	    continue;
	case '\f':
	    Tcl_AppendToObj(appendObj, "\\f", -1);
	    continue;
	case '\n':
	    Tcl_AppendToObj(appendObj, "\\n", -1);
	    continue;
	case '\r':
	    Tcl_AppendToObj(appendObj, "\\r", -1);
	    continue;
	case '\t':
	    Tcl_AppendToObj(appendObj, "\\t", -1);
	    continue;
	case '\v':
	    Tcl_AppendToObj(appendObj, "\\v", -1);
	    continue;
	default:
	    Tcl_AppendPrintfToObj(appendObj, "%c", *p);
	    continue;
	}
    }
    Tcl_AppendToObj(appendObj, "\"", -1);
}

#ifdef TCL_COMPILE_STATS
/*
 *----------------------------------------------------------------------
 *
 * RecordByteCodeStats --
 *
 *	Accumulates various compilation-related statistics for each newly
 *	compiled ByteCode. Called by the TclInitByteCodeObj when Tcl is
 *	compiled with the -DTCL_COMPILE_STATS flag
 *
 * Results:
 *	None.
 *
 * Side effects:
 *	Accumulates aggregate code-related statistics in the interpreter's
 *	ByteCodeStats structure. Records statistics specific to a ByteCode in
 *	its ByteCode structure.
 *
 *----------------------------------------------------------------------
 */

void
RecordByteCodeStats(
    ByteCode *codePtr)		/* Points to ByteCode structure with info
				 * to add to accumulated statistics. */
{
    Interp *iPtr = (Interp *) *codePtr->interpHandle;
    register ByteCodeStats *statsPtr;

    if (iPtr == NULL) {
	/* Avoid segfaulting in case we're called in a deleted interp */
	return;
    }
    statsPtr = &(iPtr->stats);

    statsPtr->numCompilations++;
    statsPtr->totalSrcBytes += (double) codePtr->numSrcBytes;
    statsPtr->totalByteCodeBytes += (double) codePtr->structureSize;
    statsPtr->currentSrcBytes += (double) codePtr->numSrcBytes;
    statsPtr->currentByteCodeBytes += (double) codePtr->structureSize;

    statsPtr->srcCount[TclLog2(codePtr->numSrcBytes)]++;
    statsPtr->byteCodeCount[TclLog2((int) codePtr->structureSize)]++;

    statsPtr->currentInstBytes += (double) codePtr->numCodeBytes;
    statsPtr->currentLitBytes += (double)
	    codePtr->numLitObjects * sizeof(Tcl_Obj *);
    statsPtr->currentExceptBytes += (double)
	    codePtr->numExceptRanges * sizeof(ExceptionRange);
    statsPtr->currentAuxBytes += (double)
	    codePtr->numAuxDataItems * sizeof(AuxData);
    statsPtr->currentCmdMapBytes += (double) codePtr->numCmdLocBytes;
}
#endif /* TCL_COMPILE_STATS */

/*
 * Local Variables:
 * mode: c
 * c-basic-offset: 4
 * fill-column: 78
 * tab-width: 8
 * End:
 */<|MERGE_RESOLUTION|>--- conflicted
+++ resolved
@@ -1431,12 +1431,7 @@
 	 */
 
 	int i;
-<<<<<<< HEAD
-	LiteralEntry *entryPtr = envPtr->literalArrayPtr;
-=======
 	Tcl_Obj **litPtr = envPtr->literalArrayPtr;
-	AuxData *auxDataPtr = envPtr->auxDataArrayPtr;
->>>>>>> 5c29ed94
 
 	for (i = 0;  i < envPtr->literalArrayNext;  i++) {
 	    TclReleaseLiteral((Tcl_Interp *)envPtr->iPtr, *litPtr++);
