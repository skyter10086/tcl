/*
 * tclThreadTest.c --
 *
 *	This file implements the testthread command. Eventually this should be
 *	tclThreadCmd.c
 *	Some of this code is based on work done by Richard Hipp on behalf of
 *	Conservation Through Innovation, Limited, with their permission.
 *
 * Copyright (c) 1998 by Sun Microsystems, Inc.
 * Copyright (c) 2006-2008 by Joe Mistachkin.  All rights reserved.
 *
 * See the file "license.terms" for information on usage and redistribution of
 * this file, and for a DISCLAIMER OF ALL WARRANTIES.
 */

#ifndef USE_TCL_STUBS
#   define USE_TCL_STUBS
#endif
#include "tclInt.h"

#ifdef TCL_THREADS
/*
 * Each thread has an single instance of the following structure. There is one
 * instance of this structure per thread even if that thread contains multiple
 * interpreters. The interpreter identified by this structure is the main
 * interpreter for the thread.
 *
 * The main interpreter is the one that will process any messages received by
 * a thread. Any thread can send messages but only the main interpreter can
 * receive them.
 */

typedef struct ThreadSpecificData {
    Tcl_ThreadId threadId;	/* Tcl ID for this thread */
    Tcl_Interp *interp;		/* Main interpreter for this thread */
    int flags;			/* See the TP_ defines below... */
    struct ThreadSpecificData *nextPtr;
				/* List for "thread names" */
    struct ThreadSpecificData *prevPtr;
				/* List for "thread names" */
} ThreadSpecificData;
static Tcl_ThreadDataKey dataKey;

/*
 * This list is used to list all threads that have interpreters. This is
 * protected by threadMutex.
 */

static ThreadSpecificData *threadList = NULL;

/*
 * The following bit-values are legal for the "flags" field of the
 * ThreadSpecificData structure.
 */

#define TP_Dying		0x001 /* This thread is being canceled */

/*
 * An instance of the following structure contains all information that is
 * passed into a new thread when the thread is created using either the
 * "thread create" Tcl command or the ThreadCreate() C function.
 */

typedef struct ThreadCtrl {
    const char *script;		/* The Tcl command this thread should
				 * execute */
    int flags;			/* Initial value of the "flags" field in the
				 * ThreadSpecificData structure for the new
				 * thread. Might contain TP_Detached or
				 * TP_TclThread. */
    Tcl_Condition condWait;	/* This condition variable is used to
				 * synchronize the parent and child threads.
				 * The child won't run until it acquires
				 * threadMutex, and the parent function won't
				 * complete until signaled on this condition
				 * variable. */
} ThreadCtrl;

/*
 * This is the event used to send scripts to other threads.
 */

typedef struct ThreadEvent {
    Tcl_Event event;		/* Must be first */
    char *script;		/* The script to execute. */
    struct ThreadEventResult *resultPtr;
				/* To communicate the result. This is NULL if
				 * we don't care about it. */
} ThreadEvent;

typedef struct ThreadEventResult {
    Tcl_Condition done;		/* Signaled when the script completes */
    int code;			/* Return value of Tcl_Eval */
    char *result;		/* Result from the script */
    char *errorInfo;		/* Copy of errorInfo variable */
    char *errorCode;		/* Copy of errorCode variable */
    Tcl_ThreadId srcThreadId;	/* Id of sending thread, in case it dies */
    Tcl_ThreadId dstThreadId;	/* Id of target thread, in case it dies */
    struct ThreadEvent *eventPtr;	/* Back pointer */
    struct ThreadEventResult *nextPtr;	/* List for cleanup */
    struct ThreadEventResult *prevPtr;

} ThreadEventResult;

static ThreadEventResult *resultList;

/*
 * This is for simple error handling when a thread script exits badly.
 */

static Tcl_ThreadId mainThreadId;
static Tcl_ThreadId errorThreadId;
static char *errorProcString;

/*
 * Access to the list of threads and to the thread send results is guarded by
 * this mutex.
 */

TCL_DECLARE_MUTEX(threadMutex)

static int		ThreadObjCmd(ClientData clientData,
			    Tcl_Interp *interp, int objc,
			    Tcl_Obj *const objv[]);
static int		ThreadCreate(Tcl_Interp *interp, const char *script,
			    int joinable);
static int		ThreadList(Tcl_Interp *interp);
static int		ThreadSend(Tcl_Interp *interp, Tcl_ThreadId id,
			    const char *script, int wait);
static int		ThreadCancel(Tcl_Interp *interp, Tcl_ThreadId id,
			    const char *result, int flags);

static Tcl_ThreadCreateType	NewTestThread(ClientData clientData);
static void		ListRemove(ThreadSpecificData *tsdPtr);
static void		ListUpdateInner(ThreadSpecificData *tsdPtr);
static int		ThreadEventProc(Tcl_Event *evPtr, int mask);
static void		ThreadErrorProc(Tcl_Interp *interp);
static void		ThreadFreeProc(ClientData clientData);
static int		ThreadDeleteEvent(Tcl_Event *eventPtr,
			    ClientData clientData);
static void		ThreadExitProc(ClientData clientData);
extern int		Tcltest_Init(Tcl_Interp *interp);

/*
 *----------------------------------------------------------------------
 *
 * TclThread_Init --
 *
 *	Initialize the test thread command.
 *
 * Results:
 *	TCL_OK if the package was properly initialized.
 *
 * Side effects:
 *	Add the "testthread" command to the interp.
 *
 *----------------------------------------------------------------------
 */

int
TclThread_Init(
    Tcl_Interp *interp)		/* The current Tcl interpreter */
{
    /*
     * If the main thread Id has not been set, do it now.
     */

    Tcl_MutexLock(&threadMutex);
    if (mainThreadId == 0) {
	mainThreadId = Tcl_GetCurrentThread();
    }
    Tcl_MutexUnlock(&threadMutex);

    Tcl_CreateObjCommand(interp, "testthread", ThreadObjCmd, NULL, NULL);
    return TCL_OK;
}


/*
 *----------------------------------------------------------------------
 *
 * ThreadObjCmd --
 *
 *	This procedure is invoked to process the "testthread" Tcl command. See
 *	the user documentation for details on what it does.
 *
 *	thread cancel ?-unwind? id ?result?
 *	thread create ?-joinable? ?script?
 *	thread send ?-async? id script
 *	thread event
 *	thread exit
 *	thread id ?-main?
 *	thread names
 *	thread wait
 *	thread errorproc proc
 *	thread join id
 *
 * Results:
 *	A standard Tcl result.
 *
 * Side effects:
 *	See the user documentation.
 *
 *----------------------------------------------------------------------
 */

	/* ARGSUSED */
static int
ThreadObjCmd(
    ClientData dummy,		/* Not used. */
    Tcl_Interp *interp,		/* Current interpreter. */
    int objc,			/* Number of arguments. */
    Tcl_Obj *const objv[])	/* Argument objects. */
{
    ThreadSpecificData *tsdPtr = TCL_TSD_INIT(&dataKey);
    int option;
    static const char *const threadOptions[] = {
	"cancel", "create", "event", "exit", "id",
	"join", "names", "send", "wait", "errorproc",
	NULL
    };
    enum options {
	THREAD_CANCEL, THREAD_CREATE, THREAD_EVENT, THREAD_EXIT,
	THREAD_ID, THREAD_JOIN, THREAD_NAMES, THREAD_SEND,
	THREAD_WAIT, THREAD_ERRORPROC
    };

    if (objc < 2) {
	Tcl_WrongNumArgs(interp, 1, objv, "option ?arg ...?");
	return TCL_ERROR;
    }
    if (Tcl_GetIndexFromObj(interp, objv[1], threadOptions, "option", 0,
	    &option) != TCL_OK) {
	return TCL_ERROR;
    }

    /*
     * Make sure the initial thread is on the list before doing anything.
     */

    if (tsdPtr->interp == NULL) {
	Tcl_MutexLock(&threadMutex);
	tsdPtr->interp = interp;
	ListUpdateInner(tsdPtr);
	Tcl_CreateThreadExitHandler(ThreadExitProc, NULL);
	Tcl_MutexUnlock(&threadMutex);
    }

    switch ((enum options)option) {
    case THREAD_CANCEL: {
	long id;
	const char *result;
	int flags, arg;

	if ((objc < 3) || (objc > 5)) {
	    Tcl_WrongNumArgs(interp, 2, objv, "?-unwind? id ?result?");
	    return TCL_ERROR;
	}
	flags = 0;
	arg = 2;
	if ((objc == 4) || (objc == 5)) {
	    if (strcmp("-unwind", Tcl_GetString(objv[arg])) == 0) {
		flags = TCL_CANCEL_UNWIND;
		arg++;
	    }
	}
	if (Tcl_GetLongFromObj(interp, objv[arg], &id) != TCL_OK) {
	    return TCL_ERROR;
	}
	arg++;
	if (arg < objc) {
	    result = Tcl_GetString(objv[arg]);
	} else {
	    result = NULL;
	}
	return ThreadCancel(interp, (Tcl_ThreadId) (size_t) id, result, flags);
    }
    case THREAD_CREATE: {
	const char *script;
	int joinable, len;

	if (objc == 2) {
	    /*
	     * Neither joinable nor special script
	     */

	    joinable = 0;
	    script = "testthread wait";		/* Just enter event loop */
	} else if (objc == 3) {
	    /*
	     * Possibly -joinable, then no special script, no joinable, then
	     * its a script.
	     */

	    script = Tcl_GetStringFromObj(objv[2], &len);

	    if ((len > 1) && (script[0] == '-') && (script[1] == 'j') &&
		    (0 == strncmp(script, "-joinable", (size_t) len))) {
		joinable = 1;
		script = "testthread wait";	/* Just enter event loop */
	    } else {
		/*
		 * Remember the script
		 */

		joinable = 0;
	    }
	} else if (objc == 4) {
	    /*
	     * Definitely a script available, but is the flag -joinable?
	     */

	    script = Tcl_GetStringFromObj(objv[2], &len);
	    joinable = ((len > 1) && (script[0] == '-') && (script[1] == 'j')
		    && (0 == strncmp(script, "-joinable", (size_t) len)));
	    script = Tcl_GetString(objv[3]);
	} else {
	    Tcl_WrongNumArgs(interp, 2, objv, "?-joinable? ?script?");
	    return TCL_ERROR;
	}
	return ThreadCreate(interp, script, joinable);
    }
    case THREAD_EXIT:
	if (objc > 2) {
	    Tcl_WrongNumArgs(interp, 2, objv, NULL);
	    return TCL_ERROR;
	}
	ListRemove(NULL);
	Tcl_ExitThread(0);
	return TCL_OK;
    case THREAD_ID:
<<<<<<< HEAD
	if (objc == 2 || objc == 3) {
	    Tcl_Obj *idObj;

	    /*
	     * Check if they want the main thread id or the current thread id.
	     */

	    if (objc == 2) {
		idObj = Tcl_NewLongObj((long)(size_t)Tcl_GetCurrentThread());
	    } else if (objc == 3
		    && strcmp("-main", Tcl_GetString(objv[2])) == 0) {
		Tcl_MutexLock(&threadMutex);
		idObj = Tcl_NewLongObj((long)(size_t)mainThreadId);
		Tcl_MutexUnlock(&threadMutex);
	    } else {
		Tcl_WrongNumArgs(interp, 2, objv, NULL);
		return TCL_ERROR;
	    }
=======
	if (objc == 2) {
	    Tcl_Obj *idObj = Tcl_NewWideIntObj((Tcl_WideInt)(size_t) Tcl_GetCurrentThread());
>>>>>>> 232d48bd

	    Tcl_SetObjResult(interp, idObj);
	    return TCL_OK;
	} else {
	    Tcl_WrongNumArgs(interp, 2, objv, NULL);
	    return TCL_ERROR;
	}
    case THREAD_JOIN: {
	Tcl_WideInt id;
	int result, status;

	if (objc != 3) {
	    Tcl_WrongNumArgs(interp, 2, objv, "id");
	    return TCL_ERROR;
	}
	if (Tcl_GetWideIntFromObj(interp, objv[2], &id) != TCL_OK) {
	    return TCL_ERROR;
	}

<<<<<<< HEAD
	result = Tcl_JoinThread((Tcl_ThreadId)(size_t)id, &status);
=======
	result = Tcl_JoinThread ((Tcl_ThreadId)(size_t)id, &status);
>>>>>>> 232d48bd
	if (result == TCL_OK) {
	    Tcl_SetIntObj(Tcl_GetObjResult(interp), status);
	} else {
	    char buf[20];

<<<<<<< HEAD
	    TclFormatInt(buf, id);
=======
	    sprintf(buf, "%" TCL_LL_MODIFIER "d", id);
>>>>>>> 232d48bd
	    Tcl_AppendResult(interp, "cannot join thread ", buf, NULL);
	}
	return result;
    }
    case THREAD_NAMES:
	if (objc > 2) {
	    Tcl_WrongNumArgs(interp, 2, objv, NULL);
	    return TCL_ERROR;
	}
	return ThreadList(interp);
    case THREAD_SEND: {
	Tcl_WideInt id;
	const char *script;
	int wait, arg;

	if ((objc != 4) && (objc != 5)) {
	    Tcl_WrongNumArgs(interp, 2, objv, "?-async? id script");
	    return TCL_ERROR;
	}
	if (objc == 5) {
	    if (strcmp("-async", Tcl_GetString(objv[2])) != 0) {
		Tcl_WrongNumArgs(interp, 2, objv, "?-async? id script");
		return TCL_ERROR;
	    }
	    wait = 0;
	    arg = 3;
	} else {
	    wait = 1;
	    arg = 2;
	}
	if (Tcl_GetWideIntFromObj(interp, objv[arg], &id) != TCL_OK) {
	    return TCL_ERROR;
	}
	arg++;
	script = Tcl_GetString(objv[arg]);
<<<<<<< HEAD
	return ThreadSend(interp, (Tcl_ThreadId)(size_t)id, script, wait);
    }
    case THREAD_EVENT: {
	if (objc > 2) {
	    Tcl_WrongNumArgs(interp, 2, objv, NULL);
	    return TCL_ERROR;
	}
	Tcl_SetObjResult(interp, Tcl_NewIntObj(
		Tcl_DoOneEvent(TCL_ALL_EVENTS | TCL_DONT_WAIT)));
	return TCL_OK;
=======
	return TclThreadSend(interp, (Tcl_ThreadId)(size_t)id, script, wait);
>>>>>>> 232d48bd
    }
    case THREAD_ERRORPROC: {
	/*
	 * Arrange for this proc to handle thread death errors.
	 */

	const char *proc;

	if (objc != 3) {
	    Tcl_WrongNumArgs(interp, 2, objv, "proc");
	    return TCL_ERROR;
	}
	Tcl_MutexLock(&threadMutex);
	errorThreadId = Tcl_GetCurrentThread();
	if (errorProcString) {
	    ckfree(errorProcString);
	}
	proc = Tcl_GetString(objv[2]);
	errorProcString = ckalloc(strlen(proc) + 1);
	strcpy(errorProcString, proc);
	Tcl_MutexUnlock(&threadMutex);
	return TCL_OK;
    }
    case THREAD_WAIT:
	if (objc > 2) {
	    Tcl_WrongNumArgs(interp, 2, objv, "");
	    return TCL_ERROR;
	}
	while (1) {
	    /*
	     * If the script has been unwound, bail out immediately. This does
	     * not follow the recommended guidelines for how extensions should
	     * handle the script cancellation functionality because this is
	     * not a "normal" extension. Most extensions do not have a command
	     * that simply enters an infinite Tcl event loop. Normal
	     * extensions should not specify the TCL_CANCEL_UNWIND when
	     * calling Tcl_Canceled to check if the command has been canceled.
	     */

	    if (Tcl_Canceled(interp,
		    TCL_LEAVE_ERR_MSG | TCL_CANCEL_UNWIND) == TCL_ERROR) {
		break;
	    }
	    (void) Tcl_DoOneEvent(TCL_ALL_EVENTS);
	}

	/*
	 * If we get to this point, we have been canceled by another thread,
	 * which is considered to be an "error".
	 */

	ThreadErrorProc(interp);
	return TCL_OK;
    }
    return TCL_OK;
}

/*
 *----------------------------------------------------------------------
 *
 * ThreadCreate --
 *
 *	This procedure is invoked to create a thread containing an interp to
 *	run a script. This returns after the thread has started executing.
 *
 * Results:
 *	A standard Tcl result, which is the thread ID.
 *
 * Side effects:
 *	Create a thread.
 *
 *----------------------------------------------------------------------
 */

	/* ARGSUSED */
static int
ThreadCreate(
    Tcl_Interp *interp,		/* Current interpreter. */
    const char *script,		/* Script to execute */
    int joinable)		/* Flag, joinable thread or not */
{
    ThreadCtrl ctrl;
    Tcl_ThreadId id;

    ctrl.script = script;
    ctrl.condWait = NULL;
    ctrl.flags = 0;

    joinable = joinable ? TCL_THREAD_JOINABLE : TCL_THREAD_NOFLAGS;

    Tcl_MutexLock(&threadMutex);
    if (Tcl_CreateThread(&id, NewTestThread, (ClientData) &ctrl,
	    TCL_THREAD_STACK_DEFAULT, joinable) != TCL_OK) {
	Tcl_MutexUnlock(&threadMutex);
	Tcl_AppendResult(interp, "can't create a new thread", NULL);
	return TCL_ERROR;
    }

    /*
     * Wait for the thread to start because it is using something on our stack!
     */

    Tcl_ConditionWait(&ctrl.condWait, &threadMutex, NULL);
    Tcl_MutexUnlock(&threadMutex);
    Tcl_ConditionFinalize(&ctrl.condWait);
<<<<<<< HEAD
    Tcl_SetObjResult(interp, Tcl_NewLongObj((long)(size_t)id));
=======
    Tcl_SetObjResult(interp, Tcl_NewWideIntObj((Tcl_WideInt)(size_t)id));
>>>>>>> 232d48bd
    return TCL_OK;
}

/*
 *------------------------------------------------------------------------
 *
 * NewTestThread --
 *
 *	This routine is the "main()" for a new thread whose task is to execute
 *	a single Tcl script. The argument to this function is a pointer to a
 *	structure that contains the text of the TCL script to be executed.
 *
 *	Space to hold the script field of the ThreadControl structure passed
 *	in as the only argument was obtained from malloc() and must be freed
 *	by this function before it exits. Space to hold the ThreadControl
 *	structure itself is released by the calling function, and the two
 *	condition variables in the ThreadControl structure are destroyed by
 *	the calling function. The calling function will destroy the
 *	ThreadControl structure and the condition variable as soon as
 *	ctrlPtr->condWait is signaled, so this routine must make copies of any
 *	data it might need after that point.
 *
 * Results:
 *	None
 *
 * Side effects:
 *	A Tcl script is executed in a new thread.
 *
 *------------------------------------------------------------------------
 */

Tcl_ThreadCreateType
NewTestThread(
    ClientData clientData)
{
    ThreadCtrl *ctrlPtr = clientData;
    ThreadSpecificData *tsdPtr = TCL_TSD_INIT(&dataKey);
    int result;
    char *threadEvalScript;

    /*
     * Initialize the interpreter. This should be more general.
     */

    tsdPtr->interp = Tcl_CreateInterp();
    result = Tcl_Init(tsdPtr->interp);
    if (result != TCL_OK) {
	ThreadErrorProc(tsdPtr->interp);
    }

    /*
     * This is part of the test facility. Initialize _ALL_ test commands for
     * use by the new thread.
     */

    result = Tcltest_Init(tsdPtr->interp);
    if (result != TCL_OK) {
	ThreadErrorProc(tsdPtr->interp);
    }

    /*
     * Update the list of threads.
     */

    Tcl_MutexLock(&threadMutex);
    ListUpdateInner(tsdPtr);

    /*
     * We need to keep a pointer to the alloc'ed mem of the script we are
     * eval'ing, for the case that we exit during evaluation
     */

    threadEvalScript = ckalloc(strlen(ctrlPtr->script) + 1);
    strcpy(threadEvalScript, ctrlPtr->script);

    Tcl_CreateThreadExitHandler(ThreadExitProc, threadEvalScript);

    /*
     * Notify the parent we are alive.
     */

    Tcl_ConditionNotify(&ctrlPtr->condWait);
    Tcl_MutexUnlock(&threadMutex);

    /*
     * Run the script.
     */

    Tcl_Preserve(tsdPtr->interp);
    result = Tcl_Eval(tsdPtr->interp, threadEvalScript);
    if (result != TCL_OK) {
	ThreadErrorProc(tsdPtr->interp);
    }

    /*
     * Clean up.
     */

    Tcl_DeleteInterp(tsdPtr->interp);
    Tcl_Release(tsdPtr->interp);
    ListRemove(tsdPtr);
    Tcl_ExitThread(result);

    TCL_THREAD_CREATE_RETURN;
}

/*
 *------------------------------------------------------------------------
 *
 * ThreadErrorProc --
 *
 *	Send a message to the thread willing to hear about errors.
 *
 * Results:
 *	None
 *
 * Side effects:
 *	Send an event.
 *
 *------------------------------------------------------------------------
 */

static void
ThreadErrorProc(
    Tcl_Interp *interp)		/* Interp that failed */
{
    Tcl_Channel errChannel;
    const char *errorInfo, *argv[3];
    char *script;
    char buf[TCL_DOUBLE_SPACE+1];
<<<<<<< HEAD

    TclFormatInt(buf, (size_t) Tcl_GetCurrentThread());
=======
    sprintf(buf, "%" TCL_LL_MODIFIER "d", (Tcl_WideInt)(size_t)Tcl_GetCurrentThread());
>>>>>>> 232d48bd

    errorInfo = Tcl_GetVar(interp, "errorInfo", TCL_GLOBAL_ONLY);
    if (errorProcString == NULL) {
	errChannel = Tcl_GetStdChannel(TCL_STDERR);
	Tcl_WriteChars(errChannel, "Error from thread ", -1);
	Tcl_WriteChars(errChannel, buf, -1);
	Tcl_WriteChars(errChannel, "\n", 1);
	Tcl_WriteChars(errChannel, errorInfo, -1);
	Tcl_WriteChars(errChannel, "\n", 1);
    } else {
	argv[0] = errorProcString;
	argv[1] = buf;
	argv[2] = errorInfo;
	script = Tcl_Merge(3, argv);
	ThreadSend(interp, errorThreadId, script, 0);
	ckfree(script);
    }
}


/*
 *------------------------------------------------------------------------
 *
 * ListUpdateInner --
 *
 *	Add the thread local storage to the list. This assumes the caller has
 *	obtained the mutex.
 *
 * Results:
 *	None
 *
 * Side effects:
 *	Add the thread local storage to its list.
 *
 *------------------------------------------------------------------------
 */

static void
ListUpdateInner(
    ThreadSpecificData *tsdPtr)
{
    if (tsdPtr == NULL) {
	tsdPtr = TCL_TSD_INIT(&dataKey);
    }
    tsdPtr->threadId = Tcl_GetCurrentThread();
    tsdPtr->nextPtr = threadList;
    if (threadList) {
	threadList->prevPtr = tsdPtr;
    }
    tsdPtr->prevPtr = NULL;
    threadList = tsdPtr;
}

/*
 *------------------------------------------------------------------------
 *
 * ListRemove --
 *
 *	Remove the thread local storage from its list. This grabs the mutex to
 *	protect the list.
 *
 * Results:
 *	None
 *
 * Side effects:
 *	Remove the thread local storage from its list.
 *
 *------------------------------------------------------------------------
 */

static void
ListRemove(
    ThreadSpecificData *tsdPtr)
{
    if (tsdPtr == NULL) {
	tsdPtr = TCL_TSD_INIT(&dataKey);
    }
    Tcl_MutexLock(&threadMutex);
    if (tsdPtr->prevPtr) {
	tsdPtr->prevPtr->nextPtr = tsdPtr->nextPtr;
    } else {
	threadList = tsdPtr->nextPtr;
    }
    if (tsdPtr->nextPtr) {
	tsdPtr->nextPtr->prevPtr = tsdPtr->prevPtr;
    }
    tsdPtr->nextPtr = tsdPtr->prevPtr = 0;
    tsdPtr->interp = NULL;
    Tcl_MutexUnlock(&threadMutex);
}

/*
 *------------------------------------------------------------------------
 *
 * ThreadList --
 *
 *    Return a list of threads running Tcl interpreters.
 *
 * Results:
 *    A standard Tcl result.
 *
 * Side effects:
 *    None.
 *
 *------------------------------------------------------------------------
 */
static int
ThreadList(
    Tcl_Interp *interp)
{
    ThreadSpecificData *tsdPtr;
    Tcl_Obj *listPtr;

    listPtr = Tcl_NewListObj(0, NULL);
    Tcl_MutexLock(&threadMutex);
    for (tsdPtr = threadList ; tsdPtr ; tsdPtr = tsdPtr->nextPtr) {
	Tcl_ListObjAppendElement(interp, listPtr,
<<<<<<< HEAD
		Tcl_NewLongObj((long)(size_t)tsdPtr->threadId));
=======
		Tcl_NewWideIntObj((Tcl_WideInt)(size_t)tsdPtr->threadId));
>>>>>>> 232d48bd
    }
    Tcl_MutexUnlock(&threadMutex);
    Tcl_SetObjResult(interp, listPtr);
    return TCL_OK;
}

/*
 *------------------------------------------------------------------------
 *
 * ThreadSend --
 *
 *    Send a script to another thread.
 *
 * Results:
 *    A standard Tcl result.
 *
 * Side effects:
 *    None.
 *
 *------------------------------------------------------------------------
 */

static int
ThreadSend(
    Tcl_Interp *interp,		/* The current interpreter. */
    Tcl_ThreadId id,		/* Thread Id of other interpreter. */
    const char *script,		/* The script to evaluate. */
    int wait)			/* If 1, we block for the result. */
{
    ThreadSpecificData *tsdPtr = TCL_TSD_INIT(&dataKey);
    ThreadEvent *threadEventPtr;
    ThreadEventResult *resultPtr;
    int found, code;
    Tcl_ThreadId threadId = (Tcl_ThreadId) id;

    /*
     * Verify the thread exists.
     */

    Tcl_MutexLock(&threadMutex);
    found = 0;
    for (tsdPtr = threadList ; tsdPtr ; tsdPtr = tsdPtr->nextPtr) {
	if (tsdPtr->threadId == threadId) {
	    found = 1;
	    break;
	}
    }
    if (!found) {
	Tcl_MutexUnlock(&threadMutex);
	Tcl_AppendResult(interp, "invalid thread id", NULL);
	return TCL_ERROR;
    }

    /*
     * Short circut sends to ourself. Ought to do something with -async, like
     * run in an idle handler.
     */

    if (threadId == Tcl_GetCurrentThread()) {
	Tcl_MutexUnlock(&threadMutex);
	return Tcl_GlobalEval(interp, script);
    }

    /*
     * Create the event for its event queue.
     */

    threadEventPtr = ckalloc(sizeof(ThreadEvent));
    threadEventPtr->script = ckalloc(strlen(script) + 1);
    strcpy(threadEventPtr->script, script);
    if (!wait) {
	resultPtr = threadEventPtr->resultPtr = NULL;
    } else {
	resultPtr = ckalloc(sizeof(ThreadEventResult));
	threadEventPtr->resultPtr = resultPtr;

	/*
	 * Initialize the result fields.
	 */

	resultPtr->done = NULL;
	resultPtr->code = 0;
	resultPtr->result = NULL;
	resultPtr->errorInfo = NULL;
	resultPtr->errorCode = NULL;

	/*
	 * Maintain the cleanup list.
	 */

	resultPtr->srcThreadId = Tcl_GetCurrentThread();
	resultPtr->dstThreadId = threadId;
	resultPtr->eventPtr = threadEventPtr;
	resultPtr->nextPtr = resultList;
	if (resultList) {
	    resultList->prevPtr = resultPtr;
	}
	resultPtr->prevPtr = NULL;
	resultList = resultPtr;
    }

    /*
     * Queue the event and poke the other thread's notifier.
     */

    threadEventPtr->event.proc = ThreadEventProc;
    Tcl_ThreadQueueEvent(threadId, (Tcl_Event *) threadEventPtr,
	    TCL_QUEUE_TAIL);
    Tcl_ThreadAlert(threadId);

    if (!wait) {
	Tcl_MutexUnlock(&threadMutex);
	return TCL_OK;
    }

    /*
     * Block on the results and then get them.
     */

    Tcl_ResetResult(interp);
    while (resultPtr->result == NULL) {
	Tcl_ConditionWait(&resultPtr->done, &threadMutex, NULL);
    }

    /*
     * Unlink result from the result list.
     */

    if (resultPtr->prevPtr) {
	resultPtr->prevPtr->nextPtr = resultPtr->nextPtr;
    } else {
	resultList = resultPtr->nextPtr;
    }
    if (resultPtr->nextPtr) {
	resultPtr->nextPtr->prevPtr = resultPtr->prevPtr;
    }
    resultPtr->eventPtr = NULL;
    resultPtr->nextPtr = NULL;
    resultPtr->prevPtr = NULL;

    Tcl_MutexUnlock(&threadMutex);

    if (resultPtr->code != TCL_OK) {
	if (resultPtr->errorCode) {
	    Tcl_SetErrorCode(interp, resultPtr->errorCode, NULL);
	    ckfree(resultPtr->errorCode);
	}
	if (resultPtr->errorInfo) {
	    Tcl_AddErrorInfo(interp, resultPtr->errorInfo);
	    ckfree(resultPtr->errorInfo);
	}
    }
    Tcl_AppendResult(interp, resultPtr->result, NULL);
    Tcl_ConditionFinalize(&resultPtr->done);
    code = resultPtr->code;

    ckfree(resultPtr->result);
    ckfree(resultPtr);

    return code;
}

/*
 *------------------------------------------------------------------------
 *
 * ThreadCancel --
 *
 *    Cancels a script in another thread.
 *
 * Results:
 *    A standard Tcl result.
 *
 * Side effects:
 *    None.
 *
 *------------------------------------------------------------------------
 */

static int
ThreadCancel(
    Tcl_Interp *interp,		/* The current interpreter. */
    Tcl_ThreadId id,		/* Thread Id of other interpreter. */
    const char *result,		/* The result or NULL for default. */
    int flags)			/* Flags for Tcl_CancelEval. */
{
    ThreadSpecificData *tsdPtr = TCL_TSD_INIT(&dataKey);
    int found;
    Tcl_ThreadId threadId = (Tcl_ThreadId) id;

    /*
     * Verify the thread exists.
     */

    Tcl_MutexLock(&threadMutex);
    found = 0;
    for (tsdPtr = threadList ; tsdPtr ; tsdPtr = tsdPtr->nextPtr) {
	if (tsdPtr->threadId == threadId) {
	    found = 1;
	    break;
	}
    }
    if (!found) {
	Tcl_MutexUnlock(&threadMutex);
	Tcl_AppendResult(interp, "invalid thread id", NULL);
	return TCL_ERROR;
    }

    /*
     * Since Tcl_CancelEval can be safely called from any thread,
     * we do it now.
     */

    Tcl_MutexUnlock(&threadMutex);
    Tcl_ResetResult(interp);
    return Tcl_CancelEval(tsdPtr->interp,
    	(result != NULL) ? Tcl_NewStringObj(result, -1) : NULL, 0, flags);
}

/*
 *------------------------------------------------------------------------
 *
 * ThreadEventProc --
 *
 *    Handle the event in the target thread.
 *
 * Results:
 *    Returns 1 to indicate that the event was processed.
 *
 * Side effects:
 *    Fills out the ThreadEventResult struct.
 *
 *------------------------------------------------------------------------
 */

static int
ThreadEventProc(
    Tcl_Event *evPtr,		/* Really ThreadEvent */
    int mask)
{
    ThreadSpecificData *tsdPtr = TCL_TSD_INIT(&dataKey);
    ThreadEvent *threadEventPtr = (ThreadEvent *) evPtr;
    ThreadEventResult *resultPtr = threadEventPtr->resultPtr;
    Tcl_Interp *interp = tsdPtr->interp;
    int code;
    const char *result, *errorCode, *errorInfo;

    if (interp == NULL) {
	code = TCL_ERROR;
	result = "no target interp!";
	errorCode = "THREAD";
	errorInfo = "";
    } else {
	Tcl_Preserve(interp);
	Tcl_ResetResult(interp);
	Tcl_CreateThreadExitHandler(ThreadFreeProc, threadEventPtr->script);
	code = Tcl_GlobalEval(interp, threadEventPtr->script);
	Tcl_DeleteThreadExitHandler(ThreadFreeProc, threadEventPtr->script);
	if (code != TCL_OK) {
	    errorCode = Tcl_GetVar(interp, "errorCode", TCL_GLOBAL_ONLY);
	    errorInfo = Tcl_GetVar(interp, "errorInfo", TCL_GLOBAL_ONLY);
	} else {
	    errorCode = errorInfo = NULL;
	}
	result = Tcl_GetStringResult(interp);
    }
    ckfree(threadEventPtr->script);
    if (resultPtr) {
	Tcl_MutexLock(&threadMutex);
	resultPtr->code = code;
	resultPtr->result = ckalloc(strlen(result) + 1);
	strcpy(resultPtr->result, result);
	if (errorCode != NULL) {
	    resultPtr->errorCode = ckalloc(strlen(errorCode) + 1);
	    strcpy(resultPtr->errorCode, errorCode);
	}
	if (errorInfo != NULL) {
	    resultPtr->errorInfo = ckalloc(strlen(errorInfo) + 1);
	    strcpy(resultPtr->errorInfo, errorInfo);
	}
	Tcl_ConditionNotify(&resultPtr->done);
	Tcl_MutexUnlock(&threadMutex);
    }
    if (interp != NULL) {
	Tcl_Release(interp);
    }
    return 1;
}

/*
 *------------------------------------------------------------------------
 *
 * ThreadFreeProc --
 *
 *    This is called from when we are exiting and memory needs
 *    to be freed.
 *
 * Results:
 *    None.
 *
 * Side effects:
 *	Clears up mem specified in ClientData
 *
 *------------------------------------------------------------------------
 */

     /* ARGSUSED */
static void
ThreadFreeProc(
    ClientData clientData)
{
    if (clientData) {
	ckfree(clientData);
    }
}

/*
 *------------------------------------------------------------------------
 *
 * ThreadDeleteEvent --
 *
 *    This is called from the ThreadExitProc to delete memory related
 *    to events that we put on the queue.
 *
 * Results:
 *    1 it was our event and we want it removed, 0 otherwise.
 *
 * Side effects:
 *	It cleans up our events in the event queue for this thread.
 *
 *------------------------------------------------------------------------
 */

     /* ARGSUSED */
static int
ThreadDeleteEvent(
    Tcl_Event *eventPtr,	/* Really ThreadEvent */
    ClientData clientData)	/* dummy */
{
    if (eventPtr->proc == ThreadEventProc) {
	ckfree(((ThreadEvent *) eventPtr)->script);
	return 1;
    }

    /*
     * If it was NULL, we were in the middle of servicing the event and it
     * should be removed
     */

    return (eventPtr->proc == NULL);
}

/*
 *------------------------------------------------------------------------
 *
 * ThreadExitProc --
 *
 *    This is called when the thread exits.
 *
 * Results:
 *    None.
 *
 * Side effects:
 *	It unblocks anyone that is waiting on a send to this thread. It cleans
 *	up any events in the event queue for this thread.
 *
 *------------------------------------------------------------------------
 */

     /* ARGSUSED */
static void
ThreadExitProc(
    ClientData clientData)
{
    char *threadEvalScript = clientData;
    ThreadEventResult *resultPtr, *nextPtr;
    Tcl_ThreadId self = Tcl_GetCurrentThread();
    ThreadSpecificData *tsdPtr = TCL_TSD_INIT(&dataKey);

    if (tsdPtr->interp != NULL) {
	ListRemove(tsdPtr);
    }

    Tcl_MutexLock(&threadMutex);

    if (threadEvalScript) {
	ckfree(threadEvalScript);
	threadEvalScript = NULL;
    }
    Tcl_DeleteEvents((Tcl_EventDeleteProc *) ThreadDeleteEvent, NULL);

    for (resultPtr = resultList ; resultPtr ; resultPtr = nextPtr) {
	nextPtr = resultPtr->nextPtr;
	if (resultPtr->srcThreadId == self) {
	    /*
	     * We are going away. By freeing up the result we signal to the
	     * other thread we don't care about the result.
	     */

	    if (resultPtr->prevPtr) {
		resultPtr->prevPtr->nextPtr = resultPtr->nextPtr;
	    } else {
		resultList = resultPtr->nextPtr;
	    }
	    if (resultPtr->nextPtr) {
		resultPtr->nextPtr->prevPtr = resultPtr->prevPtr;
	    }
	    resultPtr->nextPtr = resultPtr->prevPtr = 0;
	    resultPtr->eventPtr->resultPtr = NULL;
	    ckfree(resultPtr);
	} else if (resultPtr->dstThreadId == self) {
	    /*
	     * Dang. The target is going away. Unblock the caller. The result
	     * string must be dynamically allocated because the main thread is
	     * going to call free on it.
	     */

	    const char *msg = "target thread died";

	    resultPtr->result = ckalloc(strlen(msg) + 1);
	    strcpy(resultPtr->result, msg);
	    resultPtr->code = TCL_ERROR;
	    Tcl_ConditionNotify(&resultPtr->done);
	}
    }
    Tcl_MutexUnlock(&threadMutex);
}
#endif /* TCL_THREADS */

/*
 * Local Variables:
 * mode: c
 * c-basic-offset: 4
 * fill-column: 78
 * End:
 */<|MERGE_RESOLUTION|>--- conflicted
+++ resolved
@@ -331,7 +331,6 @@
 	Tcl_ExitThread(0);
 	return TCL_OK;
     case THREAD_ID:
-<<<<<<< HEAD
 	if (objc == 2 || objc == 3) {
 	    Tcl_Obj *idObj;
 
@@ -340,7 +339,7 @@
 	     */
 
 	    if (objc == 2) {
-		idObj = Tcl_NewLongObj((long)(size_t)Tcl_GetCurrentThread());
+		idObj = Tcl_NewWideIntObj((Tcl_WideInt)(size_t)Tcl_GetCurrentThread());
 	    } else if (objc == 3
 		    && strcmp("-main", Tcl_GetString(objv[2])) == 0) {
 		Tcl_MutexLock(&threadMutex);
@@ -350,10 +349,6 @@
 		Tcl_WrongNumArgs(interp, 2, objv, NULL);
 		return TCL_ERROR;
 	    }
-=======
-	if (objc == 2) {
-	    Tcl_Obj *idObj = Tcl_NewWideIntObj((Tcl_WideInt)(size_t) Tcl_GetCurrentThread());
->>>>>>> 232d48bd
 
 	    Tcl_SetObjResult(interp, idObj);
 	    return TCL_OK;
@@ -373,21 +368,13 @@
 	    return TCL_ERROR;
 	}
 
-<<<<<<< HEAD
 	result = Tcl_JoinThread((Tcl_ThreadId)(size_t)id, &status);
-=======
-	result = Tcl_JoinThread ((Tcl_ThreadId)(size_t)id, &status);
->>>>>>> 232d48bd
 	if (result == TCL_OK) {
 	    Tcl_SetIntObj(Tcl_GetObjResult(interp), status);
 	} else {
 	    char buf[20];
 
-<<<<<<< HEAD
-	    TclFormatInt(buf, id);
-=======
 	    sprintf(buf, "%" TCL_LL_MODIFIER "d", id);
->>>>>>> 232d48bd
 	    Tcl_AppendResult(interp, "cannot join thread ", buf, NULL);
 	}
 	return result;
@@ -423,7 +410,6 @@
 	}
 	arg++;
 	script = Tcl_GetString(objv[arg]);
-<<<<<<< HEAD
 	return ThreadSend(interp, (Tcl_ThreadId)(size_t)id, script, wait);
     }
     case THREAD_EVENT: {
@@ -434,9 +420,6 @@
 	Tcl_SetObjResult(interp, Tcl_NewIntObj(
 		Tcl_DoOneEvent(TCL_ALL_EVENTS | TCL_DONT_WAIT)));
 	return TCL_OK;
-=======
-	return TclThreadSend(interp, (Tcl_ThreadId)(size_t)id, script, wait);
->>>>>>> 232d48bd
     }
     case THREAD_ERRORPROC: {
 	/*
@@ -543,11 +526,7 @@
     Tcl_ConditionWait(&ctrl.condWait, &threadMutex, NULL);
     Tcl_MutexUnlock(&threadMutex);
     Tcl_ConditionFinalize(&ctrl.condWait);
-<<<<<<< HEAD
-    Tcl_SetObjResult(interp, Tcl_NewLongObj((long)(size_t)id));
-=======
     Tcl_SetObjResult(interp, Tcl_NewWideIntObj((Tcl_WideInt)(size_t)id));
->>>>>>> 232d48bd
     return TCL_OK;
 }
 @@ -680,12 +659,8 @@
     const char *errorInfo, *argv[3];
     char *script;
     char buf[TCL_DOUBLE_SPACE+1];
-<<<<<<< HEAD
-
-    TclFormatInt(buf, (size_t) Tcl_GetCurrentThread());
-=======
+
     sprintf(buf, "%" TCL_LL_MODIFIER "d", (Tcl_WideInt)(size_t)Tcl_GetCurrentThread());
->>>>>>> 232d48bd
 
     errorInfo = Tcl_GetVar(interp, "errorInfo", TCL_GLOBAL_ONLY);
     if (errorProcString == NULL) {
@@ -806,11 +781,7 @@
     Tcl_MutexLock(&threadMutex);
     for (tsdPtr = threadList ; tsdPtr ; tsdPtr = tsdPtr->nextPtr) {
 	Tcl_ListObjAppendElement(interp, listPtr,
-<<<<<<< HEAD
-		Tcl_NewLongObj((long)(size_t)tsdPtr->threadId));
-=======
 		Tcl_NewWideIntObj((Tcl_WideInt)(size_t)tsdPtr->threadId));
->>>>>>> 232d48bd
     }
     Tcl_MutexUnlock(&threadMutex);
     Tcl_SetObjResult(interp, listPtr);
