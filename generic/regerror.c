--- conflicted
+++ resolved
@@ -31,16 +31,11 @@
 
 #include "regguts.h"
 
-<<<<<<< HEAD
 /*
  * Unknown-error explanation.
  */
 
-static char unk[] = "*** unknown regex error code 0x%x ***";
-=======
-/* unknown-error explanation */
-static CONST char unk[] = "*** unknown regex error code 0x%x ***";
->>>>>>> bb146c38
+static const char unk[] = "*** unknown regex error code 0x%x ***";
 
 /*
  * Struct to map among codes, code names, and explanations.
