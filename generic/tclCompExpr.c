--- conflicted
+++ resolved
@@ -487,13 +487,8 @@
  */
 
 typedef struct JumpList {
-<<<<<<< HEAD
     int jump;		        /* Pass this argument to matching calls of
-				 * TclEmitForwardJump() and 
-=======
-    JumpFixup jump;		/* Pass this argument to matching calls of
 				 * TclEmitForwardJump() and
->>>>>>> f2aa4695
 				 * TclFixupForwardJump(). */
     struct JumpList *next;	/* Point to next item on the stack */
 } JumpList;
