--- conflicted
+++ resolved
@@ -283,14 +283,7 @@
 				 * parse tree. The sub-expression between
 				 * parens becomes the single argument of the
 				 * matching OPEN_PAREN unary operator. */
-
-#define SEPARATOR	( BINARY | 29)
-#define ASSIGN		( BINARY | 30)
-				/* ASSIGN, like EXPON, is right
-				 * associative, and this distinction
-				 * is coded directly in ParseExpr() */
-
-#define END		(BINARY | 31)
+#define END		(BINARY | 28)
 				/* This lexeme represents the end of the
 				 * string being parsed. Treating it as a
 				 * binary operator follows the same logic as
@@ -482,11 +475,7 @@
 	COMMA		/* , */,	MINUS		/* - */,
 	0		/* . */,	DIVIDE		/* / */,
 	0, 0, 0, 0, 0, 0, 0, 0, 0, 0,			/* 0-9 */
-<<<<<<< HEAD
 	/*COLON*/0	/* : */,	SEPARATOR	/* ; */,
-=======
-	COLON		/* : */,	SEPARATOR	/* ; */,
->>>>>>> 674ed242
 	0		/* < or << or <= */,
 	0		/* = or == */,
 	0		/* > or >> or >= */,
