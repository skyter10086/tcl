/*
 * tclIORChan.c --
 *
 *	This file contains the implementation of Tcl's generic channel
 *	reflection code, which allows the implementation of Tcl channels in
 *	Tcl code.
 *
 *	Parts of this file are based on code contributed by Jean-Claude
 *	Wippler.
 *
 *	See TIP #219 for the specification of this functionality.
 *
 * Copyright (c) 2004-2005 ActiveState, a divison of Sophos
 *
 * See the file "license.terms" for information on usage and redistribution of
 * this file, and for a DISCLAIMER OF ALL WARRANTIES.
 */

#include "tclInt.h"
#include "tclIO.h"
#include <assert.h>

#ifndef EINVAL
#define EINVAL	9
#endif
#ifndef EOK
#define EOK	0
#endif

/*
 * Signatures of all functions used in the C layer of the reflection.
 */

static int		ReflectClose(ClientData clientData,
			    Tcl_Interp *interp);
static int		ReflectInput(ClientData clientData, char *buf,
			    int toRead, int *errorCodePtr);
static int		ReflectOutput(ClientData clientData, const char *buf,
			    int toWrite, int *errorCodePtr);
static void		ReflectWatch(ClientData clientData, int mask);
static int		ReflectBlock(ClientData clientData, int mode);
#ifdef TCL_THREADS
static void		ReflectThread(ClientData clientData, int action);
#endif
static Tcl_WideInt	ReflectSeekWide(ClientData clientData,
			    Tcl_WideInt offset, int mode, int *errorCodePtr);
static int		ReflectSeek(ClientData clientData, long offset,
			    int mode, int *errorCodePtr);
static int		ReflectGetOption(ClientData clientData,
			    Tcl_Interp *interp, const char *optionName,
			    Tcl_DString *dsPtr);
static int		ReflectSetOption(ClientData clientData,
			    Tcl_Interp *interp, const char *optionName,
			    const char *newValue);

/*
 * The C layer channel type/driver definition used by the reflection. This is
 * a version 3 structure.
 */

static const Tcl_ChannelType tclRChannelType = {
    "tclrchannel",	   /* Type name.				  */
    TCL_CHANNEL_VERSION_5, /* v5 channel */
    ReflectClose,	   /* Close channel, clean instance data	  */
    ReflectInput,	   /* Handle read request			  */
    ReflectOutput,	   /* Handle write request			  */
    ReflectSeek,	   /* Move location of access point.	NULL'able */
    ReflectSetOption,	   /* Set options.			NULL'able */
    ReflectGetOption,	   /* Get options.			NULL'able */
    ReflectWatch,	   /* Initialize notifier			  */
    NULL,		   /* Get OS handle from the channel.	NULL'able */
    NULL,		   /* No close2 support.		NULL'able */
    ReflectBlock,	   /* Set blocking/nonblocking.		NULL'able */
    NULL,		   /* Flush channel. Not used by core.	NULL'able */
    NULL,		   /* Handle events.			NULL'able */
    ReflectSeekWide,	   /* Move access point (64 bit).	NULL'able */
#ifdef TCL_THREADS
    ReflectThread,         /* thread action, tracking owner */
#else
    NULL,		   /* thread action */
#endif
    NULL		   /* truncate */
};

/*
 * Instance data for a reflected channel. ===========================
 */

typedef struct {
    Tcl_Channel chan;		/* Back reference to generic channel
				 * structure. */
    Tcl_Interp *interp;		/* Reference to the interpreter containing the
				 * Tcl level part of the channel. NULL here
				 * signals the channel is dead because the
				 * interpreter/thread containing its Tcl
				 * command is gone.
				 */
#ifdef TCL_THREADS
    Tcl_ThreadId thread;	/* Thread the 'interp' belongs to. == Handler thread */
    Tcl_ThreadId owner;         /* Thread owning the structure.    == Channel thread */
#endif
    Tcl_Obj *cmd;		/* Callback command prefix */
    int methods;		/* Bitmask of supported methods */

    /*
     * NOTE (9): Should we have predefined shared literals for the method
     * names?
     */

    int mode;			/* Mask of R/W mode */
    int interest;		/* Mask of events the channel is interested
				 * in. */

    int dead;			/* Boolean signal that some operations
				 * should no longer be attempted. */

    /*
     * Note regarding the usage of timers.
     *
     * Most channel implementations need a timer in the C level to ensure that
     * data in buffers is flushed out through the generation of fake file
     * events.
     *
     * See 'rechan', 'memchan', etc.
     *
     * Here this is _not_ required. Interest in events is posted to the Tcl
     * level via 'watch'. And posting of events is possible from the Tcl level
     * as well, via 'chan postevent'. This means that the generation of all
     * events, fake or not, timer based or not, is completely in the hands of
     * the Tcl level. Therefore no timer here.
     */
} ReflectedChannel;

/*
 * Structure of the table maping from channel handles to reflected
 * channels. Each interpreter which has the handler command for one or more
 * reflected channels records them in such a table, so that 'chan postevent'
 * is able to find them even if the actual channel was moved to a different
 * interpreter and/or thread.
 *
 * The table is reachable via the standard interpreter AssocData, the key is
 * defined below.
 */

typedef struct {
    Tcl_HashTable map;
} ReflectedChannelMap;

#define RCMKEY "ReflectedChannelMap"

/*
 * Event literals. ==================================================
 */

static const char *const eventOptions[] = {
    "read", "write", NULL
};
typedef enum {
    EVENT_READ, EVENT_WRITE
} EventOption;

/*
 * Method literals. ==================================================
 */

static const char *const methodNames[] = {
    "blocking",		/* OPT */
    "cget",		/* OPT \/ Together or none */
    "cgetall",		/* OPT /\ of these two     */
    "configure",	/* OPT */
    "finalize",		/*     */
    "initialize",	/*     */
    "read",		/* OPT */
    "seek",		/* OPT */
    "watch",		/*     */
    "write",		/* OPT */
    NULL
};
typedef enum {
    METH_BLOCKING,
    METH_CGET,
    METH_CGETALL,
    METH_CONFIGURE,
    METH_FINAL,
    METH_INIT,
    METH_READ,
    METH_SEEK,
    METH_WATCH,
    METH_WRITE
} MethodName;

#define FLAG(m) (1 << (m))
#define REQUIRED_METHODS \
	(FLAG(METH_INIT) | FLAG(METH_FINAL) | FLAG(METH_WATCH))
#define NULLABLE_METHODS \
	(FLAG(METH_BLOCKING) | FLAG(METH_SEEK) | \
	FLAG(METH_CONFIGURE) | FLAG(METH_CGET) | FLAG(METH_CGETALL))

#define RANDW \
	(TCL_READABLE | TCL_WRITABLE)

#define IMPLIES(a,b)	((!(a)) || (b))
#define NEGIMPL(a,b)
#define HAS(x,f)	(x & FLAG(f))

#ifdef TCL_THREADS
/*
 * Thread specific types and structures.
 *
 * We are here essentially creating a very specific implementation of 'thread
 * send'.
 */

/*
 * Enumeration of all operations which can be forwarded.
 */

typedef enum {
    ForwardedClose,
    ForwardedInput,
    ForwardedOutput,
    ForwardedSeek,
    ForwardedWatch,
    ForwardedBlock,
    ForwardedSetOpt,
    ForwardedGetOpt,
    ForwardedGetOptAll
} ForwardedOperation;

/*
 * Event used to forward driver invocations to the thread actually managing
 * the channel. We cannot construct the command to execute and forward that.
 * Because then it will contain a mixture of Tcl_Obj's belonging to both the
 * command handler thread (CT), and the thread managing the channel (MT),
 * executed in CT. Tcl_Obj's are not allowed to cross thread boundaries. So we
 * forward an operation code, the argument details, and reference to results.
 * The command is assembled in the CT and belongs fully to that thread. No
 * sharing problems.
 */

typedef struct ForwardParamBase {
    int code;			/* O: Ok/Fail of the cmd handler */
    char *msgStr;		/* O: Error message for handler failure */
    int mustFree;		/* O: True if msgStr is allocated, false if
				 * otherwise (static). */
} ForwardParamBase;

/*
 * Operation specific parameter/result structures. (These are "subtypes" of
 * ForwardParamBase. Where an operation does not need any special types, it
 * has no "subtype" and just uses ForwardParamBase, as listed above.)
 */

struct ForwardParamInput {
    ForwardParamBase base;	/* "Supertype". MUST COME FIRST. */
    char *buf;			/* O: Where to store the read bytes */
    int toRead;			/* I: #bytes to read,
				 * O: #bytes actually read */
};
struct ForwardParamOutput {
    ForwardParamBase base;	/* "Supertype". MUST COME FIRST. */
    const char *buf;		/* I: Where the bytes to write come from */
    int toWrite;		/* I: #bytes to write,
				 * O: #bytes actually written */
};
struct ForwardParamSeek {
    ForwardParamBase base;	/* "Supertype". MUST COME FIRST. */
    int seekMode;		/* I: How to seek */
    Tcl_WideInt offset;		/* I: Where to seek,
				 * O: New location */
};
struct ForwardParamWatch {
    ForwardParamBase base;	/* "Supertype". MUST COME FIRST. */
    int mask;			/* I: What events to watch for */
};
struct ForwardParamBlock {
    ForwardParamBase base;	/* "Supertype". MUST COME FIRST. */
    int nonblocking;		/* I: What mode to activate */
};
struct ForwardParamSetOpt {
    ForwardParamBase base;	/* "Supertype". MUST COME FIRST. */
    const char *name;		/* Name of option to set */
    const char *value;		/* Value to set */
};
struct ForwardParamGetOpt {
    ForwardParamBase base;	/* "Supertype". MUST COME FIRST. */
    const char *name;		/* Name of option to get, maybe NULL */
    Tcl_DString *value;		/* Result */
};

/*
 * Now join all these together in a single union for convenience.
 */

typedef union ForwardParam {
    ForwardParamBase base;
    struct ForwardParamInput input;
    struct ForwardParamOutput output;
    struct ForwardParamSeek seek;
    struct ForwardParamWatch watch;
    struct ForwardParamBlock block;
    struct ForwardParamSetOpt setOpt;
    struct ForwardParamGetOpt getOpt;
} ForwardParam;

/*
 * Forward declaration.
 */

typedef struct ForwardingResult ForwardingResult;

/*
 * General event structure, with reference to operation specific data.
 */

typedef struct ForwardingEvent {
    Tcl_Event event;		/* Basic event data, has to be first item */
    ForwardingResult *resultPtr;
    ForwardedOperation op;	/* Forwarded driver operation */
    ReflectedChannel *rcPtr;	/* Channel instance */
    ForwardParam *param;	/* Packaged arguments and return values, a
				 * ForwardParam pointer. */
} ForwardingEvent;

/*
 * Structure to manage the result of the forwarding. This is not the result of
 * the operation itself, but about the success of the forward event itself.
 * The event can be successful, even if the operation which was forwarded
 * failed. It is also there to manage the synchronization between the involved
 * threads.
 */

struct ForwardingResult {
    Tcl_ThreadId src;		/* Originating thread. */
    Tcl_ThreadId dst;		/* Thread the op was forwarded to. */
    Tcl_Interp *dsti;		/* Interpreter in the thread the op was
				 * forwarded to. */
    /*
     * Note regarding 'dsti' above: Its information is also available via the
     * chain evPtr->rcPtr->interp, however, as can be seen, two more
     * indirections are needed to retrieve it. And the evPtr may be gone,
     * breaking the chain.
     */
    Tcl_Condition done;		/* Condition variable the forwarder blocks
				 * on. */
    int result;			/* TCL_OK or TCL_ERROR */
    ForwardingEvent *evPtr;	/* Event the result belongs to. */
    ForwardingResult *prevPtr, *nextPtr;
				/* Links into the list of pending forwarded
				 * results. */
};

typedef struct ThreadSpecificData {
    /*
     * Table of all reflected channels owned by this thread. This is the
     * per-thread version of the per-interpreter map.
     */

    ReflectedChannelMap *rcmPtr;
} ThreadSpecificData;

static Tcl_ThreadDataKey dataKey;

/*
 * List of forwarded operations which have not completed yet, plus the mutex
 * to protect the access to this process global list.
 */

static ForwardingResult *forwardList = NULL;
TCL_DECLARE_MUTEX(rcForwardMutex)

/*
 * Function containing the generic code executing a forward, and wrapper
 * macros for the actual operations we wish to forward. Uses ForwardProc as
 * the event function executed by the thread receiving a forwarding event
 * (which executes the appropriate function and collects the result, if any).
 *
 * The ExitProc ensures that things do not deadlock when the sending thread
 * involved in the forwarding exits. It also clean things up so that we don't
 * leak resources when threads go away.
 */

static void		ForwardOpToHandlerThread(ReflectedChannel *rcPtr,
			    ForwardedOperation op, const void *param);
static int		ForwardProc(Tcl_Event *evPtr, int mask);
static void		SrcExitProc(ClientData clientData);

#define FreeReceivedError(p) \
	if ((p)->base.mustFree) {                               \
	    ckfree((p)->base.msgStr);                           \
	}
#define PassReceivedErrorInterp(i,p) \
	if ((i) != NULL) {                                      \
	    Tcl_SetChannelErrorInterp((i),                      \
		    Tcl_NewStringObj((p)->base.msgStr, -1));    \
	}                                                       \
	FreeReceivedError(p)
#define PassReceivedError(c,p) \
	Tcl_SetChannelError((c), Tcl_NewStringObj((p)->base.msgStr, -1)); \
	FreeReceivedError(p)
#define ForwardSetStaticError(p,emsg) \
	(p)->base.code = TCL_ERROR;                             \
	(p)->base.mustFree = 0;                                 \
	(p)->base.msgStr = (char *) (emsg)
#define ForwardSetDynamicError(p,emsg) \
	(p)->base.code = TCL_ERROR;                             \
	(p)->base.mustFree = 1;                                 \
	(p)->base.msgStr = (char *) (emsg)

static void		ForwardSetObjError(ForwardParam *p, Tcl_Obj *objPtr);

static ReflectedChannelMap *	GetThreadReflectedChannelMap(void);
static void		DeleteThreadReflectedChannelMap(ClientData clientData);

#endif /* TCL_THREADS */

#define SetChannelErrorStr(c,msgStr) \
	Tcl_SetChannelError((c), Tcl_NewStringObj((msgStr), -1))

static Tcl_Obj *	MarshallError(Tcl_Interp *interp);
static void		UnmarshallErrorResult(Tcl_Interp *interp,
			    Tcl_Obj *msgObj);

/*
 * Static functions for this file:
 */

static int		EncodeEventMask(Tcl_Interp *interp,
			    const char *objName, Tcl_Obj *obj, int *mask);
static Tcl_Obj *	DecodeEventMask(int mask);
static ReflectedChannel * NewReflectedChannel(Tcl_Interp *interp,
			    Tcl_Obj *cmdpfxObj, int mode, Tcl_Obj *handleObj);
static Tcl_Obj *	NextHandle(void);
static void		FreeReflectedChannel(ReflectedChannel *rcPtr);
static void		FreeReflectedChannelArgs(ReflectedChannel *rcPtr);
static int		InvokeTclMethod(ReflectedChannel *rcPtr,
			    const char *method, Tcl_Obj *argOneObj,
			    Tcl_Obj *argTwoObj, Tcl_Obj **resultObjPtr);

static ReflectedChannelMap *	GetReflectedChannelMap(Tcl_Interp *interp);
static void		DeleteReflectedChannelMap(ClientData clientData,
			    Tcl_Interp *interp);
static int		ErrnoReturn(ReflectedChannel *rcPtr, Tcl_Obj *resObj);

/*
 * Global constant strings (messages). ==================
 * These string are used directly as bypass errors, thus they have to be valid
 * Tcl lists where the last element is the message itself. Hence the
 * list-quoting to keep the words of the message together. See also [x].
 */

static const char *msg_read_unsup = "{read not supported by Tcl driver}";
static const char *msg_read_toomuch = "{read delivered more than requested}";
static const char *msg_write_unsup = "{write not supported by Tcl driver}";
static const char *msg_write_toomuch = "{write wrote more than requested}";
static const char *msg_write_nothing = "{write wrote nothing}";
static const char *msg_seek_beforestart = "{Tried to seek before origin}";
#ifdef TCL_THREADS
static const char *msg_send_originlost = "{Channel thread lost}";
static const char *msg_send_dstlost    = "{Owner lost}";
#endif /* TCL_THREADS */
static const char *msg_dstlost    = "-code 1 -level 0 -errorcode NONE -errorinfo {} -errorline 1 {Owner lost}";

/*
 * Main methods to plug into the 'chan' ensemble'. ==================
 */

/*
 *----------------------------------------------------------------------
 *
 * TclChanCreateObjCmd --
 *
 *	This function is invoked to process the "chan create" Tcl command.
 *	See the user documentation for details on what it does.
 *
 * Results:
 *	A standard Tcl result. The handle of the new channel is placed in the
 *	interp result.
 *
 * Side effects:
 *	Creates a new channel.
 *
 *----------------------------------------------------------------------
 */

int
TclChanCreateObjCmd(
    ClientData clientData,
    Tcl_Interp *interp,
    int objc,
    Tcl_Obj *const *objv)
{
    ReflectedChannel *rcPtr;	/* Instance data of the new channel */
    Tcl_Obj *rcId;		/* Handle of the new channel */
    int mode;			/* R/W mode of new channel. Has to match
				 * abilities of handler commands */
    Tcl_Obj *cmdObj;		/* Command prefix, list of words */
    Tcl_Obj *cmdNameObj;	/* Command name */
    Tcl_Channel chan;		/* Token for the new channel */
    Tcl_Obj *modeObj;		/* mode in obj form for method call */
    int listc;			/* Result of 'initialize', and of */
    Tcl_Obj **listv;		/* its sublist in the 2nd element */
    int methIndex;		/* Encoded method name */
    int result;			/* Result code for 'initialize' */
    Tcl_Obj *resObj;		/* Result data for 'initialize' */
    int methods;		/* Bitmask for supported methods. */
    Channel *chanPtr;		/* 'chan' resolved to internal struct. */
    Tcl_Obj *err;		/* Error message */
    ReflectedChannelMap *rcmPtr;
				/* Map of reflected channels with handlers in
				 * this interp. */
    Tcl_HashEntry *hPtr;	/* Entry in the above map */
    int isNew;			/* Placeholder. */

    /*
     * Syntax:   chan create MODE CMDPREFIX
     *           [0]  [1]    [2]  [3]
     *
     * Actually: rCreate MODE CMDPREFIX
     *           [0]     [1]  [2]
     */

#define MODE	(1)
#define CMD	(2)

    /*
     * Number of arguments...
     */

    if (objc != 3) {
	Tcl_WrongNumArgs(interp, 1, objv, "mode cmdprefix");
	return TCL_ERROR;
    }

    /*
     * First argument is a list of modes. Allowed entries are "read", "write".
     * Expect at least one list element. Abbreviations are ok.
     */

    modeObj = objv[MODE];
    if (EncodeEventMask(interp, "mode", objv[MODE], &mode) != TCL_OK) {
	return TCL_ERROR;
    }

    /*
     * Second argument is command prefix, i.e. list of words, first word is
     * name of handler command, other words are fixed arguments. Run the
     * 'initialize' method to get the list of supported methods. Validate
     * this.
     */

    cmdObj = objv[CMD];

    /*
     * Basic check that the command prefix truly is a list.
     */

    if (Tcl_ListObjIndex(interp, cmdObj, 0, &cmdNameObj) != TCL_OK) {
	return TCL_ERROR;
    }

    /*
     * Now create the channel.
     */

    rcId = NextHandle();
    rcPtr = NewReflectedChannel(interp, cmdObj, mode, rcId);
    chan = Tcl_CreateChannel(&tclRChannelType, TclGetString(rcId), rcPtr,
	    mode);
    rcPtr->chan = chan;
    Tcl_Preserve(chan);
    chanPtr = (Channel *) chan;

    /*
     * Invoke 'initialize' and validate that the handler is present and ok.
     * Squash the channel if not.
     *
     * Note: The conversion of 'mode' back into a Tcl_Obj ensures that
     * 'initialize' is invoked with canonical mode names, and no
     * abbreviations. Using modeObj directly could feed abbreviations into the
     * handler, and the handler is not specified to handle such.
     */

    modeObj = DecodeEventMask(mode);
    /* assert modeObj.refCount == 1 */
    result = InvokeTclMethod(rcPtr, "initialize", modeObj, NULL, &resObj);
    Tcl_DecrRefCount(modeObj);

    if (result != TCL_OK) {
	UnmarshallErrorResult(interp, resObj);
	Tcl_DecrRefCount(resObj);	/* Remove reference held from invoke */
	goto error;
    }

    /*
     * Verify the result.
     * - List, of method names. Convert to mask.
     *   Check for non-optionals through the mask.
     *   Compare open mode against optional r/w.
     */

    if (Tcl_ListObjGetElements(NULL, resObj, &listc, &listv) != TCL_OK) {
        Tcl_SetObjResult(interp, Tcl_ObjPrintf(
                "chan handler \"%s initialize\" returned non-list: %s",
                Tcl_GetString(cmdObj), Tcl_GetString(resObj)));
	Tcl_DecrRefCount(resObj);
	goto error;
    }

    methods = 0;
    while (listc > 0) {
	if (Tcl_GetIndexFromObj(interp, listv[listc-1], methodNames,
		"method", TCL_EXACT, &methIndex) != TCL_OK) {
	    TclNewLiteralStringObj(err, "chan handler \"");
	    Tcl_AppendObjToObj(err, cmdObj);
	    Tcl_AppendToObj(err, " initialize\" returned ", -1);
	    Tcl_AppendObjToObj(err, Tcl_GetObjResult(interp));
	    Tcl_SetObjResult(interp, err);
	    Tcl_DecrRefCount(resObj);
	    goto error;
	}

	methods |= FLAG(methIndex);
	listc--;
    }
    Tcl_DecrRefCount(resObj);

    if ((REQUIRED_METHODS & methods) != REQUIRED_METHODS) {
        Tcl_SetObjResult(interp, Tcl_ObjPrintf(
                "chan handler \"%s\" does not support all required methods",
                Tcl_GetString(cmdObj)));
	goto error;
    }

    if ((mode & TCL_READABLE) && !HAS(methods, METH_READ)) {
        Tcl_SetObjResult(interp, Tcl_ObjPrintf(
                "chan handler \"%s\" lacks a \"read\" method",
                Tcl_GetString(cmdObj)));
	goto error;
    }

    if ((mode & TCL_WRITABLE) && !HAS(methods, METH_WRITE)) {
        Tcl_SetObjResult(interp, Tcl_ObjPrintf(
                "chan handler \"%s\" lacks a \"write\" method",
                Tcl_GetString(cmdObj)));
	goto error;
    }

    if (!IMPLIES(HAS(methods, METH_CGET), HAS(methods, METH_CGETALL))) {
        Tcl_SetObjResult(interp, Tcl_ObjPrintf(
                "chan handler \"%s\" supports \"cget\" but not \"cgetall\"",
                Tcl_GetString(cmdObj)));
	goto error;
    }

    if (!IMPLIES(HAS(methods, METH_CGETALL), HAS(methods, METH_CGET))) {
        Tcl_SetObjResult(interp, Tcl_ObjPrintf(
                "chan handler \"%s\" supports \"cgetall\" but not \"cget\"",
                Tcl_GetString(cmdObj)));
	goto error;
    }

    Tcl_ResetResult(interp);

    /*
     * Everything is fine now.
     */

    rcPtr->methods = methods;

    if ((methods & NULLABLE_METHODS) != NULLABLE_METHODS) {
	/*
	 * Some of the nullable methods are not supported. We clone the
	 * channel type, null the associated C functions, and use the result
	 * as the actual channel type.
	 */

	Tcl_ChannelType *clonePtr = ckalloc(sizeof(Tcl_ChannelType));

	memcpy(clonePtr, &tclRChannelType, sizeof(Tcl_ChannelType));

	if (!(methods & FLAG(METH_CONFIGURE))) {
	    clonePtr->setOptionProc = NULL;
	}

	if (!(methods & FLAG(METH_CGET)) && !(methods & FLAG(METH_CGETALL))) {
	    clonePtr->getOptionProc = NULL;
	}
	if (!(methods & FLAG(METH_BLOCKING))) {
	    clonePtr->blockModeProc = NULL;
	}
	if (!(methods & FLAG(METH_SEEK))) {
	    clonePtr->seekProc = NULL;
	    clonePtr->wideSeekProc = NULL;
	}

	chanPtr->typePtr = clonePtr;
    }

    /*
     * Register the channel in the I/O system, and in our our map for 'chan
     * postevent'.
     */

    Tcl_RegisterChannel(interp, chan);

    rcmPtr = GetReflectedChannelMap(interp);
    hPtr = Tcl_CreateHashEntry(&rcmPtr->map, chanPtr->state->channelName,
	    &isNew);
    if (!isNew && chanPtr != Tcl_GetHashValue(hPtr)) {
	Tcl_Panic("TclChanCreateObjCmd: duplicate channel names");
    }
    Tcl_SetHashValue(hPtr, chan);
#ifdef TCL_THREADS
    rcmPtr = GetThreadReflectedChannelMap();
    hPtr = Tcl_CreateHashEntry(&rcmPtr->map, chanPtr->state->channelName,
	    &isNew);
    Tcl_SetHashValue(hPtr, chan);
#endif

    /*
     * Return handle as result of command.
     */

    Tcl_SetObjResult(interp,
            Tcl_NewStringObj(chanPtr->state->channelName, -1));
    return TCL_OK;

  error:
    /*
     * Signal to ReflectClose to not call 'finalize'.
     */

    rcPtr->methods = 0;
    Tcl_Close(interp, chan);
    return TCL_ERROR;

#undef MODE
#undef CMD
}

/*
 *----------------------------------------------------------------------
 *
 * TclChanPostEventObjCmd --
 *
 *	This function is invoked to process the "chan postevent" Tcl command.
 *	See the user documentation for details on what it does.
 *
 * Results:
 *	A standard Tcl result.
 *
 * Side effects:
 *	Posts events to a reflected channel, invokes event handlers. The
 *	latter implies that arbitrary side effects are possible.
 *
 *----------------------------------------------------------------------
 */

typedef struct ReflectEvent {
    Tcl_Event header;
    ReflectedChannel *rcPtr;
    int events;
} ReflectEvent;

static int
ReflectEventRun(
    Tcl_Event *ev,
    int flags)
{
    /* OWNER thread
     *
     * Note: When the channel is closed any pending events of this type are
     * deleted. See ReflectClose() for the Tcl_DeleteEvents() calls
     * accomplishing that.
     */

    ReflectEvent *e = (ReflectEvent *) ev;

    Tcl_NotifyChannel(e->rcPtr->chan, e->events);
    return 1;
}

static int
ReflectEventDelete(
    Tcl_Event *ev,
    ClientData cd)
{
    /* OWNER thread
     *
     * Invoked by DeleteThreadReflectedChannelMap() and ReflectClose(). The
     * latter ensures that no pending events of this type are run on an
     * invalid channel.
     */

    ReflectEvent *e = (ReflectEvent *) ev;

    if ((ev->proc != ReflectEventRun) || ((cd != NULL) && (cd != e->rcPtr))) {
        return 0;
    }
    return 1;
}

int
TclChanPostEventObjCmd(
    ClientData clientData,
    Tcl_Interp *interp,
    int objc,
    Tcl_Obj *const *objv)
{
    /*
     * Ensure -> HANDLER thread
     *
     * Syntax:   chan postevent CHANNEL EVENTSPEC
     *           [0]  [1]       [2]     [3]
     *
     * Actually: rPostevent CHANNEL EVENTSPEC
     *           [0]        [1]     [2]
     *
     * where EVENTSPEC = {read write ...} (Abbreviations allowed as well).
     */

#define CHAN	(1)
#define EVENT	(2)

    const char *chanId;		/* Tcl level channel handle */
    Tcl_Channel chan;		/* Channel associated to the handle */
    const Tcl_ChannelType *chanTypePtr;
				/* Its associated driver structure */
    ReflectedChannel *rcPtr;	/* Associated instance data */
    int events;			/* Mask of events to post */
    ReflectedChannelMap *rcmPtr;/* Map of reflected channels with handlers in
				 * this interp. */
    Tcl_HashEntry *hPtr;	/* Entry in the above map */

    /*
     * Number of arguments...
     */

    if (objc != 3) {
	Tcl_WrongNumArgs(interp, 1, objv, "channel eventspec");
	return TCL_ERROR;
    }

    /*
     * First argument is a channel, a reflected channel, and the call of this
     * command is done from the interp defining the channel handler cmd.
     */

    chanId = TclGetString(objv[CHAN]);

    rcmPtr = GetReflectedChannelMap(interp);
    hPtr = Tcl_FindHashEntry(&rcmPtr->map, chanId);

    if (hPtr == NULL) {
	Tcl_SetObjResult(interp, Tcl_ObjPrintf(
                "can not find reflected channel named \"%s\"", chanId));
	Tcl_SetErrorCode(interp, "TCL", "LOOKUP", "CHANNEL", chanId, NULL);
	return TCL_ERROR;
    }

    /*
     * Note that the search above subsumes several of the older checks, namely:
     *
     * (1) Does the channel handle refer to a reflected channel ?
     * (2) Is the post event issued from the interpreter holding the handler
     *     of the reflected channel ?
     *
     * A successful search answers yes to both. Because the map holds only
     * handles of reflected channels, and only of such whose handler is
     * defined in this interpreter.
     *
     * We keep the old checks for both, for paranioa, but abort now instead of
     * throwing errors, as failure now means that our internal datastructures
     * have gone seriously haywire.
     */

    chan = Tcl_GetHashValue(hPtr);
    chanTypePtr = Tcl_GetChannelType(chan);

    /*
     * We use a function referenced by the channel type as our cookie to
     * detect calls to non-reflecting channels. The channel type itself is not
     * suitable, as it might not be the static definition in this file, but a
     * clone thereof. And while we have reserved the name of the type nothing
     * in the core checks against violation, so someone else might have
     * created a channel type using our name, clashing with ourselves.
     */

    if (chanTypePtr->watchProc != &ReflectWatch) {
	Tcl_Panic("TclChanPostEventObjCmd: channel is not a reflected channel");
    }

    rcPtr = Tcl_GetChannelInstanceData(chan);

    if (rcPtr->interp != interp) {
	Tcl_Panic("TclChanPostEventObjCmd: postevent accepted for call from outside interpreter");
    }

    /*
     * Second argument is a list of events. Allowed entries are "read",
     * "write". Expect at least one list element. Abbreviations are ok.
     */

    if (EncodeEventMask(interp, "event", objv[EVENT], &events) != TCL_OK) {
	return TCL_ERROR;
    }

    /*
     * Check that the channel is actually interested in the provided events.
     */

    if (events & ~rcPtr->interest) {
	Tcl_SetObjResult(interp, Tcl_ObjPrintf(
                "tried to post events channel \"%s\" is not interested in",
                chanId));
	return TCL_ERROR;
    }

    /*
     * We have the channel and the events to post.
     */

#ifdef TCL_THREADS
    if (rcPtr->owner == rcPtr->thread) {
#endif
        Tcl_NotifyChannel(chan, events);
#ifdef TCL_THREADS
    } else {
        ReflectEvent *ev = ckalloc(sizeof(ReflectEvent));

        ev->header.proc = ReflectEventRun;
        ev->events = events;
        ev->rcPtr = rcPtr;

        /*
         * We are not preserving the structure here. When the channel is
         * closed any pending events are deleted, see ReflectClose(), and
         * ReflectEventDelete(). Trying to preserve and later release when the
         * event is run may generate a situation where the channel structure
         * is deleted but not our structure, crashing in
         * FreeReflectedChannel().
         *
         * Force creation of the RCM, for proper cleanup on thread teardown.
         * The teardown of unprocessed events is currently coupled to the
         * thread reflected channel map
         */

        (void) GetThreadReflectedChannelMap();

        /* XXX Race condition !!
         * XXX The destination thread may not exist anymore already.
         * XXX (Delayed postevent executed after channel got removed).
         * XXX Can we detect this ? (check the validity of the owner threadid ?)
         * XXX Actually, in that case the channel should be dead also !
         */

        Tcl_ThreadQueueEvent(rcPtr->owner, (Tcl_Event *) ev, TCL_QUEUE_TAIL);
        Tcl_ThreadAlert(rcPtr->owner);
    }
#endif

    /*
     * Squash interp results left by the event script.
     */

    Tcl_ResetResult(interp);
    return TCL_OK;

#undef CHAN
#undef EVENT
}

/*
 * Channel error message marshalling utilities.
 */

static Tcl_Obj *
MarshallError(
    Tcl_Interp *interp)
{
    /*
     * Capture the result status of the interpreter into a string. => List of
     * options and values, followed by the error message. The result has
     * refCount 0.
     */

    Tcl_Obj *returnOpt = Tcl_GetReturnOptions(interp, TCL_ERROR);

    /*
     * => returnOpt.refCount == 0. We can append directly.
     */

    Tcl_ListObjAppendElement(NULL, returnOpt, Tcl_GetObjResult(interp));
    return returnOpt;
}

static void
UnmarshallErrorResult(
    Tcl_Interp *interp,
    Tcl_Obj *msgObj)
{
    int lc;
    Tcl_Obj **lv;
    int explicitResult;
    int numOptions;

    /*
     * Process the caught message.
     *
     * Syntax = (option value)... ?message?
     *
     * Bad syntax causes a panic. This is OK because the other side uses
     * Tcl_GetReturnOptions and list construction functions to marshall the
     * information; if we panic here, something has gone badly wrong already.
     */

    if (Tcl_ListObjGetElements(interp, msgObj, &lc, &lv) != TCL_OK) {
	Tcl_Panic("TclChanCaughtErrorBypass: Bad syntax of caught result");
    }
    if (interp == NULL) {
	return;
    }

    explicitResult = lc & 1;		/* Odd number of values? */
    numOptions = lc - explicitResult;

    if (explicitResult) {
	Tcl_SetObjResult(interp, lv[lc-1]);
    }

    (void) Tcl_SetReturnOptions(interp, Tcl_NewListObj(numOptions, lv));
    ((Interp *) interp)->flags &= ~ERR_ALREADY_LOGGED;
}

int
TclChanCaughtErrorBypass(
    Tcl_Interp *interp,
    Tcl_Channel chan)
{
    Tcl_Obj *chanMsgObj = NULL;
    Tcl_Obj *interpMsgObj = NULL;
    Tcl_Obj *msgObj = NULL;

    /*
     * Get a bypassed error message from channel and/or interpreter, save the
     * reference, then kill the returned objects, if there were any. If there
     * are messages in both the channel has preference.
     */

    if ((chan == NULL) && (interp == NULL)) {
	return 0;
    }

    if (chan != NULL) {
	Tcl_GetChannelError(chan, &chanMsgObj);
    }
    if (interp != NULL) {
	Tcl_GetChannelErrorInterp(interp, &interpMsgObj);
    }

    if (chanMsgObj != NULL) {
	msgObj = chanMsgObj;
    } else if (interpMsgObj != NULL) {
	msgObj = interpMsgObj;
    }
    if (msgObj != NULL) {
	Tcl_IncrRefCount(msgObj);
    }

    if (chanMsgObj != NULL) {
	Tcl_DecrRefCount(chanMsgObj);
    }
    if (interpMsgObj != NULL) {
	Tcl_DecrRefCount(interpMsgObj);
    }

    /*
     * No message returned, nothing caught.
     */

    if (msgObj == NULL) {
	return 0;
    }

    UnmarshallErrorResult(interp, msgObj);

    Tcl_DecrRefCount(msgObj);
    return 1;
}

/*
 * Driver functions. ================================================
 */

/*
 *----------------------------------------------------------------------
 *
 * ReflectClose --
 *
 *	This function is invoked when the channel is closed, to delete the
 *	driver specific instance data.
 *
 * Results:
 *	A posix error.
 *
 * Side effects:
 *	Releases memory. Arbitrary, as it calls upon a script.
 *
 *----------------------------------------------------------------------
 */

static int
ReflectClose(
    ClientData clientData,
    Tcl_Interp *interp)
{
    ReflectedChannel *rcPtr = clientData;
    int result;			/* Result code for 'close' */
    Tcl_Obj *resObj;		/* Result data for 'close' */
    ReflectedChannelMap *rcmPtr;/* Map of reflected channels with handlers in
				 * this interp */
    Tcl_HashEntry *hPtr;	/* Entry in the above map */

    if (TclInThreadExit()) {
	/*
	 * This call comes from TclFinalizeIOSystem. There are no
	 * interpreters, and therefore we cannot call upon the handler command
	 * anymore. Threading is irrelevant as well. We simply clean up all
	 * our C level data structures and leave the Tcl level to the other
	 * finalization functions.
	 */

	/*
	 * THREADED => Forward this to the origin thread
	 *
	 * Note: DeleteThreadReflectedChannelMap() is the thread exit handler
	 * for the origin thread. Use this to clean up the structure? Except
	 * if lost?
	 */

#ifdef TCL_THREADS
	if (rcPtr->thread != Tcl_GetCurrentThread()) {
	    ForwardParam p;

	    ForwardOpToHandlerThread(rcPtr, ForwardedClose, &p);
	    result = p.base.code;

            /*
             * Now squash the pending reflection events for this channel.
             */

            Tcl_DeleteEvents(ReflectEventDelete, rcPtr);

	    if (result != TCL_OK) {
		FreeReceivedError(&p);
	    }
	}
#endif

        Tcl_EventuallyFree(rcPtr, (Tcl_FreeProc *) FreeReflectedChannel);
	return EOK;
    }

    /*
     * -- No -- ASSERT rcPtr->methods & FLAG(METH_FINAL)
     *
     * A cleaned method mask here implies that the channel creation was
     * aborted, and "finalize" must not be called.
     */

    if (rcPtr->methods == 0) {
        Tcl_EventuallyFree(rcPtr, (Tcl_FreeProc *) FreeReflectedChannel);
	return EOK;
    }

    /*
     * Are we in the correct thread?
     */

#ifdef TCL_THREADS
    if (rcPtr->thread != Tcl_GetCurrentThread()) {
	ForwardParam p;

	ForwardOpToHandlerThread(rcPtr, ForwardedClose, &p);
	result = p.base.code;

        /*
         * Now squash the pending reflection events for this channel.
         */

        Tcl_DeleteEvents(ReflectEventDelete, rcPtr);

        Tcl_EventuallyFree(rcPtr, (Tcl_FreeProc *) FreeReflectedChannel);

	if (result != TCL_OK) {
	    PassReceivedErrorInterp(interp, &p);
	}
    } else {
#endif
	result = InvokeTclMethod(rcPtr, "finalize", NULL, NULL, &resObj);
	if ((result != TCL_OK) && (interp != NULL)) {
	    Tcl_SetChannelErrorInterp(interp, resObj);
	}

	Tcl_DecrRefCount(resObj);	/* Remove reference we held from the
					 * invoke */

	/*
	 * Remove the channel from the map before releasing the memory, to
	 * prevent future accesses (like by 'postevent') from finding and
	 * dereferencing a dangling pointer.
	 *
	 * NOTE: The channel may not be in the map. This is ok, that happens
	 * when the channel was created in a different interpreter and/or
	 * thread and then was moved here.
	 *
	 * NOTE: The channel may have been removed from the map already via
	 * the per-interp DeleteReflectedChannelMap exit-handler.
	 */

	if (!rcPtr->dead) {
	    rcmPtr = GetReflectedChannelMap(rcPtr->interp);
	    hPtr = Tcl_FindHashEntry(&rcmPtr->map,
		    Tcl_GetChannelName(rcPtr->chan));
	    if (hPtr) {
		Tcl_DeleteHashEntry(hPtr);
	    }
	}
#ifdef TCL_THREADS
	rcmPtr = GetThreadReflectedChannelMap();
	hPtr = Tcl_FindHashEntry(&rcmPtr->map,
		Tcl_GetChannelName(rcPtr->chan));
	if (hPtr) {
	    Tcl_DeleteHashEntry(hPtr);
	}
#endif

        Tcl_EventuallyFree(rcPtr, (Tcl_FreeProc *) FreeReflectedChannel);
#ifdef TCL_THREADS
    }
#endif
    return (result == TCL_OK) ? EOK : EINVAL;
}

/*
 *----------------------------------------------------------------------
 *
 * ReflectInput --
 *
 *	This function is invoked when more data is requested from the channel.
 *
 * Results:
 *	The number of bytes read.
 *
 * Side effects:
 *	Allocates memory. Arbitrary, as it calls upon a script.
 *
 *----------------------------------------------------------------------
 */

static int
ReflectInput(
    ClientData clientData,
    char *buf,
    int toRead,
    int *errorCodePtr)
{
    ReflectedChannel *rcPtr = clientData;
    Tcl_Obj *toReadObj;
    int bytec;			/* Number of returned bytes */
    unsigned char *bytev;	/* Array of returned bytes */
    Tcl_Obj *resObj;		/* Result data for 'read' */

    /*
     * The following check can be done before thread redirection, because we
     * are reading from an item which is readonly, i.e. will never change
     * during the lifetime of the channel.
     */

    if (!(rcPtr->methods & FLAG(METH_READ))) {
	SetChannelErrorStr(rcPtr->chan, msg_read_unsup);
	*errorCodePtr = EINVAL;
	return -1;
    }

    /*
     * Are we in the correct thread?
     */

#ifdef TCL_THREADS
    if (rcPtr->thread != Tcl_GetCurrentThread()) {
	ForwardParam p;

	p.input.buf = buf;
	p.input.toRead = toRead;

	ForwardOpToHandlerThread(rcPtr, ForwardedInput, &p);

	if (p.base.code != TCL_OK) {
	    if (p.base.code < 0) {
		/* No error message, this is an errno signal. */
		*errorCodePtr = -p.base.code;
	    } else {
		PassReceivedError(rcPtr->chan, &p);
		*errorCodePtr = EINVAL;
	    }
	    p.input.toRead = -1;
	} else {
	    *errorCodePtr = EOK;
	}

	return p.input.toRead;
    }
#endif

    /* ASSERT: rcPtr->method & FLAG(METH_READ) */
    /* ASSERT: rcPtr->mode & TCL_READABLE */

    Tcl_Preserve(rcPtr);

    toReadObj = Tcl_NewIntObj(toRead);
    Tcl_IncrRefCount(toReadObj);

    if (InvokeTclMethod(rcPtr, "read", toReadObj, NULL, &resObj)!=TCL_OK) {
	int code = ErrnoReturn(rcPtr, resObj);

	if (code < 0) {
	    *errorCodePtr = -code;
            goto error;
	}

	Tcl_SetChannelError(rcPtr->chan, resObj);
        goto invalid;
    }

    bytev = Tcl_GetByteArrayFromObj(resObj, &bytec);

    if (toRead < bytec) {
	SetChannelErrorStr(rcPtr->chan, msg_read_toomuch);
        goto invalid;
    }

    *errorCodePtr = EOK;

    if (bytec > 0) {
	memcpy(buf, bytev, (size_t) bytec);
    }

 stop:
    Tcl_DecrRefCount(toReadObj);
    Tcl_DecrRefCount(resObj);		/* Remove reference held from invoke */
    Tcl_Release(rcPtr);
    return bytec;
 invalid:
    *errorCodePtr = EINVAL;
 error:
    bytec = -1;
    goto stop;
}

/*
 *----------------------------------------------------------------------
 *
 * ReflectOutput --
 *
 *	This function is invoked when data is writen to the channel.
 *
 * Results:
 *	The number of bytes actually written.
 *
 * Side effects:
 *	Allocates memory. Arbitrary, as it calls upon a script.
 *
 *----------------------------------------------------------------------
 */

static int
ReflectOutput(
    ClientData clientData,
    const char *buf,
    int toWrite,
    int *errorCodePtr)
{
    ReflectedChannel *rcPtr = clientData;
    Tcl_Obj *bufObj;
    Tcl_Obj *resObj;		/* Result data for 'write' */
    int written;

    /*
     * The following check can be done before thread redirection, because we
     * are reading from an item which is readonly, i.e. will never change
     * during the lifetime of the channel.
     */

    if (!(rcPtr->methods & FLAG(METH_WRITE))) {
	SetChannelErrorStr(rcPtr->chan, msg_write_unsup);
	*errorCodePtr = EINVAL;
	return -1;
    }

    /*
     * Are we in the correct thread?
     */

#ifdef TCL_THREADS
    if (rcPtr->thread != Tcl_GetCurrentThread()) {
	ForwardParam p;

	p.output.buf = buf;
	p.output.toWrite = toWrite;

	ForwardOpToHandlerThread(rcPtr, ForwardedOutput, &p);

	if (p.base.code != TCL_OK) {
	    if (p.base.code < 0) {
		/* No error message, this is an errno signal. */
		*errorCodePtr = -p.base.code;
	    } else {
                PassReceivedError(rcPtr->chan, &p);
                *errorCodePtr = EINVAL;
            }
	    p.output.toWrite = -1;
	} else {
	    *errorCodePtr = EOK;
	}

	return p.output.toWrite;
    }
#endif

    /* ASSERT: rcPtr->method & FLAG(METH_WRITE) */
    /* ASSERT: rcPtr->mode & TCL_WRITABLE */

    Tcl_Preserve(rcPtr);

    bufObj = Tcl_NewByteArrayObj((unsigned char *) buf, toWrite);
    Tcl_IncrRefCount(bufObj);

    if (InvokeTclMethod(rcPtr, "write", bufObj, NULL, &resObj) != TCL_OK) {
	int code = ErrnoReturn(rcPtr, resObj);

	if (code < 0) {
	    *errorCodePtr = -code;
            goto error;
	}

	Tcl_SetChannelError(rcPtr->chan, resObj);
        goto invalid;
    }

    if (Tcl_GetIntFromObj(rcPtr->interp, resObj, &written) != TCL_OK) {
	Tcl_SetChannelError(rcPtr->chan, MarshallError(rcPtr->interp));
        goto invalid;
    }

    if ((written == 0) && (toWrite > 0)) {
	/*
	 * The handler claims to have written nothing of what it was
	 * given. That is bad.
	 */

	SetChannelErrorStr(rcPtr->chan, msg_write_nothing);
        goto invalid;
    }
    if (toWrite < written) {
	/*
	 * The handler claims to have written more than it was given. That is
	 * bad. Note that the I/O core would crash if we were to return this
	 * information, trying to write -nnn bytes in the next iteration.
	 */

	SetChannelErrorStr(rcPtr->chan, msg_write_toomuch);
        goto invalid;
    }

    *errorCodePtr = EOK;
 stop:
    Tcl_DecrRefCount(bufObj);
    Tcl_DecrRefCount(resObj);		/* Remove reference held from invoke */
    Tcl_Release(rcPtr);
    return written;
 invalid:
    *errorCodePtr = EINVAL;
 error:
    written = -1;
    goto stop;
}

/*
 *----------------------------------------------------------------------
 *
 * ReflectSeekWide / ReflectSeek --
 *
 *	This function is invoked when the user wishes to seek on the channel.
 *
 * Results:
 *	The new location of the access point.
 *
 * Side effects:
 *	Allocates memory. Arbitrary, as it calls upon a script.
 *
 *----------------------------------------------------------------------
 */

static Tcl_WideInt
ReflectSeekWide(
    ClientData clientData,
    Tcl_WideInt offset,
    int seekMode,
    int *errorCodePtr)
{
    ReflectedChannel *rcPtr = clientData;
    Tcl_Obj *offObj, *baseObj;
    Tcl_Obj *resObj;		/* Result for 'seek' */
    Tcl_WideInt newLoc;

    /*
     * Are we in the correct thread?
     */

#ifdef TCL_THREADS
    if (rcPtr->thread != Tcl_GetCurrentThread()) {
	ForwardParam p;

	p.seek.seekMode = seekMode;
	p.seek.offset = offset;

	ForwardOpToHandlerThread(rcPtr, ForwardedSeek, &p);

	if (p.base.code != TCL_OK) {
	    PassReceivedError(rcPtr->chan, &p);
	    *errorCodePtr = EINVAL;
	    p.seek.offset = -1;
	} else {
	    *errorCodePtr = EOK;
	}

	return p.seek.offset;
    }
#endif

    /* ASSERT: rcPtr->method & FLAG(METH_SEEK) */

    Tcl_Preserve(rcPtr);

    offObj  = Tcl_NewWideIntObj(offset);
    baseObj = Tcl_NewStringObj(
            (seekMode == SEEK_SET) ? "start" :
            (seekMode == SEEK_CUR) ? "current" : "end", -1);
    Tcl_IncrRefCount(offObj);
    Tcl_IncrRefCount(baseObj);

    if (InvokeTclMethod(rcPtr, "seek", offObj, baseObj, &resObj) != TCL_OK) {
	Tcl_SetChannelError(rcPtr->chan, resObj);
        goto invalid;
    }

    if (Tcl_GetWideIntFromObj(rcPtr->interp, resObj, &newLoc) != TCL_OK) {
	Tcl_SetChannelError(rcPtr->chan, MarshallError(rcPtr->interp));
        goto invalid;
    }

    if (newLoc < Tcl_LongAsWide(0)) {
	SetChannelErrorStr(rcPtr->chan, msg_seek_beforestart);
        goto invalid;
    }

    *errorCodePtr = EOK;
 stop:
    Tcl_DecrRefCount(offObj);
    Tcl_DecrRefCount(baseObj);
    Tcl_DecrRefCount(resObj);		/* Remove reference held from invoke */
    Tcl_Release(rcPtr);
    return newLoc;
 invalid:
    *errorCodePtr = EINVAL;
    newLoc = -1;
    goto stop;
}

static int
ReflectSeek(
    ClientData clientData,
    long offset,
    int seekMode,
    int *errorCodePtr)
{
    /*
     * This function can be invoked from a transformation which is based on
     * standard seeking, i.e. non-wide. Because of this we have to implement
     * it, a dummy is not enough. We simply delegate the call to the wide
     * routine.
     */

    return (int) ReflectSeekWide(clientData, Tcl_LongAsWide(offset), seekMode,
	    errorCodePtr);
}

/*
 *----------------------------------------------------------------------
 *
 * ReflectWatch --
 *
 *	This function is invoked to tell the channel what events the I/O
 *	system is interested in.
 *
 * Results:
 *	None.
 *
 * Side effects:
 *	Allocates memory. Arbitrary, as it calls upon a script.
 *
 *----------------------------------------------------------------------
 */

static void
ReflectWatch(
    ClientData clientData,
    int mask)
{
    ReflectedChannel *rcPtr = clientData;
    Tcl_Obj *maskObj;

    /* ASSERT rcPtr->methods & FLAG(METH_WATCH) */

    /*
     * We restrict the interest to what the channel can support. IOW there
     * will never be write events for a channel which is not writable.
     * Analoguously for read events and non-readable channels.
     */

    mask &= rcPtr->mode;

    if (mask == rcPtr->interest) {
	/*
	 * Same old, same old, why should we do something?
	 */

	return;
    }

    rcPtr->interest = mask;

    /*
     * Are we in the correct thread?
     */

#ifdef TCL_THREADS
    if (rcPtr->thread != Tcl_GetCurrentThread()) {
	ForwardParam p;

	p.watch.mask = mask;
	ForwardOpToHandlerThread(rcPtr, ForwardedWatch, &p);

	/*
	 * Any failure from the forward is ignored. We have no place to put
	 * this.
	 */

	return;
    }
#endif

    Tcl_Preserve(rcPtr);

    maskObj = DecodeEventMask(mask);
    /* assert maskObj.refCount == 1 */
    (void) InvokeTclMethod(rcPtr, "watch", maskObj, NULL, NULL);
    Tcl_DecrRefCount(maskObj);

    Tcl_Release(rcPtr);
}

/*
 *----------------------------------------------------------------------
 *
 * ReflectBlock --
 *
 *	This function is invoked to tell the channel which blocking behaviour
 *	is required of it.
 *
 * Results:
 *	A posix error number.
 *
 * Side effects:
 *	Allocates memory. Arbitrary, as it calls upon a script.
 *
 *----------------------------------------------------------------------
 */

static int
ReflectBlock(
    ClientData clientData,
    int nonblocking)
{
    ReflectedChannel *rcPtr = clientData;
    Tcl_Obj *blockObj;
    int errorNum;		/* EINVAL or EOK (success). */
    Tcl_Obj *resObj;		/* Result data for 'blocking' */

    /*
     * Are we in the correct thread?
     */

#ifdef TCL_THREADS
    if (rcPtr->thread != Tcl_GetCurrentThread()) {
	ForwardParam p;

	p.block.nonblocking = nonblocking;

	ForwardOpToHandlerThread(rcPtr, ForwardedBlock, &p);

	if (p.base.code != TCL_OK) {
	    PassReceivedError(rcPtr->chan, &p);
	    return EINVAL;
	}

	return EOK;
    }
#endif

    blockObj = Tcl_NewBooleanObj(!nonblocking);
    Tcl_IncrRefCount(blockObj);

    Tcl_Preserve(rcPtr);

    if (InvokeTclMethod(rcPtr, "blocking", blockObj, NULL, &resObj)!=TCL_OK) {
	Tcl_SetChannelError(rcPtr->chan, resObj);
	errorNum = EINVAL;
    } else {
	errorNum = EOK;
    }

    Tcl_DecrRefCount(blockObj);
    Tcl_DecrRefCount(resObj);		/* Remove reference held from invoke */

    Tcl_Release(rcPtr);
    return errorNum;
}

#ifdef TCL_THREADS
/*
 *----------------------------------------------------------------------
 *
 * ReflectThread --
 *
 *	This function is invoked to tell the channel about thread movements.
 *
 * Results:
 *	None.
 *
 * Side effects:
 *	Allocates memory. Arbitrary, as it calls upon a script.
 *
 *----------------------------------------------------------------------
 */

static void
ReflectThread(
    ClientData clientData,
    int action)
{
    ReflectedChannel *rcPtr = clientData;

    switch (action) {
    case TCL_CHANNEL_THREAD_INSERT:
        rcPtr->owner = Tcl_GetCurrentThread();
        break;
    case TCL_CHANNEL_THREAD_REMOVE:
        rcPtr->owner = NULL;
        break;
    default:
        Tcl_Panic("Unknown thread action code.");
        break;
    }
}

#endif
/*
 *----------------------------------------------------------------------
 *
 * ReflectSetOption --
 *
 *	This function is invoked to configure a channel option.
 *
 * Results:
 *	A standard Tcl result code.
 *
 * Side effects:
 *	Arbitrary, as it calls upon a Tcl script.
 *
 *----------------------------------------------------------------------
 */

static int
ReflectSetOption(
    ClientData clientData,	/* Channel to query */
    Tcl_Interp *interp,		/* Interpreter to leave error messages in */
    const char *optionName,	/* Name of requested option */
    const char *newValue)	/* The new value */
{
    ReflectedChannel *rcPtr = clientData;
    Tcl_Obj *optionObj, *valueObj;
    int result;			/* Result code for 'configure' */
    Tcl_Obj *resObj;		/* Result data for 'configure' */

    /*
     * Are we in the correct thread?
     */

#ifdef TCL_THREADS
    if (rcPtr->thread != Tcl_GetCurrentThread()) {
	ForwardParam p;

	p.setOpt.name = optionName;
	p.setOpt.value = newValue;

	ForwardOpToHandlerThread(rcPtr, ForwardedSetOpt, &p);

	if (p.base.code != TCL_OK) {
	    Tcl_Obj *err = Tcl_NewStringObj(p.base.msgStr, -1);

	    UnmarshallErrorResult(interp, err);
	    Tcl_DecrRefCount(err);
	    FreeReceivedError(&p);
	}

	return p.base.code;
    }
#endif
    Tcl_Preserve(rcPtr);

    optionObj = Tcl_NewStringObj(optionName, -1);
    valueObj = Tcl_NewStringObj(newValue, -1);

    Tcl_IncrRefCount(optionObj);
    Tcl_IncrRefCount(valueObj);

    result = InvokeTclMethod(rcPtr, "configure",optionObj,valueObj, &resObj);
    if (result != TCL_OK) {
	UnmarshallErrorResult(interp, resObj);
    }

    Tcl_DecrRefCount(optionObj);
    Tcl_DecrRefCount(valueObj);
    Tcl_DecrRefCount(resObj);		/* Remove reference held from invoke */
    Tcl_Release(rcPtr);
    return result;
}

/*
 *----------------------------------------------------------------------
 *
 * ReflectGetOption --
 *
 *	This function is invoked to retrieve all or a channel option.
 *
 * Results:
 *	A standard Tcl result code.
 *
 * Side effects:
 *	Arbitrary, as it calls upon a Tcl script.
 *
 *----------------------------------------------------------------------
 */

static int
ReflectGetOption(
    ClientData clientData,	/* Channel to query */
    Tcl_Interp *interp,		/* Interpreter to leave error messages in */
    const char *optionName,	/* Name of reuqested option */
    Tcl_DString *dsPtr)		/* String to place the result into */
{
    /*
     * This code is special. It has regular passing of Tcl result, and errors.
     * The bypass functions are not required.
     */

    ReflectedChannel *rcPtr = clientData;
    Tcl_Obj *optionObj;
    Tcl_Obj *resObj;		/* Result data for 'configure' */
    int listc, result = TCL_OK;
    Tcl_Obj **listv;
    const char *method;

    /*
     * Are we in the correct thread?
     */

#ifdef TCL_THREADS
    if (rcPtr->thread != Tcl_GetCurrentThread()) {
	int opcode;
	ForwardParam p;

	p.getOpt.name = optionName;
	p.getOpt.value = dsPtr;

	if (optionName == NULL) {
	    opcode = ForwardedGetOptAll;
	} else {
	    opcode = ForwardedGetOpt;
	}

	ForwardOpToHandlerThread(rcPtr, opcode, &p);

	if (p.base.code != TCL_OK) {
	    Tcl_Obj *err = Tcl_NewStringObj(p.base.msgStr, -1);

	    UnmarshallErrorResult(interp, err);
	    Tcl_DecrRefCount(err);
	    FreeReceivedError(&p);
	}

	return p.base.code;
    }
#endif

    if (optionName == NULL) {
	/*
	 * Retrieve all options.
	 */

	method = "cgetall";
	optionObj = NULL;
    } else {
	/*
	 * Retrieve the value of one option.
	 */

	method = "cget";
	optionObj = Tcl_NewStringObj(optionName, -1);
        Tcl_IncrRefCount(optionObj);
    }

    Tcl_Preserve(rcPtr);

    if (InvokeTclMethod(rcPtr, method, optionObj, NULL, &resObj)!=TCL_OK) {
	UnmarshallErrorResult(interp, resObj);
        goto error;
    }

    /*
     * The result has to go into the 'dsPtr' for propagation to the caller of
     * the driver.
     */

    if (optionObj != NULL) {
	TclDStringAppendObj(dsPtr, resObj);
        goto ok;
    }

    /*
     * Extract the list and append each item as element.
     */

    /*
     * NOTE (4): If we extract the string rep we can assume a properly quoted
     * string. Together with a separating space this way of simply appending
     * the whole string rep might be faster. It also doesn't check if the
     * result is a valid list. Nor that the list has an even number elements.
     */

    if (Tcl_ListObjGetElements(interp, resObj, &listc, &listv) != TCL_OK) {
        goto error;
    }

    if ((listc % 2) == 1) {
	/*
	 * Odd number of elements is wrong.
	 */

	Tcl_ResetResult(interp);
	Tcl_SetObjResult(interp, Tcl_ObjPrintf(
		"Expected list with even number of "
		"elements, got %d element%s instead", listc,
		(listc == 1 ? "" : "s")));
        goto error;
    } else {
	int len;
	const char *str = Tcl_GetStringFromObj(resObj, &len);

	if (len) {
	    TclDStringAppendLiteral(dsPtr, " ");
	    Tcl_DStringAppend(dsPtr, str, len);
	}
        goto ok;
    }

 ok:
    result = TCL_OK;
 stop:
    if (optionObj) {
        Tcl_DecrRefCount(optionObj);
    }
    Tcl_DecrRefCount(resObj);	/* Remove reference held from invoke */
    Tcl_Release(rcPtr);
    return result;
 error:
    result = TCL_ERROR;
    goto stop;
}

/*
 * Helpers. =========================================================
 */

/*
 *----------------------------------------------------------------------
 *
 * EncodeEventMask --
 *
 *	This function takes a list of event items and constructs the
 *	equivalent internal bitmask. The list must contain at least one
 *	element. Elements are "read", "write", or any unique abbreviation of
 *	them. Note that the bitmask is not changed if problems are
 *	encountered.
 *
 * Results:
 *	A standard Tcl error code. A bitmask where TCL_READABLE and/or
 *	TCL_WRITABLE can be set.
 *
 * Side effects:
 *	May shimmer 'obj' to a list representation. May place an error message
 *	into the interp result.
 *
 *----------------------------------------------------------------------
 */

static int
EncodeEventMask(
    Tcl_Interp *interp,
    const char *objName,
    Tcl_Obj *obj,
    int *mask)
{
    int events;			/* Mask of events to post */
    int listc;			/* #elements in eventspec list */
    Tcl_Obj **listv;		/* Elements of eventspec list */
    int evIndex;		/* Id of event for an element of the eventspec
				 * list. */

    if (Tcl_ListObjGetElements(interp, obj, &listc, &listv) != TCL_OK) {
	return TCL_ERROR;
    }

    if (listc < 1) {
	Tcl_SetObjResult(interp, Tcl_ObjPrintf(
                "bad %s list: is empty", objName));
	return TCL_ERROR;
    }

    events = 0;
    while (listc > 0) {
	if (Tcl_GetIndexFromObj(interp, listv[listc-1], eventOptions,
		objName, 0, &evIndex) != TCL_OK) {
	    return TCL_ERROR;
	}
	switch (evIndex) {
	case EVENT_READ:
	    events |= TCL_READABLE;
	    break;
	case EVENT_WRITE:
	    events |= TCL_WRITABLE;
	    break;
	}
	listc --;
    }

    *mask = events;
    return TCL_OK;
}

/*
 *----------------------------------------------------------------------
 *
 * DecodeEventMask --
 *
 *	This function takes an internal bitmask of events and constructs the
 *	equivalent list of event items.
 *
 * Results, Contract:
 *	A Tcl_Obj reference. The object will have a refCount of one. The user
 *	has to decrement it to release the object.
 *
 * Side effects:
 *	None.
 *
 *----------------------------------------------------------------------
 */

static Tcl_Obj *
DecodeEventMask(
    int mask)
{
    register const char *eventStr;
    Tcl_Obj *evObj;

    switch (mask & RANDW) {
    case RANDW:
	eventStr = "read write";
	break;
    case TCL_READABLE:
	eventStr = "read";
	break;
    case TCL_WRITABLE:
	eventStr = "write";
	break;
    default:
	eventStr = "";
	break;
    }

    evObj = Tcl_NewStringObj(eventStr, -1);
    Tcl_IncrRefCount(evObj);
    /* assert evObj.refCount == 1 */
    return evObj;
}

/*
 *----------------------------------------------------------------------
 *
 * NewReflectedChannel --
 *
 *	This function is invoked to allocate and initialize the instance data
 *	of a new reflected channel.
 *
 * Results:
 *	A heap-allocated channel instance.
 *
 * Side effects:
 *	Allocates memory.
 *
 *----------------------------------------------------------------------
 */

static ReflectedChannel *
NewReflectedChannel(
    Tcl_Interp *interp,
    Tcl_Obj *cmdpfxObj,
    int mode,
    Tcl_Obj *handleObj)
{
    ReflectedChannel *rcPtr;

    rcPtr = ckalloc(sizeof(ReflectedChannel));

    /* rcPtr->chan: Assigned by caller. Dummy data here. */
    /* rcPtr->methods: Assigned by caller. Dummy data here. */

    rcPtr->chan = NULL;
    rcPtr->methods = 0;
    rcPtr->interp = interp;
    rcPtr->dead = 0;
#ifdef TCL_THREADS
    rcPtr->thread = Tcl_GetCurrentThread();
#endif
    rcPtr->mode = mode;
    rcPtr->interest = 0;		/* Initially no interest registered */

    /* ASSERT: cmdpfxObj is a Tcl List */
    rcPtr->cmd = TclListObjCopy(NULL, cmdpfxObj);
    Tcl_ListObjAppendElement(NULL, rcPtr->cmd, Tcl_NewObj());
    Tcl_ListObjAppendElement(NULL, rcPtr->cmd, handleObj);
    Tcl_IncrRefCount(rcPtr->cmd);
<<<<<<< HEAD

    Tcl_ListObjGetElements(interp, cmdpfxObj, &listc, &listv);

    /*
     * See [==] as well.
     * Storage for the command prefix and the additional words required for
     * the invocation of methods in the command handler.
     *
     * listv [0] [listc-1] | [listc]  [listc+1] |
     * argv  [0]   ... [.] | [argc-2] [argc-1]  | [argc]  [argc+2]
     *       cmd   ... pfx | method   chan      | detail1 detail2
     */

    rcPtr->argc = listc + 2;
    rcPtr->argv = ckalloc(sizeof(Tcl_Obj *) * (listc+4));

    /*
     * Duplicate object references.
     */

    for (i=0; i<listc ; i++) {
	Tcl_Obj *word = rcPtr->argv[i] = listv[i];

	Tcl_IncrRefCount(word);
    }

    i++;				/* Skip placeholder for method */

    /*
     * [Bug 1667990]: See [x] in FreeReflectedChannel for release
     */

    rcPtr->argv[i] = handleObj;
    Tcl_IncrRefCount(handleObj);

    /*
     * The next two objects are kept empty, varying arguments.
     */

    /*
     * Initialization complete.
     */

=======
>>>>>>> 630c5dd0
    return rcPtr;
}

/*
 *----------------------------------------------------------------------
 *
 * NextHandle --
 *
 *	This function is invoked to generate a channel handle for a new
 *	reflected channel.
 *
 * Results:
 *	A Tcl_Obj containing the string of the new channel handle. The
 *	refcount of the returned object is -- zero --.
 *
 * Side effects:
 *	May allocate memory. Mutex protected critical section locks out other
 *	threads for a short time.
 *
 *----------------------------------------------------------------------
 */

static Tcl_Obj *
NextHandle(void)
{
    /*
     * Count number of generated reflected channels. Used for id generation.
     * Ids are never reclaimed and there is no dealing with wrap around. On
     * the other hand, "unsigned long" should be big enough except for
     * absolute longrunners (generate a 100 ids per second => overflow will
     * occur in 1 1/3 years).
     */

    TCL_DECLARE_MUTEX(rcCounterMutex)
    static unsigned long rcCounter = 0;
    Tcl_Obj *resObj;

    Tcl_MutexLock(&rcCounterMutex);
    resObj = Tcl_ObjPrintf("rc%lu", rcCounter);
    rcCounter++;
    Tcl_MutexUnlock(&rcCounterMutex);

    return resObj;
}

static void
FreeReflectedChannelArgs(
    ReflectedChannel *rcPtr)
{
<<<<<<< HEAD
    int i, n = rcPtr->argc - 2;
=======
    Channel *chanPtr = (Channel *) rcPtr->chan;
>>>>>>> 630c5dd0

    if (n < 0) {
	return;
    }
<<<<<<< HEAD
    for (i=0; i<n; i++) {
	Tcl_DecrRefCount(rcPtr->argv[i]);
    }

    /*
     * [Bug 1667990]: See [x] in NewReflectedChannel for lock. n+1 = argc-1.
     */

    Tcl_DecrRefCount(rcPtr->argv[n+1]);
    Tcl_DecrRefCount(rcPtr->cmd);

    rcPtr->argc = 1;
}

static void
FreeReflectedChannel(
    ReflectedChannel *rcPtr)
{
    Channel *chanPtr = (Channel *) rcPtr->chan;

    if (chanPtr->typePtr != &tclRChannelType) {
	/*
	 * Delete a cloned ChannelType structure.
	 */

	ckfree(chanPtr->typePtr);
	chanPtr->typePtr = NULL;
    }
    Tcl_Release(chanPtr);

    FreeReflectedChannelArgs(rcPtr);

    ckfree(rcPtr->argv);
    ckfree(rcPtr);
=======
    Tcl_Release(chanPtr);
    Tcl_DecrRefCount(rcPtr->cmd);
    ckfree((char*) rcPtr);
>>>>>>> 630c5dd0
}

/*
 *----------------------------------------------------------------------
 *
 * InvokeTclMethod --
 *
 *	This function is used to invoke the Tcl level of a reflected channel.
 *	It handles all the command assembly, invokation, and generic state and
 *	result mgmt. It does *not* handle thread redirection; that is the
 *	responsibility of clients of this function.
 *
 * Results:
 *	Result code and data as returned by the method.
 *
 * Side effects:
 *	Arbitrary, as it calls upon a Tcl script.
 *
 * Contract:
 *	argOneObj.refCount >= 1 on entry and exit, if argOneObj != NULL
 *	argTwoObj.refCount >= 1 on entry and exit, if argTwoObj != NULL
 *	resObj.refCount in {0, 1, ...}
 *
 *----------------------------------------------------------------------
 */

static int
InvokeTclMethod(
    ReflectedChannel *rcPtr,
    const char *method,
    Tcl_Obj *argOneObj,		/* NULL'able */
    Tcl_Obj *argTwoObj,		/* NULL'able */
    Tcl_Obj **resultObjPtr)	/* NULL'able */
{
    Tcl_Obj *methObj = NULL;	/* Method name in object form */
    Tcl_InterpState sr;		/* State of handler interp */
    int result;			/* Result code of method invokation */
    Tcl_Obj *resObj = NULL;	/* Result of method invokation. */
    Tcl_Obj *cmd;
    int len;

    if (rcPtr->dead) {
	/*
	 * The channel is marked as dead. Bail out immediately, with an
	 * appropriate error.
	 */

	if (resultObjPtr != NULL) {
	    resObj = Tcl_NewStringObj(msg_dstlost,-1);
	    *resultObjPtr = resObj;
	    Tcl_IncrRefCount(resObj);
	}

        /*
         * Not touching argOneObj, argTwoObj, they have not been used.
         * See the contract as well.
         */

	return TCL_ERROR;
    }

    /*
     * NOTE (5): Decide impl. issue: Cache objects with method names? Needs
     * TSD data as reflections can be created in many different threads.
     * NO: Caching of command resolutions means storage per channel.
     */

    /*
     * Insert method into the callback command, after the command prefix,
     * before the channel id.
     */

    methObj = Tcl_NewStringObj(method, -1);
    cmd = TclListObjCopy(NULL, rcPtr->cmd);
    ListObjLength(cmd, len);
    Tcl_ListObjReplace(NULL, cmd, len - 2, 1, 1, &methObj);

    /*
     * Append the additional argument containing method specific details
     * behind the channel id. If specified.
     *
     * Because of the contract there is no need to increment the refcounts.
     * The objects will survive the Tcl_EvalObjv without change.
     */

    if (argOneObj) {
	Tcl_ListObjAppendElement(NULL, cmd, argOneObj);
	if (argTwoObj) {
	    Tcl_ListObjAppendElement(NULL, cmd, argTwoObj);
	}
    }

    /*
     * And run the handler... This is done in auch a manner which leaves any
     * existing state intact.
     */

    Tcl_IncrRefCount(cmd);
    sr = Tcl_SaveInterpState(rcPtr->interp, 0 /* Dummy */);
    Tcl_Preserve(rcPtr->interp);
    result = Tcl_GlobalEvalObj(rcPtr->interp, cmd);

    /*
     * We do not try to extract the result information if the caller has no
     * interest in it. I.e. there is no need to put effort into creating
     * something which is discarded immediately after.
     */

    if (resultObjPtr) {
	if (result == TCL_OK) {
	    /*
	     * Ok result taken as is, also if the caller requests that there
	     * is no capture.
	     */

	    resObj = Tcl_GetObjResult(rcPtr->interp);
	} else {
	    /*
	     * Non-ok result is always treated as an error. We have to capture
	     * the full state of the result, including additional options.
	     *
	     * This is complex and ugly, and would be completely unnecessary
	     * if we only added support for a TCL_FORBID_EXCEPTIONS flag.
	     */

	    if (result != TCL_ERROR) {
		int cmdLen;
		const char *cmdString = Tcl_GetStringFromObj(cmd, &cmdLen);

		Tcl_IncrRefCount(cmd);
		Tcl_ResetResult(rcPtr->interp);
		Tcl_SetObjResult(rcPtr->interp, Tcl_ObjPrintf(
			"chan handler returned bad code: %d", result));
		Tcl_LogCommandInfo(rcPtr->interp, cmdString, cmdString,
			cmdLen);
		Tcl_DecrRefCount(cmd);
		result = TCL_ERROR;
	    }
	    Tcl_AppendObjToErrorInfo(rcPtr->interp, Tcl_ObjPrintf(
		    "\n    (chan handler subcommand \"%s\")", method));
	    resObj = MarshallError(rcPtr->interp);
	}
	Tcl_IncrRefCount(resObj);
    }
    Tcl_DecrRefCount(cmd);
    Tcl_RestoreInterpState(rcPtr->interp, sr);
    Tcl_Release(rcPtr->interp);

    /*
     * The resObj has a ref count of 1 at this location. This means that the
     * caller of InvokeTclMethod has to dispose of it (but only if it was
     * returned to it).
     */

    if (resultObjPtr != NULL) {
	*resultObjPtr = resObj;
    }

    /*
     * There no need to handle the case where nothing is returned, because for
     * that case resObj was not set anyway.
     */

    return result;
}

/*
 *----------------------------------------------------------------------
 *
 * ErrnoReturn --
 *
 *	Checks a method error result if it returned an 'errno'.
 *
 * Results:
 *	The negative errno found in the error result, or 0.
 *
 * Side effects:
 *	None.
 *
 * Users:
 *	ReflectInput/Output(), to enable the signaling of EAGAIN
 *	on 0-sized short reads/writes.
 *
 *----------------------------------------------------------------------
 */

static int
ErrnoReturn(
    ReflectedChannel *rcPtr,
    Tcl_Obj *resObj)
{
    int code;
    Tcl_InterpState sr;		/* State of handler interp */

    if (rcPtr->dead) {
	return 0;
    }

    sr = Tcl_SaveInterpState(rcPtr->interp, 0 /* Dummy */);
    UnmarshallErrorResult(rcPtr->interp, resObj);

    resObj = Tcl_GetObjResult(rcPtr->interp);

    if (((Tcl_GetIntFromObj(rcPtr->interp, resObj, &code) != TCL_OK)
	    || (code >= 0))) {
	if (strcmp("EAGAIN", Tcl_GetString(resObj)) == 0) {
	    code = -EAGAIN;
	} else {
	    code = 0;
	}
    }

    Tcl_RestoreInterpState(rcPtr->interp, sr);
    return code;
}

/*
 *----------------------------------------------------------------------
 *
 * GetReflectedChannelMap --
 *
 *	Gets and potentially initializes the reflected channel map for an
 *	interpreter.
 *
 * Results:
 *	A pointer to the map created, for use by the caller.
 *
 * Side effects:
 *	Initializes the reflected channel map for an interpreter.
 *
 *----------------------------------------------------------------------
 */

static ReflectedChannelMap *
GetReflectedChannelMap(
    Tcl_Interp *interp)
{
    ReflectedChannelMap *rcmPtr = Tcl_GetAssocData(interp, RCMKEY, NULL);

    if (rcmPtr == NULL) {
	rcmPtr = ckalloc(sizeof(ReflectedChannelMap));
	Tcl_InitHashTable(&rcmPtr->map, TCL_STRING_KEYS);
	Tcl_SetAssocData(interp, RCMKEY,
		(Tcl_InterpDeleteProc *) DeleteReflectedChannelMap, rcmPtr);
    }
    return rcmPtr;
}

/*
 *----------------------------------------------------------------------
 *
 * DeleteReflectedChannelMap --
 *
 *	Deletes the channel table for an interpreter, closing any open
 *	channels whose refcount reaches zero. This procedure is invoked when
 *	an interpreter is deleted, via the AssocData cleanup mechanism.
 *
 * Results:
 *	None.
 *
 * Side effects:
 *	Deletes the hash table of channels. May close channels. May flush
 *	output on closed channels. Removes any channeEvent handlers that were
 *	registered in this interpreter.
 *
 *----------------------------------------------------------------------
 */

static void
DeleteReflectedChannelMap(
    ClientData clientData,	/* The per-interpreter data structure. */
    Tcl_Interp *interp)		/* The interpreter being deleted. */
{
    ReflectedChannelMap *rcmPtr = clientData;
				/* The map */
    Tcl_HashSearch hSearch;	 /* Search variable. */
    Tcl_HashEntry *hPtr;	 /* Search variable. */
    ReflectedChannel *rcPtr;
    Tcl_Channel chan;
#ifdef TCL_THREADS
    ForwardingResult *resultPtr;
    ForwardingEvent *evPtr;
    ForwardParam *paramPtr;
#endif

    /*
     * Delete all entries. The channels may have been closed already, or will
     * be closed later, by the standard IO finalization of an interpreter
     * under destruction. Except for the channels which were moved to a
     * different interpreter and/or thread. They do not exist from the IO
     * systems point of view and will not get closed. Therefore mark all as
     * dead so that any future access will cause a proper error. For channels
     * in a different thread we actually do the same as
     * DeleteThreadReflectedChannelMap(), just restricted to the channels of
     * this interp.
     */

    for (hPtr = Tcl_FirstHashEntry(&rcmPtr->map, &hSearch);
	    hPtr != NULL;
	    hPtr = Tcl_FirstHashEntry(&rcmPtr->map, &hSearch)) {
	chan = Tcl_GetHashValue(hPtr);
	rcPtr = Tcl_GetChannelInstanceData(chan);

	rcPtr->dead = 1;
	Tcl_DeleteHashEntry(hPtr);
    }
    Tcl_DeleteHashTable(&rcmPtr->map);
    ckfree(&rcmPtr->map);

#ifdef TCL_THREADS
    /*
     * The origin interpreter for one or more reflected channels is gone.
     */

    /*
     * Go through the list of pending results and cancel all whose events were
     * destined for this interpreter. While this is in progress we block any
     * other access to the list of pending results.
     */

    Tcl_MutexLock(&rcForwardMutex);

    for (resultPtr = forwardList;
	    resultPtr != NULL;
	    resultPtr = resultPtr->nextPtr) {
	if (resultPtr->dsti != interp) {
	    /*
	     * Ignore results/events for other interpreters.
	     */

	    continue;
	}

	/*
	 * The receiver for the event exited, before processing the event. We
	 * detach the result now, wake the originator up and signal failure.
	 */

	evPtr = resultPtr->evPtr;

	/* Basic crash safety until this routine can get revised [3411310] */
	if (evPtr == NULL) {
	    continue;
	}
	paramPtr = evPtr->param;

	evPtr->resultPtr = NULL;
	resultPtr->evPtr = NULL;
	resultPtr->result = TCL_ERROR;

	ForwardSetStaticError(paramPtr, msg_send_dstlost);

	Tcl_ConditionNotify(&resultPtr->done);
    }
    Tcl_MutexUnlock(&rcForwardMutex);

    /*
     * Get the map of all channels handled by the current thread. This is a
     * ReflectedChannelMap, but on a per-thread basis, not per-interp. Go
     * through the channels and remove all which were handled by this
     * interpreter. They have already been marked as dead.
     */

    rcmPtr = GetThreadReflectedChannelMap();
    for (hPtr = Tcl_FirstHashEntry(&rcmPtr->map, &hSearch);
	    hPtr != NULL;
	    hPtr = Tcl_NextHashEntry(&hSearch)) {
	chan = Tcl_GetHashValue(hPtr);
	rcPtr = Tcl_GetChannelInstanceData(chan);

	if (rcPtr->interp != interp) {
	    /*
	     * Ignore entries for other interpreters.
	     */

	    continue;
	}

	rcPtr->dead = 1;
	FreeReflectedChannelArgs(rcPtr);
	Tcl_DeleteHashEntry(hPtr);
    }
#endif
}

#ifdef TCL_THREADS
/*
 *----------------------------------------------------------------------
 *
 * GetThreadReflectedChannelMap --
 *
 *	Gets and potentially initializes the reflected channel map for a
 *	thread.
 *
 * Results:
 *	A pointer to the map created, for use by the caller.
 *
 * Side effects:
 *	Initializes the reflected channel map for a thread.
 *
 *----------------------------------------------------------------------
 */

static ReflectedChannelMap *
GetThreadReflectedChannelMap(void)
{
    ThreadSpecificData *tsdPtr = TCL_TSD_INIT(&dataKey);

    if (!tsdPtr->rcmPtr) {
	tsdPtr->rcmPtr = ckalloc(sizeof(ReflectedChannelMap));
	Tcl_InitHashTable(&tsdPtr->rcmPtr->map, TCL_STRING_KEYS);
	Tcl_CreateThreadExitHandler(DeleteThreadReflectedChannelMap, NULL);
    }

    return tsdPtr->rcmPtr;
}

/*
 *----------------------------------------------------------------------
 *
 * DeleteThreadReflectedChannelMap --
 *
 *	Deletes the channel table for a thread. This procedure is invoked when
 *	a thread is deleted. The channels have already been marked as dead, in
 *	DeleteReflectedChannelMap().
 *
 * Results:
 *	None.
 *
 * Side effects:
 *	Deletes the hash table of channels.
 *
 *----------------------------------------------------------------------
 */

static void
DeleteThreadReflectedChannelMap(
    ClientData clientData)	/* The per-thread data structure. */
{
    Tcl_HashSearch hSearch;	 /* Search variable. */
    Tcl_HashEntry *hPtr;	 /* Search variable. */
    Tcl_ThreadId self = Tcl_GetCurrentThread();
    ReflectedChannelMap *rcmPtr; /* The map */
    ForwardingResult *resultPtr;

    /*
     * The origin thread for one or more reflected channels is gone.
     * NOTE: If this function is called due to a thread getting killed the
     *       per-interp DeleteReflectedChannelMap is apparently not called.
     */

    /*
     * Go through the list of pending results and cancel all whose events were
     * destined for this thread. While this is in progress we block any
     * other access to the list of pending results.
     */

    Tcl_MutexLock(&rcForwardMutex);

    for (resultPtr = forwardList;
	    resultPtr != NULL;
	    resultPtr = resultPtr->nextPtr) {
	ForwardingEvent *evPtr;
	ForwardParam *paramPtr;

	if (resultPtr->dst != self) {
	    /*
	     * Ignore results/events for other threads.
	     */

	    continue;
	}

	/*
	 * The receiver for the event exited, before processing the event. We
	 * detach the result now, wake the originator up and signal failure.
	 */

	evPtr = resultPtr->evPtr;

	/* Basic crash safety until this routine can get revised [3411310] */
	if (evPtr == NULL ) {
	    continue;
	}
	paramPtr = evPtr->param;

	evPtr->resultPtr = NULL;
	resultPtr->evPtr = NULL;
	resultPtr->result = TCL_ERROR;

	ForwardSetStaticError(paramPtr, msg_send_dstlost);

	Tcl_ConditionNotify(&resultPtr->done);
    }
    Tcl_MutexUnlock(&rcForwardMutex);

    /*
     * Run over the event queue of this thread and remove all ReflectEvent's
     * still pending. These are inbound events for reflected channels this
     * thread owns but doesn't handle. The inverse of the channel map
     * actually.
     */

    Tcl_DeleteEvents(ReflectEventDelete, NULL);

    /*
     * Get the map of all channels handled by the current thread. This is a
     * ReflectedChannelMap, but on a per-thread basis, not per-interp. Go
     * through the channels, remove all, mark them as dead.
     */

    rcmPtr = GetThreadReflectedChannelMap();
    for (hPtr = Tcl_FirstHashEntry(&rcmPtr->map, &hSearch);
	    hPtr != NULL;
	    hPtr = Tcl_FirstHashEntry(&rcmPtr->map, &hSearch)) {
	Tcl_Channel chan = Tcl_GetHashValue(hPtr);
	ReflectedChannel *rcPtr = Tcl_GetChannelInstanceData(chan);

	rcPtr->dead = 1;
	FreeReflectedChannelArgs(rcPtr);
	Tcl_DeleteHashEntry(hPtr);
    }
    ckfree(rcmPtr);
}

static void
ForwardOpToHandlerThread(
    ReflectedChannel *rcPtr,	/* Channel instance */
    ForwardedOperation op,	/* Forwarded driver operation */
    const void *param)		/* Arguments */
{
    /*
     * Core of the communication from OWNER to HANDLER thread.
     * The receiver is ForwardProc() below.
     */

    Tcl_ThreadId dst = rcPtr->thread;
    ForwardingEvent *evPtr;
    ForwardingResult *resultPtr;

    /*
     * We gather the lock early. This allows us to check the liveness of the
     * channel without interference from DeleteThreadReflectedChannelMap().
     */

    Tcl_MutexLock(&rcForwardMutex);

    if (rcPtr->dead) {
	/*
	 * The channel is marked as dead. Bail out immediately, with an
	 * appropriate error. Do not forget to unlock the mutex on this path.
	 */

	ForwardSetStaticError((ForwardParam *) param, msg_send_dstlost);
	Tcl_MutexUnlock(&rcForwardMutex);
	return;
    }

    /*
     * Create and initialize the event and data structures.
     */

    evPtr = ckalloc(sizeof(ForwardingEvent));
    resultPtr = ckalloc(sizeof(ForwardingResult));

    evPtr->event.proc = ForwardProc;
    evPtr->resultPtr = resultPtr;
    evPtr->op = op;
    evPtr->rcPtr = rcPtr;
    evPtr->param = (ForwardParam *) param;

    resultPtr->src = Tcl_GetCurrentThread();
    resultPtr->dst = dst;
    resultPtr->dsti = rcPtr->interp;
    resultPtr->done = NULL;
    resultPtr->result = -1;
    resultPtr->evPtr = evPtr;

    /*
     * Now execute the forward.
     */

    TclSpliceIn(resultPtr, forwardList);
    /* Do not unlock here. That is done by the ConditionWait */

    /*
     * Ensure cleanup of the event if the origin thread exits while this event
     * is pending or in progress. Exit of the destination thread is handled by
     * DeleteThreadReflectedChannelMap(), this is set up by
     * GetThreadReflectedChannelMap(). This is what we use the 'forwardList'
     * (see above) for.
     */

    Tcl_CreateThreadExitHandler(SrcExitProc, evPtr);

    /*
     * Queue the event and poke the other thread's notifier.
     */

    Tcl_ThreadQueueEvent(dst, (Tcl_Event *) evPtr, TCL_QUEUE_TAIL);
    Tcl_ThreadAlert(dst);

    /*
     * (*) Block until the handler thread has either processed the transfer or
     * rejected it.
     */

    while (resultPtr->result < 0) {
	/*
	 * NOTE (1): Is it possible that the current thread goes away while
	 * waiting here? IOW Is it possible that "SrcExitProc" is called while
	 * we are here? See complementary note (2) in "SrcExitProc"
	 *
	 * The ConditionWait unlocks the mutex during the wait and relocks it
	 * immediately after.
	 */

	Tcl_ConditionWait(&resultPtr->done, &rcForwardMutex, NULL);
    }

    /*
     * Unlink result from the forwarder list. No need to lock. Either still
     * locked, or locked by the ConditionWait
     */

    TclSpliceOut(resultPtr, forwardList);

    resultPtr->nextPtr = NULL;
    resultPtr->prevPtr = NULL;

    Tcl_MutexUnlock(&rcForwardMutex);
    Tcl_ConditionFinalize(&resultPtr->done);

    /*
     * Kill the cleanup handler now, and the result structure as well, before
     * returning the success code.
     *
     * Note: The event structure has already been deleted.
     */

    Tcl_DeleteThreadExitHandler(SrcExitProc, evPtr);

    ckfree(resultPtr);
}

static int
ForwardProc(
    Tcl_Event *evGPtr,
    int mask)
{
    /*
     * HANDLER thread.

     * The receiver part for the operations coming from the OWNER thread.
     * See ForwardOpToHandlerThread() for the transmitter.
     *
     * Notes regarding access to the referenced data.
     *
     * In principle the data belongs to the originating thread (see
     * evPtr->src), however this thread is currently blocked at (*), i.e.
     * quiescent. Because of this we can treat the data as belonging to us,
     * without fear of race conditions. I.e. we can read and write as we like.
     *
     * The only thing we cannot be sure of is the resultPtr. This can be be
     * NULLed if the originating thread went away while the event is handled
     * here now.
     */

    ForwardingEvent *evPtr = (ForwardingEvent *) evGPtr;
    ForwardingResult *resultPtr = evPtr->resultPtr;
    ReflectedChannel *rcPtr = evPtr->rcPtr;
    Tcl_Interp *interp = rcPtr->interp;
    ForwardParam *paramPtr = evPtr->param;
    Tcl_Obj *resObj = NULL;	/* Interp result of InvokeTclMethod */
    ReflectedChannelMap *rcmPtr;/* Map of reflected channels with handlers in
                                 * this interp. */
    Tcl_HashEntry *hPtr;	/* Entry in the above map */

    /*
     * Ignore the event if no one is waiting for its result anymore.
     */

    if (!resultPtr) {
	return 1;
    }

    paramPtr->base.code = TCL_OK;
    paramPtr->base.msgStr = NULL;
    paramPtr->base.mustFree = 0;

    switch (evPtr->op) {
	/*
	 * The destination thread for the following operations is
	 * rcPtr->thread, which contains rcPtr->interp, the interp we have to
	 * call upon for the driver.
	 */

    case ForwardedClose:
	/*
	 * No parameters/results.
	 */

	if (InvokeTclMethod(rcPtr, "finalize", NULL, NULL, &resObj)!=TCL_OK) {
	    ForwardSetObjError(paramPtr, resObj);
	}

	/*
	 * Freeing is done here, in the origin thread, callback command
	 * objects belong to this thread. Deallocating them in a different
	 * thread is not allowed
	 *
	 * We remove the channel from both interpreter and thread maps before
	 * releasing the memory, to prevent future accesses (like by
	 * 'postevent') from finding and dereferencing a dangling pointer.
	 */

	rcmPtr = GetReflectedChannelMap(interp);
	hPtr = Tcl_FindHashEntry(&rcmPtr->map,
                Tcl_GetChannelName(rcPtr->chan));
	Tcl_DeleteHashEntry(hPtr);

	rcmPtr = GetThreadReflectedChannelMap();
	hPtr = Tcl_FindHashEntry(&rcmPtr->map,
                Tcl_GetChannelName(rcPtr->chan));
	Tcl_DeleteHashEntry(hPtr);

	FreeReflectedChannelArgs(rcPtr);
	break;

    case ForwardedInput: {
	Tcl_Obj *toReadObj = Tcl_NewIntObj(paramPtr->input.toRead);
        Tcl_IncrRefCount(toReadObj);

        Tcl_Preserve(rcPtr);
	if (InvokeTclMethod(rcPtr, "read", toReadObj, NULL, &resObj)!=TCL_OK){
	    int code = ErrnoReturn(rcPtr, resObj);

	    if (code < 0) {
		paramPtr->base.code = code;
	    } else {
		ForwardSetObjError(paramPtr, resObj);
	    }
	    paramPtr->input.toRead = -1;
	} else {
	    /*
	     * Process a regular result.
	     */

	    int bytec;			/* Number of returned bytes */
	    unsigned char *bytev;	/* Array of returned bytes */

	    bytev = Tcl_GetByteArrayFromObj(resObj, &bytec);

	    if (paramPtr->input.toRead < bytec) {
		ForwardSetStaticError(paramPtr, msg_read_toomuch);
		paramPtr->input.toRead = -1;
	    } else {
		if (bytec > 0) {
		    memcpy(paramPtr->input.buf, bytev, (size_t) bytec);
		}
		paramPtr->input.toRead = bytec;
	    }
	}
        Tcl_Release(rcPtr);
        Tcl_DecrRefCount(toReadObj);
	break;
    }

    case ForwardedOutput: {
	Tcl_Obj *bufObj = Tcl_NewByteArrayObj((unsigned char *)
                paramPtr->output.buf, paramPtr->output.toWrite);
        Tcl_IncrRefCount(bufObj);

        Tcl_Preserve(rcPtr);
	if (InvokeTclMethod(rcPtr, "write", bufObj, NULL, &resObj) != TCL_OK) {
	    int code = ErrnoReturn(rcPtr, resObj);

	    if (code < 0) {
		paramPtr->base.code = code;
	    } else {
		ForwardSetObjError(paramPtr, resObj);
	    }
	    paramPtr->output.toWrite = -1;
	} else {
	    /*
	     * Process a regular result.
	     */

	    int written;

	    if (Tcl_GetIntFromObj(interp, resObj, &written) != TCL_OK) {
		Tcl_DecrRefCount(resObj);
		resObj = MarshallError(interp);
		ForwardSetObjError(paramPtr, resObj);
		paramPtr->output.toWrite = -1;
	    } else if (written==0 || paramPtr->output.toWrite<written) {
		ForwardSetStaticError(paramPtr, msg_write_toomuch);
		paramPtr->output.toWrite = -1;
	    } else {
		paramPtr->output.toWrite = written;
	    }
	}
        Tcl_Release(rcPtr);
        Tcl_DecrRefCount(bufObj);
	break;
    }

    case ForwardedSeek: {
	Tcl_Obj *offObj = Tcl_NewWideIntObj(paramPtr->seek.offset);
	Tcl_Obj *baseObj = Tcl_NewStringObj(
                (paramPtr->seek.seekMode==SEEK_SET) ? "start" :
                (paramPtr->seek.seekMode==SEEK_CUR) ? "current" : "end", -1);

        Tcl_IncrRefCount(offObj);
        Tcl_IncrRefCount(baseObj);

        Tcl_Preserve(rcPtr);
	if (InvokeTclMethod(rcPtr, "seek", offObj, baseObj, &resObj)!=TCL_OK){
	    ForwardSetObjError(paramPtr, resObj);
	    paramPtr->seek.offset = -1;
	} else {
	    /*
	     * Process a regular result. If the type is wrong this may change
	     * into an error.
	     */

	    Tcl_WideInt newLoc;

	    if (Tcl_GetWideIntFromObj(interp, resObj, &newLoc) == TCL_OK) {
		if (newLoc < Tcl_LongAsWide(0)) {
		    ForwardSetStaticError(paramPtr, msg_seek_beforestart);
		    paramPtr->seek.offset = -1;
		} else {
		    paramPtr->seek.offset = newLoc;
		}
	    } else {
		Tcl_DecrRefCount(resObj);
		resObj = MarshallError(interp);
		ForwardSetObjError(paramPtr, resObj);
		paramPtr->seek.offset = -1;
	    }
	}
        Tcl_Release(rcPtr);
        Tcl_DecrRefCount(offObj);
        Tcl_DecrRefCount(baseObj);
	break;
    }

    case ForwardedWatch: {
	Tcl_Obj *maskObj = DecodeEventMask(paramPtr->watch.mask);
        /* assert maskObj.refCount == 1 */

        Tcl_Preserve(rcPtr);
	(void) InvokeTclMethod(rcPtr, "watch", maskObj, NULL, NULL);
	Tcl_DecrRefCount(maskObj);
        Tcl_Release(rcPtr);
	break;
    }

    case ForwardedBlock: {
	Tcl_Obj *blockObj = Tcl_NewBooleanObj(!paramPtr->block.nonblocking);

        Tcl_IncrRefCount(blockObj);
        Tcl_Preserve(rcPtr);
	if (InvokeTclMethod(rcPtr, "blocking", blockObj, NULL,
                &resObj) != TCL_OK) {
	    ForwardSetObjError(paramPtr, resObj);
	}
        Tcl_Release(rcPtr);
        Tcl_DecrRefCount(blockObj);
	break;
    }

    case ForwardedSetOpt: {
	Tcl_Obj *optionObj = Tcl_NewStringObj(paramPtr->setOpt.name, -1);
	Tcl_Obj *valueObj  = Tcl_NewStringObj(paramPtr->setOpt.value, -1);

        Tcl_IncrRefCount(optionObj);
        Tcl_IncrRefCount(valueObj);
        Tcl_Preserve(rcPtr);
	if (InvokeTclMethod(rcPtr, "configure", optionObj, valueObj,
                &resObj) != TCL_OK) {
	    ForwardSetObjError(paramPtr, resObj);
	}
        Tcl_Release(rcPtr);
        Tcl_DecrRefCount(optionObj);
        Tcl_DecrRefCount(valueObj);
	break;
    }

    case ForwardedGetOpt: {
	/*
	 * Retrieve the value of one option.
	 */

	Tcl_Obj *optionObj = Tcl_NewStringObj(paramPtr->getOpt.name, -1);

        Tcl_IncrRefCount(optionObj);
        Tcl_Preserve(rcPtr);
	if (InvokeTclMethod(rcPtr, "cget", optionObj, NULL, &resObj)!=TCL_OK){
	    ForwardSetObjError(paramPtr, resObj);
	} else {
	    TclDStringAppendObj(paramPtr->getOpt.value, resObj);
	}
        Tcl_Release(rcPtr);
        Tcl_DecrRefCount(optionObj);
	break;
    }

    case ForwardedGetOptAll:
	/*
	 * Retrieve all options.
	 */

        Tcl_Preserve(rcPtr);
	if (InvokeTclMethod(rcPtr, "cgetall", NULL, NULL, &resObj) != TCL_OK){
	    ForwardSetObjError(paramPtr, resObj);
	} else {
	    /*
	     * Extract list, validate that it is a list, and #elements. See
	     * NOTE (4) as well.
	     */

	    int listc;
	    Tcl_Obj **listv;

	    if (Tcl_ListObjGetElements(interp, resObj, &listc,
                    &listv) != TCL_OK) {
		Tcl_DecrRefCount(resObj);
		resObj = MarshallError(interp);
		ForwardSetObjError(paramPtr, resObj);
	    } else if ((listc % 2) == 1) {
		/*
		 * Odd number of elements is wrong. [x].
		 */

		char *buf = ckalloc(200);
		sprintf(buf,
			"{Expected list with even number of elements, got %d %s instead}",
			listc, (listc == 1 ? "element" : "elements"));

		ForwardSetDynamicError(paramPtr, buf);
	    } else {
		int len;
		const char *str = Tcl_GetStringFromObj(resObj, &len);

		if (len) {
		    TclDStringAppendLiteral(paramPtr->getOpt.value, " ");
		    Tcl_DStringAppend(paramPtr->getOpt.value, str, len);
		}
	    }
	}
        Tcl_Release(rcPtr);
	break;

    default:
	/*
	 * Bad operation code.
	 */

	Tcl_Panic("Bad operation code in ForwardProc");
	break;
    }

    /*
     * Remove the reference we held on the result of the invoke, if we had
     * such.
     */

    if (resObj != NULL) {
	Tcl_DecrRefCount(resObj);
    }

    if (resultPtr) {
	/*
	 * Report the forwarding result synchronously to the waiting caller.
	 * This unblocks (*) as well. This is wrapped into a conditional
	 * because the caller may have exited in the mean time.
	 */

	Tcl_MutexLock(&rcForwardMutex);
	resultPtr->result = TCL_OK;
	Tcl_ConditionNotify(&resultPtr->done);
	Tcl_MutexUnlock(&rcForwardMutex);
    }

    return 1;
}

static void
SrcExitProc(
    ClientData clientData)
{
    ForwardingEvent *evPtr = clientData;
    ForwardingResult *resultPtr;
    ForwardParam *paramPtr;

    /*
     * NOTE (2): Can this handler be called with the originator blocked?
     */

    /*
     * The originator for the event exited. It is not sure if this can happen,
     * as the originator should be blocked at (*) while the event is in
     * transit/pending.
     *
     * We make sure that the event cannot refer to the result anymore, remove
     * it from the list of pending results and free the structure. Locking the
     * access ensures that we cannot get in conflict with "ForwardProc",
     * should it already execute the event.
     */

    Tcl_MutexLock(&rcForwardMutex);

    resultPtr = evPtr->resultPtr;
    paramPtr = evPtr->param;

    evPtr->resultPtr = NULL;
    resultPtr->evPtr = NULL;
    resultPtr->result = TCL_ERROR;

    ForwardSetStaticError(paramPtr, msg_send_originlost);

    /*
     * See below: TclSpliceOut(resultPtr, forwardList);
     */

    Tcl_MutexUnlock(&rcForwardMutex);

    /*
     * This unlocks (*). The structure will be spliced out and freed by
     * "ForwardProc". Maybe.
     */

    Tcl_ConditionNotify(&resultPtr->done);
}

static void
ForwardSetObjError(
    ForwardParam *paramPtr,
    Tcl_Obj *obj)
{
    int len;
    const char *msgStr = Tcl_GetStringFromObj(obj, &len);

    len++;
    ForwardSetDynamicError(paramPtr, ckalloc(len));
    memcpy(paramPtr->base.msgStr, msgStr, (unsigned) len);
}
#endif

/*
 * Local Variables:
 * mode: c
 * c-basic-offset: 4
 * fill-column: 78
 * tab-width: 8
 * indent-tabs-mode: nil
 * End:
 */<|MERGE_RESOLUTION|>--- conflicted
+++ resolved
@@ -433,7 +433,6 @@
 			    Tcl_Obj *cmdpfxObj, int mode, Tcl_Obj *handleObj);
 static Tcl_Obj *	NextHandle(void);
 static void		FreeReflectedChannel(ReflectedChannel *rcPtr);
-static void		FreeReflectedChannelArgs(ReflectedChannel *rcPtr);
 static int		InvokeTclMethod(ReflectedChannel *rcPtr,
 			    const char *method, Tcl_Obj *argOneObj,
 			    Tcl_Obj *argTwoObj, Tcl_Obj **resultObjPtr);
@@ -2179,52 +2178,6 @@
     Tcl_ListObjAppendElement(NULL, rcPtr->cmd, Tcl_NewObj());
     Tcl_ListObjAppendElement(NULL, rcPtr->cmd, handleObj);
     Tcl_IncrRefCount(rcPtr->cmd);
-<<<<<<< HEAD
-
-    Tcl_ListObjGetElements(interp, cmdpfxObj, &listc, &listv);
-
-    /*
-     * See [==] as well.
-     * Storage for the command prefix and the additional words required for
-     * the invocation of methods in the command handler.
-     *
-     * listv [0] [listc-1] | [listc]  [listc+1] |
-     * argv  [0]   ... [.] | [argc-2] [argc-1]  | [argc]  [argc+2]
-     *       cmd   ... pfx | method   chan      | detail1 detail2
-     */
-
-    rcPtr->argc = listc + 2;
-    rcPtr->argv = ckalloc(sizeof(Tcl_Obj *) * (listc+4));
-
-    /*
-     * Duplicate object references.
-     */
-
-    for (i=0; i<listc ; i++) {
-	Tcl_Obj *word = rcPtr->argv[i] = listv[i];
-
-	Tcl_IncrRefCount(word);
-    }
-
-    i++;				/* Skip placeholder for method */
-
-    /*
-     * [Bug 1667990]: See [x] in FreeReflectedChannel for release
-     */
-
-    rcPtr->argv[i] = handleObj;
-    Tcl_IncrRefCount(handleObj);
-
-    /*
-     * The next two objects are kept empty, varying arguments.
-     */
-
-    /*
-     * Initialization complete.
-     */
-
-=======
->>>>>>> 630c5dd0
     return rcPtr;
 }
 @@ -2273,35 +2226,6 @@
  
 static void
-FreeReflectedChannelArgs(
-    ReflectedChannel *rcPtr)
-{
-<<<<<<< HEAD
-    int i, n = rcPtr->argc - 2;
-=======
-    Channel *chanPtr = (Channel *) rcPtr->chan;
->>>>>>> 630c5dd0
-
-    if (n < 0) {
-	return;
-    }
-<<<<<<< HEAD
-    for (i=0; i<n; i++) {
-	Tcl_DecrRefCount(rcPtr->argv[i]);
-    }
-
-    /*
-     * [Bug 1667990]: See [x] in NewReflectedChannel for lock. n+1 = argc-1.
-     */
-
-    Tcl_DecrRefCount(rcPtr->argv[n+1]);
-    Tcl_DecrRefCount(rcPtr->cmd);
-
-    rcPtr->argc = 1;
-}
--
-static void
 FreeReflectedChannel(
     ReflectedChannel *rcPtr)
 {
@@ -2316,16 +2240,8 @@
 	chanPtr->typePtr = NULL;
     }
     Tcl_Release(chanPtr);
-
-    FreeReflectedChannelArgs(rcPtr);
-
-    ckfree(rcPtr->argv);
+    Tcl_DecrRefCount(rcPtr->cmd);
     ckfree(rcPtr);
-=======
-    Tcl_Release(chanPtr);
-    Tcl_DecrRefCount(rcPtr->cmd);
-    ckfree((char*) rcPtr);
->>>>>>> 630c5dd0
 }
  
@@ -2709,7 +2625,6 @@
 	}
 
 	rcPtr->dead = 1;
-	FreeReflectedChannelArgs(rcPtr);
 	Tcl_DeleteHashEntry(hPtr);
     }
 #endif
@@ -2851,7 +2766,6 @@
 	ReflectedChannel *rcPtr = Tcl_GetChannelInstanceData(chan);
 
 	rcPtr->dead = 1;
-	FreeReflectedChannelArgs(rcPtr);
 	Tcl_DeleteHashEntry(hPtr);
     }
     ckfree(rcmPtr);
@@ -3060,7 +2974,6 @@
                 Tcl_GetChannelName(rcPtr->chan));
 	Tcl_DeleteHashEntry(hPtr);
 
-	FreeReflectedChannelArgs(rcPtr);
 	break;
 
     case ForwardedInput: {
