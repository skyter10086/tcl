/*
 * tclIO.c --
 *
 *	This file provides the generic portions (those that are the same on
 *	all platforms and for all channel types) of Tcl's IO facilities.
 *
 * Copyright (c) 1998-2000 Ajuba Solutions
 * Copyright (c) 1995-1997 Sun Microsystems, Inc.
 * Contributions from Don Porter, NIST, 2014. (not subject to US copyright)
 *
 * See the file "license.terms" for information on usage and redistribution of
 * this file, and for a DISCLAIMER OF ALL WARRANTIES.
 */

#include "tclInt.h"
#include "tclIO.h"
#include <assert.h>

/*
 * For each channel handler registered in a call to Tcl_CreateChannelHandler,
 * there is one record of the following type. All of records for a specific
 * channel are chained together in a singly linked list which is stored in
 * the channel structure.
 */

typedef struct ChannelHandler {
    Channel *chanPtr;		/* The channel structure for this channel. */
    int mask;			/* Mask of desired events. */
    Tcl_ChannelProc *proc;	/* Procedure to call in the type of
				 * Tcl_CreateChannelHandler. */
    ClientData clientData;	/* Argument to pass to procedure. */
    struct ChannelHandler *nextPtr;
				/* Next one in list of registered handlers. */
} ChannelHandler;

/*
 * This structure keeps track of the current ChannelHandler being invoked in
 * the current invocation of Tcl_NotifyChannel. There is a potential
 * problem if a ChannelHandler is deleted while it is the current one, since
 * Tcl_NotifyChannel needs to look at the nextPtr field. To handle this
 * problem, structures of the type below indicate the next handler to be
 * processed for any (recursively nested) dispatches in progress. The
 * nextHandlerPtr field is updated if the handler being pointed to is deleted.
 * The nestedHandlerPtr field is used to chain together all recursive
 * invocations, so that Tcl_DeleteChannelHandler can find all the recursively
 * nested invocations of Tcl_NotifyChannel and compare the handler being
 * deleted against the NEXT handler to be invoked in that invocation; when it
 * finds such a situation, Tcl_DeleteChannelHandler updates the nextHandlerPtr
 * field of the structure to the next handler.
 */

typedef struct NextChannelHandler {
    ChannelHandler *nextHandlerPtr;	/* The next handler to be invoked in
					 * this invocation. */
    struct NextChannelHandler *nestedHandlerPtr;
					/* Next nested invocation of
					 * Tcl_NotifyChannel. */
} NextChannelHandler;

/*
 * The following structure is used by Tcl_GetsObj() to encapsulates the
 * state for a "gets" operation.
 */

typedef struct GetsState {
    Tcl_Obj *objPtr;		/* The object to which UTF-8 characters
				 * will be appended. */
    char **dstPtr;		/* Pointer into objPtr's string rep where
				 * next character should be stored. */
    Tcl_Encoding encoding;	/* The encoding to use to convert raw bytes
				 * to UTF-8.  */
    ChannelBuffer *bufPtr;	/* The current buffer of raw bytes being
				 * emptied. */
    Tcl_EncodingState state;	/* The encoding state just before the last
				 * external to UTF-8 conversion in
				 * FilterInputBytes(). */
    int rawRead;		/* The number of bytes removed from bufPtr
				 * in the last call to FilterInputBytes(). */
    int bytesWrote;		/* The number of bytes of UTF-8 data
				 * appended to objPtr during the last call to
				 * FilterInputBytes(). */
    int charsWrote;		/* The corresponding number of UTF-8
				 * characters appended to objPtr during the
				 * last call to FilterInputBytes(). */
    int totalChars;		/* The total number of UTF-8 characters
				 * appended to objPtr so far, just before the
				 * last call to FilterInputBytes(). */
} GetsState;

/*
 * The following structure encapsulates the state for a background channel
 * copy.  Note that the data buffer for the copy will be appended to this
 * structure.
 */

typedef struct CopyState {
    struct Channel *readPtr;	/* Pointer to input channel. */
    struct Channel *writePtr;	/* Pointer to output channel. */
    int readFlags;		/* Original read channel flags. */
    int writeFlags;		/* Original write channel flags. */
    Tcl_WideInt toRead;		/* Number of bytes to copy, or -1. */
    Tcl_WideInt total;		/* Total bytes transferred (written). */
    Tcl_Interp *interp;		/* Interp that started the copy. */
    Tcl_Obj *cmdPtr;		/* Command to be invoked at completion. */
    int bufSize;		/* Size of appended buffer. */
    char buffer[1];		/* Copy buffer, this must be the last
                                 * field. */
} CopyState;

/*
 * All static variables used in this file are collected into a single instance
 * of the following structure. For multi-threaded implementations, there is
 * one instance of this structure for each thread.
 *
 * Notice that different structures with the same name appear in other files.
 * The structure defined below is used in this file only.
 */

typedef struct {
    NextChannelHandler *nestedHandlerPtr;
				/* This variable holds the list of nested
				 * Tcl_NotifyChannel invocations. */
    ChannelState *firstCSPtr;	/* List of all channels currently open,
				 * indexed by ChannelState, as only one
				 * ChannelState exists per set of stacked
				 * channels. */
    Tcl_Channel stdinChannel;	/* Static variable for the stdin channel. */
    int stdinInitialized;
    Tcl_Channel stdoutChannel;	/* Static variable for the stdout channel. */
    int stdoutInitialized;
    Tcl_Channel stderrChannel;	/* Static variable for the stderr channel. */
    int stderrInitialized;
    Tcl_Encoding binaryEncoding;
} ThreadSpecificData;

static Tcl_ThreadDataKey dataKey;

/*
 * Structure to record a close callback. One such record exists for
 * each close callback registered for a channel.
 */

typedef struct CloseCallback {
    Tcl_CloseProc *proc;		/* The procedure to call. */
    ClientData clientData;		/* Arbitrary one-word data to pass
					 * to the callback. */
    struct CloseCallback *nextPtr;	/* For chaining close callbacks. */
} CloseCallback;

/*
 * Static functions in this file:
 */

static ChannelBuffer *	AllocChannelBuffer(int length);
static void		PreserveChannelBuffer(ChannelBuffer *bufPtr);
static void		ReleaseChannelBuffer(ChannelBuffer *bufPtr);
static int		IsShared(ChannelBuffer *bufPtr);
static void		ChannelFree(Channel *chanPtr);
static void		ChannelTimerProc(ClientData clientData);
static int		ChanRead(Channel *chanPtr, char *dst, int dstSize);
static int		CheckChannelErrors(ChannelState *statePtr,
			    int direction);
static int		CheckForDeadChannel(Tcl_Interp *interp,
			    ChannelState *statePtr);
static void		CheckForStdChannelsBeingClosed(Tcl_Channel chan);
static void		CleanupChannelHandlers(Tcl_Interp *interp,
			    Channel *chanPtr);
static int		CloseChannel(Tcl_Interp *interp, Channel *chanPtr,
			    int errorCode);
static int		CloseChannelPart(Tcl_Interp *interp, Channel *chanPtr,
			    int errorCode, int flags);
static int		CloseWrite(Tcl_Interp *interp, Channel *chanPtr);
static void		CommonGetsCleanup(Channel *chanPtr);
static int		CopyData(CopyState *csPtr, int mask);
static int		MoveBytes(CopyState *csPtr);

static void		MBCallback(CopyState *csPtr, Tcl_Obj *errObj);
static void		MBError(CopyState *csPtr, int mask, int errorCode);
static int		MBRead(CopyState *csPtr);
static int		MBWrite(CopyState *csPtr);
static void		MBEvent(ClientData clientData, int mask);

static void		CopyEventProc(ClientData clientData, int mask);
static void		CreateScriptRecord(Tcl_Interp *interp,
			    Channel *chanPtr, int mask, Tcl_Obj *scriptPtr);
static void		DeleteChannelTable(ClientData clientData,
			    Tcl_Interp *interp);
static void		DeleteScriptRecord(Tcl_Interp *interp,
			    Channel *chanPtr, int mask);
static int		DetachChannel(Tcl_Interp *interp, Tcl_Channel chan);
static void		DiscardInputQueued(ChannelState *statePtr,
			    int discardSavedBuffers);
static void		DiscardOutputQueued(ChannelState *chanPtr);
static int		DoRead(Channel *chanPtr, char *dst, size_t bytesToRead,
			    int allowShortReads);
static int		DoReadChars(Channel *chan, Tcl_Obj *objPtr, size_t toRead,
			    int appendFlag);
static int		FilterInputBytes(Channel *chanPtr,
			    GetsState *statePtr);
static int		FlushChannel(Tcl_Interp *interp, Channel *chanPtr,
			    int calledFromAsyncFlush);
static int		TclGetsObjBinary(Tcl_Channel chan, Tcl_Obj *objPtr);
static Tcl_Encoding	GetBinaryEncoding();
static void		FreeBinaryEncoding(ClientData clientData);
static Tcl_HashTable *	GetChannelTable(Tcl_Interp *interp);
static int		GetInput(Channel *chanPtr);
static int		HaveVersion(const Tcl_ChannelType *typePtr,
			    Tcl_ChannelTypeVersion minimumVersion);
static void		PeekAhead(Channel *chanPtr, char **dstEndPtr,
			    GetsState *gsPtr);
static int		ReadBytes(ChannelState *statePtr, Tcl_Obj *objPtr,
			    int charsLeft);
static int		ReadChars(ChannelState *statePtr, Tcl_Obj *objPtr,
			    int charsLeft, int *factorPtr);
static void		RecycleBuffer(ChannelState *statePtr,
			    ChannelBuffer *bufPtr, int mustDiscard);
static int		StackSetBlockMode(Channel *chanPtr, int mode);
static int		SetBlockMode(Tcl_Interp *interp, Channel *chanPtr,
			    int mode);
static void		StopCopy(CopyState *csPtr);
static void		TranslateInputEOL(ChannelState *statePtr, char *dst,
			    const char *src, int *dstLenPtr, int *srcLenPtr);
static void		UpdateInterest(Channel *chanPtr);
static int		Write(Channel *chanPtr, const char *src,
			    int srcLen, Tcl_Encoding encoding);
static Tcl_Obj *	FixLevelCode(Tcl_Obj *msg);
static void		SpliceChannel(Tcl_Channel chan);
static void		CutChannel(Tcl_Channel chan);
static int              WillRead(Channel *chanPtr);

#define WriteChars(chanPtr, src, srcLen) \
			Write(chanPtr, src, srcLen, chanPtr->state->encoding)
#define WriteBytes(chanPtr, src, srcLen) \
			Write(chanPtr, src, srcLen, tclIdentityEncoding)

/*
 * Simplifying helper macros. All may use their argument(s) multiple times.
 * The ANSI C "prototypes" for the macros are listed below, together with a
 * short description of what the macro does.
 *
 * --------------------------------------------------------------------------
 * size_t BytesLeft(ChannelBuffer *bufPtr)
 *
 *	Returns the number of bytes of data remaining in the buffer.
 *
 * int SpaceLeft(ChannelBuffer *bufPtr)
 *
 *	Returns the number of bytes of space remaining at the end of the
 *	buffer.
 *
 * int IsBufferReady(ChannelBuffer *bufPtr)
 *
 *	Returns whether a buffer has bytes available within it.
 *
 * int IsBufferEmpty(ChannelBuffer *bufPtr)
 *
 *	Returns whether a buffer is entirely empty. Note that this is not the
 *	inverse of the above operation; trying to merge the two seems to lead
 *	to occasional crashes...
 *
 * int IsBufferFull(ChannelBuffer *bufPtr)
 *
 *	Returns whether more data can be added to a buffer.
 *
 * int IsBufferOverflowing(ChannelBuffer *bufPtr)
 *
 *	Returns whether a buffer has more data in it than it should.
 *
 * char *InsertPoint(ChannelBuffer *bufPtr)
 *
 *	Returns a pointer to where characters should be added to the buffer.
 *
 * char *RemovePoint(ChannelBuffer *bufPtr)
 *
 *	Returns a pointer to where characters should be removed from the
 *	buffer.
 * --------------------------------------------------------------------------
 */

#define BytesLeft(bufPtr)	((size_t)((bufPtr)->nextAdded - (bufPtr)->nextRemoved))

#define SpaceLeft(bufPtr)	((size_t)((bufPtr)->bufLength - (bufPtr)->nextAdded))

#define IsBufferReady(bufPtr)	((bufPtr)->nextAdded > (bufPtr)->nextRemoved)

#define IsBufferEmpty(bufPtr)	((bufPtr)->nextAdded == (bufPtr)->nextRemoved)

#define IsBufferFull(bufPtr)	((bufPtr) && (bufPtr)->nextAdded >= (bufPtr)->bufLength)

#define IsBufferOverflowing(bufPtr) ((bufPtr)->nextAdded>(bufPtr)->bufLength)

#define InsertPoint(bufPtr)	((bufPtr)->buf + (bufPtr)->nextAdded)

#define RemovePoint(bufPtr)	((bufPtr)->buf + (bufPtr)->nextRemoved)

/*
 * For working with channel state flag bits.
 */

#define SetFlag(statePtr, flag)		((statePtr)->flags |= (flag))
#define ResetFlag(statePtr, flag)	((statePtr)->flags &= ~(flag))
#define GotFlag(statePtr, flag)		((statePtr)->flags & (flag))

/*
 * Macro for testing whether a string (in optionName, length len) matches a
 * value (prefix matching rules). Arguments are the minimum length to match
 * and the value to match against. (Can't use Tcl_GetIndexFromObj as this is
 * used in a situation where no objects are available.)
 */

#define HaveOpt(minLength, nameString) \
	((len > (minLength)) && (optionName[1] == (nameString)[1]) \
		&& (strncmp(optionName, (nameString), len) == 0))

/*
 * The ChannelObjType type.  Used to store the result of looking up
 * a channel name in the context of an interp.  Saves the lookup
 * result and values needed to check its continued validity.
 */

typedef struct ResolvedChanName {
    ChannelState *statePtr;	/* The saved lookup result */
    Tcl_Interp *interp;		/* The interp in which the lookup was done. */
    size_t epoch;		/* The epoch of the channel when the lookup
				 * was done. Use to verify validity. */
    size_t refCount;		/* Share this struct among many Tcl_Obj. */
} ResolvedChanName;

static void		DupChannelIntRep(Tcl_Obj *objPtr, Tcl_Obj *copyPtr);
static void		FreeChannelIntRep(Tcl_Obj *objPtr);

static const Tcl_ObjType chanObjType = {
    "channel",			/* name for this type */
    FreeChannelIntRep,		/* freeIntRepProc */
    DupChannelIntRep,		/* dupIntRepProc */
    NULL,			/* updateStringProc */
    NULL			/* setFromAnyProc */
};

#define BUSY_STATE(st, fl) \
     ((((st)->csPtrR) && ((fl) & TCL_READABLE)) || \
      (((st)->csPtrW) && ((fl) & TCL_WRITABLE)))

#define MAX_CHANNEL_BUFFER_SIZE (1024*1024)

/*
 *---------------------------------------------------------------------------
 *
 * ChanClose, ChanRead, ChanSeek, ChanThreadAction, ChanWatch, ChanWrite --
 *
 *	Simplify the access to selected channel driver "methods" that are used
 *	in multiple places in a stereotypical fashion. These are just thin
 *	wrappers around the driver functions.
 *
 *---------------------------------------------------------------------------
 */

static inline int
ChanClose(
    Channel *chanPtr,
    Tcl_Interp *interp)
{
    if (chanPtr->typePtr->closeProc != TCL_CLOSE2PROC) {
	return chanPtr->typePtr->closeProc(chanPtr->instanceData, interp);
    } else {
	return chanPtr->typePtr->close2Proc(chanPtr->instanceData, interp, 0);
    }
}

static inline int
ChanCloseHalf(
    Channel *chanPtr,
    Tcl_Interp *interp,
    int flags)
{
    return chanPtr->typePtr->close2Proc(chanPtr->instanceData, interp, flags);
}

/*
 *---------------------------------------------------------------------------
 *
 * ChanRead --
 *
 *	Read up to dstSize bytes using the inputProc of chanPtr, store them at
 *	dst, and return the number of bytes stored.
 *
 * Results:
 *	The return value of the driver inputProc,
 *	  - number of bytes stored at dst, ot
 *	  - -1 on error, with a Posix error code available to the caller by
 *	    calling Tcl_GetErrno().
 *
 * Side effects:
 *	The CHANNEL_BLOCKED and CHANNEL_EOF flags of the channel state are set
 *	as appropriate.  On EOF, the inputEncodingFlags are set to perform
 *	ending operations on decoding.
 *
 *	TODO - Is this really the right place for that?
 *
 *---------------------------------------------------------------------------
 */
static int
ChanRead(
    Channel *chanPtr,
    char *dst,
    int dstSize)
{
    int bytesRead, result;

    /*
     * If the caller asked for zero bytes, we'd force the inputProc to return
     * zero bytes, and then misinterpret that as EOF.
     */

    assert(dstSize > 0);

    /*
     * Each read op must set the blocked and eof states anew, not let
     * the effect of prior reads leak through.
     */

    if (GotFlag(chanPtr->state, CHANNEL_EOF)) {
        chanPtr->state->inputEncodingFlags |= TCL_ENCODING_START;
    }
    ResetFlag(chanPtr->state, CHANNEL_BLOCKED | CHANNEL_EOF);
    chanPtr->state->inputEncodingFlags &= ~TCL_ENCODING_END;
    if (WillRead(chanPtr) == -1) {
        return -1;
    }

    bytesRead = chanPtr->typePtr->inputProc(chanPtr->instanceData,
	    dst, dstSize, &result);

    /*
     * Stop any flag leakage through stacked channel levels.
     */

    if (GotFlag(chanPtr->state, CHANNEL_EOF)) {
        chanPtr->state->inputEncodingFlags |= TCL_ENCODING_START;
    }
    ResetFlag(chanPtr->state, CHANNEL_BLOCKED | CHANNEL_EOF);
    chanPtr->state->inputEncodingFlags &= ~TCL_ENCODING_END;
    if (bytesRead == -1) {
	if ((result == EWOULDBLOCK) || (result == EAGAIN)) {
	    SetFlag(chanPtr->state, CHANNEL_BLOCKED);
	    result = EAGAIN;
	}
	Tcl_SetErrno(result);
    } else if (bytesRead == 0) {
	SetFlag(chanPtr->state, CHANNEL_EOF);
	chanPtr->state->inputEncodingFlags |= TCL_ENCODING_END;
    } else {
	/*
	 * If we get a short read, signal up that we may be BLOCKED. We should
	 * avoid calling the driver because on some platforms we will block in
	 * the low level reading code even though the channel is set into
	 * nonblocking mode.
	 */

	if (bytesRead < dstSize) {
	    SetFlag(chanPtr->state, CHANNEL_BLOCKED);
	}
    }
    return bytesRead;
}

static inline Tcl_WideInt
ChanSeek(
    Channel *chanPtr,
    Tcl_WideInt offset,
    int mode,
    int *errnoPtr)
{
    /*
     * Note that we prefer the wideSeekProc if that field is available in the
     * type and non-NULL.
     */

    if (HaveVersion(chanPtr->typePtr, TCL_CHANNEL_VERSION_3) &&
	    chanPtr->typePtr->wideSeekProc != NULL) {
	return chanPtr->typePtr->wideSeekProc(chanPtr->instanceData,
		offset, mode, errnoPtr);
    }

    if (offset<LONG_MIN || offset>LONG_MAX) {
	*errnoPtr = EOVERFLOW;
	return -1;
    }

    return chanPtr->typePtr->seekProc(chanPtr->instanceData,
	    offset, mode, errnoPtr);
}

static inline void
ChanThreadAction(
    Channel *chanPtr,
    int action)
{
    Tcl_DriverThreadActionProc *threadActionProc =
	    Tcl_ChannelThreadActionProc(chanPtr->typePtr);

    if (threadActionProc != NULL) {
	threadActionProc(chanPtr->instanceData, action);
    }
}

static inline void
ChanWatch(
    Channel *chanPtr,
    int mask)
{
    chanPtr->typePtr->watchProc(chanPtr->instanceData, mask);
}

static inline int
ChanWrite(
    Channel *chanPtr,
    const char *src,
    int srcLen,
    int *errnoPtr)
{
    return chanPtr->typePtr->outputProc(chanPtr->instanceData, src, srcLen,
	    errnoPtr);
}

/*
 *---------------------------------------------------------------------------
 *
 * TclInitIOSubsystem --
 *
 *	Initialize all resources used by this subsystem on a per-process
 *	basis.
 *
 * Results:
 *	None.
 *
 * Side effects:
 *	Depends on the memory subsystems.
 *
 *---------------------------------------------------------------------------
 */

void
TclInitIOSubsystem(void)
{
    /*
     * By fetching thread local storage we take care of allocating it for each
     * thread.
     */

    (void) TCL_TSD_INIT(&dataKey);
}

/*
 *-------------------------------------------------------------------------
 *
 * TclFinalizeIOSubsystem --
 *
 *	Releases all resources used by this subsystem on a per-process basis.
 *	Closes all extant channels that have not already been closed because
 *	they were not owned by any interp.
 *
 * Results:
 *	None.
 *
 * Side effects:
 *	Depends on encoding and memory subsystems.
 *
 *-------------------------------------------------------------------------
 */

	/* ARGSUSED */
void
TclFinalizeIOSubsystem(void)
{
    ThreadSpecificData *tsdPtr = TCL_TSD_INIT(&dataKey);
    Channel *chanPtr = NULL;	/* Iterates over open channels. */
    ChannelState *statePtr;	/* State of channel stack */
    int active = 1;		/* Flag == 1 while there's still work to do */
    int doflushnb;

    /*
     * Fetch the pre-TIP#398 compatibility flag.
     */

    {
        const char *s;
        Tcl_DString ds;

        s = TclGetEnv("TCL_FLUSH_NONBLOCKING_ON_EXIT", &ds);
        doflushnb = ((s != NULL) && strcmp(s, "0"));
        if (s != NULL) {
            Tcl_DStringFree(&ds);
        }
    }

    /*
     * Walk all channel state structures known to this thread and close
     * corresponding channels.
     */

    while (active) {
	/*
	 * Iterate through the open channel list, and find the first channel
	 * that isn't dead. We start from the head of the list each time,
	 * because the close action on one channel can close others.
	 */

	active = 0;
	for (statePtr = tsdPtr->firstCSPtr;
		statePtr != NULL;
		statePtr = statePtr->nextCSPtr) {
	    chanPtr = statePtr->topChanPtr;
            if (GotFlag(statePtr, CHANNEL_DEAD)) {
                continue;
            }
	    if (!GotFlag(statePtr, CHANNEL_INCLOSE | CHANNEL_CLOSED )
                || GotFlag(statePtr, BG_FLUSH_SCHEDULED)) {
                ResetFlag(statePtr, BG_FLUSH_SCHEDULED);
		active = 1;
		break;
	    }
	}

	/*
	 * We've found a live (or bg-closing) channel. Close it.
	 */

	if (active) {
	    TclChannelPreserve((Tcl_Channel)chanPtr);

	    /*
	     * TIP #398: by default, we no longer set the channel back into
             * blocking mode.  To restore the old blocking behavior, the
             * environment variable TCL_FLUSH_NONBLOCKING_ON_EXIT must be set
             * and not be "0".
	     */

            if (doflushnb) {
                /*
                 * Set the channel back into blocking mode to ensure that we
                 * wait for all data to flush out.
                 */

                (void) Tcl_SetChannelOption(NULL, (Tcl_Channel) chanPtr,
                                            "-blocking", "on");
            }

	    if ((chanPtr == (Channel *) tsdPtr->stdinChannel) ||
		    (chanPtr == (Channel *) tsdPtr->stdoutChannel) ||
		    (chanPtr == (Channel *) tsdPtr->stderrChannel)) {
		/*
		 * Decrement the refcount which was earlier artificially
		 * bumped up to keep the channel from being closed.
		 */

		statePtr->refCount--;
	    }

	    if (statePtr->refCount <= 0) {
		/*
		 * Close it only if the refcount indicates that the channel is
		 * not referenced from any interpreter. If it is, that
		 * interpreter will close the channel when it gets destroyed.
		 */

		(void) Tcl_Close(NULL, (Tcl_Channel) chanPtr);
	    } else {
		/*
		 * The refcount is greater than zero, so flush the channel.
		 */

		Tcl_Flush((Tcl_Channel) chanPtr);

		/*
		 * Call the device driver to actually close the underlying
		 * device for this channel.
		 */

		(void) ChanClose(chanPtr, NULL);

		/*
		 * Finally, we clean up the fields in the channel data
		 * structure since all of them have been deleted already. We
		 * mark the channel with CHANNEL_DEAD to prevent any further
		 * IO operations on it.
		 */

		chanPtr->instanceData = NULL;
		SetFlag(statePtr, CHANNEL_DEAD);
	    }
	    TclChannelRelease((Tcl_Channel)chanPtr);
	}
    }

    TclpFinalizeSockets();
    TclpFinalizePipes();
}

/*
 *----------------------------------------------------------------------
 *
 * Tcl_SetStdChannel --
 *
 *	This function is used to change the channels that are used for
 *	stdin/stdout/stderr in new interpreters.
 *
 * Results:
 *	None
 *
 * Side effects:
 *	None.
 *
 *----------------------------------------------------------------------
 */

void
Tcl_SetStdChannel(
    Tcl_Channel channel,
    int type)			/* One of TCL_STDIN, TCL_STDOUT, TCL_STDERR. */
{
    ThreadSpecificData *tsdPtr = TCL_TSD_INIT(&dataKey);

    int init = channel ? 1 : -1;
    switch (type) {
    case TCL_STDIN:
	tsdPtr->stdinInitialized = init;
	tsdPtr->stdinChannel = channel;
	break;
    case TCL_STDOUT:
	tsdPtr->stdoutInitialized = init;
	tsdPtr->stdoutChannel = channel;
	break;
    case TCL_STDERR:
	tsdPtr->stderrInitialized = init;
	tsdPtr->stderrChannel = channel;
	break;
    }
}

/*
 *----------------------------------------------------------------------
 *
 * Tcl_GetStdChannel --
 *
 *	Returns the specified standard channel.
 *
 * Results:
 *	Returns the specified standard channel, or NULL.
 *
 * Side effects:
 *	May cause the creation of a standard channel and the underlying file.
 *
 *----------------------------------------------------------------------
 */

Tcl_Channel
Tcl_GetStdChannel(
    int type)			/* One of TCL_STDIN, TCL_STDOUT, TCL_STDERR. */
{
    Tcl_Channel channel = NULL;
    ThreadSpecificData *tsdPtr = TCL_TSD_INIT(&dataKey);

    /*
     * If the channels were not created yet, create them now and store them in
     * the static variables.
     */

    switch (type) {
    case TCL_STDIN:
	if (!tsdPtr->stdinInitialized) {
	    tsdPtr->stdinInitialized = -1;
	    tsdPtr->stdinChannel = TclpGetDefaultStdChannel(TCL_STDIN);

	    /*
	     * Artificially bump the refcount to ensure that the channel is
	     * only closed on exit.
	     *
	     * NOTE: Must only do this if stdinChannel is not NULL. It can be
	     * NULL in situations where Tcl is unable to connect to the
	     * standard input.
	     */

	    if (tsdPtr->stdinChannel != NULL) {
		tsdPtr->stdinInitialized = 1;
		Tcl_RegisterChannel(NULL, tsdPtr->stdinChannel);
	    }
	}
	channel = tsdPtr->stdinChannel;
	break;
    case TCL_STDOUT:
	if (!tsdPtr->stdoutInitialized) {
	    tsdPtr->stdoutInitialized = -1;
	    tsdPtr->stdoutChannel = TclpGetDefaultStdChannel(TCL_STDOUT);
	    if (tsdPtr->stdoutChannel != NULL) {
		tsdPtr->stdoutInitialized = 1;
		Tcl_RegisterChannel(NULL, tsdPtr->stdoutChannel);
	    }
	}
	channel = tsdPtr->stdoutChannel;
	break;
    case TCL_STDERR:
	if (!tsdPtr->stderrInitialized) {
	    tsdPtr->stderrInitialized = -1;
	    tsdPtr->stderrChannel = TclpGetDefaultStdChannel(TCL_STDERR);
	    if (tsdPtr->stderrChannel != NULL) {
		tsdPtr->stderrInitialized = 1;
		Tcl_RegisterChannel(NULL, tsdPtr->stderrChannel);
	    }
	}
	channel = tsdPtr->stderrChannel;
	break;
    }
    return channel;
}

/*
 *----------------------------------------------------------------------
 *
 * Tcl_CreateCloseHandler
 *
 *	Creates a close callback which will be called when the channel is
 *	closed.
 *
 * Results:
 *	None.
 *
 * Side effects:
 *	Causes the callback to be called in the future when the channel will
 *	be closed.
 *
 *----------------------------------------------------------------------
 */

void
Tcl_CreateCloseHandler(
    Tcl_Channel chan,		/* The channel for which to create the close
				 * callback. */
    Tcl_CloseProc *proc,	/* The callback routine to call when the
				 * channel will be closed. */
    ClientData clientData)	/* Arbitrary data to pass to the close
				 * callback. */
{
    ChannelState *statePtr = ((Channel *) chan)->state;
    CloseCallback *cbPtr;

    cbPtr = Tcl_Alloc(sizeof(CloseCallback));
    cbPtr->proc = proc;
    cbPtr->clientData = clientData;

    cbPtr->nextPtr = statePtr->closeCbPtr;
    statePtr->closeCbPtr = cbPtr;
}

/*
 *----------------------------------------------------------------------
 *
 * Tcl_DeleteCloseHandler --
 *
 *	Removes a callback that would have been called on closing the channel.
 *	If there is no matching callback then this function has no effect.
 *
 * Results:
 *	None.
 *
 * Side effects:
 *	The callback will not be called in the future when the channel is
 *	eventually closed.
 *
 *----------------------------------------------------------------------
 */

void
Tcl_DeleteCloseHandler(
    Tcl_Channel chan,		/* The channel for which to cancel the close
				 * callback. */
    Tcl_CloseProc *proc,	/* The procedure for the callback to
				 * remove. */
    ClientData clientData)	/* The callback data for the callback to
				 * remove. */
{
    ChannelState *statePtr = ((Channel *) chan)->state;
    CloseCallback *cbPtr, *cbPrevPtr;

    for (cbPtr = statePtr->closeCbPtr, cbPrevPtr = NULL;
	    cbPtr != NULL; cbPtr = cbPtr->nextPtr) {
	if ((cbPtr->proc == proc) && (cbPtr->clientData == clientData)) {
	    if (cbPrevPtr == NULL) {
		statePtr->closeCbPtr = cbPtr->nextPtr;
	    } else {
		cbPrevPtr->nextPtr = cbPtr->nextPtr;
	    }
	    Tcl_Free(cbPtr);
	    break;
	}
	cbPrevPtr = cbPtr;
    }
}

/*
 *----------------------------------------------------------------------
 *
 * GetChannelTable --
 *
 *	Gets and potentially initializes the channel table for an interpreter.
 *	If it is initializing the table it also inserts channels for stdin,
 *	stdout and stderr if the interpreter is trusted.
 *
 * Results:
 *	A pointer to the hash table created, for use by the caller.
 *
 * Side effects:
 *	Initializes the channel table for an interpreter. May create channels
 *	for stdin, stdout and stderr.
 *
 *----------------------------------------------------------------------
 */

static Tcl_HashTable *
GetChannelTable(
    Tcl_Interp *interp)
{
    Tcl_HashTable *hTblPtr;	/* Hash table of channels. */
    Tcl_Channel stdinChan, stdoutChan, stderrChan;

    hTblPtr = Tcl_GetAssocData(interp, "tclIO", NULL);
    if (hTblPtr == NULL) {
	hTblPtr = Tcl_Alloc(sizeof(Tcl_HashTable));
	Tcl_InitHashTable(hTblPtr, TCL_STRING_KEYS);
	Tcl_SetAssocData(interp, "tclIO",
		(Tcl_InterpDeleteProc *) DeleteChannelTable, hTblPtr);

	/*
	 * If the interpreter is trusted (not "safe"), insert channels for
	 * stdin, stdout and stderr (possibly creating them in the process).
	 */

	if (Tcl_IsSafe(interp) == 0) {
	    stdinChan = Tcl_GetStdChannel(TCL_STDIN);
	    if (stdinChan != NULL) {
		Tcl_RegisterChannel(interp, stdinChan);
	    }
	    stdoutChan = Tcl_GetStdChannel(TCL_STDOUT);
	    if (stdoutChan != NULL) {
		Tcl_RegisterChannel(interp, stdoutChan);
	    }
	    stderrChan = Tcl_GetStdChannel(TCL_STDERR);
	    if (stderrChan != NULL) {
		Tcl_RegisterChannel(interp, stderrChan);
	    }
	}
    }
    return hTblPtr;
}

/*
 *----------------------------------------------------------------------
 *
 * DeleteChannelTable --
 *
 *	Deletes the channel table for an interpreter, closing any open
 *	channels whose refcount reaches zero. This procedure is invoked when
 *	an interpreter is deleted, via the AssocData cleanup mechanism.
 *
 * Results:
 *	None.
 *
 * Side effects:
 *	Deletes the hash table of channels. May close channels. May flush
 *	output on closed channels. Removes any channeEvent handlers that were
 *	registered in this interpreter.
 *
 *----------------------------------------------------------------------
 */

static void
DeleteChannelTable(
    ClientData clientData,	/* The per-interpreter data structure. */
    Tcl_Interp *interp)		/* The interpreter being deleted. */
{
    Tcl_HashTable *hTblPtr;	/* The hash table. */
    Tcl_HashSearch hSearch;	/* Search variable. */
    Tcl_HashEntry *hPtr;	/* Search variable. */
    Channel *chanPtr;		/* Channel being deleted. */
    ChannelState *statePtr;	/* State of Channel being deleted. */
    EventScriptRecord *sPtr, *prevPtr, *nextPtr;
				/* Variables to loop over all channel events
				 * registered, to delete the ones that refer
				 * to the interpreter being deleted. */

    /*
     * Delete all the registered channels - this will close channels whose
     * refcount reaches zero.
     */

    hTblPtr = clientData;
    for (hPtr = Tcl_FirstHashEntry(hTblPtr, &hSearch); hPtr != NULL;
	    hPtr = Tcl_FirstHashEntry(hTblPtr, &hSearch)) {
	chanPtr = Tcl_GetHashValue(hPtr);
	statePtr = chanPtr->state;

	/*
	 * Remove any fileevents registered in this interpreter.
	 */

	for (sPtr = statePtr->scriptRecordPtr, prevPtr = NULL;
		sPtr != NULL; sPtr = nextPtr) {
	    nextPtr = sPtr->nextPtr;
	    if (sPtr->interp == interp) {
		if (prevPtr == NULL) {
		    statePtr->scriptRecordPtr = nextPtr;
		} else {
		    prevPtr->nextPtr = nextPtr;
		}

		Tcl_DeleteChannelHandler((Tcl_Channel) chanPtr,
			TclChannelEventScriptInvoker, sPtr);

		TclDecrRefCount(sPtr->scriptPtr);
		Tcl_Free(sPtr);
	    } else {
		prevPtr = sPtr;
	    }
	}

	/*
	 * Cannot call Tcl_UnregisterChannel because that procedure calls
	 * Tcl_GetAssocData to get the channel table, which might already be
	 * inaccessible from the interpreter structure. Instead, we emulate
	 * the behavior of Tcl_UnregisterChannel directly here.
	 */

	Tcl_DeleteHashEntry(hPtr);
	statePtr->epoch++;
	if (statePtr->refCount-- <= 1) {
	    if (!GotFlag(statePtr, BG_FLUSH_SCHEDULED)) {
		(void) Tcl_Close(interp, (Tcl_Channel) chanPtr);
	    }
	}

    }
    Tcl_DeleteHashTable(hTblPtr);
    Tcl_Free(hTblPtr);
}

/*
 *----------------------------------------------------------------------
 *
 * CheckForStdChannelsBeingClosed --
 *
 *	Perform special handling for standard channels being closed. When
 *	given a standard channel, if the refcount is now 1, it means that the
 *	last reference to the standard channel is being explicitly closed. Now
 *	bump the refcount artificially down to 0, to ensure the normal
 *	handling of channels being closed will occur. Also reset the static
 *	pointer to the channel to NULL, to avoid dangling references.
 *
 * Results:
 *	None.
 *
 * Side effects:
 *	Manipulates the refcount on standard channels. May smash the global
 *	static pointer to a standard channel.
 *
 *----------------------------------------------------------------------
 */

static void
CheckForStdChannelsBeingClosed(
    Tcl_Channel chan)
{
    ChannelState *statePtr = ((Channel *) chan)->state;
    ThreadSpecificData *tsdPtr = TCL_TSD_INIT(&dataKey);

    if (tsdPtr->stdinInitialized == 1
	    && tsdPtr->stdinChannel != NULL
	    && statePtr == ((Channel *)tsdPtr->stdinChannel)->state) {
	if (statePtr->refCount < 2) {
	    statePtr->refCount = 0;
	    tsdPtr->stdinChannel = NULL;
	    return;
	}
    } else if (tsdPtr->stdoutInitialized == 1
	    && tsdPtr->stdoutChannel != NULL
	    && statePtr == ((Channel *)tsdPtr->stdoutChannel)->state) {
	if (statePtr->refCount < 2) {
	    statePtr->refCount = 0;
	    tsdPtr->stdoutChannel = NULL;
	    return;
	}
    } else if (tsdPtr->stderrInitialized == 1
	    && tsdPtr->stderrChannel != NULL
	    && statePtr == ((Channel *)tsdPtr->stderrChannel)->state) {
	if (statePtr->refCount < 2) {
	    statePtr->refCount = 0;
	    tsdPtr->stderrChannel = NULL;
	    return;
	}
    }
}

/*
 *----------------------------------------------------------------------
 *
 * Tcl_IsStandardChannel --
 *
 *	Test if the given channel is a standard channel. No attempt is made to
 *	check if the channel or the standard channels are initialized or
 *	otherwise valid.
 *
 * Results:
 *	Returns 1 if true, 0 if false.
 *
 * Side effects:
 *	None.
 *
 *----------------------------------------------------------------------
 */

int
Tcl_IsStandardChannel(
    Tcl_Channel chan)		/* Channel to check. */
{
    ThreadSpecificData *tsdPtr = TCL_TSD_INIT(&dataKey);

    if ((chan == tsdPtr->stdinChannel)
	    || (chan == tsdPtr->stdoutChannel)
	    || (chan == tsdPtr->stderrChannel)) {
	return 1;
    } else {
	return 0;
    }
}

/*
 *----------------------------------------------------------------------
 *
 * Tcl_RegisterChannel --
 *
 *	Adds an already-open channel to the channel table of an interpreter.
 *	If the interpreter passed as argument is NULL, it only increments the
 *	channel refCount.
 *
 * Results:
 *	None.
 *
 * Side effects:
 *	May increment the reference count of a channel.
 *
 *----------------------------------------------------------------------
 */

void
Tcl_RegisterChannel(
    Tcl_Interp *interp,		/* Interpreter in which to add the channel. */
    Tcl_Channel chan)		/* The channel to add to this interpreter
				 * channel table. */
{
    Tcl_HashTable *hTblPtr;	/* Hash table of channels. */
    Tcl_HashEntry *hPtr;	/* Search variable. */
    int isNew;			/* Is the hash entry new or does it exist? */
    Channel *chanPtr;		/* The actual channel. */
    ChannelState *statePtr;	/* State of the actual channel. */

    /*
     * Always (un)register bottom-most channel in the stack. This makes
     * management of the channel list easier because no manipulation is
     * necessary during (un)stack operation.
     */

    chanPtr = ((Channel *) chan)->state->bottomChanPtr;
    statePtr = chanPtr->state;

    if (statePtr->channelName == NULL) {
	Tcl_Panic("Tcl_RegisterChannel: channel without name");
    }
    if (interp != NULL) {
	hTblPtr = GetChannelTable(interp);
	hPtr = Tcl_CreateHashEntry(hTblPtr, statePtr->channelName, &isNew);
	if (!isNew) {
	    if (chan == Tcl_GetHashValue(hPtr)) {
		return;
	    }

	    Tcl_Panic("Tcl_RegisterChannel: duplicate channel names");
	}
	Tcl_SetHashValue(hPtr, chanPtr);
    }
    statePtr->refCount++;
}

/*
 *----------------------------------------------------------------------
 *
 * Tcl_UnregisterChannel --
 *
 *	Deletes the hash entry for a channel associated with an interpreter.
 *	If the interpreter given as argument is NULL, it only decrements the
 *	reference count. (This all happens in the Tcl_DetachChannel helper
 *	function).
 *
 *	Finally, if the reference count of the channel drops to zero, it is
 *	deleted.
 *
 * Results:
 *	A standard Tcl result.
 *
 * Side effects:
 *	Calls Tcl_DetachChannel which deletes the hash entry for a channel
 *	associated with an interpreter.
 *
 *	May delete the channel, which can have a variety of consequences,
 *	especially if we are forced to close the channel.
 *
 *----------------------------------------------------------------------
 */

int
Tcl_UnregisterChannel(
    Tcl_Interp *interp,		/* Interpreter in which channel is defined. */
    Tcl_Channel chan)		/* Channel to delete. */
{
    ChannelState *statePtr;	/* State of the real channel. */

    statePtr = ((Channel *) chan)->state->bottomChanPtr->state;

    if (GotFlag(statePtr, CHANNEL_INCLOSE)) {
	if (interp != NULL) {
	    Tcl_SetObjResult(interp, Tcl_NewStringObj(
                    "illegal recursive call to close through close-handler"
                    " of channel", -1));
	}
	return TCL_ERROR;
    }

    if (DetachChannel(interp, chan) != TCL_OK) {
	return TCL_OK;
    }

    statePtr = ((Channel *) chan)->state->bottomChanPtr->state;

    /*
     * Perform special handling for standard channels being closed. If the
     * refCount is now 1 it means that the last reference to the standard
     * channel is being explicitly closed, so bump the refCount down
     * artificially to 0. This will ensure that the channel is actually
     * closed, below. Also set the static pointer to NULL for the channel.
     */

    CheckForStdChannelsBeingClosed(chan);

    /*
     * If the refCount reached zero, close the actual channel.
     */

    if (statePtr->refCount <= 0) {
	Tcl_Preserve(statePtr);
	if (!GotFlag(statePtr, BG_FLUSH_SCHEDULED)) {
	    /*
	     * We don't want to re-enter Tcl_Close().
	     */

	    if (!GotFlag(statePtr, CHANNEL_CLOSED)) {
		if (Tcl_Close(interp, chan) != TCL_OK) {
		    SetFlag(statePtr, CHANNEL_CLOSED);
		    Tcl_Release(statePtr);
		    return TCL_ERROR;
		}
	    }
	}
	SetFlag(statePtr, CHANNEL_CLOSED);
	Tcl_Release(statePtr);
    }
    return TCL_OK;
}

/*
 *----------------------------------------------------------------------
 *
 * Tcl_DetachChannel --
 *
 *	Deletes the hash entry for a channel associated with an interpreter.
 *	If the interpreter given as argument is NULL, it only decrements the
 *	reference count. Even if the ref count drops to zero, the channel is
 *	NOT closed or cleaned up. This allows a channel to be detached from an
 *	interpreter and left in the same state it was in when it was
 *	originally returned by 'Tcl_OpenFileChannel', for example.
 *
 *	This function cannot be used on the standard channels, and will return
 *	TCL_ERROR if that is attempted.
 *
 *	This function should only be necessary for special purposes in which
 *	you need to generate a pristine channel from one that has already been
 *	used. All ordinary purposes will almost always want to use
 *	Tcl_UnregisterChannel instead.
 *
 *	Provided the channel is not attached to any other interpreter, it can
 *	then be closed with Tcl_Close, rather than with Tcl_UnregisterChannel.
 *
 * Results:
 *	A standard Tcl result. If the channel is not currently registered with
 *	the given interpreter, TCL_ERROR is returned, otherwise TCL_OK.
 *	However no error messages are left in the interp's result.
 *
 * Side effects:
 *	Deletes the hash entry for a channel associated with an interpreter.
 *
 *----------------------------------------------------------------------
 */

int
Tcl_DetachChannel(
    Tcl_Interp *interp,		/* Interpreter in which channel is defined. */
    Tcl_Channel chan)		/* Channel to delete. */
{
    if (Tcl_IsStandardChannel(chan)) {
	return TCL_ERROR;
    }

    return DetachChannel(interp, chan);
}

/*
 *----------------------------------------------------------------------
 *
 * DetachChannel --
 *
 *	Deletes the hash entry for a channel associated with an interpreter.
 *	If the interpreter given as argument is NULL, it only decrements the
 *	reference count. Even if the ref count drops to zero, the channel is
 *	NOT closed or cleaned up. This allows a channel to be detached from an
 *	interpreter and left in the same state it was in when it was
 *	originally returned by 'Tcl_OpenFileChannel', for example.
 *
 * Results:
 *	A standard Tcl result. If the channel is not currently registered with
 *	the given interpreter, TCL_ERROR is returned, otherwise TCL_OK.
 *	However no error messages are left in the interp's result.
 *
 * Side effects:
 *	Deletes the hash entry for a channel associated with an interpreter.
 *
 *----------------------------------------------------------------------
 */

static int
DetachChannel(
    Tcl_Interp *interp,		/* Interpreter in which channel is defined. */
    Tcl_Channel chan)		/* Channel to delete. */
{
    Tcl_HashTable *hTblPtr;	/* Hash table of channels. */
    Tcl_HashEntry *hPtr;	/* Search variable. */
    Channel *chanPtr;		/* The real IO channel. */
    ChannelState *statePtr;	/* State of the real channel. */

    /*
     * Always (un)register bottom-most channel in the stack. This makes
     * management of the channel list easier because no manipulation is
     * necessary during (un)stack operation.
     */

    chanPtr = ((Channel *) chan)->state->bottomChanPtr;
    statePtr = chanPtr->state;

    if (interp != NULL) {
	hTblPtr = Tcl_GetAssocData(interp, "tclIO", NULL);
	if (hTblPtr == NULL) {
	    return TCL_ERROR;
	}
	hPtr = Tcl_FindHashEntry(hTblPtr, statePtr->channelName);
	if (hPtr == NULL) {
	    return TCL_ERROR;
	}
	if ((Channel *) Tcl_GetHashValue(hPtr) != chanPtr) {
	    return TCL_ERROR;
	}
	Tcl_DeleteHashEntry(hPtr);
	statePtr->epoch++;

	/*
	 * Remove channel handlers that refer to this interpreter, so that
	 * they will not be present if the actual close is delayed and more
	 * events happen on the channel. This may occur if the channel is
	 * shared between several interpreters, or if the channel has async
	 * flushing active.
	 */

	CleanupChannelHandlers(interp, chanPtr);
    }

    statePtr->refCount--;

    return TCL_OK;
}

/*
 *---------------------------------------------------------------------------
 *
 * Tcl_GetChannel --
 *
 *	Finds an existing Tcl_Channel structure by name in a given
 *	interpreter. This function is public because it is used by
 *	channel-type-specific functions.
 *
 * Results:
 *	A Tcl_Channel or NULL on failure. If failed, interp's result object
 *	contains an error message. *modePtr is filled with the modes in which
 *	the channel was opened.
 *
 * Side effects:
 *	None.
 *
 *---------------------------------------------------------------------------
 */

Tcl_Channel
Tcl_GetChannel(
    Tcl_Interp *interp,		/* Interpreter in which to find or create the
				 * channel. */
    const char *chanName,	/* The name of the channel. */
    int *modePtr)		/* Where to store the mode in which the
				 * channel was opened? Will contain an ORed
				 * combination of TCL_READABLE and
				 * TCL_WRITABLE, if non-NULL. */
{
    Channel *chanPtr;		/* The actual channel. */
    Tcl_HashTable *hTblPtr;	/* Hash table of channels. */
    Tcl_HashEntry *hPtr;	/* Search variable. */
    const char *name;		/* Translated name. */

    /*
     * Substitute "stdin", etc. Note that even though we immediately find the
     * channel using Tcl_GetStdChannel, we still need to look it up in the
     * specified interpreter to ensure that it is present in the channel
     * table. Otherwise, safe interpreters would always have access to the
     * standard channels.
     */

    name = chanName;
    if ((chanName[0] == 's') && (chanName[1] == 't')) {
	chanPtr = NULL;
	if (strcmp(chanName, "stdin") == 0) {
	    chanPtr = (Channel *) Tcl_GetStdChannel(TCL_STDIN);
	} else if (strcmp(chanName, "stdout") == 0) {
	    chanPtr = (Channel *) Tcl_GetStdChannel(TCL_STDOUT);
	} else if (strcmp(chanName, "stderr") == 0) {
	    chanPtr = (Channel *) Tcl_GetStdChannel(TCL_STDERR);
	}
	if (chanPtr != NULL) {
	    name = chanPtr->state->channelName;
	}
    }

    hTblPtr = GetChannelTable(interp);
    hPtr = Tcl_FindHashEntry(hTblPtr, name);
    if (hPtr == NULL) {
	Tcl_SetObjResult(interp, Tcl_ObjPrintf(
                "can not find channel named \"%s\"", chanName));
	Tcl_SetErrorCode(interp, "TCL", "LOOKUP", "CHANNEL", chanName, NULL);
	return NULL;
    }

    /*
     * Always return bottom-most channel in the stack. This one lives the
     * longest - other channels may go away unnoticed. The other APIs
     * compensate where necessary to retrieve the topmost channel again.
     */

    chanPtr = Tcl_GetHashValue(hPtr);
    chanPtr = chanPtr->state->bottomChanPtr;
    if (modePtr != NULL) {
	*modePtr = chanPtr->state->flags & (TCL_READABLE|TCL_WRITABLE);
    }

    return (Tcl_Channel) chanPtr;
}

/*
 *---------------------------------------------------------------------------
 *
 * TclGetChannelFromObj --
 *
 *	Finds an existing Tcl_Channel structure by name in a given
 *	interpreter. This function is public because it is used by
 *	channel-type-specific functions.
 *
 * Results:
 *	A Tcl_Channel or NULL on failure. If failed, interp's result object
 *	contains an error message. *modePtr is filled with the modes in which
 *	the channel was opened.
 *
 * Side effects:
 *	None.
 *
 *---------------------------------------------------------------------------
 */

int
TclGetChannelFromObj(
    Tcl_Interp *interp,		/* Interpreter in which to find or create the
				 * channel. */
    Tcl_Obj *objPtr,
    Tcl_Channel *channelPtr,
    int *modePtr,		/* Where to store the mode in which the
				 * channel was opened? Will contain an ORed
				 * combination of TCL_READABLE and
				 * TCL_WRITABLE, if non-NULL. */
    int flags)
{
    ChannelState *statePtr;
    ResolvedChanName *resPtr = NULL;
    Tcl_Channel chan;

    if (interp == NULL) {
	return TCL_ERROR;
    }

    if (objPtr->typePtr == &chanObjType) {
	/*
 	 * Confirm validity of saved lookup results.
 	 */

	resPtr = (ResolvedChanName *) objPtr->internalRep.twoPtrValue.ptr1;
	statePtr = resPtr->statePtr;
	if ((resPtr->interp == interp)		/* Same interp context */
			/* No epoch change in channel since lookup */
		&& (resPtr->epoch == statePtr->epoch)) {
	    /*
             * Have a valid saved lookup. Jump to end to return it.
             */

	    goto valid;
	}
    }

    chan = Tcl_GetChannel(interp, TclGetString(objPtr), NULL);

    if (chan == NULL) {
	if (resPtr) {
	    FreeChannelIntRep(objPtr);
	}
	return TCL_ERROR;
    }

    if (resPtr && resPtr->refCount == 1) {
	/*
         * Re-use the ResolvedCmdName struct.
         */

	Tcl_Release((ClientData) resPtr->statePtr);

    } else {
	TclFreeIntRep(objPtr);

	resPtr = (ResolvedChanName *) Tcl_Alloc(sizeof(ResolvedChanName));
	resPtr->refCount = 1;
	objPtr->internalRep.twoPtrValue.ptr1 = (ClientData) resPtr;
	objPtr->typePtr = &chanObjType;
    }
    statePtr = ((Channel *)chan)->state;
    resPtr->statePtr = statePtr;
    Tcl_Preserve((ClientData) statePtr);
    resPtr->interp = interp;
    resPtr->epoch = statePtr->epoch;

  valid:
    *channelPtr = (Tcl_Channel) statePtr->bottomChanPtr;

    if (modePtr != NULL) {
	*modePtr = statePtr->flags & (TCL_READABLE|TCL_WRITABLE);
    }

    return TCL_OK;
}

/*
 *----------------------------------------------------------------------
 *
 * Tcl_CreateChannel --
 *
 *	Creates a new entry in the hash table for a Tcl_Channel record.
 *
 * Results:
 *	Returns the new Tcl_Channel.
 *
 * Side effects:
 *	Creates a new Tcl_Channel instance and inserts it into the hash table.
 *
 *----------------------------------------------------------------------
 */

Tcl_Channel
Tcl_CreateChannel(
    const Tcl_ChannelType *typePtr, /* The channel type record. */
    const char *chanName,	/* Name of channel to record. */
    ClientData instanceData,	/* Instance specific data. */
    int mask)			/* TCL_READABLE & TCL_WRITABLE to indicate if
				 * the channel is readable, writable. */
{
    Channel *chanPtr;		/* The channel structure newly created. */
    ChannelState *statePtr;	/* The stack-level independent state info for
				 * the channel. */
    const char *name;
    char *tmp;
    ThreadSpecificData *tsdPtr = TCL_TSD_INIT(&dataKey);

    /*
     * With the change of the Tcl_ChannelType structure to use a version in
     * 8.3.2+, we have to make sure that our assumption that the structure
     * remains a binary compatible size is true.
     *
     * If this assertion fails on some system, then it can be removed only if
     * the user recompiles code with older channel drivers in the new system
     * as well.
     */

    assert(sizeof(Tcl_ChannelTypeVersion) == sizeof(Tcl_DriverBlockModeProc *));
    assert(typePtr->typeName != NULL);
    if (NULL == typePtr->closeProc) {
	Tcl_Panic("channel type %s must define closeProc", typePtr->typeName);
    }
    if ((TCL_READABLE & mask) && (NULL == typePtr->inputProc)) {
	Tcl_Panic("channel type %s must define inputProc when used for reader channel", typePtr->typeName);
    }
    if ((TCL_WRITABLE & mask) &&  (NULL == typePtr->outputProc)) {
	Tcl_Panic("channel type %s must define outputProc when used for writer channel", typePtr->typeName);
    }
    if (NULL == typePtr->watchProc) {
	Tcl_Panic("channel type %s must define watchProc", typePtr->typeName);
    }
    if ((NULL!=typePtr->wideSeekProc) && (NULL == typePtr->seekProc)) {
	Tcl_Panic("channel type %s must define seekProc if defining wideSeekProc", typePtr->typeName);
    }

    /*
     * JH: We could subsequently memset these to 0 to avoid the numerous
     * assignments to 0/NULL below.
     */

    chanPtr = Tcl_Alloc(sizeof(Channel));
    statePtr = Tcl_Alloc(sizeof(ChannelState));
    chanPtr->state = statePtr;

    chanPtr->instanceData = instanceData;
    chanPtr->typePtr = typePtr;

    /*
     * Set all the bits that are part of the stack-independent state
     * information for the channel.
     */

    if (chanName != NULL) {
	unsigned len = strlen(chanName) + 1;

	/*
         * Make sure we allocate at least 7 bytes, so it fits for "stdout"
         * later.
         */

	tmp = Tcl_Alloc((len < 7) ? 7 : len);
	strcpy(tmp, chanName);
    } else {
	tmp = Tcl_Alloc(7);
	tmp[0] = '\0';
    }
    statePtr->channelName = tmp;
    statePtr->flags = mask;

    /*
     * Set the channel to system default encoding.
     *
     * Note the strange bit of protection taking place here. If the system
     * encoding name is reported back as "binary", something weird is
     * happening. Tcl provides no "binary" encoding, so someone else has
     * provided one. We ignore it so as not to interfere with the "magic"
     * interpretation that Tcl_Channels give to the "-encoding binary" option.
     */

    statePtr->encoding = NULL;
    name = Tcl_GetEncodingName(NULL);
    if (strcmp(name, "binary") != 0) {
	statePtr->encoding = Tcl_GetEncoding(NULL, name);
    }
    statePtr->inputEncodingState  = NULL;
    statePtr->inputEncodingFlags  = TCL_ENCODING_START;
    statePtr->outputEncodingState = NULL;
    statePtr->outputEncodingFlags = TCL_ENCODING_START;

    /*
     * Set the channel up initially in AUTO input translation mode to accept
     * "\n", "\r" and "\r\n". Output translation mode is set to a platform
     * specific default value. The eofChar is set to 0 for both input and
     * output, so that Tcl does not look for an in-file EOF indicator (e.g.,
     * ^Z) and does not append an EOF indicator to files.
     */

    statePtr->inputTranslation	= TCL_TRANSLATE_AUTO;
    statePtr->outputTranslation	= TCL_PLATFORM_TRANSLATION;
    statePtr->inEofChar		= 0;
    statePtr->outEofChar	= 0;

    statePtr->unreportedError	= 0;
    statePtr->refCount		= 0;
    statePtr->closeCbPtr	= NULL;
    statePtr->curOutPtr		= NULL;
    statePtr->outQueueHead	= NULL;
    statePtr->outQueueTail	= NULL;
    statePtr->saveInBufPtr	= NULL;
    statePtr->inQueueHead	= NULL;
    statePtr->inQueueTail	= NULL;
    statePtr->chPtr		= NULL;
    statePtr->interestMask	= 0;
    statePtr->scriptRecordPtr	= NULL;
    statePtr->bufSize		= CHANNELBUFFER_DEFAULT_SIZE;
    statePtr->timer		= NULL;
    statePtr->csPtrR		= NULL;
    statePtr->csPtrW		= NULL;
    statePtr->outputStage	= NULL;

    /*
     * As we are creating the channel, it is obviously the top for now.
     */

    statePtr->topChanPtr	= chanPtr;
    statePtr->bottomChanPtr	= chanPtr;
    chanPtr->downChanPtr	= NULL;
    chanPtr->upChanPtr		= NULL;
    chanPtr->inQueueHead	= NULL;
    chanPtr->inQueueTail	= NULL;
    chanPtr->refCount		= 0;

    /*
     * TIP #219, Tcl Channel Reflection API
     */

    statePtr->chanMsg		= NULL;
    statePtr->unreportedMsg	= NULL;

    statePtr->epoch		= 0;

    /*
     * Link the channel into the list of all channels; create an on-exit
     * handler if there is not one already, to close off all the channels in
     * the list on exit.
     *
     * JH: Could call Tcl_SpliceChannel, but need to avoid NULL check.
     *
     * TIP #218.
     * AK: Just initialize the field to NULL before invoking Tcl_SpliceChannel
     *	   We need Tcl_SpliceChannel, for the threadAction calls. There is no
     *	   real reason to duplicate all of this.
     * NOTE: All drivers using thread actions now have to perform their TSD
     *	     manipulation only in their thread action proc. Doing it when
     *	     creating their instance structures will collide with the thread
     *	     action activity and lead to damaged lists.
     */

    statePtr->nextCSPtr = NULL;
    SpliceChannel((Tcl_Channel) chanPtr);

    /*
     * Install this channel in the first empty standard channel slot, if the
     * channel was previously closed explicitly.
     */

    if ((tsdPtr->stdinChannel == NULL) && (tsdPtr->stdinInitialized == 1)) {
	strcpy(tmp, "stdin");
	Tcl_SetStdChannel((Tcl_Channel) chanPtr, TCL_STDIN);
	Tcl_RegisterChannel(NULL, (Tcl_Channel) chanPtr);
    } else if ((tsdPtr->stdoutChannel == NULL) &&
	    (tsdPtr->stdoutInitialized == 1)) {
	strcpy(tmp, "stdout");
	Tcl_SetStdChannel((Tcl_Channel) chanPtr, TCL_STDOUT);
	Tcl_RegisterChannel(NULL, (Tcl_Channel) chanPtr);
    } else if ((tsdPtr->stderrChannel == NULL) &&
	    (tsdPtr->stderrInitialized == 1)) {
	strcpy(tmp, "stderr");
	Tcl_SetStdChannel((Tcl_Channel) chanPtr, TCL_STDERR);
	Tcl_RegisterChannel(NULL, (Tcl_Channel) chanPtr);
    }
    return (Tcl_Channel) chanPtr;
}

/*
 *----------------------------------------------------------------------
 *
 * Tcl_StackChannel --
 *
 *	Replaces an entry in the hash table for a Tcl_Channel record. The
 *	replacement is a new channel with same name, it supercedes the
 *	replaced channel. Input and output of the superceded channel is now
 *	going through the newly created channel and allows the arbitrary
 *	filtering/manipulation of the dataflow.
 *
 *	Andreas Kupries <a.kupries@westend.com>, 12/13/1998 "Trf-Patch for
 *	filtering channels"
 *
 * Results:
 *	Returns the new Tcl_Channel, which actually contains the saved
 *	information about prevChan.
 *
 * Side effects:
 *	A new channel structure is allocated and linked below the existing
 *	channel. The channel operations and client data of the existing
 *	channel are copied down to the newly created channel, and the current
 *	channel has its operations replaced by the new typePtr.
 *
 *----------------------------------------------------------------------
 */

Tcl_Channel
Tcl_StackChannel(
    Tcl_Interp *interp,		/* The interpreter we are working in */
    const Tcl_ChannelType *typePtr,
				/* The channel type record for the new
				 * channel. */
    ClientData instanceData,	/* Instance specific data for the new
				 * channel. */
    int mask,			/* TCL_READABLE & TCL_WRITABLE to indicate if
				 * the channel is readable, writable. */
    Tcl_Channel prevChan)	/* The channel structure to replace */
{
    ThreadSpecificData *tsdPtr = TCL_TSD_INIT(&dataKey);
    Channel *chanPtr, *prevChanPtr;
    ChannelState *statePtr;

    /*
     * Find the given channel (prevChan) in the list of all channels. If we do
     * not find it, then it was never registered correctly.
     *
     * This operation should occur at the top of a channel stack.
     */

    statePtr = (ChannelState *) tsdPtr->firstCSPtr;
    prevChanPtr = ((Channel *) prevChan)->state->topChanPtr;

    while ((statePtr != NULL) && (statePtr->topChanPtr != prevChanPtr)) {
	statePtr = statePtr->nextCSPtr;
    }

    if (statePtr == NULL) {
	if (interp) {
	    Tcl_SetObjResult(interp, Tcl_ObjPrintf(
                    "couldn't find state for channel \"%s\"",
		    Tcl_GetChannelName(prevChan)));
	}
	return NULL;
    }

    /*
     * Here we check if the given "mask" matches the "flags" of the already
     * existing channel.
     *
     *	  | - | R | W | RW |
     *	--+---+---+---+----+	<=>  0 != (chan->mask & prevChan->mask)
     *	- |   |   |   |    |
     *	R |   | + |   | +  |	The superceding channel is allowed to restrict
     *	W |   |   | + | +  |	the capabilities of the superceded one!
     *	RW|   | + | + | +  |
     *	--+---+---+---+----+
     */

    if ((mask & (statePtr->flags & (TCL_READABLE | TCL_WRITABLE))) == 0) {
	if (interp) {
	    Tcl_SetObjResult(interp, Tcl_ObjPrintf(
		    "reading and writing both disallowed for channel \"%s\"",
		    Tcl_GetChannelName(prevChan)));
	}
	return NULL;
    }

    /*
     * Flush the buffers. This ensures that any data still in them at this
     * time is not handled by the new transformation. Restrict this to
     * writable channels. Take care to hide a possible bg-copy in progress
     * from Tcl_Flush and the CheckForChannelErrors inside.
     */

    if ((mask & TCL_WRITABLE) != 0) {
	CopyState *csPtrR = statePtr->csPtrR;
	CopyState *csPtrW = statePtr->csPtrW;

	statePtr->csPtrR = NULL;
	statePtr->csPtrW = NULL;

	/*
	 * TODO: Examine what can go wrong if Tcl_Flush() call disturbs
	 * the stacking state of this channel during its operations.
	 */
	if (Tcl_Flush((Tcl_Channel) prevChanPtr) != TCL_OK) {
	    statePtr->csPtrR = csPtrR;
	    statePtr->csPtrW = csPtrW;
	    if (interp) {
		Tcl_SetObjResult(interp, Tcl_ObjPrintf(
                        "could not flush channel \"%s\"",
			Tcl_GetChannelName(prevChan)));
	    }
	    return NULL;
	}

	statePtr->csPtrR = csPtrR;
	statePtr->csPtrW = csPtrW;
    }

    /*
     * Discard any input in the buffers. They are not yet read by the user of
     * the channel, so they have to go through the new transformation before
     * reading. As the buffers contain the untransformed form their contents
     * are not only useless but actually distorts our view of the system.
     *
     * To preserve the information without having to read them again and to
     * avoid problems with the location in the channel (seeking might be
     * impossible) we move the buffers from the common state structure into
     * the channel itself. We use the buffers in the channel below the new
     * transformation to hold the data. In the future this allows us to write
     * transformations which pre-read data and push the unused part back when
     * they are going away.
     */

    if (((mask & TCL_READABLE) != 0) && (statePtr->inQueueHead != NULL)) {
	/*
	 * When statePtr->inQueueHead is not NULL, we know
	 * prevChanPtr->inQueueHead must be NULL.
	 */

	assert(prevChanPtr->inQueueHead == NULL);
	assert(prevChanPtr->inQueueTail == NULL);

	prevChanPtr->inQueueHead = statePtr->inQueueHead;
	prevChanPtr->inQueueTail = statePtr->inQueueTail;

	statePtr->inQueueHead = NULL;
	statePtr->inQueueTail = NULL;
    }

    chanPtr = Tcl_Alloc(sizeof(Channel));

    /*
     * Save some of the current state into the new structure, reinitialize the
     * parts which will stay with the transformation.
     *
     * Remarks:
     */

    chanPtr->state		= statePtr;
    chanPtr->instanceData	= instanceData;
    chanPtr->typePtr		= typePtr;
    chanPtr->downChanPtr	= prevChanPtr;
    chanPtr->upChanPtr		= NULL;
    chanPtr->inQueueHead	= NULL;
    chanPtr->inQueueTail	= NULL;
    chanPtr->refCount		= 0;

    /*
     * Place new block at the head of a possibly existing list of previously
     * stacked channels.
     */

    prevChanPtr->upChanPtr	= chanPtr;
    statePtr->topChanPtr	= chanPtr;

    /*
     * TIP #218, Channel Thread Actions.
     *
     * We call the thread actions for the new channel directly. We _cannot_
     * use SpliceChannel, because the (thread-)global list of all channels
     * always contains the _ChannelState_ for a stack of channels, not the
     * individual channels. And SpliceChannel would not only call the thread
     * actions, but also add the shared ChannelState to this list a second
     * time, mangling it.
     */

    ChanThreadAction(chanPtr, TCL_CHANNEL_THREAD_INSERT);

    return (Tcl_Channel) chanPtr;
}

void
TclChannelPreserve(
    Tcl_Channel chan)
{
    ((Channel *)chan)->refCount++;
}

void
TclChannelRelease(
    Tcl_Channel chan)
{
    Channel *chanPtr = (Channel *) chan;

    if (chanPtr->refCount == 0) {
	Tcl_Panic("Channel released more than preserved");
    }
    if (--chanPtr->refCount) {
	return;
    }
    if (chanPtr->typePtr == NULL) {
	Tcl_Free(chanPtr);
    }
}

static void
ChannelFree(
    Channel *chanPtr)
{
    if (chanPtr->refCount == 0) {
	Tcl_Free(chanPtr);
	return;
    }
    chanPtr->typePtr = NULL;
}

/*
 *----------------------------------------------------------------------
 *
 * Tcl_UnstackChannel --
 *
 *	Unstacks an entry in the hash table for a Tcl_Channel record. This is
 *	the reverse to 'Tcl_StackChannel'.
 *
 * Results:
 *	A standard Tcl result.
 *
 * Side effects:
 *	If TCL_ERROR is returned, the posix error code will be set with
 *	Tcl_SetErrno. May leave a message in interp result as well.
 *
 *----------------------------------------------------------------------
 */

int
Tcl_UnstackChannel(
    Tcl_Interp *interp,		/* The interpreter we are working in */
    Tcl_Channel chan)		/* The channel to unstack */
{
    Channel *chanPtr = (Channel *) chan;
    ChannelState *statePtr = chanPtr->state;
    int result = 0;

    /*
     * This operation should occur at the top of a channel stack.
     */

    chanPtr = statePtr->topChanPtr;

    if (chanPtr->downChanPtr != NULL) {
	/*
	 * Instead of manipulating the per-thread / per-interp list/hashtable
	 * of registered channels we wind down the state of the
	 * transformation, and then restore the state of underlying channel
	 * into the old structure.
	 *
	 * TODO: Figure out how to handle the situation where the chan
	 * operations called below by this unstacking operation cause
	 * another unstacking recursively.  In that case the downChanPtr
	 * value we're holding on to will not be the right thing.
	 */

	Channel *downChanPtr = chanPtr->downChanPtr;

	/*
	 * Flush the buffers. This ensures that any data still in them at this
	 * time _is_ handled by the transformation we are unstacking right
	 * now. Restrict this to writable channels. Take care to hide a
	 * possible bg-copy in progress from Tcl_Flush and the
	 * CheckForChannelErrors inside.
	 */

	if (GotFlag(statePtr, TCL_WRITABLE)) {
	    CopyState *csPtrR = statePtr->csPtrR;
	    CopyState *csPtrW = statePtr->csPtrW;

	    statePtr->csPtrR = NULL;
	    statePtr->csPtrW = NULL;

	    if (Tcl_Flush((Tcl_Channel) chanPtr) != TCL_OK) {
		statePtr->csPtrR = csPtrR;
		statePtr->csPtrW = csPtrW;

		/*
		 * TIP #219, Tcl Channel Reflection API.
		 * Move error messages put by the driver into the chan/ip
		 * bypass area into the regular interpreter result. Fall back
		 * to the regular message if nothing was found in the
		 * bypasses.
		 */

		if (!TclChanCaughtErrorBypass(interp, chan) && interp) {
		    Tcl_SetObjResult(interp, Tcl_ObjPrintf(
                            "could not flush channel \"%s\"",
			    Tcl_GetChannelName((Tcl_Channel) chanPtr)));
		}
		return TCL_ERROR;
	    }

	    statePtr->csPtrR  = csPtrR;
	    statePtr->csPtrW = csPtrW;
	}

	/*
	 * Anything in the input queue and the push-back buffers of the
	 * transformation going away is transformed data, but not yet read. As
	 * unstacking means that the caller does not want to see transformed
	 * data any more we have to discard these bytes. To avoid writing an
	 * analogue to 'DiscardInputQueued' we move the information in the
	 * push back buffers to the input queue and then call
	 * 'DiscardInputQueued' on that.
	 */

	if (GotFlag(statePtr, TCL_READABLE) &&
		((statePtr->inQueueHead != NULL) ||
		(chanPtr->inQueueHead != NULL))) {
	    if ((statePtr->inQueueHead != NULL) &&
		    (chanPtr->inQueueHead != NULL)) {
		statePtr->inQueueTail->nextPtr = chanPtr->inQueueHead;
		statePtr->inQueueTail = chanPtr->inQueueTail;
		statePtr->inQueueHead = statePtr->inQueueTail;
	    } else if (chanPtr->inQueueHead != NULL) {
		statePtr->inQueueHead = chanPtr->inQueueHead;
		statePtr->inQueueTail = chanPtr->inQueueTail;
	    }

	    chanPtr->inQueueHead = NULL;
	    chanPtr->inQueueTail = NULL;

	    DiscardInputQueued(statePtr, 0);
	}

	/*
	 * TIP #218, Channel Thread Actions.
	 *
	 * We call the thread actions for the new channel directly. We
	 * _cannot_ use CutChannel, because the (thread-)global list of all
	 * channels always contains the _ChannelState_ for a stack of
	 * channels, not the individual channels. And SpliceChannel would not
	 * only call the thread actions, but also remove the shared
	 * ChannelState from this list despite there being more channels for
	 * the state which are still active.
	 */

	ChanThreadAction(chanPtr, TCL_CHANNEL_THREAD_REMOVE);

	statePtr->topChanPtr = downChanPtr;
	downChanPtr->upChanPtr = NULL;

	/*
	 * Leave this link intact for closeproc
	 *  chanPtr->downChanPtr = NULL;
	 */

	/*
	 * Close and free the channel driver state.
	 */

	result = ChanClose(chanPtr, interp);
	ChannelFree(chanPtr);

	UpdateInterest(statePtr->topChanPtr);

	if (result != 0) {
	    Tcl_SetErrno(result);

	    /*
	     * TIP #219, Tcl Channel Reflection API.
	     * Move error messages put by the driver into the chan/ip bypass
	     * area into the regular interpreter result.
	     */

	    TclChanCaughtErrorBypass(interp, chan);
	    return TCL_ERROR;
	}
    } else {
	/*
	 * This channel does not cover another one. Simply do a close, if
	 * necessary.
	 */

	if (statePtr->refCount <= 0) {
	    if (Tcl_Close(interp, chan) != TCL_OK) {
		/*
		 * TIP #219, Tcl Channel Reflection API.
		 * "TclChanCaughtErrorBypass" is not required here, it was
		 * done already by "Tcl_Close".
		 */

		return TCL_ERROR;
	    }
	}

	/*
	 * TIP #218, Channel Thread Actions.
	 * Not required in this branch, this is done by Tcl_Close. If
	 * Tcl_Close is not called then the ChannelState is still active in
	 * the thread and no action has to be taken either.
	 */
    }

    return TCL_OK;
}

/*
 *----------------------------------------------------------------------
 *
 * Tcl_GetStackedChannel --
 *
 *	Determines whether the specified channel is stacked upon another.
 *
 * Results:
 *	NULL if the channel is not stacked upon another one, or a reference to
 *	the channel it is stacked upon. This reference can be used in queries,
 *	but modification is not allowed.
 *
 * Side effects:
 *	None.
 *
 *----------------------------------------------------------------------
 */

Tcl_Channel
Tcl_GetStackedChannel(
    Tcl_Channel chan)
{
    Channel *chanPtr = (Channel *) chan;
				/* The actual channel. */

    return (Tcl_Channel) chanPtr->downChanPtr;
}

/*
 *----------------------------------------------------------------------
 *
 * Tcl_GetTopChannel --
 *
 *	Returns the top channel of a channel stack.
 *
 * Results:
 *	NULL if the channel is not stacked upon another one, or a reference to
 *	the channel it is stacked upon. This reference can be used in queries,
 *	but modification is not allowed.
 *
 * Side effects:
 *	None.
 *
 *----------------------------------------------------------------------
 */

Tcl_Channel
Tcl_GetTopChannel(
    Tcl_Channel chan)
{
    Channel *chanPtr = (Channel *) chan;
				/* The actual channel. */

    return (Tcl_Channel) chanPtr->state->topChanPtr;
}

/*
 *----------------------------------------------------------------------
 *
 * Tcl_GetChannelInstanceData --
 *
 *	Returns the client data associated with a channel.
 *
 * Results:
 *	The client data.
 *
 * Side effects:
 *	None.
 *
 *----------------------------------------------------------------------
 */

ClientData
Tcl_GetChannelInstanceData(
    Tcl_Channel chan)		/* Channel for which to return client data. */
{
    Channel *chanPtr = (Channel *) chan;
				/* The actual channel. */

    return chanPtr->instanceData;
}

/*
 *----------------------------------------------------------------------
 *
 * Tcl_GetChannelThread --
 *
 *	Given a channel structure, returns the thread managing it. TIP #10
 *
 * Results:
 *	Returns the id of the thread managing the channel.
 *
 * Side effects:
 *	None.
 *
 *----------------------------------------------------------------------
 */

Tcl_ThreadId
Tcl_GetChannelThread(
    Tcl_Channel chan)		/* The channel to return the managing thread
				 * for. */
{
    Channel *chanPtr = (Channel *) chan;
				/* The actual channel. */

    return chanPtr->state->managingThread;
}

/*
 *----------------------------------------------------------------------
 *
 * Tcl_GetChannelType --
 *
 *	Given a channel structure, returns the channel type structure.
 *
 * Results:
 *	Returns a pointer to the channel type structure.
 *
 * Side effects:
 *	None.
 *
 *----------------------------------------------------------------------
 */

const Tcl_ChannelType *
Tcl_GetChannelType(
    Tcl_Channel chan)		/* The channel to return type for. */
{
    Channel *chanPtr = (Channel *) chan;
				/* The actual channel. */

    return chanPtr->typePtr;
}

/*
 *----------------------------------------------------------------------
 *
 * Tcl_GetChannelMode --
 *
 *	Computes a mask indicating whether the channel is open for reading and
 *	writing.
 *
 * Results:
 *	An OR-ed combination of TCL_READABLE and TCL_WRITABLE.
 *
 * Side effects:
 *	None.
 *
 *----------------------------------------------------------------------
 */

int
Tcl_GetChannelMode(
    Tcl_Channel chan)		/* The channel for which the mode is being
				 * computed. */
{
    ChannelState *statePtr = ((Channel *) chan)->state;
				/* State of actual channel. */

    return (statePtr->flags & (TCL_READABLE | TCL_WRITABLE));
}

/*
 *----------------------------------------------------------------------
 *
 * Tcl_GetChannelName --
 *
 *	Returns the string identifying the channel name.
 *
 * Results:
 *	The string containing the channel name. This memory is owned by the
 *	generic layer and should not be modified by the caller.
 *
 * Side effects:
 *	None.
 *
 *----------------------------------------------------------------------
 */

const char *
Tcl_GetChannelName(
    Tcl_Channel chan)		/* The channel for which to return the name. */
{
    ChannelState *statePtr = ((Channel *) chan)->state;
				/* State of actual channel. */

    return statePtr->channelName;
}

/*
 *----------------------------------------------------------------------
 *
 * Tcl_GetChannelHandle --
 *
 *	Returns an OS handle associated with a channel.
 *
 * Results:
 *	Returns TCL_OK and places the handle in handlePtr, or returns
 *	TCL_ERROR on failure.
 *
 * Side effects:
 *	None.
 *
 *----------------------------------------------------------------------
 */

int
Tcl_GetChannelHandle(
    Tcl_Channel chan,		/* The channel to get file from. */
    int direction,		/* TCL_WRITABLE or TCL_READABLE. */
    ClientData *handlePtr)	/* Where to store handle */
{
    Channel *chanPtr;		/* The actual channel. */
    ClientData handle;
    int result;

    chanPtr = ((Channel *) chan)->state->bottomChanPtr;
    if (!chanPtr->typePtr->getHandleProc) {
        Tcl_SetChannelError(chan, Tcl_ObjPrintf(
                "channel \"%s\" does not support OS handles",
                Tcl_GetChannelName(chan)));
	return TCL_ERROR;
    }
    result = chanPtr->typePtr->getHandleProc(chanPtr->instanceData, direction,
	    &handle);
    if (handlePtr) {
	*handlePtr = handle;
    }
    return result;
}

/*
 *---------------------------------------------------------------------------
 *
 * AllocChannelBuffer --
 *
 *	A channel buffer has BUFFER_PADDING bytes extra at beginning to hold
 *	any bytes of a native-encoding character that got split by the end of
 *	the previous buffer and need to be moved to the beginning of the next
 *	buffer to make a contiguous string so it can be converted to UTF-8.
 *
 *	A channel buffer has BUFFER_PADDING bytes extra at the end to hold any
 *	bytes of a native-encoding character (generated from a UTF-8
 *	character) that overflow past the end of the buffer and need to be
 *	moved to the next buffer.
 *
 * Results:
 *	A newly allocated channel buffer.
 *
 * Side effects:
 *	None.
 *
 *---------------------------------------------------------------------------
 */

static ChannelBuffer *
AllocChannelBuffer(
    int length)			/* Desired length of channel buffer. */
{
    ChannelBuffer *bufPtr;
    int n;

    n = length + CHANNELBUFFER_HEADER_SIZE + BUFFER_PADDING + BUFFER_PADDING;
    bufPtr = Tcl_Alloc(n);
    bufPtr->nextAdded	= BUFFER_PADDING;
    bufPtr->nextRemoved	= BUFFER_PADDING;
    bufPtr->bufLength	= length + BUFFER_PADDING;
    bufPtr->nextPtr	= NULL;
    bufPtr->refCount	= 1;
    return bufPtr;
}

static void
PreserveChannelBuffer(
    ChannelBuffer *bufPtr)
{
    if (bufPtr->refCount == 0) {
	Tcl_Panic("Reuse of ChannelBuffer! %p", bufPtr);
    }
    bufPtr->refCount++;
}

static void
ReleaseChannelBuffer(
    ChannelBuffer *bufPtr)
{
    if (--bufPtr->refCount) {
	return;
    }
    Tcl_Free(bufPtr);
}

static int
IsShared(
    ChannelBuffer *bufPtr)
{
    return bufPtr->refCount > 1;
}

/*
 *----------------------------------------------------------------------
 *
 * RecycleBuffer --
 *
 *	Helper function to recycle input and output buffers. Ensures that two
 *	input buffers are saved (one in the input queue and another in the
 *	saveInBufPtr field) and that curOutPtr is set to a buffer. Only if
 *	these conditions are met is the buffer freed to the OS.
 *
 * Results:
 *	None.
 *
 * Side effects:
 *	May free a buffer to the OS.
 *
 *----------------------------------------------------------------------
 */

static void
RecycleBuffer(
    ChannelState *statePtr,	/* ChannelState in which to recycle buffers. */
    ChannelBuffer *bufPtr,	/* The buffer to recycle. */
    int mustDiscard)		/* If nonzero, free the buffer to the OS,
				 * always. */
{
    /*
     * Do we have to free the buffer to the OS?
     */

    if (IsShared(bufPtr)) {
	mustDiscard = 1;
    }

    if (mustDiscard) {
	ReleaseChannelBuffer(bufPtr);
	return;
    }

    /*
     * Only save buffers which have the requested buffersize for the channel.
     * This is to honor dynamic changes of the buffersize made by the user.
     */

    if ((bufPtr->bufLength - BUFFER_PADDING) != statePtr->bufSize) {
	ReleaseChannelBuffer(bufPtr);
	return;
    }

    /*
     * Only save buffers for the input queue if the channel is readable.
     */

    if (GotFlag(statePtr, TCL_READABLE)) {
	if (statePtr->inQueueHead == NULL) {
	    statePtr->inQueueHead = bufPtr;
	    statePtr->inQueueTail = bufPtr;
	    goto keepBuffer;
	}
	if (statePtr->saveInBufPtr == NULL) {
	    statePtr->saveInBufPtr = bufPtr;
	    goto keepBuffer;
	}
    }

    /*
     * Only save buffers for the output queue if the channel is writable.
     */

    if (GotFlag(statePtr, TCL_WRITABLE)) {
	if (statePtr->curOutPtr == NULL) {
	    statePtr->curOutPtr = bufPtr;
	    goto keepBuffer;
	}
    }

    /*
     * If we reached this code we return the buffer to the OS.
     */

    ReleaseChannelBuffer(bufPtr);
    return;

  keepBuffer:
    bufPtr->nextRemoved = BUFFER_PADDING;
    bufPtr->nextAdded = BUFFER_PADDING;
    bufPtr->nextPtr = NULL;
}

/*
 *----------------------------------------------------------------------
 *
 * DiscardOutputQueued --
 *
 *	Discards all output queued in the output queue of a channel.
 *
 * Results:
 *	None.
 *
 * Side effects:
 *	Recycles buffers.
 *
 *----------------------------------------------------------------------
 */

static void
DiscardOutputQueued(
    ChannelState *statePtr)	/* ChannelState for which to discard output. */
{
    ChannelBuffer *bufPtr;

    while (statePtr->outQueueHead != NULL) {
	bufPtr = statePtr->outQueueHead;
	statePtr->outQueueHead = bufPtr->nextPtr;
	RecycleBuffer(statePtr, bufPtr, 0);
    }
    statePtr->outQueueHead = NULL;
    statePtr->outQueueTail = NULL;
    bufPtr = statePtr->curOutPtr;
    if (bufPtr && BytesLeft(bufPtr)) {
	statePtr->curOutPtr = NULL;
	RecycleBuffer(statePtr, bufPtr, 0);
    }
}

/*
 *----------------------------------------------------------------------
 *
 * CheckForDeadChannel --
 *
 *	This function checks is a given channel is Dead (a channel that has
 *	been closed but not yet deallocated.)
 *
 * Results:
 *	True (1) if channel is Dead, False (0) if channel is Ok
 *
 * Side effects:
 *	None
 *
 *----------------------------------------------------------------------
 */

static int
CheckForDeadChannel(
    Tcl_Interp *interp,		/* For error reporting (can be NULL) */
    ChannelState *statePtr)	/* The channel state to check. */
{
    if (!GotFlag(statePtr, CHANNEL_DEAD)) {
	return 0;
    }

    Tcl_SetErrno(EINVAL);
    if (interp) {
	Tcl_SetObjResult(interp, Tcl_NewStringObj(
                "unable to access channel: invalid channel", -1));
    }
    return 1;
}

/*
 *----------------------------------------------------------------------
 *
 * FlushChannel --
 *
 *	This function flushes as much of the queued output as is possible now.
 *	If calledFromAsyncFlush is nonzero, it is being called in an event
 *	handler to flush channel output asynchronously.
 *
 * Results:
 *	0 if successful, else the error code that was returned by the channel
 *	type operation. May leave a message in the interp result.
 *
 * Side effects:
 *	May produce output on a channel. May block indefinitely if the channel
 *	is synchronous. May schedule an async flush on the channel. May
 *	recycle memory for buffers in the output queue.
 *
 *----------------------------------------------------------------------
 */

static int
FlushChannel(
    Tcl_Interp *interp,		/* For error reporting during close. */
    Channel *chanPtr,		/* The channel to flush on. */
    int calledFromAsyncFlush)	/* If nonzero then we are being called from an
				 * asynchronous flush callback. */
{
    ChannelState *statePtr = chanPtr->state;
				/* State of the channel stack. */
    ChannelBuffer *bufPtr;	/* Iterates over buffered output queue. */
    int written;		/* Amount of output data actually written in
				 * current round. */
    int errorCode = 0;		/* Stores POSIX error codes from channel
				 * driver operations. */
    int wroteSome = 0;		/* Set to one if any data was written to the
				 * driver. */

    /*
     * Prevent writing on a dead channel -- a channel that has been closed but
     * not yet deallocated. This can occur if the exit handler for the channel
     * deallocation runs before all channels are deregistered in all
     * interpreters.
     */

    if (CheckForDeadChannel(interp, statePtr)) {
	return -1;
    }

    /*
     * Should we shift the current output buffer over to the output queue?
     * First check that there are bytes in it.  If so then...
     *
     * If the output queue is empty, then yes, trusting the caller called us
     * only when written bytes ought to be flushed.
     *
     * If the current output buffer is full, then yes, so we can meet the
     * post-condition that on a successful return to caller we've left space
     * in the current output buffer for more writing (the flush call was to
     * make new room).
     *
     * If the channel is blocking, then yes, so we guarantee that blocking
     * flushes actually flush all pending data.
     *
     * Otherwise, no.  Keep the current output buffer where it is so more
     * can be written to it, possibly filling it, to promote more efficient
     * buffer usage.
     */

    bufPtr = statePtr->curOutPtr;
    if (bufPtr && BytesLeft(bufPtr) && /* Keep empties off queue */
	    (statePtr->outQueueHead == NULL || IsBufferFull(bufPtr)
		    || !GotFlag(statePtr, CHANNEL_NONBLOCKING))) {
	if (statePtr->outQueueHead == NULL) {
	    statePtr->outQueueHead = bufPtr;
	} else {
	    statePtr->outQueueTail->nextPtr = bufPtr;
	}
	statePtr->outQueueTail = bufPtr;
	statePtr->curOutPtr = NULL;
    }

    assert(!IsBufferFull(statePtr->curOutPtr));

    /*
     * If we are not being called from an async flush and an async flush
     * is active, we just return without producing any output.
     */

    if (!calledFromAsyncFlush && GotFlag(statePtr, BG_FLUSH_SCHEDULED)) {
	return 0;
    }

    /*
     * Loop over the queued buffers and attempt to flush as much as possible
     * of the queued output to the channel.
     */

    TclChannelPreserve((Tcl_Channel)chanPtr);
    while (statePtr->outQueueHead) {
	bufPtr = statePtr->outQueueHead;

	/*
	 * Produce the output on the channel.
	 */

	PreserveChannelBuffer(bufPtr);
	written = ChanWrite(chanPtr, RemovePoint(bufPtr), BytesLeft(bufPtr),
		&errorCode);

	/*
	 * If the write failed completely attempt to start the asynchronous
	 * flush mechanism and break out of this loop - do not attempt to
	 * write any more output at this time.
	 */

	if (written < 0) {
	    /*
	     * If the last attempt to write was interrupted, simply retry.
	     */

	    if (errorCode == EINTR) {
		errorCode = 0;
		ReleaseChannelBuffer(bufPtr);
		continue;
	    }

	    /*
	     * If the channel is non-blocking and we would have blocked, start
	     * a background flushing handler and break out of the loop.
	     */

	    if ((errorCode == EWOULDBLOCK) || (errorCode == EAGAIN)) {
		/*
		 * This used to check for CHANNEL_NONBLOCKING, and panic if
		 * the channel was blocking. However, it appears that setting
		 * stdin to -blocking 0 has some effect on the stdout when
		 * it's a tty channel (dup'ed underneath)
		 */

		if (!GotFlag(statePtr, BG_FLUSH_SCHEDULED) && !TclInExit()) {
		    SetFlag(statePtr, BG_FLUSH_SCHEDULED);
		    UpdateInterest(chanPtr);
		}
		errorCode = 0;
		ReleaseChannelBuffer(bufPtr);
		break;
	    }

	    /*
	     * Decide whether to report the error upwards or defer it.
	     */

	    if (calledFromAsyncFlush) {
		/*
		 * TIP #219, Tcl Channel Reflection API.
		 * When defering the error copy a message from the bypass into
		 * the unreported area. Or discard it if the new error is to
		 * be ignored in favor of an earlier defered error.
		 */

		Tcl_Obj *msg = statePtr->chanMsg;

		if (statePtr->unreportedError == 0) {
		    statePtr->unreportedError = errorCode;
		    statePtr->unreportedMsg = msg;
		    if (msg != NULL) {
			Tcl_IncrRefCount(msg);
		    }
		} else {
		    /*
		     * An old unreported error is kept, and this error thrown
		     * away.
		     */

		    statePtr->chanMsg = NULL;
		    if (msg != NULL) {
			TclDecrRefCount(msg);
		    }
		}
	    } else {
		/*
		 * TIP #219, Tcl Channel Reflection API.
		 * Move error messages put by the driver into the chan bypass
		 * area into the regular interpreter result. Fall back to the
		 * regular message if nothing was found in the bypasses.
		 */

		Tcl_SetErrno(errorCode);
		if (interp != NULL && !TclChanCaughtErrorBypass(interp,
			(Tcl_Channel) chanPtr)) {
		    Tcl_SetObjResult(interp,
			    Tcl_NewStringObj(Tcl_PosixError(interp), -1));
		}

		/*
		 * An unreportable bypassed message is kept, for the caller of
		 * Tcl_Seek, Tcl_Write, etc.
		 */
	    }

	    /*
	     * When we get an error we throw away all the output currently
	     * queued.
	     */

	    DiscardOutputQueued(statePtr);
	    ReleaseChannelBuffer(bufPtr);
	    break;
	} else {
	    /*
             * TODO: Consider detecting and reacting to short writes on
	     * blocking channels.  Ought not happen.  See iocmd-24.2.
             */

	    wroteSome = 1;
	}

	bufPtr->nextRemoved += written;

	/*
	 * If this buffer is now empty, recycle it.
	 */

	if (IsBufferEmpty(bufPtr)) {
	    statePtr->outQueueHead = bufPtr->nextPtr;
	    if (statePtr->outQueueHead == NULL) {
		statePtr->outQueueTail = NULL;
	    }
	    RecycleBuffer(statePtr, bufPtr, 0);
	}
	ReleaseChannelBuffer(bufPtr);
    }	/* Closes "while". */

    /*
     * If we wrote some data while flushing in the background, we are done.
     * We can't finish the background flush until we run out of data and the
     * channel becomes writable again. This ensures that all of the pending
     * data has been flushed at the system level.
     */

    if (GotFlag(statePtr, BG_FLUSH_SCHEDULED)) {
	if (wroteSome) {
	    goto done;
	} else if (statePtr->outQueueHead == NULL) {
	    ResetFlag(statePtr, BG_FLUSH_SCHEDULED);
	    ChanWatch(chanPtr, statePtr->interestMask);
	} else {
	    /*
	     * When we are calledFromAsyncFlush, that means a writable
	     * state on the channel triggered the call, so we should be
	     * able to write something.  Either we did write something
	     * and wroteSome should be set, or there was nothing left to
	     * write in this call, and we've completed the BG flush.
	     * These are the two cases above.  If we get here, that means
	     * there is some kind failure in the writable event machinery.
	     *
	     * The tls extension indeed suffers from flaws in its channel
	     * event mgmt.  See http://core.tcl.tk/tcl/info/c31ca233ca.
	     * Until that patch is broadly distributed, disable the
	     * assertion checking here, so that programs using Tcl and
	     * tls can be debugged.

	    assert(!calledFromAsyncFlush);
	     */
	}
    }

    /*
     * If the channel is flagged as closed, delete it when the refCount drops
     * to zero, the output queue is empty and there is no output in the
     * current output buffer.
     */

    if (GotFlag(statePtr, CHANNEL_CLOSED) && (statePtr->refCount <= 0) &&
	    (statePtr->outQueueHead == NULL) &&
	    ((statePtr->curOutPtr == NULL) ||
	    IsBufferEmpty(statePtr->curOutPtr))) {
	errorCode = CloseChannel(interp, chanPtr, errorCode);
	goto done;
    }

    /*
     * If the write-side of the channel is flagged as closed, delete it when
     * the output queue is empty and there is no output in the current output
     * buffer.
     */

    if (GotFlag(statePtr, CHANNEL_CLOSEDWRITE) &&
	    (statePtr->outQueueHead == NULL) &&
	    ((statePtr->curOutPtr == NULL) ||
	    IsBufferEmpty(statePtr->curOutPtr))) {
	errorCode = CloseChannelPart(interp, chanPtr, errorCode,
                TCL_CLOSE_WRITE);
	goto done;
    }

  done:
    TclChannelRelease((Tcl_Channel)chanPtr);
    return errorCode;
}

/*
 *----------------------------------------------------------------------
 *
 * CloseChannel --
 *
 *	Utility procedure to close a channel and free associated resources.
 *
 *	If the channel was stacked, then the it will copy the necessary
 *	elements of the NEXT channel into the TOP channel, in essence
 *	unstacking the channel. The NEXT channel will then be freed.
 *
 *	If the channel was not stacked, then we will free all the bits for the
 *	TOP channel, including the data structure itself.
 *
 * Results:
 *	Error code from an unreported error or the driver close operation.
 *
 * Side effects:
 *	May close the actual channel, may free memory, may change the value of
 *	errno.
 *
 *----------------------------------------------------------------------
 */

static int
CloseChannel(
    Tcl_Interp *interp,		/* For error reporting. */
    Channel *chanPtr,		/* The channel to close. */
    int errorCode)		/* Status of operation so far. */
{
    int result = 0;		/* Of calling driver close operation. */
    ChannelState *statePtr;	/* State of the channel stack. */
    ThreadSpecificData *tsdPtr = TCL_TSD_INIT(&dataKey);

    if (chanPtr == NULL) {
	return result;
    }
    statePtr = chanPtr->state;

    /*
     * No more input can be consumed so discard any leftover input.
     */

    DiscardInputQueued(statePtr, 1);

    /*
     * Discard a leftover buffer in the current output buffer field.
     */

    if (statePtr->curOutPtr != NULL) {
	ReleaseChannelBuffer(statePtr->curOutPtr);
	statePtr->curOutPtr = NULL;
    }

    /*
     * The caller guarantees that there are no more buffers queued for output.
     */

    if (statePtr->outQueueHead != NULL) {
	Tcl_Panic("TclFlush, closed channel: queued output left");
    }

    /*
     * If the EOF character is set in the channel, append that to the output
     * device.
     */

    if ((statePtr->outEofChar != 0) && GotFlag(statePtr, TCL_WRITABLE)) {
	int dummy;
	char c = (char) statePtr->outEofChar;

	(void) ChanWrite(chanPtr, &c, 1, &dummy);
    }

    /*
     * TIP #219, Tcl Channel Reflection API.
     * Move a leftover error message in the channel bypass into the
     * interpreter bypass. Just clear it if there is no interpreter.
     */

    if (statePtr->chanMsg != NULL) {
	if (interp != NULL) {
	    Tcl_SetChannelErrorInterp(interp, statePtr->chanMsg);
	}
	TclDecrRefCount(statePtr->chanMsg);
	statePtr->chanMsg = NULL;
    }

    /*
     * Remove this channel from of the list of all channels.
     */

    CutChannel((Tcl_Channel) chanPtr);

    /*
     * Close and free the channel driver state.
     * This may leave a TIP #219 error message in the interp.
     */

    result = ChanClose(chanPtr, interp);

    /*
     * Some resources can be cleared only if the bottom channel in a stack is
     * closed. All the other channels in the stack are not allowed to remove.
     */

    if (chanPtr == statePtr->bottomChanPtr) {
	if (statePtr->channelName != NULL) {
	    Tcl_Free(statePtr->channelName);
	    statePtr->channelName = NULL;
	}

	Tcl_FreeEncoding(statePtr->encoding);
    }

    /*
     * If we are being called synchronously, report either any latent error on
     * the channel or the current error.
     */

    if (statePtr->unreportedError != 0) {
	errorCode = statePtr->unreportedError;

	/*
	 * TIP #219, Tcl Channel Reflection API.
	 * Move an error message found in the unreported area into the regular
	 * bypass (interp). This kills any message in the channel bypass area.
	 */

	if (statePtr->chanMsg != NULL) {
	    TclDecrRefCount(statePtr->chanMsg);
	    statePtr->chanMsg = NULL;
	}
	if (interp) {
	    Tcl_SetChannelErrorInterp(interp, statePtr->unreportedMsg);
	}
    }
    if (errorCode == 0) {
	errorCode = result;
	if (errorCode != 0) {
	    Tcl_SetErrno(errorCode);
	}
    }

    /*
     * Cancel any outstanding timer.
     */

    Tcl_DeleteTimerHandler(statePtr->timer);

    /*
     * Mark the channel as deleted by clearing the type structure.
     */

    if (chanPtr->downChanPtr != NULL) {
	Channel *downChanPtr = chanPtr->downChanPtr;

	statePtr->nextCSPtr = tsdPtr->firstCSPtr;
	tsdPtr->firstCSPtr = statePtr;

	statePtr->topChanPtr = downChanPtr;
	downChanPtr->upChanPtr = NULL;

	ChannelFree(chanPtr);

	return Tcl_Close(interp, (Tcl_Channel) downChanPtr);
    }

    /*
     * There is only the TOP Channel, so we free the remaining pointers we
     * have and then ourselves. Since this is the last of the channels in the
     * stack, make sure to free the ChannelState structure associated with it.
     */

    ChannelFree(chanPtr);

    Tcl_EventuallyFree(statePtr, TCL_DYNAMIC);

    return errorCode;
}

/*
 *----------------------------------------------------------------------
 *
 * Tcl_CutChannel --
 * CutChannel --
 *
 *	Removes a channel from the (thread-)global list of all channels (in
 *	that thread). This is actually the statePtr for the stack of channel.
 *
 * Results:
 *	Nothing.
 *
 * Side effects:
 *	Resets the field 'nextCSPtr' of the specified channel state to NULL.
 *
 * NOTE:
 *	The channel to cut out of the list must not be referenced in any
 *	interpreter. This is something this procedure cannot check (despite
 *	the refcount) because the caller usually wants fiddle with the channel
 *	(like transfering it to a different thread) and thus keeps the
 *	refcount artifically high to prevent its destruction.
 *
 *----------------------------------------------------------------------
 */

static void
CutChannel(
    Tcl_Channel chan)		/* The channel being removed. Must not be
				 * referenced in any interpreter. */
{
    ThreadSpecificData *tsdPtr = TCL_TSD_INIT(&dataKey);
    ChannelState *prevCSPtr;	/* Preceding channel state in list of all
				 * states - used to splice a channel out of
				 * the list on close. */
    ChannelState *statePtr = ((Channel *) chan)->state;
				/* State of the channel stack. */

    /*
     * Remove this channel from of the list of all channels (in the current
     * thread).
     */

    if (tsdPtr->firstCSPtr && (statePtr == tsdPtr->firstCSPtr)) {
	tsdPtr->firstCSPtr = statePtr->nextCSPtr;
    } else {
	for (prevCSPtr = tsdPtr->firstCSPtr;
		prevCSPtr && (prevCSPtr->nextCSPtr != statePtr);
		prevCSPtr = prevCSPtr->nextCSPtr) {
	    /* Empty loop body. */
	}
	if (prevCSPtr == NULL) {
	    Tcl_Panic("FlushChannel: damaged channel list");
	}
	prevCSPtr->nextCSPtr = statePtr->nextCSPtr;
    }

    statePtr->nextCSPtr = NULL;

    /*
     * TIP #218, Channel Thread Actions
     */

    ChanThreadAction((Channel *) chan, TCL_CHANNEL_THREAD_REMOVE);
}

void
Tcl_CutChannel(
    Tcl_Channel chan)		/* The channel being added. Must not be
				 * referenced in any interpreter. */
{
    Channel *chanPtr = ((Channel *) chan)->state->bottomChanPtr;
    ThreadSpecificData *tsdPtr = TCL_TSD_INIT(&dataKey);
    ChannelState *prevCSPtr;	/* Preceding channel state in list of all
				 * states - used to splice a channel out of
				 * the list on close. */
    ChannelState *statePtr = chanPtr->state;
				/* State of the channel stack. */

    /*
     * Remove this channel from of the list of all channels (in the current
     * thread).
     */

    if (tsdPtr->firstCSPtr && (statePtr == tsdPtr->firstCSPtr)) {
	tsdPtr->firstCSPtr = statePtr->nextCSPtr;
    } else {
	for (prevCSPtr = tsdPtr->firstCSPtr;
		prevCSPtr && (prevCSPtr->nextCSPtr != statePtr);
		prevCSPtr = prevCSPtr->nextCSPtr) {
	    /* Empty loop body. */
	}
	if (prevCSPtr == NULL) {
	    Tcl_Panic("FlushChannel: damaged channel list");
	}
	prevCSPtr->nextCSPtr = statePtr->nextCSPtr;
    }

    statePtr->nextCSPtr = NULL;

    /*
     * TIP #218, Channel Thread Actions
     * For all transformations and the base channel.
     */

    for (; chanPtr != NULL ; chanPtr = chanPtr->upChanPtr) {
	ChanThreadAction(chanPtr, TCL_CHANNEL_THREAD_REMOVE);
    }
}

/*
 *----------------------------------------------------------------------
 *
 * Tcl_SpliceChannel --
 * SpliceChannel --
 *
 *	Adds a channel to the (thread-)global list of all channels (in that
 *	thread). Expects that the field 'nextChanPtr' in the channel is set to
 *	NULL.
 *
 * Results:
 *	Nothing.
 *
 * Side effects:
 *	Nothing.
 *
 * NOTE:
 *	The channel to splice into the list must not be referenced in any
 *	interpreter. This is something this procedure cannot check (despite
 *	the refcount) because the caller usually wants figgle with the channel
 *	(like transfering it to a different thread) and thus keeps the
 *	refcount artifically high to prevent its destruction.
 *
 *----------------------------------------------------------------------
 */

static void
SpliceChannel(
    Tcl_Channel chan)		/* The channel being added. Must not be
				 * referenced in any interpreter. */
{
    ThreadSpecificData *tsdPtr = TCL_TSD_INIT(&dataKey);
    ChannelState *statePtr = ((Channel *) chan)->state;

    if (statePtr->nextCSPtr != NULL) {
	Tcl_Panic("SpliceChannel: trying to add channel used in different list");
    }

    statePtr->nextCSPtr = tsdPtr->firstCSPtr;
    tsdPtr->firstCSPtr = statePtr;

    /*
     * TIP #10. Mark the current thread as the new one managing this channel.
     *		Note: 'Tcl_GetCurrentThread' returns sensible values even for
     *		a non-threaded core.
     */

    statePtr->managingThread = Tcl_GetCurrentThread();

    /*
     * TIP #218, Channel Thread Actions
     */

    ChanThreadAction((Channel *) chan, TCL_CHANNEL_THREAD_INSERT);
}

void
Tcl_SpliceChannel(
    Tcl_Channel chan)		/* The channel being added. Must not be
				 * referenced in any interpreter. */
{
    Channel *chanPtr = ((Channel *) chan)->state->bottomChanPtr;
    ThreadSpecificData *tsdPtr = TCL_TSD_INIT(&dataKey);
    ChannelState *statePtr = chanPtr->state;

    if (statePtr->nextCSPtr != NULL) {
	Tcl_Panic("SpliceChannel: trying to add channel used in different list");
    }

    statePtr->nextCSPtr = tsdPtr->firstCSPtr;
    tsdPtr->firstCSPtr = statePtr;

    /*
     * TIP #10. Mark the current thread as the new one managing this channel.
     *		Note: 'Tcl_GetCurrentThread' returns sensible values even for
     *		a non-threaded core.
     */

    statePtr->managingThread = Tcl_GetCurrentThread();

    /*
     * TIP #218, Channel Thread Actions
     * For all transformations and the base channel.
     */

    for (; chanPtr != NULL ; chanPtr = chanPtr->upChanPtr) {
	ChanThreadAction(chanPtr, TCL_CHANNEL_THREAD_INSERT);
    }
}

/*
 *----------------------------------------------------------------------
 *
 * Tcl_Close --
 *
 *	Closes a channel.
 *
 * Results:
 *	A standard Tcl result.
 *
 * Side effects:
 *	Closes the channel if this is the last reference.
 *
 * NOTE:
 *	Tcl_Close removes the channel as far as the user is concerned.
 *	However, it may continue to exist for a while longer if it has a
 *	background flush scheduled. The device itself is eventually closed and
 *	the channel record removed, in CloseChannel, above.
 *
 *----------------------------------------------------------------------
 */

	/* ARGSUSED */
int
Tcl_Close(
    Tcl_Interp *interp,		/* Interpreter for errors. */
    Tcl_Channel chan)		/* The channel being closed. Must not be
				 * referenced in any interpreter. */
{
    CloseCallback *cbPtr;	/* Iterate over close callbacks for this
				 * channel. */
    Channel *chanPtr;		/* The real IO channel. */
    ChannelState *statePtr;	/* State of real IO channel. */
    int result;			/* Of calling FlushChannel. */
    int flushcode;
    int stickyError;

    if (chan == NULL) {
	return TCL_OK;
    }

    /*
     * Perform special handling for standard channels being closed. If the
     * refCount is now 1 it means that the last reference to the standard
     * channel is being explicitly closed, so bump the refCount down
     * artificially to 0. This will ensure that the channel is actually
     * closed, below. Also set the static pointer to NULL for the channel.
     */

    CheckForStdChannelsBeingClosed(chan);

    /*
     * This operation should occur at the top of a channel stack.
     */

    chanPtr = (Channel *) chan;
    statePtr = chanPtr->state;
    chanPtr = statePtr->topChanPtr;

    if (statePtr->refCount > 0) {
	Tcl_Panic("called Tcl_Close on channel with refCount > 0");
    }

    if (GotFlag(statePtr, CHANNEL_INCLOSE)) {
	if (interp) {
	    Tcl_SetObjResult(interp, Tcl_NewStringObj(
                    "illegal recursive call to close through close-handler"
                    " of channel", -1));
	}
	return TCL_ERROR;
    }
    SetFlag(statePtr, CHANNEL_INCLOSE);

    /*
     * When the channel has an escape sequence driven encoding such as
     * iso2022, the terminated escape sequence must write to the buffer.
     */

    stickyError = 0;

    if (GotFlag(statePtr, TCL_WRITABLE) && (statePtr->encoding != NULL)
	    && !(statePtr->outputEncodingFlags & TCL_ENCODING_START)) {
	int code = CheckChannelErrors(statePtr, TCL_WRITABLE);

	if (code == 0) {
	    statePtr->outputEncodingFlags |= TCL_ENCODING_END;
	    code = WriteChars(chanPtr, "", 0);
	    statePtr->outputEncodingFlags &= ~TCL_ENCODING_END;
	    statePtr->outputEncodingFlags |= TCL_ENCODING_START;
	}
	if (code < 0) {
	    stickyError = Tcl_GetErrno();
	}

	/*
	 * TIP #219, Tcl Channel Reflection API.
	 * Move an error message found in the channel bypass into the
	 * interpreter bypass. Just clear it if there is no interpreter.
	 */

	if (statePtr->chanMsg != NULL) {
	    if (interp != NULL) {
		Tcl_SetChannelErrorInterp(interp, statePtr->chanMsg);
	    }
	    TclDecrRefCount(statePtr->chanMsg);
	    statePtr->chanMsg = NULL;
	}
    }

    Tcl_ClearChannelHandlers(chan);

    /*
     * Invoke the registered close callbacks and delete their records.
     */

    while (statePtr->closeCbPtr != NULL) {
	cbPtr = statePtr->closeCbPtr;
	statePtr->closeCbPtr = cbPtr->nextPtr;
	cbPtr->proc(cbPtr->clientData);
	Tcl_Free(cbPtr);
    }

    ResetFlag(statePtr, CHANNEL_INCLOSE);

    /*
     * If this channel supports it, close the read side, since we don't need
     * it anymore and this will help avoid deadlocks on some channel types.
     */

    if (chanPtr->typePtr->closeProc == TCL_CLOSE2PROC) {
	result = chanPtr->typePtr->close2Proc(chanPtr->instanceData, interp,
		TCL_CLOSE_READ);
    } else {
	result = 0;
    }

    /*
     * The call to FlushChannel will flush any queued output and invoke the
     * close function of the channel driver, or it will set up the channel to
     * be flushed and closed asynchronously.
     */

    SetFlag(statePtr, CHANNEL_CLOSED);

    flushcode = FlushChannel(interp, chanPtr, 0);

    /*
     * TIP #219.
     * Capture error messages put by the driver into the bypass area and put
     * them into the regular interpreter result.
     *
     * Notes: Due to the assertion of CHANNEL_CLOSED in the flags
     * FlushChannel() has called CloseChannel() and thus freed all the channel
     * structures. We must not try to access "chan" anymore, hence the NULL
     * argument in the call below. The only place which may still contain a
     * message is the interpreter itself, and "CloseChannel" made sure to lift
     * any channel message it generated into it.
     */

    if (TclChanCaughtErrorBypass(interp, NULL)) {
	result = EINVAL;
    }

    if (stickyError != 0) {
	Tcl_SetErrno(stickyError);
	if (interp != NULL) {
	    Tcl_SetObjResult(interp,
			     Tcl_NewStringObj(Tcl_PosixError(interp), -1));
	}
	return TCL_ERROR;
    }

    /*
     * Bug 97069ea11a: set error message if a flush code is set and no error
     * message set up to now.
     */

    if (flushcode != 0 && interp != NULL
	    && 0 == Tcl_GetCharLength(Tcl_GetObjResult(interp))) {
	Tcl_SetErrno(flushcode);
	Tcl_SetObjResult(interp,
		Tcl_NewStringObj(Tcl_PosixError(interp), -1));
    }
    if ((flushcode != 0) || (result != 0)) {
	return TCL_ERROR;
    }
    return TCL_OK;
}

/*
 *----------------------------------------------------------------------
 *
 * Tcl_CloseEx --
 *
 *	Closes one side of a channel, read or write.
 *
 * Results:
 *	A standard Tcl result.
 *
 * Side effects:
 *	Closes one direction of the channel.
 *
 * NOTE:
 *	Tcl_CloseEx closes the specified direction of the channel as far as
 *	the user is concerned. The channel keeps existing however. You cannot
 *	calls this function to close the last possible direction of the
 *	channel. Use Tcl_Close for that.
 *
 *----------------------------------------------------------------------
 */

	/* ARGSUSED */
int
Tcl_CloseEx(
    Tcl_Interp *interp,		/* Interpreter for errors. */
    Tcl_Channel chan,		/* The channel being closed. May still be used
				 * by some interpreter. */
    int flags)			/* Flags telling us which side to close. */
{
    Channel *chanPtr;		/* The real IO channel. */
    ChannelState *statePtr;	/* State of real IO channel. */

    if (chan == NULL) {
	return TCL_OK;
    }

    /* TODO: assert flags validity ? */

    chanPtr = (Channel *) chan;
    statePtr = chanPtr->state;

    /*
     * Does the channel support half-close anyway? Error if not.
     */

    if (!chanPtr->typePtr->close2Proc) {
	Tcl_SetObjResult(interp, Tcl_ObjPrintf(
                "half-close of channels not supported by %ss",
		chanPtr->typePtr->typeName));
	return TCL_ERROR;
    }

    /*
     * Is the channel unstacked ? If not we fail.
     */

    if (chanPtr != statePtr->topChanPtr) {
	Tcl_SetObjResult(interp, Tcl_NewStringObj(
		"half-close not applicable to stack of transformations", -1));
	return TCL_ERROR;
    }

    /*
     * Check direction against channel mode. It is an error if we try to close
     * a direction not supported by the channel (already closed, or never
     * opened for that direction).
     */

    if (!(statePtr->flags & (TCL_READABLE | TCL_WRITABLE) & flags)) {
	const char *msg;

	if (flags & TCL_CLOSE_READ) {
	    msg = "read";
	} else {
	    msg = "write";
	}
	Tcl_SetObjResult(interp, Tcl_ObjPrintf(
                "Half-close of %s-side not possible, side not opened or"
                " already closed", msg));
	return TCL_ERROR;
    }

    /*
     * A user may try to call half-close from within a channel close handler.
     * That won't do.
     */

    if (statePtr->flags & CHANNEL_INCLOSE) {
	if (interp) {
	    Tcl_SetObjResult(interp, Tcl_NewStringObj(
                    "illegal recursive call to close through close-handler"
                    " of channel", -1));
	}
	return TCL_ERROR;
    }

    if (flags & TCL_CLOSE_READ) {
	/*
	 * Call the finalization code directly. There are no events to handle,
	 * there cannot be for the read-side.
	 */

	return CloseChannelPart(interp, chanPtr, 0, flags);
    } else if (flags & TCL_CLOSE_WRITE) {
	Tcl_Preserve(statePtr);
	if (!GotFlag(statePtr, BG_FLUSH_SCHEDULED)) {
	    /*
	     * We don't want to re-enter CloseWrite().
	     */

	    if (!GotFlag(statePtr, CHANNEL_CLOSEDWRITE)) {
		if (CloseWrite(interp, chanPtr) != TCL_OK) {
		    SetFlag(statePtr, CHANNEL_CLOSEDWRITE);
		    Tcl_Release(statePtr);
		    return TCL_ERROR;
		}
	    }
	}
	SetFlag(statePtr, CHANNEL_CLOSEDWRITE);
	Tcl_Release(statePtr);
    }

    return TCL_OK;
}

/*
 *----------------------------------------------------------------------
 *
 * CloseWrite --
 *
 *	Closes the write side a channel.
 *
 * Results:
 *	A standard Tcl result.
 *
 * Side effects:
 *	Closes the write side of the channel.
 *
 * NOTE:
 *	CloseWrite removes the channel as far as the user is concerned.
 *	However, the ooutput data structures may continue to exist for a while
 *	longer if it has a background flush scheduled. The device itself is
 *	eventually closed and the channel structures modified, in
 *	CloseChannelPart, below.
 *
 *----------------------------------------------------------------------
 */

static int
CloseWrite(
    Tcl_Interp *interp,		/* Interpreter for errors. */
    Channel *chanPtr)		/* The channel whose write side is being
                                 * closed. May still be used by some
                                 * interpreter */
{
    /*
     * Notes: clear-channel-handlers - write side only ? or keep around, just
     * not called.
     *
     * No close callbacks are run - channel is still open (read side)
     */

    ChannelState *statePtr = chanPtr->state;
                                /* State of real IO channel. */
    int flushcode;
    int result = 0;

    /*
     * The call to FlushChannel will flush any queued output and invoke the
     * close function of the channel driver, or it will set up the channel to
     * be flushed and closed asynchronously.
     */

    SetFlag(statePtr, CHANNEL_CLOSEDWRITE);

    flushcode = FlushChannel(interp, chanPtr, 0);

    /*
     * TIP #219.
     * Capture error messages put by the driver into the bypass area and put
     * them into the regular interpreter result.
     *
     * Notes: Due to the assertion of CHANNEL_CLOSEDWRITE in the flags
     * FlushChannel() has called CloseChannelPart(). While we can still access
     * "chan" (no structures were freed), the only place which may still
     * contain a message is the interpreter itself, and "CloseChannelPart"
     * made sure to lift any channel message it generated into it. Hence the
     * NULL argument in the call below.
     */

    if (TclChanCaughtErrorBypass(interp, NULL)) {
	result = EINVAL;
    }

    if ((flushcode != 0) || (result != 0)) {
	return TCL_ERROR;
    }

    return TCL_OK;
}

/*
 *----------------------------------------------------------------------
 *
 * CloseChannelPart --
 *
 *	Utility procedure to close a channel partially and free associated
 *	resources. If the channel was stacked it will never be run (The higher
 *	level forbid this). If the channel was not stacked, then we will free
 *	all the bits of the chosen side (read, or write) for the TOP channel.
 *
 * Results:
 *	Error code from an unreported error or the driver close2 operation.
 *
 * Side effects:
 *	May free memory, may change the value of errno.
 *
 *----------------------------------------------------------------------
 */

static int
CloseChannelPart(
    Tcl_Interp *interp,		/* Interpreter for errors. */
    Channel *chanPtr,		/* The channel being closed. May still be used
				 * by some interpreter. */
    int errorCode,		/* Status of operation so far. */
    int flags)			/* Flags telling us which side to close. */
{
    ChannelState *statePtr;	/* State of real IO channel. */
    int result;			/* Of calling the close2proc. */

    statePtr = chanPtr->state;

    if (flags & TCL_CLOSE_READ) {
	/*
	 * No more input can be consumed so discard any leftover input.
	 */

	DiscardInputQueued(statePtr, 1);
    } else if (flags & TCL_CLOSE_WRITE) {
	/*
	 * The caller guarantees that there are no more buffers queued for
	 * output.
	 */

	if (statePtr->outQueueHead != NULL) {
	    Tcl_Panic("ClosechanHalf, closed write-side of channel: "
		    "queued output left");
	}

	/*
	 * If the EOF character is set in the channel, append that to the
	 * output device.
	 */

	if ((statePtr->outEofChar != 0) && GotFlag(statePtr, TCL_WRITABLE)) {
	    int dummy;
	    char c = (char) statePtr->outEofChar;

	    (void) ChanWrite(chanPtr, &c, 1, &dummy);
	}

	/*
	 * TIP #219, Tcl Channel Reflection API.
	 * Move a leftover error message in the channel bypass into the
	 * interpreter bypass. Just clear it if there is no interpreter.
	 */

	if (statePtr->chanMsg != NULL) {
	    if (interp != NULL) {
		Tcl_SetChannelErrorInterp(interp, statePtr->chanMsg);
	    }
	    TclDecrRefCount(statePtr->chanMsg);
	    statePtr->chanMsg = NULL;
	}
    }

    /*
     * Finally do what is asked of us. Close and free the channel driver state
     * for the chosen side of the channel. This may leave a TIP #219 error
     * message in the interp.
     */

    result = ChanCloseHalf(chanPtr, interp, flags);

    /*
     * If we are being called synchronously, report either any latent error on
     * the channel or the current error.
     */

    if (statePtr->unreportedError != 0) {
	errorCode = statePtr->unreportedError;

	/*
	 * TIP #219, Tcl Channel Reflection API.
	 * Move an error message found in the unreported area into the regular
	 * bypass (interp). This kills any message in the channel bypass area.
	 */

	if (statePtr->chanMsg != NULL) {
	    TclDecrRefCount(statePtr->chanMsg);
	    statePtr->chanMsg = NULL;
	}
	if (interp) {
	    Tcl_SetChannelErrorInterp(interp, statePtr->unreportedMsg);
	}
    }
    if (errorCode == 0) {
	errorCode = result;
	if (errorCode != 0) {
	    Tcl_SetErrno(errorCode);
	}
    }

    /*
     * TIP #219.
     * Capture error messages put by the driver into the bypass area and put
     * them into the regular interpreter result. See also the bottom of
     * CloseWrite().
     */

    if (TclChanCaughtErrorBypass(interp, (Tcl_Channel) chanPtr)) {
	result = EINVAL;
    }

    if (result != 0) {
	return TCL_ERROR;
    }

    /*
     * Remove the closed side from the channel mode/flags.
     */

    ResetFlag(statePtr, flags & (TCL_READABLE | TCL_WRITABLE));
    return TCL_OK;
}

/*
 *----------------------------------------------------------------------
 *
 * Tcl_ClearChannelHandlers --
 *
 *	Removes all channel handlers and event scripts from the channel,
 *	cancels all background copies involving the channel and any interest
 *	in events.
 *
 * Results:
 *	None.
 *
 * Side effects:
 *	See above. Deallocates memory.
 *
 *----------------------------------------------------------------------
 */

void
Tcl_ClearChannelHandlers(
    Tcl_Channel channel)
{
    ChannelHandler *chPtr, *chNext;	/* Iterate over channel handlers. */
    EventScriptRecord *ePtr, *eNextPtr;	/* Iterate over eventscript records. */
    Channel *chanPtr;			/* The real IO channel. */
    ChannelState *statePtr;		/* State of real IO channel. */
    ThreadSpecificData *tsdPtr = TCL_TSD_INIT(&dataKey);
    NextChannelHandler *nhPtr;

    /*
     * This operation should occur at the top of a channel stack.
     */

    chanPtr = (Channel *) channel;
    statePtr = chanPtr->state;
    chanPtr = statePtr->topChanPtr;

    /*
     * Cancel any outstanding timer.
     */

    Tcl_DeleteTimerHandler(statePtr->timer);

    /*
     * Remove any references to channel handlers for this channel that may be
     * about to be invoked.
     */

    for (nhPtr = tsdPtr->nestedHandlerPtr; nhPtr != NULL;
	    nhPtr = nhPtr->nestedHandlerPtr) {
	if (nhPtr->nextHandlerPtr &&
		(nhPtr->nextHandlerPtr->chanPtr == chanPtr)) {
	    nhPtr->nextHandlerPtr = NULL;
	}
    }

    /*
     * Remove all the channel handler records attached to the channel itself.
     */

    for (chPtr = statePtr->chPtr; chPtr != NULL; chPtr = chNext) {
	chNext = chPtr->nextPtr;
	Tcl_Free(chPtr);
    }
    statePtr->chPtr = NULL;

    /*
     * Cancel any pending copy operation.
     */

    StopCopy(statePtr->csPtrR);
    StopCopy(statePtr->csPtrW);

    /*
     * Must set the interest mask now to 0, otherwise infinite loops will
     * occur if Tcl_DoOneEvent is called before the channel is finally deleted
     * in FlushChannel. This can happen if the channel has a background flush
     * active.
     */

    statePtr->interestMask = 0;

    /*
     * Remove any EventScript records for this channel.
     */

    for (ePtr = statePtr->scriptRecordPtr; ePtr != NULL; ePtr = eNextPtr) {
	eNextPtr = ePtr->nextPtr;
	TclDecrRefCount(ePtr->scriptPtr);
	Tcl_Free(ePtr);
    }
    statePtr->scriptRecordPtr = NULL;
}

/*
 *----------------------------------------------------------------------
 *
 * Tcl_Write --
 *
 *	Puts a sequence of bytes into an output buffer, may queue the buffer
 *	for output if it gets full, and also remembers whether the current
 *	buffer is ready e.g. if it contains a newline and we are in line
 *	buffering mode. Compensates stacking, i.e. will redirect the data from
 *	the specified channel to the topmost channel in a stack.
 *
 *	No encoding conversions are applied to the bytes being read.
 *
 * Results:
 *	The number of bytes written or (size_t)-1 in case of error. If (size_t)-1,
 *	Tcl_GetErrno will return the error code.
 *
 * Side effects:
 *	May buffer up output and may cause output to be produced on the
 *	channel.
 *
 *----------------------------------------------------------------------
 */

size_t
Tcl_Write(
    Tcl_Channel chan,		/* The channel to buffer output for. */
    const char *src,		/* Data to queue in output buffer. */
    size_t srcLen)			/* Length of data in bytes, or -1 for
				 * strlen(). */
{
    /*
     * Always use the topmost channel of the stack
     */

    Channel *chanPtr;
    ChannelState *statePtr;	/* State info for channel */

    statePtr = ((Channel *) chan)->state;
    chanPtr = statePtr->topChanPtr;

    if (CheckChannelErrors(statePtr, TCL_WRITABLE) != 0) {
	return TCL_IO_FAILURE;
    }

    if (srcLen == TCL_AUTO_LENGTH) {
	srcLen = strlen(src);
    }
    if (WriteBytes(chanPtr, src, srcLen) == -1) {
	return TCL_IO_FAILURE;
    }
    return srcLen;
}

/*
 *----------------------------------------------------------------------
 *
 * Tcl_WriteRaw --
 *
 *	Puts a sequence of bytes into an output buffer, may queue the buffer
 *	for output if it gets full, and also remembers whether the current
 *	buffer is ready e.g. if it contains a newline and we are in line
 *	buffering mode. Writes directly to the driver of the channel, does not
 *	compensate for stacking.
 *
 *	No encoding conversions are applied to the bytes being read.
 *
 * Results:
 *	The number of bytes written or (size_t)-1 in case of error. If (size_t)-1,
 *	Tcl_GetErrno will return the error code.
 *
 * Side effects:
 *	May buffer up output and may cause output to be produced on the
 *	channel.
 *
 *----------------------------------------------------------------------
 */

size_t
Tcl_WriteRaw(
    Tcl_Channel chan,		/* The channel to buffer output for. */
    const char *src,		/* Data to queue in output buffer. */
    size_t srcLen)		/* Length of data in bytes, or (size_t)-1 for
				 * strlen(). */
{
    Channel *chanPtr = ((Channel *) chan);
    ChannelState *statePtr = chanPtr->state;
				/* State info for channel */
    int errorCode;
    size_t written;

    if (CheckChannelErrors(statePtr, TCL_WRITABLE | CHANNEL_RAW_MODE) != 0) {
	return (size_t)-1;
    }

    if (srcLen == (size_t)-1) {
	srcLen = strlen(src);
    }

    /*
     * Go immediately to the driver, do all the error handling by ourselves.
     * The code was stolen from 'FlushChannel'.
     */

    written = ChanWrite(chanPtr, src, srcLen, &errorCode);
    if (written == (size_t)-1) {
	Tcl_SetErrno(errorCode);
    }

    return written;
}

/*
 *---------------------------------------------------------------------------
 *
 * Tcl_WriteChars --
 *
 *	Takes a sequence of UTF-8 characters and converts them for output
 *	using the channel's current encoding, may queue the buffer for output
 *	if it gets full, and also remembers whether the current buffer is
 *	ready e.g. if it contains a newline and we are in line buffering
 *	mode. Compensates stacking, i.e. will redirect the data from the
 *	specified channel to the topmost channel in a stack.
 *
 * Results:
 *	The number of bytes written or (size_t)-1 in case of error. If (size_t)-1,
 *	Tcl_GetErrno will return the error code.
 *
 * Side effects:
 *	May buffer up output and may cause output to be produced on the
 *	channel.
 *
 *----------------------------------------------------------------------
 */

size_t
Tcl_WriteChars(
    Tcl_Channel chan,		/* The channel to buffer output for. */
    const char *src,		/* UTF-8 characters to queue in output
				 * buffer. */
    size_t len)			/* Length of string in bytes, or (size_t)-1 for
				 * strlen(). */
{
    Channel *chanPtr = (Channel *) chan;
    ChannelState *statePtr = chanPtr->state;	/* State info for channel */
    int result;
    Tcl_Obj *objPtr, *copy;

    if (CheckChannelErrors(statePtr, TCL_WRITABLE) != 0) {
	return TCL_IO_FAILURE;
    }

    chanPtr = statePtr->topChanPtr;

    if (len == TCL_AUTO_LENGTH) {
	len = strlen(src);
    }
    if (statePtr->encoding) {
	return WriteChars(chanPtr, src, len);
    }

    /*
     * Inefficient way to convert UTF-8 to byte-array, but the code
     * parallels the way it is done for objects.  Special case for 1-byte
     * (used by eg [puts] for the \n) could be extended to more efficient
     * translation of the src string.
     */

    if ((len == 1) && (UCHAR(*src) < 0xC0)) {
	return WriteBytes(chanPtr, src, len);
    }

    objPtr = Tcl_NewStringObj(src, len);
<<<<<<< HEAD
    copy = TclNarrowToBytes(objPtr);
    src = (char *) Tcl_GetByteArrayFromObj(copy, &len);
=======
    src = (char *) TclGetByteArrayFromObj(objPtr, &len);
    result = WriteBytes(chanPtr, src, len);
>>>>>>> e5f4a36b
    TclDecrRefCount(objPtr);
    result = WriteBytes(chanPtr, src, len);
    TclDecrRefCount(copy);
    return result;
}

/*
 *---------------------------------------------------------------------------
 *
 * Tcl_WriteObj --
 *
 *	Takes the Tcl object and queues its contents for output. If the
 *	encoding of the channel is NULL, takes the byte-array representation
 *	of the object and queues those bytes for output. Otherwise, takes the
 *	characters in the UTF-8 (string) representation of the object and
 *	converts them for output using the channel's current encoding. May
 *	flush internal buffers to output if one becomes full or is ready for
 *	some other reason, e.g. if it contains a newline and the channel is in
 *	line buffering mode.
 *
 * Results:
 *	The number of bytes written or -1 in case of error. If -1,
 *	Tcl_GetErrno() will return the error code.
 *
 * Side effects:
 *	May buffer up output and may cause output to be produced on the
 *	channel.
 *
 *----------------------------------------------------------------------
 */

size_t
Tcl_WriteObj(
    Tcl_Channel chan,		/* The channel to buffer output for. */
    Tcl_Obj *objPtr)		/* The object to write. */
{
    /*
     * Always use the topmost channel of the stack
     */

    Channel *chanPtr;
    ChannelState *statePtr;	/* State info for channel */
    const char *src;
    size_t srcLen;

    statePtr = ((Channel *) chan)->state;
    chanPtr = statePtr->topChanPtr;

    if (CheckChannelErrors(statePtr, TCL_WRITABLE) != 0) {
	return TCL_IO_FAILURE;
    }
    if (statePtr->encoding == NULL) {
<<<<<<< HEAD
	int result;
	Tcl_Obj *copy = TclNarrowToBytes(objPtr);

	src = (char *) Tcl_GetByteArrayFromObj(copy, &srcLen);
	result = WriteBytes(chanPtr, src, srcLen);
	Tcl_DecrRefCount(copy);
	return result;
=======
	src = (char *) TclGetByteArrayFromObj(objPtr, &srcLen);
	return WriteBytes(chanPtr, src, srcLen);
>>>>>>> e5f4a36b
    } else {
	src = TclGetStringFromObj(objPtr, &srcLen);
	return WriteChars(chanPtr, src, srcLen);
    }
}

static void
WillWrite(
    Channel *chanPtr)
{
    int inputBuffered;

    if ((chanPtr->typePtr->seekProc != NULL) &&
            ((inputBuffered = Tcl_InputBuffered((Tcl_Channel) chanPtr)) > 0)){
        int ignore;

        DiscardInputQueued(chanPtr->state, 0);
        ChanSeek(chanPtr, -inputBuffered, SEEK_CUR, &ignore);
    }
}

static int
WillRead(
    Channel *chanPtr)
{
    if (chanPtr->typePtr == NULL) {
	/*
         * Prevent read attempts on a closed channel.
         */

        DiscardInputQueued(chanPtr->state, 0);
	Tcl_SetErrno(EINVAL);
	return -1;
    }
    if ((chanPtr->typePtr->seekProc != NULL)
            && (Tcl_OutputBuffered((Tcl_Channel) chanPtr) > 0)) {
	/*
	 * CAVEAT - The assumption here is that FlushChannel() will push out
	 * the bytes of any writes that are in progress.  Since this is a
	 * seekable channel, we assume it is not one that can block and force
	 * bg flushing.  Channels we know that can do that - sockets, pipes -
	 * are not seekable. If the assumption is wrong, more drastic measures
	 * may be required here like temporarily setting the channel into
	 * blocking mode.
	 */

        if (FlushChannel(NULL, chanPtr, 0) != 0) {
            return -1;
        }
    }
    return 0;
}

/*
 *----------------------------------------------------------------------
 *
 * Write --
 *
 *	Convert srcLen bytes starting at src according to encoding and write
 *	produced bytes into an output buffer, may queue the buffer for output
 *	if it gets full, and also remembers whether the current buffer is
 *	ready e.g. if it contains a newline and we are in line buffering mode.
 *
 * Results:
 *	The number of bytes written or -1 in case of error. If -1,
 *	Tcl_GetErrno will return the error code.
 *
 * Side effects:
 *	May buffer up output and may cause output to be produced on the
 *	channel.
 *
 *----------------------------------------------------------------------
 */

static int
Write(
    Channel *chanPtr,		/* The channel to buffer output for. */
    const char *src,		/* UTF-8 string to write. */
    int srcLen,			/* Length of UTF-8 string in bytes. */
    Tcl_Encoding encoding)
{
    ChannelState *statePtr = chanPtr->state;
				/* State info for channel */
    char *nextNewLine = NULL;
    int endEncoding, saved = 0, total = 0, flushed = 0, needNlFlush = 0;

    if (srcLen) {
        WillWrite(chanPtr);
    }

    /*
     * Write the terminated escape sequence even if srcLen is 0.
     */

    endEncoding = ((statePtr->outputEncodingFlags & TCL_ENCODING_END) != 0);

    if (GotFlag(statePtr, CHANNEL_LINEBUFFERED)
	    || (statePtr->outputTranslation != TCL_TRANSLATE_LF)) {
	nextNewLine = memchr(src, '\n', srcLen);
    }

    while (srcLen + saved + endEncoding > 0) {
	ChannelBuffer *bufPtr;
	char *dst, safe[BUFFER_PADDING];
	int result, srcRead, dstLen, dstWrote, srcLimit = srcLen;

	if (nextNewLine) {
	    srcLimit = nextNewLine - src;
	}

	/* Get space to write into */
	bufPtr = statePtr->curOutPtr;
	if (bufPtr == NULL) {
	    bufPtr = AllocChannelBuffer(statePtr->bufSize);
	    statePtr->curOutPtr = bufPtr;
	}
	if (saved) {
	    /*
	     * Here's some translated bytes left over from the last buffer
	     * that we need to stick at the beginning of this buffer.
	     */

	    memcpy(InsertPoint(bufPtr), safe, (size_t) saved);
	    bufPtr->nextAdded += saved;
	    saved = 0;
	}
	PreserveChannelBuffer(bufPtr);
	dst = InsertPoint(bufPtr);
	dstLen = SpaceLeft(bufPtr);

	result = Tcl_UtfToExternal(NULL, encoding, src, srcLimit,
		statePtr->outputEncodingFlags,
		&statePtr->outputEncodingState, dst,
		dstLen + BUFFER_PADDING, &srcRead, &dstWrote, NULL);

	/*
         * See chan-io-1.[89]. Tcl Bug 506297.
         */

	statePtr->outputEncodingFlags &= ~TCL_ENCODING_START;

	if ((result != TCL_OK) && (srcRead + dstWrote == 0)) {
	    /*
             * We're reading from invalid/incomplete UTF-8.
             */

	    ReleaseChannelBuffer(bufPtr);
	    if (total == 0) {
		Tcl_SetErrno(EINVAL);
		return -1;
	    }
	    break;
	}

	bufPtr->nextAdded += dstWrote;
	src += srcRead;
	srcLen -= srcRead;
	total += dstWrote;
	dst += dstWrote;
	dstLen -= dstWrote;

	if (src == nextNewLine && dstLen > 0) {
	    static char crln[3] = "\r\n";
	    char *nl = NULL;
	    int nlLen = 0;

	    switch (statePtr->outputTranslation) {
	    case TCL_TRANSLATE_LF:
		nl = crln + 1;
		nlLen = 1;
		break;
	    case TCL_TRANSLATE_CR:
		nl = crln;
		nlLen = 1;
		break;
	    case TCL_TRANSLATE_CRLF:
		nl = crln;
		nlLen = 2;
		break;
	    default:
		Tcl_Panic("unknown output translation requested");
		break;
	    }

	    result |= Tcl_UtfToExternal(NULL, encoding, nl, nlLen,
		    statePtr->outputEncodingFlags,
		    &statePtr->outputEncodingState, dst,
		    dstLen + BUFFER_PADDING, &srcRead, &dstWrote, NULL);
	    assert(srcRead == nlLen);

	    bufPtr->nextAdded += dstWrote;
	    src++;
	    srcLen--;
	    total += dstWrote;
	    dst += dstWrote;
	    dstLen -= dstWrote;
	    nextNewLine = memchr(src, '\n', srcLen);
	    needNlFlush = 1;
	}

	if (IsBufferOverflowing(bufPtr)) {
	    /*
	     * When translating from UTF-8 to external encoding, we allowed
	     * the translation to produce a character that crossed the end of
	     * the output buffer, so that we would get a completely full
	     * buffer before flushing it. The extra bytes will be moved to the
	     * beginning of the next buffer.
	     */

	    saved = -SpaceLeft(bufPtr);
	    memcpy(safe, dst + dstLen, (size_t) saved);
	    bufPtr->nextAdded = bufPtr->bufLength;
	}

	if ((srcLen + saved == 0) && (result == TCL_OK)) {
	    endEncoding = 0;
	}

	if (IsBufferFull(bufPtr)) {
	    if (FlushChannel(NULL, chanPtr, 0) != 0) {
		ReleaseChannelBuffer(bufPtr);
		return -1;
	    }
	    flushed += statePtr->bufSize;

	    /*
 	     * We just flushed.  So if we have needNlFlush set to record that
 	     * we need to flush because theres a (translated) newline in the
 	     * buffer, that's likely not true any more.  But there is a tricky
 	     * exception.  If we have saved bytes that did not really get
 	     * flushed and those bytes came from a translation of a newline as
 	     * the last thing taken from the src array, then needNlFlush needs
 	     * to remain set to flag that the next buffer still needs a
 	     * newline flush.
 	     */

	    if (needNlFlush && (saved == 0 || src[-1] != '\n')) {
		needNlFlush = 0;
	    }
	}
	ReleaseChannelBuffer(bufPtr);
    }
    if ((flushed < total) && (GotFlag(statePtr, CHANNEL_UNBUFFERED) ||
	    (needNlFlush && GotFlag(statePtr, CHANNEL_LINEBUFFERED)))) {
	if (FlushChannel(NULL, chanPtr, 0) != 0) {
	    return -1;
	}
    }

    return total;
}

/*
 *---------------------------------------------------------------------------
 *
 * Tcl_Gets --
 *
 *	Reads a complete line of input from the channel into a Tcl_DString.
 *
 * Results:
 *	Length of line read (in characters) or -1 if error, EOF, or blocked.
 *	If -1, use Tcl_GetErrno() to retrieve the POSIX error code for the
 *	error or condition that occurred.
 *
 * Side effects:
 *	May flush output on the channel. May cause input to be consumed from
 *	the channel.
 *
 *---------------------------------------------------------------------------
 */

size_t
Tcl_Gets(
    Tcl_Channel chan,		/* Channel from which to read. */
    Tcl_DString *lineRead)	/* The line read will be appended to this
				 * DString as UTF-8 characters. The caller
				 * must have initialized it and is responsible
				 * for managing the storage. */
{
    Tcl_Obj *objPtr;
    size_t charsStored;

    TclNewObj(objPtr);
    charsStored = Tcl_GetsObj(chan, objPtr);
    if (charsStored + 1 > 1) {
	TclDStringAppendObj(lineRead, objPtr);
    }
    TclDecrRefCount(objPtr);
    return charsStored;
}

/*
 *---------------------------------------------------------------------------
 *
 * Tcl_GetsObj --
 *
 *	Accumulate input from the input channel until end-of-line or
 *	end-of-file has been seen. Bytes read from the input channel are
 *	converted to UTF-8 using the encoding specified by the channel.
 *
 * Results:
 *	Number of characters accumulated in the object or -1 if error,
 *	blocked, or EOF. If -1, use Tcl_GetErrno() to retrieve the POSIX error
 *	code for the error or condition that occurred.
 *
 * Side effects:
 *	Consumes input from the channel.
 *
 *	On reading EOF, leave channel pointing at EOF char. On reading EOL,
 *	leave channel pointing after EOL, but don't return EOL in dst buffer.
 *
 *---------------------------------------------------------------------------
 */

size_t
Tcl_GetsObj(
    Tcl_Channel chan,		/* Channel from which to read. */
    Tcl_Obj *objPtr)		/* The line read will be appended to this
				 * object as UTF-8 characters. */
{
    GetsState gs;
    Channel *chanPtr = (Channel *) chan;
    ChannelState *statePtr = chanPtr->state;
				/* State info for channel */
    ChannelBuffer *bufPtr;
    int inEofChar, skip, copiedTotal, oldLength, oldFlags, oldRemoved;
    Tcl_Encoding encoding;
    char *dst, *dstEnd, *eol, *eof;
    Tcl_EncodingState oldState;

    if (CheckChannelErrors(statePtr, TCL_READABLE) != 0) {
	return TCL_IO_FAILURE;
    }

    /*
     * If we're sitting ready to read the eofchar, there's no need to
     * do it.
     */

    if (GotFlag(statePtr, CHANNEL_STICKY_EOF)) {
	SetFlag(statePtr, CHANNEL_EOF);
	assert(statePtr->inputEncodingFlags & TCL_ENCODING_END);
	assert(!GotFlag(statePtr, CHANNEL_BLOCKED|INPUT_SAW_CR));

	/* TODO: Do we need this? */
	UpdateInterest(chanPtr);
	return TCL_IO_FAILURE;
    }

    /*
     * A binary version of Tcl_GetsObj. This could also handle encodings that
     * are ascii-7 pure (iso8859, utf-8, ...) with a final encoding conversion
     * done on objPtr.
     */

    if ((statePtr->encoding == NULL)
	    && ((statePtr->inputTranslation == TCL_TRANSLATE_LF)
		    || (statePtr->inputTranslation == TCL_TRANSLATE_CR))
	    && Tcl_GetByteArrayFromObj(objPtr, NULL) != NULL) {
	return TclGetsObjBinary(chan, objPtr);
    }

    /*
     * This operation should occur at the top of a channel stack.
     */

    chanPtr = statePtr->topChanPtr;
    TclChannelPreserve((Tcl_Channel)chanPtr);

    bufPtr = statePtr->inQueueHead;
    encoding = statePtr->encoding;

    /*
     * Preserved so we can restore the channel's state in case we don't find a
     * newline in the available input.
     */

    (void)TclGetStringFromObj(objPtr, &oldLength);
    oldFlags = statePtr->inputEncodingFlags;
    oldState = statePtr->inputEncodingState;
    oldRemoved = BUFFER_PADDING;
    if (bufPtr != NULL) {
	oldRemoved = bufPtr->nextRemoved;
    }

    /*
     * If there is no encoding, use "iso8859-1" -- Tcl_GetsObj() doesn't
     * produce ByteArray objects.
     */

    if (encoding == NULL) {
	encoding = GetBinaryEncoding();
    }

    /*
     * Object used by FilterInputBytes to keep track of how much data has been
     * consumed from the channel buffers.
     */

    gs.objPtr		= objPtr;
    gs.dstPtr		= &dst;
    gs.encoding		= encoding;
    gs.bufPtr		= bufPtr;
    gs.state		= oldState;
    gs.rawRead		= 0;
    gs.bytesWrote	= 0;
    gs.charsWrote	= 0;
    gs.totalChars	= 0;

    dst = objPtr->bytes + oldLength;
    dstEnd = dst;

    skip = 0;
    eof = NULL;
    inEofChar = statePtr->inEofChar;

    ResetFlag(statePtr, CHANNEL_BLOCKED);
    while (1) {
	if (dst >= dstEnd) {
	    if (FilterInputBytes(chanPtr, &gs) != 0) {
		goto restore;
	    }
	    dstEnd = dst + gs.bytesWrote;
	}

	/*
	 * Remember if EOF char is seen, then look for EOL anyhow, because the
	 * EOL might be before the EOF char.
	 */

	if (inEofChar != '\0') {
	    for (eol = dst; eol < dstEnd; eol++) {
		if (*eol == inEofChar) {
		    dstEnd = eol;
		    eof = eol;
		    break;
		}
	    }
	}

	/*
	 * On EOL, leave current file position pointing after the EOL, but
	 * don't store the EOL in the output string.
	 */

	switch (statePtr->inputTranslation) {
	case TCL_TRANSLATE_LF:
	    for (eol = dst; eol < dstEnd; eol++) {
		if (*eol == '\n') {
		    skip = 1;
		    goto gotEOL;
		}
	    }
	    break;
	case TCL_TRANSLATE_CR:
	    for (eol = dst; eol < dstEnd; eol++) {
		if (*eol == '\r') {
		    skip = 1;
		    goto gotEOL;
		}
	    }
	    break;
	case TCL_TRANSLATE_CRLF:
	    for (eol = dst; eol < dstEnd; eol++) {
		if (*eol == '\r') {
		    eol++;

		    /*
		     * If a CR is at the end of the buffer, then check for a
		     * LF at the begining of the next buffer, unless EOF char
		     * was found already.
		     */

		    if (eol >= dstEnd) {
			size_t offset;

			if (eol != eof) {
			    offset = eol - objPtr->bytes;
			    dst = dstEnd;
			    if (FilterInputBytes(chanPtr, &gs) != 0) {
				goto restore;
			    }
			    dstEnd = dst + gs.bytesWrote;
			    eol = objPtr->bytes + offset;
			}
			if (eol >= dstEnd) {
			    skip = 0;
			    goto gotEOL;
			}
		    }
		    if (*eol == '\n') {
			eol--;
			skip = 2;
			goto gotEOL;
		    }
		}
	    }
	    break;
	case TCL_TRANSLATE_AUTO:
	    eol = dst;
	    skip = 1;
	    if (GotFlag(statePtr, INPUT_SAW_CR)) {
		ResetFlag(statePtr, INPUT_SAW_CR);
		if ((eol < dstEnd) && (*eol == '\n')) {
		    /*
		     * Skip the raw bytes that make up the '\n'.
		     */

		    char tmp[TCL_UTF_MAX];
		    int rawRead;

		    bufPtr = gs.bufPtr;
		    Tcl_ExternalToUtf(NULL, gs.encoding, RemovePoint(bufPtr),
			    gs.rawRead, statePtr->inputEncodingFlags
				| TCL_ENCODING_NO_TERMINATE, &gs.state, tmp,
			    TCL_UTF_MAX, &rawRead, NULL, NULL);
		    bufPtr->nextRemoved += rawRead;
		    gs.rawRead -= rawRead;
		    gs.bytesWrote--;
		    gs.charsWrote--;
		    memmove(dst, dst + 1, (size_t) (dstEnd - dst));
		    dstEnd--;
		}
	    }
	    for (eol = dst; eol < dstEnd; eol++) {
		if (*eol == '\r') {
		    eol++;
		    if (eol == dstEnd) {
			/*
			 * If buffer ended on \r, peek ahead to see if a \n is
			 * available, unless EOF char was found already.
			 */

			if (eol != eof) {
			    int offset;

			    offset = eol - objPtr->bytes;
			    dst = dstEnd;
			    PeekAhead(chanPtr, &dstEnd, &gs);
			    eol = objPtr->bytes + offset;
			}

			if (eol >= dstEnd) {
			    eol--;
			    SetFlag(statePtr, INPUT_SAW_CR);
			    goto gotEOL;
			}
		    }
		    if (*eol == '\n') {
			skip++;
		    }
		    eol--;
		    goto gotEOL;
		} else if (*eol == '\n') {
		    goto gotEOL;
		}
	    }
	}
	if (eof != NULL) {
	    /*
	     * EOF character was seen. On EOF, leave current file position
	     * pointing at the EOF character, but don't store the EOF
	     * character in the output string.
	     */

	    dstEnd = eof;
	    SetFlag(statePtr, CHANNEL_EOF | CHANNEL_STICKY_EOF);
	    statePtr->inputEncodingFlags |= TCL_ENCODING_END;
	    ResetFlag(statePtr, CHANNEL_BLOCKED|INPUT_SAW_CR);
	}
	if (GotFlag(statePtr, CHANNEL_EOF)) {
	    skip = 0;
	    eol = dstEnd;
	    if (eol == objPtr->bytes + oldLength) {
		/*
		 * If we didn't append any bytes before encountering EOF,
		 * caller needs to see -1.
		 */

		Tcl_SetObjLength(objPtr, oldLength);
		CommonGetsCleanup(chanPtr);
		copiedTotal = -1;
		ResetFlag(statePtr, CHANNEL_BLOCKED);
		goto done;
	    }
	    goto gotEOL;
	}
	dst = dstEnd;
    }

    /*
     * Found EOL or EOF, but the output buffer may now contain too many UTF-8
     * characters. We need to know how many raw bytes correspond to the number
     * of UTF-8 characters we want, plus how many raw bytes correspond to the
     * character(s) making up EOL (if any), so we can remove the correct
     * number of bytes from the channel buffer.
     */

  gotEOL:
    /*
     * Regenerate the top channel, in case it was changed due to
     * self-modifying reflected transforms.
     */

    if (chanPtr != statePtr->topChanPtr) {
	TclChannelRelease((Tcl_Channel)chanPtr);
	chanPtr = statePtr->topChanPtr;
	TclChannelPreserve((Tcl_Channel)chanPtr);
    }

    bufPtr = gs.bufPtr;
    if (bufPtr == NULL) {
	Tcl_Panic("Tcl_GetsObj: gotEOL reached with bufPtr==NULL");
    }
    statePtr->inputEncodingState = gs.state;
    Tcl_ExternalToUtf(NULL, gs.encoding, RemovePoint(bufPtr), gs.rawRead,
	    statePtr->inputEncodingFlags | TCL_ENCODING_NO_TERMINATE,
	    &statePtr->inputEncodingState, dst,
	    eol - dst + skip + TCL_UTF_MAX - 1, &gs.rawRead, NULL,
	    &gs.charsWrote);
    bufPtr->nextRemoved += gs.rawRead;

    /*
     * Recycle all the emptied buffers.
     */

    Tcl_SetObjLength(objPtr, eol - objPtr->bytes);
    CommonGetsCleanup(chanPtr);
    ResetFlag(statePtr, CHANNEL_BLOCKED);
    copiedTotal = gs.totalChars + gs.charsWrote - skip;
    goto done;

    /*
     * Couldn't get a complete line. This only happens if we get a error
     * reading from the channel or we are non-blocking and there wasn't an EOL
     * or EOF in the data available.
     */

  restore:
    /*
     * Regenerate the top channel, in case it was changed due to
     * self-modifying reflected transforms.
     */
    if (chanPtr != statePtr->topChanPtr) {
	TclChannelRelease((Tcl_Channel)chanPtr);
	chanPtr = statePtr->topChanPtr;
	TclChannelPreserve((Tcl_Channel)chanPtr);
    }
    bufPtr = statePtr->inQueueHead;
    if (bufPtr != NULL) {
	bufPtr->nextRemoved = oldRemoved;
	bufPtr = bufPtr->nextPtr;
    }

    for ( ; bufPtr != NULL; bufPtr = bufPtr->nextPtr) {
	bufPtr->nextRemoved = BUFFER_PADDING;
    }
    CommonGetsCleanup(chanPtr);

    statePtr->inputEncodingState = oldState;
    statePtr->inputEncodingFlags = oldFlags;
    Tcl_SetObjLength(objPtr, oldLength);

    /*
     * We didn't get a complete line so we need to indicate to UpdateInterest
     * that the gets blocked. It will wait for more data instead of firing a
     * timer, avoiding a busy wait. This is where we are assuming that the
     * next operation is a gets. No more file events will be delivered on this
     * channel until new data arrives or some operation is performed on the
     * channel (e.g. gets, read, fconfigure) that changes the blocking state.
     * Note that this means a file event will not be delivered even though a
     * read would be able to consume the buffered data.
     */

    SetFlag(statePtr, CHANNEL_NEED_MORE_DATA);
    copiedTotal = -1;

    /*
     * Update the notifier state so we don't block while there is still data
     * in the buffers.
     */

  done:
    assert(!GotFlag(statePtr, CHANNEL_EOF)
	    || GotFlag(statePtr, CHANNEL_STICKY_EOF)
	    || Tcl_InputBuffered((Tcl_Channel)chanPtr) == 0);
    assert(!(GotFlag(statePtr, CHANNEL_EOF|CHANNEL_BLOCKED)
	    == (CHANNEL_EOF|CHANNEL_BLOCKED)));

    /*
     * Regenerate the top channel, in case it was changed due to
     * self-modifying reflected transforms.
     */

    if (chanPtr != statePtr->topChanPtr) {
	TclChannelRelease((Tcl_Channel)chanPtr);
	chanPtr = statePtr->topChanPtr;
	TclChannelPreserve((Tcl_Channel)chanPtr);
    }
    UpdateInterest(chanPtr);
    TclChannelRelease((Tcl_Channel)chanPtr);
    return copiedTotal;
}

/*
 *---------------------------------------------------------------------------
 *
 * TclGetsObjBinary --
 *
 *	A variation of Tcl_GetsObj that works directly on the buffers until
 *	end-of-line or end-of-file has been seen. Bytes read from the input
 *	channel return as a ByteArray obj.
 *
 *	WARNING!  The notion of "binary" used here is different from notions
 *	of "binary" used in other places. In particular, this "binary" routine
 *	may be called when an -eofchar is set on the channel.
 *
 * Results:
 *	Number of characters accumulated in the object or -1 if error,
 *	blocked, or EOF. If -1, use Tcl_GetErrno() to retrieve the POSIX error
 *	code for the error or condition that occurred.
 *
 * Side effects:
 *	Consumes input from the channel.
 *
 *	On reading EOF, leave channel pointing at EOF char. On reading EOL,
 *	leave channel pointing after EOL, but don't return EOL in dst buffer.
 *
 *---------------------------------------------------------------------------
 */

static int
TclGetsObjBinary(
    Tcl_Channel chan,		/* Channel from which to read. */
    Tcl_Obj *objPtr)		/* The line read will be appended to this
				 * object as UTF-8 characters. */
{
    Channel *chanPtr = (Channel *) chan;
    ChannelState *statePtr = chanPtr->state;
				/* State info for channel */
    ChannelBuffer *bufPtr;
    int inEofChar, skip, copiedTotal, oldFlags, oldRemoved;
    size_t rawLen, byteLen, oldLength;
    int eolChar;
    unsigned char *dst, *dstEnd, *eol, *eof, *byteArray;

    /*
     * This operation should occur at the top of a channel stack.
     */

    chanPtr = statePtr->topChanPtr;
    TclChannelPreserve((Tcl_Channel)chanPtr);

    bufPtr = statePtr->inQueueHead;

    /*
     * Preserved so we can restore the channel's state in case we don't find a
     * newline in the available input.
     */

    byteArray = TclGetByteArrayFromObj(objPtr, &byteLen);
    oldFlags = statePtr->inputEncodingFlags;
    oldRemoved = BUFFER_PADDING;
    oldLength = byteLen;
    if (bufPtr != NULL) {
	oldRemoved = bufPtr->nextRemoved;
    }

    rawLen = 0;
    skip = 0;
    eof = NULL;
    inEofChar = statePtr->inEofChar;

    /*
     * Only handle TCL_TRANSLATE_LF and TCL_TRANSLATE_CR.
     */

    eolChar = (statePtr->inputTranslation == TCL_TRANSLATE_LF) ? '\n' : '\r';

    ResetFlag(statePtr, CHANNEL_BLOCKED);
    while (1) {
	/*
	 * Subtract the number of bytes that were removed from channel buffer
	 * during last call.
	 */

	if (bufPtr != NULL) {
	    bufPtr->nextRemoved += rawLen;
	    if (!IsBufferReady(bufPtr)) {
		bufPtr = bufPtr->nextPtr;
	    }
	}

	if ((bufPtr == NULL) || (bufPtr->nextAdded == BUFFER_PADDING)) {
	    /*
	     * All channel buffers were exhausted and the caller still hasn't
	     * seen EOL. Need to read more bytes from the channel device. Side
	     * effect is to allocate another channel buffer.
	     */

	    if (GetInput(chanPtr) != 0) {
		goto restore;
	    }
	    bufPtr = statePtr->inQueueTail;
	    if (bufPtr == NULL) {
		goto restore;
	    }
	} else {
	    /*
	     * Incoming CHANNEL_STICKY_EOF is filtered out on entry.  A new
	     * CHANNEL_STICKY_EOF set in this routine leads to return before
	     * coming back here.  When we are not dealing with
	     * CHANNEL_STICKY_EOF, a CHANNEL_EOF implies an empty buffer.
	     * Here the buffer is non-empty so we know we're a non-EOF.
             */

	    assert(!GotFlag(statePtr, CHANNEL_STICKY_EOF));
	    assert(!GotFlag(statePtr, CHANNEL_EOF));
	}

	dst = (unsigned char *) RemovePoint(bufPtr);
	dstEnd = dst + BytesLeft(bufPtr);

	/*
	 * Remember if EOF char is seen, then look for EOL anyhow, because the
	 * EOL might be before the EOF char.
	 * XXX - in the binary case, consider coincident search for eol/eof.
	 */

	if (inEofChar != '\0') {
	    for (eol = dst; eol < dstEnd; eol++) {
		if (*eol == inEofChar) {
		    dstEnd = eol;
		    eof = eol;
		    break;
		}
	    }
	}

	/*
	 * On EOL, leave current file position pointing after the EOL, but
	 * don't store the EOL in the output string.
	 */

	for (eol = dst; eol < dstEnd; eol++) {
	    if (*eol == eolChar) {
		skip = 1;
		goto gotEOL;
	    }
	}
	if (eof != NULL) {
	    /*
	     * EOF character was seen. On EOF, leave current file position
	     * pointing at the EOF character, but don't store the EOF
	     * character in the output string.
	     */

	    SetFlag(statePtr, CHANNEL_EOF | CHANNEL_STICKY_EOF);
	    statePtr->inputEncodingFlags |= TCL_ENCODING_END;
	    ResetFlag(statePtr, CHANNEL_BLOCKED|INPUT_SAW_CR);
	}
	if (GotFlag(statePtr, CHANNEL_EOF)) {
	    skip = 0;
	    eol = dstEnd;
	    if ((dst == dstEnd) && (byteLen == oldLength)) {
		/*
		 * If we didn't append any bytes before encountering EOF,
		 * caller needs to see -1.
		 */

		byteArray = Tcl_SetByteArrayLength(objPtr, oldLength);
		CommonGetsCleanup(chanPtr);
		copiedTotal = -1;
		ResetFlag(statePtr, CHANNEL_BLOCKED);
		goto done;
	    }
	    goto gotEOL;
	}
	if (GotFlag(statePtr, CHANNEL_BLOCKED|CHANNEL_NONBLOCKING)
		== (CHANNEL_BLOCKED|CHANNEL_NONBLOCKING)) {
	    goto restore;
	}

	/*
	 * Copy bytes from the channel buffer to the ByteArray. This may
	 * realloc space, so keep track of result.
	 */

	rawLen = dstEnd - dst;
	byteArray = Tcl_SetByteArrayLength(objPtr, byteLen + rawLen);
	memcpy(byteArray + byteLen, dst, (size_t) rawLen);
	byteLen += rawLen;
    }

    /*
     * Found EOL or EOF, but the output buffer may now contain too many bytes.
     * We need to know how many bytes correspond to the number we want, so we
     * can remove the correct number of bytes from the channel buffer.
     */

  gotEOL:
    if (bufPtr == NULL) {
	Tcl_Panic("TclGetsObjBinary: gotEOL reached with bufPtr==NULL");
    }

    rawLen = eol - dst;
    byteArray = Tcl_SetByteArrayLength(objPtr, byteLen + rawLen);
    memcpy(byteArray + byteLen, dst, (size_t) rawLen);
    byteLen += rawLen;
    bufPtr->nextRemoved += rawLen + skip;

    /*
     * Convert the buffer if there was an encoding.
     * XXX - unimplemented.
     */

    if (statePtr->encoding != NULL) {
    }

    /*
     * Recycle all the emptied buffers.
     */

    CommonGetsCleanup(chanPtr);
    ResetFlag(statePtr, CHANNEL_BLOCKED);
    copiedTotal = byteLen;
    goto done;

    /*
     * Couldn't get a complete line. This only happens if we get a error
     * reading from the channel or we are non-blocking and there wasn't an EOL
     * or EOF in the data available.
     */

  restore:
    bufPtr = statePtr->inQueueHead;
    if (bufPtr) {
	bufPtr->nextRemoved = oldRemoved;
	bufPtr = bufPtr->nextPtr;
    }

    for ( ; bufPtr != NULL; bufPtr = bufPtr->nextPtr) {
	bufPtr->nextRemoved = BUFFER_PADDING;
    }
    CommonGetsCleanup(chanPtr);

    statePtr->inputEncodingFlags = oldFlags;
    byteArray = Tcl_SetByteArrayLength(objPtr, oldLength);

    /*
     * We didn't get a complete line so we need to indicate to UpdateInterest
     * that the gets blocked. It will wait for more data instead of firing a
     * timer, avoiding a busy wait. This is where we are assuming that the
     * next operation is a gets. No more file events will be delivered on this
     * channel until new data arrives or some operation is performed on the
     * channel (e.g. gets, read, fconfigure) that changes the blocking state.
     * Note that this means a file event will not be delivered even though a
     * read would be able to consume the buffered data.
     */

    SetFlag(statePtr, CHANNEL_NEED_MORE_DATA);
    copiedTotal = -1;

    /*
     * Update the notifier state so we don't block while there is still data
     * in the buffers.
     */

  done:
    assert(!GotFlag(statePtr, CHANNEL_EOF)
	    || GotFlag(statePtr, CHANNEL_STICKY_EOF)
	    || Tcl_InputBuffered((Tcl_Channel)chanPtr) == 0);
    assert(!(GotFlag(statePtr, CHANNEL_EOF|CHANNEL_BLOCKED)
	    == (CHANNEL_EOF|CHANNEL_BLOCKED)));
    UpdateInterest(chanPtr);
    TclChannelRelease((Tcl_Channel)chanPtr);
    return copiedTotal;
}

/*
 *---------------------------------------------------------------------------
 *
 * FreeBinaryEncoding --
 *
 *	Frees any "iso8859-1" Tcl_Encoding created by [gets] on a binary
 *	channel in a thread as part of that thread's finalization.
 *
 * Results:
 *	None.
 *
 *---------------------------------------------------------------------------
 */

static void
FreeBinaryEncoding(
    ClientData dummy)	/* Not used */
{
    ThreadSpecificData *tsdPtr = TCL_TSD_INIT(&dataKey);

    if (tsdPtr->binaryEncoding != NULL) {
	Tcl_FreeEncoding(tsdPtr->binaryEncoding);
	tsdPtr->binaryEncoding = NULL;
    }
}

static Tcl_Encoding
GetBinaryEncoding()
{
    ThreadSpecificData *tsdPtr = TCL_TSD_INIT(&dataKey);

    if (tsdPtr->binaryEncoding == NULL) {
	tsdPtr->binaryEncoding = Tcl_GetEncoding(NULL, "iso8859-1");
	Tcl_CreateThreadExitHandler(FreeBinaryEncoding, NULL);
    }
    if (tsdPtr->binaryEncoding == NULL) {
	Tcl_Panic("binary encoding is not available");
    }
    return tsdPtr->binaryEncoding;
}

/*
 *---------------------------------------------------------------------------
 *
 * FilterInputBytes --
 *
 *	Helper function for Tcl_GetsObj. Produces UTF-8 characters from raw
 *	bytes read from the channel.
 *
 *	Consumes available bytes from channel buffers. When channel buffers
 *	are exhausted, reads more bytes from channel device into a new channel
 *	buffer. It is the caller's responsibility to free the channel buffers
 *	that have been exhausted.
 *
 * Results:
 *	The return value is -1 if there was an error reading from the channel,
 *	0 otherwise.
 *
 * Side effects:
 *	Status object keeps track of how much data from channel buffers has
 *	been consumed and where UTF-8 bytes should be stored.
 *
 *---------------------------------------------------------------------------
 */

static int
FilterInputBytes(
    Channel *chanPtr,		/* Channel to read. */
    GetsState *gsPtr)		/* Current state of gets operation. */
{
    ChannelState *statePtr = chanPtr->state;
				/* State info for channel */
    ChannelBuffer *bufPtr;
    char *raw, *dst;
    int offset, toRead, dstNeeded, spaceLeft, result, rawLen;
    Tcl_Obj *objPtr;
#define ENCODING_LINESIZE 20	/* Lower bound on how many bytes to convert at
				 * a time. Since we don't know a priori how
				 * many bytes of storage this many source
				 * bytes will use, we actually need at least
				 * ENCODING_LINESIZE * TCL_MAX_UTF bytes of
				 * room. */

    objPtr = gsPtr->objPtr;

    /*
     * Subtract the number of bytes that were removed from channel buffer
     * during last call.
     */

    bufPtr = gsPtr->bufPtr;
    if (bufPtr != NULL) {
	bufPtr->nextRemoved += gsPtr->rawRead;
	if (!IsBufferReady(bufPtr)) {
	    bufPtr = bufPtr->nextPtr;
	}
    }
    gsPtr->totalChars += gsPtr->charsWrote;

    if ((bufPtr == NULL) || (bufPtr->nextAdded == BUFFER_PADDING)) {
	/*
	 * All channel buffers were exhausted and the caller still hasn't seen
	 * EOL. Need to read more bytes from the channel device. Side effect
	 * is to allocate another channel buffer.
	 */

    read:
	if (GotFlag(statePtr, CHANNEL_NONBLOCKING|CHANNEL_BLOCKED)
		== (CHANNEL_NONBLOCKING|CHANNEL_BLOCKED)) {
	    gsPtr->charsWrote = 0;
	    gsPtr->rawRead = 0;
	    return -1;
	}
	if (GetInput(chanPtr) != 0) {
	    gsPtr->charsWrote = 0;
	    gsPtr->rawRead = 0;
	    return -1;
	}
	bufPtr = statePtr->inQueueTail;
	gsPtr->bufPtr = bufPtr;
	if (bufPtr == NULL) {
	    gsPtr->charsWrote = 0;
	    gsPtr->rawRead = 0;
	    return -1;
	}
    } else {
	/*
	 * Incoming CHANNEL_STICKY_EOF is filtered out on entry.  A new
	 * CHANNEL_STICKY_EOF set in this routine leads to return before
	 * coming back here.  When we are not dealing with CHANNEL_STICKY_EOF,
	 * a CHANNEL_EOF implies an empty buffer.  Here the buffer is
	 * non-empty so we know we're a non-EOF.
         */

	assert(!GotFlag(statePtr, CHANNEL_STICKY_EOF));
	assert(!GotFlag(statePtr, CHANNEL_EOF));
    }

    /*
     * Convert some of the bytes from the channel buffer to UTF-8. Space in
     * objPtr's string rep is used to hold the UTF-8 characters. Grow the
     * string rep if we need more space.
     */

    raw = RemovePoint(bufPtr);
    rawLen = BytesLeft(bufPtr);

    dst = *gsPtr->dstPtr;
    offset = dst - objPtr->bytes;
    toRead = ENCODING_LINESIZE;
    if (toRead > rawLen) {
	toRead = rawLen;
    }
    dstNeeded = toRead * TCL_UTF_MAX;
    spaceLeft = objPtr->length - offset;
    if (dstNeeded > spaceLeft) {
	int length = offset + ((offset < dstNeeded) ? dstNeeded : offset);

	if (Tcl_AttemptSetObjLength(objPtr, length) == 0) {
	    length = offset + dstNeeded;
	    if (Tcl_AttemptSetObjLength(objPtr, length) == 0) {
		dstNeeded = TCL_UTF_MAX - 1 + toRead;
		length = offset + dstNeeded;
		Tcl_SetObjLength(objPtr, length);
	    }
	}
	spaceLeft = length - offset;
	dst = objPtr->bytes + offset;
	*gsPtr->dstPtr = dst;
    }
    gsPtr->state = statePtr->inputEncodingState;
    result = Tcl_ExternalToUtf(NULL, gsPtr->encoding, raw, rawLen,
	    statePtr->inputEncodingFlags | TCL_ENCODING_NO_TERMINATE,
	    &statePtr->inputEncodingState, dst, spaceLeft, &gsPtr->rawRead,
	    &gsPtr->bytesWrote, &gsPtr->charsWrote);

    /*
     * Make sure that if we go through 'gets', that we reset the
     * TCL_ENCODING_START flag still. [Bug #523988]
     */

    statePtr->inputEncodingFlags &= ~TCL_ENCODING_START;

    if (result == TCL_CONVERT_MULTIBYTE) {
	/*
	 * The last few bytes in this channel buffer were the start of a
	 * multibyte sequence. If this buffer was full, then move them to the
	 * next buffer so the bytes will be contiguous.
	 */

	ChannelBuffer *nextPtr;
	int extra;

	nextPtr = bufPtr->nextPtr;
	if (!IsBufferFull(bufPtr)) {
	    if (gsPtr->rawRead > 0) {
		/*
		 * Some raw bytes were converted to UTF-8. Fall through,
		 * returning those UTF-8 characters because a EOL might be
		 * present in them.
		 */
	    } else if (GotFlag(statePtr, CHANNEL_EOF)) {
		/*
		 * There was a partial character followed by EOF on the
		 * device. Fall through, returning that nothing was found.
		 */

		bufPtr->nextRemoved = bufPtr->nextAdded;
	    } else {
		/*
		 * There are no more cached raw bytes left. See if we can get
		 * some more, but avoid blocking on a non-blocking channel.
		 */

		goto read;
	    }
	} else {
	    if (nextPtr == NULL) {
		nextPtr = AllocChannelBuffer(statePtr->bufSize);
		bufPtr->nextPtr = nextPtr;
		statePtr->inQueueTail = nextPtr;
	    }
	    extra = rawLen - gsPtr->rawRead;
	    memcpy(nextPtr->buf + (BUFFER_PADDING - extra),
		    raw + gsPtr->rawRead, (size_t) extra);
	    nextPtr->nextRemoved -= extra;
	    bufPtr->nextAdded -= extra;
	}
    }

    gsPtr->bufPtr = bufPtr;
    return 0;
}

/*
 *---------------------------------------------------------------------------
 *
 * PeekAhead --
 *
 *	Helper function used by Tcl_GetsObj(). Called when we've seen a \r at
 *	the end of the UTF-8 string and want to look ahead one character to
 *	see if it is a \n.
 *
 * Results:
 *	*gsPtr->dstPtr is filled with a pointer to the start of the range of
 *	UTF-8 characters that were found by peeking and *dstEndPtr is filled
 *	with a pointer to the bytes just after the end of the range.
 *
 * Side effects:
 *	If no more raw bytes were available in one of the channel buffers,
 *	tries to perform a non-blocking read to get more bytes from the
 *	channel device.
 *
 *---------------------------------------------------------------------------
 */

static void
PeekAhead(
    Channel *chanPtr,		/* The channel to read. */
    char **dstEndPtr,		/* Filled with pointer to end of new range of
				 * UTF-8 characters. */
    GetsState *gsPtr)		/* Current state of gets operation. */
{
    ChannelState *statePtr = chanPtr->state;
				/* State info for channel */
    ChannelBuffer *bufPtr;
    Tcl_DriverBlockModeProc *blockModeProc;
    int bytesLeft;

    bufPtr = gsPtr->bufPtr;

    /*
     * If there's any more raw input that's still buffered, we'll peek into
     * that. Otherwise, only get more data from the channel driver if it looks
     * like there might actually be more data. The assumption is that if the
     * channel buffer is filled right up to the end, then there might be more
     * data to read.
     */

    blockModeProc = NULL;
    if (bufPtr->nextPtr == NULL) {
	bytesLeft = BytesLeft(bufPtr) - gsPtr->rawRead;
	if (bytesLeft == 0) {
	    if (!IsBufferFull(bufPtr)) {
		/*
		 * Don't peek ahead if last read was short read.
		 */

		goto cleanup;
	    }
	    if (!GotFlag(statePtr, CHANNEL_NONBLOCKING)) {
		blockModeProc = Tcl_ChannelBlockModeProc(chanPtr->typePtr);
		if (blockModeProc == NULL) {
		    /*
		     * Don't peek ahead if cannot set non-blocking mode.
		     */

		    goto cleanup;
		}
		StackSetBlockMode(chanPtr, TCL_MODE_NONBLOCKING);
	    }
	}
    }
    if (FilterInputBytes(chanPtr, gsPtr) == 0) {
	*dstEndPtr = *gsPtr->dstPtr + gsPtr->bytesWrote;
    }
    if (blockModeProc != NULL) {
	StackSetBlockMode(chanPtr, TCL_MODE_BLOCKING);
    }
    return;

  cleanup:
    bufPtr->nextRemoved += gsPtr->rawRead;
    gsPtr->rawRead = 0;
    gsPtr->totalChars += gsPtr->charsWrote;
    gsPtr->bytesWrote = 0;
    gsPtr->charsWrote = 0;
}

/*
 *---------------------------------------------------------------------------
 *
 * CommonGetsCleanup --
 *
 *	Helper function for Tcl_GetsObj() to restore the channel after a
 *	"gets" operation.
 *
 * Results:
 *	None.
 *
 * Side effects:
 *	Encoding may be freed.
 *
 *---------------------------------------------------------------------------
 */

static void
CommonGetsCleanup(
    Channel *chanPtr)
{
    ChannelState *statePtr = chanPtr->state;
				/* State info for channel */
    ChannelBuffer *bufPtr, *nextPtr;

    bufPtr = statePtr->inQueueHead;
    for ( ; bufPtr != NULL; bufPtr = nextPtr) {
	nextPtr = bufPtr->nextPtr;
	if (IsBufferReady(bufPtr)) {
	    break;
	}
	RecycleBuffer(statePtr, bufPtr, 0);
    }
    statePtr->inQueueHead = bufPtr;
    if (bufPtr == NULL) {
	statePtr->inQueueTail = NULL;
    } else {
	/*
	 * If any multi-byte characters were split across channel buffer
	 * boundaries, the split-up bytes were moved to the next channel
	 * buffer by FilterInputBytes(). Move the bytes back to their original
	 * buffer because the caller could change the channel's encoding which
	 * could change the interpretation of whether those bytes really made
	 * up multi-byte characters after all.
	 */

	nextPtr = bufPtr->nextPtr;
	for ( ; nextPtr != NULL; nextPtr = bufPtr->nextPtr) {
	    int extra;

	    extra = SpaceLeft(bufPtr);
	    if (extra > 0) {
		memcpy(InsertPoint(bufPtr),
			nextPtr->buf + (BUFFER_PADDING - extra),
			(size_t) extra);
		bufPtr->nextAdded += extra;
		nextPtr->nextRemoved = BUFFER_PADDING;
	    }
	    bufPtr = nextPtr;
	}
    }
}

/*
 *----------------------------------------------------------------------
 *
 * Tcl_Read --
 *
 *	Reads a given number of bytes from a channel. EOL and EOF translation
 *	is done on the bytes being read, so the number of bytes consumed from
 *	the channel may not be equal to the number of bytes stored in the
 *	destination buffer.
 *
 *	No encoding conversions are applied to the bytes being read.
 *
 * Results:
 *	The number of bytes read, or -1 on error. Use Tcl_GetErrno() to
 *	retrieve the error code for the error that occurred.
 *
 * Side effects:
 *	May cause input to be buffered.
 *
 *----------------------------------------------------------------------
 */

size_t
Tcl_Read(
    Tcl_Channel chan,		/* The channel from which to read. */
    char *dst,			/* Where to store input read. */
    size_t bytesToRead)		/* Maximum number of bytes to read. */
{
    Channel *chanPtr = (Channel *) chan;
    ChannelState *statePtr = chanPtr->state;
				/* State info for channel */

    /*
     * This operation should occur at the top of a channel stack.
     */

    chanPtr = statePtr->topChanPtr;

    if (CheckChannelErrors(statePtr, TCL_READABLE) != 0) {
	return TCL_IO_FAILURE;
    }

    return DoRead(chanPtr, dst, bytesToRead, 0);
}

/*
 *----------------------------------------------------------------------
 *
 * Tcl_ReadRaw --
 *
 *	Reads a given number of bytes from a channel. EOL and EOF translation
 *	is done on the bytes being read, so the number of bytes consumed from
 *	the channel may not be equal to the number of bytes stored in the
 *	destination buffer.
 *
 *	No encoding conversions are applied to the bytes being read.
 *
 * Results:
 *	The number of bytes read, or -1 on error. Use Tcl_GetErrno() to
 *	retrieve the error code for the error that occurred.
 *
 * Side effects:
 *	May cause input to be buffered.
 *
 *----------------------------------------------------------------------
 */

size_t
Tcl_ReadRaw(
    Tcl_Channel chan,		/* The channel from which to read. */
    char *readBuf,		/* Where to store input read. */
    size_t bytesToRead)		/* Maximum number of bytes to read. */
{
    Channel *chanPtr = (Channel *) chan;
    ChannelState *statePtr = chanPtr->state;
				/* State info for channel */
    int copied = 0;

    assert(bytesToRead > 0);
    if (CheckChannelErrors(statePtr, TCL_READABLE | CHANNEL_RAW_MODE) != 0) {
	return TCL_IO_FAILURE;
    }

    /*
     * First read bytes from the push-back buffers.
     */

    while (chanPtr->inQueueHead && bytesToRead > 0) {
	ChannelBuffer *bufPtr = chanPtr->inQueueHead;
	int bytesInBuffer = BytesLeft(bufPtr);
	int toCopy = (bytesInBuffer < (int)bytesToRead) ? bytesInBuffer
		: (int)bytesToRead;

	/*
         * Copy the current chunk into the read buffer.
         */

	memcpy(readBuf, RemovePoint(bufPtr), (size_t) toCopy);
	bufPtr->nextRemoved += toCopy;
	copied += toCopy;
	readBuf += toCopy;
	bytesToRead -= toCopy;

	/*
         * If the current buffer is empty recycle it.
         */

	if (IsBufferEmpty(bufPtr)) {
	    chanPtr->inQueueHead = bufPtr->nextPtr;
	    if (chanPtr->inQueueHead == NULL) {
		chanPtr->inQueueTail = NULL;
	    }
	    RecycleBuffer(chanPtr->state, bufPtr, 0);
	}
    }

    /*
     * Go to the driver only if we got nothing from pushback.  Have to do it
     * this way to avoid EOF mis-timings when we consider the ability that EOF
     * may not be a permanent condition in the driver, and in that case we
     * have to synchronize.
     */

    if (copied) {
	return copied;
    }

    /*
     * This test not needed.
     */

    if (bytesToRead > 0) {
	int nread = ChanRead(chanPtr, readBuf, bytesToRead);

	if (nread == -1) {
	    /*
	     * An error signaled.  If CHANNEL_BLOCKED, then the error is not
	     * real, but an indication of blocked state.  In that case, retain
	     * the flag and let caller receive the short read of copied bytes
	     * from the pushback.  HOWEVER, if copied==0 bytes from pushback
	     * then repeat signalling the blocked state as an error to caller
	     * so there is no false report of an EOF.  When !CHANNEL_BLOCKED,
	     * the error is real and passes on to caller.
	     */

	    if (!GotFlag(statePtr, CHANNEL_BLOCKED) || copied == 0) {
		copied = -1;
	    }
	} else if (nread > 0) {
	    /*
             * Successful read (short is OK) - add to bytes copied.
             */

	    copied += nread;
	} else {
	    /*
	     * nread == 0.  Driver is at EOF. Let that state filter up.
	     */
	}
    }
    return copied;
}

/*
 *---------------------------------------------------------------------------
 *
 * Tcl_ReadChars --
 *
 *	Reads from the channel until the requested number of characters have
 *	been seen, EOF is seen, or the channel would block. EOL and EOF
 *	translation is done. If reading binary data, the raw bytes are wrapped
 *	in a Tcl byte array object. Otherwise, the raw bytes are converted to
 *	UTF-8 using the channel's current encoding and stored in a Tcl string
 *	object.
 *
 * Results:
 *	The number of characters read, or -1 on error. Use Tcl_GetErrno() to
 *	retrieve the error code for the error that occurred.
 *
 * Side effects:
 *	May cause input to be buffered.
 *
 *---------------------------------------------------------------------------
 */

size_t
Tcl_ReadChars(
    Tcl_Channel chan,		/* The channel to read. */
    Tcl_Obj *objPtr,		/* Input data is stored in this object. */
    size_t toRead,		/* Maximum number of characters to store, or
				 * -1 to read all available data (up to EOF or
				 * when channel blocks). */
    int appendFlag)		/* If non-zero, data read from the channel
				 * will be appended to the object. Otherwise,
				 * the data will replace the existing contents
				 * of the object. */
{
    Channel *chanPtr = (Channel *) chan;
    ChannelState *statePtr = chanPtr->state;
				/* State info for channel */

    /*
     * This operation should occur at the top of a channel stack.
     */

    chanPtr = statePtr->topChanPtr;

    if (CheckChannelErrors(statePtr, TCL_READABLE) != 0) {
	/*
	 * Update the notifier state so we don't block while there is still
	 * data in the buffers.
	 */

	UpdateInterest(chanPtr);
	return -1;
    }

    return DoReadChars(chanPtr, objPtr, toRead, appendFlag);
}
/*
 *---------------------------------------------------------------------------
 *
 * DoReadChars --
 *
 *	Reads from the channel until the requested number of characters have
 *	been seen, EOF is seen, or the channel would block. EOL and EOF
 *	translation is done. If reading binary data, the raw bytes are wrapped
 *	in a Tcl byte array object. Otherwise, the raw bytes are converted to
 *	UTF-8 using the channel's current encoding and stored in a Tcl string
 *	object.
 *
 * Results:
 *	The number of characters read, or -1 on error. Use Tcl_GetErrno() to
 *	retrieve the error code for the error that occurred.
 *
 * Side effects:
 *	May cause input to be buffered.
 *
 *---------------------------------------------------------------------------
 */

static int
DoReadChars(
    Channel *chanPtr,		/* The channel to read. */
    Tcl_Obj *objPtr,		/* Input data is stored in this object. */
    size_t toRead,			/* Maximum number of characters to store, or
				 * -1 to read all available data (up to EOF or
				 * when channel blocks). */
    int appendFlag)		/* If non-zero, data read from the channel
				 * will be appended to the object. Otherwise,
				 * the data will replace the existing contents
				 * of the object. */
{
    ChannelState *statePtr = chanPtr->state;
				/* State info for channel */
    ChannelBuffer *bufPtr;
    int copied, copiedNow, result;
    Tcl_Encoding encoding = statePtr->encoding;
    int binaryMode;
#define UTF_EXPANSION_FACTOR	1024
    int factor = UTF_EXPANSION_FACTOR;

    binaryMode = (encoding == NULL)
	    && (statePtr->inputTranslation == TCL_TRANSLATE_LF)
	    && (statePtr->inEofChar == '\0');

    if (appendFlag == 0) {
	if (binaryMode) {
	    Tcl_SetByteArrayLength(objPtr, 0);
	} else {
	    Tcl_SetObjLength(objPtr, 0);

	    /*
	     * We're going to access objPtr->bytes directly, so we must ensure
	     * that this is actually a string object (otherwise it might have
	     * been pure Unicode).
	     *
	     * Probably not needed anymore.
	     */

	    TclGetString(objPtr);
	}
    }

    /*
     * Early out when next read will see eofchar.
     *
     * NOTE: See DoRead for argument that it's a bug (one we're keeping) to
     * have this escape before the one for zero-char read request.
     */

    if (GotFlag(statePtr, CHANNEL_STICKY_EOF)) {
	SetFlag(statePtr, CHANNEL_EOF);
	assert(statePtr->inputEncodingFlags & TCL_ENCODING_END);
	assert(!GotFlag(statePtr, CHANNEL_BLOCKED|INPUT_SAW_CR));

	/* TODO: We don't need this call? */
	UpdateInterest(chanPtr);
	return 0;
    }

    /*
     * Special handling for zero-char read request.
     */
    if (toRead == 0) {
	if (GotFlag(statePtr, CHANNEL_EOF)) {
	    statePtr->inputEncodingFlags |= TCL_ENCODING_START;
	}
	ResetFlag(statePtr, CHANNEL_BLOCKED|CHANNEL_EOF);
	statePtr->inputEncodingFlags &= ~TCL_ENCODING_END;
	/* TODO: We don't need this call? */
	UpdateInterest(chanPtr);
	return 0;
    }

    /*
     * This operation should occur at the top of a channel stack.
     */

    chanPtr = statePtr->topChanPtr;
    TclChannelPreserve((Tcl_Channel)chanPtr);

    /*
     * Must clear the BLOCKED|EOF flags here since we check before reading.
     */

    if (GotFlag(statePtr, CHANNEL_EOF)) {
	statePtr->inputEncodingFlags |= TCL_ENCODING_START;
    }
    ResetFlag(statePtr, CHANNEL_BLOCKED|CHANNEL_EOF);
    statePtr->inputEncodingFlags &= ~TCL_ENCODING_END;
    for (copied = 0; toRead > 0; ) {
	copiedNow = -1;
	if (statePtr->inQueueHead != NULL) {
	    if (binaryMode) {
		copiedNow = ReadBytes(statePtr, objPtr, toRead);
	    } else {
		copiedNow = ReadChars(statePtr, objPtr, toRead, &factor);
	    }

	    /*
	     * If the current buffer is empty recycle it.
	     */

	    bufPtr = statePtr->inQueueHead;
	    if (IsBufferEmpty(bufPtr)) {
		ChannelBuffer *nextPtr = bufPtr->nextPtr;

		RecycleBuffer(statePtr, bufPtr, 0);
		statePtr->inQueueHead = nextPtr;
		if (nextPtr == NULL) {
		    statePtr->inQueueTail = NULL;
		}
	    }
	}

	if (copiedNow < 0) {
	    if (GotFlag(statePtr, CHANNEL_EOF)) {
		break;
	    }
	    if (GotFlag(statePtr, CHANNEL_NONBLOCKING|CHANNEL_BLOCKED)
		    == (CHANNEL_NONBLOCKING|CHANNEL_BLOCKED)) {
		break;
	    }
	    result = GetInput(chanPtr);
	    if (chanPtr != statePtr->topChanPtr) {
		TclChannelRelease((Tcl_Channel)chanPtr);
		chanPtr = statePtr->topChanPtr;
		TclChannelPreserve((Tcl_Channel)chanPtr);
	    }
	    if (result != 0) {
		if (!GotFlag(statePtr, CHANNEL_BLOCKED)) {
		    copied = -1;
		}
		break;
	    }
	} else {
	    copied += copiedNow;
	    toRead -= copiedNow;
	}
    }

    /*
     * Failure to fill a channel buffer may have left channel reporting a
     * "blocked" state, but so long as we fulfilled the request here, the
     * caller does not consider us blocked.
     */

    if (toRead == 0) {
	ResetFlag(statePtr, CHANNEL_BLOCKED);
    }

    /*
     * Regenerate the top channel, in case it was changed due to
     * self-modifying reflected transforms.
     */

    if (chanPtr != statePtr->topChanPtr) {
	TclChannelRelease((Tcl_Channel)chanPtr);
	chanPtr = statePtr->topChanPtr;
	TclChannelPreserve((Tcl_Channel)chanPtr);
    }

    /*
     * Update the notifier state so we don't block while there is still data
     * in the buffers.
     */

    assert(!GotFlag(statePtr, CHANNEL_EOF)
	    || GotFlag(statePtr, CHANNEL_STICKY_EOF)
	    || Tcl_InputBuffered((Tcl_Channel)chanPtr) == 0);
    assert(!(GotFlag(statePtr, CHANNEL_EOF|CHANNEL_BLOCKED)
            == (CHANNEL_EOF|CHANNEL_BLOCKED)));
    UpdateInterest(chanPtr);
    TclChannelRelease((Tcl_Channel)chanPtr);
    return copied;
}

/*
 *---------------------------------------------------------------------------
 *
 * ReadBytes --
 *
 *	Reads from the channel until the requested number of bytes have been
 *	seen, EOF is seen, or the channel would block. Bytes from the channel
 *	are stored in objPtr as a ByteArray object. EOL and EOF translation
 *	are done.
 *
 *	'bytesToRead' can safely be a very large number because space is only
 *	allocated to hold data read from the channel as needed.
 *
 * Results:
 *	The return value is the number of bytes appended to the object, or
 *	-1 to indicate that zero bytes were read due to an EOF.
 *
 * Side effects:
 *	The storage of bytes in objPtr can cause (re-)allocation of memory.
 *
 *---------------------------------------------------------------------------
 */

static int
ReadBytes(
    ChannelState *statePtr,	/* State of the channel to read. */
    Tcl_Obj *objPtr,		/* Input data is appended to this ByteArray
				 * object. Its length is how much space has
				 * been allocated to hold data, not how many
				 * bytes of data have been stored in the
				 * object. */
    int bytesToRead)		/* Maximum number of bytes to store, or -1 to
				 * get all available bytes. Bytes are obtained
				 * from the first buffer in the queue - even
				 * if this number is larger than the number of
				 * bytes available in the first buffer, only
				 * the bytes from the first buffer are
				 * returned. */
{
    ChannelBuffer *bufPtr = statePtr->inQueueHead;
    int srcLen = BytesLeft(bufPtr);
    int toRead = bytesToRead>srcLen || bytesToRead<0 ? srcLen : bytesToRead;

    TclAppendBytesToByteArray(objPtr, (unsigned char *) RemovePoint(bufPtr),
	    toRead);
    bufPtr->nextRemoved += toRead;
    return toRead;
}

/*
 *---------------------------------------------------------------------------
 *
 * ReadChars --
 *
 *	Reads from the channel until the requested number of UTF-8 characters
 *	have been seen, EOF is seen, or the channel would block. Raw bytes
 *	from the channel are converted to UTF-8 and stored in objPtr. EOL and
 *	EOF translation is done.
 *
 *	'charsToRead' can safely be a very large number because space is only
 *	allocated to hold data read from the channel as needed.
 *
 *	'charsToRead' may *not* be 0.
 *
 * Results:
 *	The return value is the number of characters appended to the object,
 *	*offsetPtr is filled with the number of bytes that were appended, and
 *	*factorPtr is filled with the expansion factor used to guess how many
 *	bytes of UTF-8 to allocate to hold N source bytes.
 *
 * Side effects:
 *	None.
 *
 *---------------------------------------------------------------------------
 */

static int
ReadChars(
    ChannelState *statePtr,	/* State of channel to read. */
    Tcl_Obj *objPtr,		/* Input data is appended to this object.
				 * objPtr->length is how much space has been
				 * allocated to hold data, not how many bytes
				 * of data have been stored in the object. */
    int charsToRead,		/* Maximum number of characters to store, or
				 * -1 to get all available characters.
				 * Characters are obtained from the first
				 * buffer in the queue -- even if this number
				 * is larger than the number of characters
				 * available in the first buffer, only the
				 * characters from the first buffer are
				 * returned. The execption is when there is
				 * not any complete character in the first
				 * buffer.  In that case, a recursive call
				 * effectively obtains chars from the
				 * second buffer. */
    int *factorPtr)		/* On input, contains a guess of how many
				 * bytes need to be allocated to hold the
				 * result of converting N source bytes to
				 * UTF-8. On output, contains another guess
				 * based on the data seen so far. */
{
    Tcl_Encoding encoding = statePtr->encoding? statePtr->encoding
	    : GetBinaryEncoding();
    Tcl_EncodingState savedState = statePtr->inputEncodingState;
    ChannelBuffer *bufPtr = statePtr->inQueueHead;
    int savedIEFlags = statePtr->inputEncodingFlags;
    int savedFlags = statePtr->flags;
    char *dst, *src = RemovePoint(bufPtr);
    int numBytes, srcLen = BytesLeft(bufPtr);

    /*
     * One src byte can yield at most one character.  So when the number of
     * src bytes we plan to read is less than the limit on character count to
     * be read, clearly we will remain within that limit, and we can use the
     * value of "srcLen" as a tighter limit for sizing receiving buffers.
     */

    int toRead = ((charsToRead<0)||(charsToRead > srcLen)) ? srcLen : charsToRead;

    /*
     * 'factor' is how much we guess that the bytes in the source buffer will
     * expand when converted to UTF-8 chars. This guess comes from analyzing
     * how many characters were produced by the previous pass.
     */

    int factor = *factorPtr;
    int dstLimit = TCL_UTF_MAX - 1 + toRead * factor / UTF_EXPANSION_FACTOR;

    (void) TclGetStringFromObj(objPtr, &numBytes);
    Tcl_AppendToObj(objPtr, NULL, dstLimit);
    if (toRead == srcLen) {
	unsigned int size;

	dst = TclGetStringStorage(objPtr, &size) + numBytes;
	dstLimit = size - numBytes;
    } else {
	dst = TclGetString(objPtr) + numBytes;
    }

    /*
     * This routine is burdened with satisfying several constraints. It cannot
     * append more than 'charsToRead` chars onto objPtr. This is measured
     * after encoding and translation transformations are completed. There is
     * no precise number of src bytes that can be associated with the limit.
     * Yet, when we are done, we must know precisely the number of src bytes
     * that were consumed to produce the appended chars, so that all
     * subsequent bytes are left in the buffers for future read operations.
     *
     * The consequence is that we have no choice but to implement a "trial and
     * error" approach, where in general we may need to perform
     * transformations and copies multiple times to achieve a consistent set
     * of results.  This takes the shape of a loop.
     */

    while (1) {
	int dstDecoded, dstRead, dstWrote, srcRead, numChars, code;
	int flags = statePtr->inputEncodingFlags | TCL_ENCODING_NO_TERMINATE;

	if (charsToRead > 0) {
	    flags |= TCL_ENCODING_CHAR_LIMIT;
	    numChars = charsToRead;
	}

	/*
	 * Perform the encoding transformation.  Read no more than srcLen
	 * bytes, write no more than dstLimit bytes.
	 *
	 * Some trickiness with encoding flags here.  We do not want the end
	 * of a buffer to be treated as the end of all input when the presence
	 * of bytes in a next buffer are already known to exist.  This is
	 * checked with an assert() because so far no test case causing the
	 * assertion to be false has been created.  The normal operations of
	 * channel reading appear to cause EOF and TCL_ENCODING_END setting to
	 * appear only in situations where there are no further bytes in any
	 * buffers.
	 */

	assert(bufPtr->nextPtr == NULL || BytesLeft(bufPtr->nextPtr) == 0
		|| (statePtr->inputEncodingFlags & TCL_ENCODING_END) == 0);

	code = Tcl_ExternalToUtf(NULL, encoding, src, srcLen,
		flags, &statePtr->inputEncodingState,
		dst, dstLimit, &srcRead, &dstDecoded, &numChars);

	/*
	 * Perform the translation transformation in place.  Read no more than
	 * the dstDecoded bytes the encoding transformation actually produced.
	 * Capture the number of bytes written in dstWrote. Capture the number
	 * of bytes actually consumed in dstRead.
	 */

	dstWrote = dstLimit;
	dstRead = dstDecoded;
	TranslateInputEOL(statePtr, dst, dst, &dstWrote, &dstRead);

	if (dstRead < dstDecoded) {
	    /*
	     * The encoding transformation produced bytes that the translation
	     * transformation did not consume.  Why did this happen?
	     */

	    if (statePtr->inEofChar && dst[dstRead] == statePtr->inEofChar) {
		/*
		 * 1) There's an eof char set on the channel, and
		 *    we saw it and stopped translating at that point.
		 *
		 * NOTE the bizarre spec of TranslateInputEOL in this case.
		 * Clearly the eof char had to be read in order to account for
		 * the stopping, but the value of dstRead does not include it.
		 *
		 * Also rather bizarre, our caller can only notice an EOF
		 * condition if we return the value -1 as the number of chars
		 * read.  This forces us to perform a 2-call dance where the
		 * first call can read all the chars up to the eof char, and
		 * the second call is solely for consuming the encoded eof
		 * char then pointed at by src so that we can return that
		 * magic -1 value.  This seems really wasteful, especially
		 * since the first decoding pass of each call is likely to
		 * decode many bytes beyond that eof char that's all we care
		 * about.
		 */

		if (dstRead == 0) {
		    /*
		     * Curious choice in the eof char handling.  We leave the
		     * eof char in the buffer. So, no need to compute a proper
		     * srcRead value. At this point, there are no chars before
		     * the eof char in the buffer.
		     */

		    Tcl_SetObjLength(objPtr, numBytes);
		    return -1;
		}

		{
		    /*
		     * There are chars leading the buffer before the eof char.
		     * Adjust the dstLimit so we go back and read only those
		     * and do not encounter the eof char this time.
		     */

		    dstLimit = dstRead - 1 + TCL_UTF_MAX;
		    statePtr->flags = savedFlags;
		    statePtr->inputEncodingFlags = savedIEFlags;
		    statePtr->inputEncodingState = savedState;
		    continue;
		}
	    }

	    /*
	     * 2) The other way to read fewer bytes than are decoded is when
	     *    the final byte is \r and we're in a CRLF translation mode so
	     *    we cannot decide whether to record \r or \n yet.
	     */

	    assert(dst[dstRead] == '\r');
	    assert(statePtr->inputTranslation == TCL_TRANSLATE_CRLF);

	    if (dstWrote > 0) {
		/*
		 * There are chars we can read before we hit the bare CR.  Go
		 * back with a smaller dstLimit so we get them in the next
		 * pass, compute a matching srcRead, and don't end up back
		 * here in this call.
		 */

		dstLimit = dstRead - 1 + TCL_UTF_MAX;
		statePtr->flags = savedFlags;
		statePtr->inputEncodingFlags = savedIEFlags;
		statePtr->inputEncodingState = savedState;
		continue;
	    }

	    assert(dstWrote == 0);
	    assert(dstRead == 0);

	    /*
	     * We decoded only the bare CR, and we cannot read a translated
	     * char from that alone. We have to know what's next.  So why do
	     * we only have the one decoded char?
	     */

	    if (code != TCL_OK) {
		char buffer[TCL_UTF_MAX + 1];
		int read, decoded, count;

		/*
		 * Didn't get everything the buffer could offer
		 */

		statePtr->flags = savedFlags;
		statePtr->inputEncodingFlags = savedIEFlags;
		statePtr->inputEncodingState = savedState;

		assert(bufPtr->nextPtr == NULL
			|| BytesLeft(bufPtr->nextPtr) == 0 || 0 ==
			(statePtr->inputEncodingFlags & TCL_ENCODING_END));

		Tcl_ExternalToUtf(NULL, encoding, src, srcLen,
		(statePtr->inputEncodingFlags | TCL_ENCODING_NO_TERMINATE),
		&statePtr->inputEncodingState, buffer, TCL_UTF_MAX + 1,
		&read, &decoded, &count);

		if (count == 2) {
		    if (buffer[1] == '\n') {
			/* \r\n translate to \n */
			dst[0] = '\n';
			bufPtr->nextRemoved += read;
		    } else {
			dst[0] = '\r';
			bufPtr->nextRemoved += srcRead;
		    }

		    statePtr->inputEncodingFlags &= ~TCL_ENCODING_START;

		    Tcl_SetObjLength(objPtr, numBytes + 1);
		    return 1;
		}

	    } else if (statePtr->flags & CHANNEL_EOF) {
		/*
		 * The bare \r is the only char and we will never read a
		 * subsequent char to make the determination.
		 */

		dst[0] = '\r';
		bufPtr->nextRemoved = bufPtr->nextAdded;
		Tcl_SetObjLength(objPtr, numBytes + 1);
		return 1;
	    }

	    /*
	     * Revise the dstRead value so that the numChars calc below
	     * correctly computes zero characters read.
	     */

	    dstRead = numChars;

	    /* FALL THROUGH - get more data (dstWrote == 0) */
	}

	/*
	 * The translation transformation can only reduce the number of chars
	 * when it converts \r\n into \n. The reduction in the number of chars
	 * is the difference in bytes read and written.
	 */

	numChars -= (dstRead - dstWrote);

	if (charsToRead > 0 && numChars > charsToRead) {

	    /*
	     * TODO: This cannot happen anymore.
	     *
	     * We read more chars than allowed.  Reset limits to prevent that
	     * and try again.  Don't forget the extra padding of TCL_UTF_MAX
	     * bytes demanded by the Tcl_ExternalToUtf() call!
	     */

	    dstLimit = Tcl_UtfAtIndex(dst, charsToRead) - 1 + TCL_UTF_MAX - dst;
	    statePtr->flags = savedFlags;
	    statePtr->inputEncodingFlags = savedIEFlags;
	    statePtr->inputEncodingState = savedState;
	    continue;
	}

	if (dstWrote == 0) {
	    ChannelBuffer *nextPtr;

	    /*
             * We were not able to read any chars.
             */

	    assert(numChars == 0);

	    /*
	     * There is one situation where this is the correct final result.
	     * If the src buffer contains only a single \n byte, and we are in
	     * TCL_TRANSLATE_AUTO mode, and when the translation pass was made
	     * the INPUT_SAW_CR flag was set on the channel. In that case, the
	     * correct behavior is to consume that \n and produce the empty
	     * string.
	     */

	    if (dstRead == 1 && dst[0] == '\n') {
		assert(statePtr->inputTranslation == TCL_TRANSLATE_AUTO);

		goto consume;
	    }

	    /*
             * Otherwise, reading zero characters indicates there's something
	     * incomplete at the end of the src buffer.  Maybe there were not
	     * enough src bytes to decode into a char.  Maybe a lone \r could
	     * not be translated (crlf mode).  Need to combine any unused src
	     * bytes we have in the first buffer with subsequent bytes to try
	     * again.
	     */

	    nextPtr = bufPtr->nextPtr;

	    if (nextPtr == NULL) {
		if (srcLen > 0) {
		    SetFlag(statePtr, CHANNEL_NEED_MORE_DATA);
		}
		Tcl_SetObjLength(objPtr, numBytes);
		return -1;
	    }

	    /*
	     * Space is made at the beginning of the buffer to copy the
	     * previous unused bytes there. Check first if the buffer we are
	     * using actually has enough space at its beginning for the data
	     * we are copying.  Because if not we will write over the buffer
	     * management information, especially the 'nextPtr'.
	     *
	     * Note that the BUFFER_PADDING (See AllocChannelBuffer) is used
	     * to prevent exactly this situation. I.e. it should never happen.
	     * Therefore it is ok to panic should it happen despite the
	     * precautions.
	     */

	    if (nextPtr->nextRemoved - srcLen < 0) {
		Tcl_Panic("Buffer Underflow, BUFFER_PADDING not enough");
	    }

	    nextPtr->nextRemoved -= srcLen;
	    memcpy(RemovePoint(nextPtr), src, (size_t) srcLen);
	    RecycleBuffer(statePtr, bufPtr, 0);
	    statePtr->inQueueHead = nextPtr;
	    Tcl_SetObjLength(objPtr, numBytes);
	    return ReadChars(statePtr, objPtr, charsToRead, factorPtr);
	}

	statePtr->inputEncodingFlags &= ~TCL_ENCODING_START;

    consume:
	bufPtr->nextRemoved += srcRead;

	/*
	 * If this read contained multibyte characters, revise factorPtr so
	 * the next read will allocate bigger buffers.
	 */

	if (numChars && numChars < srcRead) {
	    *factorPtr = srcRead * UTF_EXPANSION_FACTOR / numChars;
	}
	Tcl_SetObjLength(objPtr, numBytes + dstWrote);
	return numChars;
    }
}

/*
 *---------------------------------------------------------------------------
 *
 * TranslateInputEOL --
 *
 *	Perform input EOL and EOF translation on the source buffer, leaving
 *	the translated result in the destination buffer.
 *
 * Results:
 *	The return value is 1 if the EOF character was found when copying
 *	bytes to the destination buffer, 0 otherwise.
 *
 * Side effects:
 *	None.
 *
 *---------------------------------------------------------------------------
 */

static void
TranslateInputEOL(
    ChannelState *statePtr,	/* Channel being read, for EOL translation and
				 * EOF character. */
    char *dstStart,		/* Output buffer filled with chars by applying
				 * appropriate EOL translation to source
				 * characters. */
    const char *srcStart,	/* Source characters. */
    int *dstLenPtr,		/* On entry, the maximum length of output
				 * buffer in bytes. On exit, the number of
				 * bytes actually used in output buffer. */
    int *srcLenPtr)		/* On entry, the length of source buffer. On
				 * exit, the number of bytes read from the
				 * source buffer. */
{
    const char *eof = NULL;
    int dstLen = *dstLenPtr;
    int srcLen = *srcLenPtr;
    int inEofChar = statePtr->inEofChar;

    /*
     * Depending on the translation mode in use, there's no need to scan more
     * srcLen bytes at srcStart than can possibly transform to dstLen bytes.
     * This keeps the scan for eof char below from being pointlessly long.
     */

    switch (statePtr->inputTranslation) {
    case TCL_TRANSLATE_LF:
    case TCL_TRANSLATE_CR:
	if (srcLen > dstLen) {
            /*
             * In these modes, each src byte become a dst byte.
             */

	    srcLen = dstLen;
	}
	break;
    default:
	/*
         * In other modes, at most 2 src bytes become a dst byte.
         */

	if (srcLen/2 > dstLen) {
	    srcLen = 2 * dstLen;
	}
	break;
    }

    if (inEofChar != '\0') {
	/*
	 * Make sure we do not read past any logical end of channel input
	 * created by the presence of the input eof char.
	 */

	if ((eof = memchr(srcStart, inEofChar, srcLen))) {
	    srcLen = eof - srcStart;
	}
    }

    switch (statePtr->inputTranslation) {
    case TCL_TRANSLATE_LF:
    case TCL_TRANSLATE_CR:
	if (dstStart != srcStart) {
	    memcpy(dstStart, srcStart, (size_t) srcLen);
	}
	if (statePtr->inputTranslation == TCL_TRANSLATE_CR) {
	    char *dst = dstStart;
	    char *dstEnd = dstStart + srcLen;

	    while ((dst = memchr(dst, '\r', dstEnd - dst))) {
		*dst++ = '\n';
	    }
	}
	dstLen = srcLen;
	break;
    case TCL_TRANSLATE_CRLF: {
	const char *crFound, *src = srcStart;
	char *dst = dstStart;
	int lesser = (dstLen < srcLen) ? dstLen : srcLen;

	while ((crFound = memchr(src, '\r', lesser))) {
	    int numBytes = crFound - src;
	    memmove(dst, src, numBytes);

	    dst += numBytes; dstLen -= numBytes;
	    src += numBytes; srcLen -= numBytes;
	    if (srcLen == 1) {
		/* valid src bytes end in \r */
		if (eof) {
		    *dst++ = '\r';
		    src++; srcLen--;
		} else {
		    lesser = 0;
		    break;
		}
	    } else if (src[1] == '\n') {
		*dst++ = '\n';
		src += 2; srcLen -= 2;
	    } else {
		*dst++ = '\r';
		src++; srcLen--;
	    }
	    dstLen--;
	    lesser = (dstLen < srcLen) ? dstLen : srcLen;
	}
	memmove(dst, src, lesser);
	srcLen = src + lesser - srcStart;
	dstLen = dst + lesser - dstStart;
	break;
    }
    case TCL_TRANSLATE_AUTO: {
	const char *crFound, *src = srcStart;
	char *dst = dstStart;
	int lesser;

	if ((statePtr->flags & INPUT_SAW_CR) && srcLen) {
	    if (*src == '\n') { src++; srcLen--; }
	    ResetFlag(statePtr, INPUT_SAW_CR);
	}
	lesser = (dstLen < srcLen) ? dstLen : srcLen;
	while ((crFound = memchr(src, '\r', lesser))) {
	    int numBytes = crFound - src;
	    memmove(dst, src, numBytes);

	    dst[numBytes] = '\n';
	    dst += numBytes + 1; dstLen -= numBytes + 1;
	    src += numBytes + 1; srcLen -= numBytes + 1;
	    if (srcLen == 0) {
		SetFlag(statePtr, INPUT_SAW_CR);
	    } else if (*src == '\n') {
		src++; srcLen--;
	    }
	    lesser = (dstLen < srcLen) ? dstLen : srcLen;
	}
	memmove(dst, src, lesser);
	srcLen = src + lesser - srcStart;
	dstLen = dst + lesser - dstStart;
	break;
    }
    default:
	Tcl_Panic("unknown input translation %d", statePtr->inputTranslation);
    }
    *dstLenPtr = dstLen;
    *srcLenPtr = srcLen;

    if (srcStart + srcLen == eof) {
	/*
	 * EOF character was seen in EOL translated range. Leave current file
	 * position pointing at the EOF character, but don't store the EOF
	 * character in the output string.
	 */

	SetFlag(statePtr, CHANNEL_EOF | CHANNEL_STICKY_EOF);
	statePtr->inputEncodingFlags |= TCL_ENCODING_END;
	ResetFlag(statePtr, CHANNEL_BLOCKED|INPUT_SAW_CR);
    }
}

/*
 *----------------------------------------------------------------------
 *
 * Tcl_Ungets --
 *
 *	Causes the supplied string to be added to the input queue of the
 *	channel, at either the head or tail of the queue.
 *
 * Results:
 *	The number of bytes stored in the channel, or (size_t)-1 on error.
 *
 * Side effects:
 *	Adds input to the input queue of a channel.
 *
 *----------------------------------------------------------------------
 */

size_t
Tcl_Ungets(
    Tcl_Channel chan,		/* The channel for which to add the input. */
    const char *str,		/* The input itself. */
    size_t len,			/* The length of the input. */
    int atEnd)			/* If non-zero, add at end of queue; otherwise
				 * add at head of queue. */
{
    Channel *chanPtr;		/* The real IO channel. */
    ChannelState *statePtr;	/* State of actual channel. */
    ChannelBuffer *bufPtr;	/* Buffer to contain the data. */
    int flags;

    chanPtr = (Channel *) chan;
    statePtr = chanPtr->state;

    /*
     * This operation should occur at the top of a channel stack.
     */

    chanPtr = statePtr->topChanPtr;

    /*
     * CheckChannelErrors clears too many flag bits in this one case.
     */

    flags = statePtr->flags;
    if (CheckChannelErrors(statePtr, TCL_READABLE) != 0) {
	len = (size_t)-1;
	goto done;
    }
    statePtr->flags = flags;

    /*
     * Clear the EOF flags, and clear the BLOCKED bit.
     */

    if (GotFlag(statePtr, CHANNEL_EOF)) {
	statePtr->inputEncodingFlags |= TCL_ENCODING_START;
    }
    ResetFlag(statePtr,
	    CHANNEL_BLOCKED | CHANNEL_STICKY_EOF | CHANNEL_EOF | INPUT_SAW_CR);
    statePtr->inputEncodingFlags &= ~TCL_ENCODING_END;

    bufPtr = AllocChannelBuffer(len);
    memcpy(InsertPoint(bufPtr), str, len);
    bufPtr->nextAdded += len;

    if (statePtr->inQueueHead == NULL) {
	bufPtr->nextPtr = NULL;
	statePtr->inQueueHead = bufPtr;
	statePtr->inQueueTail = bufPtr;
    } else if (atEnd) {
	bufPtr->nextPtr = NULL;
	statePtr->inQueueTail->nextPtr = bufPtr;
	statePtr->inQueueTail = bufPtr;
    } else {
	bufPtr->nextPtr = statePtr->inQueueHead;
	statePtr->inQueueHead = bufPtr;
    }

    /*
     * Update the notifier state so we don't block while there is still data
     * in the buffers.
     */

  done:
    UpdateInterest(chanPtr);
    return len;
}

/*
 *----------------------------------------------------------------------
 *
 * Tcl_Flush --
 *
 *	Flushes output data on a channel.
 *
 * Results:
 *	A standard Tcl result.
 *
 * Side effects:
 *	May flush output queued on this channel.
 *
 *----------------------------------------------------------------------
 */

int
Tcl_Flush(
    Tcl_Channel chan)		/* The Channel to flush. */
{
    int result;			/* Of calling FlushChannel. */
    Channel *chanPtr = (Channel *) chan;
				/* The actual channel. */
    ChannelState *statePtr = chanPtr->state;
				/* State of actual channel. */

    /*
     * This operation should occur at the top of a channel stack.
     */

    chanPtr = statePtr->topChanPtr;

    if (CheckChannelErrors(statePtr, TCL_WRITABLE) != 0) {
	return TCL_ERROR;
    }

    result = FlushChannel(NULL, chanPtr, 0);
    if (result != 0) {
	return TCL_ERROR;
    }

    return TCL_OK;
}

/*
 *----------------------------------------------------------------------
 *
 * DiscardInputQueued --
 *
 *	Discards any input read from the channel but not yet consumed by Tcl
 *	reading commands.
 *
 * Results:
 *	None.
 *
 * Side effects:
 *	May discard input from the channel. If discardLastBuffer is zero,
 *	leaves one buffer in place for back-filling.
 *
 *----------------------------------------------------------------------
 */

static void
DiscardInputQueued(
    ChannelState *statePtr,	/* Channel on which to discard the queued
				 * input. */
    int discardSavedBuffers)	/* If non-zero, discard all buffers including
				 * last one. */
{
    ChannelBuffer *bufPtr, *nxtPtr;
				/* Loop variables. */

    bufPtr = statePtr->inQueueHead;
    statePtr->inQueueHead = NULL;
    statePtr->inQueueTail = NULL;
    for (; bufPtr != NULL; bufPtr = nxtPtr) {
	nxtPtr = bufPtr->nextPtr;
	RecycleBuffer(statePtr, bufPtr, discardSavedBuffers);
    }

    /*
     * If discardSavedBuffers is nonzero, must also discard any previously
     * saved buffer in the saveInBufPtr field.
     */

    if (discardSavedBuffers && statePtr->saveInBufPtr != NULL) {
	ReleaseChannelBuffer(statePtr->saveInBufPtr);
	statePtr->saveInBufPtr = NULL;
    }
}

/*
 *---------------------------------------------------------------------------
 *
 * GetInput --
 *
 *	Reads input data from a device into a channel buffer.
 *
 *	IMPORTANT!  This routine is only called on a chanPtr argument
 *	that is the top channel of a stack!
 *
 * Results:
 *	The return value is the Posix error code if an error occurred while
 *	reading from the file, or 0 otherwise.
 *
 * Side effects:
 *	Reads from the underlying device.
 *
 *---------------------------------------------------------------------------
 */

static int
GetInput(
    Channel *chanPtr)		/* Channel to read input from. */
{
    int toRead;			/* How much to read? */
    int result;			/* Of calling driver. */
    int nread;			/* How much was read from channel? */
    ChannelBuffer *bufPtr;	/* New buffer to add to input queue. */
    ChannelState *statePtr = chanPtr->state;
				/* State info for channel */

    /*
     * Verify that all callers know better than to call us when
     * it's recorded that the next char waiting to be read is the
     * eofchar.
     */

    assert(!GotFlag(statePtr, CHANNEL_STICKY_EOF));

    /*
     * Prevent reading from a dead channel -- a channel that has been closed
     * but not yet deallocated, which can happen if the exit handler for
     * channel cleanup has run but the channel is still registered in some
     * interpreter.
     */

    if (CheckForDeadChannel(NULL, statePtr)) {
	return EINVAL;
    }

    /*
     * WARNING: There was once a comment here claiming that it was a bad idea
     * to make another call to the inputproc of a channel driver when EOF has
     * already been detected on the channel.  Through much of Tcl's history,
     * this warning was then completely negated by having all (most?) read
     * paths clear the EOF setting before reaching here.  So we had a guard
     * that was never triggered.
     *
     * Don't be tempted to restore the guard.  Even if EOF is set on the
     * channel, continue through and call the inputproc again.  This is the
     * way to enable the ability to [read] again beyond the EOF, which seems a
     * strange thing to do, but for which use cases exist [Tcl Bug 5adc350683]
     * and which may even be essential for channels representing things like
     * ttys or other devices where the stream might take the logical form of a
     * series of 'files' separated by an EOF condition.
     *
     * First check for more buffers in the pushback area of the topmost
     * channel in the stack and use them. They can be the result of a
     * transformation which went away without reading all the information
     * placed in the area when it was stacked.
     */

    if (chanPtr->inQueueHead != NULL) {
	/* TODO: Tests to cover this. */
	assert(statePtr->inQueueHead == NULL);

	statePtr->inQueueHead = chanPtr->inQueueHead;
	statePtr->inQueueTail = chanPtr->inQueueTail;
	chanPtr->inQueueHead = NULL;
	chanPtr->inQueueTail = NULL;
	return 0;
    }

    /*
     * Nothing in the pushback area, fall back to the usual handling (driver,
     * etc.)
     */

    /*
     * See if we can fill an existing buffer. If we can, read only as much as
     * will fit in it. Otherwise allocate a new buffer, add it to the input
     * queue and attempt to fill it to the max.
     */

    bufPtr = statePtr->inQueueTail;

    if ((bufPtr == NULL) || IsBufferFull(bufPtr)) {
	bufPtr = statePtr->saveInBufPtr;
	statePtr->saveInBufPtr = NULL;

	/*
	 * Check the actual buffersize against the requested buffersize.
	 * Saved buffers of the wrong size are squashed. This is done to honor
	 * dynamic changes of the buffersize made by the user.
         *
	 * TODO: Tests to cover this.
	 */

	if ((bufPtr != NULL)
		&& (bufPtr->bufLength - BUFFER_PADDING != statePtr->bufSize)) {
	    ReleaseChannelBuffer(bufPtr);
	    bufPtr = NULL;
	}

	if (bufPtr == NULL) {
	    bufPtr = AllocChannelBuffer(statePtr->bufSize);
	}
	bufPtr->nextPtr = NULL;

	toRead = SpaceLeft(bufPtr);
	assert(toRead == statePtr->bufSize);

	if (statePtr->inQueueTail == NULL) {
	    statePtr->inQueueHead = bufPtr;
	} else {
	    statePtr->inQueueTail->nextPtr = bufPtr;
	}
	statePtr->inQueueTail = bufPtr;
    } else {
	toRead = SpaceLeft(bufPtr);
    }

    PreserveChannelBuffer(bufPtr);
    nread = ChanRead(chanPtr, InsertPoint(bufPtr), toRead);

    if (nread < 0) {
	result = Tcl_GetErrno();
    } else {
	result = 0;
	bufPtr->nextAdded += nread;
    }

    ReleaseChannelBuffer(bufPtr);
    return result;
}

/*
 *----------------------------------------------------------------------
 *
 * Tcl_Seek --
 *
 *	Implements seeking on Tcl Channels. This is a public function so that
 *	other C facilities may be implemented on top of it.
 *
 * Results:
 *	The new access point or -1 on error. If error, use Tcl_GetErrno() to
 *	retrieve the POSIX error code for the error that occurred.
 *
 * Side effects:
 *	May flush output on the channel. May discard queued input.
 *
 *----------------------------------------------------------------------
 */

Tcl_WideInt
Tcl_Seek(
    Tcl_Channel chan,		/* The channel on which to seek. */
    Tcl_WideInt offset,		/* Offset to seek to. */
    int mode)			/* Relative to which location to seek? */
{
    Channel *chanPtr = (Channel *) chan;
				/* The real IO channel. */
    ChannelState *statePtr = chanPtr->state;
				/* State info for channel */
    int inputBuffered, outputBuffered;
				/* # bytes held in buffers. */
    int result;			/* Of device driver operations. */
    Tcl_WideInt curPos;		/* Position on the device. */
    int wasAsync;		/* Was the channel nonblocking before the seek
				 * operation? If so, must restore to
				 * non-blocking mode after the seek. */

    if (CheckChannelErrors(statePtr, TCL_WRITABLE | TCL_READABLE) != 0) {
	return -1;
    }

    /*
     * Disallow seek on dead channels - channels that have been closed but not
     * yet been deallocated. Such channels can be found if the exit handler
     * for channel cleanup has run but the channel is still registered in an
     * interpreter.
     */

    if (CheckForDeadChannel(NULL, statePtr)) {
	return -1;
    }

    /*
     * This operation should occur at the top of a channel stack.
     */

    chanPtr = statePtr->topChanPtr;

    /*
     * Disallow seek on channels whose type does not have a seek procedure
     * defined. This means that the channel does not support seeking.
     */

    if (chanPtr->typePtr->seekProc == NULL) {
	Tcl_SetErrno(EINVAL);
	return -1;
    }

    /*
     * Compute how much input and output is buffered. If both input and output
     * is buffered, cannot compute the current position.
     */

    inputBuffered = Tcl_InputBuffered(chan);
    outputBuffered = Tcl_OutputBuffered(chan);

    if ((inputBuffered != 0) && (outputBuffered != 0)) {
	Tcl_SetErrno(EFAULT);
	return -1;
    }

    /*
     * If we are seeking relative to the current position, compute the
     * corrected offset taking into account the amount of unread input.
     */

    if (mode == SEEK_CUR) {
	offset -= inputBuffered;
    }

    /*
     * Discard any queued input - this input should not be read after the
     * seek.
     */

    DiscardInputQueued(statePtr, 0);

    /*
     * Reset EOF and BLOCKED flags. We invalidate them by moving the access
     * point. Also clear CR related flags.
     */

    if (GotFlag(statePtr, CHANNEL_EOF)) {
	statePtr->inputEncodingFlags |= TCL_ENCODING_START;
    }
    ResetFlag(statePtr, CHANNEL_EOF | CHANNEL_STICKY_EOF | CHANNEL_BLOCKED |
	    INPUT_SAW_CR);
    statePtr->inputEncodingFlags &= ~TCL_ENCODING_END;

    /*
     * If the channel is in asynchronous output mode, switch it back to
     * synchronous mode and cancel any async flush that may be scheduled.
     * After the flush, the channel will be put back into asynchronous output
     * mode.
     */

    wasAsync = 0;
    if (GotFlag(statePtr, CHANNEL_NONBLOCKING)) {
	wasAsync = 1;
	result = StackSetBlockMode(chanPtr, TCL_MODE_BLOCKING);
	if (result != 0) {
	    return -1;
	}
	ResetFlag(statePtr, CHANNEL_NONBLOCKING);
	if (GotFlag(statePtr, BG_FLUSH_SCHEDULED)) {
	    ResetFlag(statePtr, BG_FLUSH_SCHEDULED);
	}
    }

    /*
     * If the flush fails we cannot recover the original position. In that
     * case the seek is not attempted because we do not know where the access
     * position is - instead we return the error. FlushChannel has already
     * called Tcl_SetErrno() to report the error upwards. If the flush
     * succeeds we do the seek also.
     */

    if (FlushChannel(NULL, chanPtr, 0) != 0) {
	curPos = -1;
    } else {
	/*
	 * Now seek to the new position in the channel as requested by the
	 * caller.
	 */

	curPos = ChanSeek(chanPtr, offset, mode, &result);
	if (curPos == -1) {
	    Tcl_SetErrno(result);
	}
    }

    /*
     * Restore to nonblocking mode if that was the previous behavior.
     *
     * NOTE: Even if there was an async flush active we do not restore it now
     * because we already flushed all the queued output, above.
     */

    if (wasAsync) {
	SetFlag(statePtr, CHANNEL_NONBLOCKING);
	result = StackSetBlockMode(chanPtr, TCL_MODE_NONBLOCKING);
	if (result != 0) {
	    return -1;
	}
    }

    return curPos;
}

/*
 *----------------------------------------------------------------------
 *
 * Tcl_Tell --
 *
 *	Returns the position of the next character to be read/written on this
 *	channel.
 *
 * Results:
 *	A nonnegative integer on success, -1 on failure. If failed, use
 *	Tcl_GetErrno() to retrieve the POSIX error code for the error that
 *	occurred.
 *
 * Side effects:
 *	None.
 *
 *----------------------------------------------------------------------
 */

Tcl_WideInt
Tcl_Tell(
    Tcl_Channel chan)		/* The channel to return pos for. */
{
    Channel *chanPtr = (Channel *) chan;
				/* The real IO channel. */
    ChannelState *statePtr = chanPtr->state;
				/* State info for channel */
    int inputBuffered, outputBuffered;
				/* # bytes held in buffers. */
    int result;			/* Of calling device driver. */
    Tcl_WideInt curPos;		/* Position on device. */

    if (CheckChannelErrors(statePtr, TCL_WRITABLE | TCL_READABLE) != 0) {
	return -1;
    }

    /*
     * Disallow tell on dead channels -- channels that have been closed but
     * not yet been deallocated. Such channels can be found if the exit
     * handler for channel cleanup has run but the channel is still registered
     * in an interpreter.
     */

    if (CheckForDeadChannel(NULL, statePtr)) {
	return -1;
    }

    /*
     * This operation should occur at the top of a channel stack.
     */

    chanPtr = statePtr->topChanPtr;

    /*
     * Disallow tell on channels whose type does not have a seek procedure
     * defined. This means that the channel does not support seeking.
     */

    if (chanPtr->typePtr->seekProc == NULL) {
	Tcl_SetErrno(EINVAL);
	return -1;
    }

    /*
     * Compute how much input and output is buffered. If both input and output
     * is buffered, cannot compute the current position.
     */

    inputBuffered = Tcl_InputBuffered(chan);
    outputBuffered = Tcl_OutputBuffered(chan);

    /*
     * Get the current position in the device and compute the position where
     * the next character will be read or written. Note that we prefer the
     * wideSeekProc if that is available and non-NULL...
     */

    curPos = ChanSeek(chanPtr, 0, SEEK_CUR, &result);
    if (curPos == -1) {
	Tcl_SetErrno(result);
	return -1;
    }

    if (inputBuffered != 0) {
	return curPos - inputBuffered;
    }
    return curPos + outputBuffered;
}

/*
 *---------------------------------------------------------------------------
 *
 * Tcl_TruncateChannel --
 *
 *	Truncate a channel to the given length.
 *
 * Results:
 *	TCL_OK on success, TCL_ERROR if the operation failed (e.g., is not
 *	supported by the type of channel, or the underlying OS operation
 *	failed in some way).
 *
 * Side effects:
 *	Seeks the channel to the current location. Sets errno on OS error.
 *
 *---------------------------------------------------------------------------
 */

int
Tcl_TruncateChannel(
    Tcl_Channel chan,		/* Channel to truncate. */
    Tcl_WideInt length)		/* Length to truncate it to. */
{
    Channel *chanPtr = (Channel *) chan;
    Tcl_DriverTruncateProc *truncateProc =
	    Tcl_ChannelTruncateProc(chanPtr->typePtr);
    int result;

    if (truncateProc == NULL) {
	/*
	 * Feature not supported and it's not emulatable. Pretend it's
	 * returned an EINVAL, a very generic error!
	 */

	Tcl_SetErrno(EINVAL);
	return TCL_ERROR;
    }

    if (!GotFlag(chanPtr->state, TCL_WRITABLE)) {
	/*
	 * We require that the file was opened of writing. Do that check now
	 * so that we only flush if we think we're going to succeed.
	 */

	Tcl_SetErrno(EINVAL);
	return TCL_ERROR;
    }

    /*
     * Seek first to force a total flush of all pending buffers and ditch any
     * pre-read input data.
     */

    WillWrite(chanPtr);

    if (WillRead(chanPtr) == -1) {
        return TCL_ERROR;
    }

    /*
     * We're all flushed to disk now and we also don't have any unfortunate
     * input baggage around either; can truncate with impunity.
     */

    result = truncateProc(chanPtr->instanceData, length);
    if (result != 0) {
	Tcl_SetErrno(result);
	return TCL_ERROR;
    }
    return TCL_OK;
}

/*
 *---------------------------------------------------------------------------
 *
 * CheckChannelErrors --
 *
 *	See if the channel is in an ready state and can perform the desired
 *	operation.
 *
 * Results:
 *	The return value is 0 if the channel is OK, otherwise the return value
 *	is -1 and errno is set to indicate the error.
 *
 * Side effects:
 *	May clear the EOF and/or BLOCKED bits if reading from channel.
 *
 *---------------------------------------------------------------------------
 */

static int
CheckChannelErrors(
    ChannelState *statePtr,	/* Channel to check. */
    int flags)			/* Test if channel supports desired operation:
				 * TCL_READABLE, TCL_WRITABLE. Also indicates
				 * Raw read or write for special close
				 * processing */
{
    int direction = flags & (TCL_READABLE|TCL_WRITABLE);

    /*
     * Check for unreported error.
     */

    if (statePtr->unreportedError != 0) {
	Tcl_SetErrno(statePtr->unreportedError);
	statePtr->unreportedError = 0;

	/*
	 * TIP #219, Tcl Channel Reflection API.
	 * Move a defered error message back into the channel bypass.
	 */

	if (statePtr->chanMsg != NULL) {
	    TclDecrRefCount(statePtr->chanMsg);
	}
	statePtr->chanMsg = statePtr->unreportedMsg;
	statePtr->unreportedMsg = NULL;
	return -1;
    }

    /*
     * Only the raw read and write operations are allowed during close in
     * order to drain data from stacked channels.
     */

    if (GotFlag(statePtr, CHANNEL_CLOSED) && !(flags & CHANNEL_RAW_MODE)) {
	Tcl_SetErrno(EACCES);
	return -1;
    }

    /*
     * Fail if the channel is not opened for desired operation.
     */

    if ((statePtr->flags & direction) == 0) {
	Tcl_SetErrno(EACCES);
	return -1;
    }

    /*
     * Fail if the channel is in the middle of a background copy.
     *
     * Don't do this tests for raw channels here or else the chaining in the
     * transformation drivers will fail with 'file busy' error instead of
     * retrieving and transforming the data to copy.
     */

    if (BUSY_STATE(statePtr, flags) && ((flags & CHANNEL_RAW_MODE) == 0)) {
	Tcl_SetErrno(EBUSY);
	return -1;
    }

    if (direction == TCL_READABLE) {
	ResetFlag(statePtr, CHANNEL_NEED_MORE_DATA);
    }

    return 0;
}

/*
 *----------------------------------------------------------------------
 *
 * Tcl_Eof --
 *
 *	Returns 1 if the channel is at EOF, 0 otherwise.
 *
 * Results:
 *	1 or 0, always.
 *
 * Side effects:
 *	None.
 *
 *----------------------------------------------------------------------
 */

int
Tcl_Eof(
    Tcl_Channel chan)		/* Does this channel have EOF? */
{
    ChannelState *statePtr = ((Channel *) chan)->state;
				/* State of real channel structure. */

    return GotFlag(statePtr, CHANNEL_EOF) ? 1 : 0;
}

/*
 *----------------------------------------------------------------------
 *
 * Tcl_InputBlocked --
 *
 *	Returns 1 if input is blocked on this channel, 0 otherwise.
 *
 * Results:
 *	0 or 1, always.
 *
 * Side effects:
 *	None.
 *
 *----------------------------------------------------------------------
 */

int
Tcl_InputBlocked(
    Tcl_Channel chan)		/* Is this channel blocked? */
{
    ChannelState *statePtr = ((Channel *) chan)->state;
				/* State of real channel structure. */

    return GotFlag(statePtr, CHANNEL_BLOCKED) ? 1 : 0;
}

/*
 *----------------------------------------------------------------------
 *
 * Tcl_InputBuffered --
 *
 *	Returns the number of bytes of input currently buffered in the common
 *	internal buffer of a channel.
 *
 * Results:
 *	The number of input bytes buffered, or zero if the channel is not open
 *	for reading.
 *
 * Side effects:
 *	None.
 *
 *----------------------------------------------------------------------
 */

int
Tcl_InputBuffered(
    Tcl_Channel chan)		/* The channel to query. */
{
    ChannelState *statePtr = ((Channel *) chan)->state;
				/* State of real channel structure. */
    ChannelBuffer *bufPtr;
    int bytesBuffered;

    for (bytesBuffered = 0, bufPtr = statePtr->inQueueHead; bufPtr != NULL;
	    bufPtr = bufPtr->nextPtr) {
	bytesBuffered += BytesLeft(bufPtr);
    }

    /*
     * Don't forget the bytes in the topmost pushback area.
     */

    for (bufPtr = statePtr->topChanPtr->inQueueHead; bufPtr != NULL;
	    bufPtr = bufPtr->nextPtr) {
	bytesBuffered += BytesLeft(bufPtr);
    }

    return bytesBuffered;
}

/*
 *----------------------------------------------------------------------
 *
 * Tcl_OutputBuffered --
 *
 *    Returns the number of bytes of output currently buffered in the common
 *    internal buffer of a channel.
 *
 * Results:
 *    The number of output bytes buffered, or zero if the channel is not open
 *    for writing.
 *
 * Side effects:
 *    None.
 *
 *----------------------------------------------------------------------
 */

int
Tcl_OutputBuffered(
    Tcl_Channel chan)		/* The channel to query. */
{
    ChannelState *statePtr = ((Channel *) chan)->state;
				/* State of real channel structure. */
    ChannelBuffer *bufPtr;
    int bytesBuffered;

    for (bytesBuffered = 0, bufPtr = statePtr->outQueueHead; bufPtr != NULL;
	    bufPtr = bufPtr->nextPtr) {
	bytesBuffered += BytesLeft(bufPtr);
    }
    if (statePtr->curOutPtr != NULL) {
	register ChannelBuffer *curOutPtr = statePtr->curOutPtr;

	if (IsBufferReady(curOutPtr)) {
	    bytesBuffered += BytesLeft(curOutPtr);
	}
    }

    return bytesBuffered;
}

/*
 *----------------------------------------------------------------------
 *
 * Tcl_ChannelBuffered --
 *
 *	Returns the number of bytes of input currently buffered in the
 *	internal buffer (push back area) of a channel.
 *
 * Results:
 *	The number of input bytes buffered, or zero if the channel is not open
 *	for reading.
 *
 * Side effects:
 *	None.
 *
 *----------------------------------------------------------------------
 */

int
Tcl_ChannelBuffered(
    Tcl_Channel chan)		/* The channel to query. */
{
    Channel *chanPtr = (Channel *) chan;
				/* Real channel structure. */
    ChannelBuffer *bufPtr;
    int bytesBuffered = 0;

    for (bufPtr = chanPtr->inQueueHead; bufPtr != NULL;
	    bufPtr = bufPtr->nextPtr) {
	bytesBuffered += BytesLeft(bufPtr);
    }

    return bytesBuffered;
}

/*
 *----------------------------------------------------------------------
 *
 * Tcl_SetChannelBufferSize --
 *
 *	Sets the size of buffers to allocate to store input or output in the
 *	channel. The size must be between 1 byte and 1 MByte.
 *
 * Results:
 *	None.
 *
 * Side effects:
 *	Sets the size of buffers subsequently allocated for this channel.
 *
 *----------------------------------------------------------------------
 */

void
Tcl_SetChannelBufferSize(
    Tcl_Channel chan,		/* The channel whose buffer size to set. */
    int sz)			/* The size to set. */
{
    ChannelState *statePtr;	/* State of real channel structure. */

    /*
     * Clip the buffer size to force it into the [1,1M] range
     */

    if (sz < 1) {
	sz = 1;
    } else if (sz > MAX_CHANNEL_BUFFER_SIZE) {
	sz = MAX_CHANNEL_BUFFER_SIZE;
    }

    statePtr = ((Channel *) chan)->state;

    if (statePtr->bufSize == sz) {
	return;
    }
    statePtr->bufSize = sz;

    /*
     * If bufsize changes, need to get rid of old utility buffer.
     */

    if (statePtr->saveInBufPtr != NULL) {
	RecycleBuffer(statePtr, statePtr->saveInBufPtr, 1);
	statePtr->saveInBufPtr = NULL;
    }
    if ((statePtr->inQueueHead != NULL)
	    && (statePtr->inQueueHead->nextPtr == NULL)
	    && IsBufferEmpty(statePtr->inQueueHead)) {
	RecycleBuffer(statePtr, statePtr->inQueueHead, 1);
	statePtr->inQueueHead = NULL;
	statePtr->inQueueTail = NULL;
    }
}

/*
 *----------------------------------------------------------------------
 *
 * Tcl_GetChannelBufferSize --
 *
 *	Retrieves the size of buffers to allocate for this channel.
 *
 * Results:
 *	The size.
 *
 * Side effects:
 *	None.
 *
 *----------------------------------------------------------------------
 */

int
Tcl_GetChannelBufferSize(
    Tcl_Channel chan)		/* The channel for which to find the buffer
				 * size. */
{
    ChannelState *statePtr = ((Channel *) chan)->state;
				/* State of real channel structure. */

    return statePtr->bufSize;
}

/*
 *----------------------------------------------------------------------
 *
 * Tcl_BadChannelOption --
 *
 *	This procedure generates a "bad option" error message in an (optional)
 *	interpreter. It is used by channel drivers when a invalid Set/Get
 *	option is requested. Its purpose is to concatenate the generic options
 *	list to the specific ones and factorize the generic options error
 *	message string.
 *
 * Results:
 *	TCL_ERROR.
 *
 * Side effects:

 *	An error message is generated in interp's result object to indicate
 *	that a command was invoked with the a bad option. The message has the
 *	form:
 *		bad option "blah": should be one of
 *		<...generic options...>+<...specific options...>
 *	"blah" is the optionName argument and "<specific options>" is a space
 *	separated list of specific option words. The function takes good care
 *	of inserting minus signs before each option, commas after, and an "or"
 *	before the last option.
 *
 *----------------------------------------------------------------------
 */

int
Tcl_BadChannelOption(
    Tcl_Interp *interp,		/* Current interpreter (can be NULL).*/
    const char *optionName,	/* 'bad option' name */
    const char *optionList)	/* Specific options list to append to the
				 * standard generic options. Can be NULL for
				 * generic options only. */
{
    if (interp != NULL) {
	const char *genericopt =
		"blocking buffering buffersize encoding eofchar translation";
	const char **argv;
	int argc, i;
	Tcl_DString ds;
        Tcl_Obj *errObj;

	Tcl_DStringInit(&ds);
	Tcl_DStringAppend(&ds, genericopt, -1);
	if (optionList && (*optionList)) {
	    TclDStringAppendLiteral(&ds, " ");
	    Tcl_DStringAppend(&ds, optionList, -1);
	}
	if (Tcl_SplitList(interp, Tcl_DStringValue(&ds),
		&argc, &argv) != TCL_OK) {
	    Tcl_Panic("malformed option list in channel driver");
	}
	Tcl_ResetResult(interp);
	errObj = Tcl_ObjPrintf("bad option \"%s\": should be one of ",
                optionName);
	argc--;
	for (i = 0; i < argc; i++) {
	    Tcl_AppendPrintfToObj(errObj, "-%s, ", argv[i]);
	}
	Tcl_AppendPrintfToObj(errObj, "or -%s", argv[i]);
        Tcl_SetObjResult(interp, errObj);
	Tcl_DStringFree(&ds);
	Tcl_Free(argv);
    }
    Tcl_SetErrno(EINVAL);
    return TCL_ERROR;
}

/*
 *----------------------------------------------------------------------
 *
 * Tcl_GetChannelOption --
 *
 *	Gets a mode associated with an IO channel. If the optionName arg is
 *	non NULL, retrieves the value of that option. If the optionName arg is
 *	NULL, retrieves a list of alternating option names and values for the
 *	given channel.
 *
 * Results:
 *	A standard Tcl result. Also sets the supplied DString to the string
 *	value of the option(s) returned.
 *
 * Side effects:
 *	None.
 *
 *----------------------------------------------------------------------
 */

int
Tcl_GetChannelOption(
    Tcl_Interp *interp,		/* For error reporting - can be NULL. */
    Tcl_Channel chan,		/* Channel on which to get option. */
    const char *optionName,	/* Option to get. */
    Tcl_DString *dsPtr)		/* Where to store value(s). */
{
    size_t len;			/* Length of optionName string. */
    char optionVal[128];	/* Buffer for sprintf. */
    Channel *chanPtr = (Channel *) chan;
    ChannelState *statePtr = chanPtr->state;
				/* State info for channel */
    int flags;

    /*
     * Disallow options on dead channels -- channels that have been closed but
     * not yet been deallocated. Such channels can be found if the exit
     * handler for channel cleanup has run but the channel is still registered
     * in an interpreter.
     */

    if (CheckForDeadChannel(interp, statePtr)) {
	return TCL_ERROR;
    }

    /*
     * This operation should occur at the top of a channel stack.
     */

    chanPtr = statePtr->topChanPtr;

    /*
     * If we are in the middle of a background copy, use the saved flags.
     */

    if (statePtr->csPtrR) {
	flags = statePtr->csPtrR->readFlags;
    } else if (statePtr->csPtrW) {
	flags = statePtr->csPtrW->writeFlags;
    } else {
	flags = statePtr->flags;
    }

    /*
     * If the optionName is NULL it means that we want a list of all options
     * and values.
     */

    if (optionName == NULL) {
	len = 0;
    } else {
	len = strlen(optionName);
    }

    if (len == 0 || HaveOpt(2, "-blocking")) {
	if (len == 0) {
	    Tcl_DStringAppendElement(dsPtr, "-blocking");
	}
	Tcl_DStringAppendElement(dsPtr,
		(flags & CHANNEL_NONBLOCKING) ? "0" : "1");
	if (len > 0) {
	    return TCL_OK;
	}
    }
    if (len == 0 || HaveOpt(7, "-buffering")) {
	if (len == 0) {
	    Tcl_DStringAppendElement(dsPtr, "-buffering");
	}
	if (flags & CHANNEL_LINEBUFFERED) {
	    Tcl_DStringAppendElement(dsPtr, "line");
	} else if (flags & CHANNEL_UNBUFFERED) {
	    Tcl_DStringAppendElement(dsPtr, "none");
	} else {
	    Tcl_DStringAppendElement(dsPtr, "full");
	}
	if (len > 0) {
	    return TCL_OK;
	}
    }
    if (len == 0 || HaveOpt(7, "-buffersize")) {
	if (len == 0) {
	    Tcl_DStringAppendElement(dsPtr, "-buffersize");
	}
	TclFormatInt(optionVal, statePtr->bufSize);
	Tcl_DStringAppendElement(dsPtr, optionVal);
	if (len > 0) {
	    return TCL_OK;
	}
    }
    if (len == 0 || HaveOpt(2, "-encoding")) {
	if (len == 0) {
	    Tcl_DStringAppendElement(dsPtr, "-encoding");
	}
	if (statePtr->encoding == NULL) {
	    Tcl_DStringAppendElement(dsPtr, "binary");
	} else {
	    Tcl_DStringAppendElement(dsPtr,
		    Tcl_GetEncodingName(statePtr->encoding));
	}
	if (len > 0) {
	    return TCL_OK;
	}
    }
    if (len == 0 || HaveOpt(2, "-eofchar")) {
	if (len == 0) {
	    Tcl_DStringAppendElement(dsPtr, "-eofchar");
	}
	if (((flags & (TCL_READABLE|TCL_WRITABLE)) ==
		(TCL_READABLE|TCL_WRITABLE)) && (len == 0)) {
	    Tcl_DStringStartSublist(dsPtr);
	}
	if (flags & TCL_READABLE) {
	    if (statePtr->inEofChar == 0) {
		Tcl_DStringAppendElement(dsPtr, "");
	    } else {
		char buf[4];

		sprintf(buf, "%c", statePtr->inEofChar);
		Tcl_DStringAppendElement(dsPtr, buf);
	    }
	}
	if (flags & TCL_WRITABLE) {
	    if (statePtr->outEofChar == 0) {
		Tcl_DStringAppendElement(dsPtr, "");
	    } else {
		char buf[4];

		sprintf(buf, "%c", statePtr->outEofChar);
		Tcl_DStringAppendElement(dsPtr, buf);
	    }
	}
	if (!(flags & (TCL_READABLE|TCL_WRITABLE))) {
	    /*
	     * Not readable or writable (e.g. server socket)
	     */

	    Tcl_DStringAppendElement(dsPtr, "");
	}
	if (((flags & (TCL_READABLE|TCL_WRITABLE)) ==
		(TCL_READABLE|TCL_WRITABLE)) && (len == 0)) {
	    Tcl_DStringEndSublist(dsPtr);
	}
	if (len > 0) {
	    return TCL_OK;
	}
    }
    if (len == 0 || HaveOpt(1, "-translation")) {
	if (len == 0) {
	    Tcl_DStringAppendElement(dsPtr, "-translation");
	}
	if (((flags & (TCL_READABLE|TCL_WRITABLE)) ==
		(TCL_READABLE|TCL_WRITABLE)) && (len == 0)) {
	    Tcl_DStringStartSublist(dsPtr);
	}
	if (flags & TCL_READABLE) {
	    if (statePtr->inputTranslation == TCL_TRANSLATE_AUTO) {
		Tcl_DStringAppendElement(dsPtr, "auto");
	    } else if (statePtr->inputTranslation == TCL_TRANSLATE_CR) {
		Tcl_DStringAppendElement(dsPtr, "cr");
	    } else if (statePtr->inputTranslation == TCL_TRANSLATE_CRLF) {
		Tcl_DStringAppendElement(dsPtr, "crlf");
	    } else {
		Tcl_DStringAppendElement(dsPtr, "lf");
	    }
	}
	if (flags & TCL_WRITABLE) {
	    if (statePtr->outputTranslation == TCL_TRANSLATE_AUTO) {
		Tcl_DStringAppendElement(dsPtr, "auto");
	    } else if (statePtr->outputTranslation == TCL_TRANSLATE_CR) {
		Tcl_DStringAppendElement(dsPtr, "cr");
	    } else if (statePtr->outputTranslation == TCL_TRANSLATE_CRLF) {
		Tcl_DStringAppendElement(dsPtr, "crlf");
	    } else {
		Tcl_DStringAppendElement(dsPtr, "lf");
	    }
	}
	if (!(flags & (TCL_READABLE|TCL_WRITABLE))) {
	    /*
	     * Not readable or writable (e.g. server socket)
	     */

	    Tcl_DStringAppendElement(dsPtr, "auto");
	}
	if (((flags & (TCL_READABLE|TCL_WRITABLE)) ==
		(TCL_READABLE|TCL_WRITABLE)) && (len == 0)) {
	    Tcl_DStringEndSublist(dsPtr);
	}
	if (len > 0) {
	    return TCL_OK;
	}
    }

    if (chanPtr->typePtr->getOptionProc != NULL) {
	/*
	 * Let the driver specific handle additional options and result code
	 * and message.
	 */

	return chanPtr->typePtr->getOptionProc(chanPtr->instanceData, interp,
		optionName, dsPtr);
    } else {
	/*
	 * No driver specific options case.
	 */

	if (len == 0) {
	    return TCL_OK;
	}
	return Tcl_BadChannelOption(interp, optionName, NULL);
    }
}

/*
 *---------------------------------------------------------------------------
 *
 * Tcl_SetChannelOption --
 *
 *	Sets an option on a channel.
 *
 * Results:
 *	A standard Tcl result. On error, sets interp's result object if
 *	interp is not NULL.
 *
 * Side effects:
 *	May modify an option on a device.
 *
 *---------------------------------------------------------------------------
 */

int
Tcl_SetChannelOption(
    Tcl_Interp *interp,		/* For error reporting - can be NULL. */
    Tcl_Channel chan,		/* Channel on which to set mode. */
    const char *optionName,	/* Which option to set? */
    const char *newValue)	/* New value for option. */
{
    Channel *chanPtr = (Channel *) chan;
				/* The real IO channel. */
    ChannelState *statePtr = chanPtr->state;
				/* State info for channel */
    size_t len;			/* Length of optionName string. */
    int argc;
    const char **argv;

    /*
     * If the channel is in the middle of a background copy, fail.
     */

    if (statePtr->csPtrR || statePtr->csPtrW) {
	if (interp) {
	    Tcl_SetObjResult(interp, Tcl_NewStringObj(
                    "unable to set channel options: background copy in"
                    " progress", -1));
	}
	return TCL_ERROR;
    }

    /*
     * Disallow options on dead channels -- channels that have been closed but
     * not yet been deallocated. Such channels can be found if the exit
     * handler for channel cleanup has run but the channel is still registered
     * in an interpreter.
     */

    if (CheckForDeadChannel(NULL, statePtr)) {
	return TCL_ERROR;
    }

    /*
     * This operation should occur at the top of a channel stack.
     */

    chanPtr = statePtr->topChanPtr;

    len = strlen(optionName);

    if (HaveOpt(2, "-blocking")) {
	int newMode;

	if (Tcl_GetBoolean(interp, newValue, &newMode) == TCL_ERROR) {
	    return TCL_ERROR;
	}
	if (newMode) {
	    newMode = TCL_MODE_BLOCKING;
	} else {
	    newMode = TCL_MODE_NONBLOCKING;
	}
	return SetBlockMode(interp, chanPtr, newMode);
    } else if (HaveOpt(7, "-buffering")) {
	len = strlen(newValue);
	if ((newValue[0] == 'f') && (strncmp(newValue, "full", len) == 0)) {
	    ResetFlag(statePtr, CHANNEL_UNBUFFERED | CHANNEL_LINEBUFFERED);
	} else if ((newValue[0] == 'l') &&
		(strncmp(newValue, "line", len) == 0)) {
	    ResetFlag(statePtr, CHANNEL_UNBUFFERED);
	    SetFlag(statePtr, CHANNEL_LINEBUFFERED);
	} else if ((newValue[0] == 'n') &&
		(strncmp(newValue, "none", len) == 0)) {
	    ResetFlag(statePtr, CHANNEL_LINEBUFFERED);
	    SetFlag(statePtr, CHANNEL_UNBUFFERED);
	} else if (interp) {
            Tcl_SetObjResult(interp, Tcl_NewStringObj(
                    "bad value for -buffering: must be one of"
                    " full, line, or none", -1));
            return TCL_ERROR;
	}
	return TCL_OK;
    } else if (HaveOpt(7, "-buffersize")) {
	int newBufferSize;

	if (Tcl_GetInt(interp, newValue, &newBufferSize) == TCL_ERROR) {
	    return TCL_ERROR;
	}
	Tcl_SetChannelBufferSize(chan, newBufferSize);
	return TCL_OK;
    } else if (HaveOpt(2, "-encoding")) {
	Tcl_Encoding encoding;

	if ((newValue[0] == '\0') || (strcmp(newValue, "binary") == 0)) {
	    encoding = NULL;
	} else {
	    encoding = Tcl_GetEncoding(interp, newValue);
	    if (encoding == NULL) {
		return TCL_ERROR;
	    }
	}

	/*
	 * When the channel has an escape sequence driven encoding such as
	 * iso2022, the terminated escape sequence must write to the buffer.
	 */

	if ((statePtr->encoding != NULL)
		&& !(statePtr->outputEncodingFlags & TCL_ENCODING_START)
		&& (CheckChannelErrors(statePtr, TCL_WRITABLE) == 0)) {
	    statePtr->outputEncodingFlags |= TCL_ENCODING_END;
	    WriteChars(chanPtr, "", 0);
	}
	Tcl_FreeEncoding(statePtr->encoding);
	statePtr->encoding = encoding;
	statePtr->inputEncodingState = NULL;
	statePtr->inputEncodingFlags = TCL_ENCODING_START;
	statePtr->outputEncodingState = NULL;
	statePtr->outputEncodingFlags = TCL_ENCODING_START;
	ResetFlag(statePtr, CHANNEL_NEED_MORE_DATA);
	UpdateInterest(chanPtr);
	return TCL_OK;
    } else if (HaveOpt(2, "-eofchar")) {
	if (Tcl_SplitList(interp, newValue, &argc, &argv) == TCL_ERROR) {
	    return TCL_ERROR;
	}
	if (argc == 0) {
	    statePtr->inEofChar = 0;
	    statePtr->outEofChar = 0;
	} else if (argc == 1 || argc == 2) {
	    int outIndex = (argc - 1);
	    int inValue = (int) argv[0][0];
	    int outValue = (int) argv[outIndex][0];

	    if (inValue & 0x80 || outValue & 0x80) {
		if (interp) {
		    Tcl_SetObjResult(interp, Tcl_NewStringObj(
                            "bad value for -eofchar: must be non-NUL ASCII"
                            " character", -1));
		}
		Tcl_Free(argv);
		return TCL_ERROR;
	    }
	    if (GotFlag(statePtr, TCL_READABLE)) {
		statePtr->inEofChar = inValue;
	    }
	    if (GotFlag(statePtr, TCL_WRITABLE)) {
		statePtr->outEofChar = outValue;
	    }
	} else {
	    if (interp) {
		Tcl_SetObjResult(interp, Tcl_NewStringObj(
			"bad value for -eofchar: should be a list of zero,"
			" one, or two elements", -1));
	    }
	    Tcl_Free(argv);
	    return TCL_ERROR;
	}
	if (argv != NULL) {
	    Tcl_Free(argv);
	}

	/*
	 * [Bug 930851] Reset EOF and BLOCKED flags. Changing the character
	 * which signals eof can transform a current eof condition into a 'go
	 * ahead'. Ditto for blocked.
	 */

	if (GotFlag(statePtr, CHANNEL_EOF)) {
	    statePtr->inputEncodingFlags |= TCL_ENCODING_START;
	}
	ResetFlag(statePtr, CHANNEL_EOF|CHANNEL_STICKY_EOF|CHANNEL_BLOCKED);
	statePtr->inputEncodingFlags &= ~TCL_ENCODING_END;
	return TCL_OK;
    } else if (HaveOpt(1, "-translation")) {
	const char *readMode, *writeMode;

	if (Tcl_SplitList(interp, newValue, &argc, &argv) == TCL_ERROR) {
	    return TCL_ERROR;
	}

	if (argc == 1) {
	    readMode = GotFlag(statePtr, TCL_READABLE) ? argv[0] : NULL;
	    writeMode = GotFlag(statePtr, TCL_WRITABLE) ? argv[0] : NULL;
	} else if (argc == 2) {
	    readMode = GotFlag(statePtr, TCL_READABLE) ? argv[0] : NULL;
	    writeMode = GotFlag(statePtr, TCL_WRITABLE) ? argv[1] : NULL;
	} else {
	    if (interp) {
		Tcl_SetObjResult(interp, Tcl_NewStringObj(
			"bad value for -translation: must be a one or two"
			" element list", -1));
	    }
	    Tcl_Free(argv);
	    return TCL_ERROR;
	}

	if (readMode) {
	    TclEolTranslation translation;

	    if (*readMode == '\0') {
		translation = statePtr->inputTranslation;
	    } else if (strcmp(readMode, "auto") == 0) {
		translation = TCL_TRANSLATE_AUTO;
	    } else if (strcmp(readMode, "binary") == 0) {
		translation = TCL_TRANSLATE_LF;
		statePtr->inEofChar = 0;
		Tcl_FreeEncoding(statePtr->encoding);
		statePtr->encoding = NULL;
	    } else if (strcmp(readMode, "lf") == 0) {
		translation = TCL_TRANSLATE_LF;
	    } else if (strcmp(readMode, "cr") == 0) {
		translation = TCL_TRANSLATE_CR;
	    } else if (strcmp(readMode, "crlf") == 0) {
		translation = TCL_TRANSLATE_CRLF;
	    } else if (strcmp(readMode, "platform") == 0) {
		translation = TCL_PLATFORM_TRANSLATION;
	    } else {
		if (interp) {
		    Tcl_SetObjResult(interp, Tcl_NewStringObj(
			    "bad value for -translation: must be one of "
                            "auto, binary, cr, lf, crlf, or platform", -1));
		}
		Tcl_Free(argv);
		return TCL_ERROR;
	    }

	    /*
	     * Reset the EOL flags since we need to look at any buffered data
	     * to see if the new translation mode allows us to complete the
	     * line.
	     */

	    if (translation != statePtr->inputTranslation) {
		statePtr->inputTranslation = translation;
		ResetFlag(statePtr, INPUT_SAW_CR | CHANNEL_NEED_MORE_DATA);
		UpdateInterest(chanPtr);
	    }
	}
	if (writeMode) {
	    if (*writeMode == '\0') {
		/* Do nothing. */
	    } else if (strcmp(writeMode, "auto") == 0) {
		/*
		 * This is a hack to get TCP sockets to produce output in CRLF
		 * mode if they are being set into AUTO mode. A better
		 * solution for achieving this effect will be coded later.
		 */

		if (strcmp(Tcl_ChannelName(chanPtr->typePtr), "tcp") == 0) {
		    statePtr->outputTranslation = TCL_TRANSLATE_CRLF;
		} else {
		    statePtr->outputTranslation = TCL_PLATFORM_TRANSLATION;
		}
	    } else if (strcmp(writeMode, "binary") == 0) {
		statePtr->outEofChar = 0;
		statePtr->outputTranslation = TCL_TRANSLATE_LF;
		Tcl_FreeEncoding(statePtr->encoding);
		statePtr->encoding = NULL;
	    } else if (strcmp(writeMode, "lf") == 0) {
		statePtr->outputTranslation = TCL_TRANSLATE_LF;
	    } else if (strcmp(writeMode, "cr") == 0) {
		statePtr->outputTranslation = TCL_TRANSLATE_CR;
	    } else if (strcmp(writeMode, "crlf") == 0) {
		statePtr->outputTranslation = TCL_TRANSLATE_CRLF;
	    } else if (strcmp(writeMode, "platform") == 0) {
		statePtr->outputTranslation = TCL_PLATFORM_TRANSLATION;
	    } else {
		if (interp) {
		    Tcl_SetObjResult(interp, Tcl_NewStringObj(
			    "bad value for -translation: must be one of "
                            "auto, binary, cr, lf, crlf, or platform", -1));
		}
		Tcl_Free(argv);
		return TCL_ERROR;
	    }
	}
	Tcl_Free(argv);
	return TCL_OK;
    } else if (chanPtr->typePtr->setOptionProc != NULL) {
	return chanPtr->typePtr->setOptionProc(chanPtr->instanceData, interp,
		optionName, newValue);
    } else {
	return Tcl_BadChannelOption(interp, optionName, NULL);
    }

    return TCL_OK;
}

/*
 *----------------------------------------------------------------------
 *
 * CleanupChannelHandlers --
 *
 *	Removes channel handlers that refer to the supplied interpreter, so
 *	that if the actual channel is not closed now, these handlers will not
 *	run on subsequent events on the channel. This would be erroneous,
 *	because the interpreter no longer has a reference to this channel.
 *
 * Results:
 *	None.
 *
 * Side effects:
 *	Removes channel handlers.
 *
 *----------------------------------------------------------------------
 */

static void
CleanupChannelHandlers(
    Tcl_Interp *interp,
    Channel *chanPtr)
{
    ChannelState *statePtr = chanPtr->state;
				/* State info for channel */
    EventScriptRecord *sPtr, *prevPtr, *nextPtr;

    /*
     * Remove fileevent records on this channel that refer to the given
     * interpreter.
     */

    for (sPtr = statePtr->scriptRecordPtr, prevPtr = NULL;
	    sPtr != NULL; sPtr = nextPtr) {
	nextPtr = sPtr->nextPtr;
	if (sPtr->interp == interp) {
	    if (prevPtr == NULL) {
		statePtr->scriptRecordPtr = nextPtr;
	    } else {
		prevPtr->nextPtr = nextPtr;
	    }

	    Tcl_DeleteChannelHandler((Tcl_Channel) chanPtr,
		    TclChannelEventScriptInvoker, sPtr);

	    TclDecrRefCount(sPtr->scriptPtr);
	    Tcl_Free(sPtr);
	} else {
	    prevPtr = sPtr;
	}
    }
}

/*
 *----------------------------------------------------------------------
 *
 * Tcl_NotifyChannel --
 *
 *	This procedure is called by a channel driver when a driver detects an
 *	event on a channel. This procedure is responsible for actually
 *	handling the event by invoking any channel handler callbacks.
 *
 * Results:
 *	None.
 *
 * Side effects:
 *	Whatever the channel handler callback procedure does.
 *
 *----------------------------------------------------------------------
 */

void
Tcl_NotifyChannel(
    Tcl_Channel channel,	/* Channel that detected an event. */
    int mask)			/* OR'ed combination of TCL_READABLE,
				 * TCL_WRITABLE, or TCL_EXCEPTION: indicates
				 * which events were detected. */
{
    Channel *chanPtr = (Channel *) channel;
    ChannelState *statePtr = chanPtr->state;
				/* State info for channel */
    ChannelHandler *chPtr;
    ThreadSpecificData *tsdPtr = TCL_TSD_INIT(&dataKey);
    NextChannelHandler nh;
    Channel *upChanPtr;
    const Tcl_ChannelType *upTypePtr;

    /*
     * In contrast to the other API functions this procedure walks towards the
     * top of a stack and not down from it.
     *
     * The channel calling this procedure is the one who generated the event,
     * and thus does not take part in handling it. IOW, its HandlerProc is not
     * called, instead we begin with the channel above it.
     *
     * This behaviour also allows the transformation channels to generate
     * their own events and pass them upward.
     */

    while (mask && (chanPtr->upChanPtr != NULL)) {
	Tcl_DriverHandlerProc *upHandlerProc;

	upChanPtr = chanPtr->upChanPtr;
	upTypePtr = upChanPtr->typePtr;
	upHandlerProc = Tcl_ChannelHandlerProc(upTypePtr);
	if (upHandlerProc != NULL) {
	    mask = upHandlerProc(upChanPtr->instanceData, mask);
	}

	/*
	 * ELSE: Ignore transformations which are unable to handle the event
	 * coming from below. Assume that they don't change the mask and pass
	 * it on.
	 */

	chanPtr = upChanPtr;
    }

    channel = (Tcl_Channel) chanPtr;

    /*
     * Here we have either reached the top of the stack or the mask is empty.
     * We break out of the procedure if it is the latter.
     */

    if (!mask) {
	return;
    }

    /*
     * We are now above the topmost channel in a stack and have events left.
     * Now call the channel handlers as usual.
     *
     * Preserve the channel struct in case the script closes it.
     */

    TclChannelPreserve((Tcl_Channel)channel);
    Tcl_Preserve(statePtr);

    /*
     * If we are flushing in the background, be sure to call FlushChannel for
     * writable events. Note that we have to discard the writable event so we
     * don't call any write handlers before the flush is complete.
     */

    if (GotFlag(statePtr, BG_FLUSH_SCHEDULED) && (mask & TCL_WRITABLE)) {
	if (0 == FlushChannel(NULL, chanPtr, 1)) {
	    mask &= ~TCL_WRITABLE;
	}
    }

    /*
     * Add this invocation to the list of recursive invocations of
     * Tcl_NotifyChannel.
     */

    nh.nextHandlerPtr = NULL;
    nh.nestedHandlerPtr = tsdPtr->nestedHandlerPtr;
    tsdPtr->nestedHandlerPtr = &nh;

    for (chPtr = statePtr->chPtr; chPtr != NULL; ) {
	/*
	 * If this channel handler is interested in any of the events that
	 * have occurred on the channel, invoke its procedure.
	 */

	if ((chPtr->mask & mask) != 0) {
	    nh.nextHandlerPtr = chPtr->nextPtr;
	    chPtr->proc(chPtr->clientData, chPtr->mask & mask);
	    chPtr = nh.nextHandlerPtr;
	} else {
	    chPtr = chPtr->nextPtr;
	}
    }

    /*
     * Update the notifier interest, since it may have changed after invoking
     * event handlers. Skip that if the channel was deleted in the call to the
     * channel handler.
     */

    if (chanPtr->typePtr != NULL) {
	/*
	 * TODO: This call may not be needed.  If a handler induced a
	 * change in interest, that handler should have made its own
	 * UpdateInterest() call, one would think.
	 */
	UpdateInterest(chanPtr);
    }

    Tcl_Release(statePtr);
    TclChannelRelease(channel);

    tsdPtr->nestedHandlerPtr = nh.nestedHandlerPtr;
}

/*
 *----------------------------------------------------------------------
 *
 * UpdateInterest --
 *
 *	Arrange for the notifier to call us back at appropriate times based on
 *	the current state of the channel.
 *
 * Results:
 *	None.
 *
 * Side effects:
 *	May schedule a timer or driver handler.
 *
 *----------------------------------------------------------------------
 */

static void
UpdateInterest(
    Channel *chanPtr)		/* Channel to update. */
{
    ChannelState *statePtr = chanPtr->state;
				/* State info for channel */
    int mask = statePtr->interestMask;

    if (chanPtr->typePtr == NULL) {
	/* Do not update interest on a closed channel */
	return;
    }

    /*
     * If there are flushed buffers waiting to be written, then we need to
     * watch for the channel to become writable.
     */

    if (GotFlag(statePtr, BG_FLUSH_SCHEDULED)) {
	mask |= TCL_WRITABLE;
    }

    /*
     * If there is data in the input queue, and we aren't waiting for more
     * data, then we need to schedule a timer so we don't block in the
     * notifier. Also, cancel the read interest so we don't get duplicate
     * events.
     */

    if (mask & TCL_READABLE) {
	if (!GotFlag(statePtr, CHANNEL_NEED_MORE_DATA)
		&& (statePtr->inQueueHead != NULL)
		&& IsBufferReady(statePtr->inQueueHead)) {
	    mask &= ~TCL_READABLE;

	    /*
	     * Andreas Kupries, April 11, 2003
	     *
	     * Some operating systems (Solaris 2.6 and higher (but not Solaris
	     * 2.5, go figure)) generate READABLE and EXCEPTION events when
	     * select()'ing [*] on a plain file, even if EOF was not yet
	     * reached. This is a problem in the following situation:
	     *
	     * - An extension asks to get both READABLE and EXCEPTION events.
	     * - It reads data into a buffer smaller than the buffer used by
	     *	 Tcl itself.
	     * - It does not process all events in the event queue, but only
	     *	 one, at least in some situations.
	     *
	     * In that case we can get into a situation where
	     *
	     * - Tcl drops READABLE here, because it has data in its own
	     *	 buffers waiting to be read by the extension.
	     * - A READABLE event is syntesized via timer.
	     * - The OS still reports the EXCEPTION condition on the file.
	     * - And the extension gets the EXCPTION event first, and handles
	     *	 this as EOF.
	     *
	     * End result ==> Premature end of reading from a file.
	     *
	     * The concrete example is 'Expect', and its [expect] command
	     * (and at the C-level, deep in the bowels of Expect,
	     * 'exp_get_next_event'. See marker 'SunOS' for commentary in
	     * that function too).
	     *
	     * [*] As the Tcl notifier does. See also for marker 'SunOS' in
	     * file 'exp_event.c' of Expect.
	     *
	     * Our solution here is to drop the interest in the EXCEPTION
	     * events too. This compiles on all platforms, and also passes the
	     * testsuite on all of them.
	     */

	    mask &= ~TCL_EXCEPTION;

	    if (!statePtr->timer) {
		statePtr->timer = Tcl_CreateTimerHandler(SYNTHETIC_EVENT_TIME,
                        ChannelTimerProc, chanPtr);
	    }
	}
    }
    ChanWatch(chanPtr, mask);
}

/*
 *----------------------------------------------------------------------
 *
 * ChannelTimerProc --
 *
 *	Timer handler scheduled by UpdateInterest to monitor the channel
 *	buffers until they are empty.
 *
 * Results:
 *	None.
 *
 * Side effects:
 *	May invoke channel handlers.
 *
 *----------------------------------------------------------------------
 */

static void
ChannelTimerProc(
    ClientData clientData)
{
    Channel *chanPtr = clientData;
    ChannelState *statePtr = chanPtr->state;
				/* State info for channel */

    if (!GotFlag(statePtr, CHANNEL_NEED_MORE_DATA)
	    && (statePtr->interestMask & TCL_READABLE)
	    && (statePtr->inQueueHead != NULL)
	    && IsBufferReady(statePtr->inQueueHead)) {
	/*
	 * Restart the timer in case a channel handler reenters the event loop
	 * before UpdateInterest gets called by Tcl_NotifyChannel.
	 */

	statePtr->timer = Tcl_CreateTimerHandler(SYNTHETIC_EVENT_TIME,
                ChannelTimerProc,chanPtr);
	Tcl_Preserve(statePtr);
	Tcl_NotifyChannel((Tcl_Channel) chanPtr, TCL_READABLE);
	Tcl_Release(statePtr);
    } else {
	statePtr->timer = NULL;
	UpdateInterest(chanPtr);
    }
}

/*
 *----------------------------------------------------------------------
 *
 * Tcl_CreateChannelHandler --
 *
 *	Arrange for a given procedure to be invoked whenever the channel
 *	indicated by the chanPtr arg becomes readable or writable.
 *
 * Results:
 *	None.
 *
 * Side effects:
 *	From now on, whenever the I/O channel given by chanPtr becomes ready
 *	in the way indicated by mask, proc will be invoked. See the manual
 *	entry for details on the calling sequence to proc. If there is already
 *	an event handler for chan, proc and clientData, then the mask will be
 *	updated.
 *
 *----------------------------------------------------------------------
 */

void
Tcl_CreateChannelHandler(
    Tcl_Channel chan,		/* The channel to create the handler for. */
    int mask,			/* OR'ed combination of TCL_READABLE,
				 * TCL_WRITABLE, and TCL_EXCEPTION: indicates
				 * conditions under which proc should be
				 * called. Use 0 to disable a registered
				 * handler. */
    Tcl_ChannelProc *proc,	/* Procedure to call for each selected
				 * event. */
    ClientData clientData)	/* Arbitrary data to pass to proc. */
{
    ChannelHandler *chPtr;
    Channel *chanPtr = (Channel *) chan;
    ChannelState *statePtr = chanPtr->state;
				/* State info for channel */

    /*
     * Check whether this channel handler is not already registered. If it is
     * not, create a new record, else reuse existing record (smash current
     * values).
     */

    for (chPtr = statePtr->chPtr; chPtr != NULL; chPtr = chPtr->nextPtr) {
	if ((chPtr->chanPtr == chanPtr) && (chPtr->proc == proc) &&
		(chPtr->clientData == clientData)) {
	    break;
	}
    }
    if (chPtr == NULL) {
	chPtr = Tcl_Alloc(sizeof(ChannelHandler));
	chPtr->mask = 0;
	chPtr->proc = proc;
	chPtr->clientData = clientData;
	chPtr->chanPtr = chanPtr;
	chPtr->nextPtr = statePtr->chPtr;
	statePtr->chPtr = chPtr;
    }

    /*
     * The remainder of the initialization below is done regardless of whether
     * or not this is a new record or a modification of an old one.
     */

    chPtr->mask = mask;

    /*
     * Recompute the interest mask for the channel - this call may actually be
     * disabling an existing handler.
     */

    statePtr->interestMask = 0;
    for (chPtr = statePtr->chPtr; chPtr != NULL; chPtr = chPtr->nextPtr) {
	statePtr->interestMask |= chPtr->mask;
    }

    UpdateInterest(statePtr->topChanPtr);
}

/*
 *----------------------------------------------------------------------
 *
 * Tcl_DeleteChannelHandler --
 *
 *	Cancel a previously arranged callback arrangement for an IO channel.
 *
 * Results:
 *	None.
 *
 * Side effects:
 *	If a callback was previously registered for this chan, proc and
 *	clientData, it is removed and the callback will no longer be called
 *	when the channel becomes ready for IO.
 *
 *----------------------------------------------------------------------
 */

void
Tcl_DeleteChannelHandler(
    Tcl_Channel chan,		/* The channel for which to remove the
				 * callback. */
    Tcl_ChannelProc *proc,	/* The procedure in the callback to delete. */
    ClientData clientData)	/* The client data in the callback to
				 * delete. */
{
    ThreadSpecificData *tsdPtr = TCL_TSD_INIT(&dataKey);
    ChannelHandler *chPtr, *prevChPtr;
    Channel *chanPtr = (Channel *) chan;
    ChannelState *statePtr = chanPtr->state;
				/* State info for channel */
    NextChannelHandler *nhPtr;

    /*
     * Find the entry and the previous one in the list.
     */

    for (prevChPtr = NULL, chPtr = statePtr->chPtr; chPtr != NULL;
	    chPtr = chPtr->nextPtr) {
	if ((chPtr->chanPtr == chanPtr) && (chPtr->clientData == clientData)
		&& (chPtr->proc == proc)) {
	    break;
	}
	prevChPtr = chPtr;
    }

    /*
     * If not found, return without doing anything.
     */

    if (chPtr == NULL) {
	return;
    }

    /*
     * If Tcl_NotifyChannel is about to process this handler, tell it to
     * process the next one instead - we are going to delete *this* one.
     */

    for (nhPtr = tsdPtr->nestedHandlerPtr; nhPtr != NULL;
	    nhPtr = nhPtr->nestedHandlerPtr) {
	if (nhPtr->nextHandlerPtr == chPtr) {
	    nhPtr->nextHandlerPtr = chPtr->nextPtr;
	}
    }

    /*
     * Splice it out of the list of channel handlers.
     */

    if (prevChPtr == NULL) {
	statePtr->chPtr = chPtr->nextPtr;
    } else {
	prevChPtr->nextPtr = chPtr->nextPtr;
    }
    Tcl_Free(chPtr);

    /*
     * Recompute the interest list for the channel, so that infinite loops
     * will not result if Tcl_DeleteChannelHandler is called inside an event.
     */

    statePtr->interestMask = 0;
    for (chPtr = statePtr->chPtr; chPtr != NULL; chPtr = chPtr->nextPtr) {
	statePtr->interestMask |= chPtr->mask;
    }

    UpdateInterest(statePtr->topChanPtr);
}

/*
 *----------------------------------------------------------------------
 *
 * DeleteScriptRecord --
 *
 *	Delete a script record for this combination of channel, interp and
 *	mask.
 *
 * Results:
 *	None.
 *
 * Side effects:
 *	Deletes a script record and cancels a channel event handler.
 *
 *----------------------------------------------------------------------
 */

static void
DeleteScriptRecord(
    Tcl_Interp *interp,		/* Interpreter in which script was to be
				 * executed. */
    Channel *chanPtr,		/* The channel for which to delete the script
				 * record (if any). */
    int mask)			/* Events in mask must exactly match mask of
				 * script to delete. */
{
    ChannelState *statePtr = chanPtr->state;
				/* State info for channel */
    EventScriptRecord *esPtr, *prevEsPtr;

    for (esPtr = statePtr->scriptRecordPtr, prevEsPtr = NULL; esPtr != NULL;
	    prevEsPtr = esPtr, esPtr = esPtr->nextPtr) {
	if ((esPtr->interp == interp) && (esPtr->mask == mask)) {
	    if (esPtr == statePtr->scriptRecordPtr) {
		statePtr->scriptRecordPtr = esPtr->nextPtr;
	    } else {
		CLANG_ASSERT(prevEsPtr);
		prevEsPtr->nextPtr = esPtr->nextPtr;
	    }

	    Tcl_DeleteChannelHandler((Tcl_Channel) chanPtr,
		    TclChannelEventScriptInvoker, esPtr);

	    TclDecrRefCount(esPtr->scriptPtr);
	    Tcl_Free(esPtr);

	    break;
	}
    }
}

/*
 *----------------------------------------------------------------------
 *
 * CreateScriptRecord --
 *
 *	Creates a record to store a script to be executed when a specific
 *	event fires on a specific channel.
 *
 * Results:
 *	None.
 *
 * Side effects:
 *	Causes the script to be stored for later execution.
 *
 *----------------------------------------------------------------------
 */

static void
CreateScriptRecord(
    Tcl_Interp *interp,		/* Interpreter in which to execute the stored
				 * script. */
    Channel *chanPtr,		/* Channel for which script is to be stored */
    int mask,			/* Set of events for which script will be
				 * invoked. */
    Tcl_Obj *scriptPtr)		/* Pointer to script object. */
{
    ChannelState *statePtr = chanPtr->state;
				/* State info for channel */
    EventScriptRecord *esPtr;
    int makeCH;

    for (esPtr=statePtr->scriptRecordPtr; esPtr!=NULL; esPtr=esPtr->nextPtr) {
	if ((esPtr->interp == interp) && (esPtr->mask == mask)) {
	    TclDecrRefCount(esPtr->scriptPtr);
	    esPtr->scriptPtr = NULL;
	    break;
	}
    }

    makeCH = (esPtr == NULL);

    if (makeCH) {
	esPtr = Tcl_Alloc(sizeof(EventScriptRecord));
    }

    /*
     * Initialize the structure before calling Tcl_CreateChannelHandler,
     * because a reflected channel calling 'chan postevent' aka
     * 'Tcl_NotifyChannel' in its 'watch'Proc will invoke
     * 'TclChannelEventScriptInvoker' immediately, and we do not wish it to
     * see uninitialized memory and crash. See [Bug 2918110].
     */

    esPtr->chanPtr = chanPtr;
    esPtr->interp = interp;
    esPtr->mask = mask;
    Tcl_IncrRefCount(scriptPtr);
    esPtr->scriptPtr = scriptPtr;

    if (makeCH) {
	esPtr->nextPtr = statePtr->scriptRecordPtr;
	statePtr->scriptRecordPtr = esPtr;

	Tcl_CreateChannelHandler((Tcl_Channel) chanPtr, mask,
		TclChannelEventScriptInvoker, esPtr);
    }
}

/*
 *----------------------------------------------------------------------
 *
 * TclChannelEventScriptInvoker --
 *
 *	Invokes a script scheduled by "fileevent" for when the channel becomes
 *	ready for IO. This function is invoked by the channel handler which
 *	was created by the Tcl "fileevent" command.
 *
 * Results:
 *	None.
 *
 * Side effects:
 *	Whatever the script does.
 *
 *----------------------------------------------------------------------
 */

void
TclChannelEventScriptInvoker(
    ClientData clientData,	/* The script+interp record. */
    int mask)			/* Not used. */
{
    Tcl_Interp *interp;		/* Interpreter in which to eval the script. */
    Channel *chanPtr;		/* The channel for which this handler is
				 * registered. */
    EventScriptRecord *esPtr;	/* The event script + interpreter to eval it
				 * in. */
    int result;			/* Result of call to eval script. */

    esPtr = clientData;
    chanPtr = esPtr->chanPtr;
    mask = esPtr->mask;
    interp = esPtr->interp;

    /*
     * We must preserve the interpreter so we can report errors on it later.
     * Note that we do not need to preserve the channel because that is done
     * by Tcl_NotifyChannel before calling channel handlers.
     */

    Tcl_Preserve(interp);
    TclChannelPreserve((Tcl_Channel)chanPtr);
    result = Tcl_EvalObjEx(interp, esPtr->scriptPtr, TCL_EVAL_GLOBAL);

    /*
     * On error, cause a background error and remove the channel handler and
     * the script record.
     *
     * NOTE: Must delete channel handler before causing the background error
     * because the background error may want to reinstall the handler.
     */

    if (result != TCL_OK) {
	if (chanPtr->typePtr != NULL) {
	    DeleteScriptRecord(interp, chanPtr, mask);
	}
	Tcl_BackgroundException(interp, result);
    }
    TclChannelRelease((Tcl_Channel)chanPtr);
    Tcl_Release(interp);
}

/*
 *----------------------------------------------------------------------
 *
 * Tcl_FileEventObjCmd --
 *
 *	This procedure implements the "fileevent" Tcl command. See the user
 *	documentation for details on what it does. This command is based on
 *	the Tk command "fileevent" which in turn is based on work contributed
 *	by Mark Diekhans.
 *
 * Results:
 *	A standard Tcl result.
 *
 * Side effects:
 *	May create a channel handler for the specified channel.
 *
 *----------------------------------------------------------------------
 */

	/* ARGSUSED */
int
Tcl_FileEventObjCmd(
    ClientData clientData,	/* Not used. */
    Tcl_Interp *interp,		/* Interpreter in which the channel for which
				 * to create the handler is found. */
    int objc,			/* Number of arguments. */
    Tcl_Obj *const objv[])	/* Argument objects. */
{
    Channel *chanPtr;		/* The channel to create the handler for. */
    ChannelState *statePtr;	/* State info for channel */
    Tcl_Channel chan;		/* The opaque type for the channel. */
    const char *chanName;
    int modeIndex;		/* Index of mode argument. */
    int mask;
    static const char *const modeOptions[] = {"readable", "writable", NULL};
    static const int maskArray[] = {TCL_READABLE, TCL_WRITABLE};

    if ((objc != 3) && (objc != 4)) {
	Tcl_WrongNumArgs(interp, 1, objv, "channelId event ?script?");
	return TCL_ERROR;
    }
    if (Tcl_GetIndexFromObj(interp, objv[2], modeOptions, "event name", 0,
	    &modeIndex) != TCL_OK) {
	return TCL_ERROR;
    }
    mask = maskArray[modeIndex];

    chanName = TclGetString(objv[1]);
    chan = Tcl_GetChannel(interp, chanName, NULL);
    if (chan == NULL) {
	return TCL_ERROR;
    }
    chanPtr = (Channel *) chan;
    statePtr = chanPtr->state;
    if ((statePtr->flags & mask) == 0) {
	Tcl_SetObjResult(interp, Tcl_ObjPrintf("channel is not %s",
		(mask == TCL_READABLE) ? "readable" : "writable"));
	return TCL_ERROR;
    }

    /*
     * If we are supposed to return the script, do so.
     */

    if (objc == 3) {
	EventScriptRecord *esPtr;

	for (esPtr = statePtr->scriptRecordPtr; esPtr != NULL;
		esPtr = esPtr->nextPtr) {
	    if ((esPtr->interp == interp) && (esPtr->mask == mask)) {
		Tcl_SetObjResult(interp, esPtr->scriptPtr);
		break;
	    }
	}
	return TCL_OK;
    }

    /*
     * If we are supposed to delete a stored script, do so.
     */

    if (*(TclGetString(objv[3])) == '\0') {
	DeleteScriptRecord(interp, chanPtr, mask);
	return TCL_OK;
    }

    /*
     * Make the script record that will link between the event and the script
     * to invoke. This also creates a channel event handler which will
     * evaluate the script in the supplied interpreter.
     */

    CreateScriptRecord(interp, chanPtr, mask, objv[3]);

    return TCL_OK;
}

/*
 *----------------------------------------------------------------------
 *
 * ZeroTransferTimerProc --
 *
 *	Timer handler scheduled by TclCopyChannel so that -command is
 *	called asynchronously even when -size is 0.
 *
 * Results:
 *	None.
 *
 * Side effects:
 *	Calls CopyData for -command invocation.
 *
 *----------------------------------------------------------------------
 */

static void
ZeroTransferTimerProc(
    ClientData clientData)
{
    /* calling CopyData with mask==0 still implies immediate invocation of the
     *  -command callback, and completion of the fcopy.
     */
    CopyData(clientData, 0);
}

/*
 *----------------------------------------------------------------------
 *
 * TclCopyChannel --
 *
 *	This routine copies data from one channel to another, either
 *	synchronously or asynchronously. If a command script is supplied, the
 *	operation runs in the background. The script is invoked when the copy
 *	completes. Otherwise the function waits until the copy is completed
 *	before returning.
 *
 * Results:
 *	A standard Tcl result.
 *
 * Side effects:
 *	May schedule a background copy operation that causes both channels to
 *	be marked busy.
 *
 *----------------------------------------------------------------------
 */

int
TclCopyChannel(
    Tcl_Interp *interp,		/* Current interpreter. */
    Tcl_Channel inChan,		/* Channel to read from. */
    Tcl_Channel outChan,	/* Channel to write to. */
    Tcl_WideInt toRead,		/* Amount of data to copy, or -1 for all. */
    Tcl_Obj *cmdPtr)		/* Pointer to script to execute or NULL. */
{
    Channel *inPtr = (Channel *) inChan;
    Channel *outPtr = (Channel *) outChan;
    ChannelState *inStatePtr, *outStatePtr;
    int readFlags, writeFlags;
    CopyState *csPtr;
    int nonBlocking = (cmdPtr) ? CHANNEL_NONBLOCKING : 0;
    int moveBytes;

    inStatePtr = inPtr->state;
    outStatePtr = outPtr->state;

    if (BUSY_STATE(inStatePtr, TCL_READABLE)) {
	if (interp) {
	    Tcl_SetObjResult(interp, Tcl_ObjPrintf(
                    "channel \"%s\" is busy", Tcl_GetChannelName(inChan)));
	}
	return TCL_ERROR;
    }
    if (BUSY_STATE(outStatePtr, TCL_WRITABLE)) {
	if (interp) {
	    Tcl_SetObjResult(interp, Tcl_ObjPrintf(
                    "channel \"%s\" is busy", Tcl_GetChannelName(outChan)));
	}
	return TCL_ERROR;
    }

    readFlags = inStatePtr->flags;
    writeFlags = outStatePtr->flags;

    /*
     * Set up the blocking mode appropriately. Background copies need
     * non-blocking channels. Foreground copies need blocking channels. If
     * there is an error, restore the old blocking mode.
     */

    if (nonBlocking != (readFlags & CHANNEL_NONBLOCKING)) {
	if (SetBlockMode(interp, inPtr, nonBlocking ?
		TCL_MODE_NONBLOCKING : TCL_MODE_BLOCKING) != TCL_OK) {
	    return TCL_ERROR;
	}
    }
    if ((inPtr!=outPtr) && (nonBlocking!=(writeFlags&CHANNEL_NONBLOCKING)) &&
	    (SetBlockMode(NULL, outPtr, nonBlocking ?
		    TCL_MODE_NONBLOCKING : TCL_MODE_BLOCKING) != TCL_OK) &&
	    (nonBlocking != (readFlags & CHANNEL_NONBLOCKING))) {
	SetBlockMode(NULL, inPtr, (readFlags & CHANNEL_NONBLOCKING)
		? TCL_MODE_NONBLOCKING : TCL_MODE_BLOCKING);
	return TCL_ERROR;
    }

    /*
     * Make sure the output side is unbuffered.
     */

    outStatePtr->flags = (outStatePtr->flags & ~CHANNEL_LINEBUFFERED)
	    | CHANNEL_UNBUFFERED;

    /*
     * Test for conditions where we know we can just move bytes from input
     * channel to output channel with no transformation or even examination
     * of the bytes themselves.
     */

    moveBytes = inStatePtr->inEofChar == '\0'	/* No eofChar to stop input */
	    && inStatePtr->inputTranslation == TCL_TRANSLATE_LF
	    && outStatePtr->outputTranslation == TCL_TRANSLATE_LF
	    && inStatePtr->encoding == outStatePtr->encoding;

    /*
     * Allocate a new CopyState to maintain info about the current copy in
     * progress. This structure will be deallocated when the copy is
     * completed.
     */

    csPtr = Tcl_Alloc(sizeof(CopyState) + !moveBytes * inStatePtr->bufSize);
    csPtr->bufSize = !moveBytes * inStatePtr->bufSize;
    csPtr->readPtr = inPtr;
    csPtr->writePtr = outPtr;
    csPtr->readFlags = readFlags;
    csPtr->writeFlags = writeFlags;
    csPtr->toRead = toRead;
    csPtr->total = (Tcl_WideInt) 0;
    csPtr->interp = interp;
    if (cmdPtr) {
	Tcl_IncrRefCount(cmdPtr);
    }
    csPtr->cmdPtr = cmdPtr;

    inStatePtr->csPtrR  = csPtr;
    outStatePtr->csPtrW = csPtr;

    if (moveBytes) {
	return MoveBytes(csPtr);
    }

    /*
     * Special handling of -size 0 async transfers, so that the -command is
     * still called asynchronously.
     */

    if ((nonBlocking == CHANNEL_NONBLOCKING) && (toRead == 0)) {
        Tcl_CreateTimerHandler(0, ZeroTransferTimerProc, csPtr);
        return 0;
    }

    /*
     * Start copying data between the channels.
     */

    return CopyData(csPtr, 0);
}

/*
 *----------------------------------------------------------------------
 *
 * CopyData --
 *
 *	This function implements the lowest level of the copying mechanism for
 *	TclCopyChannel.
 *
 * Results:
 *	Returns TCL_OK on success, else TCL_ERROR.
 *
 * Side effects:
 *	Moves data between channels, may create channel handlers.
 *
 *----------------------------------------------------------------------
 */

static void
MBCallback(
    CopyState *csPtr,
    Tcl_Obj *errObj)
{
    Tcl_Obj *cmdPtr = Tcl_DuplicateObj(csPtr->cmdPtr);
    Tcl_WideInt total = csPtr->total;
    Tcl_Interp *interp = csPtr->interp;
    int code;

    Tcl_IncrRefCount(cmdPtr);
    StopCopy(csPtr);

    /* TODO: What if cmdPtr is not a list?! */

    Tcl_ListObjAppendElement(NULL, cmdPtr, Tcl_NewWideIntObj(total));
    if (errObj) {
	Tcl_ListObjAppendElement(NULL, cmdPtr, errObj);
    }

    Tcl_Preserve(interp);
    code = Tcl_EvalObjEx(interp, cmdPtr, TCL_EVAL_GLOBAL);
    if (code != TCL_OK) {
	Tcl_BackgroundException(interp, code);
    }
    Tcl_Release(interp);
    TclDecrRefCount(cmdPtr);
}

static void
MBError(
    CopyState *csPtr,
    int mask,
    int errorCode)
{
    Tcl_Channel inChan = (Tcl_Channel) csPtr->readPtr;
    Tcl_Channel outChan = (Tcl_Channel) csPtr->writePtr;
    Tcl_Obj *errObj;

    Tcl_SetErrno(errorCode);

    errObj = Tcl_ObjPrintf( "error %sing \"%s\": %s",
	    (mask & TCL_READABLE) ? "read" : "writ",
	    Tcl_GetChannelName((mask & TCL_READABLE) ? inChan : outChan),
	    Tcl_PosixError(csPtr->interp));

    if (csPtr->cmdPtr) {
	MBCallback(csPtr, errObj);
    } else {
	Tcl_SetObjResult(csPtr->interp, errObj);
	StopCopy(csPtr);
    }
}

static void
MBEvent(
    ClientData clientData,
    int mask)
{
    CopyState *csPtr = (CopyState *) clientData;
    Tcl_Channel inChan = (Tcl_Channel) csPtr->readPtr;
    Tcl_Channel outChan = (Tcl_Channel) csPtr->writePtr;
    ChannelState *inStatePtr = csPtr->readPtr->state;

    if (mask & TCL_WRITABLE) {
	Tcl_DeleteChannelHandler(inChan, MBEvent, csPtr);
	Tcl_DeleteChannelHandler(outChan, MBEvent, csPtr);
	switch (MBWrite(csPtr)) {
	case TCL_OK:
	    MBCallback(csPtr, NULL);
	    break;
	case TCL_CONTINUE:
	    Tcl_CreateChannelHandler(inChan, TCL_READABLE, MBEvent, csPtr);
	    break;
	}
    } else if (mask & TCL_READABLE) {
	if (TCL_OK == MBRead(csPtr)) {
	    /* When at least one full buffer is present, stop reading. */
	    if (IsBufferFull(inStatePtr->inQueueHead)
		    || !Tcl_InputBlocked(inChan)) {
		Tcl_DeleteChannelHandler(inChan, MBEvent, csPtr);
	    }

	    /* Successful read -- set up to write the bytes we read */
	    Tcl_CreateChannelHandler(outChan, TCL_WRITABLE, MBEvent, csPtr);
	}
    }
}

static int
MBRead(
    CopyState *csPtr)
{
    ChannelState *inStatePtr = csPtr->readPtr->state;
    ChannelBuffer *bufPtr = inStatePtr->inQueueHead;
    int code;

    if (bufPtr && BytesLeft(bufPtr) > 0) {
	return TCL_OK;
    }

    code = GetInput(inStatePtr->topChanPtr);
    if (code == 0 || GotFlag(inStatePtr, CHANNEL_BLOCKED)) {
	return TCL_OK;
    } else {
	MBError(csPtr, TCL_READABLE, code);
	return TCL_ERROR;
    }
}

static int
MBWrite(
    CopyState *csPtr)
{
    ChannelState *inStatePtr = csPtr->readPtr->state;
    ChannelState *outStatePtr = csPtr->writePtr->state;
    ChannelBuffer *bufPtr = inStatePtr->inQueueHead;
    ChannelBuffer *tail = NULL;
    int code;
    Tcl_WideInt inBytes = 0;

    /* Count up number of bytes waiting in the input queue */
    while (bufPtr) {
	inBytes += BytesLeft(bufPtr);
	tail = bufPtr;
	if (csPtr->toRead != -1 && csPtr->toRead < inBytes) {
	    /* Queue has enough bytes to complete the copy */
	    break;
	}
	bufPtr = bufPtr->nextPtr;
    }

    if (bufPtr) {
	/* Split the overflowing buffer in two */
	int extra = (int) (inBytes - csPtr->toRead);
        /* Note that going with int for extra assumes that inBytes is not too
         * much over toRead to require a wide itself. If that gets violated
         * then the calculations involving extra must be made wide too.
         *
         * Noted with Win32/MSVC debug build treating the warning (possible of
         * data in __int64 to int conversion) as error.
         */

	bufPtr = AllocChannelBuffer(extra);

	tail->nextAdded -= extra;
	memcpy(InsertPoint(bufPtr), InsertPoint(tail), extra);
	bufPtr->nextAdded += extra;
	bufPtr->nextPtr = tail->nextPtr;
	tail->nextPtr = NULL;
	inBytes = csPtr->toRead;
    }

    /* Update the byte counts */
    if (csPtr->toRead != -1) {
	csPtr->toRead -= inBytes;
    }
    csPtr->total += inBytes;

    /* Move buffers from input to output channels */
    if (outStatePtr->outQueueTail) {
	outStatePtr->outQueueTail->nextPtr = inStatePtr->inQueueHead;
    } else {
	outStatePtr->outQueueHead = inStatePtr->inQueueHead;
    }
    outStatePtr->outQueueTail = tail;
    inStatePtr->inQueueHead = bufPtr;
    if (inStatePtr->inQueueTail == tail) {
	inStatePtr->inQueueTail = bufPtr;
    }
    if (bufPtr == NULL) {
	inStatePtr->inQueueTail = NULL;
    }

    code = FlushChannel(csPtr->interp, outStatePtr->topChanPtr, 0);
    if (code) {
	MBError(csPtr, TCL_WRITABLE, code);
	return TCL_ERROR;
    }
    if (csPtr->toRead == 0 || GotFlag(inStatePtr, CHANNEL_EOF)) {
	return TCL_OK;
    }
    return TCL_CONTINUE;
}

static int
MoveBytes(
    CopyState *csPtr)		/* State of copy operation. */
{
    ChannelState *outStatePtr = csPtr->writePtr->state;
    ChannelBuffer *bufPtr = outStatePtr->curOutPtr;
    int errorCode;

    if (bufPtr && BytesLeft(bufPtr)) {
	/* If we start with unflushed bytes in the destination
	 * channel, flush them out of the way first. */

	errorCode = FlushChannel(csPtr->interp, outStatePtr->topChanPtr, 0);
	if (errorCode != 0) {
	    MBError(csPtr, TCL_WRITABLE, errorCode);
	    return TCL_ERROR;
	}
    }

    if (csPtr->cmdPtr) {
	Tcl_Channel inChan = (Tcl_Channel) csPtr->readPtr;
	Tcl_CreateChannelHandler(inChan, TCL_READABLE, MBEvent, csPtr);
	return TCL_OK;
    }

    while (1) {
	int code;

	if (TCL_ERROR == MBRead(csPtr)) {
	    return TCL_ERROR;
	}
	code = MBWrite(csPtr);
	if (code == TCL_OK) {
	    Tcl_SetObjResult(csPtr->interp, Tcl_NewWideIntObj(csPtr->total));
	    StopCopy(csPtr);
	    return TCL_OK;
	}
	if (code == TCL_ERROR) {
	    return TCL_ERROR;
	}
	/* code == TCL_CONTINUE --> continue the loop */
    }
    return TCL_OK;	/* Silence compiler warnings */
}

static int
CopyData(
    CopyState *csPtr,		/* State of copy operation. */
    int mask)			/* Current channel event flags. */
{
    Tcl_Interp *interp;
    Tcl_Obj *cmdPtr, *errObj = NULL, *bufObj = NULL, *msg = NULL;
    Tcl_Channel inChan, outChan;
    ChannelState *inStatePtr, *outStatePtr;
    int result = TCL_OK, size, sizeb;
    Tcl_WideInt total;
    const char *buffer;
    int inBinary, outBinary, sameEncoding;
				/* Encoding control */
    int underflow;		/* Input underflow */

    inChan	= (Tcl_Channel) csPtr->readPtr;
    outChan	= (Tcl_Channel) csPtr->writePtr;
    inStatePtr	= csPtr->readPtr->state;
    outStatePtr	= csPtr->writePtr->state;
    interp	= csPtr->interp;
    cmdPtr	= csPtr->cmdPtr;

    /*
     * Copy the data the slow way, using the translation mechanism.
     *
     * Note: We have make sure that we use the topmost channel in a stack for
     * the copying. The caller uses Tcl_GetChannel to access it, and thus gets
     * the bottom of the stack.
     */

    inBinary = (inStatePtr->encoding == NULL);
    outBinary = (outStatePtr->encoding == NULL);
    sameEncoding = (inStatePtr->encoding == outStatePtr->encoding);

    if (!(inBinary || sameEncoding)) {
	TclNewObj(bufObj);
	Tcl_IncrRefCount(bufObj);
    }

    while (csPtr->toRead != (Tcl_WideInt) 0) {
	/*
	 * Check for unreported background errors.
	 */

	Tcl_GetChannelError(inChan, &msg);
	if ((inStatePtr->unreportedError != 0) || (msg != NULL)) {
	    Tcl_SetErrno(inStatePtr->unreportedError);
	    inStatePtr->unreportedError = 0;
	    goto readError;
	}
	Tcl_GetChannelError(outChan, &msg);
	if ((outStatePtr->unreportedError != 0) || (msg != NULL)) {
	    Tcl_SetErrno(outStatePtr->unreportedError);
	    outStatePtr->unreportedError = 0;
	    goto writeError;
	}

	if (cmdPtr && (mask == 0)) {
	    /*
	     * In async mode, we skip reading synchronously and fake an
	     * underflow instead to prime the readable fileevent.
	     */

	    size = 0;
	    underflow = 1;
	} else {
	    /*
	     * Read up to bufSize bytes.
	     */

	    if ((csPtr->toRead == (Tcl_WideInt) -1)
                    || (csPtr->toRead > (Tcl_WideInt) csPtr->bufSize)) {
		sizeb = csPtr->bufSize;
	    } else {
		sizeb = (int) csPtr->toRead;
	    }

	    if (inBinary || sameEncoding) {
		size = DoRead(inStatePtr->topChanPtr, csPtr->buffer, sizeb,
                              !GotFlag(inStatePtr, CHANNEL_NONBLOCKING));
	    } else {
		size = DoReadChars(inStatePtr->topChanPtr, bufObj, sizeb,
			0 /* No append */);
	    }
	    underflow = (size >= 0) && (size < sizeb);	/* Input underflow */
	}

	if (size < 0) {
	readError:
	    if (interp) {
		TclNewObj(errObj);
		Tcl_AppendStringsToObj(errObj, "error reading \"",
			Tcl_GetChannelName(inChan), "\": ", NULL);
		if (msg != NULL) {
		    Tcl_AppendObjToObj(errObj, msg);
		} else {
		    Tcl_AppendStringsToObj(errObj, Tcl_PosixError(interp),
			    NULL);
		}
	    }
	    if (msg != NULL) {
		Tcl_DecrRefCount(msg);
	    }
	    break;
	} else if (underflow) {
	    /*
	     * We had an underflow on the read side. If we are at EOF, and not
	     * in the synchronous part of an asynchronous fcopy, then the
	     * copying is done, otherwise set up a channel handler to detect
	     * when the channel becomes readable again.
	     */

	    if ((size == 0) && Tcl_Eof(inChan) && !(cmdPtr && (mask == 0))) {
		break;
	    }
	    if (cmdPtr && (!Tcl_Eof(inChan) || (mask == 0)) &&
                !(mask & TCL_READABLE)) {
		if (mask & TCL_WRITABLE) {
		    Tcl_DeleteChannelHandler(outChan, CopyEventProc, csPtr);
		}
		Tcl_CreateChannelHandler(inChan, TCL_READABLE, CopyEventProc,
			csPtr);
	    }
	    if (size == 0) {
		if (!GotFlag(inStatePtr, CHANNEL_NONBLOCKING)) {
		    /*
                     * We allowed a short read.  Keep trying.
                     */

		    continue;
		}
		if (bufObj != NULL) {
		    TclDecrRefCount(bufObj);
		    bufObj = NULL;
		}
		return TCL_OK;
	    }
	}

	/*
	 * Now write the buffer out.
	 */

	if (inBinary || sameEncoding) {
	    buffer = csPtr->buffer;
	    sizeb = size;
	} else {
	    buffer = TclGetStringFromObj(bufObj, &sizeb);
	}

	if (outBinary || sameEncoding) {
	    sizeb = WriteBytes(outStatePtr->topChanPtr, buffer, sizeb);
	} else {
	    sizeb = WriteChars(outStatePtr->topChanPtr, buffer, sizeb);
	}

	/*
	 * [Bug 2895565]. At this point 'size' still contains the number of
	 * bytes or characters which have been read. We keep this to later to
	 * update the totals and toRead information, see marker (UP) below. We
	 * must not overwrite it with 'sizeb', which is the number of written
	 * bytes or characters, and both EOL translation and encoding
	 * conversion may have changed this number unpredictably in relation
	 * to 'size' (It can be smaller or larger, in the latter case able to
	 * drive toRead below -1, causing infinite looping). Completely
	 * unsuitable for updating totals and toRead.
	 */

	if (sizeb < 0) {
	writeError:
	    if (interp) {
		TclNewObj(errObj);
		Tcl_AppendStringsToObj(errObj, "error writing \"",
			Tcl_GetChannelName(outChan), "\": ", NULL);
		if (msg != NULL) {
		    Tcl_AppendObjToObj(errObj, msg);
		} else {
		    Tcl_AppendStringsToObj(errObj, Tcl_PosixError(interp),
			    NULL);
		}
	    }
	    if (msg != NULL) {
		Tcl_DecrRefCount(msg);
	    }
	    break;
	}

	/*
	 * Update the current byte count. Do it now so the count is valid
	 * before a return or break takes us out of the loop. The invariant at
	 * the top of the loop should be that csPtr->toRead holds the number
	 * of bytes left to copy.
	 */

	if (csPtr->toRead != -1) {
	    csPtr->toRead -= size;
	}
	csPtr->total += size;

	/*
	 * Break loop if EOF && (size>0)
	 */

	if (Tcl_Eof(inChan)) {
	    break;
	}

	/*
	 * Check to see if the write is happening in the background. If so,
	 * stop copying and wait for the channel to become writable again.
	 * After input underflow we already installed a readable handler
	 * therefore we don't need a writable handler.
	 */

	if (!underflow && GotFlag(outStatePtr, BG_FLUSH_SCHEDULED)) {
	    if (!(mask & TCL_WRITABLE)) {
		if (mask & TCL_READABLE) {
		    Tcl_DeleteChannelHandler(inChan, CopyEventProc, csPtr);
		}
		Tcl_CreateChannelHandler(outChan, TCL_WRITABLE,
			CopyEventProc, csPtr);
	    }
	    if (bufObj != NULL) {
		TclDecrRefCount(bufObj);
		bufObj = NULL;
	    }
	    return TCL_OK;
	}

	/*
	 * For background copies, we only do one buffer per invocation so we
	 * don't starve the rest of the system.
	 */

	if (cmdPtr && (csPtr->toRead != 0)) {
	    /*
	     * The first time we enter this code, there won't be a channel
	     * handler established yet, so do it here.
	     */

	    if (mask == 0) {
		Tcl_CreateChannelHandler(outChan, TCL_WRITABLE, CopyEventProc,
			csPtr);
	    }
	    if (bufObj != NULL) {
		TclDecrRefCount(bufObj);
		bufObj = NULL;
	    }
	    return TCL_OK;
	}
    } /* while */

    if (bufObj != NULL) {
	TclDecrRefCount(bufObj);
	bufObj = NULL;
    }

    /*
     * Make the callback or return the number of bytes transferred. The local
     * total is used because StopCopy frees csPtr.
     */

    total = csPtr->total;
    if (cmdPtr && interp) {
	int code;

	/*
	 * Get a private copy of the command so we can mutate it by adding
	 * arguments. Note that StopCopy frees our saved reference to the
	 * original command obj.
	 */

	cmdPtr = Tcl_DuplicateObj(cmdPtr);
	Tcl_IncrRefCount(cmdPtr);
	StopCopy(csPtr);
	Tcl_Preserve(interp);

	Tcl_ListObjAppendElement(interp, cmdPtr, Tcl_NewWideIntObj(total));
	if (errObj) {
	    Tcl_ListObjAppendElement(interp, cmdPtr, errObj);
	}
	code = Tcl_EvalObjEx(interp, cmdPtr, TCL_EVAL_GLOBAL);
	if (code != TCL_OK) {
	    Tcl_BackgroundException(interp, code);
	    result = TCL_ERROR;
	}
	TclDecrRefCount(cmdPtr);
	Tcl_Release(interp);
    } else {
	StopCopy(csPtr);
	if (interp) {
	    if (errObj) {
		Tcl_SetObjResult(interp, errObj);
		result = TCL_ERROR;
	    } else {
		Tcl_ResetResult(interp);
		Tcl_SetObjResult(interp, Tcl_NewWideIntObj(total));
	    }
	}
    }
    return result;
}

/*
 *----------------------------------------------------------------------
 *
 * DoRead --
 *
 *	Stores up to "bytesToRead" bytes in memory pointed to by "dst".
 *	These bytes come from reading the channel "chanPtr" and
 *	performing the configured translations.  No encoding conversions
 *	are applied to the bytes being read.
 *
 * Results:
 *	The number of bytes actually stored (<= bytesToRead),
 * 	or -1 if there is an error in reading the channel.  Use
 * 	Tcl_GetErrno() to retrieve the error code for the error
 *	that occurred.
 *
 *	The number of bytes stored can be less than the number
 * 	requested when
 *	  - EOF is reached on the channel; or
 *	  - the channel is non-blocking, and we've read all we can
 *	    without blocking.
 *	  - a channel reading error occurs (and we return -1)
 *
 * Side effects:
 *	May cause input to be buffered.
 *
 *----------------------------------------------------------------------
 */

static int
DoRead(
    Channel *chanPtr,		/* The channel from which to read. */
    char *dst,			/* Where to store input read. */
    size_t bytesToRead,		/* Maximum number of bytes to read. */
    int allowShortReads)	/* Allow half-blocking (pipes,sockets) */
{
    ChannelState *statePtr = chanPtr->state;
    char *p = dst;

    /*
     * Early out when we know a read will get the eofchar.
     *
     * NOTE: This seems to be a bug.  The special handling for
     * a zero-char read request ought to come first.  As coded
     * the EOF due to eofchar has distinguishing behavior from
     * the EOF due to reported EOF on the underlying device, and
     * that seems undesirable.  However recent history indicates
     * that new inconsistent behavior in a patchlevel has problems
     * too.  Keep on keeping on for now.
     */

    if (GotFlag(statePtr, CHANNEL_STICKY_EOF)) {
	SetFlag(statePtr, CHANNEL_EOF);
	assert(statePtr->inputEncodingFlags & TCL_ENCODING_END);
	assert(!GotFlag(statePtr, CHANNEL_BLOCKED|INPUT_SAW_CR));

	/* TODO: Don't need this call */
	UpdateInterest(chanPtr);
	return 0;
    }

    /*
     * Special handling for zero-char read request.
     */

    if (bytesToRead == 0) {
	if (GotFlag(statePtr, CHANNEL_EOF)) {
	    statePtr->inputEncodingFlags |= TCL_ENCODING_START;
	}
	ResetFlag(statePtr, CHANNEL_BLOCKED|CHANNEL_EOF);
	statePtr->inputEncodingFlags &= ~TCL_ENCODING_END;
	/* TODO: Don't need this call */
	UpdateInterest(chanPtr);
	return 0;
    }

    TclChannelPreserve((Tcl_Channel)chanPtr);
    while (bytesToRead) {
	/*
	 * Each pass through the loop is intended to process up to one channel
	 * buffer.
	 */

	int bytesRead, bytesWritten;
	ChannelBuffer *bufPtr = statePtr->inQueueHead;

	/*
	 * Don't read more data if we have what we need.
	 */

	while (!bufPtr ||			/* We got no buffer!   OR */
		(!IsBufferFull(bufPtr) && 	/* Our buffer has room AND */
		((size_t)BytesLeft(bufPtr) < bytesToRead))) {
						/* Not enough bytes in it yet
						 * to fill the dst */
	    int code;

	moreData:
	    code = GetInput(chanPtr);
	    bufPtr = statePtr->inQueueHead;

	    assert(bufPtr != NULL);

	    if (GotFlag(statePtr, CHANNEL_EOF|CHANNEL_BLOCKED)) {
		/*
                 * Further reads cannot do any more.
                 */

		break;
	    }

	    if (code) {
		/*
                 * Read error
                 */

		UpdateInterest(chanPtr);
		TclChannelRelease((Tcl_Channel)chanPtr);
		return -1;
	    }

	    assert(IsBufferFull(bufPtr));
	}

	assert(bufPtr != NULL);

	bytesRead = BytesLeft(bufPtr);
	bytesWritten = bytesToRead;

	TranslateInputEOL(statePtr, p, RemovePoint(bufPtr),
		&bytesWritten, &bytesRead);
	bufPtr->nextRemoved += bytesRead;
	p += bytesWritten;
	bytesToRead -= bytesWritten;

	if (!IsBufferEmpty(bufPtr)) {
	    /*
	     * Buffer is not empty.  How can that be?
	     *
	     * 0) We stopped early because we got all the bytes we were
	     *    seeking. That's fine.
	     */

	    if (bytesToRead == 0) {
		break;
	    }

	    /*
	     * 1) We're @EOF because we saw eof char.
	     */

	    if (GotFlag(statePtr, CHANNEL_STICKY_EOF)) {
		break;
	    }

	    /*
	     * 2) The buffer holds a \r while in CRLF translation, followed by
	     *    the end of the buffer.
	     */

	    assert(statePtr->inputTranslation == TCL_TRANSLATE_CRLF);
	    assert(RemovePoint(bufPtr)[0] == '\r');
	    assert(BytesLeft(bufPtr) == 1);

	    if (bufPtr->nextPtr == NULL) {
		/*
                 * There's no more buffered data...
                 */

		if (statePtr->flags & CHANNEL_EOF) {
		    /*
                     * ...and there never will be.
                     */

		    *p++ = '\r';
		    bytesToRead--;
		    bufPtr->nextRemoved++;
		} else if (statePtr->flags & CHANNEL_BLOCKED) {
		    /*
                     * ...and we cannot get more now.
                     */

		    SetFlag(statePtr, CHANNEL_NEED_MORE_DATA);
		    break;
		} else {
		    /*
                     * ...so we need to get some.
                     */

		    goto moreData;
		}
	    }

	    if (bufPtr->nextPtr) {
		/*
                 * There's a next buffer.  Shift orphan \r to it.
                 */

		ChannelBuffer *nextPtr = bufPtr->nextPtr;

		nextPtr->nextRemoved -= 1;
		RemovePoint(nextPtr)[0] = '\r';
		bufPtr->nextRemoved++;
	    }
	}

	if (IsBufferEmpty(bufPtr)) {
	    statePtr->inQueueHead = bufPtr->nextPtr;
	    if (statePtr->inQueueHead == NULL) {
		statePtr->inQueueTail = NULL;
	    }
	    RecycleBuffer(statePtr, bufPtr, 0);
	    bufPtr = statePtr->inQueueHead;
	}

	if ((GotFlag(statePtr, CHANNEL_NONBLOCKING) || allowShortReads)
		&& GotFlag(statePtr, CHANNEL_BLOCKED)) {
	    break;
	}

	/*
	 * When there's no buffered data to read, and we're at EOF, escape to
	 * the caller.
	 */

	if (GotFlag(statePtr, CHANNEL_EOF)
		&& (bufPtr == NULL || IsBufferEmpty(bufPtr))) {
	    break;
	}
    }
    if (bytesToRead == 0) {
	ResetFlag(statePtr, CHANNEL_BLOCKED);
    }

    assert(!GotFlag(statePtr, CHANNEL_EOF)
	    || GotFlag(statePtr, CHANNEL_STICKY_EOF)
	    || Tcl_InputBuffered((Tcl_Channel)chanPtr) == 0);
    assert(!(GotFlag(statePtr, CHANNEL_EOF|CHANNEL_BLOCKED)
	    == (CHANNEL_EOF|CHANNEL_BLOCKED)));
    UpdateInterest(chanPtr);
    TclChannelRelease((Tcl_Channel)chanPtr);
    return (int)(p - dst);
}

/*
 *----------------------------------------------------------------------
 *
 * CopyEventProc --
 *
 *	This routine is invoked as a channel event handler for the background
 *	copy operation. It is just a trivial wrapper around the CopyData
 *	routine.
 *
 * Results:
 *	None.
 *
 * Side effects:
 *	None.
 *
 *----------------------------------------------------------------------
 */

static void
CopyEventProc(
    ClientData clientData,
    int mask)
{
    (void) CopyData(clientData, mask);
}

/*
 *----------------------------------------------------------------------
 *
 * StopCopy --
 *
 *	This routine halts a copy that is in progress.
 *
 * Results:
 *	None.
 *
 * Side effects:
 *	Removes any pending channel handlers and restores the blocking and
 *	buffering modes of the channels. The CopyState is freed.
 *
 *----------------------------------------------------------------------
 */

static void
StopCopy(
    CopyState *csPtr)		/* State for bg copy to stop . */
{
    ChannelState *inStatePtr, *outStatePtr;
    Tcl_Channel inChan, outChan;

    int nonBlocking;

    if (!csPtr) {
	return;
    }

    inChan = (Tcl_Channel) csPtr->readPtr;
    outChan = (Tcl_Channel) csPtr->writePtr;
    inStatePtr = csPtr->readPtr->state;
    outStatePtr = csPtr->writePtr->state;

    /*
     * Restore the old blocking mode and output buffering mode.
     */

    nonBlocking = csPtr->readFlags & CHANNEL_NONBLOCKING;
    if (nonBlocking != (inStatePtr->flags & CHANNEL_NONBLOCKING)) {
	SetBlockMode(NULL, csPtr->readPtr,
		nonBlocking ? TCL_MODE_NONBLOCKING : TCL_MODE_BLOCKING);
    }
    if (csPtr->readPtr != csPtr->writePtr) {
	nonBlocking = csPtr->writeFlags & CHANNEL_NONBLOCKING;
	if (nonBlocking != (outStatePtr->flags & CHANNEL_NONBLOCKING)) {
	    SetBlockMode(NULL, csPtr->writePtr,
		    nonBlocking ? TCL_MODE_NONBLOCKING : TCL_MODE_BLOCKING);
	}
    }
    ResetFlag(outStatePtr, CHANNEL_LINEBUFFERED | CHANNEL_UNBUFFERED);
    outStatePtr->flags |=
	    csPtr->writeFlags & (CHANNEL_LINEBUFFERED | CHANNEL_UNBUFFERED);

    if (csPtr->cmdPtr) {
	Tcl_DeleteChannelHandler(inChan, CopyEventProc, csPtr);
	if (inChan != outChan) {
	    Tcl_DeleteChannelHandler(outChan, CopyEventProc, csPtr);
	}
	Tcl_DeleteChannelHandler(inChan, MBEvent, csPtr);
	Tcl_DeleteChannelHandler(outChan, MBEvent, csPtr);
	TclDecrRefCount(csPtr->cmdPtr);
    }
    inStatePtr->csPtrR = NULL;
    outStatePtr->csPtrW = NULL;
    Tcl_Free(csPtr);
}

/*
 *----------------------------------------------------------------------
 *
 * StackSetBlockMode --
 *
 *	This function sets the blocking mode for a channel, iterating through
 *	each channel in a stack and updates the state flags.
 *
 * Results:
 *	0 if OK, result code from failed blockModeProc otherwise.
 *
 * Side effects:
 *	Modifies the blocking mode of the channel and possibly generates an
 *	error.
 *
 *----------------------------------------------------------------------
 */

static int
StackSetBlockMode(
    Channel *chanPtr,		/* Channel to modify. */
    int mode)			/* One of TCL_MODE_BLOCKING or
				 * TCL_MODE_NONBLOCKING. */
{
    int result = 0;
    Tcl_DriverBlockModeProc *blockModeProc;
    ChannelState *statePtr = chanPtr->state;

    /*
     * Start at the top of the channel stack
     * TODO: Examine what can go wrong when blockModeProc calls
     * disturb the stacking state of the channel.
     */

    chanPtr = statePtr->topChanPtr;
    while (chanPtr != NULL) {
	blockModeProc = Tcl_ChannelBlockModeProc(chanPtr->typePtr);
	if (blockModeProc != NULL) {
	    result = blockModeProc(chanPtr->instanceData, mode);
	    if (result != 0) {
		Tcl_SetErrno(result);
		return result;
	    }
	}
	chanPtr = chanPtr->downChanPtr;
    }
    return 0;
}

/*
 *----------------------------------------------------------------------
 *
 * SetBlockMode --
 *
 *	This function sets the blocking mode for a channel and updates the
 *	state flags.
 *
 * Results:
 *	A standard Tcl result.
 *
 * Side effects:
 *	Modifies the blocking mode of the channel and possibly generates an
 *	error.
 *
 *----------------------------------------------------------------------
 */

static int
SetBlockMode(
    Tcl_Interp *interp,		/* Interp for error reporting. */
    Channel *chanPtr,		/* Channel to modify. */
    int mode)			/* One of TCL_MODE_BLOCKING or
				 * TCL_MODE_NONBLOCKING. */
{
    int result = 0;
    ChannelState *statePtr = chanPtr->state;
				/* State info for channel */

    result = StackSetBlockMode(chanPtr, mode);
    if (result != 0) {
	if (interp != NULL) {
	    /*
	     * TIP #219.
	     * Move error messages put by the driver into the bypass area and
	     * put them into the regular interpreter result. Fall back to the
	     * regular message if nothing was found in the bypass.
	     *
	     * Note that we cannot have a message in the interpreter bypass
	     * area, StackSetBlockMode is restricted to the channel bypass.
	     * We still need the interp as the destination of the move.
	     */

	    if (!TclChanCaughtErrorBypass(interp, (Tcl_Channel) chanPtr)) {
		Tcl_SetObjResult(interp, Tcl_ObjPrintf(
                        "error setting blocking mode: %s",
			Tcl_PosixError(interp)));
	    }
	} else {
	    /*
	     * TIP #219.
	     * If we have no interpreter to put a bypass message into we have
	     * to clear it, to prevent its propagation and use in other places
	     * unrelated to the actual occurence of the problem.
	     */

	    Tcl_SetChannelError((Tcl_Channel) chanPtr, NULL);
	}
	return TCL_ERROR;
    }
    if (mode == TCL_MODE_BLOCKING) {
	ResetFlag(statePtr, CHANNEL_NONBLOCKING | BG_FLUSH_SCHEDULED);
    } else {
	SetFlag(statePtr, CHANNEL_NONBLOCKING);
    }
    return TCL_OK;
}

/*
 *----------------------------------------------------------------------
 *
 * Tcl_GetChannelNames --
 *
 *	Return the names of all open channels in the interp.
 *
 * Results:
 *	TCL_OK or TCL_ERROR.
 *
 * Side effects:
 *	Interp result modified with list of channel names.
 *
 *----------------------------------------------------------------------
 */

int
Tcl_GetChannelNames(
    Tcl_Interp *interp)		/* Interp for error reporting. */
{
    return Tcl_GetChannelNamesEx(interp, NULL);
}

/*
 *----------------------------------------------------------------------
 *
 * Tcl_GetChannelNamesEx --
 *
 *	Return the names of open channels in the interp filtered filtered
 *	through a pattern. If pattern is NULL, it returns all the open
 *	channels.
 *
 * Results:
 *	TCL_OK or TCL_ERROR.
 *
 * Side effects:
 *	Interp result modified with list of channel names.
 *
 *----------------------------------------------------------------------
 */

int
Tcl_GetChannelNamesEx(
    Tcl_Interp *interp,		/* Interp for error reporting. */
    const char *pattern)	/* Pattern to filter on. */
{
    ThreadSpecificData *tsdPtr = TCL_TSD_INIT(&dataKey);
    ChannelState *statePtr;
    const char *name;		/* Name for channel */
    Tcl_Obj *resultPtr;		/* Pointer to result object */
    Tcl_HashTable *hTblPtr;	/* Hash table of channels. */
    Tcl_HashEntry *hPtr;	/* Search variable. */
    Tcl_HashSearch hSearch;	/* Search variable. */

    if (interp == NULL) {
	return TCL_OK;
    }

    /*
     * Get the channel table that stores the channels registered for this
     * interpreter.
     */

    hTblPtr = GetChannelTable(interp);
    TclNewObj(resultPtr);
    if ((pattern != NULL) && TclMatchIsTrivial(pattern)
	    && !((pattern[0] == 's') && (pattern[1] == 't')
	    && (pattern[2] == 'd'))) {
	if ((Tcl_FindHashEntry(hTblPtr, pattern) != NULL)
		&& (Tcl_ListObjAppendElement(interp, resultPtr,
		Tcl_NewStringObj(pattern, -1)) != TCL_OK)) {
	    goto error;
	}
	goto done;
    }

    for (hPtr = Tcl_FirstHashEntry(hTblPtr, &hSearch); hPtr != NULL;
	    hPtr = Tcl_NextHashEntry(&hSearch)) {
	statePtr = ((Channel *) Tcl_GetHashValue(hPtr))->state;

	if (statePtr->topChanPtr == (Channel *) tsdPtr->stdinChannel) {
	    name = "stdin";
	} else if (statePtr->topChanPtr == (Channel *) tsdPtr->stdoutChannel) {
	    name = "stdout";
	} else if (statePtr->topChanPtr == (Channel *) tsdPtr->stderrChannel) {
	    name = "stderr";
	} else {
	    /*
	     * This is also stored in Tcl_GetHashKey(hTblPtr, hPtr), but it's
	     * simpler to just grab the name from the statePtr.
	     */

	    name = statePtr->channelName;
	}

	if (((pattern == NULL) || Tcl_StringMatch(name, pattern)) &&
		(Tcl_ListObjAppendElement(interp, resultPtr,
			Tcl_NewStringObj(name, -1)) != TCL_OK)) {
	error:
	    TclDecrRefCount(resultPtr);
	    return TCL_ERROR;
	}
    }

  done:
    Tcl_SetObjResult(interp, resultPtr);
    return TCL_OK;
}

/*
 *----------------------------------------------------------------------
 *
 * Tcl_IsChannelRegistered --
 *
 *	Checks whether the channel is associated with the interp. See also
 *	Tcl_RegisterChannel and Tcl_UnregisterChannel.
 *
 * Results:
 *	0 if the channel is not registered in the interpreter, 1 else.
 *
 * Side effects:
 *	None.
 *
 *----------------------------------------------------------------------
 */

int
Tcl_IsChannelRegistered(
    Tcl_Interp *interp,		/* The interp to query of the channel */
    Tcl_Channel chan)		/* The channel to check */
{
    Tcl_HashTable *hTblPtr;	/* Hash table of channels. */
    Tcl_HashEntry *hPtr;	/* Search variable. */
    Channel *chanPtr;		/* The real IO channel. */
    ChannelState *statePtr;	/* State of the real channel. */

    /*
     * Always check bottom-most channel in the stack. This is the one that
     * gets registered.
     */

    chanPtr = ((Channel *) chan)->state->bottomChanPtr;
    statePtr = chanPtr->state;

    hTblPtr = Tcl_GetAssocData(interp, "tclIO", NULL);
    if (hTblPtr == NULL) {
	return 0;
    }
    hPtr = Tcl_FindHashEntry(hTblPtr, statePtr->channelName);
    if (hPtr == NULL) {
	return 0;
    }
    if ((Channel *) Tcl_GetHashValue(hPtr) != chanPtr) {
	return 0;
    }

    return 1;
}

/*
 *----------------------------------------------------------------------
 *
 * Tcl_IsChannelShared --
 *
 *	Checks whether the channel is shared by multiple interpreters.
 *
 * Results:
 *	A boolean value (0 = Not shared, 1 = Shared).
 *
 * Side effects:
 *	None.
 *
 *----------------------------------------------------------------------
 */

int
Tcl_IsChannelShared(
    Tcl_Channel chan)		/* The channel to query */
{
    ChannelState *statePtr = ((Channel *) chan)->state;
				/* State of real channel structure. */

    return ((statePtr->refCount > 1) ? 1 : 0);
}

/*
 *----------------------------------------------------------------------
 *
 * Tcl_IsChannelExisting --
 *
 *	Checks whether a channel of the given name exists in the
 *	(thread)-global list of all channels. See Tcl_GetChannelNamesEx for
 *	function exposed at the Tcl level.
 *
 * Results:
 *	A boolean value (0 = Does not exist, 1 = Does exist).
 *
 * Side effects:
 *	None.
 *
 *----------------------------------------------------------------------
 */

int
Tcl_IsChannelExisting(
    const char *chanName)	/* The name of the channel to look for. */
{
    ChannelState *statePtr;
    ThreadSpecificData *tsdPtr = TCL_TSD_INIT(&dataKey);
    const char *name;
    int chanNameLen;

    chanNameLen = strlen(chanName);
    for (statePtr = tsdPtr->firstCSPtr; statePtr != NULL;
	    statePtr = statePtr->nextCSPtr) {
	if (statePtr->topChanPtr == (Channel *) tsdPtr->stdinChannel) {
	    name = "stdin";
	} else if (statePtr->topChanPtr == (Channel *) tsdPtr->stdoutChannel) {
	    name = "stdout";
	} else if (statePtr->topChanPtr == (Channel *) tsdPtr->stderrChannel) {
	    name = "stderr";
	} else {
	    name = statePtr->channelName;
	}

	if ((*chanName == *name) &&
		(memcmp(name, chanName, (size_t) chanNameLen + 1) == 0)) {
	    return 1;
	}
    }

    return 0;
}

/*
 *----------------------------------------------------------------------
 *
 * Tcl_ChannelName --
 *
 *	Return the name of the channel type.
 *
 * Results:
 *	A pointer the name of the channel type.
 *
 * Side effects:
 *	None.
 *
 *----------------------------------------------------------------------
 */

const char *
Tcl_ChannelName(
    const Tcl_ChannelType *chanTypePtr) /* Pointer to channel type. */
{
    return chanTypePtr->typeName;
}

/*
 *----------------------------------------------------------------------
 *
 * Tcl_ChannelVersion --
 *
 *	Return the of version of the channel type.
 *
 * Results:
 *	One of the TCL_CHANNEL_VERSION_* constants from tcl.h
 *
 * Side effects:
 *	None.
 *
 *----------------------------------------------------------------------
 */

Tcl_ChannelTypeVersion
Tcl_ChannelVersion(
    const Tcl_ChannelType *chanTypePtr)
				/* Pointer to channel type. */
{
    if (chanTypePtr->version == TCL_CHANNEL_VERSION_2) {
	return TCL_CHANNEL_VERSION_2;
    } else if (chanTypePtr->version == TCL_CHANNEL_VERSION_3) {
	return TCL_CHANNEL_VERSION_3;
    } else if (chanTypePtr->version == TCL_CHANNEL_VERSION_4) {
	return TCL_CHANNEL_VERSION_4;
    } else if (chanTypePtr->version == TCL_CHANNEL_VERSION_5) {
	return TCL_CHANNEL_VERSION_5;
    } else {
	/*
	 * In <v2 channel versions, the version field is occupied by the
	 * Tcl_DriverBlockModeProc
	 */

	return TCL_CHANNEL_VERSION_1;
    }
}

/*
 *----------------------------------------------------------------------
 *
 * HaveVersion --
 *
 *	Return whether a channel type is (at least) of a given version.
 *
 * Results:
 *	True if the minimum version is exceeded by the version actually
 *	present.
 *
 * Side effects:
 *	None.
 *
 *----------------------------------------------------------------------
 */

static int
HaveVersion(
    const Tcl_ChannelType *chanTypePtr,
    Tcl_ChannelTypeVersion minimumVersion)
{
    Tcl_ChannelTypeVersion actualVersion = Tcl_ChannelVersion(chanTypePtr);

    return (PTR2INT(actualVersion)) >= (PTR2INT(minimumVersion));
}

/*
 *----------------------------------------------------------------------
 *
 * Tcl_ChannelBlockModeProc --
 *
 *	Return the Tcl_DriverBlockModeProc of the channel type.
 *
 * Results:
 *	A pointer to the proc.
 *
 * Side effects:
 *	None.
 *
 *---------------------------------------------------------------------- */

Tcl_DriverBlockModeProc *
Tcl_ChannelBlockModeProc(
    const Tcl_ChannelType *chanTypePtr)
				/* Pointer to channel type. */
{
    if (HaveVersion(chanTypePtr, TCL_CHANNEL_VERSION_2)) {
	return chanTypePtr->blockModeProc;
    }

    /*
     * The v1 structure had the blockModeProc in a different place.
     */

    return (Tcl_DriverBlockModeProc *) chanTypePtr->version;
}

/*
 *----------------------------------------------------------------------
 *
 * Tcl_ChannelCloseProc --
 *
 *	Return the Tcl_DriverCloseProc of the channel type.
 *
 * Results:
 *	A pointer to the proc.
 *
 * Side effects:
 *	None.
 *
 *----------------------------------------------------------------------
 */

Tcl_DriverCloseProc *
Tcl_ChannelCloseProc(
    const Tcl_ChannelType *chanTypePtr)
				/* Pointer to channel type. */
{
    return chanTypePtr->closeProc;
}

/*
 *----------------------------------------------------------------------
 *
 * Tcl_ChannelClose2Proc --
 *
 *	Return the Tcl_DriverClose2Proc of the channel type.
 *
 * Results:
 *	A pointer to the proc.
 *
 * Side effects:
 *	None.
 *
 *----------------------------------------------------------------------
 */

Tcl_DriverClose2Proc *
Tcl_ChannelClose2Proc(
    const Tcl_ChannelType *chanTypePtr)
				/* Pointer to channel type. */
{
    return chanTypePtr->close2Proc;
}

/*
 *----------------------------------------------------------------------
 *
 * Tcl_ChannelInputProc --
 *
 *	Return the Tcl_DriverInputProc of the channel type.
 *
 * Results:
 *	A pointer to the proc.
 *
 * Side effects:
 *	None.
 *
 *----------------------------------------------------------------------
 */

Tcl_DriverInputProc *
Tcl_ChannelInputProc(
    const Tcl_ChannelType *chanTypePtr)
				/* Pointer to channel type. */
{
    return chanTypePtr->inputProc;
}

/*
 *----------------------------------------------------------------------
 *
 * Tcl_ChannelOutputProc --
 *
 *	Return the Tcl_DriverOutputProc of the channel type.
 *
 * Results:
 *	A pointer to the proc.
 *
 * Side effects:
 *	None.
 *
 *----------------------------------------------------------------------
 */

Tcl_DriverOutputProc *
Tcl_ChannelOutputProc(
    const Tcl_ChannelType *chanTypePtr)
				/* Pointer to channel type. */
{
    return chanTypePtr->outputProc;
}

/*
 *----------------------------------------------------------------------
 *
 * Tcl_ChannelSeekProc --
 *
 *	Return the Tcl_DriverSeekProc of the channel type.
 *
 * Results:
 *	A pointer to the proc.
 *
 * Side effects:
 *	None.
 *
 *----------------------------------------------------------------------
 */

Tcl_DriverSeekProc *
Tcl_ChannelSeekProc(
    const Tcl_ChannelType *chanTypePtr)
				/* Pointer to channel type. */
{
    return chanTypePtr->seekProc;
}

/*
 *----------------------------------------------------------------------
 *
 * Tcl_ChannelSetOptionProc --
 *
 *	Return the Tcl_DriverSetOptionProc of the channel type.
 *
 * Results:
 *	A pointer to the proc.
 *
 * Side effects:
 *	None.
 *
 *----------------------------------------------------------------------
 */

Tcl_DriverSetOptionProc *
Tcl_ChannelSetOptionProc(
    const Tcl_ChannelType *chanTypePtr)
				/* Pointer to channel type. */
{
    return chanTypePtr->setOptionProc;
}

/*
 *----------------------------------------------------------------------
 *
 * Tcl_ChannelGetOptionProc --
 *
 *	Return the Tcl_DriverGetOptionProc of the channel type.
 *
 * Results:
 *	A pointer to the proc.
 *
 * Side effects:
 *	None.
 *
 *----------------------------------------------------------------------
 */

Tcl_DriverGetOptionProc *
Tcl_ChannelGetOptionProc(
    const Tcl_ChannelType *chanTypePtr)
				/* Pointer to channel type. */
{
    return chanTypePtr->getOptionProc;
}

/*
 *----------------------------------------------------------------------
 *
 * Tcl_ChannelWatchProc --
 *
 *	Return the Tcl_DriverWatchProc of the channel type.
 *
 * Results:
 *	A pointer to the proc.
 *
 * Side effects:
 *	None.
 *
 *----------------------------------------------------------------------
 */

Tcl_DriverWatchProc *
Tcl_ChannelWatchProc(
    const Tcl_ChannelType *chanTypePtr)
				/* Pointer to channel type. */
{
    return chanTypePtr->watchProc;
}

/*
 *----------------------------------------------------------------------
 *
 * Tcl_ChannelGetHandleProc --
 *
 *	Return the Tcl_DriverGetHandleProc of the channel type.
 *
 * Results:
 *	A pointer to the proc.
 *
 * Side effects:
 *	None.
 *
 *----------------------------------------------------------------------
 */

Tcl_DriverGetHandleProc *
Tcl_ChannelGetHandleProc(
    const Tcl_ChannelType *chanTypePtr)
				/* Pointer to channel type. */
{
    return chanTypePtr->getHandleProc;
}

/*
 *----------------------------------------------------------------------
 *
 * Tcl_ChannelFlushProc --
 *
 *	Return the Tcl_DriverFlushProc of the channel type.
 *
 * Results:
 *	A pointer to the proc.
 *
 * Side effects:
 *	None.
 *
 *----------------------------------------------------------------------
 */

Tcl_DriverFlushProc *
Tcl_ChannelFlushProc(
    const Tcl_ChannelType *chanTypePtr)
				/* Pointer to channel type. */
{
    if (HaveVersion(chanTypePtr, TCL_CHANNEL_VERSION_2)) {
	return chanTypePtr->flushProc;
    }
    return NULL;
}

/*
 *----------------------------------------------------------------------
 *
 * Tcl_ChannelHandlerProc --
 *
 *	Return the Tcl_DriverHandlerProc of the channel type.
 *
 * Results:
 *	A pointer to the proc.
 *
 * Side effects:
 *	None.
 *
 *----------------------------------------------------------------------
 */

Tcl_DriverHandlerProc *
Tcl_ChannelHandlerProc(
    const Tcl_ChannelType *chanTypePtr)
				/* Pointer to channel type. */
{
    if (HaveVersion(chanTypePtr, TCL_CHANNEL_VERSION_2)) {
	return chanTypePtr->handlerProc;
    }
    return NULL;
}

/*
 *----------------------------------------------------------------------
 *
 * Tcl_ChannelWideSeekProc --
 *
 *	Return the Tcl_DriverWideSeekProc of the channel type.
 *
 * Results:
 *	A pointer to the proc.
 *
 * Side effects:
 *	None.
 *
 *----------------------------------------------------------------------
 */

Tcl_DriverWideSeekProc *
Tcl_ChannelWideSeekProc(
    const Tcl_ChannelType *chanTypePtr)
				/* Pointer to channel type. */
{
    if (HaveVersion(chanTypePtr, TCL_CHANNEL_VERSION_3)) {
	return chanTypePtr->wideSeekProc;
    }
    return NULL;
}

/*
 *----------------------------------------------------------------------
 *
 * Tcl_ChannelThreadActionProc --
 *
 *	TIP #218, Channel Thread Actions. Return the
 *	Tcl_DriverThreadActionProc of the channel type.
 *
 * Results:
 *	A pointer to the proc.
 *
 * Side effects:
 *	None.
 *
 *----------------------------------------------------------------------
 */

Tcl_DriverThreadActionProc *
Tcl_ChannelThreadActionProc(
    const Tcl_ChannelType *chanTypePtr)
				/* Pointer to channel type. */
{
    if (HaveVersion(chanTypePtr, TCL_CHANNEL_VERSION_4)) {
	return chanTypePtr->threadActionProc;
    }
    return NULL;
}

/*
 *----------------------------------------------------------------------
 *
 * Tcl_SetChannelErrorInterp --
 *
 *	TIP #219, Tcl Channel Reflection API.
 *	Store an error message for the I/O system.
 *
 * Results:
 *	None.
 *
 * Side effects:
 *	Discards a previously stored message.
 *
 *----------------------------------------------------------------------
 */

void
Tcl_SetChannelErrorInterp(
    Tcl_Interp *interp,		/* Interp to store the data into. */
    Tcl_Obj *msg)		/* Error message to store. */
{
    Interp *iPtr = (Interp *) interp;

    if (iPtr->chanMsg != NULL) {
	TclDecrRefCount(iPtr->chanMsg);
	iPtr->chanMsg = NULL;
    }

    if (msg != NULL) {
	iPtr->chanMsg = FixLevelCode(msg);
	Tcl_IncrRefCount(iPtr->chanMsg);
    }
    return;
}

/*
 *----------------------------------------------------------------------
 *
 * Tcl_SetChannelError --
 *
 *	TIP #219, Tcl Channel Reflection API.
 *	Store an error message for the I/O system.
 *
 * Results:
 *	None.
 *
 * Side effects:
 *	Discards a previously stored message.
 *
 *----------------------------------------------------------------------
 */

void
Tcl_SetChannelError(
    Tcl_Channel chan,		/* Channel to store the data into. */
    Tcl_Obj *msg)		/* Error message to store. */
{
    ChannelState *statePtr = ((Channel *) chan)->state;

    if (statePtr->chanMsg != NULL) {
	TclDecrRefCount(statePtr->chanMsg);
	statePtr->chanMsg = NULL;
    }

    if (msg != NULL) {
	statePtr->chanMsg = FixLevelCode(msg);
	Tcl_IncrRefCount(statePtr->chanMsg);
    }
    return;
}

/*
 *----------------------------------------------------------------------
 *
 * FixLevelCode --
 *
 *	TIP #219, Tcl Channel Reflection API.
 *	Scans an error message for bad -code / -level directives. Returns a
 *	modified copy with such directives corrected, and the input if it had
 *	no problems.
 *
 * Results:
 *	A Tcl_Obj*
 *
 * Side effects:
 *	None.
 *
 *----------------------------------------------------------------------
 */

static Tcl_Obj *
FixLevelCode(
    Tcl_Obj *msg)
{
    int explicitResult, numOptions, lc, lcn;
    Tcl_Obj **lv, **lvn;
    int res, i, j, val, lignore, cignore;
    int newlevel = -1, newcode = -1;

    /* ASSERT msg != NULL */

    /*
     * Process the caught message.
     *
     * Syntax = (option value)... ?message?
     *
     * Bad message syntax causes a panic, because the other side uses
     * Tcl_GetReturnOptions and list construction functions to marshall the
     * information. Hence an error means that we've got serious breakage.
     */

    res = Tcl_ListObjGetElements(NULL, msg, &lc, &lv);
    if (res != TCL_OK) {
	Tcl_Panic("Tcl_SetChannelError: bad syntax of message");
    }

    explicitResult = (1 == (lc % 2));
    numOptions = lc - explicitResult;

    /*
     * No options, nothing to do.
     */

    if (numOptions == 0) {
	return msg;
    }

    /*
     * Check for -code x, x != 1|error, and -level x, x != 0
     */

    for (i = 0; i < numOptions; i += 2) {
	if (0 == strcmp(TclGetString(lv[i]), "-code")) {
	    /*
	     * !"error", !integer, integer != 1 (numeric code for error)
	     */

	    res = TclGetIntFromObj(NULL, lv[i+1], &val);
	    if (((res == TCL_OK) && (val != 1)) || ((res != TCL_OK) &&
		    (0 != strcmp(TclGetString(lv[i+1]), "error")))) {
		newcode = 1;
	    }
	} else if (0 == strcmp(TclGetString(lv[i]), "-level")) {
	    /*
	     * !integer, integer != 0
	     */

	    res = TclGetIntFromObj(NULL, lv [i+1], &val);
	    if ((res != TCL_OK) || (val != 0)) {
		newlevel = 0;
	    }
	}
    }

    /*
     * -code, -level are either not present or ok. Nothing to do.
     */

    if ((newlevel < 0) && (newcode < 0)) {
	return msg;
    }

    lcn = numOptions;
    if (explicitResult) {
	lcn ++;
    }
    if (newlevel >= 0) {
	lcn += 2;
    }
    if (newcode >= 0) {
	lcn += 2;
    }

    lvn = Tcl_Alloc(lcn * sizeof(Tcl_Obj *));

    /*
     * New level/code information is spliced into the first occurence of
     * -level, -code, further occurences are ignored. The options cannot be
     * not present, we would not come here. Options which are ok are simply
     * copied over.
     */

    lignore = cignore = 0;
    for (i=0, j=0; i<numOptions; i+=2) {
	if (0 == strcmp(TclGetString(lv[i]), "-level")) {
	    if (newlevel >= 0) {
		lvn[j++] = lv[i];
		lvn[j++] = Tcl_NewIntObj(newlevel);
		newlevel = -1;
		lignore = 1;
		continue;
	    } else if (lignore) {
		continue;
	    }
	} else if (0 == strcmp(TclGetString(lv[i]), "-code")) {
	    if (newcode >= 0) {
		lvn[j++] = lv[i];
		lvn[j++] = Tcl_NewIntObj(newcode);
		newcode = -1;
		cignore = 1;
		continue;
	    } else if (cignore) {
		continue;
	    }
	}

	/*
	 * Keep everything else, possibly copied down.
	 */

	lvn[j++] = lv[i];
	lvn[j++] = lv[i+1];
    }
    if (newlevel >= 0) {
	Tcl_Panic("Defined newlevel not used in rewrite");
    }
    if (newcode >= 0) {
	Tcl_Panic("Defined newcode not used in rewrite");
    }

    if (explicitResult) {
	lvn[j++] = lv[i];
    }

    msg = Tcl_NewListObj(j, lvn);

    Tcl_Free(lvn);
    return msg;
}

/*
 *----------------------------------------------------------------------
 *
 * Tcl_GetChannelErrorInterp --
 *
 *	TIP #219, Tcl Channel Reflection API.
 *	Return the message stored by the channel driver.
 *
 * Results:
 *	Tcl error message object.
 *
 * Side effects:
 *	Resets the stored data to NULL.
 *
 *----------------------------------------------------------------------
 */

void
Tcl_GetChannelErrorInterp(
    Tcl_Interp *interp,		/* Interp to query. */
    Tcl_Obj **msg)		/* Place for error message. */
{
    Interp *iPtr = (Interp *) interp;

    *msg = iPtr->chanMsg;
    iPtr->chanMsg = NULL;
}

/*
 *----------------------------------------------------------------------
 *
 * Tcl_GetChannelError --
 *
 *	TIP #219, Tcl Channel Reflection API.
 *	Return the message stored by the channel driver.
 *
 * Results:
 *	Tcl error message object.
 *
 * Side effects:
 *	Resets the stored data to NULL.
 *
 *----------------------------------------------------------------------
 */

void
Tcl_GetChannelError(
    Tcl_Channel chan,		/* Channel to query. */
    Tcl_Obj **msg)		/* Place for error message. */
{
    ChannelState *statePtr = ((Channel *) chan)->state;

    *msg = statePtr->chanMsg;
    statePtr->chanMsg = NULL;
}

/*
 *----------------------------------------------------------------------
 *
 * Tcl_ChannelTruncateProc --
 *
 *	TIP #208 (subsection relating to truncation, based on TIP #206).
 *	Return the Tcl_DriverTruncateProc of the channel type.
 *
 * Results:
 *	A pointer to the proc.
 *
 * Side effects:
 *	None.
 *
 *----------------------------------------------------------------------
 */

Tcl_DriverTruncateProc *
Tcl_ChannelTruncateProc(
    const Tcl_ChannelType *chanTypePtr)
				/* Pointer to channel type. */
{
    if (HaveVersion(chanTypePtr, TCL_CHANNEL_VERSION_5)) {
	return chanTypePtr->truncateProc;
    }
    return NULL;
}

/*
 *----------------------------------------------------------------------
 *
 * DupChannelIntRep --
 *
 *	Initialize the internal representation of a new Tcl_Obj to a copy of
 *	the internal representation of an existing string object.
 *
 * Results:
 *	None.
 *
 * Side effects:
 *	copyPtr's internal rep is set to a copy of srcPtr's internal
 *	representation.
 *
 *----------------------------------------------------------------------
 */

static void
DupChannelIntRep(
    register Tcl_Obj *srcPtr,	/* Object with internal rep to copy. Must have
				 * an internal rep of type "Channel". */
    register Tcl_Obj *copyPtr)	/* Object with internal rep to set. Must not
				 * currently have an internal rep.*/
{
    ResolvedChanName *resPtr = srcPtr->internalRep.twoPtrValue.ptr1;

    resPtr->refCount++;
    copyPtr->internalRep.twoPtrValue.ptr1 = resPtr;
    copyPtr->typePtr = srcPtr->typePtr;
}

/*
 *----------------------------------------------------------------------
 *
 * FreeChannelIntRep --
 *
 *	Release statePtr storage.
 *
 * Results:
 *	None.
 *
 * Side effects:
 *	May cause state to be freed.
 *
 *----------------------------------------------------------------------
 */

static void
FreeChannelIntRep(
    Tcl_Obj *objPtr)		/* Object with internal rep to free. */
{
    ResolvedChanName *resPtr = objPtr->internalRep.twoPtrValue.ptr1;

    objPtr->typePtr = NULL;
    if (resPtr->refCount-- > 1) {
	return;
    }
    Tcl_Release(resPtr->statePtr);
    Tcl_Free(resPtr);
}

#if 0
/*
 * For future debugging work, a simple function to print the flags of a
 * channel in semi-readable form.
 */

static int
DumpFlags(
    char *str,
    int flags)
{
    char buf[20];
    int i = 0;

#define ChanFlag(chr, bit)      (buf[i++] = ((flags & (bit)) ? (chr) : '_'))

    ChanFlag('r', TCL_READABLE);
    ChanFlag('w', TCL_WRITABLE);
    ChanFlag('n', CHANNEL_NONBLOCKING);
    ChanFlag('l', CHANNEL_LINEBUFFERED);
    ChanFlag('u', CHANNEL_UNBUFFERED);
    ChanFlag('F', BG_FLUSH_SCHEDULED);
    ChanFlag('c', CHANNEL_CLOSED);
    ChanFlag('E', CHANNEL_EOF);
    ChanFlag('S', CHANNEL_STICKY_EOF);
    ChanFlag('B', CHANNEL_BLOCKED);
    ChanFlag('/', INPUT_SAW_CR);
    ChanFlag('D', CHANNEL_DEAD);
    ChanFlag('R', CHANNEL_RAW_MODE);
    ChanFlag('x', CHANNEL_INCLOSE);

    buf[i] ='\0';

    fprintf(stderr, "%s: %s\n", str, buf);
    return 0;
}
#endif

/*
 * Local Variables:
 * mode: c
 * c-basic-offset: 4
 * fill-column: 78
 * tab-width: 8
 * indent-tabs-mode: nil
 * End:
 */<|MERGE_RESOLUTION|>--- conflicted
+++ resolved
@@ -4177,13 +4177,8 @@
     }
 
     objPtr = Tcl_NewStringObj(src, len);
-<<<<<<< HEAD
     copy = TclNarrowToBytes(objPtr);
-    src = (char *) Tcl_GetByteArrayFromObj(copy, &len);
-=======
-    src = (char *) TclGetByteArrayFromObj(objPtr, &len);
-    result = WriteBytes(chanPtr, src, len);
->>>>>>> e5f4a36b
+    src = (char *) TclGetByteArrayFromObj(copy, &len);
     TclDecrRefCount(objPtr);
     result = WriteBytes(chanPtr, src, len);
     TclDecrRefCount(copy);
@@ -4237,18 +4232,13 @@
 	return TCL_IO_FAILURE;
     }
     if (statePtr->encoding == NULL) {
-<<<<<<< HEAD
 	int result;
 	Tcl_Obj *copy = TclNarrowToBytes(objPtr);
 
-	src = (char *) Tcl_GetByteArrayFromObj(copy, &srcLen);
+	src = (char *) TclGetByteArrayFromObj(copy, &srcLen);
 	result = WriteBytes(chanPtr, src, srcLen);
 	Tcl_DecrRefCount(copy);
 	return result;
-=======
-	src = (char *) TclGetByteArrayFromObj(objPtr, &srcLen);
-	return WriteBytes(chanPtr, src, srcLen);
->>>>>>> e5f4a36b
     } else {
 	src = TclGetStringFromObj(objPtr, &srcLen);
 	return WriteChars(chanPtr, src, srcLen);
