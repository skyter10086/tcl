/*
 * re_*exec and friends - match REs
 *
 * Copyright (c) 1998, 1999 Henry Spencer.  All rights reserved.
 *
 * Development of this software was funded, in part, by Cray Research Inc.,
 * UUNET Communications Services Inc., Sun Microsystems Inc., and Scriptics
 * Corporation, none of whom are responsible for the results.  The author
 * thanks all of them.
 *
 * Redistribution and use in source and binary forms -- with or without
 * modification -- are permitted for any purpose, provided that
 * redistributions in source form retain this entire copyright notice and
 * indicate the origin and nature of any modifications.
 *
 * I'd appreciate being given credit for this package in the documentation of
 * software which uses it, but that is not a requirement.
 *
 * THIS SOFTWARE IS PROVIDED ``AS IS'' AND ANY EXPRESS OR IMPLIED WARRANTIES,
 * INCLUDING, BUT NOT LIMITED TO, THE IMPLIED WARRANTIES OF MERCHANTABILITY
 * AND FITNESS FOR A PARTICULAR PURPOSE ARE DISCLAIMED.  IN NO EVENT SHALL
 * HENRY SPENCER BE LIABLE FOR ANY DIRECT, INDIRECT, INCIDENTAL, SPECIAL,
 * EXEMPLARY, OR CONSEQUENTIAL DAMAGES (INCLUDING, BUT NOT LIMITED TO,
 * PROCUREMENT OF SUBSTITUTE GOODS OR SERVICES; LOSS OF USE, DATA, OR PROFITS;
 * OR BUSINESS INTERRUPTION) HOWEVER CAUSED AND ON ANY THEORY OF LIABILITY,
 * WHETHER IN CONTRACT, STRICT LIABILITY, OR TORT (INCLUDING NEGLIGENCE OR
 * OTHERWISE) ARISING IN ANY WAY OUT OF THE USE OF THIS SOFTWARE, EVEN IF
 * ADVISED OF THE POSSIBILITY OF SUCH DAMAGE.
 */

#include "regguts.h"

/*
 * Lazy-DFA representation.
 */

struct arcp {			/* "pointer" to an outarc */
    struct sset *ss;
    color co;
};

struct sset {			/* state set */
    unsigned *states;		/* pointer to bitvector */
    unsigned hash;		/* hash of bitvector */
#define	HASH(bv, nw)	(((nw) == 1) ? *(bv) : hash(bv, nw))
#define	HIT(h,bv,ss,nw)	((ss)->hash == (h) && ((nw) == 1 || \
	memcmp(VS(bv), VS((ss)->states), (nw)*sizeof(unsigned)) == 0))
    int flags;
#define	STARTER		01	/* the initial state set */
#define	POSTSTATE	02	/* includes the goal state */
#define	LOCKED		04	/* locked in cache */
#define	NOPROGRESS	010	/* zero-progress state set */
    struct arcp ins;		/* chain of inarcs pointing here */
    chr *lastseen;		/* last entered on arrival here */
    struct sset **outs;		/* outarc vector indexed by color */
    struct arcp *inchain;	/* chain-pointer vector for outarcs */
};

struct dfa {
    int nssets;			/* size of cache */
    int nssused;		/* how many entries occupied yet */
    int nstates;		/* number of states */
    int ncolors;		/* length of outarc and inchain vectors */
    int wordsper;		/* length of state-set bitvectors */
    struct sset *ssets;		/* state-set cache */
    unsigned *statesarea;	/* bitvector storage */
    unsigned *work;		/* pointer to work area within statesarea */
    struct sset **outsarea;	/* outarc-vector storage */
    struct arcp *incarea;	/* inchain storage */
    struct cnfa *cnfa;
    struct colormap *cm;
    chr *lastpost;		/* location of last cache-flushed success */
    chr *lastnopr;		/* location of last cache-flushed NOPROGRESS */
    struct sset *search;	/* replacement-search-pointer memory */
    int cptsmalloced;		/* were the areas individually malloced? */
    char *mallocarea;		/* self, or master malloced area, or NULL */
};

#define	WORK	1		/* number of work bitvectors needed */

/*
 * Setup for non-malloc allocation for small cases.
 */

#define	FEWSTATES	20	/* must be less than UBITS */
#define	FEWCOLORS	15
struct smalldfa {
    struct dfa dfa;
    struct sset ssets[FEWSTATES*2];
    unsigned statesarea[FEWSTATES*2 + WORK];
    struct sset *outsarea[FEWSTATES*2 * FEWCOLORS];
    struct arcp incarea[FEWSTATES*2 * FEWCOLORS];
};
#define	DOMALLOC	((struct smalldfa *)NULL)	/* force malloc */

/*
 * Internal variables, bundled for easy passing around.
 */

struct vars {
    regex_t *re;
    struct guts *g;
    int eflags;			/* copies of arguments */
    size_t nmatch;
    regmatch_t *pmatch;
    rm_detail_t *details;
    chr *start;			/* start of string */
    chr *stop;			/* just past end of string */
    int err;			/* error code if any (0 none) */
    regoff_t *mem;		/* memory vector for backtracking */
    struct smalldfa dfa1;
    struct smalldfa dfa2;
};
#define	VISERR(vv) ((vv)->err != 0)	/* have we seen an error yet? */
#define	ISERR()	VISERR(v)
#define	VERR(vv,e) (((vv)->err) ? (vv)->err : ((vv)->err = (e)))
#define	ERR(e)	VERR(v, e)	/* record an error */
#define	NOERR()	{if (ISERR()) return v->err;}	/* if error seen, return it */
#define	OFF(p)	((p) - v->start)
#define	LOFF(p)	((long)OFF(p))

/*
 * forward declarations
 */
/* =====^!^===== begin forwards =====^!^===== */
/* automatically gathered by fwd; do not hand-edit */
/* === regexec.c === */
int exec(regex_t *, const chr *, size_t, rm_detail_t *, size_t, regmatch_t [], int);
static int simpleFind(struct vars *const, struct cnfa *const, struct colormap *const);
static int complicatedFind(struct vars *const, struct cnfa *const, struct colormap *const);
static int complicatedFindLoop(struct vars *const, struct cnfa *const, struct colormap *const, struct dfa *const, struct dfa *const, chr **const);
static void zapSubexpressions(regmatch_t *const, const size_t);
static void zapSubtree(struct vars *const, struct subre *const);
static void subset(struct vars *const, struct subre *const, chr *const, chr *const);
static int dissect(struct vars *const, struct subre *, chr *const, chr *const);
static int concatenationDissect(struct vars *const, struct subre *const, chr *const, chr *const);
static int alternationDissect(struct vars *const, struct subre *, chr *const, chr *const);
static inline int complicatedDissect(struct vars *const, struct subre *const, chr *const, chr *const);
static int complicatedCapturingDissect(struct vars *const, struct subre *const, chr *const, chr *const);
static int complicatedConcatenationDissect(struct vars *const, struct subre *const, chr *const, chr *const);
static int complicatedReversedDissect(struct vars *const, struct subre *const, chr *const, chr *const);
static int complicatedBackrefDissect(struct vars *const, struct subre *const, chr *const, chr *const);
static int complicatedAlternationDissect(struct vars *const, struct subre *, chr *const, chr *const);
/* === rege_dfa.c === */
static chr *longest(struct vars *const, struct dfa *const, chr *const, chr *const, int *const);
static chr *shortest(struct vars *const, struct dfa *const, chr *const, chr *const, chr *const, chr **const, int *const);
static chr *lastCold(struct vars *const, struct dfa *const);
static struct dfa *newDFA(struct vars *const, struct cnfa *const, struct colormap *const, struct smalldfa *);
static void freeDFA(struct dfa *const);
static unsigned hash(unsigned *const, const int);
static struct sset *initialize(struct vars *const, struct dfa *const, chr *const);
static struct sset *miss(struct vars *const, struct dfa *const, struct sset *const, const pcolor, chr *const, chr *const);
static int checkLAConstraint(struct vars *const, struct cnfa *const, chr *const, const pcolor);
static struct sset *getVacantSS(struct vars *const, struct dfa *const, chr *const, chr *const);
static struct sset *pickNextSS(struct vars *const, struct dfa *const, chr *const, chr *const);
/* automatically gathered by fwd; do not hand-edit */
/* =====^!^===== end forwards =====^!^===== */

/*
 - exec - match regular expression
 ^ int exec(regex_t *, const chr *, size_t, rm_detail_t *,
 ^					size_t, regmatch_t [], int);
 */
int
exec(
    regex_t *re,
    const chr *string,
    size_t len,
    rm_detail_t *details,
    size_t nmatch,
    regmatch_t pmatch[],
    int flags)
{
    AllocVars(v);
    int st, backref;
    size_t n;
#define	LOCALMAT	20
    regmatch_t mat[LOCALMAT];
#define	LOCALMEM	40
    regoff_t mem[LOCALMEM];

    /*
     * Sanity checks.
     */

    if (re == NULL || string == NULL || re->re_magic != REMAGIC) {
	FreeVars(v);
	return REG_INVARG;
    }
    if (re->re_csize != sizeof(chr)) {
	FreeVars(v);
	return REG_MIXED;
    }

    /*
     * Setup.
     */

    v->re = re;
    v->g = (struct guts *)re->re_guts;
    if ((v->g->cflags&REG_EXPECT) && details == NULL) {
	FreeVars(v);
	return REG_INVARG;
    }
    if (v->g->info&REG_UIMPOSSIBLE) {
	FreeVars(v);
	return REG_NOMATCH;
    }
    backref = (v->g->info&REG_UBACKREF) ? 1 : 0;
    v->eflags = flags;
    if (v->g->cflags&REG_NOSUB) {
	nmatch = 0;		/* override client */
    }
    v->nmatch = nmatch;
    if (backref) {
	/*
	 * Need work area.
	 */

	if (v->g->nsub + 1 <= LOCALMAT) {
	    v->pmatch = mat;
	} else {
	    v->pmatch = (regmatch_t *)
		    MALLOC((v->g->nsub + 1) * sizeof(regmatch_t));
	}
	if (v->pmatch == NULL) {
	    FreeVars(v);
	    return REG_ESPACE;
	}
	v->nmatch = v->g->nsub + 1;
    } else {
	v->pmatch = pmatch;
    }
    v->details = details;
    v->start = (chr *)string;
    v->stop = (chr *)string + len;
    v->err = 0;
    if (backref) {
	/*
	 * Need retry memory.
	 */

	assert(v->g->ntree >= 0);
	n = (size_t)v->g->ntree;
	if (n <= LOCALMEM) {
	    v->mem = mem;
	} else {
	    v->mem = (regoff_t *) MALLOC(n*sizeof(regoff_t));
	}
	if (v->mem == NULL) {
	    if (v->pmatch != pmatch && v->pmatch != mat) {
		FREE(v->pmatch);
	    }
	    FreeVars(v);
	    return REG_ESPACE;
	}
    } else {
	v->mem = NULL;
    }

    /*
     * Do it.
     */

    assert(v->g->tree != NULL);
    if (backref) {
	st = complicatedFind(v, &v->g->tree->cnfa, &v->g->cmap);
    } else {
	st = simpleFind(v, &v->g->tree->cnfa, &v->g->cmap);
    }

    /*
     * Copy (portion of) match vector over if necessary.
     */

    if (st == REG_OKAY && v->pmatch != pmatch && nmatch > 0) {
	zapSubexpressions(pmatch, nmatch);
	n = (nmatch < v->nmatch) ? nmatch : v->nmatch;
	memcpy(VS(pmatch), VS(v->pmatch), n*sizeof(regmatch_t));
    }

    /*
     * Clean up.
     */

    if (v->pmatch != pmatch && v->pmatch != mat) {
	FREE(v->pmatch);
    }
    if (v->mem != NULL && v->mem != mem) {
	FREE(v->mem);
    }
    FreeVars(v);
    return st;
}

/*
 - simpleFind - find a match for the main NFA (no-complications case)
 ^ static int simpleFind(struct vars *, struct cnfa *, struct colormap *);
 */
static int
simpleFind(
    struct vars *const v,
    struct cnfa *const cnfa,
    struct colormap *const cm)
{
    struct dfa *s, *d;
    chr *begin, *end = NULL;
    chr *cold;
    chr *open, *close;		/* Open and close of range of possible
				 * starts */
    int hitend;
    int shorter = (v->g->tree->flags&SHORTER) ? 1 : 0;

    /*
     * First, a shot with the search RE.
     */

    s = newDFA(v, &v->g->search, cm, &v->dfa1);
    assert(!(ISERR() && s != NULL));
    NOERR();
    MDEBUG(("\nsearch at %ld\n", LOFF(v->start)));
    cold = NULL;
    close = shortest(v, s, v->start, v->start, v->stop, &cold, NULL);
    freeDFA(s);
    NOERR();
    if (v->g->cflags&REG_EXPECT) {
	assert(v->details != NULL);
	if (cold != NULL) {
	    v->details->rm_extend.rm_so = OFF(cold);
	} else {
	    v->details->rm_extend.rm_so = OFF(v->stop);
	}
	v->details->rm_extend.rm_eo = OFF(v->stop);	/* unknown */
    }
    if (close == NULL) {	/* not found */
	return REG_NOMATCH;
    }
    if (v->nmatch == 0) {	/* found, don't need exact location */
	return REG_OKAY;
    }

    /*
     * Find starting point and match.
     */

    assert(cold != NULL);
    open = cold;
    cold = NULL;
    MDEBUG(("between %ld and %ld\n", LOFF(open), LOFF(close)));
    d = newDFA(v, cnfa, cm, &v->dfa1);
    assert(!(ISERR() && d != NULL));
    NOERR();
    for (begin = open; begin <= close; begin++) {
	MDEBUG(("\nfind trying at %ld\n", LOFF(begin)));
	if (shorter) {
	    end = shortest(v, d, begin, begin, v->stop, NULL, &hitend);
	} else {
	    end = longest(v, d, begin, v->stop, &hitend);
	}
	NOERR();
	if (hitend && cold == NULL) {
	    cold = begin;
	}
	if (end != NULL) {
	    break;		/* NOTE BREAK OUT */
	}
    }
    assert(end != NULL);	/* search RE succeeded so loop should */
    freeDFA(d);

    /*
     * And pin down details.
     */

    assert(v->nmatch > 0);
    v->pmatch[0].rm_so = OFF(begin);
    v->pmatch[0].rm_eo = OFF(end);
    if (v->g->cflags&REG_EXPECT) {
	if (cold != NULL) {
	    v->details->rm_extend.rm_so = OFF(cold);
	} else {
	    v->details->rm_extend.rm_so = OFF(v->stop);
	}
	v->details->rm_extend.rm_eo = OFF(v->stop);	/* unknown */
    }
    if (v->nmatch == 1) {	/* no need for submatches */
	return REG_OKAY;
    }

    /*
     * Submatches.
     */

    zapSubexpressions(v->pmatch, v->nmatch);
    return dissect(v, v->g->tree, begin, end);
}

/*
 - complicatedFind - find a match for the main NFA (with complications)
 ^ static int complicatedFind(struct vars *, struct cnfa *, struct colormap *);
 */
static int
complicatedFind(
    struct vars *const v,
    struct cnfa *const cnfa,
    struct colormap *const cm)
{
    struct dfa *s, *d;
    chr *cold = NULL; /* silence gcc 4 warning */
    int ret;

    s = newDFA(v, &v->g->search, cm, &v->dfa1);
    NOERR();
    d = newDFA(v, cnfa, cm, &v->dfa2);
    if (ISERR()) {
	assert(d == NULL);
	freeDFA(s);
	return v->err;
    }

    ret = complicatedFindLoop(v, cnfa, cm, d, s, &cold);

    freeDFA(d);
    freeDFA(s);
    NOERR();
    if (v->g->cflags&REG_EXPECT) {
	assert(v->details != NULL);
	if (cold != NULL) {
	    v->details->rm_extend.rm_so = OFF(cold);
	} else {
	    v->details->rm_extend.rm_so = OFF(v->stop);
	}
	v->details->rm_extend.rm_eo = OFF(v->stop);	/* unknown */
    }
    return ret;
}

/*
 - complicatedFindLoop - the heart of complicatedFind
 ^ static int complicatedFindLoop(struct vars *, struct cnfa *, struct colormap *,
 ^	struct dfa *, struct dfa *, chr **);
 */
static int
complicatedFindLoop(
    struct vars *const v,
    struct cnfa *const cnfa,
    struct colormap *const cm,
    struct dfa *const d,
    struct dfa *const s,
    chr **const coldp)		/* where to put coldstart pointer */
{
    chr *begin, *end;
    chr *cold;
    chr *open, *close;		/* Open and close of range of possible
				 * starts */
    chr *estart, *estop;
    int er, hitend;
    int shorter = v->g->tree->flags&SHORTER;

    assert(d != NULL && s != NULL);
    cold = NULL;
    close = v->start;
    do {
	MDEBUG(("\ncsearch at %ld\n", LOFF(close)));
	close = shortest(v, s, close, close, v->stop, &cold, NULL);
	if (close == NULL) {
	    break;		/* NOTE BREAK */
	}
	assert(cold != NULL);
	open = cold;
	cold = NULL;
	MDEBUG(("cbetween %ld and %ld\n", LOFF(open), LOFF(close)));
	for (begin = open; begin <= close; begin++) {
	    MDEBUG(("\ncomplicatedFind trying at %ld\n", LOFF(begin)));
	    estart = begin;
	    estop = v->stop;
	    for (;;) {
		if (shorter) {
		    end = shortest(v, d, begin, estart, estop, NULL, &hitend);
		} else {
		    end = longest(v, d, begin, estop, &hitend);
		}
		if (hitend && cold == NULL) {
		    cold = begin;
		}
		if (end == NULL) {
		    break;	/* NOTE BREAK OUT */
		}

		MDEBUG(("tentative end %ld\n", LOFF(end)));
		zapSubexpressions(v->pmatch, v->nmatch);
		zapSubtree(v, v->g->tree);
		er = complicatedDissect(v, v->g->tree, begin, end);
		if (er == REG_OKAY) {
		    if (v->nmatch > 0) {
			v->pmatch[0].rm_so = OFF(begin);
			v->pmatch[0].rm_eo = OFF(end);
		    }
		    *coldp = cold;
		    return REG_OKAY;
		}
		if (er != REG_NOMATCH) {
		    ERR(er);
		    return er;
		}
		if ((shorter) ? end == estop : end == begin) {
		    break;
		}

		/*
		 * Go around and try again
		 */

		if (shorter) {
		    estart = end + 1;
		} else {
		    estop = end - 1;
		}
	    }
	}
    } while (close < v->stop);

    *coldp = cold;
    return REG_NOMATCH;
}

/*
 - zapSubexpressions - initialize the subexpression matches to "no match"
 ^ static void zapSubexpressions(regmatch_t *, size_t);
 */
static void
zapSubexpressions(
    regmatch_t *const p,
    const size_t n)
{
    size_t i;

    for (i = n-1; i > 0; i--) {
	p[i].rm_so = -1;
	p[i].rm_eo = -1;
    }
}

/*
 - zapSubtree - initialize the retry memory of a subtree to zeros
 ^ static void zapSubtree(struct vars *, struct subre *);
 */
static void
zapSubtree(
    struct vars *const v,
    struct subre *const t)
{
    if (t == NULL) {
	return;
    }

    assert(v->mem != NULL);
    v->mem[t->retry] = 0;
    if (t->op == '(') {
	assert(t->subno > 0);
	v->pmatch[t->subno].rm_so = -1;
	v->pmatch[t->subno].rm_eo = -1;
    }

    if (t->left != NULL) {
	zapSubtree(v, t->left);
    }
    if (t->right != NULL) {
	zapSubtree(v, t->right);
    }
}

/*
 - subset - set any subexpression relevant to a successful subre
 ^ static void subset(struct vars *, struct subre *, chr *, chr *);
 */
static void
subset(
    struct vars *const v,
    struct subre *const sub,
    chr *const begin,
    chr *const end)
{
    int n = sub->subno;

    assert(n > 0);
    if ((size_t)n >= v->nmatch) {
	return;
    }

    MDEBUG(("setting %d\n", n));
    v->pmatch[n].rm_so = OFF(begin);
    v->pmatch[n].rm_eo = OFF(end);
}

/*
 - dissect - determine subexpression matches (uncomplicated case)
 ^ static int dissect(struct vars *, struct subre *, chr *, chr *);
 */
static int			/* regexec return code */
dissect(
    struct vars *const v,
    struct subre *t,
    chr *const begin,		/* beginning of relevant substring */
    chr *const end)		/* end of same */
{
#ifndef COMPILER_DOES_TAILCALL_OPTIMIZATION
  restart:
#endif
    assert(t != NULL);
    MDEBUG(("dissect %ld-%ld\n", LOFF(begin), LOFF(end)));

    switch (t->op) {
    case '=':			/* terminal node */
	assert(t->left == NULL && t->right == NULL);
	return REG_OKAY;	/* no action, parent did the work */
    case '|':			/* alternation */
	assert(t->left != NULL);
	return alternationDissect(v, t, begin, end);
    case 'b':			/* back ref -- shouldn't be calling us! */
	return REG_ASSERT;
    case '.':			/* concatenation */
	assert(t->left != NULL && t->right != NULL);
	return concatenationDissect(v, t, begin, end);
    case '(':			/* capturing */
	assert(t->left != NULL && t->right == NULL);
	assert(t->subno > 0);
	subset(v, t, begin, end);
#ifndef COMPILER_DOES_TAILCALL_OPTIMIZATION
	t = t->left;
	goto restart;
#else
	return dissect(v, t->left, begin, end);
#endif
    default:
	return REG_ASSERT;
    }
}

/*
 - concatenationDissect - determine concatenation subexpression matches
 - (uncomplicated)
 ^ static int concatenationDissect(struct vars *, struct subre *, chr *, chr *);
 */
static int			/* regexec return code */
concatenationDissect(
    struct vars *const v,
    struct subre *const t,
    chr *const begin,		/* beginning of relevant substring */
    chr *const end)		/* end of same */
{
    struct dfa *d, *d2;
    chr *mid;
    int i;
    int shorter = (t->left->flags&SHORTER) ? 1 : 0;
    chr *stop = (shorter) ? end : begin;

    assert(t->op == '.');
    assert(t->left != NULL && t->left->cnfa.nstates > 0);
    assert(t->right != NULL && t->right->cnfa.nstates > 0);

    d = newDFA(v, &t->left->cnfa, &v->g->cmap, &v->dfa1);
    NOERR();
    d2 = newDFA(v, &t->right->cnfa, &v->g->cmap, &v->dfa2);
    if (ISERR()) {
	assert(d2 == NULL);
	freeDFA(d);
	return v->err;
    }

    /*
     * Pick a tentative midpoint.
     */

    if (shorter) {
	mid = shortest(v, d, begin, begin, end, NULL, NULL);
    } else {
	mid = longest(v, d, begin, end, NULL);
    }
    if (mid == NULL) {
	freeDFA(d);
	freeDFA(d2);
	return REG_ASSERT;
    }
    MDEBUG(("tentative midpoint %ld\n", LOFF(mid)));

    /*
     * Iterate until satisfaction or failure.
     */

    while (longest(v, d2, mid, end, NULL) != end) {
	/*
	 * That midpoint didn't work, find a new one.
	 */

	if (mid == stop) {
	    /*
	     * All possibilities exhausted!
	     */

	    MDEBUG(("no midpoint!\n"));
	    freeDFA(d);
	    freeDFA(d2);
	    return REG_ASSERT;
	}
	if (shorter) {
	    mid = shortest(v, d, begin, mid+1, end, NULL, NULL);
	} else {
	    mid = longest(v, d, begin, mid-1, NULL);
	}
	if (mid == NULL) {
	    /*
	     * Failed to find a new one!
	     */

	    MDEBUG(("failed midpoint!\n"));
	    freeDFA(d);
	    freeDFA(d2);
	    return REG_ASSERT;
	}
	MDEBUG(("new midpoint %ld\n", LOFF(mid)));
    }

    /*
     * Satisfaction.
     */

    MDEBUG(("successful\n"));
    freeDFA(d);
    freeDFA(d2);
    i = dissect(v, t->left, begin, mid);
    if (i != REG_OKAY) {
	return i;
    }
    return dissect(v, t->right, mid, end);
}

/*
 - alternationDissect - determine alternative subexpression matches (uncomplicated)
 ^ static int alternationDissect(struct vars *, struct subre *, chr *, chr *);
 */
static int			/* regexec return code */
alternationDissect(
    struct vars *const v,
    struct subre *t,
    chr *const begin,		/* beginning of relevant substring */
    chr *const end)		/* end of same */
{
    int i;

    assert(t != NULL);
    assert(t->op == '|');

    for (i = 0; t != NULL; t = t->right, i++) {
	struct dfa *d;

	MDEBUG(("trying %dth\n", i));
	assert(t->left != NULL && t->left->cnfa.nstates > 0);
	d = newDFA(v, &t->left->cnfa, &v->g->cmap, &v->dfa1);
	if (ISERR()) {
	    return v->err;
	}
	if (longest(v, d, begin, end, NULL) == end) {
	    MDEBUG(("success\n"));
	    freeDFA(d);
	    return dissect(v, t->left, begin, end);
	}
	freeDFA(d);
    }
    return REG_ASSERT;		/* none of them matched?!? */
}

/*
 - complicatedDissect - determine subexpression matches (with complications)
 * The retry memory stores the offset of the trial midpoint from begin, plus 1
 * so that 0 uniquely means "clean slate".
 ^ static int complicatedDissect(struct vars *, struct subre *, chr *, chr *);
 */
static inline int		/* regexec return code */
complicatedDissect(
    struct vars *const v,
    struct subre *const t,
    chr *const begin,		/* beginning of relevant substring */
    chr *const end)		/* end of same */
{
    assert(t != NULL);
    MDEBUG(("complicatedDissect %ld-%ld %c\n", LOFF(begin), LOFF(end), t->op));

    switch (t->op) {
    case '=':			/* terminal node */
	assert(t->left == NULL && t->right == NULL);
	return REG_OKAY;	/* no action, parent did the work */
    case '|':			/* alternation */
	assert(t->left != NULL);
	return complicatedAlternationDissect(v, t, begin, end);
    case 'b':			/* back ref -- shouldn't be calling us! */
	assert(t->left == NULL && t->right == NULL);
	return complicatedBackrefDissect(v, t, begin, end);
    case '.':			/* concatenation */
	assert(t->left != NULL && t->right != NULL);
	return complicatedConcatenationDissect(v, t, begin, end);
    case '(':			/* capturing */
	assert(t->left != NULL && t->right == NULL);
	assert(t->subno > 0);
	return complicatedCapturingDissect(v, t, begin, end);
    default:
	return REG_ASSERT;
    }
}

static int			/* regexec return code */
complicatedCapturingDissect(
    struct vars *const v,
    struct subre *const t,
    chr *const begin,		/* beginning of relevant substring */
    chr *const end)		/* end of same */
{
    int er = complicatedDissect(v, t->left, begin, end);

    if (er == REG_OKAY) {
	subset(v, t, begin, end);
    }
    return er;
}

/*
 - complicatedConcatenationDissect - concatenation subexpression matches (with complications)
 * The retry memory stores the offset of the trial midpoint from begin, plus 1
 * so that 0 uniquely means "clean slate".
 ^ static int complicatedConcatenationDissect(struct vars *, struct subre *, chr *, chr *);
 */
static int			/* regexec return code */
complicatedConcatenationDissect(
    struct vars *const v,
    struct subre *const t,
    chr *const begin,		/* beginning of relevant substring */
    chr *const end)		/* end of same */
{
    struct dfa *d, *d2;
    chr *mid;

    assert(t->op == '.');
    assert(t->left != NULL && t->left->cnfa.nstates > 0);
    assert(t->right != NULL && t->right->cnfa.nstates > 0);

    if (t->left->flags&SHORTER) { /* reverse scan */
	return complicatedReversedDissect(v, t, begin, end);
    }

    d = newDFA(v, &t->left->cnfa, &v->g->cmap, DOMALLOC);
    if (ISERR()) {
	return v->err;
    }
    d2 = newDFA(v, &t->right->cnfa, &v->g->cmap, DOMALLOC);
    if (ISERR()) {
	freeDFA(d);
	return v->err;
    }
    MDEBUG(("cConcat %d\n", t->retry));

    /*
     * Pick a tentative midpoint.
     */

    if (v->mem[t->retry] == 0) {
	mid = longest(v, d, begin, end, NULL);
	if (mid == NULL) {
	    freeDFA(d);
	    freeDFA(d2);
	    return REG_NOMATCH;
	}
	MDEBUG(("tentative midpoint %ld\n", LOFF(mid)));
	v->mem[t->retry] = (mid - begin) + 1;
    } else {
	mid = begin + (v->mem[t->retry] - 1);
	MDEBUG(("working midpoint %ld\n", LOFF(mid)));
    }

    /*
     * Iterate until satisfaction or failure.
     */

    for (;;) {
	/*
	 * Try this midpoint on for size.
	 */

	if (longest(v, d2, mid, end, NULL) == end) {
	    int er = complicatedDissect(v, t->left, begin, mid);

	    if (er == REG_OKAY) {
		er = complicatedDissect(v, t->right, mid, end);
		if (er == REG_OKAY) {
		    /*
		     * Satisfaction.
		     */

		    MDEBUG(("successful\n"));
		    freeDFA(d);
		    freeDFA(d2);
		    return REG_OKAY;
		}
	    }
	    if ((er != REG_OKAY) && (er != REG_NOMATCH)) {
		freeDFA(d);
		freeDFA(d2);
		return er;
	    }
	}

	/*
	 * That midpoint didn't work, find a new one.
	 */

	if (mid == begin) {
	    /*
	     * All possibilities exhausted.
	     */

	    MDEBUG(("%d no midpoint\n", t->retry));
	    freeDFA(d);
	    freeDFA(d2);
	    return REG_NOMATCH;
	}
	mid = longest(v, d, begin, mid-1, NULL);
	if (mid == NULL) {
	    /*
	     * Failed to find a new one.
	     */

	    MDEBUG(("%d failed midpoint\n", t->retry));
	    freeDFA(d);
	    freeDFA(d2);
	    return REG_NOMATCH;
	}
	MDEBUG(("%d: new midpoint %ld\n", t->retry, LOFF(mid)));
	v->mem[t->retry] = (mid - begin) + 1;
	zapSubtree(v, t->left);
	zapSubtree(v, t->right);
    }
}

/*
 - complicatedReversedDissect - determine backref shortest-first subexpression
 - matches
 * The retry memory stores the offset of the trial midpoint from begin, plus 1
 * so that 0 uniquely means "clean slate".
 ^ static int complicatedReversedDissect(struct vars *, struct subre *, chr *, chr *);
 */
static int			/* regexec return code */
complicatedReversedDissect(
    struct vars *const v,
    struct subre *const t,
    chr *const begin,		/* beginning of relevant substring */
    chr *const end)		/* end of same */
{
    struct dfa *d, *d2;
    chr *mid;

    assert(t->op == '.');
    assert(t->left != NULL && t->left->cnfa.nstates > 0);
    assert(t->right != NULL && t->right->cnfa.nstates > 0);
    assert(t->left->flags&SHORTER);

    /*
     * Concatenation -- need to split the substring between parts.
     */

    d = newDFA(v, &t->left->cnfa, &v->g->cmap, DOMALLOC);
    if (ISERR()) {
	return v->err;
    }
    d2 = newDFA(v, &t->right->cnfa, &v->g->cmap, DOMALLOC);
    if (ISERR()) {
	freeDFA(d);
	return v->err;
    }
    MDEBUG(("cRev %d\n", t->retry));

    /*
     * Pick a tentative midpoint.
     */

    if (v->mem[t->retry] == 0) {
	mid = shortest(v, d, begin, begin, end, NULL, NULL);
	if (mid == NULL) {
	    freeDFA(d);
	    freeDFA(d2);
	    return REG_NOMATCH;
	}
	MDEBUG(("tentative midpoint %ld\n", LOFF(mid)));
	v->mem[t->retry] = (mid - begin) + 1;
    } else {
	mid = begin + (v->mem[t->retry] - 1);
	MDEBUG(("working midpoint %ld\n", LOFF(mid)));
    }

    /*
     * Iterate until satisfaction or failure.
     */

    for (;;) {
	/*
	 * Try this midpoint on for size.
	 */

	if (longest(v, d2, mid, end, NULL) == end) {
	    int er = complicatedDissect(v, t->left, begin, mid);

	    if (er == REG_OKAY) {
		er = complicatedDissect(v, t->right, mid, end);
		if (er == REG_OKAY) {
		    /*
		     * Satisfaction.
		     */

		    MDEBUG(("successful\n"));
		    freeDFA(d);
		    freeDFA(d2);
		    return REG_OKAY;
		}
	    }
	    if (er != REG_OKAY && er != REG_NOMATCH) {
		freeDFA(d);
		freeDFA(d2);
		return er;
	    }
	}

	/*
	 * That midpoint didn't work, find a new one.
	 */

	if (mid == end) {
	    /*
	     * All possibilities exhausted.
	     */

	    MDEBUG(("%d no midpoint\n", t->retry));
	    freeDFA(d);
	    freeDFA(d2);
	    return REG_NOMATCH;
	}
	mid = shortest(v, d, begin, mid+1, end, NULL, NULL);
	if (mid == NULL) {
	    /*
	     * Failed to find a new one.
	     */

	    MDEBUG(("%d failed midpoint\n", t->retry));
	    freeDFA(d);
	    freeDFA(d2);
	    return REG_NOMATCH;
	}
	MDEBUG(("%d: new midpoint %ld\n", t->retry, LOFF(mid)));
	v->mem[t->retry] = (mid - begin) + 1;
	zapSubtree(v, t->left);
	zapSubtree(v, t->right);
    }
}

/*
 - complicatedBackrefDissect - determine backref subexpression matches
 ^ static int complicatedBackrefDissect(struct vars *, struct subre *, chr *, chr *);
 */
static int			/* regexec return code */
complicatedBackrefDissect(
    struct vars *const v,
    struct subre *const t,
    chr *const begin,		/* beginning of relevant substring */
    chr *const end)		/* end of same */
{
    int i, n = t->subno, min = t->min, max = t->max;
    chr *paren, *p, *stop;
    size_t len;

    assert(t != NULL);
    assert(t->op == 'b');
    assert(n >= 0);
    assert((size_t)n < v->nmatch);

    MDEBUG(("cbackref n%d %d{%d-%d}\n", t->retry, n, min, max));

    if (v->pmatch[n].rm_so == -1) {
	return REG_NOMATCH;
    }
    paren = v->start + v->pmatch[n].rm_so;
    len = v->pmatch[n].rm_eo - v->pmatch[n].rm_so;

    /*
     * No room to maneuver -- retries are pointless.
     */

    if (v->mem[t->retry]) {
	return REG_NOMATCH;
    }
    v->mem[t->retry] = 1;

    /*
     * Special-case zero-length string.
     */

    if (len == 0) {
	if (begin == end) {
	    return REG_OKAY;
	}
	return REG_NOMATCH;
    }

    /*
     * And too-short string.
     */

    assert(end >= begin);
    if ((size_t)(end - begin) < len) {
	return REG_NOMATCH;
    }
    stop = end - len;

    /*
     * Count occurrences.
     */

    i = 0;
<<<<<<< HEAD
    for (p = begin; p <= stop && (i < max || max == INFINITY); p += len) {
	if (v->g->compare(paren, p, len) != 0) {
=======
    for (p = begin; p <= stop && (i < max || max == DUPINF); p += len) {
	if ((*v->g->compare)(paren, p, len) != 0) {
>>>>>>> edce4263
	    break;
	}
	i++;
    }
    MDEBUG(("cbackref found %d\n", i));

    /*
     * And sort it out.
     */

    if (p != end) {		/* didn't consume all of it */
	return REG_NOMATCH;
    }
    if (min <= i && (i <= max || max == DUPINF)) {
	return REG_OKAY;
    }
    return REG_NOMATCH;		/* out of range */
}

/*
 - complicatedAlternationDissect - determine alternative subexpression matches (w.
 - complications)
 ^ static int complicatedAlternationDissect(struct vars *, struct subre *, chr *, chr *);
 */
static int			/* regexec return code */
complicatedAlternationDissect(
    struct vars *const v,
    struct subre *t,
    chr *const begin,		/* beginning of relevant substring */
    chr *const end)		/* end of same */
{
    int er;
#define	UNTRIED	0		/* not yet tried at all */
#define	TRYING	1		/* top matched, trying submatches */
#define	TRIED	2		/* top didn't match or submatches exhausted */

#ifndef COMPILER_DOES_TAILCALL_OPTIMIZATION
    if (0) {
    doRight:
	t = t->right;
    }
#endif
    if (t == NULL) {
	return REG_NOMATCH;
    }
    assert(t->op == '|');
    if (v->mem[t->retry] == TRIED) {
	goto doRight;
    }

    MDEBUG(("cAlt n%d\n", t->retry));
    assert(t->left != NULL);

    if (v->mem[t->retry] == UNTRIED) {
	struct dfa *d = newDFA(v, &t->left->cnfa, &v->g->cmap, DOMALLOC);

	if (ISERR()) {
	    return v->err;
	}
	if (longest(v, d, begin, end, NULL) != end) {
	    freeDFA(d);
	    v->mem[t->retry] = TRIED;
	    goto doRight;
	}
	freeDFA(d);
	MDEBUG(("cAlt matched\n"));
	v->mem[t->retry] = TRYING;
    }

    er = complicatedDissect(v, t->left, begin, end);
    if (er != REG_NOMATCH) {
	return er;
    }

    v->mem[t->retry] = TRIED;
#ifndef COMPILER_DOES_TAILCALL_OPTIMIZATION
    goto doRight;
#else
  doRight:
    return complicatedAlternationDissect(v, t->right, begin, end);
#endif
}

#include "rege_dfa.c"

/*
 * Local Variables:
 * mode: c
 * c-basic-offset: 4
 * fill-column: 78
 * End:
 */<|MERGE_RESOLUTION|>--- conflicted
+++ resolved
@@ -1137,13 +1137,8 @@
      */
 
     i = 0;
-<<<<<<< HEAD
-    for (p = begin; p <= stop && (i < max || max == INFINITY); p += len) {
+    for (p = begin; p <= stop && (i < max || max == DUPINF); p += len) {
 	if (v->g->compare(paren, p, len) != 0) {
-=======
-    for (p = begin; p <= stop && (i < max || max == DUPINF); p += len) {
-	if ((*v->g->compare)(paren, p, len) != 0) {
->>>>>>> edce4263
 	    break;
 	}
 	i++;
