--- conflicted
+++ resolved
@@ -3000,13 +3000,10 @@
 MODULE_SCOPE Tcl_Obj *	TclDStringToObj(Tcl_DString *dsPtr);
 MODULE_SCOPE Tcl_Obj *const *	TclFetchEnsembleRoot(Tcl_Interp *interp,
 			    Tcl_Obj *const *objv, int objc, int *objcPtr);
-<<<<<<< HEAD
+MODULE_SCOPE Tcl_Namespace * 	TclEnsureNamespace(Tcl_Interp *interp,
+			    Tcl_Namespace *namespacePtr);
 MODULE_SCOPE void	TclFillTableWithExports(Namespace *nsPtr,
 			    Tcl_HashTable *hash);
-=======
-MODULE_SCOPE Tcl_Namespace * 	TclEnsureNamespace(Tcl_Interp *interp,
-			    Tcl_Namespace *namespacePtr);
->>>>>>> 5ebf5676
 MODULE_SCOPE void	TclFinalizeAllocSubsystem(void);
 MODULE_SCOPE void	TclFinalizeAsync(void);
 MODULE_SCOPE void	TclFinalizeDoubleConversion(void);
