--- conflicted
+++ resolved
@@ -3220,16 +3220,12 @@
 			    int numBytes, int flags, Tcl_Parse *parsePtr);
 MODULE_SCOPE int	TclSubstTokens(Tcl_Interp *interp, Tcl_Token *tokenPtr,
 			    int count, int *tokensLeftPtr, int line,
-<<<<<<< HEAD
 			    int* clNextOuter, const char* outerScript,
 			    int flags);
-=======
-			    int *clNextOuter, const char *outerScript);
 MODULE_SCOPE int	TclTrimLeft(const char *bytes, int numBytes,
 			    const char *trim, int numTrim);
 MODULE_SCOPE int	TclTrimRight(const char *bytes, int numBytes,
 			    const char *trim, int numTrim);
->>>>>>> 735b3dae
 MODULE_SCOPE Tcl_Obj *	TclpNativeToNormalized(ClientData clientData);
 MODULE_SCOPE Tcl_Obj *	TclpFilesystemPathType(Tcl_Obj *pathPtr);
 MODULE_SCOPE int	TclpDlopen(Tcl_Interp *interp, Tcl_Obj *pathPtr,
