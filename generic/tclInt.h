--- conflicted
+++ resolved
@@ -2928,13 +2928,10 @@
 MODULE_SCOPE char *	TclDStringAppendDString(Tcl_DString *dsPtr,
 			    Tcl_DString *toAppendPtr);
 MODULE_SCOPE Tcl_Obj *	TclDStringToObj(Tcl_DString *dsPtr);
-<<<<<<< HEAD
+MODULE_SCOPE Tcl_Obj *const *	TclFetchEnsembleRoot(Tcl_Interp *interp,
+			    Tcl_Obj *const *objv, int objc, int *objcPtr);
 MODULE_SCOPE void	TclFillTableWithExports(Namespace *nsPtr,
 			    Tcl_HashTable *hash);
-=======
-MODULE_SCOPE Tcl_Obj *const *	TclFetchEnsembleRoot(Tcl_Interp *interp,
-			    Tcl_Obj *const *objv, int objc, int *objcPtr);
->>>>>>> bca9eb80
 MODULE_SCOPE void	TclFinalizeAllocSubsystem(void);
 MODULE_SCOPE void	TclFinalizeAsync(void);
 MODULE_SCOPE void	TclFinalizeDoubleConversion(void);
