--- conflicted
+++ resolved
@@ -3044,11 +3044,7 @@
 MODULE_SCOPE int	TclGetLoadedPackagesEx(Tcl_Interp *interp,
 				const char *targetName,
 				const char *packageName);
-<<<<<<< HEAD
-MODULE_SCOPE int	TclGetLeastSign64bits(Tcl_Interp *, Tcl_Obj *,
-=======
 MODULE_SCOPE int	TclGetWideBitsFromObj(Tcl_Interp *, Tcl_Obj *,
->>>>>>> 36a790b3
 				Tcl_WideInt *);
 MODULE_SCOPE int	TclGlob(Tcl_Interp *interp, char *pattern,
 			    Tcl_Obj *unquotedPrefix, int globFlags,
