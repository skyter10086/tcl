/*
 * tclInt.h --
 *
 *	Declarations of things used internally by the Tcl interpreter.
 *
 * Copyright (c) 1987-1993 The Regents of the University of California.
 * Copyright (c) 1993-1997 Lucent Technologies.
 * Copyright (c) 1994-1998 Sun Microsystems, Inc.
 * Copyright (c) 1998-1999 by Scriptics Corporation.
 * Copyright (c) 2001, 2002 by Kevin B. Kenny.  All rights reserved.
 * Copyright (c) 2007 Daniel A. Steffen <das@users.sourceforge.net>
 * Copyright (c) 2006-2008 by Joe Mistachkin.  All rights reserved.
 * Copyright (c) 2008 by Miguel Sofer. All rights reserved.
 *
 * See the file "license.terms" for information on usage and redistribution of
 * this file, and for a DISCLAIMER OF ALL WARRANTIES.
 */

#ifndef _TCLINT
#define _TCLINT

/*
 * Some numerics configuration options.
 */

#undef NO_WIDE_TYPE
#undef ACCEPT_NAN

/*
 * Common include files needed by most of the Tcl source files are included
 * here, so that system-dependent personalizations for the include files only
 * have to be made in once place. This results in a few extra includes, but
 * greater modularity. The order of the three groups of #includes is
 * important. For example, stdio.h is needed by tcl.h, and the _ANSI_ARGS_
 * declaration in tcl.h is needed by stdlib.h in some configurations.
 */

#include "tclPort.h"

#include <stdio.h>

#include <ctype.h>
#ifdef NO_STDLIB_H
#   include "../compat/stdlib.h"
#else
#   include <stdlib.h>
#endif
#ifdef NO_STRING_H
#include "../compat/string.h"
#else
#include <string.h>
#endif
#ifdef STDC_HEADERS
#include <stddef.h>
#else
typedef int ptrdiff_t;
#endif

/*
 * Ensure WORDS_BIGENDIAN is defined correctly:
 * Needs to happen here in addition to configure to work with fat compiles on
 * Darwin (where configure runs only once for multiple architectures).
 */

#ifdef HAVE_SYS_TYPES_H
#    include <sys/types.h>
#endif
#ifdef HAVE_SYS_PARAM_H
#    include <sys/param.h>
#endif
#ifdef BYTE_ORDER
#    ifdef BIG_ENDIAN
#	 if BYTE_ORDER == BIG_ENDIAN
#	     undef WORDS_BIGENDIAN
#	     define WORDS_BIGENDIAN 1
#	 endif
#    endif
#    ifdef LITTLE_ENDIAN
#	 if BYTE_ORDER == LITTLE_ENDIAN
#	     undef WORDS_BIGENDIAN
#	 endif
#    endif
#endif

/*
 * Used to tag functions that are only to be visible within the module being
 * built and not outside it (where this is supported by the linker).
 */

#ifndef MODULE_SCOPE
#   ifdef __cplusplus
#	define MODULE_SCOPE extern "C"
#   else
#	define MODULE_SCOPE extern
#   endif
#endif

/*
 * When Tcl_WideInt and long are the same type, there's no value in
 * having a tclWideIntType separate from the tclIntType.
 */
#ifdef TCL_WIDE_INT_IS_LONG
#define NO_WIDE_TYPE
#endif

/*
 * Macros used to cast between pointers and integers (e.g. when storing an int
 * in ClientData), on 64-bit architectures they avoid gcc warning about "cast
 * to/from pointer from/to integer of different size".
 */

#if !defined(INT2PTR) && !defined(PTR2INT)
#   if defined(HAVE_INTPTR_T) || defined(intptr_t)
#	define INT2PTR(p) ((void *)(intptr_t)(p))
#	define PTR2INT(p) ((int)(intptr_t)(p))
#   else
#	define INT2PTR(p) ((void *)(p))
#	define PTR2INT(p) ((int)(p))
#   endif
#endif
#if !defined(UINT2PTR) && !defined(PTR2UINT)
#   if defined(HAVE_UINTPTR_T) || defined(uintptr_t)
#	define UINT2PTR(p) ((void *)(uintptr_t)(p))
#	define PTR2UINT(p) ((unsigned int)(uintptr_t)(p))
#   else
#	define UINT2PTR(p) ((void *)(p))
#	define PTR2UINT(p) ((unsigned int)(p))
#   endif
#endif

/*
 * The following procedures allow namespaces to be customized to support
 * special name resolution rules for commands/variables.
 */

struct Tcl_ResolvedVarInfo;

typedef Tcl_Var (Tcl_ResolveRuntimeVarProc)(Tcl_Interp *interp,
	struct Tcl_ResolvedVarInfo *vinfoPtr);

typedef void (Tcl_ResolveVarDeleteProc)(struct Tcl_ResolvedVarInfo *vinfoPtr);

/*
 * The following structure encapsulates the routines needed to resolve a
 * variable reference at runtime. Any variable specific state will typically
 * be appended to this structure.
 */

typedef struct Tcl_ResolvedVarInfo {
    Tcl_ResolveRuntimeVarProc *fetchProc;
    Tcl_ResolveVarDeleteProc *deleteProc;
} Tcl_ResolvedVarInfo;

typedef int (Tcl_ResolveCompiledVarProc)(Tcl_Interp *interp,
	CONST84 char *name, int length, Tcl_Namespace *context,
	Tcl_ResolvedVarInfo **rPtr);

typedef int (Tcl_ResolveVarProc)(Tcl_Interp *interp, CONST84 char *name,
	Tcl_Namespace *context, int flags, Tcl_Var *rPtr);

typedef int (Tcl_ResolveCmdProc)(Tcl_Interp *interp, CONST84 char *name,
	Tcl_Namespace *context, int flags, Tcl_Command *rPtr);

typedef struct Tcl_ResolverInfo {
    Tcl_ResolveCmdProc *cmdResProc;
				/* Procedure handling command name
				 * resolution. */
    Tcl_ResolveVarProc *varResProc;
				/* Procedure handling variable name resolution
				 * for variables that can only be handled at
				 * runtime. */
    Tcl_ResolveCompiledVarProc *compiledVarResProc;
				/* Procedure handling variable name resolution
				 * at compile time. */
} Tcl_ResolverInfo;

/*
 *----------------------------------------------------------------
 * Data structures related to namespaces.
 *----------------------------------------------------------------
 */

typedef struct Tcl_Ensemble Tcl_Ensemble;
typedef struct NamespacePathEntry NamespacePathEntry;

/*
 * Special hashtable for variables: this is just a Tcl_HashTable with an nsPtr
 * field added at the end: in this way variables can find their namespace
 * without having to copy a pointer in their struct: they can access it via
 * their hPtr->tablePtr.
 */

typedef struct TclVarHashTable {
    Tcl_HashTable table;
    struct Namespace *nsPtr;
} TclVarHashTable;

/*
 * This is for itcl - it likes to search our varTables directly :(
 */

#define TclVarHashFindVar(tablePtr, key) \
    TclVarHashCreateVar((tablePtr), (key), NULL)

/*
 * Define this to reduce the amount of space that the average namespace
 * consumes by only allocating the table of child namespaces when necessary.
 * Defining it breaks compatibility for Tcl extensions (e.g., itcl) which
 * reach directly into the Namespace structure.
 */

#undef BREAK_NAMESPACE_COMPAT

/*
 * The structure below defines a namespace.
 * Note: the first five fields must match exactly the fields in a
 * Tcl_Namespace structure (see tcl.h). If you change one, be sure to change
 * the other.
 */

typedef struct Namespace {
    char *name;			/* The namespace's simple (unqualified) name.
				 * This contains no ::'s. The name of the
				 * global namespace is "" although "::" is an
				 * synonym. */
    char *fullName;		/* The namespace's fully qualified name. This
				 * starts with ::. */
    ClientData clientData;	/* An arbitrary value associated with this
				 * namespace. */
    Tcl_NamespaceDeleteProc *deleteProc;
				/* Procedure invoked when deleting the
				 * namespace to, e.g., free clientData. */
    struct Namespace *parentPtr;/* Points to the namespace that contains this
				 * one. NULL if this is the global
				 * namespace. */
#ifndef BREAK_NAMESPACE_COMPAT
    Tcl_HashTable childTable;	/* Contains any child namespaces. Indexed by
				 * strings; values have type (Namespace *). */
#else
    Tcl_HashTable *childTablePtr;
				/* Contains any child namespaces. Indexed by
				 * strings; values have type (Namespace *). If
				 * NULL, there are no children. */
#endif
    long nsId;			/* Unique id for the namespace. */
    Tcl_Interp *interp;		/* The interpreter containing this
				 * namespace. */
    int flags;			/* OR-ed combination of the namespace status
				 * flags NS_DYING and NS_DEAD listed below. */
    int activationCount;	/* Number of "activations" or active call
				 * frames for this namespace that are on the
				 * Tcl call stack. The namespace won't be
				 * freed until activationCount becomes zero. */
    int refCount;		/* Count of references by namespaceName
				 * objects. The namespace can't be freed until
				 * refCount becomes zero. */
    Tcl_HashTable cmdTable;	/* Contains all the commands currently
				 * registered in the namespace. Indexed by
				 * strings; values have type (Command *).
				 * Commands imported by Tcl_Import have
				 * Command structures that point (via an
				 * ImportedCmdRef structure) to the Command
				 * structure in the source namespace's command
				 * table. */
    TclVarHashTable varTable;	/* Contains all the (global) variables
				 * currently in this namespace. Indexed by
				 * strings; values have type (Var *). */
    char **exportArrayPtr;	/* Points to an array of string patterns
				 * specifying which commands are exported. A
				 * pattern may include "string match" style
				 * wildcard characters to specify multiple
				 * commands; however, no namespace qualifiers
				 * are allowed. NULL if no export patterns are
				 * registered. */
    int numExportPatterns;	/* Number of export patterns currently
				 * registered using "namespace export". */
    int maxExportPatterns;	/* Mumber of export patterns for which space
				 * is currently allocated. */
    int cmdRefEpoch;		/* Incremented if a newly added command
				 * shadows a command for which this namespace
				 * has already cached a Command* pointer; this
				 * causes all its cached Command* pointers to
				 * be invalidated. */
    int resolverEpoch;		/* Incremented whenever (a) the name
				 * resolution rules change for this namespace
				 * or (b) a newly added command shadows a
				 * command that is compiled to bytecodes. This
				 * invalidates all byte codes compiled in the
				 * namespace, causing the code to be
				 * recompiled under the new rules.*/
    Tcl_ResolveCmdProc *cmdResProc;
				/* If non-null, this procedure overrides the
				 * usual command resolution mechanism in Tcl.
				 * This procedure is invoked within
				 * Tcl_FindCommand to resolve all command
				 * references within the namespace. */
    Tcl_ResolveVarProc *varResProc;
				/* If non-null, this procedure overrides the
				 * usual variable resolution mechanism in Tcl.
				 * This procedure is invoked within
				 * Tcl_FindNamespaceVar to resolve all
				 * variable references within the namespace at
				 * runtime. */
    Tcl_ResolveCompiledVarProc *compiledVarResProc;
				/* If non-null, this procedure overrides the
				 * usual variable resolution mechanism in Tcl.
				 * This procedure is invoked within
				 * LookupCompiledLocal to resolve variable
				 * references within the namespace at compile
				 * time. */
    int exportLookupEpoch;	/* Incremented whenever a command is added to
				 * a namespace, removed from a namespace or
				 * the exports of a namespace are changed.
				 * Allows TIP#112-driven command lists to be
				 * validated efficiently. */
    Tcl_Ensemble *ensembles;	/* List of structures that contain the details
				 * of the ensembles that are implemented on
				 * top of this namespace. */
    Tcl_Obj *unknownHandlerPtr;	/* A script fragment to be used when command
				 * resolution in this namespace fails. TIP
				 * 181. */
    int commandPathLength;	/* The length of the explicit path. */
    NamespacePathEntry *commandPathArray;
				/* The explicit path of the namespace as an
				 * array. */
    NamespacePathEntry *commandPathSourceList;
				/* Linked list of path entries that point to
				 * this namespace. */
    Tcl_NamespaceDeleteProc *earlyDeleteProc;
				/* Just like the deleteProc field (and called
				 * with the same clientData) but called at the
				 * start of the deletion process, so there is
				 * a chance for code to do stuff inside the
				 * namespace before deletion completes. */
} Namespace;

/*
 * An entry on a namespace's command resolution path.
 */

struct NamespacePathEntry {
    Namespace *nsPtr;		/* What does this path entry point to? If it
				 * is NULL, this path entry points is
				 * redundant and should be skipped. */
    Namespace *creatorNsPtr;	/* Where does this path entry point from? This
				 * allows for efficient invalidation of
				 * references when the path entry's target
				 * updates its current list of defined
				 * commands. */
    NamespacePathEntry *prevPtr, *nextPtr;
				/* Linked list pointers or NULL at either end
				 * of the list that hangs off Namespace's
				 * commandPathSourceList field. */
};

/*
 * Flags used to represent the status of a namespace:
 *
 * NS_DYING -	1 means Tcl_DeleteNamespace has been called to delete the
 *		namespace but there are still active call frames on the Tcl
 *		stack that refer to the namespace. When the last call frame
 *		referring to it has been popped, it's variables and command
 *		will be destroyed and it will be marked "dead" (NS_DEAD). The
 *		namespace can no longer be looked up by name.
 * NS_DEAD -	1 means Tcl_DeleteNamespace has been called to delete the
 *		namespace and no call frames still refer to it. Its variables
 *		and command have already been destroyed. This bit allows the
 *		namespace resolution code to recognize that the namespace is
 *		"deleted". When the last namespaceName object in any byte code
 *		unit that refers to the namespace has been freed (i.e., when
 *		the namespace's refCount is 0), the namespace's storage will
 *		be freed.
 * NS_KILLED -	1 means that TclTeardownNamespace has already been called on
 *		this namespace and it should not be called again [Bug 1355942]
 * NS_SUPPRESS_COMPILATION -
 *		Marks the commands in this namespace for not being compiled,
 *		forcing them to be looked up every time.
 */

#define NS_DYING	0x01
#define NS_DEAD		0x02
#define NS_KILLED	0x04
#define NS_SUPPRESS_COMPILATION	0x08

/*
 * Flags passed to TclGetNamespaceForQualName:
 *
 * TCL_GLOBAL_ONLY		- (see tcl.h) Look only in the global ns.
 * TCL_NAMESPACE_ONLY		- (see tcl.h) Look only in the context ns.
 * TCL_CREATE_NS_IF_UNKNOWN	- Create unknown namespaces.
 * TCL_FIND_ONLY_NS		- The name sought is a namespace name.
 */

#define TCL_CREATE_NS_IF_UNKNOWN	0x800
#define TCL_FIND_ONLY_NS		0x1000

/*
 * The data cached in an ensemble subcommand's Tcl_Obj rep (reference in
 * otherValuePtr field). This structure is not shared between Tcl_Objs
 * referring to the same subcommand, even where one is a duplicate of another.
 */

typedef struct {
    Namespace *nsPtr;		/* The namespace backing the ensemble which
				 * this is a subcommand of. */
    int epoch;			/* Used to confirm when the data in this
				 * really structure matches up with the
				 * ensemble. */
    Tcl_Command token;		/* Reference to the comamnd for which this
				 * structure is a cache of the resolution. */
    char *fullSubcmdName;	/* The full (local) name of the subcommand,
				 * allocated with ckalloc(). */
    Tcl_Obj *realPrefixObj;	/* Object containing the prefix words of the
				 * command that implements this ensemble
				 * subcommand. */
} EnsembleCmdRep;

/*
 * The client data for an ensemble command. This consists of the table of
 * commands that are actually exported by the namespace, and an epoch counter
 * that, combined with the exportLookupEpoch field of the namespace structure,
 * defines whether the table contains valid data or will need to be recomputed
 * next time the ensemble command is called.
 */

typedef struct EnsembleConfig {
    Namespace *nsPtr;		/* The namspace backing this ensemble up. */
    Tcl_Command token;		/* The token for the command that provides
				 * ensemble support for the namespace, or NULL
				 * if the command has been deleted (or never
				 * existed; the global namespace never has an
				 * ensemble command.) */
    int epoch;			/* The epoch at which this ensemble's table of
				 * exported commands is valid. */
    char **subcommandArrayPtr;	/* Array of ensemble subcommand names. At all
				 * consistent points, this will have the same
				 * number of entries as there are entries in
				 * the subcommandTable hash. */
    Tcl_HashTable subcommandTable;
				/* Hash table of ensemble subcommand names,
				 * which are its keys so this also provides
				 * the storage management for those subcommand
				 * names. The contents of the entry values are
				 * object version the prefix lists to use when
				 * substituting for the command/subcommand to
				 * build the ensemble implementation command.
				 * Has to be stored here as well as in
				 * subcommandDict because that field is NULL
				 * when we are deriving the ensemble from the
				 * namespace exports list. FUTURE WORK: use
				 * object hash table here. */
    struct EnsembleConfig *next;/* The next ensemble in the linked list of
				 * ensembles associated with a namespace. If
				 * this field points to this ensemble, the
				 * structure has already been unlinked from
				 * all lists, and cannot be found by scanning
				 * the list from the namespace's ensemble
				 * field. */
    int flags;			/* ORed combo of TCL_ENSEMBLE_PREFIX,
				 * ENSEMBLE_DEAD and ENSEMBLE_COMPILE. */

    /* OBJECT FIELDS FOR ENSEMBLE CONFIGURATION */

    Tcl_Obj *subcommandDict;	/* Dictionary providing mapping from
				 * subcommands to their implementing command
				 * prefixes, or NULL if we are to build the
				 * map automatically from the namespace
				 * exports. */
    Tcl_Obj *subcmdList;	/* List of commands that this ensemble
				 * actually provides, and whose implementation
				 * will be built using the subcommandDict (if
				 * present and defined) and by simple mapping
				 * to the namespace otherwise. If NULL,
				 * indicates that we are using the (dynamic)
				 * list of currently exported commands. */
    Tcl_Obj *unknownHandler;	/* Script prefix used to handle the case when
				 * no match is found (according to the rule
				 * defined by flag bit TCL_ENSEMBLE_PREFIX) or
				 * NULL to use the default error-generating
				 * behaviour. The script execution gets all
				 * the arguments to the ensemble command
				 * (including objv[0]) and will have the
				 * results passed directly back to the caller
				 * (including the error code) unless the code
				 * is TCL_CONTINUE in which case the
				 * subcommand will be reparsed by the ensemble
				 * core, presumably because the ensemble
				 * itself has been updated. */
    Tcl_Obj *parameterList;	/* List of ensemble parameter names. */
    int numParameters;		/* Cached number of parameters. This is either
				 * 0 (if the parameterList field is NULL) or
				 * the length of the list in the parameterList
				 * field. */
} EnsembleConfig;

/*
 * Various bits for the EnsembleConfig.flags field.
 */

#define ENSEMBLE_DEAD	0x1	/* Flag value to say that the ensemble is dead
				 * and on its way out. */
#define ENSEMBLE_COMPILE 0x4	/* Flag to enable bytecode compilation of an
				 * ensemble. */

/*
 *----------------------------------------------------------------
 * Data structures related to variables. These are used primarily in tclVar.c
 *----------------------------------------------------------------
 */

/*
 * The following structure defines a variable trace, which is used to invoke a
 * specific C procedure whenever certain operations are performed on a
 * variable.
 */

typedef struct VarTrace {
    Tcl_VarTraceProc *traceProc;/* Procedure to call when operations given by
				 * flags are performed on variable. */
    ClientData clientData;	/* Argument to pass to proc. */
    int flags;			/* What events the trace procedure is
				 * interested in: OR-ed combination of
				 * TCL_TRACE_READS, TCL_TRACE_WRITES,
				 * TCL_TRACE_UNSETS and TCL_TRACE_ARRAY. */
    struct VarTrace *nextPtr;	/* Next in list of traces associated with a
				 * particular variable. */
} VarTrace;

/*
 * The following structure defines a command trace, which is used to invoke a
 * specific C procedure whenever certain operations are performed on a
 * command.
 */

typedef struct CommandTrace {
    Tcl_CommandTraceProc *traceProc;
				/* Procedure to call when operations given by
				 * flags are performed on command. */
    ClientData clientData;	/* Argument to pass to proc. */
    int flags;			/* What events the trace procedure is
				 * interested in: OR-ed combination of
				 * TCL_TRACE_RENAME, TCL_TRACE_DELETE. */
    struct CommandTrace *nextPtr;
				/* Next in list of traces associated with a
				 * particular command. */
    int refCount;		/* Used to ensure this structure is not
				 * deleted too early. Keeps track of how many
				 * pieces of code have a pointer to this
				 * structure. */
} CommandTrace;

/*
 * When a command trace is active (i.e. its associated procedure is executing)
 * one of the following structures is linked into a list associated with the
 * command's interpreter. The information in the structure is needed in order
 * for Tcl to behave reasonably if traces are deleted while traces are active.
 */

typedef struct ActiveCommandTrace {
    struct Command *cmdPtr;	/* Command that's being traced. */
    struct ActiveCommandTrace *nextPtr;
				/* Next in list of all active command traces
				 * for the interpreter, or NULL if no more. */
    CommandTrace *nextTracePtr;	/* Next trace to check after current trace
				 * procedure returns; if this trace gets
				 * deleted, must update pointer to avoid using
				 * free'd memory. */
    int reverseScan;		/* Boolean set true when traces are scanning
				 * in reverse order. */
} ActiveCommandTrace;

/*
 * When a variable trace is active (i.e. its associated procedure is
 * executing) one of the following structures is linked into a list associated
 * with the variable's interpreter. The information in the structure is needed
 * in order for Tcl to behave reasonably if traces are deleted while traces
 * are active.
 */

typedef struct ActiveVarTrace {
    struct Var *varPtr;		/* Variable that's being traced. */
    struct ActiveVarTrace *nextPtr;
				/* Next in list of all active variable traces
				 * for the interpreter, or NULL if no more. */
    VarTrace *nextTracePtr;	/* Next trace to check after current trace
				 * procedure returns; if this trace gets
				 * deleted, must update pointer to avoid using
				 * free'd memory. */
} ActiveVarTrace;

/*
 * The following structure describes an enumerative search in progress on an
 * array variable; this are invoked with options to the "array" command.
 */

typedef struct ArraySearch {
    int id;			/* Integer id used to distinguish among
				 * multiple concurrent searches for the same
				 * array. */
    struct Var *varPtr;		/* Pointer to array variable that's being
				 * searched. */
    Tcl_HashSearch search;	/* Info kept by the hash module about progress
				 * through the array. */
    Tcl_HashEntry *nextEntry;	/* Non-null means this is the next element to
				 * be enumerated (it's leftover from the
				 * Tcl_FirstHashEntry call or from an "array
				 * anymore" command). NULL means must call
				 * Tcl_NextHashEntry to get value to
				 * return. */
    struct ArraySearch *nextPtr;/* Next in list of all active searches for
				 * this variable, or NULL if this is the last
				 * one. */
} ArraySearch;

/*
 * The structure below defines a variable, which associates a string name with
 * a Tcl_Obj value. These structures are kept in procedure call frames (for
 * local variables recognized by the compiler) or in the heap (for global
 * variables and any variable not known to the compiler). For each Var
 * structure in the heap, a hash table entry holds the variable name and a
 * pointer to the Var structure.
 */

typedef struct Var {
    int flags;			/* Miscellaneous bits of information about
				 * variable. See below for definitions. */
    union {
	Tcl_Obj *objPtr;	/* The variable's object value. Used for
				 * scalar variables and array elements. */
	TclVarHashTable *tablePtr;/* For array variables, this points to
				 * information about the hash table used to
				 * implement the associative array. Points to
				 * ckalloc-ed data. */
	struct Var *linkPtr;	/* If this is a global variable being referred
				 * to in a procedure, or a variable created by
				 * "upvar", this field points to the
				 * referenced variable's Var struct. */
    } value;
} Var;

typedef struct VarInHash {
    Var var;
    int refCount;		/* Counts number of active uses of this
				 * variable: 1 for the entry in the hash
				 * table, 1 for each additional variable whose
				 * linkPtr points here, 1 for each nested
				 * trace active on variable, and 1 if the
				 * variable is a namespace variable. This
				 * record can't be deleted until refCount
				 * becomes 0. */
    Tcl_HashEntry entry;	/* The hash table entry that refers to this
				 * variable. This is used to find the name of
				 * the variable and to delete it from its
				 * hashtable if it is no longer needed. It
				 * also holds the variable's name. */
} VarInHash;

/*
 * Flag bits for variables. The first two (VAR_ARRAY and VAR_LINK) are
 * mutually exclusive and give the "type" of the variable. If none is set,
 * this is a scalar variable.
 *
 * VAR_ARRAY -			1 means this is an array variable rather than
 *				a scalar variable or link. The "tablePtr"
 *				field points to the array's hashtable for its
 *				elements.
 * VAR_LINK -			1 means this Var structure contains a pointer
 *				to another Var structure that either has the
 *				real value or is itself another VAR_LINK
 *				pointer. Variables like this come about
 *				through "upvar" and "global" commands, or
 *				through references to variables in enclosing
 *				namespaces.
 *
 * Flags that indicate the type and status of storage; none is set for
 * compiled local variables (Var structs).
 *
 * VAR_IN_HASHTABLE -		1 means this variable is in a hashtable and
 *				the Var structure is malloced. 0 if it is a
 *				local variable that was assigned a slot in a
 *				procedure frame by the compiler so the Var
 *				storage is part of the call frame.
 * VAR_DEAD_HASH		1 means that this var's entry in the hashtable
 *				has already been deleted.
 * VAR_ARRAY_ELEMENT -		1 means that this variable is an array
 *				element, so it is not legal for it to be an
 *				array itself (the VAR_ARRAY flag had better
 *				not be set).
 * VAR_NAMESPACE_VAR -		1 means that this variable was declared as a
 *				namespace variable. This flag ensures it
 *				persists until its namespace is destroyed or
 *				until the variable is unset; it will persist
 *				even if it has not been initialized and is
 *				marked undefined. The variable's refCount is
 *				incremented to reflect the "reference" from
 *				its namespace.
 *
 * Flag values relating to the variable's trace and search status.
 *
 * VAR_TRACED_READ
 * VAR_TRACED_WRITE
 * VAR_TRACED_UNSET
 * VAR_TRACED_ARRAY
 * VAR_TRACE_ACTIVE -		1 means that trace processing is currently
 *				underway for a read or write access, so new
 *				read or write accesses should not cause trace
 *				procedures to be called and the variable can't
 *				be deleted.
 * VAR_SEARCH_ACTIVE
 *
 * The following additional flags are used with the CompiledLocal type defined
 * below:
 *
 * VAR_ARGUMENT -		1 means that this variable holds a procedure
 *				argument.
 * VAR_TEMPORARY -		1 if the local variable is an anonymous
 *				temporary variable. Temporaries have a NULL
 *				name.
 * VAR_RESOLVED -		1 if name resolution has been done for this
 *				variable.
 * VAR_IS_ARGS			1 if this variable is the last argument and is
 *				named "args".
 */

/*
 * FLAGS RENUMBERED: everything breaks already, make things simpler.
 *
 * IMPORTANT: skip the values 0x10, 0x20, 0x40, 0x800 corresponding to
 * TCL_TRACE_(READS/WRITES/UNSETS/ARRAY): makes code simpler in tclTrace.c
 *
 * Keep the flag values for VAR_ARGUMENT and VAR_TEMPORARY so that old values
 * in precompiled scripts keep working.
 */

/* Type of value (0 is scalar) */
#define VAR_ARRAY		0x1
#define VAR_LINK		0x2

/* Type of storage (0 is compiled local) */
#define VAR_IN_HASHTABLE	0x4
#define VAR_DEAD_HASH		0x8
#define VAR_ARRAY_ELEMENT	0x1000
#define VAR_NAMESPACE_VAR	0x80	/* KEEP OLD VALUE for Itcl */

#define VAR_ALL_HASH \
	(VAR_IN_HASHTABLE|VAR_DEAD_HASH|VAR_NAMESPACE_VAR|VAR_ARRAY_ELEMENT)

/* Trace and search state. */

#define VAR_TRACED_READ		0x10	/* TCL_TRACE_READS */
#define VAR_TRACED_WRITE	0x20	/* TCL_TRACE_WRITES */
#define VAR_TRACED_UNSET	0x40	/* TCL_TRACE_UNSETS */
#define VAR_TRACED_ARRAY	0x800	/* TCL_TRACE_ARRAY */
#define VAR_TRACE_ACTIVE	0x2000
#define VAR_SEARCH_ACTIVE	0x4000
#define VAR_ALL_TRACES \
	(VAR_TRACED_READ|VAR_TRACED_WRITE|VAR_TRACED_ARRAY|VAR_TRACED_UNSET)

/* Special handling on initialisation (only CompiledLocal). */
#define VAR_ARGUMENT		0x100	/* KEEP OLD VALUE! See tclProc.c */
#define VAR_TEMPORARY		0x200	/* KEEP OLD VALUE! See tclProc.c */
#define VAR_IS_ARGS		0x400
#define VAR_RESOLVED		0x8000

/*
 * Macros to ensure that various flag bits are set properly for variables.
 * The ANSI C "prototypes" for these macros are:
 *
 * MODULE_SCOPE void	TclSetVarScalar(Var *varPtr);
 * MODULE_SCOPE void	TclSetVarArray(Var *varPtr);
 * MODULE_SCOPE void	TclSetVarLink(Var *varPtr);
 * MODULE_SCOPE void	TclSetVarArrayElement(Var *varPtr);
 * MODULE_SCOPE void	TclSetVarUndefined(Var *varPtr);
 * MODULE_SCOPE void	TclClearVarUndefined(Var *varPtr);
 */

#define TclSetVarScalar(varPtr) \
    (varPtr)->flags &= ~(VAR_ARRAY|VAR_LINK)

#define TclSetVarArray(varPtr) \
    (varPtr)->flags = ((varPtr)->flags & ~VAR_LINK) | VAR_ARRAY

#define TclSetVarLink(varPtr) \
    (varPtr)->flags = ((varPtr)->flags & ~VAR_ARRAY) | VAR_LINK

#define TclSetVarArrayElement(varPtr) \
    (varPtr)->flags = ((varPtr)->flags & ~VAR_ARRAY) | VAR_ARRAY_ELEMENT

#define TclSetVarUndefined(varPtr) \
    (varPtr)->flags &= ~(VAR_ARRAY|VAR_LINK);\
    (varPtr)->value.objPtr = NULL

#define TclClearVarUndefined(varPtr)

#define TclSetVarTraceActive(varPtr) \
    (varPtr)->flags |= VAR_TRACE_ACTIVE

#define TclClearVarTraceActive(varPtr) \
    (varPtr)->flags &= ~VAR_TRACE_ACTIVE

#define TclSetVarNamespaceVar(varPtr) \
    if (!TclIsVarNamespaceVar(varPtr)) {\
	(varPtr)->flags |= VAR_NAMESPACE_VAR;\
	((VarInHash *)(varPtr))->refCount++;\
    }

#define TclClearVarNamespaceVar(varPtr) \
    if (TclIsVarNamespaceVar(varPtr)) {\
	(varPtr)->flags &= ~VAR_NAMESPACE_VAR;\
	((VarInHash *)(varPtr))->refCount--;\
    }

/*
 * Macros to read various flag bits of variables.
 * The ANSI C "prototypes" for these macros are:
 *
 * MODULE_SCOPE int	TclIsVarScalar(Var *varPtr);
 * MODULE_SCOPE int	TclIsVarLink(Var *varPtr);
 * MODULE_SCOPE int	TclIsVarArray(Var *varPtr);
 * MODULE_SCOPE int	TclIsVarUndefined(Var *varPtr);
 * MODULE_SCOPE int	TclIsVarArrayElement(Var *varPtr);
 * MODULE_SCOPE int	TclIsVarTemporary(Var *varPtr);
 * MODULE_SCOPE int	TclIsVarArgument(Var *varPtr);
 * MODULE_SCOPE int	TclIsVarResolved(Var *varPtr);
 */

#define TclIsVarScalar(varPtr) \
    !((varPtr)->flags & (VAR_ARRAY|VAR_LINK))

#define TclIsVarLink(varPtr) \
    ((varPtr)->flags & VAR_LINK)

#define TclIsVarArray(varPtr) \
    ((varPtr)->flags & VAR_ARRAY)

#define TclIsVarUndefined(varPtr) \
    ((varPtr)->value.objPtr == NULL)

#define TclIsVarArrayElement(varPtr) \
    ((varPtr)->flags & VAR_ARRAY_ELEMENT)

#define TclIsVarNamespaceVar(varPtr) \
    ((varPtr)->flags & VAR_NAMESPACE_VAR)

#define TclIsVarTemporary(varPtr) \
    ((varPtr)->flags & VAR_TEMPORARY)

#define TclIsVarArgument(varPtr) \
    ((varPtr)->flags & VAR_ARGUMENT)

#define TclIsVarResolved(varPtr) \
    ((varPtr)->flags & VAR_RESOLVED)

#define TclIsVarTraceActive(varPtr) \
    ((varPtr)->flags & VAR_TRACE_ACTIVE)

#define TclIsVarTraced(varPtr) \
    ((varPtr)->flags & VAR_ALL_TRACES)

#define TclIsVarInHash(varPtr) \
    ((varPtr)->flags & VAR_IN_HASHTABLE)

#define TclIsVarDeadHash(varPtr) \
    ((varPtr)->flags & VAR_DEAD_HASH)

#define TclGetVarNsPtr(varPtr) \
    (TclIsVarInHash(varPtr) \
	? ((TclVarHashTable *) ((((VarInHash *) (varPtr))->entry.tablePtr)))->nsPtr \
	: NULL)

#define VarHashRefCount(varPtr) \
    ((VarInHash *) (varPtr))->refCount

/*
 * Macros for direct variable access by TEBC.
 */

#define TclIsVarDirectReadable(varPtr) \
    (   !((varPtr)->flags & (VAR_ARRAY|VAR_LINK|VAR_TRACED_READ)) \
    &&  (varPtr)->value.objPtr)

#define TclIsVarDirectWritable(varPtr) \
    !((varPtr)->flags & (VAR_ARRAY|VAR_LINK|VAR_TRACED_WRITE|VAR_DEAD_HASH))

#define TclIsVarDirectUnsettable(varPtr) \
    !((varPtr)->flags & (VAR_ARRAY|VAR_LINK|VAR_TRACED_READ|VAR_TRACED_WRITE|VAR_TRACED_UNSET|VAR_DEAD_HASH))

#define TclIsVarDirectModifyable(varPtr) \
    (   !((varPtr)->flags & (VAR_ARRAY|VAR_LINK|VAR_TRACED_READ|VAR_TRACED_WRITE)) \
    &&  (varPtr)->value.objPtr)

#define TclIsVarDirectReadable2(varPtr, arrayPtr) \
    (TclIsVarDirectReadable(varPtr) &&\
	(!(arrayPtr) || !((arrayPtr)->flags & VAR_TRACED_READ)))

#define TclIsVarDirectWritable2(varPtr, arrayPtr) \
    (TclIsVarDirectWritable(varPtr) &&\
	(!(arrayPtr) || !((arrayPtr)->flags & VAR_TRACED_WRITE)))

#define TclIsVarDirectModifyable2(varPtr, arrayPtr) \
    (TclIsVarDirectModifyable(varPtr) &&\
	(!(arrayPtr) || !((arrayPtr)->flags & (VAR_TRACED_READ|VAR_TRACED_WRITE))))

/*
 *----------------------------------------------------------------
 * Data structures related to procedures. These are used primarily in
 * tclProc.c, tclCompile.c, and tclExecute.c.
 *----------------------------------------------------------------
 */

/*
 * Forward declaration to prevent an error when the forward reference to
 * Command is encountered in the Proc and ImportRef types declared below.
 */

struct Command;

/*
 * The variable-length structure below describes a local variable of a
 * procedure that was recognized by the compiler. These variables have a name,
 * an element in the array of compiler-assigned local variables in the
 * procedure's call frame, and various other items of information. If the
 * local variable is a formal argument, it may also have a default value. The
 * compiler can't recognize local variables whose names are expressions (these
 * names are only known at runtime when the expressions are evaluated) or
 * local variables that are created as a result of an "upvar" or "uplevel"
 * command. These other local variables are kept separately in a hash table in
 * the call frame.
 */

typedef struct CompiledLocal {
    struct CompiledLocal *nextPtr;
				/* Next compiler-recognized local variable for
				 * this procedure, or NULL if this is the last
				 * local. */
    int nameLength;		/* The number of characters in local
				 * variable's name. Used to speed up variable
				 * lookups. */
    int frameIndex;		/* Index in the array of compiler-assigned
				 * variables in the procedure call frame. */
    int flags;			/* Flag bits for the local variable. Same as
				 * the flags for the Var structure above,
				 * although only VAR_ARGUMENT, VAR_TEMPORARY,
				 * and VAR_RESOLVED make sense. */
    Tcl_Obj *defValuePtr;	/* Pointer to the default value of an
				 * argument, if any. NULL if not an argument
				 * or, if an argument, no default value. */
    Tcl_ResolvedVarInfo *resolveInfo;
				/* Customized variable resolution info
				 * supplied by the Tcl_ResolveCompiledVarProc
				 * associated with a namespace. Each variable
				 * is marked by a unique ClientData tag during
				 * compilation, and that same tag is used to
				 * find the variable at runtime. */
    char name[1];		/* Name of the local variable starts here. If
				 * the name is NULL, this will just be '\0'.
				 * The actual size of this field will be large
				 * enough to hold the name. MUST BE THE LAST
				 * FIELD IN THE STRUCTURE! */
} CompiledLocal;

/*
 * The structure below defines a command procedure, which consists of a
 * collection of Tcl commands plus information about arguments and other local
 * variables recognized at compile time.
 */

typedef struct Proc {
    struct Interp *iPtr;	/* Interpreter for which this command is
				 * defined. */
    int refCount;		/* Reference count: 1 if still present in
				 * command table plus 1 for each call to the
				 * procedure that is currently active. This
				 * structure can be freed when refCount
				 * becomes zero. */
    struct Command *cmdPtr;	/* Points to the Command structure for this
				 * procedure. This is used to get the
				 * namespace in which to execute the
				 * procedure. */
    Tcl_Obj *bodyPtr;		/* Points to the ByteCode object for
				 * procedure's body command. */
    int numArgs;		/* Number of formal parameters. */
    int numCompiledLocals;	/* Count of local variables recognized by the
				 * compiler including arguments and
				 * temporaries. */
    CompiledLocal *firstLocalPtr;
				/* Pointer to first of the procedure's
				 * compiler-allocated local variables, or NULL
				 * if none. The first numArgs entries in this
				 * list describe the procedure's formal
				 * arguments. */
    CompiledLocal *lastLocalPtr;/* Pointer to the last allocated local
				 * variable or NULL if none. This has frame
				 * index (numCompiledLocals-1). */
} Proc;

/*
 * The type of functions called to process errors found during the execution
 * of a procedure (or lambda term or ...).
 */

typedef void (ProcErrorProc)(Tcl_Interp *interp, Tcl_Obj *procNameObj);

/*
 * The structure below defines a command trace. This is used to allow Tcl
 * clients to find out whenever a command is about to be executed.
 */

typedef struct Trace {
    int level;			/* Only trace commands at nesting level less
				 * than or equal to this. */
    Tcl_CmdObjTraceProc *proc;	/* Procedure to call to trace command. */
    ClientData clientData;	/* Arbitrary value to pass to proc. */
    struct Trace *nextPtr;	/* Next in list of traces for this interp. */
    int flags;			/* Flags governing the trace - see
				 * Tcl_CreateObjTrace for details. */
    Tcl_CmdObjTraceDeleteProc *delProc;
				/* Procedure to call when trace is deleted. */
} Trace;

/*
 * When an interpreter trace is active (i.e. its associated procedure is
 * executing), one of the following structures is linked into a list
 * associated with the interpreter. The information in the structure is needed
 * in order for Tcl to behave reasonably if traces are deleted while traces
 * are active.
 */

typedef struct ActiveInterpTrace {
    struct ActiveInterpTrace *nextPtr;
				/* Next in list of all active command traces
				 * for the interpreter, or NULL if no more. */
    Trace *nextTracePtr;	/* Next trace to check after current trace
				 * procedure returns; if this trace gets
				 * deleted, must update pointer to avoid using
				 * free'd memory. */
    int reverseScan;		/* Boolean set true when traces are scanning
				 * in reverse order. */
} ActiveInterpTrace;

/*
 * Flag values designating types of execution traces. See tclTrace.c for
 * related flag values.
 *
 * TCL_TRACE_ENTER_EXEC		- triggers enter/enterstep traces.
 * 				- passed to Tcl_CreateObjTrace to set up
 *				  "enterstep" traces.
 * TCL_TRACE_LEAVE_EXEC		- triggers leave/leavestep traces.
 * 				- passed to Tcl_CreateObjTrace to set up
 *				  "leavestep" traces.
 */

#define TCL_TRACE_ENTER_EXEC	1
#define TCL_TRACE_LEAVE_EXEC	2

/*
 * The structure below defines an entry in the assocData hash table which is
 * associated with an interpreter. The entry contains a pointer to a function
 * to call when the interpreter is deleted, and a pointer to a user-defined
 * piece of data.
 */

typedef struct AssocData {
    Tcl_InterpDeleteProc *proc;	/* Proc to call when deleting. */
    ClientData clientData;	/* Value to pass to proc. */
} AssocData;

/*
 * The structure below defines a call frame. A call frame defines a naming
 * context for a procedure call: its local naming scope (for local variables)
 * and its global naming scope (a namespace, perhaps the global :: namespace).
 * A call frame can also define the naming context for a namespace eval or
 * namespace inscope command: the namespace in which the command's code should
 * execute. The Tcl_CallFrame structures exist only while procedures or
 * namespace eval/inscope's are being executed, and provide a kind of Tcl call
 * stack.
 *
 * WARNING!! The structure definition must be kept consistent with the
 * Tcl_CallFrame structure in tcl.h. If you change one, change the other.
 */

/*
 * Will be grown to contain: pointers to the varnames (allocated at the end),
 * plus the init values for each variable (suitable to be memcopied on init)
 */

typedef struct LocalCache {
    int refCount;
    int numVars;
    Tcl_Obj *varName0;
} LocalCache;

#define localName(framePtr, i) \
    ((&((framePtr)->localCachePtr->varName0))[(i)])

MODULE_SCOPE void	TclFreeLocalCache(Tcl_Interp *interp,
			    LocalCache *localCachePtr);

typedef struct CallFrame {
    Namespace *nsPtr;		/* Points to the namespace used to resolve
				 * commands and global variables. */
    int isProcCallFrame;	/* If 0, the frame was pushed to execute a
				 * namespace command and var references are
				 * treated as references to namespace vars;
				 * varTablePtr and compiledLocals are ignored.
				 * If FRAME_IS_PROC is set, the frame was
				 * pushed to execute a Tcl procedure and may
				 * have local vars. */
    int objc;			/* This and objv below describe the arguments
				 * for this procedure call. */
    Tcl_Obj *const *objv;	/* Array of argument objects. */
    struct CallFrame *callerPtr;
				/* Value of interp->framePtr when this
				 * procedure was invoked (i.e. next higher in
				 * stack of all active procedures). */
    struct CallFrame *callerVarPtr;
				/* Value of interp->varFramePtr when this
				 * procedure was invoked (i.e. determines
				 * variable scoping within caller). Same as
				 * callerPtr unless an "uplevel" command or
				 * something equivalent was active in the
				 * caller). */
    int level;			/* Level of this procedure, for "uplevel"
				 * purposes (i.e. corresponds to nesting of
				 * callerVarPtr's, not callerPtr's). 1 for
				 * outermost procedure, 0 for top-level. */
    Proc *procPtr;		/* Points to the structure defining the called
				 * procedure. Used to get information such as
				 * the number of compiled local variables
				 * (local variables assigned entries ["slots"]
				 * in the compiledLocals array below). */
    TclVarHashTable *varTablePtr;
				/* Hash table containing local variables not
				 * recognized by the compiler, or created at
				 * execution time through, e.g., upvar.
				 * Initially NULL and created if needed. */
    int numCompiledLocals;	/* Count of local variables recognized by the
				 * compiler including arguments. */
    Var *compiledLocals;	/* Points to the array of local variables
				 * recognized by the compiler. The compiler
				 * emits code that refers to these variables
				 * using an index into this array. */
    ClientData clientData;	/* Pointer to some context that is used by
				 * object systems. The meaning of the contents
				 * of this field is defined by the code that
				 * sets it, and it should only ever be set by
				 * the code that is pushing the frame. In that
				 * case, the code that sets it should also
				 * have some means of discovering what the
				 * meaning of the value is, which we do not
				 * specify. */
    LocalCache *localCachePtr;
    struct NRE_callback *tailcallPtr;
				/* NULL if no tailcall is scheduled */
} CallFrame;

#define FRAME_IS_PROC	0x1
#define FRAME_IS_LAMBDA 0x2
#define FRAME_IS_METHOD	0x4	/* The frame is a method body, and the frame's
				 * clientData field contains a CallContext
				 * reference. Part of TIP#257. */
#define FRAME_IS_OO_DEFINE 0x8	/* The frame is part of the inside workings of
				 * the [oo::define] command; the clientData
				 * field contains an Object reference that has
				 * been confirmed to refer to a class. Part of
				 * TIP#257. */


/*
 *----------------------------------------------------------------
 * Data structures and procedures related to TclHandles, which are a very
 * lightweight method of preserving enough information to determine if an
 * arbitrary malloc'd block has been deleted.
 *----------------------------------------------------------------
 */

typedef void **TclHandle;

/*
 *----------------------------------------------------------------
 * Experimental flag value passed to Tcl_GetRegExpFromObj. Intended for use
 * only by Expect. It will probably go away in a later release.
 *----------------------------------------------------------------
 */

#define TCL_REG_BOSONLY 002000	/* Prepend \A to pattern so it only matches at
				 * the beginning of the string. */

/*
 * These are a thin layer over TclpThreadKeyDataGet and TclpThreadKeyDataSet
 * when threads are used, or an emulation if there are no threads. These are
 * really internal and Tcl clients should use Tcl_GetThreadData.
 */

MODULE_SCOPE void *	TclThreadDataKeyGet(Tcl_ThreadDataKey *keyPtr);
MODULE_SCOPE void	TclThreadDataKeySet(Tcl_ThreadDataKey *keyPtr,
			    void *data);

/*
 * This is a convenience macro used to initialize a thread local storage ptr.
 */

#define TCL_TSD_INIT(keyPtr) \
  (ThreadSpecificData *)Tcl_GetThreadData((keyPtr), sizeof(ThreadSpecificData))

/*
 *----------------------------------------------------------------
 * Data structures related to bytecode compilation and execution. These are
 * used primarily in tclCompile.c, tclExecute.c, and tclBasic.c.
 *----------------------------------------------------------------
 */

/*
 * Forward declaration to prevent errors when the forward references to
 * Tcl_Parse and CompileEnv are encountered in the procedure type CompileProc
 * declared below.
 */

struct CompileEnv;

/*
 * The type of procedures called by the Tcl bytecode compiler to compile
 * commands. Pointers to these procedures are kept in the Command structure
 * describing each command. The integer value returned by a CompileProc must
 * be one of the following:
 *
 * TCL_OK		Compilation completed normally.
 * TCL_ERROR 		Compilation could not be completed. This can be just a
 * 			judgment by the CompileProc that the command is too
 * 			complex to compile effectively, or it can indicate
 * 			that in the current state of the interp, the command
 * 			would raise an error. The bytecode compiler will not
 * 			do any error reporting at compiler time. Error
 * 			reporting is deferred until the actual runtime,
 * 			because by then changes in the interp state may allow
 * 			the command to be successfully evaluated.
 * TCL_OUT_LINE_COMPILE	A source-compatible alias for TCL_ERROR, kept for the
 * 			sake of old code only.
 */

#define TCL_OUT_LINE_COMPILE	TCL_ERROR

typedef int (CompileProc)(Tcl_Interp *interp, Tcl_Parse *parsePtr,
	struct Command *cmdPtr, struct CompileEnv *compEnvPtr);

/*
 * The type of procedure called from the compilation hook point in
 * SetByteCodeFromAny.
 */

typedef int (CompileHookProc)(Tcl_Interp *interp,
	struct CompileEnv *compEnvPtr, ClientData clientData);

/*
 * The data structure for a (linked list of) execution stacks.
 */

typedef struct ExecStack {
    struct ExecStack *prevPtr;
    struct ExecStack *nextPtr;
    Tcl_Obj **markerPtr;
    Tcl_Obj **endPtr;
    Tcl_Obj **tosPtr;
    Tcl_Obj *stackWords[1];
} ExecStack;

/*
 * The data structure defining the execution environment for ByteCode's.
 * There is one ExecEnv structure per Tcl interpreter. It holds the evaluation
 * stack that holds command operands and results. The stack grows towards
 * increasing addresses. The member stackPtr points to the stackItems of the
 * currently active execution stack.
 */

typedef struct CorContext {
    struct CallFrame *framePtr;
    struct CallFrame *varFramePtr;
} CorContext;

typedef struct CoroutineData {
    struct Command *cmdPtr;	/* The command handle for the coroutine. */
    struct ExecEnv *eePtr;	/* The special execution environment (stacks,
				 * etc.) for the coroutine. */
    struct ExecEnv *callerEEPtr;/* The execution environment for the caller of
				 * the coroutine, which might be the
				 * interpreter global environment or another
				 * coroutine. */
    CorContext caller;
    CorContext running;
    Tcl_HashTable *lineLABCPtr;    /* See Interp.lineLABCPtr */
    void *stackLevel;
    int auxNumLevels;		/* While the coroutine is running the
				 * numLevels of the create/resume command is
				 * stored here; for suspended coroutines it
				 * holds the nesting numLevels at yield. */
    int nargs;                  /* Number of args required for resuming this
				 * coroutine; -2 means "0 or 1" (default), -1
				 * means "any" */
} CoroutineData;

typedef struct ExecEnv {
    ExecStack *execStackPtr;	/* Points to the first item in the evaluation
				 * stack on the heap. */
    Tcl_Obj *constants[2];	/* Pointers to constant "0" and "1" objs. */
    struct Tcl_Interp *interp;
    struct NRE_callback *callbackPtr;
				/* Top callback in NRE's stack. */
    struct CoroutineData *corPtr;
    int rewind;
} ExecEnv;

#define COR_IS_SUSPENDED(corPtr) \
    ((corPtr)->stackLevel == NULL)

/*
 * The definitions for the LiteralTable and LiteralEntry structures. Each
 * interpreter contains a LiteralTable. It is used to reduce the storage
 * needed for all the Tcl objects that hold the literals of scripts compiled
 * by the interpreter. A literal's object is shared by all the ByteCodes that
 * refer to the literal. Each distinct literal has one LiteralEntry entry in
 * the LiteralTable. A literal table is a specialized hash table that is
 * indexed by the literal's string representation, which may contain null
 * characters.
 *
 * Note that we reduce the space needed for literals by sharing literal
 * objects both within a ByteCode (each ByteCode contains a local
 * LiteralTable) and across all an interpreter's ByteCodes (with the
 * interpreter's global LiteralTable).
 */

typedef struct LiteralEntry {
    struct LiteralEntry *nextPtr;
				/* Points to next entry in this hash bucket or
				 * NULL if end of chain. */
    Tcl_Obj *objPtr;		/* Points to Tcl object that holds the
				 * literal's bytes and length. */
    int refCount;		/* If in an interpreter's global literal
				 * table, the number of ByteCode structures
				 * that share the literal object; the literal
				 * entry can be freed when refCount drops to
				 * 0. If in a local literal table, -1. */
    Namespace *nsPtr;		/* Namespace in which this literal is used. We
				 * try to avoid sharing literal non-FQ command
				 * names among different namespaces to reduce
				 * shimmering. */
} LiteralEntry;

typedef struct LiteralTable {
    LiteralEntry **buckets;	/* Pointer to bucket array. Each element
				 * points to first entry in bucket's hash
				 * chain, or NULL. */
    LiteralEntry *staticBuckets[TCL_SMALL_HASH_TABLE];
				/* Bucket array used for small tables to avoid
				 * mallocs and frees. */
    int numBuckets;		/* Total number of buckets allocated at
				 * **buckets. */
    int numEntries;		/* Total number of entries present in
				 * table. */
    int rebuildSize;		/* Enlarge table when numEntries gets to be
				 * this large. */
    int mask;			/* Mask value used in hashing function. */
} LiteralTable;

/*
 * The following structure defines for each Tcl interpreter various
 * statistics-related information about the bytecode compiler and
 * interpreter's operation in that interpreter.
 */

#ifdef TCL_COMPILE_STATS
typedef struct ByteCodeStats {
    long numExecutions;		/* Number of ByteCodes executed. */
    long numCompilations;	/* Number of ByteCodes created. */
    long numByteCodesFreed;	/* Number of ByteCodes destroyed. */
    long instructionCount[256];	/* Number of times each instruction was
				 * executed. */

    double totalSrcBytes;	/* Total source bytes ever compiled. */
    double totalByteCodeBytes;	/* Total bytes for all ByteCodes. */
    double currentSrcBytes;	/* Src bytes for all current ByteCodes. */
    double currentByteCodeBytes;/* Code bytes in all current ByteCodes. */

    long srcCount[32];		/* Source size distribution: # of srcs of
				 * size [2**(n-1)..2**n), n in [0..32). */
    long byteCodeCount[32];	/* ByteCode size distribution. */
    long lifetimeCount[32];	/* ByteCode lifetime distribution (ms). */

    double currentInstBytes;	/* Instruction bytes-current ByteCodes. */
    double currentLitBytes;	/* Current literal bytes. */
    double currentExceptBytes;	/* Current exception table bytes. */
    double currentAuxBytes;	/* Current auxiliary information bytes. */
    double currentCmdMapBytes;	/* Current src<->code map bytes. */

    long numLiteralsCreated;	/* Total literal objects ever compiled. */
    double totalLitStringBytes;	/* Total string bytes in all literals. */
    double currentLitStringBytes;
				/* String bytes in current literals. */
    long literalCount[32];	/* Distribution of literal string sizes. */
} ByteCodeStats;
#endif /* TCL_COMPILE_STATS */

/*
 * Structure used in implementation of those core ensembles which are
 * partially compiled. Used as an array of these, with a terminating field
 * whose 'name' is NULL.
 */

typedef struct {
    const char *name;		/* The name of the subcommand. */
    Tcl_ObjCmdProc *proc;	/* The implementation of the subcommand. */
    CompileProc *compileProc;	/* The compiler for the subcommand. */
    Tcl_ObjCmdProc *nreProc;	/* NRE implementation of this command. */
    ClientData clientData;	/* Any clientData to give the command. */
    int unsafe;			/* Whether this command is to be hidden by
				 * default in a safe interpreter. */
} EnsembleImplMap;

/*
 *----------------------------------------------------------------
 * Data structures related to commands.
 *----------------------------------------------------------------
 */

/*
 * An imported command is created in an namespace when it imports a "real"
 * command from another namespace. An imported command has a Command structure
 * that points (via its ClientData value) to the "real" Command structure in
 * the source namespace's command table. The real command records all the
 * imported commands that refer to it in a list of ImportRef structures so
 * that they can be deleted when the real command is deleted.
 */

typedef struct ImportRef {
    struct Command *importedCmdPtr;
				/* Points to the imported command created in
				 * an importing namespace; this command
				 * redirects its invocations to the "real"
				 * command. */
    struct ImportRef *nextPtr;	/* Next element on the linked list of imported
				 * commands that refer to the "real" command.
				 * The real command deletes these imported
				 * commands on this list when it is
				 * deleted. */
} ImportRef;

/*
 * Data structure used as the ClientData of imported commands: commands
 * created in an namespace when it imports a "real" command from another
 * namespace.
 */

typedef struct ImportedCmdData {
    struct Command *realCmdPtr;	/* "Real" command that this imported command
				 * refers to. */
    struct Command *selfPtr;	/* Pointer to this imported command. Needed
				 * only when deleting it in order to remove it
				 * from the real command's linked list of
				 * imported commands that refer to it. */
} ImportedCmdData;

/*
 * A Command structure exists for each command in a namespace. The Tcl_Command
 * opaque type actually refers to these structures.
 */

typedef struct Command {
    Tcl_HashEntry *hPtr;	/* Pointer to the hash table entry that refers
				 * to this command. The hash table is either a
				 * namespace's command table or an
				 * interpreter's hidden command table. This
				 * pointer is used to get a command's name
				 * from its Tcl_Command handle. NULL means
				 * that the hash table entry has been removed
				 * already (this can happen if deleteProc
				 * causes the command to be deleted or
				 * recreated). */
    Namespace *nsPtr;		/* Points to the namespace containing this
				 * command. */
    int refCount;		/* 1 if in command hashtable plus 1 for each
				 * reference from a CmdName Tcl object
				 * representing a command's name in a ByteCode
				 * instruction sequence. This structure can be
				 * freed when refCount becomes zero. */
    int cmdEpoch;		/* Incremented to invalidate any references
				 * that point to this command when it is
				 * renamed, deleted, hidden, or exposed. */
    CompileProc *compileProc;	/* Procedure called to compile command. NULL
				 * if no compile proc exists for command. */
    Tcl_ObjCmdProc *objProc;	/* Object-based command procedure. */
    ClientData objClientData;	/* Arbitrary value passed to object proc. */
    Tcl_CmdProc *proc;		/* String-based command procedure. */
    ClientData clientData;	/* Arbitrary value passed to string proc. */
    Tcl_CmdDeleteProc *deleteProc;
				/* Procedure invoked when deleting command to,
				 * e.g., free all client data. */
    ClientData deleteData;	/* Arbitrary value passed to deleteProc. */
    int flags;			/* Miscellaneous bits of information about
				 * command. See below for definitions. */
    ImportRef *importRefPtr;	/* List of each imported Command created in
				 * another namespace when this command is
				 * imported. These imported commands redirect
				 * invocations back to this command. The list
				 * is used to remove all those imported
				 * commands when deleting this "real"
				 * command. */
    CommandTrace *tracePtr;	/* First in list of all traces set for this
				 * command. */
    Tcl_ObjCmdProc *nreProc;	/* NRE implementation of this command. */
} Command;

/*
 * Flag bits for commands.
 *
 * CMD_IS_DELETED -		Means that the command is in the process of
 *				being deleted (its deleteProc is currently
 *				executing). Other attempts to delete the
 *				command should be ignored.
 * CMD_TRACE_ACTIVE -		1 means that trace processing is currently
 *				underway for a rename/delete change. See the
 *				two flags below for which is currently being
 *				processed.
 * CMD_HAS_EXEC_TRACES -	1 means that this command has at least one
 *				execution trace (as opposed to simple
 *				delete/rename traces) in its tracePtr list.
 * TCL_TRACE_RENAME -		A rename trace is in progress. Further
 *				recursive renames will not be traced.
 * TCL_TRACE_DELETE -		A delete trace is in progress. Further
 *				recursive deletes will not be traced.
 * (these last two flags are defined in tcl.h)
 */

#define CMD_IS_DELETED		    0x1
#define CMD_TRACE_ACTIVE	    0x2
#define CMD_HAS_EXEC_TRACES	    0x4

/*
 *----------------------------------------------------------------
 * Data structures related to name resolution procedures.
 *----------------------------------------------------------------
 */

/*
 * The interpreter keeps a linked list of name resolution schemes. The scheme
 * for a namespace is consulted first, followed by the list of schemes in an
 * interpreter, followed by the default name resolution in Tcl. Schemes are
 * added/removed from the interpreter's list by calling Tcl_AddInterpResolver
 * and Tcl_RemoveInterpResolver.
 */

typedef struct ResolverScheme {
    char *name;			/* Name identifying this scheme. */
    Tcl_ResolveCmdProc *cmdResProc;
				/* Procedure handling command name
				 * resolution. */
    Tcl_ResolveVarProc *varResProc;
				/* Procedure handling variable name resolution
				 * for variables that can only be handled at
				 * runtime. */
    Tcl_ResolveCompiledVarProc *compiledVarResProc;
				/* Procedure handling variable name resolution
				 * at compile time. */

    struct ResolverScheme *nextPtr;
				/* Pointer to next record in linked list. */
} ResolverScheme;

/*
 * Forward declaration of the TIP#143 limit handler structure.
 */

typedef struct LimitHandler LimitHandler;

/*
 * TIP #268.
 * Values for the selection mode, i.e the package require preferences.
 */

enum PkgPreferOptions {
    PKG_PREFER_LATEST, PKG_PREFER_STABLE
};

/*
 *----------------------------------------------------------------
 * This structure shadows the first few fields of the memory cache for the
 * allocator defined in tclThreadAlloc.c; it has to be kept in sync with the
 * definition there.
 * Some macros require knowledge of some fields in the struct in order to
 * avoid hitting the TSD unnecessarily. In order to facilitate this, a pointer
 * to the relevant fields is kept in the objCache field in struct Interp.
 *----------------------------------------------------------------
 */

typedef struct AllocCache {
    struct Cache *nextPtr;	/* Linked list of cache entries. */
    Tcl_ThreadId owner;		/* Which thread's cache is this? */
    Tcl_Obj *firstObjPtr;	/* List of free objects for thread. */
    int numObjects;		/* Number of objects for thread. */
} AllocCache;

/*
 *----------------------------------------------------------------
 * This structure defines an interpreter, which is a collection of commands
 * plus other state information related to interpreting commands, such as
 * variable storage. Primary responsibility for this data structure is in
 * tclBasic.c, but almost every Tcl source file uses something in here.
 *----------------------------------------------------------------
 */

typedef struct Interp {
    /*
     * Note: the first three fields must match exactly the fields in a
     * Tcl_Interp struct (see tcl.h). If you change one, be sure to change the
     * other.
     *
     * The interpreter's result is held in both the string and the
     * objResultPtr fields. These fields hold, respectively, the result's
     * string or object value. The interpreter's result is always in the
     * result field if that is non-empty, otherwise it is in objResultPtr.
     * The two fields are kept consistent unless some C code sets
     * interp->result directly. Programs should not access result and
     * objResultPtr directly; instead, they should always get and set the
     * result using procedures such as Tcl_SetObjResult, Tcl_GetObjResult, and
     * Tcl_GetStringResult. See the SetResult man page for details.
     */

    char *result;		/* If the last command returned a string
				 * result, this points to it. Should not be
				 * accessed directly; see comment above. */
    Tcl_FreeProc *freeProc;	/* Zero means a string result is statically
				 * allocated. TCL_DYNAMIC means string result
				 * was allocated with ckalloc and should be
				 * freed with ckfree. Other values give
				 * address of procedure to invoke to free the
				 * string result. Tcl_Eval must free it before
				 * executing next command. */
    int errorLine;		/* When TCL_ERROR is returned, this gives the
				 * line number in the command where the error
				 * occurred (1 means first line). */
    const struct TclStubs *stubTable;
				/* Pointer to the exported Tcl stub table. On
				 * previous versions of Tcl this is a pointer
				 * to the objResultPtr or a pointer to a
				 * buckets array in a hash table. We therefore
				 * have to do some careful checking before we
				 * can use this. */

    TclHandle handle;		/* Handle used to keep track of when this
				 * interp is deleted. */

    Namespace *globalNsPtr;	/* The interpreter's global namespace. */
    Tcl_HashTable *hiddenCmdTablePtr;
				/* Hash table used by tclBasic.c to keep track
				 * of hidden commands on a per-interp
				 * basis. */
    ClientData interpInfo;	/* Information used by tclInterp.c to keep
				 * track of master/slave interps on a
				 * per-interp basis. */
    Tcl_HashTable unused2;	/* No longer used (was mathFuncTable) */

    /*
     * Information related to procedures and variables. See tclProc.c and
     * tclVar.c for usage.
     */

    int numLevels;		/* Keeps track of how many nested calls to
				 * Tcl_Eval are in progress for this
				 * interpreter. It's used to delay deletion of
				 * the table until all Tcl_Eval invocations
				 * are completed. */
    int maxNestingDepth;	/* If numLevels exceeds this value then Tcl
				 * assumes that infinite recursion has
				 * occurred and it generates an error. */
    CallFrame *framePtr;	/* Points to top-most in stack of all nested
				 * procedure invocations. */
    CallFrame *varFramePtr;	/* Points to the call frame whose variables
				 * are currently in use (same as framePtr
				 * unless an "uplevel" command is
				 * executing). */
    ActiveVarTrace *activeVarTracePtr;
				/* First in list of active traces for interp,
				 * or NULL if no active traces. */
    int returnCode;		/* [return -code] parameter. */
    CallFrame *rootFramePtr;	/* Global frame pointer for this
				 * interpreter. */
    Namespace *lookupNsPtr;	/* Namespace to use ONLY on the next
				 * TCL_EVAL_INVOKE call to Tcl_EvalObjv. */

    /*
     * Information used by Tcl_AppendResult to keep track of partial results.
     * See Tcl_AppendResult code for details.
     */

    char *appendResult;		/* Storage space for results generated by
				 * Tcl_AppendResult. Ckalloc-ed. NULL means
				 * not yet allocated. */
    int appendAvl;		/* Total amount of space available at
				 * partialResult. */
    int appendUsed;		/* Number of non-null bytes currently stored
				 * at partialResult. */

    /*
     * Information about packages. Used only in tclPkg.c.
     */

    Tcl_HashTable packageTable;	/* Describes all of the packages loaded in or
				 * available to this interpreter. Keys are
				 * package names, values are (Package *)
				 * pointers. */
    char *packageUnknown;	/* Command to invoke during "package require"
				 * commands for packages that aren't described
				 * in packageTable. Ckalloc'ed, may be
				 * NULL. */
    /*
     * Miscellaneous information:
     */

    int cmdCount;		/* Total number of times a command procedure
				 * has been called for this interpreter. */
    int evalFlags;		/* Flags to control next call to Tcl_Eval.
				 * Normally zero, but may be set before
				 * calling Tcl_Eval. See below for valid
				 * values. */
    int unused1;		/* No longer used (was termOffset) */
    LiteralTable literalTable;	/* Contains LiteralEntry's describing all Tcl
				 * objects holding literals of scripts
				 * compiled by the interpreter. Indexed by the
				 * string representations of literals. Used to
				 * avoid creating duplicate objects. */
    int compileEpoch;		/* Holds the current "compilation epoch" for
				 * this interpreter. This is incremented to
				 * invalidate existing ByteCodes when, e.g., a
				 * command with a compile procedure is
				 * redefined. */
    Proc *compiledProcPtr;	/* If a procedure is being compiled, a pointer
				 * to its Proc structure; otherwise, this is
				 * NULL. Set by ObjInterpProc in tclProc.c and
				 * used by tclCompile.c to process local
				 * variables appropriately. */
    ResolverScheme *resolverPtr;
				/* Linked list of name resolution schemes
				 * added to this interpreter. Schemes are
				 * added and removed by calling
				 * Tcl_AddInterpResolvers and
				 * Tcl_RemoveInterpResolver respectively. */
    Tcl_Obj *scriptFile;	/* NULL means there is no nested source
				 * command active; otherwise this points to
				 * pathPtr of the file being sourced. */
    int flags;			/* Various flag bits. See below. */
    long randSeed;		/* Seed used for rand() function. */
    Trace *tracePtr;		/* List of traces for this interpreter. */
    Tcl_HashTable *assocData;	/* Hash table for associating data with this
				 * interpreter. Cleaned up when this
				 * interpreter is deleted. */
    struct ExecEnv *execEnvPtr;	/* Execution environment for Tcl bytecode
				 * execution. Contains a pointer to the Tcl
				 * evaluation stack. */
    Tcl_Obj *emptyObjPtr;	/* Points to an object holding an empty
				 * string. Returned by Tcl_ObjSetVar2 when
				 * variable traces change a variable in a
				 * gross way. */
    char resultSpace[TCL_RESULT_SIZE+1];
				/* Static space holding small results. */
    Tcl_Obj *objResultPtr;	/* If the last command returned an object
				 * result, this points to it. Should not be
				 * accessed directly; see comment above. */
    Tcl_ThreadId threadId;	/* ID of thread that owns the interpreter. */

    ActiveCommandTrace *activeCmdTracePtr;
				/* First in list of active command traces for
				 * interp, or NULL if no active traces. */
    ActiveInterpTrace *activeInterpTracePtr;
				/* First in list of active traces for interp,
				 * or NULL if no active traces. */

    int tracesForbiddingInline;	/* Count of traces (in the list headed by
				 * tracePtr) that forbid inline bytecode
				 * compilation. */

    /*
     * Fields used to manage extensible return options (TIP 90).
     */

    Tcl_Obj *returnOpts;	/* A dictionary holding the options to the
				 * last [return] command. */

    Tcl_Obj *errorInfo;		/* errorInfo value (now as a Tcl_Obj). */
    Tcl_Obj *eiVar;		/* cached ref to ::errorInfo variable. */
    Tcl_Obj *errorCode;		/* errorCode value (now as a Tcl_Obj). */
    Tcl_Obj *ecVar;		/* cached ref to ::errorInfo variable. */
    int returnLevel;		/* [return -level] parameter. */

    /*
     * Resource limiting framework support (TIP#143).
     */

    struct {
	int active;		/* Flag values defining which limits have been
				 * set. */
	int granularityTicker;	/* Counter used to determine how often to
				 * check the limits. */
	int exceeded;		/* Which limits have been exceeded, described
				 * as flag values the same as the 'active'
				 * field. */

	int cmdCount;		/* Limit for how many commands to execute in
				 * the interpreter. */
	LimitHandler *cmdHandlers;
				/* Handlers to execute when the limit is
				 * reached. */
	int cmdGranularity;	/* Mod factor used to determine how often to
				 * evaluate the limit check. */

	Tcl_Time time;		/* Time limit for execution within the
				 * interpreter. */
	LimitHandler *timeHandlers;
				/* Handlers to execute when the limit is
				 * reached. */
	int timeGranularity;	/* Mod factor used to determine how often to
				 * evaluate the limit check. */
	Tcl_TimerToken timeEvent;
				/* Handle for a timer callback that will occur
				 * when the time-limit is exceeded. */

	Tcl_HashTable callbacks;/* Mapping from (interp,type) pair to data
				 * used to install a limit handler callback to
				 * run in _this_ interp when the limit is
				 * exceeded. */
    } limit;

    /*
     * Information for improved default error generation from ensembles
     * (TIP#112).
     */

    struct {
	Tcl_Obj *const *sourceObjs;
				/* What arguments were actually input into the
				 * *root* ensemble command? (Nested ensembles
				 * don't rewrite this.) NULL if we're not
				 * processing an ensemble. */
	int numRemovedObjs;	/* How many arguments have been stripped off
				 * because of ensemble processing. */
	int numInsertedObjs;	/* How many of the current arguments were
				 * inserted by an ensemble. */
    } ensembleRewrite;

    /*
     * TIP #219: Global info for the I/O system.
     */

    Tcl_Obj *chanMsg;		/* Error message set by channel drivers, for
				 * the propagation of arbitrary Tcl errors.
				 * This information, if present (chanMsg not
				 * NULL), takes precedence over a POSIX error
				 * code returned by a channel operation. */

    /*
     * TIP #268. The currently active selection mode, i.e. the package require
     * preferences.
     */

    int packagePrefer;		/* Current package selection mode. */

    /*
     * Hashtables for variable traces and searches.
     */

    Tcl_HashTable varTraces;	/* Hashtable holding the start of a variable's
				 * active trace list; varPtr is the key. */
    Tcl_HashTable varSearches;	/* Hashtable holding the start of a variable's
				 * active searches list; varPtr is the key. */
    /*
     * The thread-specific data ekeko: cache pointers or values that
     *  (a) do not change during the thread's lifetime
     *  (b) require access to TSD to determine at runtime
     *  (c) are accessed very often (e.g., at each command call)
     *
     * Note that these are the same for all interps in the same thread. They
     * just have to be initialised for the thread's master interp, slaves
     * inherit the value.
     *
     * They are used by the macros defined below.
     */

    AllocCache *allocCache;
    void *pendingObjDataPtr;	/* Pointer to the Cache and PendingObjData
				 * structs for this interp's thread; see
				 * tclObj.c and tclThreadAlloc.c */
    int *asyncReadyPtr;		/* Pointer to the asyncReady indicator for
				 * this interp's thread; see tclAsync.c */
    /*
     * The pointer to the object system root ekeko. c.f. TIP #257.
     */
    void *objectFoundation;	/* Pointer to the Foundation structure of the
				 * object system, which contains things like
				 * references to key namespaces. See
				 * tclOOInt.h and tclOO.c for real definition
				 * and setup. */

    struct NRE_callback *deferredCallbacks;
				/* Callbacks that are set previous to a call
				 * to some Eval function but that actually
				 * belong to the command that is about to be
				 * called - i.e., they should be run *before*
				 * any tailcall is invoked. */

    /*
     * TIP #285, Script cancellation support.
     */

    Tcl_AsyncHandler asyncCancel;
				/* Async handler token for Tcl_CancelEval. */
    Tcl_Obj *asyncCancelMsg;	/* Error message set by async cancel handler
				 * for the propagation of arbitrary Tcl
				 * errors. This information, if present
				 * (asyncCancelMsg not NULL), takes precedence
				 * over the default error messages returned by
				 * a script cancellation operation. */

	/*
	 * TIP #348 IMPLEMENTATION  -  Substituted error stack
	 */
    Tcl_Obj *errorStack;	/* [info errorstack] value (as a Tcl_Obj). */
    Tcl_Obj *upLiteral;		/* "UP" literal for [info errorstack] */
    Tcl_Obj *callLiteral;	/* "CALL" literal for [info errorstack] */
    Tcl_Obj *innerLiteral;	/* "INNER" literal for [info errorstack] */
    Tcl_Obj *innerContext;	/* cached list for fast reallocation */
    int resetErrorStack;        /* controls cleaning up of ::errorStack */

#ifdef TCL_COMPILE_STATS
    /*
     * Statistical information about the bytecode compiler and interpreter's
     * operation. This should be the last field of Interp.
     */

    ByteCodeStats stats;	/* Holds compilation and execution statistics
				 * for this interpreter. */
#endif /* TCL_COMPILE_STATS */
    Tcl_Obj *cmdSourcePtr;      /* Command source obj, used for command traces */
} Interp;

/*
 * Macros that use the TSD-ekeko.
 */

#define TclAsyncReady(iPtr) \
    *((iPtr)->asyncReadyPtr)

/*
 * Macros for script cancellation support (TIP #285).
 */

#define TclCanceled(iPtr) \
    (((iPtr)->flags & CANCELED) || ((iPtr)->flags & TCL_CANCEL_UNWIND))

#define TclSetCancelFlags(iPtr, cancelFlags)   \
    (iPtr)->flags |= CANCELED;                 \
    if ((cancelFlags) & TCL_CANCEL_UNWIND) {   \
        (iPtr)->flags |= TCL_CANCEL_UNWIND;    \
    }

#define TclUnsetCancelFlags(iPtr) \
    (iPtr)->flags &= (~(CANCELED | TCL_CANCEL_UNWIND))

/*
 * General list of interpreters. Doubly linked for easier removal of items
 * deep in the list.
 */

typedef struct InterpList {
    Interp *interpPtr;
    struct InterpList *prevPtr;
    struct InterpList *nextPtr;
} InterpList;

/*
 * Macros for splicing into and out of doubly linked lists. They assume
 * existence of struct items 'prevPtr' and 'nextPtr'.
 *
 * a = element to add or remove.
 * b = list head.
 *
 * TclSpliceIn adds to the head of the list.
 */

#define TclSpliceIn(a,b)			\
    (a)->nextPtr = (b);				\
    if ((b) != NULL) {				\
	(b)->prevPtr = (a);			\
    }						\
    (a)->prevPtr = NULL, (b) = (a);

#define TclSpliceOut(a,b)			\
    if ((a)->prevPtr != NULL) {			\
	(a)->prevPtr->nextPtr = (a)->nextPtr;	\
    } else {					\
	(b) = (a)->nextPtr;			\
    }						\
    if ((a)->nextPtr != NULL) {			\
	(a)->nextPtr->prevPtr = (a)->prevPtr;	\
    }

/*
 * EvalFlag bits for Interp structures:
 *
 * TCL_ALLOW_EXCEPTIONS	1 means it's OK for the script to terminate with a
 *			code other than TCL_OK or TCL_ERROR; 0 means codes
 *			other than these should be turned into errors.
 */

#define TCL_ALLOW_EXCEPTIONS	4
#define TCL_EVAL_FILE		2
#define TCL_EVAL_CTX		8
#define TCL_EVAL_REDIRECT	16

/*
 * Flag bits for Interp structures:
 *
 * DELETED:		Non-zero means the interpreter has been deleted:
 *			don't process any more commands for it, and destroy
 *			the structure as soon as all nested invocations of
 *			Tcl_Eval are done.
 * ERR_ALREADY_LOGGED:	Non-zero means information has already been logged in
 *			iPtr->errorInfo for the current Tcl_Eval instance, so
 *			Tcl_Eval needn't log it (used to implement the "error
 *			message log" command).
 * DONT_COMPILE_CMDS_INLINE: Non-zero means that the bytecode compiler should
 *			not compile any commands into an inline sequence of
 *			instructions. This is set 1, for example, when command
 *			traces are requested.
 * RAND_SEED_INITIALIZED: Non-zero means that the randSeed value of the interp
 *			has not be initialized. This is set 1 when we first
 *			use the rand() or srand() functions.
 * SAFE_INTERP:		Non zero means that the current interp is a safe
 *			interp (i.e. it has only the safe commands installed,
 *			less priviledge than a regular interp).
 * INTERP_DEBUG_FRAME:	Used for switching on various extra interpreter
 *			debug/info mechanisms (e.g. info frame eval/uplevel
 *			tracing) which are performance intensive.
 * INTERP_TRACE_IN_PROGRESS: Non-zero means that an interp trace is currently
 *			active; so no further trace callbacks should be
 *			invoked.
 * INTERP_ALTERNATE_WRONG_ARGS: Used for listing second and subsequent forms
 *			of the wrong-num-args string in Tcl_WrongNumArgs.
 *			Makes it append instead of replacing and uses
 *			different intermediate text.
 * CANCELED:		Non-zero means that the script in progress should be
 *			canceled as soon as possible. This can be checked by
 *			extensions (and the core itself) by calling
 *			Tcl_Canceled and checking if TCL_ERROR is returned.
 *			This is a one-shot flag that is reset immediately upon
 *			being detected; however, if the TCL_CANCEL_UNWIND flag
 *			is set Tcl_Canceled will continue to report that the
 *			script in progress has been canceled thereby allowing
 *			the evaluation stack for the interp to be fully
 *			unwound.
 *
 * WARNING: For the sake of some extensions that have made use of former
 * internal values, do not re-use the flag values 2 (formerly ERR_IN_PROGRESS)
 * or 8 (formerly ERROR_CODE_SET).
 */

#define DELETED				     1
#define ERR_ALREADY_LOGGED		     4
#define INTERP_DEBUG_FRAME		  0x10
#define DONT_COMPILE_CMDS_INLINE	  0x20
#define RAND_SEED_INITIALIZED		  0x40
#define SAFE_INTERP			  0x80
#define INTERP_TRACE_IN_PROGRESS	 0x200
#define INTERP_ALTERNATE_WRONG_ARGS	 0x400
#define ERR_LEGACY_COPY			 0x800
#define CANCELED			0x1000

/*
 * Maximum number of levels of nesting permitted in Tcl commands (used to
 * catch infinite recursion).
 */

#define MAX_NESTING_DEPTH	1000

/*
 * TIP#143 limit handler internal representation.
 */

struct LimitHandler {
    int flags;			/* The state of this particular handler. */
    Tcl_LimitHandlerProc *handlerProc;
				/* The handler callback. */
    ClientData clientData;	/* Opaque argument to the handler callback. */
    Tcl_LimitHandlerDeleteProc *deleteProc;
				/* How to delete the clientData. */
    LimitHandler *prevPtr;	/* Previous item in linked list of
				 * handlers. */
    LimitHandler *nextPtr;	/* Next item in linked list of handlers. */
};

/*
 * Values for the LimitHandler flags field.
 *	LIMIT_HANDLER_ACTIVE - Whether the handler is currently being
 *		processed; handlers are never to be entered reentrantly.
 *	LIMIT_HANDLER_DELETED - Whether the handler has been deleted. This
 *		should not normally be observed because when a handler is
 *		deleted it is also spliced out of the list of handlers, but
 *		even so we will be careful.
 */

#define LIMIT_HANDLER_ACTIVE	0x01
#define LIMIT_HANDLER_DELETED	0x02

/*
 * The macro below is used to modify a "char" value (e.g. by casting it to an
 * unsigned character) so that it can be used safely with macros such as
 * isspace.
 */

#define UCHAR(c) ((unsigned char) (c))

/*
 * This macro is used to properly align the memory allocated by Tcl, giving
 * the same alignment as the native malloc.
 */

#if defined(__APPLE__)
#define TCL_ALLOCALIGN	16
#else
#define TCL_ALLOCALIGN	(2*sizeof(void *))
#endif

/*
 * This macro is used to determine the offset needed to safely allocate any
 * data structure in memory. Given a starting offset or size, it "rounds up"
 * or "aligns" the offset to the next 8-byte boundary so that any data
 * structure can be placed at the resulting offset without fear of an
 * alignment error.
 *
 * WARNING!! DO NOT USE THIS MACRO TO ALIGN POINTERS: it will produce the
 * wrong result on platforms that allocate addresses that are divisible by 4
 * or 2. Only use it for offsets or sizes.
 *
 * This macro is only used by tclCompile.c in the core (Bug 926445). It
 * however not be made file static, as extensions that touch bytecodes
 * (notably tbcload) require it.
 */

#define TCL_ALIGN(x) (((int)(x) + 7) & ~7)

/*
 * The following enum values are used to specify the runtime platform setting
 * of the tclPlatform variable.
 */

typedef enum {
    TCL_PLATFORM_UNIX = 0,	/* Any Unix-like OS. */
    TCL_PLATFORM_WINDOWS = 2	/* Any Microsoft Windows OS. */
} TclPlatformType;

/*
 * The following enum values are used to indicate the translation of a Tcl
 * channel. Declared here so that each platform can define
 * TCL_PLATFORM_TRANSLATION to the native translation on that platform.
 */

typedef enum TclEolTranslation {
    TCL_TRANSLATE_AUTO,		/* Eol == \r, \n and \r\n. */
    TCL_TRANSLATE_CR,		/* Eol == \r. */
    TCL_TRANSLATE_LF,		/* Eol == \n. */
    TCL_TRANSLATE_CRLF		/* Eol == \r\n. */
} TclEolTranslation;

/*
 * Flags for TclInvoke:
 *
 * TCL_INVOKE_HIDDEN		Invoke a hidden command; if not set, invokes
 *				an exposed command.
 * TCL_INVOKE_NO_UNKNOWN	If set, "unknown" is not invoked if the
 *				command to be invoked is not found. Only has
 *				an effect if invoking an exposed command,
 *				i.e. if TCL_INVOKE_HIDDEN is not also set.
 * TCL_INVOKE_NO_TRACEBACK	Does not record traceback information if the
 *				invoked command returns an error. Used if the
 *				caller plans on recording its own traceback
 *				information.
 */

#define	TCL_INVOKE_HIDDEN	(1<<0)
#define TCL_INVOKE_NO_UNKNOWN	(1<<1)
#define TCL_INVOKE_NO_TRACEBACK	(1<<2)

/*
 * The structure used as the internal representation of Tcl list objects. This
 * struct is grown (reallocated and copied) as necessary to hold all the
 * list's element pointers. The struct might contain more slots than currently
 * used to hold all element pointers. This is done to make append operations
 * faster.
 */

typedef struct List {
    int refCount;
    int maxElemCount;		/* Total number of element array slots. */
    int elemCount;		/* Current number of list elements. */
    int canonicalFlag;		/* Set if the string representation was
				 * derived from the list representation. May
				 * be ignored if there is no string rep at
				 * all.*/
    Tcl_Obj *elements;		/* First list element; the struct is grown to
				 * accomodate all elements. */
} List;

/*
 * Macro used to get the elements of a list object.
 */

#define ListRepPtr(listPtr) \
    ((List *) (listPtr)->internalRep.twoPtrValue.ptr1)

#define ListObjGetElements(listPtr, objc, objv) \
    ((objv) = &(ListRepPtr(listPtr)->elements), \
     (objc) = ListRepPtr(listPtr)->elemCount)

#define ListObjLength(listPtr, len) \
    ((len) = ListRepPtr(listPtr)->elemCount)

#define ListObjIsCanonical(listPtr) \
    (((listPtr)->bytes == NULL) || ListRepPtr(listPtr)->canonicalFlag)

#define TclListObjGetElements(interp, listPtr, objcPtr, objvPtr) \
    (((listPtr)->typePtr == &tclListType) \
	    ? ((ListObjGetElements((listPtr), *(objcPtr), *(objvPtr))), TCL_OK)\
	    : Tcl_ListObjGetElements((interp), (listPtr), (objcPtr), (objvPtr)))

#define TclListObjLength(interp, listPtr, lenPtr) \
    (((listPtr)->typePtr == &tclListType) \
	    ? ((ListObjLength((listPtr), *(lenPtr))), TCL_OK)\
	    : Tcl_ListObjLength((interp), (listPtr), (lenPtr)))

#define TclListObjIsCanonical(listPtr) \
    (((listPtr)->typePtr == &tclListType) ? ListObjIsCanonical((listPtr)) : 0)

/*
 * Macros providing a faster path to integers: Tcl_GetLongFromObj everywhere,
 * Tcl_GetIntFromObj and TclGetIntForIndex on platforms where longs are ints.
 *
 * WARNING: these macros eval their args more than once.
 */

#define TclGetLongFromObj(interp, objPtr, longPtr) \
    (((objPtr)->typePtr == &tclIntType)	\
	    ? ((*(longPtr) = (objPtr)->internalRep.longValue), TCL_OK) \
	    : Tcl_GetLongFromObj((interp), (objPtr), (longPtr)))

#if (LONG_MAX == INT_MAX)
#define TclGetIntFromObj(interp, objPtr, intPtr) \
    (((objPtr)->typePtr == &tclIntType)	\
	    ? ((*(intPtr) = (objPtr)->internalRep.longValue), TCL_OK) \
	    : Tcl_GetIntFromObj((interp), (objPtr), (intPtr)))
#define TclGetIntForIndexM(interp, objPtr, endValue, idxPtr) \
    (((objPtr)->typePtr == &tclIntType)	\
	    ? ((*(idxPtr) = (objPtr)->internalRep.longValue), TCL_OK) \
	    : TclGetIntForIndex((interp), (objPtr), (endValue), (idxPtr)))
#else
#define TclGetIntFromObj(interp, objPtr, intPtr) \
    Tcl_GetIntFromObj((interp), (objPtr), (intPtr))
#define TclGetIntForIndexM(interp, objPtr, ignore, idxPtr)	\
    TclGetIntForIndex(interp, objPtr, ignore, idxPtr)
#endif

/*
 * Flag values for TclTraceDictPath().
 *
 * DICT_PATH_READ indicates that all entries on the path must exist but no
 * updates will be needed.
 *
 * DICT_PATH_UPDATE indicates that we are going to be doing an update at the
 * tip of the path, so duplication of shared objects should be done along the
 * way.
 *
 * DICT_PATH_EXISTS indicates that we are performing an existance test and a
 * lookup failure should therefore not be an error. If (and only if) this flag
 * is set, TclTraceDictPath() will return the special value
 * DICT_PATH_NON_EXISTENT if the path is not traceable.
 *
 * DICT_PATH_CREATE (which also requires the DICT_PATH_UPDATE bit to be set)
 * indicates that we are to create non-existant dictionaries on the path.
 */

#define DICT_PATH_READ		0
#define DICT_PATH_UPDATE	1
#define DICT_PATH_EXISTS	2
#define DICT_PATH_CREATE	5

#define DICT_PATH_NON_EXISTENT	((Tcl_Obj *) (void *) 1)

/*
 *----------------------------------------------------------------
 * Data structures related to the filesystem internals
 *----------------------------------------------------------------
 */

/*
 * The version_2 filesystem is private to Tcl. As and when these changes have
 * been thoroughly tested and investigated a new public filesystem interface
 * will be released. The aim is more versatile virtual filesystem interfaces,
 * more efficiency in 'path' manipulation and usage, and cleaner filesystem
 * code internally.
 */

#define TCL_FILESYSTEM_VERSION_2	((Tcl_FSVersion) 0x2)
typedef ClientData (TclFSGetCwdProc2)(ClientData clientData);

/*
 * The following types are used for getting and storing platform-specific file
 * attributes in tclFCmd.c and the various platform-versions of that file.
 * This is done to have as much common code as possible in the file attributes
 * code. For more information about the callbacks, see TclFileAttrsCmd in
 * tclFCmd.c.
 */

typedef int (TclGetFileAttrProc)(Tcl_Interp *interp, int objIndex,
	Tcl_Obj *fileName, Tcl_Obj **attrObjPtrPtr);
typedef int (TclSetFileAttrProc)(Tcl_Interp *interp, int objIndex,
	Tcl_Obj *fileName, Tcl_Obj *attrObjPtr);

typedef struct TclFileAttrProcs {
    TclGetFileAttrProc *getProc;/* The procedure for getting attrs. */
    TclSetFileAttrProc *setProc;/* The procedure for setting attrs. */
} TclFileAttrProcs;

/*
 * Opaque handle used in pipeline routines to encapsulate platform-dependent
 * state.
 */

typedef struct TclFile_ *TclFile;

/*
 * The "globParameters" argument of the function TclGlob is an or'ed
 * combination of the following values:
 */

#define TCL_GLOBMODE_NO_COMPLAIN	1
#define TCL_GLOBMODE_JOIN		2
#define TCL_GLOBMODE_DIR		4
#define TCL_GLOBMODE_TAILS		8

typedef enum Tcl_PathPart {
    TCL_PATH_DIRNAME,
    TCL_PATH_TAIL,
    TCL_PATH_EXTENSION,
    TCL_PATH_ROOT
} Tcl_PathPart;

/*
 *----------------------------------------------------------------
 * Data structures related to obsolete filesystem hooks
 *----------------------------------------------------------------
 */

typedef int (TclStatProc_)(const char *path, struct stat *buf);
typedef int (TclAccessProc_)(const char *path, int mode);
typedef Tcl_Channel (TclOpenFileChannelProc_)(Tcl_Interp *interp,
	const char *fileName, const char *modeString, int permissions);

/*
 *----------------------------------------------------------------
 * Data structures related to procedures
 *----------------------------------------------------------------
 */

typedef Tcl_CmdProc *TclCmdProcType;
typedef Tcl_ObjCmdProc *TclObjCmdProcType;

/*
 *----------------------------------------------------------------
 * Data structures for process-global values.
 *----------------------------------------------------------------
 */

typedef void (TclInitProcessGlobalValueProc)(char **valuePtr, int *lengthPtr,
	Tcl_Encoding *encodingPtr);

/*
 * A ProcessGlobalValue struct exists for each internal value in Tcl that is
 * to be shared among several threads. Each thread sees a (Tcl_Obj) copy of
 * the value, and the master is kept as a counted string, with epoch and mutex
 * control. Each ProcessGlobalValue struct should be a static variable in some
 * file.
 */

typedef struct ProcessGlobalValue {
    int epoch;			/* Epoch counter to detect changes in the
				 * master value. */
    int numBytes;		/* Length of the master string. */
    char *value;		/* The master string value. */
    Tcl_Encoding encoding;	/* system encoding when master string was
				 * initialized. */
    TclInitProcessGlobalValueProc *proc;
    				/* A procedure to initialize the master string
				 * copy when a "get" request comes in before
				 * any "set" request has been received. */
    Tcl_Mutex mutex;		/* Enforce orderly access from multiple
				 * threads. */
    Tcl_ThreadDataKey key;	/* Key for per-thread data holding the
				 * (Tcl_Obj) copy for each thread. */
} ProcessGlobalValue;

/*
 *----------------------------------------------------------------------
 * Flags for TclParseNumber
 *----------------------------------------------------------------------
 */

#define TCL_PARSE_DECIMAL_ONLY		1
				/* Leading zero doesn't denote octal or
				 * hex. */
#define TCL_PARSE_OCTAL_ONLY		2
				/* Parse octal even without prefix. */
#define TCL_PARSE_HEXADECIMAL_ONLY	4
				/* Parse hexadecimal even without prefix. */
#define TCL_PARSE_INTEGER_ONLY		8
				/* Disable floating point parsing. */
#define TCL_PARSE_SCAN_PREFIXES		16
				/* Use [scan] rules dealing with 0?
				 * prefixes. */
#define TCL_PARSE_NO_WHITESPACE		32
				/* Reject leading/trailing whitespace. */
#define TCL_PARSE_BINARY_ONLY	64
				/* Parse binary even without prefix. */

/*
 *----------------------------------------------------------------------
 * Type values TclGetNumberFromObj
 *----------------------------------------------------------------------
 */

#define TCL_NUMBER_LONG		1
#define TCL_NUMBER_WIDE		2
#define TCL_NUMBER_BIG		3
#define TCL_NUMBER_DOUBLE	4
#define TCL_NUMBER_NAN		5

/*
 *----------------------------------------------------------------
 * Variables shared among Tcl modules but not used by the outside world.
 *----------------------------------------------------------------
 */

MODULE_SCOPE char *tclNativeExecutableName;
MODULE_SCOPE int tclFindExecutableSearchDone;
MODULE_SCOPE char *tclMemDumpFileName;
MODULE_SCOPE TclPlatformType tclPlatform;
MODULE_SCOPE Tcl_NotifierProcs tclNotifierHooks;

/*
 * TIP #233 (Virtualized Time)
 * Data for the time hooks, if any.
 */

MODULE_SCOPE Tcl_GetTimeProc *tclGetTimeProcPtr;
MODULE_SCOPE Tcl_ScaleTimeProc *tclScaleTimeProcPtr;
MODULE_SCOPE ClientData tclTimeClientData;

/*
 * Variables denoting the Tcl object types defined in the core.
 */

MODULE_SCOPE const Tcl_ObjType tclBignumType;
MODULE_SCOPE const Tcl_ObjType tclBooleanType;
MODULE_SCOPE const Tcl_ObjType tclByteArrayType;
MODULE_SCOPE const Tcl_ObjType tclByteCodeType;
MODULE_SCOPE const Tcl_ObjType tclDoubleType;
MODULE_SCOPE const Tcl_ObjType tclEndOffsetType;
MODULE_SCOPE const Tcl_ObjType tclIntType;
MODULE_SCOPE const Tcl_ObjType tclListType;
MODULE_SCOPE const Tcl_ObjType tclDictType;
MODULE_SCOPE const Tcl_ObjType tclProcBodyType;
MODULE_SCOPE const Tcl_ObjType tclStringType;
MODULE_SCOPE const Tcl_ObjType tclArraySearchType;
MODULE_SCOPE const Tcl_ObjType tclEnsembleCmdType;
#ifndef NO_WIDE_TYPE
MODULE_SCOPE const Tcl_ObjType tclWideIntType;
#endif
MODULE_SCOPE const Tcl_ObjType tclRegexpType;
MODULE_SCOPE Tcl_ObjType tclCmdNameType;

/*
 * Variables denoting the hash key types defined in the core.
 */

MODULE_SCOPE const Tcl_HashKeyType tclArrayHashKeyType;
MODULE_SCOPE const Tcl_HashKeyType tclOneWordHashKeyType;
MODULE_SCOPE const Tcl_HashKeyType tclStringHashKeyType;
MODULE_SCOPE const Tcl_HashKeyType tclObjHashKeyType;

/*
 * The head of the list of free Tcl objects, and the total number of Tcl
 * objects ever allocated and freed.
 */

MODULE_SCOPE Tcl_Obj *	tclFreeObjList;

#ifdef TCL_COMPILE_STATS
MODULE_SCOPE long	tclObjsAlloced;
MODULE_SCOPE long	tclObjsFreed;
#define TCL_MAX_SHARED_OBJ_STATS 5
MODULE_SCOPE long	tclObjsShared[TCL_MAX_SHARED_OBJ_STATS];
#endif /* TCL_COMPILE_STATS */

/*
 * Pointer to a heap-allocated string of length zero that the Tcl core uses as
 * the value of an empty string representation for an object. This value is
 * shared by all new objects allocated by Tcl_NewObj.
 */

MODULE_SCOPE char *	tclEmptyStringRep;
MODULE_SCOPE char	tclEmptyString;

/*
 *----------------------------------------------------------------
 * Procedures shared among Tcl modules but not used by the outside world,
 * introduced by/for NRE.
 *----------------------------------------------------------------
 */

MODULE_SCOPE Tcl_ObjCmdProc TclNRApplyObjCmd;
MODULE_SCOPE Tcl_ObjCmdProc TclNRUplevelObjCmd;
MODULE_SCOPE Tcl_ObjCmdProc TclNRCatchObjCmd;
MODULE_SCOPE Tcl_ObjCmdProc TclNRExprObjCmd;
MODULE_SCOPE Tcl_ObjCmdProc TclNRForObjCmd;
MODULE_SCOPE Tcl_ObjCmdProc TclNRForeachCmd;
MODULE_SCOPE Tcl_ObjCmdProc TclNRIfObjCmd;
MODULE_SCOPE Tcl_ObjCmdProc TclNRSourceObjCmd;
MODULE_SCOPE Tcl_ObjCmdProc TclNRSubstObjCmd;
MODULE_SCOPE Tcl_ObjCmdProc TclNRSwitchObjCmd;
MODULE_SCOPE Tcl_ObjCmdProc TclNRTryObjCmd;
MODULE_SCOPE Tcl_ObjCmdProc TclNRWhileObjCmd;

MODULE_SCOPE Tcl_NRPostProc TclNRForIterCallback;
MODULE_SCOPE Tcl_ObjCmdProc TclNRTailcallObjCmd;
MODULE_SCOPE Tcl_ObjCmdProc TclNRCoroutineObjCmd;
MODULE_SCOPE Tcl_ObjCmdProc TclNRYieldObjCmd;
MODULE_SCOPE Tcl_ObjCmdProc TclNRYieldmObjCmd;
MODULE_SCOPE Tcl_ObjCmdProc TclNRYieldToObjCmd;

MODULE_SCOPE void  TclSpliceTailcall(Tcl_Interp *interp,
	               struct NRE_callback *tailcallPtr);

/* //
 * This structure holds the data for the various iteration callbacks used to
 * NRE the 'for' and 'while' commands. We need a separate structure because we
 * have more than the 4 client data entries we can provide directly thorugh
 * the callback API. It is the 'word' information which puts us over the
 * limit. It is needed because the loop body is argument 4 of 'for' and
 * argument 2 of 'while'. Not providing the correct index confuses the #280
 * code. We TclSmallAlloc/Free this.
 */

typedef struct ForIterData {
    Tcl_Obj *cond;		/* Loop condition expression. */
    Tcl_Obj *body;		/* Loop body. */
    Tcl_Obj *next;		/* Loop step script, NULL for 'while'. */
    const char *msg;		/* Error message part. */
} ForIterData;

/* TIP #357 - Structure doing the bookkeeping of handles for Tcl_LoadFile
 *            and Tcl_FindSymbol. This structure corresponds to an opaque
 *            typedef in tcl.h */

typedef void* TclFindSymbolProc(Tcl_Interp* interp, Tcl_LoadHandle loadHandle,
				const char* symbol);
struct Tcl_LoadHandle_ {
    ClientData clientData;	/* Client data is the load handle in the
				 * native filesystem if a module was loaded
				 * there, or an opaque pointer to a structure
				 * for further bookkeeping on load-from-VFS
				 * and load-from-memory */
    TclFindSymbolProc* findSymbolProcPtr;
				/* Procedure that resolves symbols in a
				 * loaded module */
    Tcl_FSUnloadFileProc* unloadFileProcPtr;
				/* Procedure that unloads a loaded module */
};

/* Flags for conversion of doubles to digit strings */

#define TCL_DD_SHORTEST 		0x4
				/* Use the shortest possible string */
#define TCL_DD_STEELE   		0x5
				/* Use the original Steele&White algorithm */
#define TCL_DD_E_FORMAT 		0x2
				/* Use a fixed-length string of digits,
				 * suitable for E format*/
#define TCL_DD_F_FORMAT 		0x3
				/* Use a fixed number of digits after the
				 * decimal point, suitable for F format */

#define TCL_DD_SHORTEN_FLAG 		0x4
				/* Allow return of a shorter digit string
				 * if it converts losslessly */
#define TCL_DD_NO_QUICK 		0x8
				/* Debug flag: forbid quick FP conversion */

#define TCL_DD_CONVERSION_TYPE_MASK	0x3
				/* Mask to isolate the conversion type */
#define TCL_DD_STEELE0 			0x1
				/* 'Steele&White' after masking */
#define TCL_DD_SHORTEST0		0x0
				/* 'Shortest possible' after masking */

/*
 *----------------------------------------------------------------
 * Procedures shared among Tcl modules but not used by the outside world:
 *----------------------------------------------------------------
 */

MODULE_SCOPE void	TclAppendBytesToByteArray(Tcl_Obj *objPtr,
			    const unsigned char *bytes, int len);
MODULE_SCOPE int	TclNREvalCmd(Tcl_Interp *interp, Tcl_Obj *objPtr,
			    int flags);
MODULE_SCOPE void	TclPushTailcallPoint(Tcl_Interp *interp);
MODULE_SCOPE int	TclArraySet(Tcl_Interp *interp,
			    Tcl_Obj *arrayNameObj, Tcl_Obj *arrayElemObj);
MODULE_SCOPE double	TclBignumToDouble(const mp_int *bignum);
MODULE_SCOPE int	TclByteArrayMatch(const unsigned char *string,
			    int strLen, const unsigned char *pattern,
			    int ptnLen, int flags);
MODULE_SCOPE double	TclCeil(const mp_int *a);
MODULE_SCOPE int	TclCheckBadOctal(Tcl_Interp *interp,
			    const char *value);
MODULE_SCOPE int	TclChanCaughtErrorBypass(Tcl_Interp *interp,
			    Tcl_Channel chan);
MODULE_SCOPE Tcl_ObjCmdProc TclChannelNamesCmd;
MODULE_SCOPE int	TclClearRootEnsemble(ClientData data[],
			    Tcl_Interp *interp, int result);
MODULE_SCOPE void	TclCleanupLiteralTable(Tcl_Interp *interp,
			    LiteralTable *tablePtr);
MODULE_SCOPE void	TclDeleteNamespaceVars(Namespace *nsPtr);
MODULE_SCOPE Tcl_ObjCmdProc TclFileAttrsCmd;
MODULE_SCOPE Tcl_ObjCmdProc TclFileCopyCmd;
MODULE_SCOPE Tcl_ObjCmdProc TclFileDeleteCmd;
MODULE_SCOPE Tcl_ObjCmdProc TclFileLinkCmd;
MODULE_SCOPE Tcl_ObjCmdProc TclFileMakeDirsCmd;
MODULE_SCOPE Tcl_ObjCmdProc TclFileReadLinkCmd;
MODULE_SCOPE Tcl_ObjCmdProc TclFileRenameCmd;
MODULE_SCOPE Tcl_ObjCmdProc TclFileTemporaryCmd;
MODULE_SCOPE void	TclCreateLateExitHandler(Tcl_ExitProc *proc,
			    ClientData clientData);
MODULE_SCOPE void	TclDeleteLateExitHandler(Tcl_ExitProc *proc,
			    ClientData clientData);
MODULE_SCOPE void	TclFinalizeAllocSubsystem(void);
MODULE_SCOPE void	TclFinalizeAsync(void);
MODULE_SCOPE void	TclFinalizeDoubleConversion(void);
MODULE_SCOPE void	TclFinalizeEncodingSubsystem(void);
MODULE_SCOPE void	TclFinalizeEnvironment(void);
MODULE_SCOPE void	TclFinalizeEvaluation(void);
MODULE_SCOPE void	TclFinalizeExecution(void);
MODULE_SCOPE void	TclFinalizeIOSubsystem(void);
MODULE_SCOPE void	TclFinalizeFilesystem(void);
MODULE_SCOPE void	TclResetFilesystem(void);
MODULE_SCOPE void	TclFinalizeLoad(void);
MODULE_SCOPE void	TclFinalizeLock(void);
MODULE_SCOPE void	TclFinalizeMemorySubsystem(void);
MODULE_SCOPE void	TclFinalizeNotifier(void);
MODULE_SCOPE void	TclFinalizeObjects(void);
MODULE_SCOPE void	TclFinalizePreserve(void);
MODULE_SCOPE void	TclFinalizeSynchronization(void);
MODULE_SCOPE void	TclFinalizeThreadAlloc(void);
MODULE_SCOPE void	TclFinalizeThreadData(void);
MODULE_SCOPE void	TclFinalizeThreadObjects(void);
MODULE_SCOPE double	TclFloor(const mp_int *a);
MODULE_SCOPE void	TclFormatNaN(double value, char *buffer);
MODULE_SCOPE int	TclFSFileAttrIndex(Tcl_Obj *pathPtr,
			    const char *attributeName, int *indexPtr);
MODULE_SCOPE int	TclNREvalFile(Tcl_Interp *interp, Tcl_Obj *pathPtr,
			    const char *encodingName);
MODULE_SCOPE void	TclFSUnloadTempFile(Tcl_LoadHandle loadHandle);
MODULE_SCOPE int *	TclGetAsyncReadyPtr(void);
MODULE_SCOPE Tcl_Obj *	TclGetBgErrorHandler(Tcl_Interp *interp);
MODULE_SCOPE int	TclGetChannelFromObj(Tcl_Interp *interp,
			    Tcl_Obj *objPtr, Tcl_Channel *chanPtr,
			    int *modePtr, int flags);
MODULE_SCOPE int TclGetCompletionCodeFromObj(Tcl_Interp *interp,
			    Tcl_Obj *value, int *code);
MODULE_SCOPE int	TclGetNumberFromObj(Tcl_Interp *interp,
			    Tcl_Obj *objPtr, ClientData *clientDataPtr,
			    int *typePtr);
MODULE_SCOPE int	TclGetOpenModeEx(Tcl_Interp *interp,
			    const char *modeString, int *seekFlagPtr,
			    int *binaryPtr);
MODULE_SCOPE Tcl_Obj *	TclGetProcessGlobalValue(ProcessGlobalValue *pgvPtr);
MODULE_SCOPE int	TclGlob(Tcl_Interp *interp, char *pattern,
			    Tcl_Obj *unquotedPrefix, int globFlags,
			    Tcl_GlobTypeData *types);
MODULE_SCOPE int	TclIncrObj(Tcl_Interp *interp, Tcl_Obj *valuePtr,
			    Tcl_Obj *incrPtr);
MODULE_SCOPE Tcl_Obj *	TclIncrObjVar2(Tcl_Interp *interp, Tcl_Obj *part1Ptr,
			    Tcl_Obj *part2Ptr, Tcl_Obj *incrPtr, int flags);
MODULE_SCOPE int	TclInfoExistsCmd(ClientData dummy, Tcl_Interp *interp,
			    int objc, Tcl_Obj *const objv[]);
MODULE_SCOPE int	TclInfoCoroutineCmd(ClientData dummy, Tcl_Interp *interp,
			    int objc, Tcl_Obj *const objv[]);
MODULE_SCOPE int	TclInfoGlobalsCmd(ClientData dummy, Tcl_Interp *interp,
			    int objc, Tcl_Obj *const objv[]);
MODULE_SCOPE int	TclInfoLocalsCmd(ClientData dummy, Tcl_Interp *interp,
			    int objc, Tcl_Obj *const objv[]);
MODULE_SCOPE int	TclInfoVarsCmd(ClientData dummy, Tcl_Interp *interp,
			    int objc, Tcl_Obj *const objv[]);
MODULE_SCOPE void	TclInitAlloc(void);
MODULE_SCOPE void	TclInitDbCkalloc(void);
MODULE_SCOPE void	TclInitDoubleConversion(void);
MODULE_SCOPE void	TclInitEmbeddedConfigurationInformation(
			    Tcl_Interp *interp);
MODULE_SCOPE void	TclInitEncodingSubsystem(void);
MODULE_SCOPE void	TclInitIOSubsystem(void);
MODULE_SCOPE void	TclInitLimitSupport(Tcl_Interp *interp);
MODULE_SCOPE void	TclInitNamespaceSubsystem(void);
MODULE_SCOPE void	TclInitNotifier(void);
MODULE_SCOPE void	TclInitObjSubsystem(void);
MODULE_SCOPE void	TclInitSubsystems(void);
MODULE_SCOPE int	TclInterpReady(Tcl_Interp *interp);
MODULE_SCOPE int	TclIsLocalScalar(const char *src, int len);
MODULE_SCOPE int	TclJoinThread(Tcl_ThreadId id, int *result);
MODULE_SCOPE void	TclLimitRemoveAllHandlers(Tcl_Interp *interp);
MODULE_SCOPE Tcl_Obj *	TclLindexList(Tcl_Interp *interp,
			    Tcl_Obj *listPtr, Tcl_Obj *argPtr);
MODULE_SCOPE Tcl_Obj *	TclLindexFlat(Tcl_Interp *interp, Tcl_Obj *listPtr,
			    int indexCount, Tcl_Obj *const indexArray[]);
/* TIP #280 */
MODULE_SCOPE void	TclListLines(Tcl_Obj *listObj, int line, int n,
			    int *lines, Tcl_Obj *const *elems);
MODULE_SCOPE Tcl_Obj *	TclListObjCopy(Tcl_Interp *interp, Tcl_Obj *listPtr);
MODULE_SCOPE Tcl_Obj *	TclLsetList(Tcl_Interp *interp, Tcl_Obj *listPtr,
			    Tcl_Obj *indexPtr, Tcl_Obj *valuePtr);
MODULE_SCOPE Tcl_Obj *	TclLsetFlat(Tcl_Interp *interp, Tcl_Obj *listPtr,
			    int indexCount, Tcl_Obj *const indexArray[],
			    Tcl_Obj *valuePtr);
MODULE_SCOPE Tcl_Command TclMakeEnsemble(Tcl_Interp *interp, const char *name,
			    const EnsembleImplMap map[]);
MODULE_SCOPE int	TclMergeReturnOptions(Tcl_Interp *interp, int objc,
			    Tcl_Obj *const objv[], Tcl_Obj **optionsPtrPtr,
			    int *codePtr, int *levelPtr);
MODULE_SCOPE int	TclNokia770Doubles(void);
MODULE_SCOPE void	TclNsDecrRefCount(Namespace *nsPtr);
MODULE_SCOPE void	TclObjVarErrMsg(Tcl_Interp *interp, Tcl_Obj *part1Ptr,
			    Tcl_Obj *part2Ptr, const char *operation,
			    const char *reason, int index);
MODULE_SCOPE int	TclObjInvokeNamespace(Tcl_Interp *interp,
			    int objc, Tcl_Obj *const objv[],
			    Tcl_Namespace *nsPtr, int flags);
MODULE_SCOPE int	TclObjUnsetVar2(Tcl_Interp *interp,
			    Tcl_Obj *part1Ptr, Tcl_Obj *part2Ptr, int flags);
MODULE_SCOPE int	TclParseBackslash(const char *src,
			    int numBytes, int *readPtr, char *dst);
MODULE_SCOPE int	TclParseHex(const char *src, int numBytes,
			    Tcl_UniChar *resultPtr);
MODULE_SCOPE int	TclParseNumber(Tcl_Interp *interp, Tcl_Obj *objPtr,
			    const char *expected, const char *bytes,
			    int numBytes, const char **endPtrPtr, int flags);
MODULE_SCOPE void	TclParseInit(Tcl_Interp *interp, const char *string,
			    int numBytes, Tcl_Parse *parsePtr);
MODULE_SCOPE int	TclParseAllWhiteSpace(const char *src, int numBytes);
MODULE_SCOPE int	TclProcessReturn(Tcl_Interp *interp,
			    int code, int level, Tcl_Obj *returnOpts);
MODULE_SCOPE int	TclpObjLstat(Tcl_Obj *pathPtr, Tcl_StatBuf *buf);
MODULE_SCOPE Tcl_Obj *	TclpTempFileName(void);
MODULE_SCOPE Tcl_Obj *  TclpTempFileNameForLibrary(Tcl_Interp *interp, Tcl_Obj* pathPtr);
MODULE_SCOPE Tcl_Obj *	TclNewFSPathObj(Tcl_Obj *dirPtr, const char *addStrRep,
			    int len);
MODULE_SCOPE int	TclpDeleteFile(const void *path);
MODULE_SCOPE void	TclpFinalizeCondition(Tcl_Condition *condPtr);
MODULE_SCOPE void	TclpFinalizeMutex(Tcl_Mutex *mutexPtr);
MODULE_SCOPE void	TclpFinalizePipes(void);
MODULE_SCOPE void	TclpFinalizeSockets(void);
MODULE_SCOPE int	TclCreateSocketAddress(Tcl_Interp *interp,
			    struct addrinfo **addrlist,
			    const char *host, int port, int willBind,
			    const char **errorMsgPtr);
MODULE_SCOPE int	TclpThreadCreate(Tcl_ThreadId *idPtr,
			    Tcl_ThreadCreateProc *proc, ClientData clientData,
			    int stackSize, int flags);
MODULE_SCOPE int	TclpFindVariable(const char *name, int *lengthPtr);
MODULE_SCOPE void	TclpInitLibraryPath(char **valuePtr,
			    int *lengthPtr, Tcl_Encoding *encodingPtr);
MODULE_SCOPE void	TclpInitLock(void);
MODULE_SCOPE void	TclpInitPlatform(void);
MODULE_SCOPE void	TclpInitUnlock(void);
MODULE_SCOPE int	TclpLoadFile(Tcl_Interp *interp, Tcl_Obj *pathPtr,
			    const char *sym1, const char *sym2,
			    Tcl_PackageInitProc **proc1Ptr,
			    Tcl_PackageInitProc **proc2Ptr,
			    ClientData *clientDataPtr,
			    Tcl_FSUnloadFileProc **unloadProcPtr);
MODULE_SCOPE Tcl_Obj *	TclpObjListVolumes(void);
MODULE_SCOPE void	TclpMasterLock(void);
MODULE_SCOPE void	TclpMasterUnlock(void);
MODULE_SCOPE int	TclpMatchFiles(Tcl_Interp *interp, char *separators,
			    Tcl_DString *dirPtr, char *pattern, char *tail);
MODULE_SCOPE int	TclpObjNormalizePath(Tcl_Interp *interp,
			    Tcl_Obj *pathPtr, int nextCheckpoint);
MODULE_SCOPE void	TclpNativeJoinPath(Tcl_Obj *prefix, const char *joining);
MODULE_SCOPE Tcl_Obj *	TclpNativeSplitPath(Tcl_Obj *pathPtr, int *lenPtr);
MODULE_SCOPE Tcl_PathType TclpGetNativePathType(Tcl_Obj *pathPtr,
			    int *driveNameLengthPtr, Tcl_Obj **driveNameRef);
MODULE_SCOPE int	TclCrossFilesystemCopy(Tcl_Interp *interp,
			    Tcl_Obj *source, Tcl_Obj *target);
MODULE_SCOPE int	TclpMatchInDirectory(Tcl_Interp *interp,
			    Tcl_Obj *resultPtr, Tcl_Obj *pathPtr,
			    const char *pattern, Tcl_GlobTypeData *types);
MODULE_SCOPE ClientData	TclpGetNativeCwd(ClientData clientData);
MODULE_SCOPE Tcl_FSDupInternalRepProc TclNativeDupInternalRep;
MODULE_SCOPE Tcl_Obj *	TclpObjLink(Tcl_Obj *pathPtr, Tcl_Obj *toPtr,
			    int linkType);
MODULE_SCOPE int	TclpObjChdir(Tcl_Obj *pathPtr);
MODULE_SCOPE Tcl_Channel TclpOpenTemporaryFile(Tcl_Obj *dirObj,
			    Tcl_Obj *basenameObj, Tcl_Obj *extensionObj,
			    Tcl_Obj *resultingNameObj);
MODULE_SCOPE Tcl_Obj *	TclPathPart(Tcl_Interp *interp, Tcl_Obj *pathPtr,
			    Tcl_PathPart portion);
MODULE_SCOPE char *	TclpReadlink(const char *fileName,
			    Tcl_DString *linkPtr);
MODULE_SCOPE void	TclpSetInterfaces(void);
MODULE_SCOPE void	TclpSetVariables(Tcl_Interp *interp);
MODULE_SCOPE void *	TclThreadStorageKeyGet(Tcl_ThreadDataKey *keyPtr);
MODULE_SCOPE void	TclThreadStorageKeySet(Tcl_ThreadDataKey *keyPtr,
			    void *data);
MODULE_SCOPE void	TclpThreadExit(int status);
MODULE_SCOPE void	TclRememberCondition(Tcl_Condition *mutex);
MODULE_SCOPE void	TclRememberJoinableThread(Tcl_ThreadId id);
MODULE_SCOPE void	TclRememberMutex(Tcl_Mutex *mutex);
MODULE_SCOPE void	TclRemoveScriptLimitCallbacks(Tcl_Interp *interp);
MODULE_SCOPE int	TclReToGlob(Tcl_Interp *interp, const char *reStr,
			    int reStrLen, Tcl_DString *dsPtr, int *flagsPtr);
MODULE_SCOPE void	TclSetBgErrorHandler(Tcl_Interp *interp,
			    Tcl_Obj *cmdPrefix);
MODULE_SCOPE void	TclSetBignumIntRep(Tcl_Obj *objPtr,
			    mp_int *bignumValue);
MODULE_SCOPE void	TclSetCmdNameObj(Tcl_Interp *interp, Tcl_Obj *objPtr,
			    Command *cmdPtr);
MODULE_SCOPE void	TclSetDuplicateObj(Tcl_Obj *dupPtr, Tcl_Obj *objPtr);
MODULE_SCOPE void	TclSetProcessGlobalValue(ProcessGlobalValue *pgvPtr,
			    Tcl_Obj *newValue, Tcl_Encoding encoding);
MODULE_SCOPE void	TclSignalExitThread(Tcl_ThreadId id, int result);
MODULE_SCOPE void *	TclStackRealloc(Tcl_Interp *interp, void *ptr,
			    int numBytes);
MODULE_SCOPE int	TclStringMatch(const char *str, int strLen,
			    const char *pattern, int ptnLen, int flags);
MODULE_SCOPE int	TclStringMatchObj(Tcl_Obj *stringObj,
			    Tcl_Obj *patternObj, int flags);
MODULE_SCOPE Tcl_Obj *	TclStringObjReverse(Tcl_Obj *objPtr);
MODULE_SCOPE void	TclSubstCompile(Tcl_Interp *interp, const char *bytes,
			    int numBytes, int flags, struct CompileEnv *envPtr);
MODULE_SCOPE int	TclSubstOptions(Tcl_Interp *interp, int numOpts,
			    Tcl_Obj *const opts[], int *flagPtr);
MODULE_SCOPE void	TclSubstParse(Tcl_Interp *interp, const char *bytes,
			    int numBytes, int flags, Tcl_Parse *parsePtr,
			    Tcl_InterpState *statePtr);
MODULE_SCOPE int	TclSubstTokens(Tcl_Interp *interp, Tcl_Token *tokenPtr,
<<<<<<< HEAD
			    int count, int *tokensLeftPtr);
=======
			    int count, int *tokensLeftPtr, int line,
			    int *clNextOuter, const char *outerScript);
MODULE_SCOPE int	TclTrimLeft(const char *bytes, int numBytes,
			    const char *trim, int numTrim);
MODULE_SCOPE int	TclTrimRight(const char *bytes, int numBytes,
			    const char *trim, int numTrim);
>>>>>>> 1ba0761f
MODULE_SCOPE Tcl_Obj *	TclpNativeToNormalized(ClientData clientData);
MODULE_SCOPE Tcl_Obj *	TclpFilesystemPathType(Tcl_Obj *pathPtr);
MODULE_SCOPE int	TclpDlopen(Tcl_Interp *interp, Tcl_Obj *pathPtr,
			    Tcl_LoadHandle *loadHandle,
			    Tcl_FSUnloadFileProc **unloadProcPtr);
MODULE_SCOPE int	TclpUtime(Tcl_Obj *pathPtr, struct utimbuf *tval);
#ifdef TCL_LOAD_FROM_MEMORY
MODULE_SCOPE void *	TclpLoadMemoryGetBuffer(Tcl_Interp *interp, int size);
MODULE_SCOPE int	TclpLoadMemory(Tcl_Interp *interp, void *buffer,
			    int size, int codeSize, Tcl_LoadHandle *loadHandle,
			    Tcl_FSUnloadFileProc **unloadProcPtr);
#endif
MODULE_SCOPE void	TclInitThreadStorage(void);
MODULE_SCOPE void	TclFinalizeThreadDataThread(void);
MODULE_SCOPE void	TclFinalizeThreadStorage(void);
#ifdef TCL_WIDE_CLICKS
MODULE_SCOPE Tcl_WideInt TclpGetWideClicks(void);
MODULE_SCOPE double	TclpWideClicksToNanoseconds(Tcl_WideInt clicks);
#endif
MODULE_SCOPE Tcl_Obj *	TclDisassembleByteCodeObj(Tcl_Obj *objPtr);
MODULE_SCOPE int	TclZlibInit(Tcl_Interp *interp);
MODULE_SCOPE void *	TclpThreadCreateKey(void);
MODULE_SCOPE void	TclpThreadDeleteKey(void *keyPtr);
MODULE_SCOPE void	TclpThreadSetMasterTSD(void *tsdKeyPtr, void *ptr);
MODULE_SCOPE void *	TclpThreadGetMasterTSD(void *tsdKeyPtr);

MODULE_SCOPE void	TclErrorStackResetIf(Tcl_Interp *interp, const char *msg, int length);

/*
 *----------------------------------------------------------------
 * Command procedures in the generic core:
 *----------------------------------------------------------------
 */

MODULE_SCOPE int	Tcl_AfterObjCmd(ClientData clientData,
			    Tcl_Interp *interp, int objc,
			    Tcl_Obj *const objv[]);
MODULE_SCOPE int	Tcl_AppendObjCmd(ClientData clientData,
			    Tcl_Interp *interp, int objc,
			    Tcl_Obj *const objv[]);
MODULE_SCOPE int	Tcl_ApplyObjCmd(ClientData clientData,
			    Tcl_Interp *interp, int objc,
			    Tcl_Obj *const objv[]);
MODULE_SCOPE Tcl_Command TclInitArrayCmd(Tcl_Interp *interp);
MODULE_SCOPE Tcl_Command TclInitBinaryCmd(Tcl_Interp *interp);
MODULE_SCOPE int	Tcl_BreakObjCmd(ClientData clientData,
			    Tcl_Interp *interp, int objc,
			    Tcl_Obj *const objv[]);
MODULE_SCOPE int	Tcl_CaseObjCmd(ClientData clientData,
			    Tcl_Interp *interp, int objc,
			    Tcl_Obj *const objv[]);
MODULE_SCOPE int	Tcl_CatchObjCmd(ClientData clientData,
			    Tcl_Interp *interp, int objc,
			    Tcl_Obj *const objv[]);
MODULE_SCOPE int	Tcl_CdObjCmd(ClientData clientData,
			    Tcl_Interp *interp, int objc,
			    Tcl_Obj *const objv[]);
MODULE_SCOPE Tcl_Command TclInitChanCmd(Tcl_Interp *interp);
MODULE_SCOPE int	TclChanCreateObjCmd(ClientData clientData,
			    Tcl_Interp *interp, int objc,
			    Tcl_Obj *const objv[]);
MODULE_SCOPE int	TclChanPostEventObjCmd(ClientData clientData,
			    Tcl_Interp *interp, int objc,
			    Tcl_Obj *const objv[]);
MODULE_SCOPE int	TclChanPopObjCmd(ClientData clientData,
			    Tcl_Interp *interp, int objc, Tcl_Obj *const objv[]);
MODULE_SCOPE int	TclChanPushObjCmd(ClientData clientData,
			    Tcl_Interp *interp, int objc, Tcl_Obj *const objv[]);
MODULE_SCOPE void	TclClockInit(Tcl_Interp *interp);
MODULE_SCOPE int	TclClockOldscanObjCmd(
			    ClientData clientData, Tcl_Interp *interp,
			    int objc, Tcl_Obj *const objv[]);
MODULE_SCOPE int	Tcl_CloseObjCmd(ClientData clientData,
			    Tcl_Interp *interp, int objc,
			    Tcl_Obj *const objv[]);
MODULE_SCOPE int	Tcl_ConcatObjCmd(ClientData clientData,
			    Tcl_Interp *interp, int objc,
			    Tcl_Obj *const objv[]);
MODULE_SCOPE int	Tcl_ContinueObjCmd(ClientData clientData,
			    Tcl_Interp *interp, int objc,
			    Tcl_Obj *const objv[]);
MODULE_SCOPE Tcl_TimerToken TclCreateAbsoluteTimerHandler(
			    Tcl_Time *timePtr, Tcl_TimerProc *proc,
			    ClientData clientData);
MODULE_SCOPE int	TclDefaultBgErrorHandlerObjCmd(
			    ClientData clientData, Tcl_Interp *interp,
			    int objc, Tcl_Obj *const objv[]);
MODULE_SCOPE Tcl_Command TclInitDictCmd(Tcl_Interp *interp);
MODULE_SCOPE int	Tcl_DisassembleObjCmd(ClientData clientData,
			    Tcl_Interp *interp, int objc,
			    Tcl_Obj *const objv[]);
			    
/* Assemble command function */			    
MODULE_SCOPE int	Tcl_AssembleObjCmd(ClientData clientData,
			    Tcl_Interp *interp, int objc,
			    Tcl_Obj *const objv[]);			    
MODULE_SCOPE int	TclNRAssembleObjCmd(ClientData clientData,
			    Tcl_Interp *interp, int objc,
			    Tcl_Obj *const objv[]);			    
			    
MODULE_SCOPE int	Tcl_EncodingObjCmd(ClientData clientData,
			    Tcl_Interp *interp, int objc,
			    Tcl_Obj *const objv[]);
MODULE_SCOPE int	Tcl_EofObjCmd(ClientData clientData,
			    Tcl_Interp *interp, int objc,
			    Tcl_Obj *const objv[]);
MODULE_SCOPE int	Tcl_ErrorObjCmd(ClientData clientData,
			    Tcl_Interp *interp, int objc,
			    Tcl_Obj *const objv[]);
MODULE_SCOPE int	Tcl_EvalObjCmd(ClientData clientData,
			    Tcl_Interp *interp, int objc,
			    Tcl_Obj *const objv[]);
MODULE_SCOPE int	Tcl_ExecObjCmd(ClientData clientData,
			    Tcl_Interp *interp, int objc,
			    Tcl_Obj *const objv[]);
MODULE_SCOPE int	Tcl_ExitObjCmd(ClientData clientData,
			    Tcl_Interp *interp, int objc,
			    Tcl_Obj *const objv[]);
MODULE_SCOPE int	Tcl_ExprObjCmd(ClientData clientData,
			    Tcl_Interp *interp, int objc,
			    Tcl_Obj *const objv[]);
MODULE_SCOPE int	Tcl_FblockedObjCmd(ClientData clientData,
			    Tcl_Interp *interp, int objc,
			    Tcl_Obj *const objv[]);
MODULE_SCOPE int	Tcl_FconfigureObjCmd(
			    ClientData clientData, Tcl_Interp *interp,
			    int objc, Tcl_Obj *const objv[]);
MODULE_SCOPE int	Tcl_FcopyObjCmd(ClientData dummy,
			    Tcl_Interp *interp, int objc,
			    Tcl_Obj *const objv[]);
MODULE_SCOPE Tcl_Command TclInitFileCmd(Tcl_Interp *interp);
MODULE_SCOPE int	TclMakeFileCommandSafe(Tcl_Interp *interp);
MODULE_SCOPE int	Tcl_FileEventObjCmd(ClientData clientData,
			    Tcl_Interp *interp, int objc,
			    Tcl_Obj *const objv[]);
MODULE_SCOPE int	Tcl_FlushObjCmd(ClientData clientData,
			    Tcl_Interp *interp, int objc,
			    Tcl_Obj *const objv[]);
MODULE_SCOPE int	Tcl_ForObjCmd(ClientData clientData,
			    Tcl_Interp *interp, int objc,
			    Tcl_Obj *const objv[]);
MODULE_SCOPE int	Tcl_ForeachObjCmd(ClientData clientData,
			    Tcl_Interp *interp, int objc,
			    Tcl_Obj *const objv[]);
MODULE_SCOPE int	Tcl_FormatObjCmd(ClientData dummy,
			    Tcl_Interp *interp, int objc,
			    Tcl_Obj *const objv[]);
MODULE_SCOPE int	Tcl_GetsObjCmd(ClientData clientData,
			    Tcl_Interp *interp, int objc,
			    Tcl_Obj *const objv[]);
MODULE_SCOPE int	Tcl_GlobalObjCmd(ClientData clientData,
			    Tcl_Interp *interp, int objc,
			    Tcl_Obj *const objv[]);
MODULE_SCOPE int	Tcl_GlobObjCmd(ClientData clientData,
			    Tcl_Interp *interp, int objc,
			    Tcl_Obj *const objv[]);
MODULE_SCOPE int	Tcl_IfObjCmd(ClientData clientData,
			    Tcl_Interp *interp, int objc,
			    Tcl_Obj *const objv[]);
MODULE_SCOPE int	Tcl_IncrObjCmd(ClientData clientData,
			    Tcl_Interp *interp, int objc,
			    Tcl_Obj *const objv[]);
MODULE_SCOPE Tcl_Command TclInitInfoCmd(Tcl_Interp *interp);
MODULE_SCOPE int	Tcl_InterpObjCmd(ClientData clientData,
			    Tcl_Interp *interp, int argc,
			    Tcl_Obj *const objv[]);
MODULE_SCOPE int	Tcl_JoinObjCmd(ClientData clientData,
			    Tcl_Interp *interp, int objc,
			    Tcl_Obj *const objv[]);
MODULE_SCOPE int	Tcl_LappendObjCmd(ClientData clientData,
			    Tcl_Interp *interp, int objc,
			    Tcl_Obj *const objv[]);
MODULE_SCOPE int	Tcl_LassignObjCmd(ClientData clientData,
			    Tcl_Interp *interp, int objc,
			    Tcl_Obj *const objv[]);
MODULE_SCOPE int	Tcl_LindexObjCmd(ClientData clientData,
			    Tcl_Interp *interp, int objc,
			    Tcl_Obj *const objv[]);
MODULE_SCOPE int	Tcl_LinsertObjCmd(ClientData clientData,
			    Tcl_Interp *interp, int objc,
			    Tcl_Obj *const objv[]);
MODULE_SCOPE int	Tcl_LlengthObjCmd(ClientData clientData,
			    Tcl_Interp *interp, int objc,
			    Tcl_Obj *const objv[]);
MODULE_SCOPE int	Tcl_ListObjCmd(ClientData clientData,
			    Tcl_Interp *interp, int objc,
			    Tcl_Obj *const objv[]);
MODULE_SCOPE int	Tcl_LoadObjCmd(ClientData clientData,
			    Tcl_Interp *interp, int objc,
			    Tcl_Obj *const objv[]);
MODULE_SCOPE int	Tcl_LrangeObjCmd(ClientData clientData,
			    Tcl_Interp *interp, int objc,
			    Tcl_Obj *const objv[]);
MODULE_SCOPE int	Tcl_LrepeatObjCmd(ClientData clientData,
			    Tcl_Interp *interp, int objc,
			    Tcl_Obj *const objv[]);
MODULE_SCOPE int	Tcl_LreplaceObjCmd(ClientData clientData,
			    Tcl_Interp *interp, int objc,
			    Tcl_Obj *const objv[]);
MODULE_SCOPE int	Tcl_LreverseObjCmd(ClientData clientData,
			    Tcl_Interp *interp, int objc,
			    Tcl_Obj *const objv[]);
MODULE_SCOPE int	Tcl_LsearchObjCmd(ClientData clientData,
			    Tcl_Interp *interp, int objc,
			    Tcl_Obj *const objv[]);
MODULE_SCOPE int	Tcl_LsetObjCmd(ClientData clientData,
			    Tcl_Interp *interp, int objc,
			    Tcl_Obj *const objv[]);
MODULE_SCOPE int	Tcl_LsortObjCmd(ClientData clientData,
			    Tcl_Interp *interp, int objc,
			    Tcl_Obj *const objv[]);
MODULE_SCOPE Tcl_Command TclInitNamespaceCmd(Tcl_Interp *interp);
MODULE_SCOPE int	TclNamespaceEnsembleCmd(ClientData dummy,
			    Tcl_Interp *interp, int objc,
			    Tcl_Obj *const objv[]);
MODULE_SCOPE int	Tcl_OpenObjCmd(ClientData clientData,
			    Tcl_Interp *interp, int objc,
			    Tcl_Obj *const objv[]);
MODULE_SCOPE int	Tcl_PackageObjCmd(ClientData clientData,
			    Tcl_Interp *interp, int objc,
			    Tcl_Obj *const objv[]);
MODULE_SCOPE int	Tcl_PidObjCmd(ClientData clientData,
			    Tcl_Interp *interp, int objc,
			    Tcl_Obj *const objv[]);
MODULE_SCOPE Tcl_Command TclInitPrefixCmd(Tcl_Interp *interp);
MODULE_SCOPE int	Tcl_PutsObjCmd(ClientData clientData,
			    Tcl_Interp *interp, int objc,
			    Tcl_Obj *const objv[]);
MODULE_SCOPE int	Tcl_PwdObjCmd(ClientData clientData,
			    Tcl_Interp *interp, int objc,
			    Tcl_Obj *const objv[]);
MODULE_SCOPE int	Tcl_ReadObjCmd(ClientData clientData,
			    Tcl_Interp *interp, int objc,
			    Tcl_Obj *const objv[]);
MODULE_SCOPE int	Tcl_RegexpObjCmd(ClientData clientData,
			    Tcl_Interp *interp, int objc,
			    Tcl_Obj *const objv[]);
MODULE_SCOPE int	Tcl_RegsubObjCmd(ClientData clientData,
			    Tcl_Interp *interp, int objc,
			    Tcl_Obj *const objv[]);
MODULE_SCOPE int	Tcl_RenameObjCmd(ClientData clientData,
			    Tcl_Interp *interp, int objc,
			    Tcl_Obj *const objv[]);
MODULE_SCOPE int	Tcl_RepresentationCmd(ClientData clientData,
			    Tcl_Interp *interp, int objc,
			    Tcl_Obj *const objv[]);
MODULE_SCOPE int	Tcl_ReturnObjCmd(ClientData clientData,
			    Tcl_Interp *interp, int objc,
			    Tcl_Obj *const objv[]);
MODULE_SCOPE int	Tcl_ScanObjCmd(ClientData clientData,
			    Tcl_Interp *interp, int objc,
			    Tcl_Obj *const objv[]);
MODULE_SCOPE int	Tcl_SeekObjCmd(ClientData clientData,
			    Tcl_Interp *interp, int objc,
			    Tcl_Obj *const objv[]);
MODULE_SCOPE int	Tcl_SetObjCmd(ClientData clientData,
			    Tcl_Interp *interp, int objc,
			    Tcl_Obj *const objv[]);
MODULE_SCOPE int	Tcl_SplitObjCmd(ClientData clientData,
			    Tcl_Interp *interp, int objc,
			    Tcl_Obj *const objv[]);
MODULE_SCOPE int	Tcl_SocketObjCmd(ClientData clientData,
			    Tcl_Interp *interp, int objc,
			    Tcl_Obj *const objv[]);
MODULE_SCOPE int	Tcl_SourceObjCmd(ClientData clientData,
			    Tcl_Interp *interp, int objc,
			    Tcl_Obj *const objv[]);
MODULE_SCOPE Tcl_Command TclInitStringCmd(Tcl_Interp *interp);
MODULE_SCOPE int	Tcl_SubstObjCmd(ClientData clientData,
			    Tcl_Interp *interp, int objc,
			    Tcl_Obj *const objv[]);
MODULE_SCOPE int	Tcl_SwitchObjCmd(ClientData clientData,
			    Tcl_Interp *interp, int objc,
			    Tcl_Obj *const objv[]);
MODULE_SCOPE int	Tcl_TellObjCmd(ClientData clientData,
			    Tcl_Interp *interp, int objc,
			    Tcl_Obj *const objv[]);
MODULE_SCOPE int	Tcl_ThrowObjCmd(ClientData dummy, Tcl_Interp *interp,
			    int objc, Tcl_Obj *const objv[]);
MODULE_SCOPE int	Tcl_TimeObjCmd(ClientData clientData,
			    Tcl_Interp *interp, int objc,
			    Tcl_Obj *const objv[]);
MODULE_SCOPE int	Tcl_TraceObjCmd(ClientData clientData,
			    Tcl_Interp *interp, int objc,
			    Tcl_Obj *const objv[]);
MODULE_SCOPE int	Tcl_TryObjCmd(ClientData clientData,
			    Tcl_Interp *interp, int objc,
			    Tcl_Obj *const objv[]);
MODULE_SCOPE int	Tcl_UnloadObjCmd(ClientData clientData,
			    Tcl_Interp *interp, int objc,
			    Tcl_Obj *const objv[]);
MODULE_SCOPE int	Tcl_UnsetObjCmd(ClientData clientData,
			    Tcl_Interp *interp, int objc,
			    Tcl_Obj *const objv[]);
MODULE_SCOPE int	Tcl_UpdateObjCmd(ClientData clientData,
			    Tcl_Interp *interp, int objc,
			    Tcl_Obj *const objv[]);
MODULE_SCOPE int	Tcl_UplevelObjCmd(ClientData clientData,
			    Tcl_Interp *interp, int objc,
			    Tcl_Obj *const objv[]);
MODULE_SCOPE int	Tcl_UpvarObjCmd(ClientData clientData,
			    Tcl_Interp *interp, int objc,
			    Tcl_Obj *const objv[]);
MODULE_SCOPE int	Tcl_VariableObjCmd(ClientData clientData,
			    Tcl_Interp *interp, int objc,
			    Tcl_Obj *const objv[]);
MODULE_SCOPE int	Tcl_VwaitObjCmd(ClientData clientData,
			    Tcl_Interp *interp, int objc,
			    Tcl_Obj *const objv[]);
MODULE_SCOPE int	Tcl_WhileObjCmd(ClientData clientData,
			    Tcl_Interp *interp, int objc,
			    Tcl_Obj *const objv[]);

/*
 *----------------------------------------------------------------
 * Compilation procedures for commands in the generic core:
 *----------------------------------------------------------------
 */

MODULE_SCOPE int	TclCompileAppendCmd(Tcl_Interp *interp,
			    Tcl_Parse *parsePtr, Command *cmdPtr,
			    struct CompileEnv *envPtr);
MODULE_SCOPE int	TclCompileBreakCmd(Tcl_Interp *interp,
			    Tcl_Parse *parsePtr, Command *cmdPtr,
			    struct CompileEnv *envPtr);
MODULE_SCOPE int	TclCompileCatchCmd(Tcl_Interp *interp,
			    Tcl_Parse *parsePtr, Command *cmdPtr,
			    struct CompileEnv *envPtr);
MODULE_SCOPE int	TclCompileContinueCmd(Tcl_Interp *interp,
			    Tcl_Parse *parsePtr, Command *cmdPtr,
			    struct CompileEnv *envPtr);
MODULE_SCOPE int	TclCompileDictAppendCmd(Tcl_Interp *interp,
			    Tcl_Parse *parsePtr, Command *cmdPtr,
			    struct CompileEnv *envPtr);
MODULE_SCOPE int	TclCompileDictForCmd(Tcl_Interp *interp,
			    Tcl_Parse *parsePtr, Command *cmdPtr,
			    struct CompileEnv *envPtr);
MODULE_SCOPE int	TclCompileDictGetCmd(Tcl_Interp *interp,
			    Tcl_Parse *parsePtr, Command *cmdPtr,
			    struct CompileEnv *envPtr);
MODULE_SCOPE int	TclCompileDictIncrCmd(Tcl_Interp *interp,
			    Tcl_Parse *parsePtr, Command *cmdPtr,
			    struct CompileEnv *envPtr);
MODULE_SCOPE int	TclCompileDictLappendCmd(Tcl_Interp *interp,
			    Tcl_Parse *parsePtr, Command *cmdPtr,
			    struct CompileEnv *envPtr);
MODULE_SCOPE int	TclCompileDictSetCmd(Tcl_Interp *interp,
			    Tcl_Parse *parsePtr, Command *cmdPtr,
			    struct CompileEnv *envPtr);
MODULE_SCOPE int	TclCompileDictUpdateCmd(Tcl_Interp *interp,
			    Tcl_Parse *parsePtr, Command *cmdPtr,
			    struct CompileEnv *envPtr);
MODULE_SCOPE int	TclCompileEnsemble(Tcl_Interp *interp,
			    Tcl_Parse *parsePtr, Command *cmdPtr,
			    struct CompileEnv *envPtr);
MODULE_SCOPE int	TclCompileErrorCmd(Tcl_Interp *interp,
			    Tcl_Parse *parsePtr, Command *cmdPtr,
			    struct CompileEnv *envPtr);
MODULE_SCOPE int	TclCompileExprCmd(Tcl_Interp *interp,
			    Tcl_Parse *parsePtr, Command *cmdPtr,
			    struct CompileEnv *envPtr);
MODULE_SCOPE int	TclCompileForCmd(Tcl_Interp *interp,
			    Tcl_Parse *parsePtr, Command *cmdPtr,
			    struct CompileEnv *envPtr);
MODULE_SCOPE int	TclCompileForeachCmd(Tcl_Interp *interp,
			    Tcl_Parse *parsePtr, Command *cmdPtr,
			    struct CompileEnv *envPtr);
MODULE_SCOPE int	TclCompileGlobalCmd(Tcl_Interp *interp,
			    Tcl_Parse *parsePtr, Command *cmdPtr,
			    struct CompileEnv *envPtr);
MODULE_SCOPE int	TclCompileIfCmd(Tcl_Interp *interp,
			    Tcl_Parse *parsePtr, Command *cmdPtr,
			    struct CompileEnv *envPtr);
MODULE_SCOPE int	TclCompileInfoExistsCmd(Tcl_Interp *interp,
			    Tcl_Parse *parsePtr, Command *cmdPtr,
			    struct CompileEnv *envPtr);
MODULE_SCOPE int	TclCompileIncrCmd(Tcl_Interp *interp,
			    Tcl_Parse *parsePtr, Command *cmdPtr,
			    struct CompileEnv *envPtr);
MODULE_SCOPE int	TclCompileLappendCmd(Tcl_Interp *interp,
			    Tcl_Parse *parsePtr, Command *cmdPtr,
			    struct CompileEnv *envPtr);
MODULE_SCOPE int	TclCompileLassignCmd(Tcl_Interp *interp,
			    Tcl_Parse *parsePtr, Command *cmdPtr,
			    struct CompileEnv *envPtr);
MODULE_SCOPE int	TclCompileLindexCmd(Tcl_Interp *interp,
			    Tcl_Parse *parsePtr, Command *cmdPtr,
			    struct CompileEnv *envPtr);
MODULE_SCOPE int	TclCompileListCmd(Tcl_Interp *interp,
			    Tcl_Parse *parsePtr, Command *cmdPtr,
			    struct CompileEnv *envPtr);
MODULE_SCOPE int	TclCompileLlengthCmd(Tcl_Interp *interp,
			    Tcl_Parse *parsePtr, Command *cmdPtr,
			    struct CompileEnv *envPtr);
MODULE_SCOPE int	TclCompileLsetCmd(Tcl_Interp *interp,
			    Tcl_Parse *parsePtr, Command *cmdPtr,
			    struct CompileEnv *envPtr);
MODULE_SCOPE int	TclCompileNamespaceUpvarCmd(Tcl_Interp *interp,
			    Tcl_Parse *parsePtr, Command *cmdPtr,
			    struct CompileEnv *envPtr);
MODULE_SCOPE int	TclCompileNoOp(Tcl_Interp *interp,
			    Tcl_Parse *parsePtr, Command *cmdPtr,
			    struct CompileEnv *envPtr);
MODULE_SCOPE int	TclCompileRegexpCmd(Tcl_Interp *interp,
			    Tcl_Parse *parsePtr, Command *cmdPtr,
			    struct CompileEnv *envPtr);
MODULE_SCOPE int	TclCompileReturnCmd(Tcl_Interp *interp,
			    Tcl_Parse *parsePtr, Command *cmdPtr,
			    struct CompileEnv *envPtr);
MODULE_SCOPE int	TclCompileSetCmd(Tcl_Interp *interp,
			    Tcl_Parse *parsePtr, Command *cmdPtr,
			    struct CompileEnv *envPtr);
MODULE_SCOPE int	TclCompileStringCmpCmd(Tcl_Interp *interp,
			    Tcl_Parse *parsePtr, Command *cmdPtr,
			    struct CompileEnv *envPtr);
MODULE_SCOPE int	TclCompileStringEqualCmd(Tcl_Interp *interp,
			    Tcl_Parse *parsePtr, Command *cmdPtr,
			    struct CompileEnv *envPtr);
MODULE_SCOPE int	TclCompileStringIndexCmd(Tcl_Interp *interp,
			    Tcl_Parse *parsePtr, Command *cmdPtr,
			    struct CompileEnv *envPtr);
MODULE_SCOPE int	TclCompileStringLenCmd(Tcl_Interp *interp,
			    Tcl_Parse *parsePtr, Command *cmdPtr,
			    struct CompileEnv *envPtr);
MODULE_SCOPE int	TclCompileStringMatchCmd(Tcl_Interp *interp,
			    Tcl_Parse *parsePtr, Command *cmdPtr,
			    struct CompileEnv *envPtr);
MODULE_SCOPE int	TclCompileSubstCmd(Tcl_Interp *interp,
			    Tcl_Parse *parsePtr, Command *cmdPtr,
			    struct CompileEnv *envPtr);
MODULE_SCOPE int	TclCompileSwitchCmd(Tcl_Interp *interp,
			    Tcl_Parse *parsePtr, Command *cmdPtr,
			    struct CompileEnv *envPtr);
MODULE_SCOPE int	TclCompileThrowCmd(Tcl_Interp *interp,
			    Tcl_Parse *parsePtr, Command *cmdPtr,
			    struct CompileEnv *envPtr);
MODULE_SCOPE int	TclCompileTryCmd(Tcl_Interp *interp,
			    Tcl_Parse *parsePtr, Command *cmdPtr,
			    struct CompileEnv *envPtr);
MODULE_SCOPE int	TclCompileUnsetCmd(Tcl_Interp *interp,
			    Tcl_Parse *parsePtr, Command *cmdPtr,
			    struct CompileEnv *envPtr);
MODULE_SCOPE int	TclCompileUpvarCmd(Tcl_Interp *interp,
			    Tcl_Parse *parsePtr, Command *cmdPtr,
			    struct CompileEnv *envPtr);
MODULE_SCOPE int	TclCompileVariableCmd(Tcl_Interp *interp,
			    Tcl_Parse *parsePtr, Command *cmdPtr,
			    struct CompileEnv *envPtr);
MODULE_SCOPE int	TclCompileWhileCmd(Tcl_Interp *interp,
			    Tcl_Parse *parsePtr, Command *cmdPtr,
			    struct CompileEnv *envPtr);

MODULE_SCOPE int	TclInvertOpCmd(ClientData clientData,
			    Tcl_Interp *interp, int objc,
			    Tcl_Obj *const objv[]);
MODULE_SCOPE int	TclCompileInvertOpCmd(Tcl_Interp *interp,
			    Tcl_Parse *parsePtr, Command *cmdPtr,
			    struct CompileEnv *envPtr);
MODULE_SCOPE int	TclNotOpCmd(ClientData clientData,
			    Tcl_Interp *interp, int objc,
			    Tcl_Obj *const objv[]);
MODULE_SCOPE int	TclCompileNotOpCmd(Tcl_Interp *interp,
			    Tcl_Parse *parsePtr, Command *cmdPtr,
			    struct CompileEnv *envPtr);
MODULE_SCOPE int	TclAddOpCmd(ClientData clientData,
			    Tcl_Interp *interp, int objc,
			    Tcl_Obj *const objv[]);
MODULE_SCOPE int	TclCompileAddOpCmd(Tcl_Interp *interp,
			    Tcl_Parse *parsePtr, Command *cmdPtr,
			    struct CompileEnv *envPtr);
MODULE_SCOPE int	TclMulOpCmd(ClientData clientData,
			    Tcl_Interp *interp, int objc,
			    Tcl_Obj *const objv[]);
MODULE_SCOPE int	TclCompileMulOpCmd(Tcl_Interp *interp,
			    Tcl_Parse *parsePtr, Command *cmdPtr,
			    struct CompileEnv *envPtr);
MODULE_SCOPE int	TclAndOpCmd(ClientData clientData,
			    Tcl_Interp *interp, int objc,
			    Tcl_Obj *const objv[]);
MODULE_SCOPE int	TclCompileAndOpCmd(Tcl_Interp *interp,
			    Tcl_Parse *parsePtr, Command *cmdPtr,
			    struct CompileEnv *envPtr);
MODULE_SCOPE int	TclOrOpCmd(ClientData clientData,
			    Tcl_Interp *interp, int objc,
			    Tcl_Obj *const objv[]);
MODULE_SCOPE int	TclCompileOrOpCmd(Tcl_Interp *interp,
			    Tcl_Parse *parsePtr, Command *cmdPtr,
			    struct CompileEnv *envPtr);
MODULE_SCOPE int	TclXorOpCmd(ClientData clientData,
			    Tcl_Interp *interp, int objc,
			    Tcl_Obj *const objv[]);
MODULE_SCOPE int	TclCompileXorOpCmd(Tcl_Interp *interp,
			    Tcl_Parse *parsePtr, Command *cmdPtr,
			    struct CompileEnv *envPtr);
MODULE_SCOPE int	TclPowOpCmd(ClientData clientData,
			    Tcl_Interp *interp, int objc,
			    Tcl_Obj *const objv[]);
MODULE_SCOPE int	TclCompilePowOpCmd(Tcl_Interp *interp,
			    Tcl_Parse *parsePtr, Command *cmdPtr,
			    struct CompileEnv *envPtr);
MODULE_SCOPE int	TclLshiftOpCmd(ClientData clientData,
			    Tcl_Interp *interp, int objc,
			    Tcl_Obj *const objv[]);
MODULE_SCOPE int	TclCompileLshiftOpCmd(Tcl_Interp *interp,
			    Tcl_Parse *parsePtr, Command *cmdPtr,
			    struct CompileEnv *envPtr);
MODULE_SCOPE int	TclRshiftOpCmd(ClientData clientData,
			    Tcl_Interp *interp, int objc,
			    Tcl_Obj *const objv[]);
MODULE_SCOPE int	TclCompileRshiftOpCmd(Tcl_Interp *interp,
			    Tcl_Parse *parsePtr, Command *cmdPtr,
			    struct CompileEnv *envPtr);
MODULE_SCOPE int	TclModOpCmd(ClientData clientData,
			    Tcl_Interp *interp, int objc,
			    Tcl_Obj *const objv[]);
MODULE_SCOPE int	TclCompileModOpCmd(Tcl_Interp *interp,
			    Tcl_Parse *parsePtr, Command *cmdPtr,
			    struct CompileEnv *envPtr);
MODULE_SCOPE int	TclNeqOpCmd(ClientData clientData,
			    Tcl_Interp *interp, int objc,
			    Tcl_Obj *const objv[]);
MODULE_SCOPE int	TclCompileNeqOpCmd(Tcl_Interp *interp,
			    Tcl_Parse *parsePtr, Command *cmdPtr,
			    struct CompileEnv *envPtr);
MODULE_SCOPE int	TclStrneqOpCmd(ClientData clientData,
			    Tcl_Interp *interp, int objc,
			    Tcl_Obj *const objv[]);
MODULE_SCOPE int	TclCompileStrneqOpCmd(Tcl_Interp *interp,
			    Tcl_Parse *parsePtr, Command *cmdPtr,
			    struct CompileEnv *envPtr);
MODULE_SCOPE int	TclInOpCmd(ClientData clientData,
			    Tcl_Interp *interp, int objc,
			    Tcl_Obj *const objv[]);
MODULE_SCOPE int	TclCompileInOpCmd(Tcl_Interp *interp,
			    Tcl_Parse *parsePtr, Command *cmdPtr,
			    struct CompileEnv *envPtr);
MODULE_SCOPE int	TclNiOpCmd(ClientData clientData,
			    Tcl_Interp *interp, int objc,
			    Tcl_Obj *const objv[]);
MODULE_SCOPE int	TclCompileNiOpCmd(Tcl_Interp *interp,
			    Tcl_Parse *parsePtr, Command *cmdPtr,
			    struct CompileEnv *envPtr);
MODULE_SCOPE int	TclMinusOpCmd(ClientData clientData,
			    Tcl_Interp *interp, int objc,
			    Tcl_Obj *const objv[]);
MODULE_SCOPE int	TclCompileMinusOpCmd(Tcl_Interp *interp,
			    Tcl_Parse *parsePtr, Command *cmdPtr,
			    struct CompileEnv *envPtr);
MODULE_SCOPE int	TclDivOpCmd(ClientData clientData,
			    Tcl_Interp *interp, int objc,
			    Tcl_Obj *const objv[]);
MODULE_SCOPE int	TclCompileDivOpCmd(Tcl_Interp *interp,
			    Tcl_Parse *parsePtr, Command *cmdPtr,
			    struct CompileEnv *envPtr);
MODULE_SCOPE int	TclLessOpCmd(ClientData clientData,
			    Tcl_Interp *interp, int objc,
			    Tcl_Obj *const objv[]);
MODULE_SCOPE int	TclCompileLessOpCmd(Tcl_Interp *interp,
			    Tcl_Parse *parsePtr, Command *cmdPtr,
			    struct CompileEnv *envPtr);
MODULE_SCOPE int	TclLeqOpCmd(ClientData clientData,
			    Tcl_Interp *interp, int objc,
			    Tcl_Obj *const objv[]);
MODULE_SCOPE int	TclCompileLeqOpCmd(Tcl_Interp *interp,
			    Tcl_Parse *parsePtr, Command *cmdPtr,
			    struct CompileEnv *envPtr);
MODULE_SCOPE int	TclGreaterOpCmd(ClientData clientData,
			    Tcl_Interp *interp, int objc,
			    Tcl_Obj *const objv[]);
MODULE_SCOPE int	TclCompileGreaterOpCmd(Tcl_Interp *interp,
			    Tcl_Parse *parsePtr, Command *cmdPtr,
			    struct CompileEnv *envPtr);
MODULE_SCOPE int	TclGeqOpCmd(ClientData clientData,
			    Tcl_Interp *interp, int objc,
			    Tcl_Obj *const objv[]);
MODULE_SCOPE int	TclCompileGeqOpCmd(Tcl_Interp *interp,
			    Tcl_Parse *parsePtr, Command *cmdPtr,
			    struct CompileEnv *envPtr);
MODULE_SCOPE int	TclEqOpCmd(ClientData clientData,
			    Tcl_Interp *interp, int objc,
			    Tcl_Obj *const objv[]);
MODULE_SCOPE int	TclCompileEqOpCmd(Tcl_Interp *interp,
			    Tcl_Parse *parsePtr, Command *cmdPtr,
			    struct CompileEnv *envPtr);
MODULE_SCOPE int	TclStreqOpCmd(ClientData clientData,
			    Tcl_Interp *interp, int objc,
			    Tcl_Obj *const objv[]);
MODULE_SCOPE int	TclCompileStreqOpCmd(Tcl_Interp *interp,
			    Tcl_Parse *parsePtr, Command *cmdPtr,
			    struct CompileEnv *envPtr);
			    
MODULE_SCOPE int	TclCompileAssembleCmd(Tcl_Interp *interp,
			    Tcl_Parse *parsePtr, Command *cmdPtr,
			    struct CompileEnv *envPtr);

/*
 * Functions defined in generic/tclVar.c and currenttly exported only for use
 * by the bytecode compiler and engine. Some of these could later be placed in
 * the public interface.
 */

MODULE_SCOPE Var *	TclObjLookupVarEx(Tcl_Interp * interp,
			    Tcl_Obj *part1Ptr, Tcl_Obj *part2Ptr, int flags,
			    const char *msg, const int createPart1,
			    const int createPart2, Var **arrayPtrPtr);
MODULE_SCOPE Var *	TclLookupArrayElement(Tcl_Interp *interp,
			    Tcl_Obj *arrayNamePtr, Tcl_Obj *elNamePtr,
			    const int flags, const char *msg,
			    const int createPart1, const int createPart2,
			    Var *arrayPtr, int index);
MODULE_SCOPE Tcl_Obj *	TclPtrGetVar(Tcl_Interp *interp,
			    Var *varPtr, Var *arrayPtr, Tcl_Obj *part1Ptr,
			    Tcl_Obj *part2Ptr, const int flags, int index);
MODULE_SCOPE Tcl_Obj *	TclPtrSetVar(Tcl_Interp *interp,
			    Var *varPtr, Var *arrayPtr, Tcl_Obj *part1Ptr,
			    Tcl_Obj *part2Ptr, Tcl_Obj *newValuePtr,
			    const int flags, int index);
MODULE_SCOPE Tcl_Obj *	TclPtrIncrObjVar(Tcl_Interp *interp,
			    Var *varPtr, Var *arrayPtr, Tcl_Obj *part1Ptr,
			    Tcl_Obj *part2Ptr, Tcl_Obj *incrPtr,
			    const int flags, int index);
MODULE_SCOPE int	TclPtrObjMakeUpvar(Tcl_Interp *interp, Var *otherPtr,
			    Tcl_Obj *myNamePtr, int myFlags, int index);
MODULE_SCOPE int	TclPtrUnsetVar(Tcl_Interp *interp, Var *varPtr,
			    Var *arrayPtr, Tcl_Obj *part1Ptr,
			    Tcl_Obj *part2Ptr, const int flags,
			    int index);
MODULE_SCOPE void	TclInvalidateNsPath(Namespace *nsPtr);

/*
 * The new extended interface to the variable traces.
 */

MODULE_SCOPE int	TclObjCallVarTraces(Interp *iPtr, Var *arrayPtr,
			    Var *varPtr, Tcl_Obj *part1Ptr, Tcl_Obj *part2Ptr,
			    int flags, int leaveErrMsg, int index);

/*
 * So tclObj.c and tclDictObj.c can share these implementations.
 */

MODULE_SCOPE int	TclCompareObjKeys(void *keyPtr, Tcl_HashEntry *hPtr);
MODULE_SCOPE void	TclFreeObjEntry(Tcl_HashEntry *hPtr);
MODULE_SCOPE unsigned	TclHashObjKey(Tcl_HashTable *tablePtr, void *keyPtr);

/*
 *----------------------------------------------------------------
 * Macros used by the Tcl core to create and release Tcl objects.
 * TclNewObj(objPtr) creates a new object denoting an empty string.
 * TclDecrRefCount(objPtr) decrements the object's reference count, and frees
 * the object if its reference count is zero. These macros are inline versions
 * of Tcl_NewObj() and Tcl_DecrRefCount(). Notice that the names differ in not
 * having a "_" after the "Tcl". Notice also that these macros reference their
 * argument more than once, so you should avoid calling them with an
 * expression that is expensive to compute or has side effects. The ANSI C
 * "prototypes" for these macros are:
 *
 * MODULE_SCOPE void	TclNewObj(Tcl_Obj *objPtr);
 * MODULE_SCOPE void	TclDecrRefCount(Tcl_Obj *objPtr);
 *
 * These macros are defined in terms of two macros that depend on memory
 * allocator in use: TclAllocObjStorage, TclFreeObjStorage. They are defined
 * below.
 *----------------------------------------------------------------
 */

/*
 * DTrace object allocation probe macros.
 */

#ifdef USE_DTRACE
#ifndef _TCLDTRACE_H
typedef const char *TclDTraceStr;
#include "tclDTrace.h"
#endif
#define	TCL_DTRACE_OBJ_CREATE(objPtr)	TCL_OBJ_CREATE(objPtr)
#define	TCL_DTRACE_OBJ_FREE(objPtr)	TCL_OBJ_FREE(objPtr)
#else /* USE_DTRACE */
#define	TCL_DTRACE_OBJ_CREATE(objPtr)	{}
#define	TCL_DTRACE_OBJ_FREE(objPtr)	{}
#endif /* USE_DTRACE */

#ifdef TCL_COMPILE_STATS
#  define TclIncrObjsAllocated() \
    tclObjsAlloced++
#  define TclIncrObjsFreed() \
    tclObjsFreed++
#else
#  define TclIncrObjsAllocated()
#  define TclIncrObjsFreed()
#endif /* TCL_COMPILE_STATS */

#  define TclAllocObjStorage(objPtr)		\
	TclAllocObjStorageEx(NULL, (objPtr))

#  define TclFreeObjStorage(objPtr)		\
	TclFreeObjStorageEx(NULL, (objPtr))

#ifndef TCL_MEM_DEBUG
# define TclNewObj(objPtr) \
    TclIncrObjsAllocated(); \
    TclAllocObjStorage(objPtr); \
    (objPtr)->refCount = 0; \
    (objPtr)->bytes    = tclEmptyStringRep; \
    (objPtr)->length   = 0; \
    (objPtr)->typePtr  = NULL; \
    TCL_DTRACE_OBJ_CREATE(objPtr)

/*
 * Invalidate the string rep first so we can use the bytes value for our
 * pointer chain, and signal an obj deletion (as opposed to shimmering) with
 * 'length == -1'.
 * Use empty 'if ; else' to handle use in unbraced outer if/else conditions.
 */

# define TclDecrRefCount(objPtr) \
    if (--(objPtr)->refCount > 0) ; else { \
	if (!(objPtr)->typePtr || !(objPtr)->typePtr->freeIntRepProc) { \
	    TCL_DTRACE_OBJ_FREE(objPtr); \
	    if ((objPtr)->bytes \
		    && ((objPtr)->bytes != tclEmptyStringRep)) { \
		ckfree((char *) (objPtr)->bytes); \
	    } \
	    (objPtr)->length = -1; \
	    TclFreeObjStorage(objPtr); \
	    TclIncrObjsFreed(); \
	} else { \
	    TclFreeObj(objPtr); \
	} \
    }

#if defined(PURIFY)

/*
 * The PURIFY mode is like the regular mode, but instead of doing block
 * Tcl_Obj allocation and keeping a freed list for efficiency, it always
 * allocates and frees a single Tcl_Obj so that tools like Purify can better
 * track memory leaks.
 */

#  define TclAllocObjStorageEx(interp, objPtr) \
	(objPtr) = (Tcl_Obj *) Tcl_Alloc(sizeof(Tcl_Obj))

#  define TclFreeObjStorageEx(interp, objPtr) \
	ckfree((char *) (objPtr))

#undef USE_THREAD_ALLOC
#elif defined(TCL_THREADS) && defined(USE_THREAD_ALLOC)

/*
 * The TCL_THREADS mode is like the regular mode but allocates Tcl_Obj's from
 * per-thread caches.
 */

MODULE_SCOPE Tcl_Obj *	TclThreadAllocObj(void);
MODULE_SCOPE void	TclThreadFreeObj(Tcl_Obj *);
MODULE_SCOPE Tcl_Mutex *TclpNewAllocMutex(void);
MODULE_SCOPE void	TclFreeAllocCache(void *);
MODULE_SCOPE void *	TclpGetAllocCache(void);
MODULE_SCOPE void	TclpSetAllocCache(void *);
MODULE_SCOPE void	TclpFreeAllocMutex(Tcl_Mutex *mutex);
MODULE_SCOPE void	TclpFreeAllocCache(void *);

/*
 * These macros need to be kept in sync with the code of TclThreadAllocObj()
 * and TclThreadFreeObj().
 *
 * Note that the optimiser should resolve the case (interp==NULL) at compile
 * time.
 */

#  define ALLOC_NOBJHIGH 1200

#  define TclAllocObjStorageEx(interp, objPtr)				\
    do {								\
	AllocCache *cachePtr;						\
	if (((interp) == NULL) ||					\
		((cachePtr = ((Interp *)(interp))->allocCache),		\
			(cachePtr->numObjects == 0))) {			\
	    (objPtr) = TclThreadAllocObj();				\
	} else {							\
	    (objPtr) = cachePtr->firstObjPtr;				\
	    cachePtr->firstObjPtr = (objPtr)->internalRep.otherValuePtr; \
	    --cachePtr->numObjects;					\
	}								\
    } while (0)

#  define TclFreeObjStorageEx(interp, objPtr)				\
    do {								\
	AllocCache *cachePtr;						\
	if (((interp) == NULL) ||					\
		((cachePtr = ((Interp *)(interp))->allocCache),		\
			(cachePtr->numObjects >= ALLOC_NOBJHIGH))) {	\
	    TclThreadFreeObj(objPtr);					\
	} else {							\
	    (objPtr)->internalRep.otherValuePtr = cachePtr->firstObjPtr; \
	    cachePtr->firstObjPtr = objPtr;				\
	    ++cachePtr->numObjects;					\
	}								\
    } while (0)

#else /* not PURIFY or USE_THREAD_ALLOC */

#ifdef TCL_THREADS
/* declared in tclObj.c */
MODULE_SCOPE Tcl_Mutex	tclObjMutex;
#endif

#  define TclAllocObjStorageEx(interp, objPtr) \
    do {								\
	Tcl_MutexLock(&tclObjMutex);					\
	if (tclFreeObjList == NULL) {					\
	    TclAllocateFreeObjects();					\
	}								\
	(objPtr) = tclFreeObjList;					\
	tclFreeObjList = (Tcl_Obj *)					\
		tclFreeObjList->internalRep.otherValuePtr;		\
	Tcl_MutexUnlock(&tclObjMutex);					\
    } while (0)

#  define TclFreeObjStorageEx(interp, objPtr) \
    do {							       \
	Tcl_MutexLock(&tclObjMutex);				       \
	(objPtr)->internalRep.otherValuePtr = (void *) tclFreeObjList; \
	tclFreeObjList = (objPtr);				       \
	Tcl_MutexUnlock(&tclObjMutex);				       \
    } while (0)
#endif

#else /* TCL_MEM_DEBUG */
MODULE_SCOPE void	TclDbInitNewObj(Tcl_Obj *objPtr, const char *file,
			    int line);

# define TclDbNewObj(objPtr, file, line) \
    do { \
	TclIncrObjsAllocated();						\
	(objPtr) = (Tcl_Obj *)						\
		Tcl_DbCkalloc(sizeof(Tcl_Obj), (file), (line));		\
	TclDbInitNewObj((objPtr), (file), (line));			\
	TCL_DTRACE_OBJ_CREATE(objPtr);					\
    } while (0)

# define TclNewObj(objPtr) \
    TclDbNewObj(objPtr, __FILE__, __LINE__);

# define TclDecrRefCount(objPtr) \
    Tcl_DbDecrRefCount(objPtr, __FILE__, __LINE__)

# define TclNewListObjDirect(objc, objv) \
    TclDbNewListObjDirect(objc, objv, __FILE__, __LINE__)

#undef USE_THREAD_ALLOC
#endif /* TCL_MEM_DEBUG */

/*
 *----------------------------------------------------------------
 * Macro used by the Tcl core to set a Tcl_Obj's string representation to a
 * copy of the "len" bytes starting at "bytePtr". This code works even if the
 * byte array contains NULLs as long as the length is correct. Because "len"
 * is referenced multiple times, it should be as simple an expression as
 * possible. The ANSI C "prototype" for this macro is:
 *
 * MODULE_SCOPE void TclInitStringRep(Tcl_Obj *objPtr, char *bytePtr, int len);
 *
 * This macro should only be called on an unshared objPtr where
 *  objPtr->typePtr->freeIntRepProc == NULL
 *----------------------------------------------------------------
 */

#define TclInitStringRep(objPtr, bytePtr, len) \
    if ((len) == 0) { \
	(objPtr)->bytes	 = tclEmptyStringRep; \
	(objPtr)->length = 0; \
    } else { \
	(objPtr)->bytes = (char *) ckalloc((unsigned) ((len) + 1)); \
	memcpy((objPtr)->bytes, (bytePtr), (unsigned) (len)); \
	(objPtr)->bytes[len] = '\0'; \
	(objPtr)->length = (len); \
    }

/*
 *----------------------------------------------------------------
 * Macro used by the Tcl core to get the string representation's byte array
 * pointer from a Tcl_Obj. This is an inline version of Tcl_GetString(). The
 * macro's expression result is the string rep's byte pointer which might be
 * NULL. The bytes referenced by this pointer must not be modified by the
 * caller. The ANSI C "prototype" for this macro is:
 *
 * MODULE_SCOPE char *	TclGetString(Tcl_Obj *objPtr);
 *----------------------------------------------------------------
 */

#define TclGetString(objPtr) \
    ((objPtr)->bytes? (objPtr)->bytes : Tcl_GetString((objPtr)))

#define TclGetStringFromObj(objPtr, lenPtr) \
    ((objPtr)->bytes \
	    ? (*(lenPtr) = (objPtr)->length, (objPtr)->bytes)	\
	    : Tcl_GetStringFromObj((objPtr), (lenPtr)))

/*
 *----------------------------------------------------------------
 * Macro used by the Tcl core to clean out an object's internal
 * representation. Does not actually reset the rep's bytes. The ANSI C
 * "prototype" for this macro is:
 *
 * MODULE_SCOPE void	TclFreeIntRep(Tcl_Obj *objPtr);
 *----------------------------------------------------------------
 */

#define TclFreeIntRep(objPtr) \
    if ((objPtr)->typePtr != NULL && \
	    (objPtr)->typePtr->freeIntRepProc != NULL) { \
	(objPtr)->typePtr->freeIntRepProc(objPtr); \
	(objPtr)->typePtr = NULL; \
    }

/*
 *----------------------------------------------------------------
 * Macro used by the Tcl core to clean out an object's string representation.
 * The ANSI C "prototype" for this macro is:
 *
 * MODULE_SCOPE void	TclInvalidateStringRep(Tcl_Obj *objPtr);
 *----------------------------------------------------------------
 */

#define TclInvalidateStringRep(objPtr) \
    if (objPtr->bytes != NULL) { \
	if (objPtr->bytes != tclEmptyStringRep) { \
	    ckfree((char *) objPtr->bytes); \
	} \
	objPtr->bytes = NULL; \
    }

/*
 *----------------------------------------------------------------
 * Macros used by the Tcl core to grow Tcl_Token arrays. They use the same
 * growth algorithm as used in tclStringObj.c for growing strings. The ANSI C
 * "prototype" for this macro is:
 *
 * MODULE_SCOPE void	TclGrowTokenArray(Tcl_Token *tokenPtr, int used,
 *				int available, int append,
 *				Tcl_Token *staticPtr);
 * MODULE_SCOPE void	TclGrowParseTokenArray(Tcl_Parse *parsePtr,
 *				int append);
 *----------------------------------------------------------------
 */

#define TCL_MAX_TOKENS (int)(UINT_MAX / sizeof(Tcl_Token))
#define TCL_MIN_TOKEN_GROWTH 50
#define TclGrowTokenArray(tokenPtr, used, available, append, staticPtr)	\
    do {								\
	int needed = (used) + (append);					\
	if (needed > TCL_MAX_TOKENS) {					\
	    Tcl_Panic("max # of tokens for a Tcl parse (%d) exceeded",	\
		    TCL_MAX_TOKENS);					\
	}								\
	if (needed > (available)) {					\
	    int allocated = 2 * needed;					\
	    Tcl_Token *oldPtr = (tokenPtr);				\
	    Tcl_Token *newPtr;						\
	    if (oldPtr == (staticPtr)) {				\
		oldPtr = NULL;						\
	    }								\
	    if (allocated > TCL_MAX_TOKENS) {				\
		allocated = TCL_MAX_TOKENS;				\
	    }								\
	    newPtr = (Tcl_Token *) attemptckrealloc((char *) oldPtr,	\
		    (unsigned int) (allocated * sizeof(Tcl_Token)));	\
	    if (newPtr == NULL) {					\
		allocated = needed + (append) + TCL_MIN_TOKEN_GROWTH;	\
		if (allocated > TCL_MAX_TOKENS) {			\
		    allocated = TCL_MAX_TOKENS;				\
		}							\
		newPtr = (Tcl_Token *) ckrealloc((char *) oldPtr,	\
			(unsigned int) (allocated * sizeof(Tcl_Token))); \
	    }								\
	    (available) = allocated;					\
	    if (oldPtr == NULL) {					\
		memcpy(newPtr, staticPtr,				\
			(size_t) ((used) * sizeof(Tcl_Token)));		\
	    }								\
	    (tokenPtr) = newPtr;					\
	}								\
    } while (0)

#define TclGrowParseTokenArray(parsePtr, append)			\
    TclGrowTokenArray((parsePtr)->tokenPtr, (parsePtr)->numTokens,	\
	    (parsePtr)->tokensAvailable, (append),			\
	    (parsePtr)->staticTokens)

/*
 *----------------------------------------------------------------
 * Macro used by the Tcl core get a unicode char from a utf string. It checks
 * to see if we have a one-byte utf char before calling the real
 * Tcl_UtfToUniChar, as this will save a lot of time for primarily ASCII
 * string handling. The macro's expression result is 1 for the 1-byte case or
 * the result of Tcl_UtfToUniChar. The ANSI C "prototype" for this macro is:
 *
 * MODULE_SCOPE int	TclUtfToUniChar(const char *string, Tcl_UniChar *ch);
 *----------------------------------------------------------------
 */

#define TclUtfToUniChar(str, chPtr) \
	((((unsigned char) *(str)) < 0xC0) ? \
	    ((*(chPtr) = (Tcl_UniChar) *(str)), 1) \
	    : Tcl_UtfToUniChar(str, chPtr))

/*
 *----------------------------------------------------------------
 * Macro counterpart of the Tcl_NumUtfChars() function. To be used in speed-
 * -sensitive points where it pays to avoid a function call in the common case
 * of counting along a string of all one-byte characters.  The ANSI C
 * "prototype" for this macro is:
 *
 * MODULE_SCOPE void	TclNumUtfChars(int numChars, const char *bytes,
 *				int numBytes);
 *----------------------------------------------------------------
 */

#define TclNumUtfChars(numChars, bytes, numBytes) \
    do { \
	int count, i = (numBytes); \
	unsigned char *str = (unsigned char *) (bytes); \
	while (i && (*str < 0xC0)) { i--; str++; } \
	count = (numBytes) - i; \
	if (i) { \
	    count += Tcl_NumUtfChars((bytes) + count, i); \
	} \
	(numChars) = count; \
    } while (0);

/*
 *----------------------------------------------------------------
 * Macro that encapsulates the logic that determines when it is safe to
 * interpret a string as a byte array directly. In summary, the object must be
 * a byte array and must not have a string representation (as the operations
 * that it is used in are defined on strings, not byte arrays). Theoretically
 * it is possible to also be efficient in the case where the object's bytes
 * field is filled by generation from the byte array (c.f. list canonicality)
 * but we don't do that at the moment since this is purely about efficiency.
 * The ANSI C "prototype" for this macro is:
 *
 * MODULE_SCOPE int	TclIsPureByteArray(Tcl_Obj *objPtr);
 *----------------------------------------------------------------
 */

#define TclIsPureByteArray(objPtr) \
	(((objPtr)->typePtr==&tclByteArrayType) && ((objPtr)->bytes==NULL))

/*
 *----------------------------------------------------------------
 * Macro used by the Tcl core to compare Unicode strings. On big-endian
 * systems we can use the more efficient memcmp, but this would not be
 * lexically correct on little-endian systems. The ANSI C "prototype" for
 * this macro is:
 *
 * MODULE_SCOPE int	TclUniCharNcmp(const Tcl_UniChar *cs,
 *			    const Tcl_UniChar *ct, unsigned long n);
 *----------------------------------------------------------------
 */

#ifdef WORDS_BIGENDIAN
#   define TclUniCharNcmp(cs,ct,n) memcmp((cs),(ct),(n)*sizeof(Tcl_UniChar))
#else /* !WORDS_BIGENDIAN */
#   define TclUniCharNcmp Tcl_UniCharNcmp
#endif /* WORDS_BIGENDIAN */

/*
 *----------------------------------------------------------------
 * Macro used by the Tcl core to increment a namespace's export export epoch
 * counter. The ANSI C "prototype" for this macro is:
 *
 * MODULE_SCOPE void	TclInvalidateNsCmdLookup(Namespace *nsPtr);
 *----------------------------------------------------------------
 */

#define TclInvalidateNsCmdLookup(nsPtr) \
    if ((nsPtr)->numExportPatterns) {	\
	(nsPtr)->exportLookupEpoch++;	\
    }

/*
 *----------------------------------------------------------------------
 *
 * Core procedures added to libtommath for bignum manipulation.
 *
 *----------------------------------------------------------------------
 */

MODULE_SCOPE Tcl_PackageInitProc TclTommath_Init;
MODULE_SCOPE void	TclBNInitBignumFromLong(mp_int *bignum, long initVal);
MODULE_SCOPE void	TclBNInitBignumFromWideInt(mp_int *bignum,
			    Tcl_WideInt initVal);
MODULE_SCOPE void	TclBNInitBignumFromWideUInt(mp_int *bignum,
			    Tcl_WideUInt initVal);

/*
 *----------------------------------------------------------------------
 *
 * External (platform specific) initialization routine, these declarations
 * explicitly don't use EXTERN since this code does not get compiled into the
 * library:
 *
 *----------------------------------------------------------------------
 */

MODULE_SCOPE Tcl_PackageInitProc TclplatformtestInit;
MODULE_SCOPE Tcl_PackageInitProc TclObjTest_Init;
MODULE_SCOPE Tcl_PackageInitProc TclThread_Init;
MODULE_SCOPE Tcl_PackageInitProc Procbodytest_Init;
MODULE_SCOPE Tcl_PackageInitProc Procbodytest_SafeInit;

/*
 *----------------------------------------------------------------
 * Macro used by the Tcl core to check whether a pattern has any characters
 * special to [string match]. The ANSI C "prototype" for this macro is:
 *
 * MODULE_SCOPE int	TclMatchIsTrivial(const char *pattern);
 *----------------------------------------------------------------
 */

#define TclMatchIsTrivial(pattern) \
    (strpbrk((pattern), "*[?\\") == NULL)

/*
 *----------------------------------------------------------------
 * Macros used by the Tcl core to set a Tcl_Obj's numeric representation
 * avoiding the corresponding function calls in time critical parts of the
 * core. They should only be called on unshared objects. The ANSI C
 * "prototypes" for these macros are:
 *
 * MODULE_SCOPE void	TclSetIntObj(Tcl_Obj *objPtr, int intValue);
 * MODULE_SCOPE void	TclSetLongObj(Tcl_Obj *objPtr, long longValue);
 * MODULE_SCOPE void	TclSetBooleanObj(Tcl_Obj *objPtr, long boolValue);
 * MODULE_SCOPE void	TclSetWideIntObj(Tcl_Obj *objPtr, Tcl_WideInt w);
 * MODULE_SCOPE void	TclSetDoubleObj(Tcl_Obj *objPtr, double d);
 *----------------------------------------------------------------
 */

#define TclSetIntObj(objPtr, i) \
    do {						\
	TclInvalidateStringRep(objPtr);			\
	TclFreeIntRep(objPtr);				\
	(objPtr)->internalRep.longValue = (long)(i);	\
	(objPtr)->typePtr = &tclIntType;		\
    } while (0)

#define TclSetLongObj(objPtr, l) \
    TclSetIntObj((objPtr), (l))

/*
 * NOTE: There is to be no such thing as a "pure" boolean. Boolean values set
 * programmatically go straight to being "int" Tcl_Obj's, with value 0 or 1.
 * The only "boolean" Tcl_Obj's shall be those holding the cached boolean
 * value of strings like: "yes", "no", "true", "false", "on", "off".
 */

#define TclSetBooleanObj(objPtr, b) \
    TclSetIntObj((objPtr), ((b)? 1 : 0));

#ifndef NO_WIDE_TYPE
#define TclSetWideIntObj(objPtr, w) \
    do {							\
	TclInvalidateStringRep(objPtr);				\
	TclFreeIntRep(objPtr);					\
	(objPtr)->internalRep.wideValue = (Tcl_WideInt)(w);	\
	(objPtr)->typePtr = &tclWideIntType;			\
    } while (0)
#endif

#define TclSetDoubleObj(objPtr, d) \
    do {							\
	TclInvalidateStringRep(objPtr);				\
	TclFreeIntRep(objPtr);					\
	(objPtr)->internalRep.doubleValue = (double)(d);	\
	(objPtr)->typePtr = &tclDoubleType;			\
    } while (0)

/*
 *----------------------------------------------------------------
 * Macros used by the Tcl core to create and initialise objects of standard
 * types, avoiding the corresponding function calls in time critical parts of
 * the core. The ANSI C "prototypes" for these macros are:
 *
 * MODULE_SCOPE void	TclNewIntObj(Tcl_Obj *objPtr, int i);
 * MODULE_SCOPE void	TclNewLongObj(Tcl_Obj *objPtr, long l);
 * MODULE_SCOPE void	TclNewBooleanObj(Tcl_Obj *objPtr, int b);
 * MODULE_SCOPE void	TclNewWideObj(Tcl_Obj *objPtr, Tcl_WideInt w);
 * MODULE_SCOPE void	TclNewDoubleObj(Tcl_Obj *objPtr, double d);
 * MODULE_SCOPE void	TclNewStringObj(Tcl_Obj *objPtr, char *s, int len);
 * MODULE_SCOPE void	TclNewLiteralStringObj(Tcl_Obj*objPtr, char*sLiteral);
 *
 *----------------------------------------------------------------
 */

#ifndef TCL_MEM_DEBUG
#define TclNewIntObj(objPtr, i) \
    do {						\
	TclIncrObjsAllocated();				\
	TclAllocObjStorage(objPtr);			\
	(objPtr)->refCount = 0;				\
	(objPtr)->bytes = NULL;				\
	(objPtr)->internalRep.longValue = (long)(i);	\
	(objPtr)->typePtr = &tclIntType;		\
	TCL_DTRACE_OBJ_CREATE(objPtr);			\
    } while (0)

#define TclNewLongObj(objPtr, l) \
    TclNewIntObj((objPtr), (l))

/*
 * NOTE: There is to be no such thing as a "pure" boolean.
 * See comment above TclSetBooleanObj macro above.
 */
#define TclNewBooleanObj(objPtr, b) \
    TclNewIntObj((objPtr), ((b)? 1 : 0))

#define TclNewDoubleObj(objPtr, d) \
    do {							\
	TclIncrObjsAllocated();					\
	TclAllocObjStorage(objPtr);				\
	(objPtr)->refCount = 0;					\
	(objPtr)->bytes = NULL;					\
	(objPtr)->internalRep.doubleValue = (double)(d);	\
	(objPtr)->typePtr = &tclDoubleType;			\
	TCL_DTRACE_OBJ_CREATE(objPtr);				\
    } while (0)

#define TclNewStringObj(objPtr, s, len) \
    do {							\
	TclIncrObjsAllocated();					\
	TclAllocObjStorage(objPtr);				\
	(objPtr)->refCount = 0;					\
	TclInitStringRep((objPtr), (s), (len));			\
	(objPtr)->typePtr = NULL;				\
	TCL_DTRACE_OBJ_CREATE(objPtr);				\
    } while (0)

#else /* TCL_MEM_DEBUG */
#define TclNewIntObj(objPtr, i) \
    (objPtr) = Tcl_NewIntObj(i)

#define TclNewLongObj(objPtr, l) \
    (objPtr) = Tcl_NewLongObj(l)

#define TclNewBooleanObj(objPtr, b) \
    (objPtr) = Tcl_NewBooleanObj(b)

#define TclNewDoubleObj(objPtr, d) \
    (objPtr) = Tcl_NewDoubleObj(d)

#define TclNewStringObj(objPtr, s, len) \
    (objPtr) = Tcl_NewStringObj((s), (len))
#endif /* TCL_MEM_DEBUG */

/*
 * The sLiteral argument *must* be a string literal; the incantation with
 * sizeof(sLiteral "") will fail to compile otherwise.
 */
#define TclNewLiteralStringObj(objPtr, sLiteral) \
    TclNewStringObj((objPtr), (sLiteral), (int) (sizeof(sLiteral "") - 1))

/*
 *----------------------------------------------------------------
 * Macros used by the Tcl core to test for some special double values.
 * The ANSI C "prototypes" for these macros are:
 *
 * MODULE_SCOPE int	TclIsInfinite(double d);
 * MODULE_SCOPE int	TclIsNaN(double d);
 */

#ifdef _MSC_VER
#    define TclIsInfinite(d)	(!(_finite((d))))
#    define TclIsNaN(d)		(_isnan((d)))
#else
#    define TclIsInfinite(d)	((d) > DBL_MAX || (d) < -DBL_MAX)
#    ifdef NO_ISNAN
#	 define TclIsNaN(d)	((d) != (d))
#    else
#	 define TclIsNaN(d)	(isnan(d))
#    endif
#endif

/*
 * ----------------------------------------------------------------------
 * Macro to use to find the offset of a field in a structure. Computes number
 * of bytes from beginning of structure to a given field.
 */

#ifdef offsetof
#define TclOffset(type, field) ((int) offsetof(type, field))
#else
#define TclOffset(type, field) ((int) ((char *) &((type *) 0)->field))
#endif

/*
 *----------------------------------------------------------------
 * Inline version of Tcl_GetCurrentNamespace and Tcl_GetGlobalNamespace.
 */

#define TclGetCurrentNamespace(interp) \
    (Tcl_Namespace *) ((Interp *)(interp))->varFramePtr->nsPtr

#define TclGetGlobalNamespace(interp) \
    (Tcl_Namespace *) ((Interp *)(interp))->globalNsPtr

/*
 *----------------------------------------------------------------
 * Inline version of TclCleanupCommand; still need the function as it is in
 * the internal stubs, but the core can use the macro instead.
 */

#define TclCleanupCommandMacro(cmdPtr) \
    if (--(cmdPtr)->refCount <= 0) { \
	ckfree((char *) (cmdPtr));\
    }

/*
 *----------------------------------------------------------------
 * Inline versions of Tcl_LimitReady() and Tcl_LimitExceeded to limit number
 * of calls out of the critical path. Note that this code isn't particularly
 * readable; the non-inline version (in tclInterp.c) is much easier to
 * understand. Note also that these macros takes different args (iPtr->limit)
 * to the non-inline version.
 */

#define TclLimitExceeded(limit) ((limit).exceeded != 0)

#define TclLimitReady(limit)						\
    (((limit).active == 0) ? 0 :					\
    (++(limit).granularityTicker,					\
    ((((limit).active & TCL_LIMIT_COMMANDS) &&				\
	    (((limit).cmdGranularity == 1) ||				\
	    ((limit).granularityTicker % (limit).cmdGranularity == 0)))	\
	    ? 1 :							\
    (((limit).active & TCL_LIMIT_TIME) &&				\
	    (((limit).timeGranularity == 1) ||				\
	    ((limit).granularityTicker % (limit).timeGranularity == 0)))\
	    ? 1 : 0)))

/*
 * Compile-time assertions: these produce a compile time error if the
 * expression is not known to be true at compile time. If the assertion is
 * known to be false, the compiler (or optimizer?) will error out with
 * "division by zero". If the assertion cannot be evaluated at compile time,
 * the compiler will error out with "non-static initializer".
 *
 * Adapted with permission from
 * http://www.pixelbeat.org/programming/gcc/static_assert.html
 */

#define TCL_CT_ASSERT(e) \
    {enum { ct_assert_value = 1/(!!(e)) };}

/*
 *----------------------------------------------------------------
 * Allocator for small structs (<=sizeof(Tcl_Obj)) using the Tcl_Obj pool.
 * Only checked at compile time.
 *
 * ONLY USE FOR CONSTANT nBytes.
 *
 * DO NOT LET THEM CROSS THREAD BOUNDARIES
 *----------------------------------------------------------------
 */

#define TclSmallAlloc(nbytes, memPtr) \
    TclSmallAllocEx(NULL, (nbytes), (memPtr))

#define TclSmallFree(memPtr) \
    TclSmallFreeEx(NULL, (memPtr))

#ifndef TCL_MEM_DEBUG
#define TclSmallAllocEx(interp, nbytes, memPtr) \
    do {								\
	Tcl_Obj *objPtr;						\
	TCL_CT_ASSERT((nbytes)<=sizeof(Tcl_Obj));			\
	TclIncrObjsAllocated();						\
	TclAllocObjStorageEx((interp), (objPtr));			\
	memPtr = (ClientData) (objPtr);					\
    } while (0)

#define TclSmallFreeEx(interp, memPtr) \
    do {								\
	TclFreeObjStorageEx((interp), (Tcl_Obj *) (memPtr));		\
	TclIncrObjsFreed();						\
    } while (0)

#else    /* TCL_MEM_DEBUG */
#define TclSmallAllocEx(interp, nbytes, memPtr) \
    do {								\
	Tcl_Obj *objPtr;						\
	TCL_CT_ASSERT((nbytes)<=sizeof(Tcl_Obj));			\
	TclNewObj(objPtr);						\
	memPtr = (ClientData) objPtr;					\
    } while (0)

#define TclSmallFreeEx(interp, memPtr) \
    do {								\
	Tcl_Obj *objPtr = (Tcl_Obj *) memPtr;				\
	objPtr->bytes = NULL;						\
	objPtr->typePtr = NULL;						\
	objPtr->refCount = 1;						\
	TclDecrRefCount(objPtr);					\
    } while (0)
#endif   /* TCL_MEM_DEBUG */

/*
 * Support for Clang Static Analyzer <http://clang-analyzer.llvm.org>
 */

#if defined(PURIFY) && defined(__clang__)
#if __has_feature(attribute_analyzer_noreturn) && \
	!defined(Tcl_Panic) && defined(Tcl_Panic_TCL_DECLARED)
void Tcl_Panic(const char *, ...) __attribute__((analyzer_noreturn));
#endif
#if !defined(CLANG_ASSERT)
#include <assert.h>
#define CLANG_ASSERT(x) assert(x)
#endif
#elif !defined(CLANG_ASSERT)
#define CLANG_ASSERT(x)
#endif /* PURIFY && __clang__ */

/*
 *----------------------------------------------------------------
 * Parameters, structs and macros for the non-recursive engine (NRE)
 *----------------------------------------------------------------
 */

#define NRE_USE_SMALL_ALLOC	1  /* Only turn off for debugging purposes. */
#define NRE_ENABLE_ASSERTS	1

/*
 * This is the main data struct for representing NR commands. It is designed
 * to fit in sizeof(Tcl_Obj) in order to exploit the fastest memory allocator
 * available.
 */

typedef struct NRE_callback {
    Tcl_NRPostProc *procPtr;
    ClientData data[4];
    struct NRE_callback *nextPtr;
} NRE_callback;

#define TOP_CB(iPtr) (((Interp *)(iPtr))->execEnvPtr->callbackPtr)

/*
 * Inline version of Tcl_NRAddCallback.
 */

#define TclNRAddCallback(interp,postProcPtr,data0,data1,data2,data3) \
    do {								\
	NRE_callback *callbackPtr;					\
	TCLNR_ALLOC((interp), (callbackPtr));				\
	callbackPtr->procPtr = (postProcPtr);				\
	callbackPtr->data[0] = (ClientData)(data0);			\
	callbackPtr->data[1] = (ClientData)(data1);			\
	callbackPtr->data[2] = (ClientData)(data2);			\
	callbackPtr->data[3] = (ClientData)(data3);			\
	callbackPtr->nextPtr = TOP_CB(interp);				\
	TOP_CB(interp) = callbackPtr;					\
    } while (0)

#define TclNRDeferCallback(interp,postProcPtr,data0,data1,data2,data3) \
    do {								\
	NRE_callback *callbackPtr;					\
	TCLNR_ALLOC((interp), (callbackPtr));				\
	callbackPtr->procPtr = (postProcPtr);				\
	callbackPtr->data[0] = (ClientData)(data0);			\
	callbackPtr->data[1] = (ClientData)(data1);			\
	callbackPtr->data[2] = (ClientData)(data2);			\
	callbackPtr->data[3] = (ClientData)(data3);			\
	callbackPtr->nextPtr = ((Interp *)interp)->deferredCallbacks;	\
	((Interp *)interp)->deferredCallbacks = callbackPtr;		\
    } while (0)

#define TclNRSpliceCallbacks(interp, topPtr) \
    do {					\
	NRE_callback *bottomPtr = topPtr;	\
	while (bottomPtr->nextPtr) {		\
	    bottomPtr = bottomPtr->nextPtr;	\
	}					\
	bottomPtr->nextPtr = TOP_CB(interp);	\
	TOP_CB(interp) = topPtr;		\
    } while (0)

#define TclNRSpliceDeferred(interp)					\
    if (((Interp *)interp)->deferredCallbacks) {			\
	TclNRSpliceCallbacks(interp, ((Interp *)interp)->deferredCallbacks); \
	((Interp *)interp)->deferredCallbacks = NULL;			\
    }

#if NRE_USE_SMALL_ALLOC
#define TCLNR_ALLOC(interp, ptr) \
    TclSmallAllocEx(interp, sizeof(NRE_callback), (ptr))
#define TCLNR_FREE(interp, ptr)  TclSmallFreeEx((interp), (ptr))
#else
#define TCLNR_ALLOC(interp, ptr) \
    (ptr = ((ClientData) ckalloc(sizeof(NRE_callback))))
#define TCLNR_FREE(interp, ptr)  ckfree((char *) (ptr))
#endif

#if NRE_ENABLE_ASSERTS
#define NRE_ASSERT(expr) assert((expr))
#else
#define NRE_ASSERT(expr)
#endif

#include "tclIntDecls.h"
#include "tclIntPlatDecls.h"
#include "tclTomMathDecls.h"

#if !defined(USE_TCL_STUBS) && !defined(TCL_MEM_DEBUG)
#define Tcl_AttemptAlloc(size)        TclpAlloc(size)
#define Tcl_AttemptRealloc(ptr, size) TclpRealloc((ptr), (size))
#define Tcl_Free(ptr)                 TclpFree(ptr)
#endif

#endif /* _TCLINT */

/*
 * Local Variables:
 * mode: c
 * c-basic-offset: 4
 * fill-column: 78
 * End:
 */<|MERGE_RESOLUTION|>--- conflicted
+++ resolved
@@ -2854,16 +2854,11 @@
 			    int numBytes, int flags, Tcl_Parse *parsePtr,
 			    Tcl_InterpState *statePtr);
 MODULE_SCOPE int	TclSubstTokens(Tcl_Interp *interp, Tcl_Token *tokenPtr,
-<<<<<<< HEAD
 			    int count, int *tokensLeftPtr);
-=======
-			    int count, int *tokensLeftPtr, int line,
-			    int *clNextOuter, const char *outerScript);
 MODULE_SCOPE int	TclTrimLeft(const char *bytes, int numBytes,
 			    const char *trim, int numTrim);
 MODULE_SCOPE int	TclTrimRight(const char *bytes, int numBytes,
 			    const char *trim, int numTrim);
->>>>>>> 1ba0761f
 MODULE_SCOPE Tcl_Obj *	TclpNativeToNormalized(ClientData clientData);
 MODULE_SCOPE Tcl_Obj *	TclpFilesystemPathType(Tcl_Obj *pathPtr);
 MODULE_SCOPE int	TclpDlopen(Tcl_Interp *interp, Tcl_Obj *pathPtr,
