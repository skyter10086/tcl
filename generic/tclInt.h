--- conflicted
+++ resolved
@@ -4470,16 +4470,6 @@
 	(objPtr)->typePtr = &tclIntType;		\
     } while (0)
 
-<<<<<<< HEAD
-/*
- * NOTE: There is to be no such thing as a "pure" boolean. Boolean values set
- * programmatically go straight to being "int" Tcl_Obj's, with value 0 or 1.
- * The only "boolean" Tcl_Obj's shall be those holding the cached boolean
- * value of strings like: "yes", "no", "true", "false", "on", "off".
- */
-
-=======
->>>>>>> 084c8b22
 #ifndef TCL_WIDE_INT_IS_LONG
 #define TclSetWideIntObj(objPtr, w) \
     do {							\
