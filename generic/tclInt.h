/*
 * tclInt.h --
 *
 *	Declarations of things used internally by the Tcl interpreter.
 *
 * Copyright (c) 1987-1993 The Regents of the University of California.
 * Copyright (c) 1993-1997 Lucent Technologies.
 * Copyright (c) 1994-1998 Sun Microsystems, Inc.
 * Copyright (c) 1998-1999 by Scriptics Corporation.
 * Copyright (c) 2001, 2002 by Kevin B. Kenny.  All rights reserved.
 * Copyright (c) 2007 Daniel A. Steffen <das@users.sourceforge.net>
 * Copyright (c) 2006-2008 by Joe Mistachkin.  All rights reserved.
 * Copyright (c) 2008 by Miguel Sofer. All rights reserved.
 *
 * See the file "license.terms" for information on usage and redistribution of
 * this file, and for a DISCLAIMER OF ALL WARRANTIES.
 */

#ifndef _TCLINT
#define _TCLINT

/*
 * Some numerics configuration options.
 */

#undef NO_WIDE_TYPE
#undef ACCEPT_NAN

/*
 * Common include files needed by most of the Tcl source files are included
 * here, so that system-dependent personalizations for the include files only
 * have to be made in once place. This results in a few extra includes, but
 * greater modularity. The order of the three groups of #includes is
 * important. For example, stdio.h is needed by tcl.h, and the _ANSI_ARGS_
 * declaration in tcl.h is needed by stdlib.h in some configurations.
 */

#include "tclPort.h"

#include <stdio.h>

#include <ctype.h>
#ifdef NO_STDLIB_H
#   include "../compat/stdlib.h"
#else
#   include <stdlib.h>
#endif
#ifdef NO_STRING_H
#include "../compat/string.h"
#else
#include <string.h>
#endif
#ifdef STDC_HEADERS
#include <stddef.h>
#else
typedef int ptrdiff_t;
#endif

/*
 * Ensure WORDS_BIGENDIAN is defined correctly:
 * Needs to happen here in addition to configure to work with fat compiles on
 * Darwin (where configure runs only once for multiple architectures).
 */

#ifdef HAVE_SYS_TYPES_H
#    include <sys/types.h>
#endif
#ifdef HAVE_SYS_PARAM_H
#    include <sys/param.h>
#endif
#ifdef BYTE_ORDER
#    ifdef BIG_ENDIAN
#	 if BYTE_ORDER == BIG_ENDIAN
#	     undef WORDS_BIGENDIAN
#	     define WORDS_BIGENDIAN 1
#	 endif
#    endif
#    ifdef LITTLE_ENDIAN
#	 if BYTE_ORDER == LITTLE_ENDIAN
#	     undef WORDS_BIGENDIAN
#	 endif
#    endif
#endif

/*
 * Used to tag functions that are only to be visible within the module being
 * built and not outside it (where this is supported by the linker).
 */

#ifndef MODULE_SCOPE
#   ifdef __cplusplus
#	define MODULE_SCOPE extern "C"
#   else
#	define MODULE_SCOPE extern
#   endif
#endif

/*
 * When Tcl_WideInt and long are the same type, there's no value in
 * having a tclWideIntType separate from the tclIntType.
 */
#ifdef TCL_WIDE_INT_IS_LONG
#define NO_WIDE_TYPE
#endif

/*
 * Macros used to cast between pointers and integers (e.g. when storing an int
 * in ClientData), on 64-bit architectures they avoid gcc warning about "cast
 * to/from pointer from/to integer of different size".
 */

#if !defined(INT2PTR) && !defined(PTR2INT)
#   if defined(HAVE_INTPTR_T) || defined(intptr_t)
#	define INT2PTR(p) ((void *)(intptr_t)(p))
#	define PTR2INT(p) ((int)(intptr_t)(p))
#   else
#	define INT2PTR(p) ((void *)(p))
#	define PTR2INT(p) ((int)(p))
#   endif
#endif
#if !defined(UINT2PTR) && !defined(PTR2UINT)
#   if defined(HAVE_UINTPTR_T) || defined(uintptr_t)
#	define UINT2PTR(p) ((void *)(uintptr_t)(p))
#	define PTR2UINT(p) ((unsigned int)(uintptr_t)(p))
#   else
#	define UINT2PTR(p) ((void *)(p))
#	define PTR2UINT(p) ((unsigned int)(p))
#   endif
#endif

/*
 * The following procedures allow namespaces to be customized to support
 * special name resolution rules for commands/variables.
 */

struct Tcl_ResolvedVarInfo;

typedef Tcl_Var (Tcl_ResolveRuntimeVarProc)(Tcl_Interp *interp,
	struct Tcl_ResolvedVarInfo *vinfoPtr);

typedef void (Tcl_ResolveVarDeleteProc)(struct Tcl_ResolvedVarInfo *vinfoPtr);

/*
 * The following structure encapsulates the routines needed to resolve a
 * variable reference at runtime. Any variable specific state will typically
 * be appended to this structure.
 */

typedef struct Tcl_ResolvedVarInfo {
    Tcl_ResolveRuntimeVarProc *fetchProc;
    Tcl_ResolveVarDeleteProc *deleteProc;
} Tcl_ResolvedVarInfo;

typedef int (Tcl_ResolveCompiledVarProc)(Tcl_Interp *interp,
	CONST84 char *name, int length, Tcl_Namespace *context,
	Tcl_ResolvedVarInfo **rPtr);

typedef int (Tcl_ResolveVarProc)(Tcl_Interp *interp, CONST84 char *name,
	Tcl_Namespace *context, int flags, Tcl_Var *rPtr);

typedef int (Tcl_ResolveCmdProc)(Tcl_Interp *interp, CONST84 char *name,
	Tcl_Namespace *context, int flags, Tcl_Command *rPtr);

typedef struct Tcl_ResolverInfo {
    Tcl_ResolveCmdProc *cmdResProc;
				/* Procedure handling command name
				 * resolution. */
    Tcl_ResolveVarProc *varResProc;
				/* Procedure handling variable name resolution
				 * for variables that can only be handled at
				 * runtime. */
    Tcl_ResolveCompiledVarProc *compiledVarResProc;
				/* Procedure handling variable name resolution
				 * at compile time. */
} Tcl_ResolverInfo;

/*
 *----------------------------------------------------------------
 * Data structures related to namespaces.
 *----------------------------------------------------------------
 */

typedef struct Tcl_Ensemble Tcl_Ensemble;
typedef struct NamespacePathEntry NamespacePathEntry;

/*
 * Special hashtable for variables: this is just a Tcl_HashTable with an nsPtr
 * field added at the end: in this way variables can find their namespace
 * without having to copy a pointer in their struct: they can access it via
 * their hPtr->tablePtr.
 */

typedef struct TclVarHashTable {
    Tcl_HashTable table;
    struct Namespace *nsPtr;
} TclVarHashTable;

/*
 * This is for itcl - it likes to search our varTables directly :(
 */

#define TclVarHashFindVar(tablePtr, key) \
    TclVarHashCreateVar((tablePtr), (key), NULL)

/*
 * Define this to reduce the amount of space that the average namespace
 * consumes by only allocating the table of child namespaces when necessary.
 * Defining it breaks compatibility for Tcl extensions (e.g., itcl) which
 * reach directly into the Namespace structure.
 */

#undef BREAK_NAMESPACE_COMPAT

/*
 * The structure below defines a namespace.
 * Note: the first five fields must match exactly the fields in a
 * Tcl_Namespace structure (see tcl.h). If you change one, be sure to change
 * the other.
 */

typedef struct Namespace {
    char *name;			/* The namespace's simple (unqualified) name.
				 * This contains no ::'s. The name of the
				 * global namespace is "" although "::" is an
				 * synonym. */
    char *fullName;		/* The namespace's fully qualified name. This
				 * starts with ::. */
    ClientData clientData;	/* An arbitrary value associated with this
				 * namespace. */
    Tcl_NamespaceDeleteProc *deleteProc;
				/* Procedure invoked when deleting the
				 * namespace to, e.g., free clientData. */
    struct Namespace *parentPtr;/* Points to the namespace that contains this
				 * one. NULL if this is the global
				 * namespace. */
#ifndef BREAK_NAMESPACE_COMPAT
    Tcl_HashTable childTable;	/* Contains any child namespaces. Indexed by
				 * strings; values have type (Namespace *). */
#else
    Tcl_HashTable *childTablePtr;
				/* Contains any child namespaces. Indexed by
				 * strings; values have type (Namespace *). If
				 * NULL, there are no children. */
#endif
    long nsId;			/* Unique id for the namespace. */
    Tcl_Interp *interp;		/* The interpreter containing this
				 * namespace. */
    int flags;			/* OR-ed combination of the namespace status
				 * flags NS_DYING and NS_DEAD listed below. */
    int activationCount;	/* Number of "activations" or active call
				 * frames for this namespace that are on the
				 * Tcl call stack. The namespace won't be
				 * freed until activationCount becomes zero. */
    int refCount;		/* Count of references by namespaceName
				 * objects. The namespace can't be freed until
				 * refCount becomes zero. */
    Tcl_HashTable cmdTable;	/* Contains all the commands currently
				 * registered in the namespace. Indexed by
				 * strings; values have type (Command *).
				 * Commands imported by Tcl_Import have
				 * Command structures that point (via an
				 * ImportedCmdRef structure) to the Command
				 * structure in the source namespace's command
				 * table. */
    TclVarHashTable varTable;	/* Contains all the (global) variables
				 * currently in this namespace. Indexed by
				 * strings; values have type (Var *). */
    char **exportArrayPtr;	/* Points to an array of string patterns
				 * specifying which commands are exported. A
				 * pattern may include "string match" style
				 * wildcard characters to specify multiple
				 * commands; however, no namespace qualifiers
				 * are allowed. NULL if no export patterns are
				 * registered. */
    int numExportPatterns;	/* Number of export patterns currently
				 * registered using "namespace export". */
    int maxExportPatterns;	/* Mumber of export patterns for which space
				 * is currently allocated. */
    int cmdRefEpoch;		/* Incremented if a newly added command
				 * shadows a command for which this namespace
				 * has already cached a Command* pointer; this
				 * causes all its cached Command* pointers to
				 * be invalidated. */
    int resolverEpoch;		/* Incremented whenever (a) the name
				 * resolution rules change for this namespace
				 * or (b) a newly added command shadows a
				 * command that is compiled to bytecodes. This
				 * invalidates all byte codes compiled in the
				 * namespace, causing the code to be
				 * recompiled under the new rules.*/
    Tcl_ResolveCmdProc *cmdResProc;
				/* If non-null, this procedure overrides the
				 * usual command resolution mechanism in Tcl.
				 * This procedure is invoked within
				 * Tcl_FindCommand to resolve all command
				 * references within the namespace. */
    Tcl_ResolveVarProc *varResProc;
				/* If non-null, this procedure overrides the
				 * usual variable resolution mechanism in Tcl.
				 * This procedure is invoked within
				 * Tcl_FindNamespaceVar to resolve all
				 * variable references within the namespace at
				 * runtime. */
    Tcl_ResolveCompiledVarProc *compiledVarResProc;
				/* If non-null, this procedure overrides the
				 * usual variable resolution mechanism in Tcl.
				 * This procedure is invoked within
				 * LookupCompiledLocal to resolve variable
				 * references within the namespace at compile
				 * time. */
    int exportLookupEpoch;	/* Incremented whenever a command is added to
				 * a namespace, removed from a namespace or
				 * the exports of a namespace are changed.
				 * Allows TIP#112-driven command lists to be
				 * validated efficiently. */
    Tcl_Ensemble *ensembles;	/* List of structures that contain the details
				 * of the ensembles that are implemented on
				 * top of this namespace. */
    Tcl_Obj *unknownHandlerPtr;	/* A script fragment to be used when command
				 * resolution in this namespace fails. TIP
				 * 181. */
    int commandPathLength;	/* The length of the explicit path. */
    NamespacePathEntry *commandPathArray;
				/* The explicit path of the namespace as an
				 * array. */
    NamespacePathEntry *commandPathSourceList;
				/* Linked list of path entries that point to
				 * this namespace. */
    Tcl_NamespaceDeleteProc *earlyDeleteProc;
				/* Just like the deleteProc field (and called
				 * with the same clientData) but called at the
				 * start of the deletion process, so there is
				 * a chance for code to do stuff inside the
				 * namespace before deletion completes. */
} Namespace;

/*
 * An entry on a namespace's command resolution path.
 */

struct NamespacePathEntry {
    Namespace *nsPtr;		/* What does this path entry point to? If it
				 * is NULL, this path entry points is
				 * redundant and should be skipped. */
    Namespace *creatorNsPtr;	/* Where does this path entry point from? This
				 * allows for efficient invalidation of
				 * references when the path entry's target
				 * updates its current list of defined
				 * commands. */
    NamespacePathEntry *prevPtr, *nextPtr;
				/* Linked list pointers or NULL at either end
				 * of the list that hangs off Namespace's
				 * commandPathSourceList field. */
};

/*
 * Flags used to represent the status of a namespace:
 *
 * NS_DYING -	1 means Tcl_DeleteNamespace has been called to delete the
 *		namespace but there are still active call frames on the Tcl
 *		stack that refer to the namespace. When the last call frame
 *		referring to it has been popped, it's variables and command
 *		will be destroyed and it will be marked "dead" (NS_DEAD). The
 *		namespace can no longer be looked up by name.
 * NS_DEAD -	1 means Tcl_DeleteNamespace has been called to delete the
 *		namespace and no call frames still refer to it. Its variables
 *		and command have already been destroyed. This bit allows the
 *		namespace resolution code to recognize that the namespace is
 *		"deleted". When the last namespaceName object in any byte code
 *		unit that refers to the namespace has been freed (i.e., when
 *		the namespace's refCount is 0), the namespace's storage will
 *		be freed.
 * NS_KILLED -	1 means that TclTeardownNamespace has already been called on
 *		this namespace and it should not be called again [Bug 1355942]
 * NS_SUPPRESS_COMPILATION -
 *		Marks the commands in this namespace for not being compiled,
 *		forcing them to be looked up every time.
 */

#define NS_DYING	0x01
#define NS_DEAD		0x02
#define NS_KILLED	0x04
#define NS_SUPPRESS_COMPILATION	0x08

/*
 * Flags passed to TclGetNamespaceForQualName:
 *
 * TCL_GLOBAL_ONLY		- (see tcl.h) Look only in the global ns.
 * TCL_NAMESPACE_ONLY		- (see tcl.h) Look only in the context ns.
 * TCL_CREATE_NS_IF_UNKNOWN	- Create unknown namespaces.
 * TCL_FIND_ONLY_NS		- The name sought is a namespace name.
 */

#define TCL_CREATE_NS_IF_UNKNOWN	0x800
#define TCL_FIND_ONLY_NS		0x1000

/*
 * The data cached in an ensemble subcommand's Tcl_Obj rep (reference in
 * otherValuePtr field). This structure is not shared between Tcl_Objs
 * referring to the same subcommand, even where one is a duplicate of another.
 */

typedef struct {
    Namespace *nsPtr;		/* The namespace backing the ensemble which
				 * this is a subcommand of. */
    int epoch;			/* Used to confirm when the data in this
				 * really structure matches up with the
				 * ensemble. */
    Tcl_Command token;		/* Reference to the comamnd for which this
				 * structure is a cache of the resolution. */
    char *fullSubcmdName;	/* The full (local) name of the subcommand,
				 * allocated with ckalloc(). */
    Tcl_Obj *realPrefixObj;	/* Object containing the prefix words of the
				 * command that implements this ensemble
				 * subcommand. */
} EnsembleCmdRep;

/*
 * The client data for an ensemble command. This consists of the table of
 * commands that are actually exported by the namespace, and an epoch counter
 * that, combined with the exportLookupEpoch field of the namespace structure,
 * defines whether the table contains valid data or will need to be recomputed
 * next time the ensemble command is called.
 */

typedef struct EnsembleConfig {
    Namespace *nsPtr;		/* The namspace backing this ensemble up. */
    Tcl_Command token;		/* The token for the command that provides
				 * ensemble support for the namespace, or NULL
				 * if the command has been deleted (or never
				 * existed; the global namespace never has an
				 * ensemble command.) */
    int epoch;			/* The epoch at which this ensemble's table of
				 * exported commands is valid. */
    char **subcommandArrayPtr;	/* Array of ensemble subcommand names. At all
				 * consistent points, this will have the same
				 * number of entries as there are entries in
				 * the subcommandTable hash. */
    Tcl_HashTable subcommandTable;
				/* Hash table of ensemble subcommand names,
				 * which are its keys so this also provides
				 * the storage management for those subcommand
				 * names. The contents of the entry values are
				 * object version the prefix lists to use when
				 * substituting for the command/subcommand to
				 * build the ensemble implementation command.
				 * Has to be stored here as well as in
				 * subcommandDict because that field is NULL
				 * when we are deriving the ensemble from the
				 * namespace exports list. FUTURE WORK: use
				 * object hash table here. */
    struct EnsembleConfig *next;/* The next ensemble in the linked list of
				 * ensembles associated with a namespace. If
				 * this field points to this ensemble, the
				 * structure has already been unlinked from
				 * all lists, and cannot be found by scanning
				 * the list from the namespace's ensemble
				 * field. */
    int flags;			/* ORed combo of TCL_ENSEMBLE_PREFIX,
				 * ENSEMBLE_DEAD and ENSEMBLE_COMPILE. */

    /* OBJECT FIELDS FOR ENSEMBLE CONFIGURATION */

    Tcl_Obj *subcommandDict;	/* Dictionary providing mapping from
				 * subcommands to their implementing command
				 * prefixes, or NULL if we are to build the
				 * map automatically from the namespace
				 * exports. */
    Tcl_Obj *subcmdList;	/* List of commands that this ensemble
				 * actually provides, and whose implementation
				 * will be built using the subcommandDict (if
				 * present and defined) and by simple mapping
				 * to the namespace otherwise. If NULL,
				 * indicates that we are using the (dynamic)
				 * list of currently exported commands. */
    Tcl_Obj *unknownHandler;	/* Script prefix used to handle the case when
				 * no match is found (according to the rule
				 * defined by flag bit TCL_ENSEMBLE_PREFIX) or
				 * NULL to use the default error-generating
				 * behaviour. The script execution gets all
				 * the arguments to the ensemble command
				 * (including objv[0]) and will have the
				 * results passed directly back to the caller
				 * (including the error code) unless the code
				 * is TCL_CONTINUE in which case the
				 * subcommand will be reparsed by the ensemble
				 * core, presumably because the ensemble
				 * itself has been updated. */
    Tcl_Obj *parameterList;	/* List of ensemble parameter names. */
    int numParameters;		/* Cached number of parameters. This is either
				 * 0 (if the parameterList field is NULL) or
				 * the length of the list in the parameterList
				 * field. */
} EnsembleConfig;

/*
 * Various bits for the EnsembleConfig.flags field.
 */

#define ENSEMBLE_DEAD	0x1	/* Flag value to say that the ensemble is dead
				 * and on its way out. */
#define ENSEMBLE_COMPILE 0x4	/* Flag to enable bytecode compilation of an
				 * ensemble. */

/*
 *----------------------------------------------------------------
 * Data structures related to variables. These are used primarily in tclVar.c
 *----------------------------------------------------------------
 */

/*
 * The following structure defines a variable trace, which is used to invoke a
 * specific C procedure whenever certain operations are performed on a
 * variable.
 */

typedef struct VarTrace {
    Tcl_VarTraceProc *traceProc;/* Procedure to call when operations given by
				 * flags are performed on variable. */
    ClientData clientData;	/* Argument to pass to proc. */
    int flags;			/* What events the trace procedure is
				 * interested in: OR-ed combination of
				 * TCL_TRACE_READS, TCL_TRACE_WRITES,
				 * TCL_TRACE_UNSETS and TCL_TRACE_ARRAY. */
    struct VarTrace *nextPtr;	/* Next in list of traces associated with a
				 * particular variable. */
} VarTrace;

/*
 * The following structure defines a command trace, which is used to invoke a
 * specific C procedure whenever certain operations are performed on a
 * command.
 */

typedef struct CommandTrace {
    Tcl_CommandTraceProc *traceProc;
				/* Procedure to call when operations given by
				 * flags are performed on command. */
    ClientData clientData;	/* Argument to pass to proc. */
    int flags;			/* What events the trace procedure is
				 * interested in: OR-ed combination of
				 * TCL_TRACE_RENAME, TCL_TRACE_DELETE. */
    struct CommandTrace *nextPtr;
				/* Next in list of traces associated with a
				 * particular command. */
    int refCount;		/* Used to ensure this structure is not
				 * deleted too early. Keeps track of how many
				 * pieces of code have a pointer to this
				 * structure. */
} CommandTrace;

/*
 * When a command trace is active (i.e. its associated procedure is executing)
 * one of the following structures is linked into a list associated with the
 * command's interpreter. The information in the structure is needed in order
 * for Tcl to behave reasonably if traces are deleted while traces are active.
 */

typedef struct ActiveCommandTrace {
    struct Command *cmdPtr;	/* Command that's being traced. */
    struct ActiveCommandTrace *nextPtr;
				/* Next in list of all active command traces
				 * for the interpreter, or NULL if no more. */
    CommandTrace *nextTracePtr;	/* Next trace to check after current trace
				 * procedure returns; if this trace gets
				 * deleted, must update pointer to avoid using
				 * free'd memory. */
    int reverseScan;		/* Boolean set true when traces are scanning
				 * in reverse order. */
} ActiveCommandTrace;

/*
 * When a variable trace is active (i.e. its associated procedure is
 * executing) one of the following structures is linked into a list associated
 * with the variable's interpreter. The information in the structure is needed
 * in order for Tcl to behave reasonably if traces are deleted while traces
 * are active.
 */

typedef struct ActiveVarTrace {
    struct Var *varPtr;		/* Variable that's being traced. */
    struct ActiveVarTrace *nextPtr;
				/* Next in list of all active variable traces
				 * for the interpreter, or NULL if no more. */
    VarTrace *nextTracePtr;	/* Next trace to check after current trace
				 * procedure returns; if this trace gets
				 * deleted, must update pointer to avoid using
				 * free'd memory. */
} ActiveVarTrace;

/*
 * The following structure describes an enumerative search in progress on an
 * array variable; this are invoked with options to the "array" command.
 */

typedef struct ArraySearch {
    int id;			/* Integer id used to distinguish among
				 * multiple concurrent searches for the same
				 * array. */
    struct Var *varPtr;		/* Pointer to array variable that's being
				 * searched. */
    Tcl_HashSearch search;	/* Info kept by the hash module about progress
				 * through the array. */
    Tcl_HashEntry *nextEntry;	/* Non-null means this is the next element to
				 * be enumerated (it's leftover from the
				 * Tcl_FirstHashEntry call or from an "array
				 * anymore" command). NULL means must call
				 * Tcl_NextHashEntry to get value to
				 * return. */
    struct ArraySearch *nextPtr;/* Next in list of all active searches for
				 * this variable, or NULL if this is the last
				 * one. */
} ArraySearch;

/*
 * The structure below defines a variable, which associates a string name with
 * a Tcl_Obj value. These structures are kept in procedure call frames (for
 * local variables recognized by the compiler) or in the heap (for global
 * variables and any variable not known to the compiler). For each Var
 * structure in the heap, a hash table entry holds the variable name and a
 * pointer to the Var structure.
 */

typedef struct Var {
    int flags;			/* Miscellaneous bits of information about
				 * variable. See below for definitions. */
    union {
	Tcl_Obj *objPtr;	/* The variable's object value. Used for
				 * scalar variables and array elements. */
	TclVarHashTable *tablePtr;/* For array variables, this points to
				 * information about the hash table used to
				 * implement the associative array. Points to
				 * ckalloc-ed data. */
	struct Var *linkPtr;	/* If this is a global variable being referred
				 * to in a procedure, or a variable created by
				 * "upvar", this field points to the
				 * referenced variable's Var struct. */
    } value;
} Var;

typedef struct VarInHash {
    Var var;
    int refCount;		/* Counts number of active uses of this
				 * variable: 1 for the entry in the hash
				 * table, 1 for each additional variable whose
				 * linkPtr points here, 1 for each nested
				 * trace active on variable, and 1 if the
				 * variable is a namespace variable. This
				 * record can't be deleted until refCount
				 * becomes 0. */
    Tcl_HashEntry entry;	/* The hash table entry that refers to this
				 * variable. This is used to find the name of
				 * the variable and to delete it from its
				 * hashtable if it is no longer needed. It
				 * also holds the variable's name. */
} VarInHash;

/*
 * Flag bits for variables. The first two (VAR_ARRAY and VAR_LINK) are
 * mutually exclusive and give the "type" of the variable. If none is set,
 * this is a scalar variable.
 *
 * VAR_ARRAY -			1 means this is an array variable rather than
 *				a scalar variable or link. The "tablePtr"
 *				field points to the array's hashtable for its
 *				elements.
 * VAR_LINK -			1 means this Var structure contains a pointer
 *				to another Var structure that either has the
 *				real value or is itself another VAR_LINK
 *				pointer. Variables like this come about
 *				through "upvar" and "global" commands, or
 *				through references to variables in enclosing
 *				namespaces.
 *
 * Flags that indicate the type and status of storage; none is set for
 * compiled local variables (Var structs).
 *
 * VAR_IN_HASHTABLE -		1 means this variable is in a hashtable and
 *				the Var structure is malloced. 0 if it is a
 *				local variable that was assigned a slot in a
 *				procedure frame by the compiler so the Var
 *				storage is part of the call frame.
 * VAR_DEAD_HASH		1 means that this var's entry in the hashtable
 *				has already been deleted.
 * VAR_ARRAY_ELEMENT -		1 means that this variable is an array
 *				element, so it is not legal for it to be an
 *				array itself (the VAR_ARRAY flag had better
 *				not be set).
 * VAR_NAMESPACE_VAR -		1 means that this variable was declared as a
 *				namespace variable. This flag ensures it
 *				persists until its namespace is destroyed or
 *				until the variable is unset; it will persist
 *				even if it has not been initialized and is
 *				marked undefined. The variable's refCount is
 *				incremented to reflect the "reference" from
 *				its namespace.
 *
 * Flag values relating to the variable's trace and search status.
 *
 * VAR_TRACED_READ
 * VAR_TRACED_WRITE
 * VAR_TRACED_UNSET
 * VAR_TRACED_ARRAY
 * VAR_TRACE_ACTIVE -		1 means that trace processing is currently
 *				underway for a read or write access, so new
 *				read or write accesses should not cause trace
 *				procedures to be called and the variable can't
 *				be deleted.
 * VAR_SEARCH_ACTIVE
 *
 * The following additional flags are used with the CompiledLocal type defined
 * below:
 *
 * VAR_ARGUMENT -		1 means that this variable holds a procedure
 *				argument.
 * VAR_TEMPORARY -		1 if the local variable is an anonymous
 *				temporary variable. Temporaries have a NULL
 *				name.
 * VAR_RESOLVED -		1 if name resolution has been done for this
 *				variable.
 * VAR_IS_ARGS			1 if this variable is the last argument and is
 *				named "args".
 */

/*
 * FLAGS RENUMBERED: everything breaks already, make things simpler.
 *
 * IMPORTANT: skip the values 0x10, 0x20, 0x40, 0x800 corresponding to
 * TCL_TRACE_(READS/WRITES/UNSETS/ARRAY): makes code simpler in tclTrace.c
 *
 * Keep the flag values for VAR_ARGUMENT and VAR_TEMPORARY so that old values
 * in precompiled scripts keep working.
 */

/* Type of value (0 is scalar) */
#define VAR_ARRAY		0x1
#define VAR_LINK		0x2

/* Type of storage (0 is compiled local) */
#define VAR_IN_HASHTABLE	0x4
#define VAR_DEAD_HASH		0x8
#define VAR_ARRAY_ELEMENT	0x1000
#define VAR_NAMESPACE_VAR	0x80	/* KEEP OLD VALUE for Itcl */

#define VAR_ALL_HASH \
	(VAR_IN_HASHTABLE|VAR_DEAD_HASH|VAR_NAMESPACE_VAR|VAR_ARRAY_ELEMENT)

/* Trace and search state. */

#define VAR_TRACED_READ		0x10	/* TCL_TRACE_READS */
#define VAR_TRACED_WRITE	0x20	/* TCL_TRACE_WRITES */
#define VAR_TRACED_UNSET	0x40	/* TCL_TRACE_UNSETS */
#define VAR_TRACED_ARRAY	0x800	/* TCL_TRACE_ARRAY */
#define VAR_TRACE_ACTIVE	0x2000
#define VAR_SEARCH_ACTIVE	0x4000
#define VAR_ALL_TRACES \
	(VAR_TRACED_READ|VAR_TRACED_WRITE|VAR_TRACED_ARRAY|VAR_TRACED_UNSET)

/* Special handling on initialisation (only CompiledLocal). */
#define VAR_ARGUMENT		0x100	/* KEEP OLD VALUE! See tclProc.c */
#define VAR_TEMPORARY		0x200	/* KEEP OLD VALUE! See tclProc.c */
#define VAR_IS_ARGS		0x400
#define VAR_RESOLVED		0x8000

/*
 * Macros to ensure that various flag bits are set properly for variables.
 * The ANSI C "prototypes" for these macros are:
 *
 * MODULE_SCOPE void	TclSetVarScalar(Var *varPtr);
 * MODULE_SCOPE void	TclSetVarArray(Var *varPtr);
 * MODULE_SCOPE void	TclSetVarLink(Var *varPtr);
 * MODULE_SCOPE void	TclSetVarArrayElement(Var *varPtr);
 * MODULE_SCOPE void	TclSetVarUndefined(Var *varPtr);
 * MODULE_SCOPE void	TclClearVarUndefined(Var *varPtr);
 */

#define TclSetVarScalar(varPtr) \
    (varPtr)->flags &= ~(VAR_ARRAY|VAR_LINK)

#define TclSetVarArray(varPtr) \
    (varPtr)->flags = ((varPtr)->flags & ~VAR_LINK) | VAR_ARRAY

#define TclSetVarLink(varPtr) \
    (varPtr)->flags = ((varPtr)->flags & ~VAR_ARRAY) | VAR_LINK

#define TclSetVarArrayElement(varPtr) \
    (varPtr)->flags = ((varPtr)->flags & ~VAR_ARRAY) | VAR_ARRAY_ELEMENT

#define TclSetVarUndefined(varPtr) \
    (varPtr)->flags &= ~(VAR_ARRAY|VAR_LINK);\
    (varPtr)->value.objPtr = NULL

#define TclClearVarUndefined(varPtr)

#define TclSetVarTraceActive(varPtr) \
    (varPtr)->flags |= VAR_TRACE_ACTIVE

#define TclClearVarTraceActive(varPtr) \
    (varPtr)->flags &= ~VAR_TRACE_ACTIVE

#define TclSetVarNamespaceVar(varPtr) \
    if (!TclIsVarNamespaceVar(varPtr)) {\
	(varPtr)->flags |= VAR_NAMESPACE_VAR;\
	((VarInHash *)(varPtr))->refCount++;\
    }

#define TclClearVarNamespaceVar(varPtr) \
    if (TclIsVarNamespaceVar(varPtr)) {\
	(varPtr)->flags &= ~VAR_NAMESPACE_VAR;\
	((VarInHash *)(varPtr))->refCount--;\
    }

/*
 * Macros to read various flag bits of variables.
 * The ANSI C "prototypes" for these macros are:
 *
 * MODULE_SCOPE int	TclIsVarScalar(Var *varPtr);
 * MODULE_SCOPE int	TclIsVarLink(Var *varPtr);
 * MODULE_SCOPE int	TclIsVarArray(Var *varPtr);
 * MODULE_SCOPE int	TclIsVarUndefined(Var *varPtr);
 * MODULE_SCOPE int	TclIsVarArrayElement(Var *varPtr);
 * MODULE_SCOPE int	TclIsVarTemporary(Var *varPtr);
 * MODULE_SCOPE int	TclIsVarArgument(Var *varPtr);
 * MODULE_SCOPE int	TclIsVarResolved(Var *varPtr);
 */

#define TclIsVarScalar(varPtr) \
    !((varPtr)->flags & (VAR_ARRAY|VAR_LINK))

#define TclIsVarLink(varPtr) \
    ((varPtr)->flags & VAR_LINK)

#define TclIsVarArray(varPtr) \
    ((varPtr)->flags & VAR_ARRAY)

#define TclIsVarUndefined(varPtr) \
    ((varPtr)->value.objPtr == NULL)

#define TclIsVarArrayElement(varPtr) \
    ((varPtr)->flags & VAR_ARRAY_ELEMENT)

#define TclIsVarNamespaceVar(varPtr) \
    ((varPtr)->flags & VAR_NAMESPACE_VAR)

#define TclIsVarTemporary(varPtr) \
    ((varPtr)->flags & VAR_TEMPORARY)

#define TclIsVarArgument(varPtr) \
    ((varPtr)->flags & VAR_ARGUMENT)

#define TclIsVarResolved(varPtr) \
    ((varPtr)->flags & VAR_RESOLVED)

#define TclIsVarTraceActive(varPtr) \
    ((varPtr)->flags & VAR_TRACE_ACTIVE)

#define TclIsVarTraced(varPtr) \
    ((varPtr)->flags & VAR_ALL_TRACES)

#define TclIsVarInHash(varPtr) \
    ((varPtr)->flags & VAR_IN_HASHTABLE)

#define TclIsVarDeadHash(varPtr) \
    ((varPtr)->flags & VAR_DEAD_HASH)

#define TclGetVarNsPtr(varPtr) \
    (TclIsVarInHash(varPtr) \
	? ((TclVarHashTable *) ((((VarInHash *) (varPtr))->entry.tablePtr)))->nsPtr \
	: NULL)

#define VarHashRefCount(varPtr) \
    ((VarInHash *) (varPtr))->refCount

/*
 * Macros for direct variable access by TEBC.
 */

#define TclIsVarDirectReadable(varPtr) \
    (   !((varPtr)->flags & (VAR_ARRAY|VAR_LINK|VAR_TRACED_READ)) \
    &&  (varPtr)->value.objPtr)

#define TclIsVarDirectWritable(varPtr) \
    !((varPtr)->flags & (VAR_ARRAY|VAR_LINK|VAR_TRACED_WRITE|VAR_DEAD_HASH))

#define TclIsVarDirectUnsettable(varPtr) \
    !((varPtr)->flags & (VAR_ARRAY|VAR_LINK|VAR_TRACED_READ|VAR_TRACED_WRITE|VAR_TRACED_UNSET|VAR_DEAD_HASH))

#define TclIsVarDirectModifyable(varPtr) \
    (   !((varPtr)->flags & (VAR_ARRAY|VAR_LINK|VAR_TRACED_READ|VAR_TRACED_WRITE)) \
    &&  (varPtr)->value.objPtr)

#define TclIsVarDirectReadable2(varPtr, arrayPtr) \
    (TclIsVarDirectReadable(varPtr) &&\
	(!(arrayPtr) || !((arrayPtr)->flags & VAR_TRACED_READ)))

#define TclIsVarDirectWritable2(varPtr, arrayPtr) \
    (TclIsVarDirectWritable(varPtr) &&\
	(!(arrayPtr) || !((arrayPtr)->flags & VAR_TRACED_WRITE)))

#define TclIsVarDirectModifyable2(varPtr, arrayPtr) \
    (TclIsVarDirectModifyable(varPtr) &&\
	(!(arrayPtr) || !((arrayPtr)->flags & (VAR_TRACED_READ|VAR_TRACED_WRITE))))

/*
 *----------------------------------------------------------------
 * Data structures related to procedures. These are used primarily in
 * tclProc.c, tclCompile.c, and tclExecute.c.
 *----------------------------------------------------------------
 */

/*
 * Forward declaration to prevent an error when the forward reference to
 * Command is encountered in the Proc and ImportRef types declared below.
 */

struct Command;

/*
 * The variable-length structure below describes a local variable of a
 * procedure that was recognized by the compiler. These variables have a name,
 * an element in the array of compiler-assigned local variables in the
 * procedure's call frame, and various other items of information. If the
 * local variable is a formal argument, it may also have a default value. The
 * compiler can't recognize local variables whose names are expressions (these
 * names are only known at runtime when the expressions are evaluated) or
 * local variables that are created as a result of an "upvar" or "uplevel"
 * command. These other local variables are kept separately in a hash table in
 * the call frame.
 */

typedef struct CompiledLocal {
    struct CompiledLocal *nextPtr;
				/* Next compiler-recognized local variable for
				 * this procedure, or NULL if this is the last
				 * local. */
    int nameLength;		/* The number of characters in local
				 * variable's name. Used to speed up variable
				 * lookups. */
    int frameIndex;		/* Index in the array of compiler-assigned
				 * variables in the procedure call frame. */
    int flags;			/* Flag bits for the local variable. Same as
				 * the flags for the Var structure above,
				 * although only VAR_ARGUMENT, VAR_TEMPORARY,
				 * and VAR_RESOLVED make sense. */
    Tcl_Obj *defValuePtr;	/* Pointer to the default value of an
				 * argument, if any. NULL if not an argument
				 * or, if an argument, no default value. */
    Tcl_ResolvedVarInfo *resolveInfo;
				/* Customized variable resolution info
				 * supplied by the Tcl_ResolveCompiledVarProc
				 * associated with a namespace. Each variable
				 * is marked by a unique ClientData tag during
				 * compilation, and that same tag is used to
				 * find the variable at runtime. */
    char name[1];		/* Name of the local variable starts here. If
				 * the name is NULL, this will just be '\0'.
				 * The actual size of this field will be large
				 * enough to hold the name. MUST BE THE LAST
				 * FIELD IN THE STRUCTURE! */
} CompiledLocal;

/*
 * The structure below defines a command procedure, which consists of a
 * collection of Tcl commands plus information about arguments and other local
 * variables recognized at compile time.
 */

typedef struct Proc {
    struct Interp *iPtr;	/* Interpreter for which this command is
				 * defined. */
    int refCount;		/* Reference count: 1 if still present in
				 * command table plus 1 for each call to the
				 * procedure that is currently active. This
				 * structure can be freed when refCount
				 * becomes zero. */
    struct Command *cmdPtr;	/* Points to the Command structure for this
				 * procedure. This is used to get the
				 * namespace in which to execute the
				 * procedure. */
    Tcl_Obj *bodyPtr;		/* Points to the ByteCode object for
				 * procedure's body command. */
    int numArgs;		/* Number of formal parameters. */
    int numCompiledLocals;	/* Count of local variables recognized by the
				 * compiler including arguments and
				 * temporaries. */
    CompiledLocal *firstLocalPtr;
				/* Pointer to first of the procedure's
				 * compiler-allocated local variables, or NULL
				 * if none. The first numArgs entries in this
				 * list describe the procedure's formal
				 * arguments. */
    CompiledLocal *lastLocalPtr;/* Pointer to the last allocated local
				 * variable or NULL if none. This has frame
				 * index (numCompiledLocals-1). */
} Proc;

/*
 * The type of functions called to process errors found during the execution
 * of a procedure (or lambda term or ...).
 */

typedef void (ProcErrorProc)(Tcl_Interp *interp, Tcl_Obj *procNameObj);

/*
 * The structure below defines a command trace. This is used to allow Tcl
 * clients to find out whenever a command is about to be executed.
 */

typedef struct Trace {
    int level;			/* Only trace commands at nesting level less
				 * than or equal to this. */
    Tcl_CmdObjTraceProc *proc;	/* Procedure to call to trace command. */
    ClientData clientData;	/* Arbitrary value to pass to proc. */
    struct Trace *nextPtr;	/* Next in list of traces for this interp. */
    int flags;			/* Flags governing the trace - see
				 * Tcl_CreateObjTrace for details. */
    Tcl_CmdObjTraceDeleteProc *delProc;
				/* Procedure to call when trace is deleted. */
} Trace;

/*
 * When an interpreter trace is active (i.e. its associated procedure is
 * executing), one of the following structures is linked into a list
 * associated with the interpreter. The information in the structure is needed
 * in order for Tcl to behave reasonably if traces are deleted while traces
 * are active.
 */

typedef struct ActiveInterpTrace {
    struct ActiveInterpTrace *nextPtr;
				/* Next in list of all active command traces
				 * for the interpreter, or NULL if no more. */
    Trace *nextTracePtr;	/* Next trace to check after current trace
				 * procedure returns; if this trace gets
				 * deleted, must update pointer to avoid using
				 * free'd memory. */
    int reverseScan;		/* Boolean set true when traces are scanning
				 * in reverse order. */
} ActiveInterpTrace;

/*
 * Flag values designating types of execution traces. See tclTrace.c for
 * related flag values.
 *
 * TCL_TRACE_ENTER_EXEC		- triggers enter/enterstep traces.
 * 				- passed to Tcl_CreateObjTrace to set up
 *				  "enterstep" traces.
 * TCL_TRACE_LEAVE_EXEC		- triggers leave/leavestep traces.
 * 				- passed to Tcl_CreateObjTrace to set up
 *				  "leavestep" traces.
 */

#define TCL_TRACE_ENTER_EXEC	1
#define TCL_TRACE_LEAVE_EXEC	2

/*
 * The structure below defines an entry in the assocData hash table which is
 * associated with an interpreter. The entry contains a pointer to a function
 * to call when the interpreter is deleted, and a pointer to a user-defined
 * piece of data.
 */

typedef struct AssocData {
    Tcl_InterpDeleteProc *proc;	/* Proc to call when deleting. */
    ClientData clientData;	/* Value to pass to proc. */
} AssocData;

/*
 * The structure below defines a call frame. A call frame defines a naming
 * context for a procedure call: its local naming scope (for local variables)
 * and its global naming scope (a namespace, perhaps the global :: namespace).
 * A call frame can also define the naming context for a namespace eval or
 * namespace inscope command: the namespace in which the command's code should
 * execute. The Tcl_CallFrame structures exist only while procedures or
 * namespace eval/inscope's are being executed, and provide a kind of Tcl call
 * stack.
 *
 * WARNING!! The structure definition must be kept consistent with the
 * Tcl_CallFrame structure in tcl.h. If you change one, change the other.
 */

/*
 * Will be grown to contain: pointers to the varnames (allocated at the end),
 * plus the init values for each variable (suitable to be memcopied on init)
 */

typedef struct LocalCache {
    int refCount;
    int numVars;
    Tcl_Obj *varName0;
} LocalCache;

#define localName(framePtr, i) \
    ((&((framePtr)->localCachePtr->varName0))[(i)])

MODULE_SCOPE void	TclFreeLocalCache(Tcl_Interp *interp,
			    LocalCache *localCachePtr);

typedef struct CallFrame {
    Namespace *nsPtr;		/* Points to the namespace used to resolve
				 * commands and global variables. */
    int isProcCallFrame;	/* If 0, the frame was pushed to execute a
				 * namespace command and var references are
				 * treated as references to namespace vars;
				 * varTablePtr and compiledLocals are ignored.
				 * If FRAME_IS_PROC is set, the frame was
				 * pushed to execute a Tcl procedure and may
				 * have local vars. */
    int objc;			/* This and objv below describe the arguments
				 * for this procedure call. */
    Tcl_Obj *const *objv;	/* Array of argument objects. */
    struct CallFrame *callerPtr;
				/* Value of interp->framePtr when this
				 * procedure was invoked (i.e. next higher in
				 * stack of all active procedures). */
    struct CallFrame *callerVarPtr;
				/* Value of interp->varFramePtr when this
				 * procedure was invoked (i.e. determines
				 * variable scoping within caller). Same as
				 * callerPtr unless an "uplevel" command or
				 * something equivalent was active in the
				 * caller). */
    int level;			/* Level of this procedure, for "uplevel"
				 * purposes (i.e. corresponds to nesting of
				 * callerVarPtr's, not callerPtr's). 1 for
				 * outermost procedure, 0 for top-level. */
    Proc *procPtr;		/* Points to the structure defining the called
				 * procedure. Used to get information such as
				 * the number of compiled local variables
				 * (local variables assigned entries ["slots"]
				 * in the compiledLocals array below). */
    TclVarHashTable *varTablePtr;
				/* Hash table containing local variables not
				 * recognized by the compiler, or created at
				 * execution time through, e.g., upvar.
				 * Initially NULL and created if needed. */
    int numCompiledLocals;	/* Count of local variables recognized by the
				 * compiler including arguments. */
    Var *compiledLocals;	/* Points to the array of local variables
				 * recognized by the compiler. The compiler
				 * emits code that refers to these variables
				 * using an index into this array. */
    ClientData clientData;	/* Pointer to some context that is used by
				 * object systems. The meaning of the contents
				 * of this field is defined by the code that
				 * sets it, and it should only ever be set by
				 * the code that is pushing the frame. In that
				 * case, the code that sets it should also
				 * have some means of discovering what the
				 * meaning of the value is, which we do not
				 * specify. */
    LocalCache *localCachePtr;
    struct NRE_callback *tailcallPtr;
				/* NULL if no tailcall is scheduled */
} CallFrame;

#define FRAME_IS_PROC	0x1
#define FRAME_IS_LAMBDA 0x2
#define FRAME_IS_METHOD	0x4	/* The frame is a method body, and the frame's
				 * clientData field contains a CallContext
				 * reference. Part of TIP#257. */
#define FRAME_IS_OO_DEFINE 0x8	/* The frame is part of the inside workings of
				 * the [oo::define] command; the clientData
				 * field contains an Object reference that has
				 * been confirmed to refer to a class. Part of
				 * TIP#257. */


/*
 *----------------------------------------------------------------
 * Data structures and procedures related to TclHandles, which are a very
 * lightweight method of preserving enough information to determine if an
 * arbitrary malloc'd block has been deleted.
 *----------------------------------------------------------------
 */

typedef void **TclHandle;

/*
 *----------------------------------------------------------------
 * Experimental flag value passed to Tcl_GetRegExpFromObj. Intended for use
 * only by Expect. It will probably go away in a later release.
 *----------------------------------------------------------------
 */

#define TCL_REG_BOSONLY 002000	/* Prepend \A to pattern so it only matches at
				 * the beginning of the string. */

/*
 * These are a thin layer over TclpThreadKeyDataGet and TclpThreadKeyDataSet
 * when threads are used, or an emulation if there are no threads. These are
 * really internal and Tcl clients should use Tcl_GetThreadData.
 */

MODULE_SCOPE void *	TclThreadDataKeyGet(Tcl_ThreadDataKey *keyPtr);
MODULE_SCOPE void	TclThreadDataKeySet(Tcl_ThreadDataKey *keyPtr,
			    void *data);

/*
 * This is a convenience macro used to initialize a thread local storage ptr.
 */

#define TCL_TSD_INIT(keyPtr) \
  (ThreadSpecificData *)Tcl_GetThreadData((keyPtr), sizeof(ThreadSpecificData))

/*
 *----------------------------------------------------------------
 * Data structures related to bytecode compilation and execution. These are
 * used primarily in tclCompile.c, tclExecute.c, and tclBasic.c.
 *----------------------------------------------------------------
 */

/*
 * Forward declaration to prevent errors when the forward references to
 * Tcl_Parse and CompileEnv are encountered in the procedure type CompileProc
 * declared below.
 */

struct CompileEnv;

/*
 * The type of procedures called by the Tcl bytecode compiler to compile
 * commands. Pointers to these procedures are kept in the Command structure
 * describing each command. The integer value returned by a CompileProc must
 * be one of the following:
 *
 * TCL_OK		Compilation completed normally.
 * TCL_ERROR 		Compilation could not be completed. This can be just a
 * 			judgment by the CompileProc that the command is too
 * 			complex to compile effectively, or it can indicate
 * 			that in the current state of the interp, the command
 * 			would raise an error. The bytecode compiler will not
 * 			do any error reporting at compiler time. Error
 * 			reporting is deferred until the actual runtime,
 * 			because by then changes in the interp state may allow
 * 			the command to be successfully evaluated.
 * TCL_OUT_LINE_COMPILE	A source-compatible alias for TCL_ERROR, kept for the
 * 			sake of old code only.
 */

#define TCL_OUT_LINE_COMPILE	TCL_ERROR

typedef int (CompileProc)(Tcl_Interp *interp, Tcl_Parse *parsePtr,
	struct Command *cmdPtr, struct CompileEnv *compEnvPtr);

/*
 * The type of procedure called from the compilation hook point in
 * SetByteCodeFromAny.
 */

typedef int (CompileHookProc)(Tcl_Interp *interp,
	struct CompileEnv *compEnvPtr, ClientData clientData);

/*
 * The data structure for a (linked list of) execution stacks.
 */

typedef struct ExecStack {
    struct ExecStack *prevPtr;
    struct ExecStack *nextPtr;
    Tcl_Obj **markerPtr;
    Tcl_Obj **endPtr;
    Tcl_Obj **tosPtr;
    Tcl_Obj *stackWords[1];
} ExecStack;

/*
 * The data structure defining the execution environment for ByteCode's.
 * There is one ExecEnv structure per Tcl interpreter. It holds the evaluation
 * stack that holds command operands and results. The stack grows towards
 * increasing addresses. The member stackPtr points to the stackItems of the
 * currently active execution stack.
 */

typedef struct CorContext {
    struct CallFrame *framePtr;
    struct CallFrame *varFramePtr;
} CorContext;

typedef struct CoroutineData {
    struct Command *cmdPtr;	/* The command handle for the coroutine. */
    struct ExecEnv *eePtr;	/* The special execution environment (stacks,
				 * etc.) for the coroutine. */
    struct ExecEnv *callerEEPtr;/* The execution environment for the caller of
				 * the coroutine, which might be the
				 * interpreter global environment or another
				 * coroutine. */
    CorContext caller;
    CorContext running;
    Tcl_HashTable *lineLABCPtr;    /* See Interp.lineLABCPtr */
    void *stackLevel;
    int auxNumLevels;		/* While the coroutine is running the
				 * numLevels of the create/resume command is
				 * stored here; for suspended coroutines it
				 * holds the nesting numLevels at yield. */
    int nargs;                  /* Number of args required for resuming this
				 * coroutine; -2 means "0 or 1" (default), -1
				 * means "any" */
} CoroutineData;

typedef struct ExecEnv {
    ExecStack *execStackPtr;	/* Points to the first item in the evaluation
				 * stack on the heap. */
    Tcl_Obj *constants[2];	/* Pointers to constant "0" and "1" objs. */
    struct Tcl_Interp *interp;
    struct NRE_callback *callbackPtr;
				/* Top callback in NRE's stack. */
    struct CoroutineData *corPtr;
    int rewind;
} ExecEnv;

#define COR_IS_SUSPENDED(corPtr) \
    ((corPtr)->stackLevel == NULL)

/*
 * The definitions for the LiteralTable and LiteralEntry structures. Each
 * interpreter contains a LiteralTable. It is used to reduce the storage
 * needed for all the Tcl objects that hold the literals of scripts compiled
 * by the interpreter. A literal's object is shared by all the ByteCodes that
 * refer to the literal. Each distinct literal has one LiteralEntry entry in
 * the LiteralTable. A literal table is a specialized hash table that is
 * indexed by the literal's string representation, which may contain null
 * characters.
 *
 * Note that we reduce the space needed for literals by sharing literal
 * objects both within a ByteCode (each ByteCode contains a local
 * LiteralTable) and across all an interpreter's ByteCodes (with the
 * interpreter's global LiteralTable).
 */

typedef struct LiteralEntry {
    struct LiteralEntry *nextPtr;
				/* Points to next entry in this hash bucket or
				 * NULL if end of chain. */
    Tcl_Obj *objPtr;		/* Points to Tcl object that holds the
				 * literal's bytes and length. */
    int refCount;		/* If in an interpreter's global literal
				 * table, the number of ByteCode structures
				 * that share the literal object; the literal
				 * entry can be freed when refCount drops to
				 * 0. If in a local literal table, -1. */
    Namespace *nsPtr;		/* Namespace in which this literal is used. We
				 * try to avoid sharing literal non-FQ command
				 * names among different namespaces to reduce
				 * shimmering. */
} LiteralEntry;

typedef struct LiteralTable {
    LiteralEntry **buckets;	/* Pointer to bucket array. Each element
				 * points to first entry in bucket's hash
				 * chain, or NULL. */
    LiteralEntry *staticBuckets[TCL_SMALL_HASH_TABLE];
				/* Bucket array used for small tables to avoid
				 * mallocs and frees. */
    int numBuckets;		/* Total number of buckets allocated at
				 * **buckets. */
    int numEntries;		/* Total number of entries present in
				 * table. */
    int rebuildSize;		/* Enlarge table when numEntries gets to be
				 * this large. */
    int mask;			/* Mask value used in hashing function. */
} LiteralTable;

/*
 * The following structure defines for each Tcl interpreter various
 * statistics-related information about the bytecode compiler and
 * interpreter's operation in that interpreter.
 */

#ifdef TCL_COMPILE_STATS
typedef struct ByteCodeStats {
    long numExecutions;		/* Number of ByteCodes executed. */
    long numCompilations;	/* Number of ByteCodes created. */
    long numByteCodesFreed;	/* Number of ByteCodes destroyed. */
    long instructionCount[256];	/* Number of times each instruction was
				 * executed. */

    double totalSrcBytes;	/* Total source bytes ever compiled. */
    double totalByteCodeBytes;	/* Total bytes for all ByteCodes. */
    double currentSrcBytes;	/* Src bytes for all current ByteCodes. */
    double currentByteCodeBytes;/* Code bytes in all current ByteCodes. */

    long srcCount[32];		/* Source size distribution: # of srcs of
				 * size [2**(n-1)..2**n), n in [0..32). */
    long byteCodeCount[32];	/* ByteCode size distribution. */
    long lifetimeCount[32];	/* ByteCode lifetime distribution (ms). */

    double currentInstBytes;	/* Instruction bytes-current ByteCodes. */
    double currentLitBytes;	/* Current literal bytes. */
    double currentExceptBytes;	/* Current exception table bytes. */
    double currentAuxBytes;	/* Current auxiliary information bytes. */
    double currentCmdMapBytes;	/* Current src<->code map bytes. */

    long numLiteralsCreated;	/* Total literal objects ever compiled. */
    double totalLitStringBytes;	/* Total string bytes in all literals. */
    double currentLitStringBytes;
				/* String bytes in current literals. */
    long literalCount[32];	/* Distribution of literal string sizes. */
} ByteCodeStats;
#endif /* TCL_COMPILE_STATS */

/*
 * Structure used in implementation of those core ensembles which are
 * partially compiled. Used as an array of these, with a terminating field
 * whose 'name' is NULL.
 */

typedef struct {
    const char *name;		/* The name of the subcommand. */
    Tcl_ObjCmdProc *proc;	/* The implementation of the subcommand. */
    CompileProc *compileProc;	/* The compiler for the subcommand. */
    Tcl_ObjCmdProc *nreProc;	/* NRE implementation of this command. */
    ClientData clientData;	/* Any clientData to give the command. */
    int unsafe;			/* Whether this command is to be hidden by
				 * default in a safe interpreter. */
} EnsembleImplMap;

/*
 *----------------------------------------------------------------
 * Data structures related to commands.
 *----------------------------------------------------------------
 */

/*
 * An imported command is created in an namespace when it imports a "real"
 * command from another namespace. An imported command has a Command structure
 * that points (via its ClientData value) to the "real" Command structure in
 * the source namespace's command table. The real command records all the
 * imported commands that refer to it in a list of ImportRef structures so
 * that they can be deleted when the real command is deleted.
 */

typedef struct ImportRef {
    struct Command *importedCmdPtr;
				/* Points to the imported command created in
				 * an importing namespace; this command
				 * redirects its invocations to the "real"
				 * command. */
    struct ImportRef *nextPtr;	/* Next element on the linked list of imported
				 * commands that refer to the "real" command.
				 * The real command deletes these imported
				 * commands on this list when it is
				 * deleted. */
} ImportRef;

/*
 * Data structure used as the ClientData of imported commands: commands
 * created in an namespace when it imports a "real" command from another
 * namespace.
 */

typedef struct ImportedCmdData {
    struct Command *realCmdPtr;	/* "Real" command that this imported command
				 * refers to. */
    struct Command *selfPtr;	/* Pointer to this imported command. Needed
				 * only when deleting it in order to remove it
				 * from the real command's linked list of
				 * imported commands that refer to it. */
} ImportedCmdData;

/*
 * A Command structure exists for each command in a namespace. The Tcl_Command
 * opaque type actually refers to these structures.
 */

typedef struct Command {
    Tcl_HashEntry *hPtr;	/* Pointer to the hash table entry that refers
				 * to this command. The hash table is either a
				 * namespace's command table or an
				 * interpreter's hidden command table. This
				 * pointer is used to get a command's name
				 * from its Tcl_Command handle. NULL means
				 * that the hash table entry has been removed
				 * already (this can happen if deleteProc
				 * causes the command to be deleted or
				 * recreated). */
    Namespace *nsPtr;		/* Points to the namespace containing this
				 * command. */
    int refCount;		/* 1 if in command hashtable plus 1 for each
				 * reference from a CmdName Tcl object
				 * representing a command's name in a ByteCode
				 * instruction sequence. This structure can be
				 * freed when refCount becomes zero. */
    int cmdEpoch;		/* Incremented to invalidate any references
				 * that point to this command when it is
				 * renamed, deleted, hidden, or exposed. */
    CompileProc *compileProc;	/* Procedure called to compile command. NULL
				 * if no compile proc exists for command. */
    Tcl_ObjCmdProc *objProc;	/* Object-based command procedure. */
    ClientData objClientData;	/* Arbitrary value passed to object proc. */
    Tcl_CmdProc *proc;		/* String-based command procedure. */
    ClientData clientData;	/* Arbitrary value passed to string proc. */
    Tcl_CmdDeleteProc *deleteProc;
				/* Procedure invoked when deleting command to,
				 * e.g., free all client data. */
    ClientData deleteData;	/* Arbitrary value passed to deleteProc. */
    int flags;			/* Miscellaneous bits of information about
				 * command. See below for definitions. */
    ImportRef *importRefPtr;	/* List of each imported Command created in
				 * another namespace when this command is
				 * imported. These imported commands redirect
				 * invocations back to this command. The list
				 * is used to remove all those imported
				 * commands when deleting this "real"
				 * command. */
    CommandTrace *tracePtr;	/* First in list of all traces set for this
				 * command. */
    Tcl_ObjCmdProc *nreProc;	/* NRE implementation of this command. */
} Command;

/*
 * Flag bits for commands.
 *
 * CMD_IS_DELETED -		Means that the command is in the process of
 *				being deleted (its deleteProc is currently
 *				executing). Other attempts to delete the
 *				command should be ignored.
 * CMD_TRACE_ACTIVE -		1 means that trace processing is currently
 *				underway for a rename/delete change. See the
 *				two flags below for which is currently being
 *				processed.
 * CMD_HAS_EXEC_TRACES -	1 means that this command has at least one
 *				execution trace (as opposed to simple
 *				delete/rename traces) in its tracePtr list.
 * TCL_TRACE_RENAME -		A rename trace is in progress. Further
 *				recursive renames will not be traced.
 * TCL_TRACE_DELETE -		A delete trace is in progress. Further
 *				recursive deletes will not be traced.
 * (these last two flags are defined in tcl.h)
 */

#define CMD_IS_DELETED		    0x1
#define CMD_TRACE_ACTIVE	    0x2
#define CMD_HAS_EXEC_TRACES	    0x4

/*
 *----------------------------------------------------------------
 * Data structures related to name resolution procedures.
 *----------------------------------------------------------------
 */

/*
 * The interpreter keeps a linked list of name resolution schemes. The scheme
 * for a namespace is consulted first, followed by the list of schemes in an
 * interpreter, followed by the default name resolution in Tcl. Schemes are
 * added/removed from the interpreter's list by calling Tcl_AddInterpResolver
 * and Tcl_RemoveInterpResolver.
 */

typedef struct ResolverScheme {
    char *name;			/* Name identifying this scheme. */
    Tcl_ResolveCmdProc *cmdResProc;
				/* Procedure handling command name
				 * resolution. */
    Tcl_ResolveVarProc *varResProc;
				/* Procedure handling variable name resolution
				 * for variables that can only be handled at
				 * runtime. */
    Tcl_ResolveCompiledVarProc *compiledVarResProc;
				/* Procedure handling variable name resolution
				 * at compile time. */

    struct ResolverScheme *nextPtr;
				/* Pointer to next record in linked list. */
} ResolverScheme;

/*
 * Forward declaration of the TIP#143 limit handler structure.
 */

typedef struct LimitHandler LimitHandler;

/*
 * TIP #268.
 * Values for the selection mode, i.e the package require preferences.
 */

enum PkgPreferOptions {
    PKG_PREFER_LATEST, PKG_PREFER_STABLE
};

/*
 *----------------------------------------------------------------
 * This structure shadows the first few fields of the memory cache for the
 * allocator defined in tclThreadAlloc.c; it has to be kept in sync with the
 * definition there.
 * Some macros require knowledge of some fields in the struct in order to
 * avoid hitting the TSD unnecessarily. In order to facilitate this, a pointer
 * to the relevant fields is kept in the objCache field in struct Interp.
 *----------------------------------------------------------------
 */

typedef struct AllocCache {
    struct Cache *nextPtr;	/* Linked list of cache entries. */
    Tcl_ThreadId owner;		/* Which thread's cache is this? */
    Tcl_Obj *firstObjPtr;	/* List of free objects for thread. */
    int numObjects;		/* Number of objects for thread. */
} AllocCache;

/*
 *----------------------------------------------------------------
 * This structure defines an interpreter, which is a collection of commands
 * plus other state information related to interpreting commands, such as
 * variable storage. Primary responsibility for this data structure is in
 * tclBasic.c, but almost every Tcl source file uses something in here.
 *----------------------------------------------------------------
 */

typedef struct Interp {
    /*
     * Note: the first three fields must match exactly the fields in a
     * Tcl_Interp struct (see tcl.h). If you change one, be sure to change the
     * other.
     *
     * The interpreter's result is held in both the string and the
     * objResultPtr fields. These fields hold, respectively, the result's
     * string or object value. The interpreter's result is always in the
     * result field if that is non-empty, otherwise it is in objResultPtr.
     * The two fields are kept consistent unless some C code sets
     * interp->result directly. Programs should not access result and
     * objResultPtr directly; instead, they should always get and set the
     * result using procedures such as Tcl_SetObjResult, Tcl_GetObjResult, and
     * Tcl_GetStringResult. See the SetResult man page for details.
     */

    char *result;		/* If the last command returned a string
				 * result, this points to it. Should not be
				 * accessed directly; see comment above. */
    Tcl_FreeProc *freeProc;	/* Zero means a string result is statically
				 * allocated. TCL_DYNAMIC means string result
				 * was allocated with ckalloc and should be
				 * freed with ckfree. Other values give
				 * address of procedure to invoke to free the
				 * string result. Tcl_Eval must free it before
				 * executing next command. */
    int errorLine;		/* When TCL_ERROR is returned, this gives the
				 * line number in the command where the error
				 * occurred (1 means first line). */
    const struct TclStubs *stubTable;
				/* Pointer to the exported Tcl stub table. On
				 * previous versions of Tcl this is a pointer
				 * to the objResultPtr or a pointer to a
				 * buckets array in a hash table. We therefore
				 * have to do some careful checking before we
				 * can use this. */

    TclHandle handle;		/* Handle used to keep track of when this
				 * interp is deleted. */

    Namespace *globalNsPtr;	/* The interpreter's global namespace. */
    Tcl_HashTable *hiddenCmdTablePtr;
				/* Hash table used by tclBasic.c to keep track
				 * of hidden commands on a per-interp
				 * basis. */
    ClientData interpInfo;	/* Information used by tclInterp.c to keep
				 * track of master/slave interps on a
				 * per-interp basis. */
    Tcl_HashTable unused2;	/* No longer used (was mathFuncTable) */

    /*
     * Information related to procedures and variables. See tclProc.c and
     * tclVar.c for usage.
     */

    int numLevels;		/* Keeps track of how many nested calls to
				 * Tcl_Eval are in progress for this
				 * interpreter. It's used to delay deletion of
				 * the table until all Tcl_Eval invocations
				 * are completed. */
    int maxNestingDepth;	/* If numLevels exceeds this value then Tcl
				 * assumes that infinite recursion has
				 * occurred and it generates an error. */
    CallFrame *framePtr;	/* Points to top-most in stack of all nested
				 * procedure invocations. */
    CallFrame *varFramePtr;	/* Points to the call frame whose variables
				 * are currently in use (same as framePtr
				 * unless an "uplevel" command is
				 * executing). */
    ActiveVarTrace *activeVarTracePtr;
				/* First in list of active traces for interp,
				 * or NULL if no active traces. */
    int returnCode;		/* [return -code] parameter. */
    CallFrame *rootFramePtr;	/* Global frame pointer for this
				 * interpreter. */
    Namespace *lookupNsPtr;	/* Namespace to use ONLY on the next
				 * TCL_EVAL_INVOKE call to Tcl_EvalObjv. */

    /*
     * Information used by Tcl_AppendResult to keep track of partial results.
     * See Tcl_AppendResult code for details.
     */

    char *appendResult;		/* Storage space for results generated by
				 * Tcl_AppendResult. Ckalloc-ed. NULL means
				 * not yet allocated. */
    int appendAvl;		/* Total amount of space available at
				 * partialResult. */
    int appendUsed;		/* Number of non-null bytes currently stored
				 * at partialResult. */

    /*
     * Information about packages. Used only in tclPkg.c.
     */

    Tcl_HashTable packageTable;	/* Describes all of the packages loaded in or
				 * available to this interpreter. Keys are
				 * package names, values are (Package *)
				 * pointers. */
    char *packageUnknown;	/* Command to invoke during "package require"
				 * commands for packages that aren't described
				 * in packageTable. Ckalloc'ed, may be
				 * NULL. */
    /*
     * Miscellaneous information:
     */

    int cmdCount;		/* Total number of times a command procedure
				 * has been called for this interpreter. */
    int evalFlags;		/* Flags to control next call to Tcl_Eval.
				 * Normally zero, but may be set before
				 * calling Tcl_Eval. See below for valid
				 * values. */
    int unused1;		/* No longer used (was termOffset) */
    LiteralTable literalTable;	/* Contains LiteralEntry's describing all Tcl
				 * objects holding literals of scripts
				 * compiled by the interpreter. Indexed by the
				 * string representations of literals. Used to
				 * avoid creating duplicate objects. */
    int compileEpoch;		/* Holds the current "compilation epoch" for
				 * this interpreter. This is incremented to
				 * invalidate existing ByteCodes when, e.g., a
				 * command with a compile procedure is
				 * redefined. */
    Proc *compiledProcPtr;	/* If a procedure is being compiled, a pointer
				 * to its Proc structure; otherwise, this is
				 * NULL. Set by ObjInterpProc in tclProc.c and
				 * used by tclCompile.c to process local
				 * variables appropriately. */
    ResolverScheme *resolverPtr;
				/* Linked list of name resolution schemes
				 * added to this interpreter. Schemes are
				 * added and removed by calling
				 * Tcl_AddInterpResolvers and
				 * Tcl_RemoveInterpResolver respectively. */
    Tcl_Obj *scriptFile;	/* NULL means there is no nested source
				 * command active; otherwise this points to
				 * pathPtr of the file being sourced. */
    int flags;			/* Various flag bits. See below. */
    long randSeed;		/* Seed used for rand() function. */
    Trace *tracePtr;		/* List of traces for this interpreter. */
    Tcl_HashTable *assocData;	/* Hash table for associating data with this
				 * interpreter. Cleaned up when this
				 * interpreter is deleted. */
    struct ExecEnv *execEnvPtr;	/* Execution environment for Tcl bytecode
				 * execution. Contains a pointer to the Tcl
				 * evaluation stack. */
    Tcl_Obj *emptyObjPtr;	/* Points to an object holding an empty
				 * string. Returned by Tcl_ObjSetVar2 when
				 * variable traces change a variable in a
				 * gross way. */
    char resultSpace[TCL_RESULT_SIZE+1];
				/* Static space holding small results. */
    Tcl_Obj *objResultPtr;	/* If the last command returned an object
				 * result, this points to it. Should not be
				 * accessed directly; see comment above. */
    Tcl_ThreadId threadId;	/* ID of thread that owns the interpreter. */

    ActiveCommandTrace *activeCmdTracePtr;
				/* First in list of active command traces for
				 * interp, or NULL if no active traces. */
    ActiveInterpTrace *activeInterpTracePtr;
				/* First in list of active traces for interp,
				 * or NULL if no active traces. */

    int tracesForbiddingInline;	/* Count of traces (in the list headed by
				 * tracePtr) that forbid inline bytecode
				 * compilation. */

    /*
     * Fields used to manage extensible return options (TIP 90).
     */

    Tcl_Obj *returnOpts;	/* A dictionary holding the options to the
				 * last [return] command. */

    Tcl_Obj *errorInfo;		/* errorInfo value (now as a Tcl_Obj). */
    Tcl_Obj *eiVar;		/* cached ref to ::errorInfo variable. */
    Tcl_Obj *errorCode;		/* errorCode value (now as a Tcl_Obj). */
    Tcl_Obj *ecVar;		/* cached ref to ::errorInfo variable. */
    int returnLevel;		/* [return -level] parameter. */

    /*
     * Resource limiting framework support (TIP#143).
     */

    struct {
	int active;		/* Flag values defining which limits have been
				 * set. */
	int granularityTicker;	/* Counter used to determine how often to
				 * check the limits. */
	int exceeded;		/* Which limits have been exceeded, described
				 * as flag values the same as the 'active'
				 * field. */

	int cmdCount;		/* Limit for how many commands to execute in
				 * the interpreter. */
	LimitHandler *cmdHandlers;
				/* Handlers to execute when the limit is
				 * reached. */
	int cmdGranularity;	/* Mod factor used to determine how often to
				 * evaluate the limit check. */

	Tcl_Time time;		/* Time limit for execution within the
				 * interpreter. */
	LimitHandler *timeHandlers;
				/* Handlers to execute when the limit is
				 * reached. */
	int timeGranularity;	/* Mod factor used to determine how often to
				 * evaluate the limit check. */
	Tcl_TimerToken timeEvent;
				/* Handle for a timer callback that will occur
				 * when the time-limit is exceeded. */

	Tcl_HashTable callbacks;/* Mapping from (interp,type) pair to data
				 * used to install a limit handler callback to
				 * run in _this_ interp when the limit is
				 * exceeded. */
    } limit;

    /*
     * Information for improved default error generation from ensembles
     * (TIP#112).
     */

    struct {
	Tcl_Obj *const *sourceObjs;
				/* What arguments were actually input into the
				 * *root* ensemble command? (Nested ensembles
				 * don't rewrite this.) NULL if we're not
				 * processing an ensemble. */
	int numRemovedObjs;	/* How many arguments have been stripped off
				 * because of ensemble processing. */
	int numInsertedObjs;	/* How many of the current arguments were
				 * inserted by an ensemble. */
    } ensembleRewrite;

    /*
     * TIP #219: Global info for the I/O system.
     */

    Tcl_Obj *chanMsg;		/* Error message set by channel drivers, for
				 * the propagation of arbitrary Tcl errors.
				 * This information, if present (chanMsg not
				 * NULL), takes precedence over a POSIX error
				 * code returned by a channel operation. */

    /*
     * TIP #268. The currently active selection mode, i.e. the package require
     * preferences.
     */

    int packagePrefer;		/* Current package selection mode. */

    /*
     * Hashtables for variable traces and searches.
     */

    Tcl_HashTable varTraces;	/* Hashtable holding the start of a variable's
				 * active trace list; varPtr is the key. */
    Tcl_HashTable varSearches;	/* Hashtable holding the start of a variable's
				 * active searches list; varPtr is the key. */
    /*
     * The thread-specific data ekeko: cache pointers or values that
     *  (a) do not change during the thread's lifetime
     *  (b) require access to TSD to determine at runtime
     *  (c) are accessed very often (e.g., at each command call)
     *
     * Note that these are the same for all interps in the same thread. They
     * just have to be initialised for the thread's master interp, slaves
     * inherit the value.
     *
     * They are used by the macros defined below.
     */

    AllocCache *allocCache;
    void *pendingObjDataPtr;	/* Pointer to the Cache and PendingObjData
				 * structs for this interp's thread; see
				 * tclObj.c and tclThreadAlloc.c */
    int *asyncReadyPtr;		/* Pointer to the asyncReady indicator for
				 * this interp's thread; see tclAsync.c */
    /*
     * The pointer to the object system root ekeko. c.f. TIP #257.
     */
    void *objectFoundation;	/* Pointer to the Foundation structure of the
				 * object system, which contains things like
				 * references to key namespaces. See
				 * tclOOInt.h and tclOO.c for real definition
				 * and setup. */

    struct NRE_callback *deferredCallbacks;
				/* Callbacks that are set previous to a call
				 * to some Eval function but that actually
				 * belong to the command that is about to be
				 * called - i.e., they should be run *before*
				 * any tailcall is invoked. */

    /*
     * TIP #285, Script cancellation support.
     */

    Tcl_AsyncHandler asyncCancel;
				/* Async handler token for Tcl_CancelEval. */
    Tcl_Obj *asyncCancelMsg;	/* Error message set by async cancel handler
				 * for the propagation of arbitrary Tcl
				 * errors. This information, if present
				 * (asyncCancelMsg not NULL), takes precedence
				 * over the default error messages returned by
				 * a script cancellation operation. */

	/*
	 * TIP #348 IMPLEMENTATION  -  Substituted error stack
	 */
    Tcl_Obj *errorStack;	/* [info errorstack] value (as a Tcl_Obj). */
    Tcl_Obj *upLiteral;		/* "UP" literal for [info errorstack] */
    Tcl_Obj *callLiteral;	/* "CALL" literal for [info errorstack] */
    Tcl_Obj *innerLiteral;	/* "INNER" literal for [info errorstack] */
    Tcl_Obj *innerContext;	/* cached list for fast reallocation */
    int resetErrorStack;        /* controls cleaning up of ::errorStack */

#ifdef TCL_COMPILE_STATS
    /*
     * Statistical information about the bytecode compiler and interpreter's
     * operation. This should be the last field of Interp.
     */

    ByteCodeStats stats;	/* Holds compilation and execution statistics
				 * for this interpreter. */
#endif /* TCL_COMPILE_STATS */
    Tcl_Obj *cmdSourcePtr;      /* Command source obj, used for command traces */
} Interp;

/*
 * Macros that use the TSD-ekeko.
 */

#define TclAsyncReady(iPtr) \
    *((iPtr)->asyncReadyPtr)

/*
 * Macros for script cancellation support (TIP #285).
 */

#define TclCanceled(iPtr) \
    (((iPtr)->flags & CANCELED) || ((iPtr)->flags & TCL_CANCEL_UNWIND))

#define TclSetCancelFlags(iPtr, cancelFlags)   \
    (iPtr)->flags |= CANCELED;                 \
    if ((cancelFlags) & TCL_CANCEL_UNWIND) {   \
        (iPtr)->flags |= TCL_CANCEL_UNWIND;    \
    }

#define TclUnsetCancelFlags(iPtr) \
    (iPtr)->flags &= (~(CANCELED | TCL_CANCEL_UNWIND))

/*
 * General list of interpreters. Doubly linked for easier removal of items
 * deep in the list.
 */

typedef struct InterpList {
    Interp *interpPtr;
    struct InterpList *prevPtr;
    struct InterpList *nextPtr;
} InterpList;

/*
 * Macros for splicing into and out of doubly linked lists. They assume
 * existence of struct items 'prevPtr' and 'nextPtr'.
 *
 * a = element to add or remove.
 * b = list head.
 *
 * TclSpliceIn adds to the head of the list.
 */

#define TclSpliceIn(a,b)			\
    (a)->nextPtr = (b);				\
    if ((b) != NULL) {				\
	(b)->prevPtr = (a);			\
    }						\
    (a)->prevPtr = NULL, (b) = (a);

#define TclSpliceOut(a,b)			\
    if ((a)->prevPtr != NULL) {			\
	(a)->prevPtr->nextPtr = (a)->nextPtr;	\
    } else {					\
	(b) = (a)->nextPtr;			\
    }						\
    if ((a)->nextPtr != NULL) {			\
	(a)->nextPtr->prevPtr = (a)->prevPtr;	\
    }

/*
 * EvalFlag bits for Interp structures:
 *
 * TCL_ALLOW_EXCEPTIONS	1 means it's OK for the script to terminate with a
 *			code other than TCL_OK or TCL_ERROR; 0 means codes
 *			other than these should be turned into errors.
 */

#define TCL_ALLOW_EXCEPTIONS	4
#define TCL_EVAL_FILE		2
#define TCL_EVAL_CTX		8
#define TCL_EVAL_REDIRECT	16

/*
 * Flag bits for Interp structures:
 *
 * DELETED:		Non-zero means the interpreter has been deleted:
 *			don't process any more commands for it, and destroy
 *			the structure as soon as all nested invocations of
 *			Tcl_Eval are done.
 * ERR_ALREADY_LOGGED:	Non-zero means information has already been logged in
 *			iPtr->errorInfo for the current Tcl_Eval instance, so
 *			Tcl_Eval needn't log it (used to implement the "error
 *			message log" command).
 * DONT_COMPILE_CMDS_INLINE: Non-zero means that the bytecode compiler should
 *			not compile any commands into an inline sequence of
 *			instructions. This is set 1, for example, when command
 *			traces are requested.
 * RAND_SEED_INITIALIZED: Non-zero means that the randSeed value of the interp
 *			has not be initialized. This is set 1 when we first
 *			use the rand() or srand() functions.
 * SAFE_INTERP:		Non zero means that the current interp is a safe
 *			interp (i.e. it has only the safe commands installed,
 *			less priviledge than a regular interp).
 * INTERP_DEBUG_FRAME:	Used for switching on various extra interpreter
 *			debug/info mechanisms (e.g. info frame eval/uplevel
 *			tracing) which are performance intensive.
 * INTERP_TRACE_IN_PROGRESS: Non-zero means that an interp trace is currently
 *			active; so no further trace callbacks should be
 *			invoked.
 * INTERP_ALTERNATE_WRONG_ARGS: Used for listing second and subsequent forms
 *			of the wrong-num-args string in Tcl_WrongNumArgs.
 *			Makes it append instead of replacing and uses
 *			different intermediate text.
 * CANCELED:		Non-zero means that the script in progress should be
 *			canceled as soon as possible. This can be checked by
 *			extensions (and the core itself) by calling
 *			Tcl_Canceled and checking if TCL_ERROR is returned.
 *			This is a one-shot flag that is reset immediately upon
 *			being detected; however, if the TCL_CANCEL_UNWIND flag
 *			is set Tcl_Canceled will continue to report that the
 *			script in progress has been canceled thereby allowing
 *			the evaluation stack for the interp to be fully
 *			unwound.
 *
 * WARNING: For the sake of some extensions that have made use of former
 * internal values, do not re-use the flag values 2 (formerly ERR_IN_PROGRESS)
 * or 8 (formerly ERROR_CODE_SET).
 */

#define DELETED				     1
#define ERR_ALREADY_LOGGED		     4
#define INTERP_DEBUG_FRAME		  0x10
#define DONT_COMPILE_CMDS_INLINE	  0x20
#define RAND_SEED_INITIALIZED		  0x40
#define SAFE_INTERP			  0x80
#define INTERP_TRACE_IN_PROGRESS	 0x200
#define INTERP_ALTERNATE_WRONG_ARGS	 0x400
#define ERR_LEGACY_COPY			 0x800
#define CANCELED			0x1000

/*
 * Maximum number of levels of nesting permitted in Tcl commands (used to
 * catch infinite recursion).
 */

#define MAX_NESTING_DEPTH	1000

/*
 * TIP#143 limit handler internal representation.
 */

struct LimitHandler {
    int flags;			/* The state of this particular handler. */
    Tcl_LimitHandlerProc *handlerProc;
				/* The handler callback. */
    ClientData clientData;	/* Opaque argument to the handler callback. */
    Tcl_LimitHandlerDeleteProc *deleteProc;
				/* How to delete the clientData. */
    LimitHandler *prevPtr;	/* Previous item in linked list of
				 * handlers. */
    LimitHandler *nextPtr;	/* Next item in linked list of handlers. */
};

/*
 * Values for the LimitHandler flags field.
 *	LIMIT_HANDLER_ACTIVE - Whether the handler is currently being
 *		processed; handlers are never to be entered reentrantly.
 *	LIMIT_HANDLER_DELETED - Whether the handler has been deleted. This
 *		should not normally be observed because when a handler is
 *		deleted it is also spliced out of the list of handlers, but
 *		even so we will be careful.
 */

#define LIMIT_HANDLER_ACTIVE	0x01
#define LIMIT_HANDLER_DELETED	0x02

/*
 * The macro below is used to modify a "char" value (e.g. by casting it to an
 * unsigned character) so that it can be used safely with macros such as
 * isspace.
 */

#define UCHAR(c) ((unsigned char) (c))

/*
 * This macro is used to properly align the memory allocated by Tcl, giving
 * the same alignment as the native malloc.
 */

#if defined(__APPLE__)
#define TCL_ALLOCALIGN	16
#else
#define TCL_ALLOCALIGN	(2*sizeof(void *))
#endif

/*
 * This macro is used to determine the offset needed to safely allocate any
 * data structure in memory. Given a starting offset or size, it "rounds up"
 * or "aligns" the offset to the next 8-byte boundary so that any data
 * structure can be placed at the resulting offset without fear of an
 * alignment error.
 *
 * WARNING!! DO NOT USE THIS MACRO TO ALIGN POINTERS: it will produce the
 * wrong result on platforms that allocate addresses that are divisible by 4
 * or 2. Only use it for offsets or sizes.
 *
 * This macro is only used by tclCompile.c in the core (Bug 926445). It
 * however not be made file static, as extensions that touch bytecodes
 * (notably tbcload) require it.
 */

#define TCL_ALIGN(x) (((int)(x) + 7) & ~7)

/*
 * The following enum values are used to specify the runtime platform setting
 * of the tclPlatform variable.
 */

typedef enum {
    TCL_PLATFORM_UNIX = 0,	/* Any Unix-like OS. */
    TCL_PLATFORM_WINDOWS = 2	/* Any Microsoft Windows OS. */
} TclPlatformType;

/*
 * The following enum values are used to indicate the translation of a Tcl
 * channel. Declared here so that each platform can define
 * TCL_PLATFORM_TRANSLATION to the native translation on that platform.
 */

typedef enum TclEolTranslation {
    TCL_TRANSLATE_AUTO,		/* Eol == \r, \n and \r\n. */
    TCL_TRANSLATE_CR,		/* Eol == \r. */
    TCL_TRANSLATE_LF,		/* Eol == \n. */
    TCL_TRANSLATE_CRLF		/* Eol == \r\n. */
} TclEolTranslation;

/*
 * Flags for TclInvoke:
 *
 * TCL_INVOKE_HIDDEN		Invoke a hidden command; if not set, invokes
 *				an exposed command.
 * TCL_INVOKE_NO_UNKNOWN	If set, "unknown" is not invoked if the
 *				command to be invoked is not found. Only has
 *				an effect if invoking an exposed command,
 *				i.e. if TCL_INVOKE_HIDDEN is not also set.
 * TCL_INVOKE_NO_TRACEBACK	Does not record traceback information if the
 *				invoked command returns an error. Used if the
 *				caller plans on recording its own traceback
 *				information.
 */

#define	TCL_INVOKE_HIDDEN	(1<<0)
#define TCL_INVOKE_NO_UNKNOWN	(1<<1)
#define TCL_INVOKE_NO_TRACEBACK	(1<<2)

/*
 * The structure used as the internal representation of Tcl list objects. This
 * struct is grown (reallocated and copied) as necessary to hold all the
 * list's element pointers. The struct might contain more slots than currently
 * used to hold all element pointers. This is done to make append operations
 * faster.
 */

typedef struct List {
    int refCount;
    int maxElemCount;		/* Total number of element array slots. */
    int elemCount;		/* Current number of list elements. */
    int canonicalFlag;		/* Set if the string representation was
				 * derived from the list representation. May
				 * be ignored if there is no string rep at
				 * all.*/
    Tcl_Obj *elements;		/* First list element; the struct is grown to
				 * accomodate all elements. */
} List;

#define LIST_MAX \
	(1 + (int)(((size_t)UINT_MAX - sizeof(List))/sizeof(Tcl_Obj *)))

/*
 * Macro used to get the elements of a list object.
 */

#define ListRepPtr(listPtr) \
    ((List *) (listPtr)->internalRep.twoPtrValue.ptr1)

#define ListSetIntRep(objPtr, listRepPtr) \
    (objPtr)->internalRep.twoPtrValue.ptr1 = (void *)(listRepPtr), \
    (objPtr)->internalRep.twoPtrValue.ptr2 = NULL, \
    (listRepPtr)->refCount++, \
    (objPtr)->typePtr = &tclListType

#define ListObjGetElements(listPtr, objc, objv) \
    ((objv) = &(ListRepPtr(listPtr)->elements), \
     (objc) = ListRepPtr(listPtr)->elemCount)

#define ListObjLength(listPtr, len) \
    ((len) = ListRepPtr(listPtr)->elemCount)

#define ListObjIsCanonical(listPtr) \
    (((listPtr)->bytes == NULL) || ListRepPtr(listPtr)->canonicalFlag)

#define TclListObjGetElements(interp, listPtr, objcPtr, objvPtr) \
    (((listPtr)->typePtr == &tclListType) \
	    ? ((ListObjGetElements((listPtr), *(objcPtr), *(objvPtr))), TCL_OK)\
	    : Tcl_ListObjGetElements((interp), (listPtr), (objcPtr), (objvPtr)))

#define TclListObjLength(interp, listPtr, lenPtr) \
    (((listPtr)->typePtr == &tclListType) \
	    ? ((ListObjLength((listPtr), *(lenPtr))), TCL_OK)\
	    : Tcl_ListObjLength((interp), (listPtr), (lenPtr)))

#define TclListObjIsCanonical(listPtr) \
    (((listPtr)->typePtr == &tclListType) ? ListObjIsCanonical((listPtr)) : 0)

/*
 * Macros providing a faster path to integers: Tcl_GetLongFromObj everywhere,
 * Tcl_GetIntFromObj and TclGetIntForIndex on platforms where longs are ints.
 *
 * WARNING: these macros eval their args more than once.
 */

#define TclGetLongFromObj(interp, objPtr, longPtr) \
    (((objPtr)->typePtr == &tclIntType)	\
	    ? ((*(longPtr) = (objPtr)->internalRep.longValue), TCL_OK) \
	    : Tcl_GetLongFromObj((interp), (objPtr), (longPtr)))

#if (LONG_MAX == INT_MAX)
#define TclGetIntFromObj(interp, objPtr, intPtr) \
    (((objPtr)->typePtr == &tclIntType)	\
	    ? ((*(intPtr) = (objPtr)->internalRep.longValue), TCL_OK) \
	    : Tcl_GetIntFromObj((interp), (objPtr), (intPtr)))
#define TclGetIntForIndexM(interp, objPtr, endValue, idxPtr) \
    (((objPtr)->typePtr == &tclIntType)	\
	    ? ((*(idxPtr) = (objPtr)->internalRep.longValue), TCL_OK) \
	    : TclGetIntForIndex((interp), (objPtr), (endValue), (idxPtr)))
#else
#define TclGetIntFromObj(interp, objPtr, intPtr) \
    Tcl_GetIntFromObj((interp), (objPtr), (intPtr))
#define TclGetIntForIndexM(interp, objPtr, ignore, idxPtr)	\
    TclGetIntForIndex(interp, objPtr, ignore, idxPtr)
#endif

/*
 * Flag values for TclTraceDictPath().
 *
 * DICT_PATH_READ indicates that all entries on the path must exist but no
 * updates will be needed.
 *
 * DICT_PATH_UPDATE indicates that we are going to be doing an update at the
 * tip of the path, so duplication of shared objects should be done along the
 * way.
 *
 * DICT_PATH_EXISTS indicates that we are performing an existance test and a
 * lookup failure should therefore not be an error. If (and only if) this flag
 * is set, TclTraceDictPath() will return the special value
 * DICT_PATH_NON_EXISTENT if the path is not traceable.
 *
 * DICT_PATH_CREATE (which also requires the DICT_PATH_UPDATE bit to be set)
 * indicates that we are to create non-existant dictionaries on the path.
 */

#define DICT_PATH_READ		0
#define DICT_PATH_UPDATE	1
#define DICT_PATH_EXISTS	2
#define DICT_PATH_CREATE	5

#define DICT_PATH_NON_EXISTENT	((Tcl_Obj *) (void *) 1)

/*
 *----------------------------------------------------------------
 * Data structures related to the filesystem internals
 *----------------------------------------------------------------
 */

/*
 * The version_2 filesystem is private to Tcl. As and when these changes have
 * been thoroughly tested and investigated a new public filesystem interface
 * will be released. The aim is more versatile virtual filesystem interfaces,
 * more efficiency in 'path' manipulation and usage, and cleaner filesystem
 * code internally.
 */

#define TCL_FILESYSTEM_VERSION_2	((Tcl_FSVersion) 0x2)
typedef ClientData (TclFSGetCwdProc2)(ClientData clientData);

/*
 * The following types are used for getting and storing platform-specific file
 * attributes in tclFCmd.c and the various platform-versions of that file.
 * This is done to have as much common code as possible in the file attributes
 * code. For more information about the callbacks, see TclFileAttrsCmd in
 * tclFCmd.c.
 */

typedef int (TclGetFileAttrProc)(Tcl_Interp *interp, int objIndex,
	Tcl_Obj *fileName, Tcl_Obj **attrObjPtrPtr);
typedef int (TclSetFileAttrProc)(Tcl_Interp *interp, int objIndex,
	Tcl_Obj *fileName, Tcl_Obj *attrObjPtr);

typedef struct TclFileAttrProcs {
    TclGetFileAttrProc *getProc;/* The procedure for getting attrs. */
    TclSetFileAttrProc *setProc;/* The procedure for setting attrs. */
} TclFileAttrProcs;

/*
 * Opaque handle used in pipeline routines to encapsulate platform-dependent
 * state.
 */

typedef struct TclFile_ *TclFile;

/*
 * The "globParameters" argument of the function TclGlob is an or'ed
 * combination of the following values:
 */

#define TCL_GLOBMODE_NO_COMPLAIN	1
#define TCL_GLOBMODE_JOIN		2
#define TCL_GLOBMODE_DIR		4
#define TCL_GLOBMODE_TAILS		8

typedef enum Tcl_PathPart {
    TCL_PATH_DIRNAME,
    TCL_PATH_TAIL,
    TCL_PATH_EXTENSION,
    TCL_PATH_ROOT
} Tcl_PathPart;

/*
 *----------------------------------------------------------------
 * Data structures related to obsolete filesystem hooks
 *----------------------------------------------------------------
 */

typedef int (TclStatProc_)(const char *path, struct stat *buf);
typedef int (TclAccessProc_)(const char *path, int mode);
typedef Tcl_Channel (TclOpenFileChannelProc_)(Tcl_Interp *interp,
	const char *fileName, const char *modeString, int permissions);

/*
 *----------------------------------------------------------------
 * Data structures related to procedures
 *----------------------------------------------------------------
 */

typedef Tcl_CmdProc *TclCmdProcType;
typedef Tcl_ObjCmdProc *TclObjCmdProcType;

/*
 *----------------------------------------------------------------
 * Data structures for process-global values.
 *----------------------------------------------------------------
 */

typedef void (TclInitProcessGlobalValueProc)(char **valuePtr, int *lengthPtr,
	Tcl_Encoding *encodingPtr);

/*
 * A ProcessGlobalValue struct exists for each internal value in Tcl that is
 * to be shared among several threads. Each thread sees a (Tcl_Obj) copy of
 * the value, and the master is kept as a counted string, with epoch and mutex
 * control. Each ProcessGlobalValue struct should be a static variable in some
 * file.
 */

typedef struct ProcessGlobalValue {
    int epoch;			/* Epoch counter to detect changes in the
				 * master value. */
    int numBytes;		/* Length of the master string. */
    char *value;		/* The master string value. */
    Tcl_Encoding encoding;	/* system encoding when master string was
				 * initialized. */
    TclInitProcessGlobalValueProc *proc;
    				/* A procedure to initialize the master string
				 * copy when a "get" request comes in before
				 * any "set" request has been received. */
    Tcl_Mutex mutex;		/* Enforce orderly access from multiple
				 * threads. */
    Tcl_ThreadDataKey key;	/* Key for per-thread data holding the
				 * (Tcl_Obj) copy for each thread. */
} ProcessGlobalValue;

/*
 *----------------------------------------------------------------------
 * Flags for TclParseNumber
 *----------------------------------------------------------------------
 */

#define TCL_PARSE_DECIMAL_ONLY		1
				/* Leading zero doesn't denote octal or
				 * hex. */
#define TCL_PARSE_OCTAL_ONLY		2
				/* Parse octal even without prefix. */
#define TCL_PARSE_HEXADECIMAL_ONLY	4
				/* Parse hexadecimal even without prefix. */
#define TCL_PARSE_INTEGER_ONLY		8
				/* Disable floating point parsing. */
#define TCL_PARSE_SCAN_PREFIXES		16
				/* Use [scan] rules dealing with 0?
				 * prefixes. */
#define TCL_PARSE_NO_WHITESPACE		32
				/* Reject leading/trailing whitespace. */
#define TCL_PARSE_BINARY_ONLY	64
				/* Parse binary even without prefix. */

/*
 *----------------------------------------------------------------------
 * Type values TclGetNumberFromObj
 *----------------------------------------------------------------------
 */

#define TCL_NUMBER_LONG		1
#define TCL_NUMBER_WIDE		2
#define TCL_NUMBER_BIG		3
#define TCL_NUMBER_DOUBLE	4
#define TCL_NUMBER_NAN		5

/*
 *----------------------------------------------------------------
 * Variables shared among Tcl modules but not used by the outside world.
 *----------------------------------------------------------------
 */

MODULE_SCOPE char *tclNativeExecutableName;
MODULE_SCOPE int tclFindExecutableSearchDone;
MODULE_SCOPE char *tclMemDumpFileName;
MODULE_SCOPE TclPlatformType tclPlatform;
MODULE_SCOPE Tcl_NotifierProcs tclNotifierHooks;

/*
 * TIP #233 (Virtualized Time)
 * Data for the time hooks, if any.
 */

MODULE_SCOPE Tcl_GetTimeProc *tclGetTimeProcPtr;
MODULE_SCOPE Tcl_ScaleTimeProc *tclScaleTimeProcPtr;
MODULE_SCOPE ClientData tclTimeClientData;

/*
 * Variables denoting the Tcl object types defined in the core.
 */

MODULE_SCOPE const Tcl_ObjType tclBignumType;
MODULE_SCOPE const Tcl_ObjType tclBooleanType;
MODULE_SCOPE const Tcl_ObjType tclByteArrayType;
MODULE_SCOPE const Tcl_ObjType tclByteCodeType;
MODULE_SCOPE const Tcl_ObjType tclDoubleType;
MODULE_SCOPE const Tcl_ObjType tclEndOffsetType;
MODULE_SCOPE const Tcl_ObjType tclIntType;
MODULE_SCOPE const Tcl_ObjType tclListType;
MODULE_SCOPE const Tcl_ObjType tclDictType;
MODULE_SCOPE const Tcl_ObjType tclProcBodyType;
MODULE_SCOPE const Tcl_ObjType tclStringType;
MODULE_SCOPE const Tcl_ObjType tclArraySearchType;
MODULE_SCOPE const Tcl_ObjType tclEnsembleCmdType;
#ifndef NO_WIDE_TYPE
MODULE_SCOPE const Tcl_ObjType tclWideIntType;
#endif
MODULE_SCOPE const Tcl_ObjType tclRegexpType;
MODULE_SCOPE Tcl_ObjType tclCmdNameType;

/*
 * Variables denoting the hash key types defined in the core.
 */

MODULE_SCOPE const Tcl_HashKeyType tclArrayHashKeyType;
MODULE_SCOPE const Tcl_HashKeyType tclOneWordHashKeyType;
MODULE_SCOPE const Tcl_HashKeyType tclStringHashKeyType;
MODULE_SCOPE const Tcl_HashKeyType tclObjHashKeyType;

/*
 * The head of the list of free Tcl objects, and the total number of Tcl
 * objects ever allocated and freed.
 */

MODULE_SCOPE Tcl_Obj *	tclFreeObjList;

#ifdef TCL_COMPILE_STATS
MODULE_SCOPE long	tclObjsAlloced;
MODULE_SCOPE long	tclObjsFreed;
#define TCL_MAX_SHARED_OBJ_STATS 5
MODULE_SCOPE long	tclObjsShared[TCL_MAX_SHARED_OBJ_STATS];
#endif /* TCL_COMPILE_STATS */

/*
 * Pointer to a heap-allocated string of length zero that the Tcl core uses as
 * the value of an empty string representation for an object. This value is
 * shared by all new objects allocated by Tcl_NewObj.
 */

MODULE_SCOPE char *	tclEmptyStringRep;
MODULE_SCOPE char	tclEmptyString;

/*
 *----------------------------------------------------------------
 * Procedures shared among Tcl modules but not used by the outside world,
 * introduced by/for NRE.
 *----------------------------------------------------------------
 */

MODULE_SCOPE Tcl_ObjCmdProc TclNRApplyObjCmd;
MODULE_SCOPE Tcl_ObjCmdProc TclNRUplevelObjCmd;
MODULE_SCOPE Tcl_ObjCmdProc TclNRCatchObjCmd;
MODULE_SCOPE Tcl_ObjCmdProc TclNRExprObjCmd;
MODULE_SCOPE Tcl_ObjCmdProc TclNRForObjCmd;
MODULE_SCOPE Tcl_ObjCmdProc TclNRForeachCmd;
MODULE_SCOPE Tcl_ObjCmdProc TclNRIfObjCmd;
MODULE_SCOPE Tcl_ObjCmdProc TclNRSourceObjCmd;
MODULE_SCOPE Tcl_ObjCmdProc TclNRSubstObjCmd;
MODULE_SCOPE Tcl_ObjCmdProc TclNRSwitchObjCmd;
MODULE_SCOPE Tcl_ObjCmdProc TclNRTryObjCmd;
MODULE_SCOPE Tcl_ObjCmdProc TclNRWhileObjCmd;

MODULE_SCOPE Tcl_NRPostProc TclNRForIterCallback;
MODULE_SCOPE Tcl_ObjCmdProc TclNRTailcallObjCmd;
MODULE_SCOPE Tcl_ObjCmdProc TclNRCoroutineObjCmd;
MODULE_SCOPE Tcl_ObjCmdProc TclNRYieldObjCmd;
MODULE_SCOPE Tcl_ObjCmdProc TclNRYieldmObjCmd;
MODULE_SCOPE Tcl_ObjCmdProc TclNRYieldToObjCmd;

MODULE_SCOPE void  TclSpliceTailcall(Tcl_Interp *interp,
	               struct NRE_callback *tailcallPtr);

/* //
 * This structure holds the data for the various iteration callbacks used to
 * NRE the 'for' and 'while' commands. We need a separate structure because we
 * have more than the 4 client data entries we can provide directly thorugh
 * the callback API. It is the 'word' information which puts us over the
 * limit. It is needed because the loop body is argument 4 of 'for' and
 * argument 2 of 'while'. Not providing the correct index confuses the #280
 * code. We TclSmallAlloc/Free this.
 */

typedef struct ForIterData {
    Tcl_Obj *cond;		/* Loop condition expression. */
    Tcl_Obj *body;		/* Loop body. */
    Tcl_Obj *next;		/* Loop step script, NULL for 'while'. */
    const char *msg;		/* Error message part. */
} ForIterData;

/* TIP #357 - Structure doing the bookkeeping of handles for Tcl_LoadFile
 *            and Tcl_FindSymbol. This structure corresponds to an opaque
 *            typedef in tcl.h */

typedef void* TclFindSymbolProc(Tcl_Interp* interp, Tcl_LoadHandle loadHandle,
				const char* symbol);
struct Tcl_LoadHandle_ {
    ClientData clientData;	/* Client data is the load handle in the
				 * native filesystem if a module was loaded
				 * there, or an opaque pointer to a structure
				 * for further bookkeeping on load-from-VFS
				 * and load-from-memory */
    TclFindSymbolProc* findSymbolProcPtr;
				/* Procedure that resolves symbols in a
				 * loaded module */
    Tcl_FSUnloadFileProc* unloadFileProcPtr;
				/* Procedure that unloads a loaded module */
};

/* Flags for conversion of doubles to digit strings */

#define TCL_DD_SHORTEST 		0x4
				/* Use the shortest possible string */
#define TCL_DD_STEELE   		0x5
				/* Use the original Steele&White algorithm */
#define TCL_DD_E_FORMAT 		0x2
				/* Use a fixed-length string of digits,
				 * suitable for E format*/
#define TCL_DD_F_FORMAT 		0x3
				/* Use a fixed number of digits after the
				 * decimal point, suitable for F format */

#define TCL_DD_SHORTEN_FLAG 		0x4
				/* Allow return of a shorter digit string
				 * if it converts losslessly */
#define TCL_DD_NO_QUICK 		0x8
				/* Debug flag: forbid quick FP conversion */

#define TCL_DD_CONVERSION_TYPE_MASK	0x3
				/* Mask to isolate the conversion type */
#define TCL_DD_STEELE0 			0x1
				/* 'Steele&White' after masking */
#define TCL_DD_SHORTEST0		0x0
				/* 'Shortest possible' after masking */

/*
 *----------------------------------------------------------------
 * Procedures shared among Tcl modules but not used by the outside world:
 *----------------------------------------------------------------
 */

MODULE_SCOPE void	TclAppendBytesToByteArray(Tcl_Obj *objPtr,
			    const unsigned char *bytes, int len);
MODULE_SCOPE int	TclNREvalCmd(Tcl_Interp *interp, Tcl_Obj *objPtr,
			    int flags);
MODULE_SCOPE void	TclPushTailcallPoint(Tcl_Interp *interp);
MODULE_SCOPE int	TclArraySet(Tcl_Interp *interp,
			    Tcl_Obj *arrayNameObj, Tcl_Obj *arrayElemObj);
MODULE_SCOPE double	TclBignumToDouble(const mp_int *bignum);
MODULE_SCOPE int	TclByteArrayMatch(const unsigned char *string,
			    int strLen, const unsigned char *pattern,
			    int ptnLen, int flags);
MODULE_SCOPE double	TclCeil(const mp_int *a);
MODULE_SCOPE int	TclCheckBadOctal(Tcl_Interp *interp,
			    const char *value);
MODULE_SCOPE int	TclChanCaughtErrorBypass(Tcl_Interp *interp,
			    Tcl_Channel chan);
MODULE_SCOPE Tcl_ObjCmdProc TclChannelNamesCmd;
MODULE_SCOPE int	TclClearRootEnsemble(ClientData data[],
			    Tcl_Interp *interp, int result);
MODULE_SCOPE void	TclCleanupLiteralTable(Tcl_Interp *interp,
			    LiteralTable *tablePtr);
<<<<<<< HEAD
=======
MODULE_SCOPE ContLineLoc *TclContinuationsEnter(Tcl_Obj *objPtr, int num,
			    int *loc);
MODULE_SCOPE void	TclContinuationsEnterDerived(Tcl_Obj *objPtr,
			    int start, int *clNext);
MODULE_SCOPE ContLineLoc *TclContinuationsGet(Tcl_Obj *objPtr);
MODULE_SCOPE void	TclContinuationsCopy(Tcl_Obj *objPtr,
			    Tcl_Obj *originObjPtr);
MODULE_SCOPE int	TclConvertElement(const char *src, int length,
			    char *dst, int flags);
>>>>>>> 8d3db053
MODULE_SCOPE void	TclDeleteNamespaceVars(Namespace *nsPtr);
MODULE_SCOPE Tcl_ObjCmdProc TclFileAttrsCmd;
MODULE_SCOPE Tcl_ObjCmdProc TclFileCopyCmd;
MODULE_SCOPE Tcl_ObjCmdProc TclFileDeleteCmd;
MODULE_SCOPE Tcl_ObjCmdProc TclFileLinkCmd;
MODULE_SCOPE Tcl_ObjCmdProc TclFileMakeDirsCmd;
MODULE_SCOPE Tcl_ObjCmdProc TclFileReadLinkCmd;
MODULE_SCOPE Tcl_ObjCmdProc TclFileRenameCmd;
MODULE_SCOPE Tcl_ObjCmdProc TclFileTemporaryCmd;
MODULE_SCOPE void	TclCreateLateExitHandler(Tcl_ExitProc *proc,
			    ClientData clientData);
MODULE_SCOPE void	TclDeleteLateExitHandler(Tcl_ExitProc *proc,
			    ClientData clientData);
MODULE_SCOPE void	TclFinalizeAllocSubsystem(void);
MODULE_SCOPE void	TclFinalizeAsync(void);
MODULE_SCOPE void	TclFinalizeDoubleConversion(void);
MODULE_SCOPE void	TclFinalizeEncodingSubsystem(void);
MODULE_SCOPE void	TclFinalizeEnvironment(void);
MODULE_SCOPE void	TclFinalizeEvaluation(void);
MODULE_SCOPE void	TclFinalizeExecution(void);
MODULE_SCOPE void	TclFinalizeIOSubsystem(void);
MODULE_SCOPE void	TclFinalizeFilesystem(void);
MODULE_SCOPE void	TclResetFilesystem(void);
MODULE_SCOPE void	TclFinalizeLoad(void);
MODULE_SCOPE void	TclFinalizeLock(void);
MODULE_SCOPE void	TclFinalizeMemorySubsystem(void);
MODULE_SCOPE void	TclFinalizeNotifier(void);
MODULE_SCOPE void	TclFinalizeObjects(void);
MODULE_SCOPE void	TclFinalizePreserve(void);
MODULE_SCOPE void	TclFinalizeSynchronization(void);
MODULE_SCOPE void	TclFinalizeThreadAlloc(void);
MODULE_SCOPE void	TclFinalizeThreadData(void);
MODULE_SCOPE void	TclFinalizeThreadObjects(void);
MODULE_SCOPE double	TclFloor(const mp_int *a);
MODULE_SCOPE void	TclFormatNaN(double value, char *buffer);
MODULE_SCOPE int	TclFSFileAttrIndex(Tcl_Obj *pathPtr,
			    const char *attributeName, int *indexPtr);
MODULE_SCOPE int	TclNREvalFile(Tcl_Interp *interp, Tcl_Obj *pathPtr,
			    const char *encodingName);
MODULE_SCOPE void	TclFSUnloadTempFile(Tcl_LoadHandle loadHandle);
MODULE_SCOPE int *	TclGetAsyncReadyPtr(void);
MODULE_SCOPE Tcl_Obj *	TclGetBgErrorHandler(Tcl_Interp *interp);
MODULE_SCOPE int	TclGetChannelFromObj(Tcl_Interp *interp,
			    Tcl_Obj *objPtr, Tcl_Channel *chanPtr,
			    int *modePtr, int flags);
MODULE_SCOPE int TclGetCompletionCodeFromObj(Tcl_Interp *interp,
			    Tcl_Obj *value, int *code);
MODULE_SCOPE int	TclGetNumberFromObj(Tcl_Interp *interp,
			    Tcl_Obj *objPtr, ClientData *clientDataPtr,
			    int *typePtr);
MODULE_SCOPE int	TclGetOpenModeEx(Tcl_Interp *interp,
			    const char *modeString, int *seekFlagPtr,
			    int *binaryPtr);
MODULE_SCOPE Tcl_Obj *	TclGetProcessGlobalValue(ProcessGlobalValue *pgvPtr);
MODULE_SCOPE int	TclGlob(Tcl_Interp *interp, char *pattern,
			    Tcl_Obj *unquotedPrefix, int globFlags,
			    Tcl_GlobTypeData *types);
MODULE_SCOPE int	TclIncrObj(Tcl_Interp *interp, Tcl_Obj *valuePtr,
			    Tcl_Obj *incrPtr);
MODULE_SCOPE Tcl_Obj *	TclIncrObjVar2(Tcl_Interp *interp, Tcl_Obj *part1Ptr,
			    Tcl_Obj *part2Ptr, Tcl_Obj *incrPtr, int flags);
MODULE_SCOPE int	TclInfoExistsCmd(ClientData dummy, Tcl_Interp *interp,
			    int objc, Tcl_Obj *const objv[]);
MODULE_SCOPE int	TclInfoCoroutineCmd(ClientData dummy, Tcl_Interp *interp,
			    int objc, Tcl_Obj *const objv[]);
MODULE_SCOPE int	TclInfoGlobalsCmd(ClientData dummy, Tcl_Interp *interp,
			    int objc, Tcl_Obj *const objv[]);
MODULE_SCOPE int	TclInfoLocalsCmd(ClientData dummy, Tcl_Interp *interp,
			    int objc, Tcl_Obj *const objv[]);
MODULE_SCOPE int	TclInfoVarsCmd(ClientData dummy, Tcl_Interp *interp,
			    int objc, Tcl_Obj *const objv[]);
MODULE_SCOPE void	TclInitAlloc(void);
MODULE_SCOPE void	TclInitDbCkalloc(void);
MODULE_SCOPE void	TclInitDoubleConversion(void);
MODULE_SCOPE void	TclInitEmbeddedConfigurationInformation(
			    Tcl_Interp *interp);
MODULE_SCOPE void	TclInitEncodingSubsystem(void);
MODULE_SCOPE void	TclInitIOSubsystem(void);
MODULE_SCOPE void	TclInitLimitSupport(Tcl_Interp *interp);
MODULE_SCOPE void	TclInitNamespaceSubsystem(void);
MODULE_SCOPE void	TclInitNotifier(void);
MODULE_SCOPE void	TclInitObjSubsystem(void);
MODULE_SCOPE void	TclInitSubsystems(void);
MODULE_SCOPE int	TclInterpReady(Tcl_Interp *interp);
MODULE_SCOPE int	TclIsLocalScalar(const char *src, int len);
MODULE_SCOPE int	TclIsSpaceProc(char byte);
MODULE_SCOPE int	TclJoinThread(Tcl_ThreadId id, int *result);
MODULE_SCOPE void	TclLimitRemoveAllHandlers(Tcl_Interp *interp);
MODULE_SCOPE Tcl_Obj *	TclLindexList(Tcl_Interp *interp,
			    Tcl_Obj *listPtr, Tcl_Obj *argPtr);
MODULE_SCOPE Tcl_Obj *	TclLindexFlat(Tcl_Interp *interp, Tcl_Obj *listPtr,
			    int indexCount, Tcl_Obj *const indexArray[]);
/* TIP #280 */
MODULE_SCOPE void	TclListLines(Tcl_Obj *listObj, int line, int n,
			    int *lines, Tcl_Obj *const *elems);
MODULE_SCOPE Tcl_Obj *	TclListObjCopy(Tcl_Interp *interp, Tcl_Obj *listPtr);
MODULE_SCOPE Tcl_Obj *	TclLsetList(Tcl_Interp *interp, Tcl_Obj *listPtr,
			    Tcl_Obj *indexPtr, Tcl_Obj *valuePtr);
MODULE_SCOPE Tcl_Obj *	TclLsetFlat(Tcl_Interp *interp, Tcl_Obj *listPtr,
			    int indexCount, Tcl_Obj *const indexArray[],
			    Tcl_Obj *valuePtr);
MODULE_SCOPE Tcl_Command TclMakeEnsemble(Tcl_Interp *interp, const char *name,
			    const EnsembleImplMap map[]);
MODULE_SCOPE int	TclMaxListLength(const char *bytes, int numBytes,
			    const char **endPtr);
MODULE_SCOPE int	TclMergeReturnOptions(Tcl_Interp *interp, int objc,
			    Tcl_Obj *const objv[], Tcl_Obj **optionsPtrPtr,
			    int *codePtr, int *levelPtr);
MODULE_SCOPE int	TclNokia770Doubles(void);
MODULE_SCOPE void	TclNsDecrRefCount(Namespace *nsPtr);
MODULE_SCOPE void	TclObjVarErrMsg(Tcl_Interp *interp, Tcl_Obj *part1Ptr,
			    Tcl_Obj *part2Ptr, const char *operation,
			    const char *reason, int index);
MODULE_SCOPE int	TclObjInvokeNamespace(Tcl_Interp *interp,
			    int objc, Tcl_Obj *const objv[],
			    Tcl_Namespace *nsPtr, int flags);
MODULE_SCOPE int	TclObjUnsetVar2(Tcl_Interp *interp,
			    Tcl_Obj *part1Ptr, Tcl_Obj *part2Ptr, int flags);
MODULE_SCOPE int	TclParseBackslash(const char *src,
			    int numBytes, int *readPtr, char *dst);
MODULE_SCOPE int	TclParseHex(const char *src, int numBytes,
			    Tcl_UniChar *resultPtr);
MODULE_SCOPE int	TclParseNumber(Tcl_Interp *interp, Tcl_Obj *objPtr,
			    const char *expected, const char *bytes,
			    int numBytes, const char **endPtrPtr, int flags);
MODULE_SCOPE void	TclParseInit(Tcl_Interp *interp, const char *string,
			    int numBytes, Tcl_Parse *parsePtr);
MODULE_SCOPE int	TclParseAllWhiteSpace(const char *src, int numBytes);
MODULE_SCOPE int	TclProcessReturn(Tcl_Interp *interp,
			    int code, int level, Tcl_Obj *returnOpts);
MODULE_SCOPE int	TclpObjLstat(Tcl_Obj *pathPtr, Tcl_StatBuf *buf);
MODULE_SCOPE Tcl_Obj *	TclpTempFileName(void);
MODULE_SCOPE Tcl_Obj *  TclpTempFileNameForLibrary(Tcl_Interp *interp, Tcl_Obj* pathPtr);
MODULE_SCOPE Tcl_Obj *	TclNewFSPathObj(Tcl_Obj *dirPtr, const char *addStrRep,
			    int len);
MODULE_SCOPE int	TclpDeleteFile(const void *path);
MODULE_SCOPE void	TclpFinalizeCondition(Tcl_Condition *condPtr);
MODULE_SCOPE void	TclpFinalizeMutex(Tcl_Mutex *mutexPtr);
MODULE_SCOPE void	TclpFinalizePipes(void);
MODULE_SCOPE void	TclpFinalizeSockets(void);
MODULE_SCOPE int	TclCreateSocketAddress(Tcl_Interp *interp,
			    struct addrinfo **addrlist,
			    const char *host, int port, int willBind,
			    const char **errorMsgPtr);
MODULE_SCOPE int	TclpThreadCreate(Tcl_ThreadId *idPtr,
			    Tcl_ThreadCreateProc *proc, ClientData clientData,
			    int stackSize, int flags);
MODULE_SCOPE int	TclpFindVariable(const char *name, int *lengthPtr);
MODULE_SCOPE void	TclpInitLibraryPath(char **valuePtr,
			    int *lengthPtr, Tcl_Encoding *encodingPtr);
MODULE_SCOPE void	TclpInitLock(void);
MODULE_SCOPE void	TclpInitPlatform(void);
MODULE_SCOPE void	TclpInitUnlock(void);
MODULE_SCOPE int	TclpLoadFile(Tcl_Interp *interp, Tcl_Obj *pathPtr,
			    const char *sym1, const char *sym2,
			    Tcl_PackageInitProc **proc1Ptr,
			    Tcl_PackageInitProc **proc2Ptr,
			    ClientData *clientDataPtr,
			    Tcl_FSUnloadFileProc **unloadProcPtr);
MODULE_SCOPE Tcl_Obj *	TclpObjListVolumes(void);
MODULE_SCOPE void	TclpMasterLock(void);
MODULE_SCOPE void	TclpMasterUnlock(void);
MODULE_SCOPE int	TclpMatchFiles(Tcl_Interp *interp, char *separators,
			    Tcl_DString *dirPtr, char *pattern, char *tail);
MODULE_SCOPE int	TclpObjNormalizePath(Tcl_Interp *interp,
			    Tcl_Obj *pathPtr, int nextCheckpoint);
MODULE_SCOPE void	TclpNativeJoinPath(Tcl_Obj *prefix, const char *joining);
MODULE_SCOPE Tcl_Obj *	TclpNativeSplitPath(Tcl_Obj *pathPtr, int *lenPtr);
MODULE_SCOPE Tcl_PathType TclpGetNativePathType(Tcl_Obj *pathPtr,
			    int *driveNameLengthPtr, Tcl_Obj **driveNameRef);
MODULE_SCOPE int	TclCrossFilesystemCopy(Tcl_Interp *interp,
			    Tcl_Obj *source, Tcl_Obj *target);
MODULE_SCOPE int	TclpMatchInDirectory(Tcl_Interp *interp,
			    Tcl_Obj *resultPtr, Tcl_Obj *pathPtr,
			    const char *pattern, Tcl_GlobTypeData *types);
MODULE_SCOPE ClientData	TclpGetNativeCwd(ClientData clientData);
MODULE_SCOPE Tcl_FSDupInternalRepProc TclNativeDupInternalRep;
MODULE_SCOPE Tcl_Obj *	TclpObjLink(Tcl_Obj *pathPtr, Tcl_Obj *toPtr,
			    int linkType);
MODULE_SCOPE int	TclpObjChdir(Tcl_Obj *pathPtr);
MODULE_SCOPE Tcl_Channel TclpOpenTemporaryFile(Tcl_Obj *dirObj,
			    Tcl_Obj *basenameObj, Tcl_Obj *extensionObj,
			    Tcl_Obj *resultingNameObj);
MODULE_SCOPE Tcl_Obj *	TclPathPart(Tcl_Interp *interp, Tcl_Obj *pathPtr,
			    Tcl_PathPart portion);
MODULE_SCOPE char *	TclpReadlink(const char *fileName,
			    Tcl_DString *linkPtr);
MODULE_SCOPE void	TclpSetInterfaces(void);
MODULE_SCOPE void	TclpSetVariables(Tcl_Interp *interp);
MODULE_SCOPE void *	TclThreadStorageKeyGet(Tcl_ThreadDataKey *keyPtr);
MODULE_SCOPE void	TclThreadStorageKeySet(Tcl_ThreadDataKey *keyPtr,
			    void *data);
MODULE_SCOPE void	TclpThreadExit(int status);
MODULE_SCOPE void	TclRememberCondition(Tcl_Condition *mutex);
MODULE_SCOPE void	TclRememberJoinableThread(Tcl_ThreadId id);
MODULE_SCOPE void	TclRememberMutex(Tcl_Mutex *mutex);
MODULE_SCOPE void	TclRemoveScriptLimitCallbacks(Tcl_Interp *interp);
MODULE_SCOPE int	TclReToGlob(Tcl_Interp *interp, const char *reStr,
			    int reStrLen, Tcl_DString *dsPtr, int *flagsPtr);
MODULE_SCOPE int	TclScanElement(const char *string, int length,
			    int *flagPtr);
MODULE_SCOPE void	TclSetBgErrorHandler(Tcl_Interp *interp,
			    Tcl_Obj *cmdPrefix);
MODULE_SCOPE void	TclSetBignumIntRep(Tcl_Obj *objPtr,
			    mp_int *bignumValue);
MODULE_SCOPE void	TclSetCmdNameObj(Tcl_Interp *interp, Tcl_Obj *objPtr,
			    Command *cmdPtr);
MODULE_SCOPE void	TclSetDuplicateObj(Tcl_Obj *dupPtr, Tcl_Obj *objPtr);
MODULE_SCOPE void	TclSetProcessGlobalValue(ProcessGlobalValue *pgvPtr,
			    Tcl_Obj *newValue, Tcl_Encoding encoding);
MODULE_SCOPE void	TclSignalExitThread(Tcl_ThreadId id, int result);
MODULE_SCOPE void *	TclStackRealloc(Tcl_Interp *interp, void *ptr,
			    int numBytes);
MODULE_SCOPE int	TclStringMatch(const char *str, int strLen,
			    const char *pattern, int ptnLen, int flags);
MODULE_SCOPE int	TclStringMatchObj(Tcl_Obj *stringObj,
			    Tcl_Obj *patternObj, int flags);
MODULE_SCOPE Tcl_Obj *	TclStringObjReverse(Tcl_Obj *objPtr);
MODULE_SCOPE void	TclSubstCompile(Tcl_Interp *interp, const char *bytes,
			    int numBytes, int flags, struct CompileEnv *envPtr);
MODULE_SCOPE int	TclSubstOptions(Tcl_Interp *interp, int numOpts,
			    Tcl_Obj *const opts[], int *flagPtr);
MODULE_SCOPE void	TclSubstParse(Tcl_Interp *interp, const char *bytes,
			    int numBytes, int flags, Tcl_Parse *parsePtr,
			    Tcl_InterpState *statePtr);
MODULE_SCOPE int	TclSubstTokens(Tcl_Interp *interp, Tcl_Token *tokenPtr,
			    int count, int *tokensLeftPtr);
MODULE_SCOPE int	TclTrimLeft(const char *bytes, int numBytes,
			    const char *trim, int numTrim);
MODULE_SCOPE int	TclTrimRight(const char *bytes, int numBytes,
			    const char *trim, int numTrim);
MODULE_SCOPE Tcl_Obj *	TclpNativeToNormalized(ClientData clientData);
MODULE_SCOPE Tcl_Obj *	TclpFilesystemPathType(Tcl_Obj *pathPtr);
MODULE_SCOPE int	TclpDlopen(Tcl_Interp *interp, Tcl_Obj *pathPtr,
			    Tcl_LoadHandle *loadHandle,
			    Tcl_FSUnloadFileProc **unloadProcPtr);
MODULE_SCOPE int	TclpUtime(Tcl_Obj *pathPtr, struct utimbuf *tval);
#ifdef TCL_LOAD_FROM_MEMORY
MODULE_SCOPE void *	TclpLoadMemoryGetBuffer(Tcl_Interp *interp, int size);
MODULE_SCOPE int	TclpLoadMemory(Tcl_Interp *interp, void *buffer,
			    int size, int codeSize, Tcl_LoadHandle *loadHandle,
			    Tcl_FSUnloadFileProc **unloadProcPtr);
#endif
MODULE_SCOPE void	TclInitThreadStorage(void);
MODULE_SCOPE void	TclFinalizeThreadDataThread(void);
MODULE_SCOPE void	TclFinalizeThreadStorage(void);
#ifdef TCL_WIDE_CLICKS
MODULE_SCOPE Tcl_WideInt TclpGetWideClicks(void);
MODULE_SCOPE double	TclpWideClicksToNanoseconds(Tcl_WideInt clicks);
#endif
MODULE_SCOPE Tcl_Obj *	TclDisassembleByteCodeObj(Tcl_Obj *objPtr);
MODULE_SCOPE int	TclZlibInit(Tcl_Interp *interp);
MODULE_SCOPE void *	TclpThreadCreateKey(void);
MODULE_SCOPE void	TclpThreadDeleteKey(void *keyPtr);
MODULE_SCOPE void	TclpThreadSetMasterTSD(void *tsdKeyPtr, void *ptr);
MODULE_SCOPE void *	TclpThreadGetMasterTSD(void *tsdKeyPtr);

MODULE_SCOPE void	TclErrorStackResetIf(Tcl_Interp *interp, const char *msg, int length);

/*
 *----------------------------------------------------------------
 * Command procedures in the generic core:
 *----------------------------------------------------------------
 */

MODULE_SCOPE int	Tcl_AfterObjCmd(ClientData clientData,
			    Tcl_Interp *interp, int objc,
			    Tcl_Obj *const objv[]);
MODULE_SCOPE int	Tcl_AppendObjCmd(ClientData clientData,
			    Tcl_Interp *interp, int objc,
			    Tcl_Obj *const objv[]);
MODULE_SCOPE int	Tcl_ApplyObjCmd(ClientData clientData,
			    Tcl_Interp *interp, int objc,
			    Tcl_Obj *const objv[]);
MODULE_SCOPE Tcl_Command TclInitArrayCmd(Tcl_Interp *interp);
MODULE_SCOPE Tcl_Command TclInitBinaryCmd(Tcl_Interp *interp);
MODULE_SCOPE int	Tcl_BreakObjCmd(ClientData clientData,
			    Tcl_Interp *interp, int objc,
			    Tcl_Obj *const objv[]);
MODULE_SCOPE int	Tcl_CaseObjCmd(ClientData clientData,
			    Tcl_Interp *interp, int objc,
			    Tcl_Obj *const objv[]);
MODULE_SCOPE int	Tcl_CatchObjCmd(ClientData clientData,
			    Tcl_Interp *interp, int objc,
			    Tcl_Obj *const objv[]);
MODULE_SCOPE int	Tcl_CdObjCmd(ClientData clientData,
			    Tcl_Interp *interp, int objc,
			    Tcl_Obj *const objv[]);
MODULE_SCOPE Tcl_Command TclInitChanCmd(Tcl_Interp *interp);
MODULE_SCOPE int	TclChanCreateObjCmd(ClientData clientData,
			    Tcl_Interp *interp, int objc,
			    Tcl_Obj *const objv[]);
MODULE_SCOPE int	TclChanPostEventObjCmd(ClientData clientData,
			    Tcl_Interp *interp, int objc,
			    Tcl_Obj *const objv[]);
MODULE_SCOPE int	TclChanPopObjCmd(ClientData clientData,
			    Tcl_Interp *interp, int objc, Tcl_Obj *const objv[]);
MODULE_SCOPE int	TclChanPushObjCmd(ClientData clientData,
			    Tcl_Interp *interp, int objc, Tcl_Obj *const objv[]);
MODULE_SCOPE void	TclClockInit(Tcl_Interp *interp);
MODULE_SCOPE int	TclClockOldscanObjCmd(
			    ClientData clientData, Tcl_Interp *interp,
			    int objc, Tcl_Obj *const objv[]);
MODULE_SCOPE int	Tcl_CloseObjCmd(ClientData clientData,
			    Tcl_Interp *interp, int objc,
			    Tcl_Obj *const objv[]);
MODULE_SCOPE int	Tcl_ConcatObjCmd(ClientData clientData,
			    Tcl_Interp *interp, int objc,
			    Tcl_Obj *const objv[]);
MODULE_SCOPE int	Tcl_ContinueObjCmd(ClientData clientData,
			    Tcl_Interp *interp, int objc,
			    Tcl_Obj *const objv[]);
MODULE_SCOPE Tcl_TimerToken TclCreateAbsoluteTimerHandler(
			    Tcl_Time *timePtr, Tcl_TimerProc *proc,
			    ClientData clientData);
MODULE_SCOPE int	TclDefaultBgErrorHandlerObjCmd(
			    ClientData clientData, Tcl_Interp *interp,
			    int objc, Tcl_Obj *const objv[]);
MODULE_SCOPE Tcl_Command TclInitDictCmd(Tcl_Interp *interp);
MODULE_SCOPE int	Tcl_DisassembleObjCmd(ClientData clientData,
			    Tcl_Interp *interp, int objc,
			    Tcl_Obj *const objv[]);
			    
/* Assemble command function */			    
MODULE_SCOPE int	Tcl_AssembleObjCmd(ClientData clientData,
			    Tcl_Interp *interp, int objc,
			    Tcl_Obj *const objv[]);			    
MODULE_SCOPE int	TclNRAssembleObjCmd(ClientData clientData,
			    Tcl_Interp *interp, int objc,
			    Tcl_Obj *const objv[]);			    
			    
MODULE_SCOPE int	Tcl_EncodingObjCmd(ClientData clientData,
			    Tcl_Interp *interp, int objc,
			    Tcl_Obj *const objv[]);
MODULE_SCOPE int	Tcl_EofObjCmd(ClientData clientData,
			    Tcl_Interp *interp, int objc,
			    Tcl_Obj *const objv[]);
MODULE_SCOPE int	Tcl_ErrorObjCmd(ClientData clientData,
			    Tcl_Interp *interp, int objc,
			    Tcl_Obj *const objv[]);
MODULE_SCOPE int	Tcl_EvalObjCmd(ClientData clientData,
			    Tcl_Interp *interp, int objc,
			    Tcl_Obj *const objv[]);
MODULE_SCOPE int	Tcl_ExecObjCmd(ClientData clientData,
			    Tcl_Interp *interp, int objc,
			    Tcl_Obj *const objv[]);
MODULE_SCOPE int	Tcl_ExitObjCmd(ClientData clientData,
			    Tcl_Interp *interp, int objc,
			    Tcl_Obj *const objv[]);
MODULE_SCOPE int	Tcl_ExprObjCmd(ClientData clientData,
			    Tcl_Interp *interp, int objc,
			    Tcl_Obj *const objv[]);
MODULE_SCOPE int	Tcl_FblockedObjCmd(ClientData clientData,
			    Tcl_Interp *interp, int objc,
			    Tcl_Obj *const objv[]);
MODULE_SCOPE int	Tcl_FconfigureObjCmd(
			    ClientData clientData, Tcl_Interp *interp,
			    int objc, Tcl_Obj *const objv[]);
MODULE_SCOPE int	Tcl_FcopyObjCmd(ClientData dummy,
			    Tcl_Interp *interp, int objc,
			    Tcl_Obj *const objv[]);
MODULE_SCOPE Tcl_Command TclInitFileCmd(Tcl_Interp *interp);
MODULE_SCOPE int	TclMakeFileCommandSafe(Tcl_Interp *interp);
MODULE_SCOPE int	Tcl_FileEventObjCmd(ClientData clientData,
			    Tcl_Interp *interp, int objc,
			    Tcl_Obj *const objv[]);
MODULE_SCOPE int	Tcl_FlushObjCmd(ClientData clientData,
			    Tcl_Interp *interp, int objc,
			    Tcl_Obj *const objv[]);
MODULE_SCOPE int	Tcl_ForObjCmd(ClientData clientData,
			    Tcl_Interp *interp, int objc,
			    Tcl_Obj *const objv[]);
MODULE_SCOPE int	Tcl_ForeachObjCmd(ClientData clientData,
			    Tcl_Interp *interp, int objc,
			    Tcl_Obj *const objv[]);
MODULE_SCOPE int	Tcl_FormatObjCmd(ClientData dummy,
			    Tcl_Interp *interp, int objc,
			    Tcl_Obj *const objv[]);
MODULE_SCOPE int	Tcl_GetsObjCmd(ClientData clientData,
			    Tcl_Interp *interp, int objc,
			    Tcl_Obj *const objv[]);
MODULE_SCOPE int	Tcl_GlobalObjCmd(ClientData clientData,
			    Tcl_Interp *interp, int objc,
			    Tcl_Obj *const objv[]);
MODULE_SCOPE int	Tcl_GlobObjCmd(ClientData clientData,
			    Tcl_Interp *interp, int objc,
			    Tcl_Obj *const objv[]);
MODULE_SCOPE int	Tcl_IfObjCmd(ClientData clientData,
			    Tcl_Interp *interp, int objc,
			    Tcl_Obj *const objv[]);
MODULE_SCOPE int	Tcl_IncrObjCmd(ClientData clientData,
			    Tcl_Interp *interp, int objc,
			    Tcl_Obj *const objv[]);
MODULE_SCOPE Tcl_Command TclInitInfoCmd(Tcl_Interp *interp);
MODULE_SCOPE int	Tcl_InterpObjCmd(ClientData clientData,
			    Tcl_Interp *interp, int argc,
			    Tcl_Obj *const objv[]);
MODULE_SCOPE int	Tcl_JoinObjCmd(ClientData clientData,
			    Tcl_Interp *interp, int objc,
			    Tcl_Obj *const objv[]);
MODULE_SCOPE int	Tcl_LappendObjCmd(ClientData clientData,
			    Tcl_Interp *interp, int objc,
			    Tcl_Obj *const objv[]);
MODULE_SCOPE int	Tcl_LassignObjCmd(ClientData clientData,
			    Tcl_Interp *interp, int objc,
			    Tcl_Obj *const objv[]);
MODULE_SCOPE int	Tcl_LindexObjCmd(ClientData clientData,
			    Tcl_Interp *interp, int objc,
			    Tcl_Obj *const objv[]);
MODULE_SCOPE int	Tcl_LinsertObjCmd(ClientData clientData,
			    Tcl_Interp *interp, int objc,
			    Tcl_Obj *const objv[]);
MODULE_SCOPE int	Tcl_LlengthObjCmd(ClientData clientData,
			    Tcl_Interp *interp, int objc,
			    Tcl_Obj *const objv[]);
MODULE_SCOPE int	Tcl_ListObjCmd(ClientData clientData,
			    Tcl_Interp *interp, int objc,
			    Tcl_Obj *const objv[]);
MODULE_SCOPE int	Tcl_LoadObjCmd(ClientData clientData,
			    Tcl_Interp *interp, int objc,
			    Tcl_Obj *const objv[]);
MODULE_SCOPE int	Tcl_LrangeObjCmd(ClientData clientData,
			    Tcl_Interp *interp, int objc,
			    Tcl_Obj *const objv[]);
MODULE_SCOPE int	Tcl_LrepeatObjCmd(ClientData clientData,
			    Tcl_Interp *interp, int objc,
			    Tcl_Obj *const objv[]);
MODULE_SCOPE int	Tcl_LreplaceObjCmd(ClientData clientData,
			    Tcl_Interp *interp, int objc,
			    Tcl_Obj *const objv[]);
MODULE_SCOPE int	Tcl_LreverseObjCmd(ClientData clientData,
			    Tcl_Interp *interp, int objc,
			    Tcl_Obj *const objv[]);
MODULE_SCOPE int	Tcl_LsearchObjCmd(ClientData clientData,
			    Tcl_Interp *interp, int objc,
			    Tcl_Obj *const objv[]);
MODULE_SCOPE int	Tcl_LsetObjCmd(ClientData clientData,
			    Tcl_Interp *interp, int objc,
			    Tcl_Obj *const objv[]);
MODULE_SCOPE int	Tcl_LsortObjCmd(ClientData clientData,
			    Tcl_Interp *interp, int objc,
			    Tcl_Obj *const objv[]);
MODULE_SCOPE Tcl_Command TclInitNamespaceCmd(Tcl_Interp *interp);
MODULE_SCOPE int	TclNamespaceEnsembleCmd(ClientData dummy,
			    Tcl_Interp *interp, int objc,
			    Tcl_Obj *const objv[]);
MODULE_SCOPE int	Tcl_OpenObjCmd(ClientData clientData,
			    Tcl_Interp *interp, int objc,
			    Tcl_Obj *const objv[]);
MODULE_SCOPE int	Tcl_PackageObjCmd(ClientData clientData,
			    Tcl_Interp *interp, int objc,
			    Tcl_Obj *const objv[]);
MODULE_SCOPE int	Tcl_PidObjCmd(ClientData clientData,
			    Tcl_Interp *interp, int objc,
			    Tcl_Obj *const objv[]);
MODULE_SCOPE Tcl_Command TclInitPrefixCmd(Tcl_Interp *interp);
MODULE_SCOPE int	Tcl_PutsObjCmd(ClientData clientData,
			    Tcl_Interp *interp, int objc,
			    Tcl_Obj *const objv[]);
MODULE_SCOPE int	Tcl_PwdObjCmd(ClientData clientData,
			    Tcl_Interp *interp, int objc,
			    Tcl_Obj *const objv[]);
MODULE_SCOPE int	Tcl_ReadObjCmd(ClientData clientData,
			    Tcl_Interp *interp, int objc,
			    Tcl_Obj *const objv[]);
MODULE_SCOPE int	Tcl_RegexpObjCmd(ClientData clientData,
			    Tcl_Interp *interp, int objc,
			    Tcl_Obj *const objv[]);
MODULE_SCOPE int	Tcl_RegsubObjCmd(ClientData clientData,
			    Tcl_Interp *interp, int objc,
			    Tcl_Obj *const objv[]);
MODULE_SCOPE int	Tcl_RenameObjCmd(ClientData clientData,
			    Tcl_Interp *interp, int objc,
			    Tcl_Obj *const objv[]);
MODULE_SCOPE int	Tcl_RepresentationCmd(ClientData clientData,
			    Tcl_Interp *interp, int objc,
			    Tcl_Obj *const objv[]);
MODULE_SCOPE int	Tcl_ReturnObjCmd(ClientData clientData,
			    Tcl_Interp *interp, int objc,
			    Tcl_Obj *const objv[]);
MODULE_SCOPE int	Tcl_ScanObjCmd(ClientData clientData,
			    Tcl_Interp *interp, int objc,
			    Tcl_Obj *const objv[]);
MODULE_SCOPE int	Tcl_SeekObjCmd(ClientData clientData,
			    Tcl_Interp *interp, int objc,
			    Tcl_Obj *const objv[]);
MODULE_SCOPE int	Tcl_SetObjCmd(ClientData clientData,
			    Tcl_Interp *interp, int objc,
			    Tcl_Obj *const objv[]);
MODULE_SCOPE int	Tcl_SplitObjCmd(ClientData clientData,
			    Tcl_Interp *interp, int objc,
			    Tcl_Obj *const objv[]);
MODULE_SCOPE int	Tcl_SocketObjCmd(ClientData clientData,
			    Tcl_Interp *interp, int objc,
			    Tcl_Obj *const objv[]);
MODULE_SCOPE int	Tcl_SourceObjCmd(ClientData clientData,
			    Tcl_Interp *interp, int objc,
			    Tcl_Obj *const objv[]);
MODULE_SCOPE Tcl_Command TclInitStringCmd(Tcl_Interp *interp);
MODULE_SCOPE int	Tcl_SubstObjCmd(ClientData clientData,
			    Tcl_Interp *interp, int objc,
			    Tcl_Obj *const objv[]);
MODULE_SCOPE int	Tcl_SwitchObjCmd(ClientData clientData,
			    Tcl_Interp *interp, int objc,
			    Tcl_Obj *const objv[]);
MODULE_SCOPE int	Tcl_TellObjCmd(ClientData clientData,
			    Tcl_Interp *interp, int objc,
			    Tcl_Obj *const objv[]);
MODULE_SCOPE int	Tcl_ThrowObjCmd(ClientData dummy, Tcl_Interp *interp,
			    int objc, Tcl_Obj *const objv[]);
MODULE_SCOPE int	Tcl_TimeObjCmd(ClientData clientData,
			    Tcl_Interp *interp, int objc,
			    Tcl_Obj *const objv[]);
MODULE_SCOPE int	Tcl_TraceObjCmd(ClientData clientData,
			    Tcl_Interp *interp, int objc,
			    Tcl_Obj *const objv[]);
MODULE_SCOPE int	Tcl_TryObjCmd(ClientData clientData,
			    Tcl_Interp *interp, int objc,
			    Tcl_Obj *const objv[]);
MODULE_SCOPE int	Tcl_UnloadObjCmd(ClientData clientData,
			    Tcl_Interp *interp, int objc,
			    Tcl_Obj *const objv[]);
MODULE_SCOPE int	Tcl_UnsetObjCmd(ClientData clientData,
			    Tcl_Interp *interp, int objc,
			    Tcl_Obj *const objv[]);
MODULE_SCOPE int	Tcl_UpdateObjCmd(ClientData clientData,
			    Tcl_Interp *interp, int objc,
			    Tcl_Obj *const objv[]);
MODULE_SCOPE int	Tcl_UplevelObjCmd(ClientData clientData,
			    Tcl_Interp *interp, int objc,
			    Tcl_Obj *const objv[]);
MODULE_SCOPE int	Tcl_UpvarObjCmd(ClientData clientData,
			    Tcl_Interp *interp, int objc,
			    Tcl_Obj *const objv[]);
MODULE_SCOPE int	Tcl_VariableObjCmd(ClientData clientData,
			    Tcl_Interp *interp, int objc,
			    Tcl_Obj *const objv[]);
MODULE_SCOPE int	Tcl_VwaitObjCmd(ClientData clientData,
			    Tcl_Interp *interp, int objc,
			    Tcl_Obj *const objv[]);
MODULE_SCOPE int	Tcl_WhileObjCmd(ClientData clientData,
			    Tcl_Interp *interp, int objc,
			    Tcl_Obj *const objv[]);

/*
 *----------------------------------------------------------------
 * Compilation procedures for commands in the generic core:
 *----------------------------------------------------------------
 */

MODULE_SCOPE int	TclCompileAppendCmd(Tcl_Interp *interp,
			    Tcl_Parse *parsePtr, Command *cmdPtr,
			    struct CompileEnv *envPtr);
MODULE_SCOPE int	TclCompileBreakCmd(Tcl_Interp *interp,
			    Tcl_Parse *parsePtr, Command *cmdPtr,
			    struct CompileEnv *envPtr);
MODULE_SCOPE int	TclCompileCatchCmd(Tcl_Interp *interp,
			    Tcl_Parse *parsePtr, Command *cmdPtr,
			    struct CompileEnv *envPtr);
MODULE_SCOPE int	TclCompileContinueCmd(Tcl_Interp *interp,
			    Tcl_Parse *parsePtr, Command *cmdPtr,
			    struct CompileEnv *envPtr);
MODULE_SCOPE int	TclCompileDictAppendCmd(Tcl_Interp *interp,
			    Tcl_Parse *parsePtr, Command *cmdPtr,
			    struct CompileEnv *envPtr);
MODULE_SCOPE int	TclCompileDictForCmd(Tcl_Interp *interp,
			    Tcl_Parse *parsePtr, Command *cmdPtr,
			    struct CompileEnv *envPtr);
MODULE_SCOPE int	TclCompileDictGetCmd(Tcl_Interp *interp,
			    Tcl_Parse *parsePtr, Command *cmdPtr,
			    struct CompileEnv *envPtr);
MODULE_SCOPE int	TclCompileDictIncrCmd(Tcl_Interp *interp,
			    Tcl_Parse *parsePtr, Command *cmdPtr,
			    struct CompileEnv *envPtr);
MODULE_SCOPE int	TclCompileDictLappendCmd(Tcl_Interp *interp,
			    Tcl_Parse *parsePtr, Command *cmdPtr,
			    struct CompileEnv *envPtr);
MODULE_SCOPE int	TclCompileDictSetCmd(Tcl_Interp *interp,
			    Tcl_Parse *parsePtr, Command *cmdPtr,
			    struct CompileEnv *envPtr);
MODULE_SCOPE int	TclCompileDictUpdateCmd(Tcl_Interp *interp,
			    Tcl_Parse *parsePtr, Command *cmdPtr,
			    struct CompileEnv *envPtr);
MODULE_SCOPE int	TclCompileEnsemble(Tcl_Interp *interp,
			    Tcl_Parse *parsePtr, Command *cmdPtr,
			    struct CompileEnv *envPtr);
MODULE_SCOPE int	TclCompileErrorCmd(Tcl_Interp *interp,
			    Tcl_Parse *parsePtr, Command *cmdPtr,
			    struct CompileEnv *envPtr);
MODULE_SCOPE int	TclCompileExprCmd(Tcl_Interp *interp,
			    Tcl_Parse *parsePtr, Command *cmdPtr,
			    struct CompileEnv *envPtr);
MODULE_SCOPE int	TclCompileForCmd(Tcl_Interp *interp,
			    Tcl_Parse *parsePtr, Command *cmdPtr,
			    struct CompileEnv *envPtr);
MODULE_SCOPE int	TclCompileForeachCmd(Tcl_Interp *interp,
			    Tcl_Parse *parsePtr, Command *cmdPtr,
			    struct CompileEnv *envPtr);
MODULE_SCOPE int	TclCompileGlobalCmd(Tcl_Interp *interp,
			    Tcl_Parse *parsePtr, Command *cmdPtr,
			    struct CompileEnv *envPtr);
MODULE_SCOPE int	TclCompileIfCmd(Tcl_Interp *interp,
			    Tcl_Parse *parsePtr, Command *cmdPtr,
			    struct CompileEnv *envPtr);
MODULE_SCOPE int	TclCompileInfoExistsCmd(Tcl_Interp *interp,
			    Tcl_Parse *parsePtr, Command *cmdPtr,
			    struct CompileEnv *envPtr);
MODULE_SCOPE int	TclCompileIncrCmd(Tcl_Interp *interp,
			    Tcl_Parse *parsePtr, Command *cmdPtr,
			    struct CompileEnv *envPtr);
MODULE_SCOPE int	TclCompileLappendCmd(Tcl_Interp *interp,
			    Tcl_Parse *parsePtr, Command *cmdPtr,
			    struct CompileEnv *envPtr);
MODULE_SCOPE int	TclCompileLassignCmd(Tcl_Interp *interp,
			    Tcl_Parse *parsePtr, Command *cmdPtr,
			    struct CompileEnv *envPtr);
MODULE_SCOPE int	TclCompileLindexCmd(Tcl_Interp *interp,
			    Tcl_Parse *parsePtr, Command *cmdPtr,
			    struct CompileEnv *envPtr);
MODULE_SCOPE int	TclCompileListCmd(Tcl_Interp *interp,
			    Tcl_Parse *parsePtr, Command *cmdPtr,
			    struct CompileEnv *envPtr);
MODULE_SCOPE int	TclCompileLlengthCmd(Tcl_Interp *interp,
			    Tcl_Parse *parsePtr, Command *cmdPtr,
			    struct CompileEnv *envPtr);
MODULE_SCOPE int	TclCompileLsetCmd(Tcl_Interp *interp,
			    Tcl_Parse *parsePtr, Command *cmdPtr,
			    struct CompileEnv *envPtr);
MODULE_SCOPE int	TclCompileNamespaceUpvarCmd(Tcl_Interp *interp,
			    Tcl_Parse *parsePtr, Command *cmdPtr,
			    struct CompileEnv *envPtr);
MODULE_SCOPE int	TclCompileNoOp(Tcl_Interp *interp,
			    Tcl_Parse *parsePtr, Command *cmdPtr,
			    struct CompileEnv *envPtr);
MODULE_SCOPE int	TclCompileRegexpCmd(Tcl_Interp *interp,
			    Tcl_Parse *parsePtr, Command *cmdPtr,
			    struct CompileEnv *envPtr);
MODULE_SCOPE int	TclCompileReturnCmd(Tcl_Interp *interp,
			    Tcl_Parse *parsePtr, Command *cmdPtr,
			    struct CompileEnv *envPtr);
MODULE_SCOPE int	TclCompileSetCmd(Tcl_Interp *interp,
			    Tcl_Parse *parsePtr, Command *cmdPtr,
			    struct CompileEnv *envPtr);
MODULE_SCOPE int	TclCompileStringCmpCmd(Tcl_Interp *interp,
			    Tcl_Parse *parsePtr, Command *cmdPtr,
			    struct CompileEnv *envPtr);
MODULE_SCOPE int	TclCompileStringEqualCmd(Tcl_Interp *interp,
			    Tcl_Parse *parsePtr, Command *cmdPtr,
			    struct CompileEnv *envPtr);
MODULE_SCOPE int	TclCompileStringIndexCmd(Tcl_Interp *interp,
			    Tcl_Parse *parsePtr, Command *cmdPtr,
			    struct CompileEnv *envPtr);
MODULE_SCOPE int	TclCompileStringLenCmd(Tcl_Interp *interp,
			    Tcl_Parse *parsePtr, Command *cmdPtr,
			    struct CompileEnv *envPtr);
MODULE_SCOPE int	TclCompileStringMatchCmd(Tcl_Interp *interp,
			    Tcl_Parse *parsePtr, Command *cmdPtr,
			    struct CompileEnv *envPtr);
MODULE_SCOPE int	TclCompileSubstCmd(Tcl_Interp *interp,
			    Tcl_Parse *parsePtr, Command *cmdPtr,
			    struct CompileEnv *envPtr);
MODULE_SCOPE int	TclCompileSwitchCmd(Tcl_Interp *interp,
			    Tcl_Parse *parsePtr, Command *cmdPtr,
			    struct CompileEnv *envPtr);
MODULE_SCOPE int	TclCompileThrowCmd(Tcl_Interp *interp,
			    Tcl_Parse *parsePtr, Command *cmdPtr,
			    struct CompileEnv *envPtr);
MODULE_SCOPE int	TclCompileTryCmd(Tcl_Interp *interp,
			    Tcl_Parse *parsePtr, Command *cmdPtr,
			    struct CompileEnv *envPtr);
MODULE_SCOPE int	TclCompileUnsetCmd(Tcl_Interp *interp,
			    Tcl_Parse *parsePtr, Command *cmdPtr,
			    struct CompileEnv *envPtr);
MODULE_SCOPE int	TclCompileUpvarCmd(Tcl_Interp *interp,
			    Tcl_Parse *parsePtr, Command *cmdPtr,
			    struct CompileEnv *envPtr);
MODULE_SCOPE int	TclCompileVariableCmd(Tcl_Interp *interp,
			    Tcl_Parse *parsePtr, Command *cmdPtr,
			    struct CompileEnv *envPtr);
MODULE_SCOPE int	TclCompileWhileCmd(Tcl_Interp *interp,
			    Tcl_Parse *parsePtr, Command *cmdPtr,
			    struct CompileEnv *envPtr);

MODULE_SCOPE int	TclInvertOpCmd(ClientData clientData,
			    Tcl_Interp *interp, int objc,
			    Tcl_Obj *const objv[]);
MODULE_SCOPE int	TclCompileInvertOpCmd(Tcl_Interp *interp,
			    Tcl_Parse *parsePtr, Command *cmdPtr,
			    struct CompileEnv *envPtr);
MODULE_SCOPE int	TclNotOpCmd(ClientData clientData,
			    Tcl_Interp *interp, int objc,
			    Tcl_Obj *const objv[]);
MODULE_SCOPE int	TclCompileNotOpCmd(Tcl_Interp *interp,
			    Tcl_Parse *parsePtr, Command *cmdPtr,
			    struct CompileEnv *envPtr);
MODULE_SCOPE int	TclAddOpCmd(ClientData clientData,
			    Tcl_Interp *interp, int objc,
			    Tcl_Obj *const objv[]);
MODULE_SCOPE int	TclCompileAddOpCmd(Tcl_Interp *interp,
			    Tcl_Parse *parsePtr, Command *cmdPtr,
			    struct CompileEnv *envPtr);
MODULE_SCOPE int	TclMulOpCmd(ClientData clientData,
			    Tcl_Interp *interp, int objc,
			    Tcl_Obj *const objv[]);
MODULE_SCOPE int	TclCompileMulOpCmd(Tcl_Interp *interp,
			    Tcl_Parse *parsePtr, Command *cmdPtr,
			    struct CompileEnv *envPtr);
MODULE_SCOPE int	TclAndOpCmd(ClientData clientData,
			    Tcl_Interp *interp, int objc,
			    Tcl_Obj *const objv[]);
MODULE_SCOPE int	TclCompileAndOpCmd(Tcl_Interp *interp,
			    Tcl_Parse *parsePtr, Command *cmdPtr,
			    struct CompileEnv *envPtr);
MODULE_SCOPE int	TclOrOpCmd(ClientData clientData,
			    Tcl_Interp *interp, int objc,
			    Tcl_Obj *const objv[]);
MODULE_SCOPE int	TclCompileOrOpCmd(Tcl_Interp *interp,
			    Tcl_Parse *parsePtr, Command *cmdPtr,
			    struct CompileEnv *envPtr);
MODULE_SCOPE int	TclXorOpCmd(ClientData clientData,
			    Tcl_Interp *interp, int objc,
			    Tcl_Obj *const objv[]);
MODULE_SCOPE int	TclCompileXorOpCmd(Tcl_Interp *interp,
			    Tcl_Parse *parsePtr, Command *cmdPtr,
			    struct CompileEnv *envPtr);
MODULE_SCOPE int	TclPowOpCmd(ClientData clientData,
			    Tcl_Interp *interp, int objc,
			    Tcl_Obj *const objv[]);
MODULE_SCOPE int	TclCompilePowOpCmd(Tcl_Interp *interp,
			    Tcl_Parse *parsePtr, Command *cmdPtr,
			    struct CompileEnv *envPtr);
MODULE_SCOPE int	TclLshiftOpCmd(ClientData clientData,
			    Tcl_Interp *interp, int objc,
			    Tcl_Obj *const objv[]);
MODULE_SCOPE int	TclCompileLshiftOpCmd(Tcl_Interp *interp,
			    Tcl_Parse *parsePtr, Command *cmdPtr,
			    struct CompileEnv *envPtr);
MODULE_SCOPE int	TclRshiftOpCmd(ClientData clientData,
			    Tcl_Interp *interp, int objc,
			    Tcl_Obj *const objv[]);
MODULE_SCOPE int	TclCompileRshiftOpCmd(Tcl_Interp *interp,
			    Tcl_Parse *parsePtr, Command *cmdPtr,
			    struct CompileEnv *envPtr);
MODULE_SCOPE int	TclModOpCmd(ClientData clientData,
			    Tcl_Interp *interp, int objc,
			    Tcl_Obj *const objv[]);
MODULE_SCOPE int	TclCompileModOpCmd(Tcl_Interp *interp,
			    Tcl_Parse *parsePtr, Command *cmdPtr,
			    struct CompileEnv *envPtr);
MODULE_SCOPE int	TclNeqOpCmd(ClientData clientData,
			    Tcl_Interp *interp, int objc,
			    Tcl_Obj *const objv[]);
MODULE_SCOPE int	TclCompileNeqOpCmd(Tcl_Interp *interp,
			    Tcl_Parse *parsePtr, Command *cmdPtr,
			    struct CompileEnv *envPtr);
MODULE_SCOPE int	TclStrneqOpCmd(ClientData clientData,
			    Tcl_Interp *interp, int objc,
			    Tcl_Obj *const objv[]);
MODULE_SCOPE int	TclCompileStrneqOpCmd(Tcl_Interp *interp,
			    Tcl_Parse *parsePtr, Command *cmdPtr,
			    struct CompileEnv *envPtr);
MODULE_SCOPE int	TclInOpCmd(ClientData clientData,
			    Tcl_Interp *interp, int objc,
			    Tcl_Obj *const objv[]);
MODULE_SCOPE int	TclCompileInOpCmd(Tcl_Interp *interp,
			    Tcl_Parse *parsePtr, Command *cmdPtr,
			    struct CompileEnv *envPtr);
MODULE_SCOPE int	TclNiOpCmd(ClientData clientData,
			    Tcl_Interp *interp, int objc,
			    Tcl_Obj *const objv[]);
MODULE_SCOPE int	TclCompileNiOpCmd(Tcl_Interp *interp,
			    Tcl_Parse *parsePtr, Command *cmdPtr,
			    struct CompileEnv *envPtr);
MODULE_SCOPE int	TclMinusOpCmd(ClientData clientData,
			    Tcl_Interp *interp, int objc,
			    Tcl_Obj *const objv[]);
MODULE_SCOPE int	TclCompileMinusOpCmd(Tcl_Interp *interp,
			    Tcl_Parse *parsePtr, Command *cmdPtr,
			    struct CompileEnv *envPtr);
MODULE_SCOPE int	TclDivOpCmd(ClientData clientData,
			    Tcl_Interp *interp, int objc,
			    Tcl_Obj *const objv[]);
MODULE_SCOPE int	TclCompileDivOpCmd(Tcl_Interp *interp,
			    Tcl_Parse *parsePtr, Command *cmdPtr,
			    struct CompileEnv *envPtr);
MODULE_SCOPE int	TclLessOpCmd(ClientData clientData,
			    Tcl_Interp *interp, int objc,
			    Tcl_Obj *const objv[]);
MODULE_SCOPE int	TclCompileLessOpCmd(Tcl_Interp *interp,
			    Tcl_Parse *parsePtr, Command *cmdPtr,
			    struct CompileEnv *envPtr);
MODULE_SCOPE int	TclLeqOpCmd(ClientData clientData,
			    Tcl_Interp *interp, int objc,
			    Tcl_Obj *const objv[]);
MODULE_SCOPE int	TclCompileLeqOpCmd(Tcl_Interp *interp,
			    Tcl_Parse *parsePtr, Command *cmdPtr,
			    struct CompileEnv *envPtr);
MODULE_SCOPE int	TclGreaterOpCmd(ClientData clientData,
			    Tcl_Interp *interp, int objc,
			    Tcl_Obj *const objv[]);
MODULE_SCOPE int	TclCompileGreaterOpCmd(Tcl_Interp *interp,
			    Tcl_Parse *parsePtr, Command *cmdPtr,
			    struct CompileEnv *envPtr);
MODULE_SCOPE int	TclGeqOpCmd(ClientData clientData,
			    Tcl_Interp *interp, int objc,
			    Tcl_Obj *const objv[]);
MODULE_SCOPE int	TclCompileGeqOpCmd(Tcl_Interp *interp,
			    Tcl_Parse *parsePtr, Command *cmdPtr,
			    struct CompileEnv *envPtr);
MODULE_SCOPE int	TclEqOpCmd(ClientData clientData,
			    Tcl_Interp *interp, int objc,
			    Tcl_Obj *const objv[]);
MODULE_SCOPE int	TclCompileEqOpCmd(Tcl_Interp *interp,
			    Tcl_Parse *parsePtr, Command *cmdPtr,
			    struct CompileEnv *envPtr);
MODULE_SCOPE int	TclStreqOpCmd(ClientData clientData,
			    Tcl_Interp *interp, int objc,
			    Tcl_Obj *const objv[]);
MODULE_SCOPE int	TclCompileStreqOpCmd(Tcl_Interp *interp,
			    Tcl_Parse *parsePtr, Command *cmdPtr,
			    struct CompileEnv *envPtr);
			    
MODULE_SCOPE int	TclCompileAssembleCmd(Tcl_Interp *interp,
			    Tcl_Parse *parsePtr, Command *cmdPtr,
			    struct CompileEnv *envPtr);

/*
 * Functions defined in generic/tclVar.c and currenttly exported only for use
 * by the bytecode compiler and engine. Some of these could later be placed in
 * the public interface.
 */

MODULE_SCOPE Var *	TclObjLookupVarEx(Tcl_Interp * interp,
			    Tcl_Obj *part1Ptr, Tcl_Obj *part2Ptr, int flags,
			    const char *msg, const int createPart1,
			    const int createPart2, Var **arrayPtrPtr);
MODULE_SCOPE Var *	TclLookupArrayElement(Tcl_Interp *interp,
			    Tcl_Obj *arrayNamePtr, Tcl_Obj *elNamePtr,
			    const int flags, const char *msg,
			    const int createPart1, const int createPart2,
			    Var *arrayPtr, int index);
MODULE_SCOPE Tcl_Obj *	TclPtrGetVar(Tcl_Interp *interp,
			    Var *varPtr, Var *arrayPtr, Tcl_Obj *part1Ptr,
			    Tcl_Obj *part2Ptr, const int flags, int index);
MODULE_SCOPE Tcl_Obj *	TclPtrSetVar(Tcl_Interp *interp,
			    Var *varPtr, Var *arrayPtr, Tcl_Obj *part1Ptr,
			    Tcl_Obj *part2Ptr, Tcl_Obj *newValuePtr,
			    const int flags, int index);
MODULE_SCOPE Tcl_Obj *	TclPtrIncrObjVar(Tcl_Interp *interp,
			    Var *varPtr, Var *arrayPtr, Tcl_Obj *part1Ptr,
			    Tcl_Obj *part2Ptr, Tcl_Obj *incrPtr,
			    const int flags, int index);
MODULE_SCOPE int	TclPtrObjMakeUpvar(Tcl_Interp *interp, Var *otherPtr,
			    Tcl_Obj *myNamePtr, int myFlags, int index);
MODULE_SCOPE int	TclPtrUnsetVar(Tcl_Interp *interp, Var *varPtr,
			    Var *arrayPtr, Tcl_Obj *part1Ptr,
			    Tcl_Obj *part2Ptr, const int flags,
			    int index);
MODULE_SCOPE void	TclInvalidateNsPath(Namespace *nsPtr);

/*
 * The new extended interface to the variable traces.
 */

MODULE_SCOPE int	TclObjCallVarTraces(Interp *iPtr, Var *arrayPtr,
			    Var *varPtr, Tcl_Obj *part1Ptr, Tcl_Obj *part2Ptr,
			    int flags, int leaveErrMsg, int index);

/*
 * So tclObj.c and tclDictObj.c can share these implementations.
 */

MODULE_SCOPE int	TclCompareObjKeys(void *keyPtr, Tcl_HashEntry *hPtr);
MODULE_SCOPE void	TclFreeObjEntry(Tcl_HashEntry *hPtr);
MODULE_SCOPE unsigned	TclHashObjKey(Tcl_HashTable *tablePtr, void *keyPtr);

/*
 *----------------------------------------------------------------
 * Macros used by the Tcl core to create and release Tcl objects.
 * TclNewObj(objPtr) creates a new object denoting an empty string.
 * TclDecrRefCount(objPtr) decrements the object's reference count, and frees
 * the object if its reference count is zero. These macros are inline versions
 * of Tcl_NewObj() and Tcl_DecrRefCount(). Notice that the names differ in not
 * having a "_" after the "Tcl". Notice also that these macros reference their
 * argument more than once, so you should avoid calling them with an
 * expression that is expensive to compute or has side effects. The ANSI C
 * "prototypes" for these macros are:
 *
 * MODULE_SCOPE void	TclNewObj(Tcl_Obj *objPtr);
 * MODULE_SCOPE void	TclDecrRefCount(Tcl_Obj *objPtr);
 *
 * These macros are defined in terms of two macros that depend on memory
 * allocator in use: TclAllocObjStorage, TclFreeObjStorage. They are defined
 * below.
 *----------------------------------------------------------------
 */

/*
 * DTrace object allocation probe macros.
 */

#ifdef USE_DTRACE
#ifndef _TCLDTRACE_H
typedef const char *TclDTraceStr;
#include "tclDTrace.h"
#endif
#define	TCL_DTRACE_OBJ_CREATE(objPtr)	TCL_OBJ_CREATE(objPtr)
#define	TCL_DTRACE_OBJ_FREE(objPtr)	TCL_OBJ_FREE(objPtr)
#else /* USE_DTRACE */
#define	TCL_DTRACE_OBJ_CREATE(objPtr)	{}
#define	TCL_DTRACE_OBJ_FREE(objPtr)	{}
#endif /* USE_DTRACE */

#ifdef TCL_COMPILE_STATS
#  define TclIncrObjsAllocated() \
    tclObjsAlloced++
#  define TclIncrObjsFreed() \
    tclObjsFreed++
#else
#  define TclIncrObjsAllocated()
#  define TclIncrObjsFreed()
#endif /* TCL_COMPILE_STATS */

#  define TclAllocObjStorage(objPtr)		\
	TclAllocObjStorageEx(NULL, (objPtr))

#  define TclFreeObjStorage(objPtr)		\
	TclFreeObjStorageEx(NULL, (objPtr))

#ifndef TCL_MEM_DEBUG
# define TclNewObj(objPtr) \
    TclIncrObjsAllocated(); \
    TclAllocObjStorage(objPtr); \
    (objPtr)->refCount = 0; \
    (objPtr)->bytes    = tclEmptyStringRep; \
    (objPtr)->length   = 0; \
    (objPtr)->typePtr  = NULL; \
    TCL_DTRACE_OBJ_CREATE(objPtr)

/*
 * Invalidate the string rep first so we can use the bytes value for our
 * pointer chain, and signal an obj deletion (as opposed to shimmering) with
 * 'length == -1'.
 * Use empty 'if ; else' to handle use in unbraced outer if/else conditions.
 */

# define TclDecrRefCount(objPtr) \
    if (--(objPtr)->refCount > 0) ; else { \
	if (!(objPtr)->typePtr || !(objPtr)->typePtr->freeIntRepProc) { \
	    TCL_DTRACE_OBJ_FREE(objPtr); \
	    if ((objPtr)->bytes \
		    && ((objPtr)->bytes != tclEmptyStringRep)) { \
		ckfree((char *) (objPtr)->bytes); \
	    } \
	    (objPtr)->length = -1; \
	    TclFreeObjStorage(objPtr); \
	    TclIncrObjsFreed(); \
	} else { \
	    TclFreeObj(objPtr); \
	} \
    }

#if defined(PURIFY)

/*
 * The PURIFY mode is like the regular mode, but instead of doing block
 * Tcl_Obj allocation and keeping a freed list for efficiency, it always
 * allocates and frees a single Tcl_Obj so that tools like Purify can better
 * track memory leaks.
 */

#  define TclAllocObjStorageEx(interp, objPtr) \
	(objPtr) = (Tcl_Obj *) Tcl_Alloc(sizeof(Tcl_Obj))

#  define TclFreeObjStorageEx(interp, objPtr) \
	ckfree((char *) (objPtr))

#undef USE_THREAD_ALLOC
#elif defined(TCL_THREADS) && defined(USE_THREAD_ALLOC)

/*
 * The TCL_THREADS mode is like the regular mode but allocates Tcl_Obj's from
 * per-thread caches.
 */

MODULE_SCOPE Tcl_Obj *	TclThreadAllocObj(void);
MODULE_SCOPE void	TclThreadFreeObj(Tcl_Obj *);
MODULE_SCOPE Tcl_Mutex *TclpNewAllocMutex(void);
MODULE_SCOPE void	TclFreeAllocCache(void *);
MODULE_SCOPE void *	TclpGetAllocCache(void);
MODULE_SCOPE void	TclpSetAllocCache(void *);
MODULE_SCOPE void	TclpFreeAllocMutex(Tcl_Mutex *mutex);
MODULE_SCOPE void	TclpFreeAllocCache(void *);

/*
 * These macros need to be kept in sync with the code of TclThreadAllocObj()
 * and TclThreadFreeObj().
 *
 * Note that the optimiser should resolve the case (interp==NULL) at compile
 * time.
 */

#  define ALLOC_NOBJHIGH 1200

#  define TclAllocObjStorageEx(interp, objPtr)				\
    do {								\
	AllocCache *cachePtr;						\
	if (((interp) == NULL) ||					\
		((cachePtr = ((Interp *)(interp))->allocCache),		\
			(cachePtr->numObjects == 0))) {			\
	    (objPtr) = TclThreadAllocObj();				\
	} else {							\
	    (objPtr) = cachePtr->firstObjPtr;				\
	    cachePtr->firstObjPtr = (objPtr)->internalRep.otherValuePtr; \
	    --cachePtr->numObjects;					\
	}								\
    } while (0)

#  define TclFreeObjStorageEx(interp, objPtr)				\
    do {								\
	AllocCache *cachePtr;						\
	if (((interp) == NULL) ||					\
		((cachePtr = ((Interp *)(interp))->allocCache),		\
			(cachePtr->numObjects >= ALLOC_NOBJHIGH))) {	\
	    TclThreadFreeObj(objPtr);					\
	} else {							\
	    (objPtr)->internalRep.otherValuePtr = cachePtr->firstObjPtr; \
	    cachePtr->firstObjPtr = objPtr;				\
	    ++cachePtr->numObjects;					\
	}								\
    } while (0)

#else /* not PURIFY or USE_THREAD_ALLOC */

#if defined(USE_TCLALLOC) && USE_TCLALLOC
    MODULE_SCOPE void TclFinalizeAllocSubsystem();
    MODULE_SCOPE void TclInitAlloc();
#else
#   define USE_TCLALLOC 0
#endif

#ifdef TCL_THREADS
/* declared in tclObj.c */
MODULE_SCOPE Tcl_Mutex	tclObjMutex;
#endif

#  define TclAllocObjStorageEx(interp, objPtr) \
    do {								\
	Tcl_MutexLock(&tclObjMutex);					\
	if (tclFreeObjList == NULL) {					\
	    TclAllocateFreeObjects();					\
	}								\
	(objPtr) = tclFreeObjList;					\
	tclFreeObjList = (Tcl_Obj *)					\
		tclFreeObjList->internalRep.otherValuePtr;		\
	Tcl_MutexUnlock(&tclObjMutex);					\
    } while (0)

#  define TclFreeObjStorageEx(interp, objPtr) \
    do {							       \
	Tcl_MutexLock(&tclObjMutex);				       \
	(objPtr)->internalRep.otherValuePtr = (void *) tclFreeObjList; \
	tclFreeObjList = (objPtr);				       \
	Tcl_MutexUnlock(&tclObjMutex);				       \
    } while (0)
#endif

#else /* TCL_MEM_DEBUG */
MODULE_SCOPE void	TclDbInitNewObj(Tcl_Obj *objPtr, const char *file,
			    int line);

# define TclDbNewObj(objPtr, file, line) \
    do { \
	TclIncrObjsAllocated();						\
	(objPtr) = (Tcl_Obj *)						\
		Tcl_DbCkalloc(sizeof(Tcl_Obj), (file), (line));		\
	TclDbInitNewObj((objPtr), (file), (line));			\
	TCL_DTRACE_OBJ_CREATE(objPtr);					\
    } while (0)

# define TclNewObj(objPtr) \
    TclDbNewObj(objPtr, __FILE__, __LINE__);

# define TclDecrRefCount(objPtr) \
    Tcl_DbDecrRefCount(objPtr, __FILE__, __LINE__)

# define TclNewListObjDirect(objc, objv) \
    TclDbNewListObjDirect(objc, objv, __FILE__, __LINE__)

#undef USE_THREAD_ALLOC
#endif /* TCL_MEM_DEBUG */

/*
 *----------------------------------------------------------------
 * Macro used by the Tcl core to set a Tcl_Obj's string representation to a
 * copy of the "len" bytes starting at "bytePtr". This code works even if the
 * byte array contains NULLs as long as the length is correct. Because "len"
 * is referenced multiple times, it should be as simple an expression as
 * possible. The ANSI C "prototype" for this macro is:
 *
 * MODULE_SCOPE void TclInitStringRep(Tcl_Obj *objPtr, char *bytePtr, int len);
 *
 * This macro should only be called on an unshared objPtr where
 *  objPtr->typePtr->freeIntRepProc == NULL
 *----------------------------------------------------------------
 */

#define TclInitStringRep(objPtr, bytePtr, len) \
    if ((len) == 0) { \
	(objPtr)->bytes	 = tclEmptyStringRep; \
	(objPtr)->length = 0; \
    } else { \
	(objPtr)->bytes = (char *) ckalloc((unsigned) ((len) + 1)); \
	memcpy((objPtr)->bytes, (bytePtr), (unsigned) (len)); \
	(objPtr)->bytes[len] = '\0'; \
	(objPtr)->length = (len); \
    }

/*
 *----------------------------------------------------------------
 * Macro used by the Tcl core to get the string representation's byte array
 * pointer from a Tcl_Obj. This is an inline version of Tcl_GetString(). The
 * macro's expression result is the string rep's byte pointer which might be
 * NULL. The bytes referenced by this pointer must not be modified by the
 * caller. The ANSI C "prototype" for this macro is:
 *
 * MODULE_SCOPE char *	TclGetString(Tcl_Obj *objPtr);
 *----------------------------------------------------------------
 */

#define TclGetString(objPtr) \
    ((objPtr)->bytes? (objPtr)->bytes : Tcl_GetString((objPtr)))

#define TclGetStringFromObj(objPtr, lenPtr) \
    ((objPtr)->bytes \
	    ? (*(lenPtr) = (objPtr)->length, (objPtr)->bytes)	\
	    : Tcl_GetStringFromObj((objPtr), (lenPtr)))

/*
 *----------------------------------------------------------------
 * Macro used by the Tcl core to clean out an object's internal
 * representation. Does not actually reset the rep's bytes. The ANSI C
 * "prototype" for this macro is:
 *
 * MODULE_SCOPE void	TclFreeIntRep(Tcl_Obj *objPtr);
 *----------------------------------------------------------------
 */

#define TclFreeIntRep(objPtr) \
    if ((objPtr)->typePtr != NULL) { \
	if ((objPtr)->typePtr->freeIntRepProc != NULL) { \
	    (objPtr)->typePtr->freeIntRepProc(objPtr); \
	} \
	(objPtr)->typePtr = NULL; \
    }

/*
 *----------------------------------------------------------------
 * Macro used by the Tcl core to clean out an object's string representation.
 * The ANSI C "prototype" for this macro is:
 *
 * MODULE_SCOPE void	TclInvalidateStringRep(Tcl_Obj *objPtr);
 *----------------------------------------------------------------
 */

#define TclInvalidateStringRep(objPtr) \
    if (objPtr->bytes != NULL) { \
	if (objPtr->bytes != tclEmptyStringRep) { \
	    ckfree((char *) objPtr->bytes); \
	} \
	objPtr->bytes = NULL; \
    }

/*
 *----------------------------------------------------------------
 * Macros used by the Tcl core to grow Tcl_Token arrays. They use the same
 * growth algorithm as used in tclStringObj.c for growing strings. The ANSI C
 * "prototype" for this macro is:
 *
 * MODULE_SCOPE void	TclGrowTokenArray(Tcl_Token *tokenPtr, int used,
 *				int available, int append,
 *				Tcl_Token *staticPtr);
 * MODULE_SCOPE void	TclGrowParseTokenArray(Tcl_Parse *parsePtr,
 *				int append);
 *----------------------------------------------------------------
 */

#define TCL_MAX_TOKENS (int)(UINT_MAX / sizeof(Tcl_Token))
#define TCL_MIN_TOKEN_GROWTH 50
#define TclGrowTokenArray(tokenPtr, used, available, append, staticPtr)	\
    do {								\
	int needed = (used) + (append);					\
	if (needed > TCL_MAX_TOKENS) {					\
	    Tcl_Panic("max # of tokens for a Tcl parse (%d) exceeded",	\
		    TCL_MAX_TOKENS);					\
	}								\
	if (needed > (available)) {					\
	    int allocated = 2 * needed;					\
	    Tcl_Token *oldPtr = (tokenPtr);				\
	    Tcl_Token *newPtr;						\
	    if (oldPtr == (staticPtr)) {				\
		oldPtr = NULL;						\
	    }								\
	    if (allocated > TCL_MAX_TOKENS) {				\
		allocated = TCL_MAX_TOKENS;				\
	    }								\
	    newPtr = (Tcl_Token *) attemptckrealloc((char *) oldPtr,	\
		    (unsigned int) (allocated * sizeof(Tcl_Token)));	\
	    if (newPtr == NULL) {					\
		allocated = needed + (append) + TCL_MIN_TOKEN_GROWTH;	\
		if (allocated > TCL_MAX_TOKENS) {			\
		    allocated = TCL_MAX_TOKENS;				\
		}							\
		newPtr = (Tcl_Token *) ckrealloc((char *) oldPtr,	\
			(unsigned int) (allocated * sizeof(Tcl_Token))); \
	    }								\
	    (available) = allocated;					\
	    if (oldPtr == NULL) {					\
		memcpy(newPtr, staticPtr,				\
			(size_t) ((used) * sizeof(Tcl_Token)));		\
	    }								\
	    (tokenPtr) = newPtr;					\
	}								\
    } while (0)

#define TclGrowParseTokenArray(parsePtr, append)			\
    TclGrowTokenArray((parsePtr)->tokenPtr, (parsePtr)->numTokens,	\
	    (parsePtr)->tokensAvailable, (append),			\
	    (parsePtr)->staticTokens)

/*
 *----------------------------------------------------------------
 * Macro used by the Tcl core get a unicode char from a utf string. It checks
 * to see if we have a one-byte utf char before calling the real
 * Tcl_UtfToUniChar, as this will save a lot of time for primarily ASCII
 * string handling. The macro's expression result is 1 for the 1-byte case or
 * the result of Tcl_UtfToUniChar. The ANSI C "prototype" for this macro is:
 *
 * MODULE_SCOPE int	TclUtfToUniChar(const char *string, Tcl_UniChar *ch);
 *----------------------------------------------------------------
 */

#define TclUtfToUniChar(str, chPtr) \
	((((unsigned char) *(str)) < 0xC0) ? \
	    ((*(chPtr) = (Tcl_UniChar) *(str)), 1) \
	    : Tcl_UtfToUniChar(str, chPtr))

/*
 *----------------------------------------------------------------
 * Macro counterpart of the Tcl_NumUtfChars() function. To be used in speed-
 * -sensitive points where it pays to avoid a function call in the common case
 * of counting along a string of all one-byte characters.  The ANSI C
 * "prototype" for this macro is:
 *
 * MODULE_SCOPE void	TclNumUtfChars(int numChars, const char *bytes,
 *				int numBytes);
 *----------------------------------------------------------------
 */

#define TclNumUtfChars(numChars, bytes, numBytes) \
    do { \
	int count, i = (numBytes); \
	unsigned char *str = (unsigned char *) (bytes); \
	while (i && (*str < 0xC0)) { i--; str++; } \
	count = (numBytes) - i; \
	if (i) { \
	    count += Tcl_NumUtfChars((bytes) + count, i); \
	} \
	(numChars) = count; \
    } while (0);

/*
 *----------------------------------------------------------------
 * Macro that encapsulates the logic that determines when it is safe to
 * interpret a string as a byte array directly. In summary, the object must be
 * a byte array and must not have a string representation (as the operations
 * that it is used in are defined on strings, not byte arrays). Theoretically
 * it is possible to also be efficient in the case where the object's bytes
 * field is filled by generation from the byte array (c.f. list canonicality)
 * but we don't do that at the moment since this is purely about efficiency.
 * The ANSI C "prototype" for this macro is:
 *
 * MODULE_SCOPE int	TclIsPureByteArray(Tcl_Obj *objPtr);
 *----------------------------------------------------------------
 */

#define TclIsPureByteArray(objPtr) \
	(((objPtr)->typePtr==&tclByteArrayType) && ((objPtr)->bytes==NULL))

/*
 *----------------------------------------------------------------
 * Macro used by the Tcl core to compare Unicode strings. On big-endian
 * systems we can use the more efficient memcmp, but this would not be
 * lexically correct on little-endian systems. The ANSI C "prototype" for
 * this macro is:
 *
 * MODULE_SCOPE int	TclUniCharNcmp(const Tcl_UniChar *cs,
 *			    const Tcl_UniChar *ct, unsigned long n);
 *----------------------------------------------------------------
 */

#ifdef WORDS_BIGENDIAN
#   define TclUniCharNcmp(cs,ct,n) memcmp((cs),(ct),(n)*sizeof(Tcl_UniChar))
#else /* !WORDS_BIGENDIAN */
#   define TclUniCharNcmp Tcl_UniCharNcmp
#endif /* WORDS_BIGENDIAN */

/*
 *----------------------------------------------------------------
 * Macro used by the Tcl core to increment a namespace's export export epoch
 * counter. The ANSI C "prototype" for this macro is:
 *
 * MODULE_SCOPE void	TclInvalidateNsCmdLookup(Namespace *nsPtr);
 *----------------------------------------------------------------
 */

#define TclInvalidateNsCmdLookup(nsPtr) \
    if ((nsPtr)->numExportPatterns) {	\
	(nsPtr)->exportLookupEpoch++;	\
    }

/*
 *----------------------------------------------------------------------
 *
 * Core procedures added to libtommath for bignum manipulation.
 *
 *----------------------------------------------------------------------
 */

MODULE_SCOPE Tcl_PackageInitProc TclTommath_Init;
MODULE_SCOPE void	TclBNInitBignumFromLong(mp_int *bignum, long initVal);
MODULE_SCOPE void	TclBNInitBignumFromWideInt(mp_int *bignum,
			    Tcl_WideInt initVal);
MODULE_SCOPE void	TclBNInitBignumFromWideUInt(mp_int *bignum,
			    Tcl_WideUInt initVal);

/*
 *----------------------------------------------------------------------
 *
 * External (platform specific) initialization routine, these declarations
 * explicitly don't use EXTERN since this code does not get compiled into the
 * library:
 *
 *----------------------------------------------------------------------
 */

MODULE_SCOPE Tcl_PackageInitProc TclplatformtestInit;
MODULE_SCOPE Tcl_PackageInitProc TclObjTest_Init;
MODULE_SCOPE Tcl_PackageInitProc TclThread_Init;
MODULE_SCOPE Tcl_PackageInitProc Procbodytest_Init;
MODULE_SCOPE Tcl_PackageInitProc Procbodytest_SafeInit;

/*
 *----------------------------------------------------------------
 * Macro used by the Tcl core to check whether a pattern has any characters
 * special to [string match]. The ANSI C "prototype" for this macro is:
 *
 * MODULE_SCOPE int	TclMatchIsTrivial(const char *pattern);
 *----------------------------------------------------------------
 */

#define TclMatchIsTrivial(pattern) \
    (strpbrk((pattern), "*[?\\") == NULL)

/*
 *----------------------------------------------------------------
 * Macros used by the Tcl core to set a Tcl_Obj's numeric representation
 * avoiding the corresponding function calls in time critical parts of the
 * core. They should only be called on unshared objects. The ANSI C
 * "prototypes" for these macros are:
 *
 * MODULE_SCOPE void	TclSetIntObj(Tcl_Obj *objPtr, int intValue);
 * MODULE_SCOPE void	TclSetLongObj(Tcl_Obj *objPtr, long longValue);
 * MODULE_SCOPE void	TclSetBooleanObj(Tcl_Obj *objPtr, long boolValue);
 * MODULE_SCOPE void	TclSetWideIntObj(Tcl_Obj *objPtr, Tcl_WideInt w);
 * MODULE_SCOPE void	TclSetDoubleObj(Tcl_Obj *objPtr, double d);
 *----------------------------------------------------------------
 */

#define TclSetIntObj(objPtr, i) \
    do {						\
	TclInvalidateStringRep(objPtr);			\
	TclFreeIntRep(objPtr);				\
	(objPtr)->internalRep.longValue = (long)(i);	\
	(objPtr)->typePtr = &tclIntType;		\
    } while (0)

#define TclSetLongObj(objPtr, l) \
    TclSetIntObj((objPtr), (l))

/*
 * NOTE: There is to be no such thing as a "pure" boolean. Boolean values set
 * programmatically go straight to being "int" Tcl_Obj's, with value 0 or 1.
 * The only "boolean" Tcl_Obj's shall be those holding the cached boolean
 * value of strings like: "yes", "no", "true", "false", "on", "off".
 */

#define TclSetBooleanObj(objPtr, b) \
    TclSetIntObj((objPtr), ((b)? 1 : 0));

#ifndef NO_WIDE_TYPE
#define TclSetWideIntObj(objPtr, w) \
    do {							\
	TclInvalidateStringRep(objPtr);				\
	TclFreeIntRep(objPtr);					\
	(objPtr)->internalRep.wideValue = (Tcl_WideInt)(w);	\
	(objPtr)->typePtr = &tclWideIntType;			\
    } while (0)
#endif

#define TclSetDoubleObj(objPtr, d) \
    do {							\
	TclInvalidateStringRep(objPtr);				\
	TclFreeIntRep(objPtr);					\
	(objPtr)->internalRep.doubleValue = (double)(d);	\
	(objPtr)->typePtr = &tclDoubleType;			\
    } while (0)

/*
 *----------------------------------------------------------------
 * Macros used by the Tcl core to create and initialise objects of standard
 * types, avoiding the corresponding function calls in time critical parts of
 * the core. The ANSI C "prototypes" for these macros are:
 *
 * MODULE_SCOPE void	TclNewIntObj(Tcl_Obj *objPtr, int i);
 * MODULE_SCOPE void	TclNewLongObj(Tcl_Obj *objPtr, long l);
 * MODULE_SCOPE void	TclNewBooleanObj(Tcl_Obj *objPtr, int b);
 * MODULE_SCOPE void	TclNewWideObj(Tcl_Obj *objPtr, Tcl_WideInt w);
 * MODULE_SCOPE void	TclNewDoubleObj(Tcl_Obj *objPtr, double d);
 * MODULE_SCOPE void	TclNewStringObj(Tcl_Obj *objPtr, char *s, int len);
 * MODULE_SCOPE void	TclNewLiteralStringObj(Tcl_Obj*objPtr, char*sLiteral);
 *
 *----------------------------------------------------------------
 */

#ifndef TCL_MEM_DEBUG
#define TclNewIntObj(objPtr, i) \
    do {						\
	TclIncrObjsAllocated();				\
	TclAllocObjStorage(objPtr);			\
	(objPtr)->refCount = 0;				\
	(objPtr)->bytes = NULL;				\
	(objPtr)->internalRep.longValue = (long)(i);	\
	(objPtr)->typePtr = &tclIntType;		\
	TCL_DTRACE_OBJ_CREATE(objPtr);			\
    } while (0)

#define TclNewLongObj(objPtr, l) \
    TclNewIntObj((objPtr), (l))

/*
 * NOTE: There is to be no such thing as a "pure" boolean.
 * See comment above TclSetBooleanObj macro above.
 */
#define TclNewBooleanObj(objPtr, b) \
    TclNewIntObj((objPtr), ((b)? 1 : 0))

#define TclNewDoubleObj(objPtr, d) \
    do {							\
	TclIncrObjsAllocated();					\
	TclAllocObjStorage(objPtr);				\
	(objPtr)->refCount = 0;					\
	(objPtr)->bytes = NULL;					\
	(objPtr)->internalRep.doubleValue = (double)(d);	\
	(objPtr)->typePtr = &tclDoubleType;			\
	TCL_DTRACE_OBJ_CREATE(objPtr);				\
    } while (0)

#define TclNewStringObj(objPtr, s, len) \
    do {							\
	TclIncrObjsAllocated();					\
	TclAllocObjStorage(objPtr);				\
	(objPtr)->refCount = 0;					\
	TclInitStringRep((objPtr), (s), (len));			\
	(objPtr)->typePtr = NULL;				\
	TCL_DTRACE_OBJ_CREATE(objPtr);				\
    } while (0)

#else /* TCL_MEM_DEBUG */
#define TclNewIntObj(objPtr, i) \
    (objPtr) = Tcl_NewIntObj(i)

#define TclNewLongObj(objPtr, l) \
    (objPtr) = Tcl_NewLongObj(l)

#define TclNewBooleanObj(objPtr, b) \
    (objPtr) = Tcl_NewBooleanObj(b)

#define TclNewDoubleObj(objPtr, d) \
    (objPtr) = Tcl_NewDoubleObj(d)

#define TclNewStringObj(objPtr, s, len) \
    (objPtr) = Tcl_NewStringObj((s), (len))
#endif /* TCL_MEM_DEBUG */

/*
 * The sLiteral argument *must* be a string literal; the incantation with
 * sizeof(sLiteral "") will fail to compile otherwise.
 */
#define TclNewLiteralStringObj(objPtr, sLiteral) \
    TclNewStringObj((objPtr), (sLiteral), (int) (sizeof(sLiteral "") - 1))

/*
 *----------------------------------------------------------------
 * Macros used by the Tcl core to test for some special double values.
 * The ANSI C "prototypes" for these macros are:
 *
 * MODULE_SCOPE int	TclIsInfinite(double d);
 * MODULE_SCOPE int	TclIsNaN(double d);
 */

#ifdef _MSC_VER
#    define TclIsInfinite(d)	(!(_finite((d))))
#    define TclIsNaN(d)		(_isnan((d)))
#else
#    define TclIsInfinite(d)	((d) > DBL_MAX || (d) < -DBL_MAX)
#    ifdef NO_ISNAN
#	 define TclIsNaN(d)	((d) != (d))
#    else
#	 define TclIsNaN(d)	(isnan(d))
#    endif
#endif

/*
 * ----------------------------------------------------------------------
 * Macro to use to find the offset of a field in a structure. Computes number
 * of bytes from beginning of structure to a given field.
 */

#ifdef offsetof
#define TclOffset(type, field) ((int) offsetof(type, field))
#else
#define TclOffset(type, field) ((int) ((char *) &((type *) 0)->field))
#endif

/*
 *----------------------------------------------------------------
 * Inline version of Tcl_GetCurrentNamespace and Tcl_GetGlobalNamespace.
 */

#define TclGetCurrentNamespace(interp) \
    (Tcl_Namespace *) ((Interp *)(interp))->varFramePtr->nsPtr

#define TclGetGlobalNamespace(interp) \
    (Tcl_Namespace *) ((Interp *)(interp))->globalNsPtr

/*
 *----------------------------------------------------------------
 * Inline version of TclCleanupCommand; still need the function as it is in
 * the internal stubs, but the core can use the macro instead.
 */

#define TclCleanupCommandMacro(cmdPtr) \
    if (--(cmdPtr)->refCount <= 0) { \
	ckfree((char *) (cmdPtr));\
    }

/*
 *----------------------------------------------------------------
 * Inline versions of Tcl_LimitReady() and Tcl_LimitExceeded to limit number
 * of calls out of the critical path. Note that this code isn't particularly
 * readable; the non-inline version (in tclInterp.c) is much easier to
 * understand. Note also that these macros takes different args (iPtr->limit)
 * to the non-inline version.
 */

#define TclLimitExceeded(limit) ((limit).exceeded != 0)

#define TclLimitReady(limit)						\
    (((limit).active == 0) ? 0 :					\
    (++(limit).granularityTicker,					\
    ((((limit).active & TCL_LIMIT_COMMANDS) &&				\
	    (((limit).cmdGranularity == 1) ||				\
	    ((limit).granularityTicker % (limit).cmdGranularity == 0)))	\
	    ? 1 :							\
    (((limit).active & TCL_LIMIT_TIME) &&				\
	    (((limit).timeGranularity == 1) ||				\
	    ((limit).granularityTicker % (limit).timeGranularity == 0)))\
	    ? 1 : 0)))

/*
 * Compile-time assertions: these produce a compile time error if the
 * expression is not known to be true at compile time. If the assertion is
 * known to be false, the compiler (or optimizer?) will error out with
 * "division by zero". If the assertion cannot be evaluated at compile time,
 * the compiler will error out with "non-static initializer".
 *
 * Adapted with permission from
 * http://www.pixelbeat.org/programming/gcc/static_assert.html
 */

#define TCL_CT_ASSERT(e) \
    {enum { ct_assert_value = 1/(!!(e)) };}

/*
 *----------------------------------------------------------------
 * Allocator for small structs (<=sizeof(Tcl_Obj)) using the Tcl_Obj pool.
 * Only checked at compile time.
 *
 * ONLY USE FOR CONSTANT nBytes.
 *
 * DO NOT LET THEM CROSS THREAD BOUNDARIES
 *----------------------------------------------------------------
 */

#define TclSmallAlloc(nbytes, memPtr) \
    TclSmallAllocEx(NULL, (nbytes), (memPtr))

#define TclSmallFree(memPtr) \
    TclSmallFreeEx(NULL, (memPtr))

#ifndef TCL_MEM_DEBUG
#define TclSmallAllocEx(interp, nbytes, memPtr) \
    do {								\
	Tcl_Obj *objPtr;						\
	TCL_CT_ASSERT((nbytes)<=sizeof(Tcl_Obj));			\
	TclIncrObjsAllocated();						\
	TclAllocObjStorageEx((interp), (objPtr));			\
	memPtr = (ClientData) (objPtr);					\
    } while (0)

#define TclSmallFreeEx(interp, memPtr) \
    do {								\
	TclFreeObjStorageEx((interp), (Tcl_Obj *) (memPtr));		\
	TclIncrObjsFreed();						\
    } while (0)

#else    /* TCL_MEM_DEBUG */
#define TclSmallAllocEx(interp, nbytes, memPtr) \
    do {								\
	Tcl_Obj *objPtr;						\
	TCL_CT_ASSERT((nbytes)<=sizeof(Tcl_Obj));			\
	TclNewObj(objPtr);						\
	memPtr = (ClientData) objPtr;					\
    } while (0)

#define TclSmallFreeEx(interp, memPtr) \
    do {								\
	Tcl_Obj *objPtr = (Tcl_Obj *) memPtr;				\
	objPtr->bytes = NULL;						\
	objPtr->typePtr = NULL;						\
	objPtr->refCount = 1;						\
	TclDecrRefCount(objPtr);					\
    } while (0)
#endif   /* TCL_MEM_DEBUG */

/*
 * Support for Clang Static Analyzer <http://clang-analyzer.llvm.org>
 */

#if defined(PURIFY) && defined(__clang__)
#if __has_feature(attribute_analyzer_noreturn) && \
	!defined(Tcl_Panic) && defined(Tcl_Panic_TCL_DECLARED)
void Tcl_Panic(const char *, ...) __attribute__((analyzer_noreturn));
#endif
#if !defined(CLANG_ASSERT)
#include <assert.h>
#define CLANG_ASSERT(x) assert(x)
#endif
#elif !defined(CLANG_ASSERT)
#define CLANG_ASSERT(x)
#endif /* PURIFY && __clang__ */

/*
 *----------------------------------------------------------------
 * Parameters, structs and macros for the non-recursive engine (NRE)
 *----------------------------------------------------------------
 */

#define NRE_USE_SMALL_ALLOC	1  /* Only turn off for debugging purposes. */
#define NRE_ENABLE_ASSERTS	1

/*
 * This is the main data struct for representing NR commands. It is designed
 * to fit in sizeof(Tcl_Obj) in order to exploit the fastest memory allocator
 * available.
 */

typedef struct NRE_callback {
    Tcl_NRPostProc *procPtr;
    ClientData data[4];
    struct NRE_callback *nextPtr;
} NRE_callback;

#define TOP_CB(iPtr) (((Interp *)(iPtr))->execEnvPtr->callbackPtr)

/*
 * Inline version of Tcl_NRAddCallback.
 */

#define TclNRAddCallback(interp,postProcPtr,data0,data1,data2,data3) \
    do {								\
	NRE_callback *callbackPtr;					\
	TCLNR_ALLOC((interp), (callbackPtr));				\
	callbackPtr->procPtr = (postProcPtr);				\
	callbackPtr->data[0] = (ClientData)(data0);			\
	callbackPtr->data[1] = (ClientData)(data1);			\
	callbackPtr->data[2] = (ClientData)(data2);			\
	callbackPtr->data[3] = (ClientData)(data3);			\
	callbackPtr->nextPtr = TOP_CB(interp);				\
	TOP_CB(interp) = callbackPtr;					\
    } while (0)

#define TclNRDeferCallback(interp,postProcPtr,data0,data1,data2,data3) \
    do {								\
	NRE_callback *callbackPtr;					\
	TCLNR_ALLOC((interp), (callbackPtr));				\
	callbackPtr->procPtr = (postProcPtr);				\
	callbackPtr->data[0] = (ClientData)(data0);			\
	callbackPtr->data[1] = (ClientData)(data1);			\
	callbackPtr->data[2] = (ClientData)(data2);			\
	callbackPtr->data[3] = (ClientData)(data3);			\
	callbackPtr->nextPtr = ((Interp *)interp)->deferredCallbacks;	\
	((Interp *)interp)->deferredCallbacks = callbackPtr;		\
    } while (0)

#define TclNRSpliceCallbacks(interp, topPtr) \
    do {					\
	NRE_callback *bottomPtr = topPtr;	\
	while (bottomPtr->nextPtr) {		\
	    bottomPtr = bottomPtr->nextPtr;	\
	}					\
	bottomPtr->nextPtr = TOP_CB(interp);	\
	TOP_CB(interp) = topPtr;		\
    } while (0)

#define TclNRSpliceDeferred(interp)					\
    if (((Interp *)interp)->deferredCallbacks) {			\
	TclNRSpliceCallbacks(interp, ((Interp *)interp)->deferredCallbacks); \
	((Interp *)interp)->deferredCallbacks = NULL;			\
    }

#if NRE_USE_SMALL_ALLOC
#define TCLNR_ALLOC(interp, ptr) \
    TclSmallAllocEx(interp, sizeof(NRE_callback), (ptr))
#define TCLNR_FREE(interp, ptr)  TclSmallFreeEx((interp), (ptr))
#else
#define TCLNR_ALLOC(interp, ptr) \
    (ptr = ((ClientData) ckalloc(sizeof(NRE_callback))))
#define TCLNR_FREE(interp, ptr)  ckfree((char *) (ptr))
#endif

#if NRE_ENABLE_ASSERTS
#define NRE_ASSERT(expr) assert((expr))
#else
#define NRE_ASSERT(expr)
#endif

#include "tclIntDecls.h"
#include "tclIntPlatDecls.h"
#include "tclTomMathDecls.h"

#if !defined(USE_TCL_STUBS) && !defined(TCL_MEM_DEBUG)
#define Tcl_AttemptAlloc(size)        TclpAlloc(size)
#define Tcl_AttemptRealloc(ptr, size) TclpRealloc((ptr), (size))
#define Tcl_Free(ptr)                 TclpFree(ptr)
#endif

#endif /* _TCLINT */

/*
 * Local Variables:
 * mode: c
 * c-basic-offset: 4
 * fill-column: 78
 * End:
 */<|MERGE_RESOLUTION|>--- conflicted
+++ resolved
@@ -2642,18 +2642,8 @@
 			    Tcl_Interp *interp, int result);
 MODULE_SCOPE void	TclCleanupLiteralTable(Tcl_Interp *interp,
 			    LiteralTable *tablePtr);
-<<<<<<< HEAD
-=======
-MODULE_SCOPE ContLineLoc *TclContinuationsEnter(Tcl_Obj *objPtr, int num,
-			    int *loc);
-MODULE_SCOPE void	TclContinuationsEnterDerived(Tcl_Obj *objPtr,
-			    int start, int *clNext);
-MODULE_SCOPE ContLineLoc *TclContinuationsGet(Tcl_Obj *objPtr);
-MODULE_SCOPE void	TclContinuationsCopy(Tcl_Obj *objPtr,
-			    Tcl_Obj *originObjPtr);
 MODULE_SCOPE int	TclConvertElement(const char *src, int length,
 			    char *dst, int flags);
->>>>>>> 8d3db053
 MODULE_SCOPE void	TclDeleteNamespaceVars(Namespace *nsPtr);
 MODULE_SCOPE Tcl_ObjCmdProc TclFileAttrsCmd;
 MODULE_SCOPE Tcl_ObjCmdProc TclFileCopyCmd;
