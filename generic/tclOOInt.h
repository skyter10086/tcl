--- conflicted
+++ resolved
@@ -8,11 +8,6 @@
  *
  * See the file "license.terms" for information on usage and redistribution of
  * this file, and for a DISCLAIMER OF ALL WARRANTIES.
-<<<<<<< HEAD
- *
- * RCS: @(#) $Id: tclOOInt.h,v 1.2.2.16 2010/04/29 23:32:24 dgp Exp $
-=======
->>>>>>> 17bf2e2c
  */
 
 #ifndef TCL_OO_INTERNAL_H
