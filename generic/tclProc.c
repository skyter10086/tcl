--- conflicted
+++ resolved
@@ -1059,11 +1059,7 @@
     if (framePtr->isProcCallFrame & FRAME_IS_LAMBDA) {
 	desiredObjs[0] = Tcl_NewStringObj("lambdaExpr", -1);
     } else {
-<<<<<<< HEAD
-	desiredObjs[0] = framePtr->objv[skip-1];
-=======
 	desiredObjs[0] = Tcl_NewListObj(1, framePtr->objv + skip - 1);
->>>>>>> 34182da2
     }
     Tcl_IncrRefCount(desiredObjs[0]);
 
@@ -1326,7 +1322,7 @@
 	    *namePtr = NULL;
 	} else {
 	    *namePtr = TclCreateLiteral(iPtr, localPtr->name,
-		    localPtr->nameLength, /* hash */ -1,
+		    localPtr->nameLength, /* hash */ (unsigned int) -1,
 		    &new, /* nsPtr */ NULL, 0, NULL);
 	    Tcl_IncrRefCount(*namePtr);
 	}
