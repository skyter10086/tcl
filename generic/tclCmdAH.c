/*
 * tclCmdAH.c --
 *
 *	This file contains the top-level command routines for most of the Tcl
 *	built-in commands whose names begin with the letters A to H.
 *
 * Copyright (c) 1987-1993 The Regents of the University of California.
 * Copyright (c) 1994-1997 Sun Microsystems, Inc.
 *
 * See the file "license.terms" for information on usage and redistribution of
 * this file, and for a DISCLAIMER OF ALL WARRANTIES.
 */

#include "tclInt.h"
#ifdef _WIN32
#   include "tclWinInt.h"
#endif
#include <locale.h>

/*
 * The state structure used by [foreach]. Note that the actual structure has
 * all its working arrays appended afterwards so they can be allocated and
 * freed in a single step.
 */

struct ForeachState {
    Tcl_Obj *bodyPtr;		/* The script body of the command. */
    int bodyIdx;		/* The argument index of the body. */
    int j, maxj;		/* Number of loop iterations. */
    int numLists;		/* Count of value lists. */
    int *index;			/* Array of value list indices. */
    int *varcList;		/* # loop variables per list. */
    Tcl_Obj ***varvList;	/* Array of var name lists. */
    Tcl_Obj **vCopyList;	/* Copies of var name list arguments. */
    int *argcList;		/* Array of value list sizes. */
    Tcl_Obj ***argvList;	/* Array of value lists. */
    Tcl_Obj **aCopyList;	/* Copies of value list arguments. */
    Tcl_Obj *resultList;	/* List of result values from the loop body,
				 * or NULL if we're not collecting them
				 * ([lmap] vs [foreach]). */
};

/*
 * Prototypes for local procedures defined in this file:
 */

static int		CheckAccess(Tcl_Interp *interp, Tcl_Obj *pathPtr,
			    int mode);
static int		BadEncodingSubcommand(ClientData dummy,
			    Tcl_Interp *interp, int objc,
			    Tcl_Obj *const objv[]);
static int		EncodingConvertfromObjCmd(ClientData dummy,
			    Tcl_Interp *interp, int objc,
			    Tcl_Obj *const objv[]);
static int		EncodingConverttoObjCmd(ClientData dummy,
			    Tcl_Interp *interp, int objc,
			    Tcl_Obj *const objv[]);
static int		EncodingDirsObjCmd(ClientData dummy,
			    Tcl_Interp *interp, int objc,
			    Tcl_Obj *const objv[]);
static int		EncodingNamesObjCmd(ClientData dummy,
			    Tcl_Interp *interp, int objc,
			    Tcl_Obj *const objv[]);
static int		EncodingSystemObjCmd(ClientData dummy,
			    Tcl_Interp *interp, int objc,
			    Tcl_Obj *const objv[]);
static inline int	ForeachAssignments(Tcl_Interp *interp,
			    struct ForeachState *statePtr);
static inline void	ForeachCleanup(Tcl_Interp *interp,
			    struct ForeachState *statePtr);
static int		GetStatBuf(Tcl_Interp *interp, Tcl_Obj *pathPtr,
			    Tcl_FSStatProc *statProc, Tcl_StatBuf *statPtr);
static const char *	GetTypeFromMode(int mode);
static int		StoreStatData(Tcl_Interp *interp, Tcl_Obj *varName,
			    Tcl_StatBuf *statPtr);
static inline int	EachloopCmd(Tcl_Interp *interp, int collect,
			    int objc, Tcl_Obj *const objv[]);
static Tcl_NRPostProc	CatchObjCmdCallback;
static Tcl_NRPostProc	ExprCallback;
static Tcl_NRPostProc	ForSetupCallback;
static Tcl_NRPostProc	ForCondCallback;
static Tcl_NRPostProc	ForNextCallback;
static Tcl_NRPostProc	ForPostNextCallback;
static Tcl_NRPostProc	ForeachLoopStep;
static Tcl_NRPostProc	EvalCmdErrMsg;

static Tcl_ObjCmdProc	BadFileSubcommand;
static Tcl_ObjCmdProc FileAttrAccessTimeCmd;
static Tcl_ObjCmdProc FileAttrIsDirectoryCmd;
static Tcl_ObjCmdProc FileAttrIsExecutableCmd;
static Tcl_ObjCmdProc FileAttrIsExistingCmd;
static Tcl_ObjCmdProc FileAttrIsFileCmd;
static Tcl_ObjCmdProc FileAttrIsOwnedCmd;
static Tcl_ObjCmdProc FileAttrIsReadableCmd;
static Tcl_ObjCmdProc FileAttrIsWritableCmd;
static Tcl_ObjCmdProc FileAttrLinkStatCmd;
static Tcl_ObjCmdProc FileAttrModifyTimeCmd;
static Tcl_ObjCmdProc FileAttrSizeCmd;
static Tcl_ObjCmdProc FileAttrStatCmd;
static Tcl_ObjCmdProc FileAttrTypeCmd;
static Tcl_ObjCmdProc FilesystemSeparatorCmd;
static Tcl_ObjCmdProc FilesystemVolumesCmd;
static Tcl_ObjCmdProc PathDirNameCmd;
static Tcl_ObjCmdProc PathExtensionCmd;
static Tcl_ObjCmdProc PathFilesystemCmd;
static Tcl_ObjCmdProc PathJoinCmd;
static Tcl_ObjCmdProc PathNativeNameCmd;
static Tcl_ObjCmdProc PathNormalizeCmd;
static Tcl_ObjCmdProc PathRootNameCmd;
static Tcl_ObjCmdProc PathSplitCmd;
static Tcl_ObjCmdProc PathTailCmd;
static Tcl_ObjCmdProc PathTypeCmd;

/*
 *----------------------------------------------------------------------
 *
 * Tcl_BreakObjCmd --
 *
 *	This procedure is invoked to process the "break" Tcl command. See the
 *	user documentation for details on what it does.
 *
 *	With the bytecode compiler, this procedure is only called when a
 *	command name is computed at runtime, and is "break" or the name to
 *	which "break" was renamed: e.g., "set z break; $z"
 *
 * Results:
 *	A standard Tcl result.
 *
 * Side effects:
 *	See the user documentation.
 *
 *----------------------------------------------------------------------
 */

	/* ARGSUSED */
int
Tcl_BreakObjCmd(
    ClientData dummy,		/* Not used. */
    Tcl_Interp *interp,		/* Current interpreter. */
    int objc,			/* Number of arguments. */
    Tcl_Obj *const objv[])	/* Argument objects. */
{
    if (objc != 1) {
	Tcl_WrongNumArgs(interp, 1, objv, NULL);
	return TCL_ERROR;
    }
    return TCL_BREAK;
}

/*
 *----------------------------------------------------------------------
 *
 * Tcl_CatchObjCmd --
 *
 *	This object-based procedure is invoked to process the "catch" Tcl
 *	command. See the user documentation for details on what it does.
 *
 * Results:
 *	A standard Tcl object result.
 *
 * Side effects:
 *	See the user documentation.
 *
 *----------------------------------------------------------------------
 */

	/* ARGSUSED */
int
Tcl_CatchObjCmd(
    ClientData dummy,		/* Not used. */
    Tcl_Interp *interp,		/* Current interpreter. */
    int objc,			/* Number of arguments. */
    Tcl_Obj *const objv[])	/* Argument objects. */
{
    return Tcl_NRCallObjProc(interp, TclNRCatchObjCmd, dummy, objc, objv);
}

int
TclNRCatchObjCmd(
    ClientData dummy,		/* Not used. */
    Tcl_Interp *interp,		/* Current interpreter. */
    int objc,			/* Number of arguments. */
    Tcl_Obj *const objv[])	/* Argument objects. */
{
    Tcl_Obj *varNamePtr = NULL;
    Tcl_Obj *optionVarNamePtr = NULL;
    Interp *iPtr = (Interp *) interp;

    if ((objc < 2) || (objc > 4)) {
	Tcl_WrongNumArgs(interp, 1, objv,
		"script ?resultVarName? ?optionVarName?");
	return TCL_ERROR;
    }

    if (objc >= 3) {
	varNamePtr = objv[2];
    }
    if (objc == 4) {
	optionVarNamePtr = objv[3];
    }

    TclNRAddCallback(interp, CatchObjCmdCallback, INT2PTR(objc),
	    varNamePtr, optionVarNamePtr, NULL);

    /*
     * TIP #280. Make invoking context available to caught script.
     */

    return TclNREvalObjEx(interp, objv[1], 0, iPtr->cmdFramePtr, 1);
}

static int
CatchObjCmdCallback(
    ClientData data[],
    Tcl_Interp *interp,
    int result)
{
    Interp *iPtr = (Interp *) interp;
    int objc = PTR2INT(data[0]);
    Tcl_Obj *varNamePtr = data[1];
    Tcl_Obj *optionVarNamePtr = data[2];
    int rewind = iPtr->execEnvPtr->rewind;

    /*
     * We disable catch in interpreters where the limit has been exceeded.
     */

    if (rewind || Tcl_LimitExceeded(interp)) {
	Tcl_AppendObjToErrorInfo(interp, Tcl_ObjPrintf(
		"\n    (\"catch\" body line %d)", Tcl_GetErrorLine(interp)));
	return TCL_ERROR;
    }

    if (objc >= 3) {
	if (NULL == Tcl_ObjSetVar2(interp, varNamePtr, NULL,
		Tcl_GetObjResult(interp), TCL_LEAVE_ERR_MSG)) {
	    return TCL_ERROR;
	}
    }
    if (objc == 4) {
	Tcl_Obj *options = Tcl_GetReturnOptions(interp, result);

	if (NULL == Tcl_ObjSetVar2(interp, optionVarNamePtr, NULL,
		options, TCL_LEAVE_ERR_MSG)) {
	    /* Do not decrRefCount 'options', it was already done by
	     * Tcl_ObjSetVar2 */
	    return TCL_ERROR;
	}
    }

    Tcl_ResetResult(interp);
    Tcl_SetObjResult(interp, Tcl_NewIntObj(result));
    return TCL_OK;
}

/*
 *----------------------------------------------------------------------
 *
 * Tcl_CdObjCmd --
 *
 *	This procedure is invoked to process the "cd" Tcl command. See the
 *	user documentation for details on what it does.
 *
 * Results:
 *	A standard Tcl result.
 *
 * Side effects:
 *	See the user documentation.
 *
 *----------------------------------------------------------------------
 */

	/* ARGSUSED */
int
Tcl_CdObjCmd(
    ClientData dummy,		/* Not used. */
    Tcl_Interp *interp,		/* Current interpreter. */
    int objc,			/* Number of arguments. */
    Tcl_Obj *const objv[])	/* Argument objects. */
{
    Tcl_Obj *dir;
    int result;

    if (objc > 2) {
	Tcl_WrongNumArgs(interp, 1, objv, "?dirName?");
	return TCL_ERROR;
    }

    if (objc == 2) {
	dir = objv[1];
    } else {
	TclNewLiteralStringObj(dir, "~");
	Tcl_IncrRefCount(dir);
    }
    if (Tcl_FSConvertToPathType(interp, dir) != TCL_OK) {
	result = TCL_ERROR;
    } else {
	result = Tcl_FSChdir(dir);
	if (result != TCL_OK) {
	    Tcl_SetObjResult(interp, Tcl_ObjPrintf(
		    "couldn't change working directory to \"%s\": %s",
		    TclGetString(dir), Tcl_PosixError(interp)));
	    result = TCL_ERROR;
	}
    }
    if (objc != 2) {
	Tcl_DecrRefCount(dir);
    }
    return result;
}

/*
 *----------------------------------------------------------------------
 *
 * Tcl_ConcatObjCmd --
 *
 *	This object-based procedure is invoked to process the "concat" Tcl
 *	command. See the user documentation for details on what it does.
 *
 * Results:
 *	A standard Tcl object result.
 *
 * Side effects:
 *	See the user documentation.
 *
 *----------------------------------------------------------------------
 */

	/* ARGSUSED */
int
Tcl_ConcatObjCmd(
    ClientData dummy,		/* Not used. */
    Tcl_Interp *interp,		/* Current interpreter. */
    int objc,			/* Number of arguments. */
    Tcl_Obj *const objv[])	/* Argument objects. */
{
    if (objc >= 2) {
	Tcl_SetObjResult(interp, Tcl_ConcatObj(objc-1, objv+1));
    }
    return TCL_OK;
}

/*
 *----------------------------------------------------------------------
 *
 * Tcl_ContinueObjCmd --
 *
 *	This procedure is invoked to process the "continue" Tcl command. See
 *	the user documentation for details on what it does.
 *
 *	With the bytecode compiler, this procedure is only called when a
 *	command name is computed at runtime, and is "continue" or the name to
 *	which "continue" was renamed: e.g., "set z continue; $z"
 *
 * Results:
 *	A standard Tcl result.
 *
 * Side effects:
 *	See the user documentation.
 *
 *----------------------------------------------------------------------
 */

	/* ARGSUSED */
int
Tcl_ContinueObjCmd(
    ClientData dummy,		/* Not used. */
    Tcl_Interp *interp,		/* Current interpreter. */
    int objc,			/* Number of arguments. */
    Tcl_Obj *const objv[])	/* Argument objects. */
{
    if (objc != 1) {
	Tcl_WrongNumArgs(interp, 1, objv, NULL);
	return TCL_ERROR;
    }
    return TCL_CONTINUE;
}

/*
 *----------------------------------------------------------------------
 *
 * Tcl_EncodingObjCmd --
 *
 *	This command manipulates encodings.
 *
 * Results:
 *	A standard Tcl result.
 *
 * Side effects:
 *	See the user documentation.
 *
 *----------------------------------------------------------------------
 */

int
Tcl_EncodingObjCmd(
    ClientData dummy,		/* Not used. */
    Tcl_Interp *interp,		/* Current interpreter. */
    int objc,			/* Number of arguments. */
    Tcl_Obj *const objv[])	/* Argument objects. */
{
    int index;

    static const char *const optionStrings[] = {
	"convertfrom", "convertto", "dirs", "names", "system",
	NULL
    };
    enum options {
	ENC_CONVERTFROM, ENC_CONVERTTO, ENC_DIRS, ENC_NAMES, ENC_SYSTEM
    };

    if (objc < 2) {
	Tcl_WrongNumArgs(interp, 1, objv, "option ?arg ...?");
	return TCL_ERROR;
    }
    if (Tcl_GetIndexFromObjStruct(interp, objv[1], optionStrings,
	    sizeof(char *), "option", 0, &index) != TCL_OK) {
	return TCL_ERROR;
    }

    switch ((enum options) index) {
    case ENC_CONVERTTO:
	return EncodingConverttoObjCmd(dummy, interp, objc, objv);
    case ENC_CONVERTFROM:
	return EncodingConvertfromObjCmd(dummy, interp, objc, objv);
    case ENC_DIRS:
	return EncodingDirsObjCmd(dummy, interp, objc, objv);
    case ENC_NAMES:
	return EncodingNamesObjCmd(dummy, interp, objc, objv);
    case ENC_SYSTEM:
	return EncodingSystemObjCmd(dummy, interp, objc, objv);
    }
    return TCL_OK;
}

/*
 *-----------------------------------------------------------------------------
 *
 * TclInitEncodingCmd --
 *
 *	This function creates the 'encoding' ensemble.
 *
 * Results:
 *	Returns the Tcl_Command so created.
 *
 * Side effects:
 *	The ensemble is initialized.
 *
 * This command is hidden in a safe interpreter.
 */

Tcl_Command
TclInitEncodingCmd(
    Tcl_Interp* interp)		/* Tcl interpreter */
{
    static const EnsembleImplMap encodingImplMap[] = {
	{"convertfrom", EncodingConvertfromObjCmd, TclCompileBasic1Or2ArgCmd, NULL, NULL, 0},
	{"convertto",   EncodingConverttoObjCmd,   TclCompileBasic1Or2ArgCmd, NULL, NULL, 0},
	{"dirs",        EncodingDirsObjCmd,        TclCompileBasic0Or1ArgCmd, NULL, NULL, 0},
	{"names",       EncodingNamesObjCmd,       TclCompileBasic0ArgCmd,    NULL, NULL, 0},
	{"system",      EncodingSystemObjCmd,      TclCompileBasic0Or1ArgCmd, NULL, NULL, 0},
	{NULL,          NULL,                      NULL,                      NULL, NULL, 0}
    };

<<<<<<< HEAD
	    stringPtr = (char *) Tcl_GetByteArrayFromObj(data, &length);
	    if (stringPtr == NULL) {
		Tcl_AppendResult(interp, "encoding conversion expects bytes",
			NULL);
		Tcl_FreeEncoding(encoding);
		return TCL_ERROR;
	    }
	    Tcl_ExternalToUtfDString(encoding, stringPtr, length, &ds);
=======
    return TclMakeEnsemble(interp, "encoding", encodingImplMap);
}

/*
 *-----------------------------------------------------------------------------
 *
 * TclMakeEncodingCommandSafe --
 *
 *	This function hides the unsafe 'dirs' and 'system' subcommands of
 *	the "encoding" Tcl command ensemble. It must be called only from
 *	TclHideUnsafeCommands.
 *
 * Results:
 *	A standard Tcl result
 *
 * Side effects:
 *	Adds commands to the table of hidden commands.
 *
 *-----------------------------------------------------------------------------
 */

int
TclMakeEncodingCommandSafe(
    Tcl_Interp* interp)		/* Tcl interpreter */
{
    static const struct {
	const char *cmdName;
	int unsafe;
    } unsafeInfo[] = {
	{"convertfrom", 0},
	{"convertto",   0},
	{"dirs",        1},
	{"names",       0},
	{"system",      0},
	{NULL,          0}
    };
>>>>>>> bb7aaa29

    int i;
    Tcl_DString oldBuf, newBuf;

    Tcl_DStringInit(&oldBuf);
    TclDStringAppendLiteral(&oldBuf, "::tcl::encoding::");
    Tcl_DStringInit(&newBuf);
    TclDStringAppendLiteral(&newBuf, "tcl:encoding:");
    for (i=0 ; unsafeInfo[i].cmdName != NULL ; i++) {
	if (unsafeInfo[i].unsafe) {
	    const char *oldName, *newName;

	    Tcl_DStringSetLength(&oldBuf, 17);
	    oldName = Tcl_DStringAppend(&oldBuf, unsafeInfo[i].cmdName, -1);
	    Tcl_DStringSetLength(&newBuf, 13);
	    newName = Tcl_DStringAppend(&newBuf, unsafeInfo[i].cmdName, -1);
	    if (TclRenameCommand(interp, oldName, "___tmp") != TCL_OK
		    || Tcl_HideCommand(interp, "___tmp", newName) != TCL_OK) {
		Tcl_Panic("problem making 'encoding %s' safe: %s",
			unsafeInfo[i].cmdName,
			Tcl_GetString(Tcl_GetObjResult(interp)));
	    }
	    Tcl_CreateObjCommand(interp, oldName, BadEncodingSubcommand,
		    (ClientData) unsafeInfo[i].cmdName, NULL);
	}
    }
    Tcl_DStringFree(&oldBuf);
    Tcl_DStringFree(&newBuf);

    /*
     * Ugh. The [encoding] command is now actually safe, but it is assumed by
     * scripts that it is not, which messes up security policies.
     */

    if (Tcl_HideCommand(interp, "encoding", "encoding") != TCL_OK) {
	Tcl_Panic("problem making 'encoding' safe: %s",
		Tcl_GetString(Tcl_GetObjResult(interp)));
    }
    return TCL_OK;
}

/*
 *----------------------------------------------------------------------
 *
 * BadEncodingSubcommand --
 *
 *	Command used to act as a backstop implementation when subcommands of
 *	"encoding" are unsafe (the real implementations of the subcommands are
 *	hidden). The clientData is always the full official subcommand name.
 *
 * Results:
 *	A standard Tcl result (always a TCL_ERROR).
 *
 * Side effects:
 *	None.
 *
 *----------------------------------------------------------------------
 */

static int
BadEncodingSubcommand(
    ClientData clientData,
    Tcl_Interp *interp,
    int objc,
    Tcl_Obj *const objv[])
{
    const char *subcommandName = (const char *) clientData;

    Tcl_SetObjResult(interp, Tcl_ObjPrintf(
	    "not allowed to invoke subcommand %s of encoding", subcommandName));
    Tcl_SetErrorCode(interp, "TCL", "SAFE", "SUBCOMMAND", NULL);
    return TCL_ERROR;
}

/*
 *----------------------------------------------------------------------
 *
 * EncodingConvertfromObjCmd --
 *
 *	This command converts a byte array in an external encoding into a
 *	Tcl string
 *
 * Results:
 *	A standard Tcl result.
 *
 *----------------------------------------------------------------------
 */

int
EncodingConvertfromObjCmd(
    ClientData dummy,		/* Not used. */
    Tcl_Interp *interp,		/* Current interpreter. */
    int objc,			/* Number of arguments. */
    Tcl_Obj *const objv[])	/* Argument objects. */
{
    Tcl_Obj *data;		/* Byte array to convert */
    Tcl_DString ds;		/* Buffer to hold the string */
    Tcl_Encoding encoding;	/* Encoding to use */
    int length;			/* Length of the byte array being converted */
    const char *bytesPtr;	/* Pointer to the first byte of the array */

    if (objc == 2) {
	encoding = Tcl_GetEncoding(interp, NULL);
	data = objv[1];
    } else if (objc == 3) {
	if (Tcl_GetEncodingFromObj(interp, objv[1], &encoding) != TCL_OK) {
	    return TCL_ERROR;
	}
	data = objv[2];
    } else {
	Tcl_WrongNumArgs(interp, 1, objv, "?encoding? data");
	return TCL_ERROR;
    }

    /*
     * Convert the string into a byte array in 'ds'
     */
    bytesPtr = (char *) Tcl_GetByteArrayFromObj(data, &length);
    Tcl_ExternalToUtfDString(encoding, bytesPtr, length, &ds);

    /*
     * Note that we cannot use Tcl_DStringResult here because it will
     * truncate the string at the first null byte.
     */

    Tcl_SetObjResult(interp, TclDStringToObj(&ds));

    /*
     * We're done with the encoding
     */

    Tcl_FreeEncoding(encoding);
    return TCL_OK;

}

/*
 *----------------------------------------------------------------------
 *
 * EncodingConverttoObjCmd --
 *
 *	This command converts a Tcl string into a byte array that
 *	encodes the string according to some encoding.
 *
 * Results:
 *	A standard Tcl result.
 *
 *----------------------------------------------------------------------
 */

int
EncodingConverttoObjCmd(
    ClientData dummy,		/* Not used. */
    Tcl_Interp *interp,		/* Current interpreter. */
    int objc,			/* Number of arguments. */
    Tcl_Obj *const objv[])	/* Argument objects. */
{
    Tcl_Obj *data;		/* String to convert */
    Tcl_DString ds;		/* Buffer to hold the byte array */
    Tcl_Encoding encoding;	/* Encoding to use */
    int length;			/* Length of the string being converted */
    const char *stringPtr;	/* Pointer to the first byte of the string */

    /* TODO - ADJUST OBJ INDICES WHEN ENSEMBLIFYING THIS */

    if (objc == 2) {
	encoding = Tcl_GetEncoding(interp, NULL);
	data = objv[1];
    } else if (objc == 3) {
	if (Tcl_GetEncodingFromObj(interp, objv[1], &encoding) != TCL_OK) {
	    return TCL_ERROR;
	}
	data = objv[2];
    } else {
	Tcl_WrongNumArgs(interp, 1, objv, "?encoding? data");
	return TCL_ERROR;
    }

    /*
     * Convert the string to a byte array in 'ds'
     */

    stringPtr = TclGetStringFromObj(data, &length);
    Tcl_UtfToExternalDString(encoding, stringPtr, length, &ds);
    Tcl_SetObjResult(interp,
		     Tcl_NewByteArrayObj((unsigned char*) Tcl_DStringValue(&ds),
					 Tcl_DStringLength(&ds)));
    Tcl_DStringFree(&ds);

    /*
     * We're done with the encoding
     */

    Tcl_FreeEncoding(encoding);
    return TCL_OK;

}

/*
 *----------------------------------------------------------------------
 *
 * EncodingDirsObjCmd --
 *
 *	This command manipulates the encoding search path.
 *
 * Results:
 *	A standard Tcl result.
 *
 * Side effects:
 *	Can set the encoding search path.
 *
 *----------------------------------------------------------------------
 */

int
EncodingDirsObjCmd(
    ClientData dummy,		/* Not used. */
    Tcl_Interp *interp,		/* Current interpreter. */
    int objc,			/* Number of arguments. */
    Tcl_Obj *const objv[])	/* Argument objects. */
{
    Tcl_Obj *dirListObj;

    if (objc > 2) {
	Tcl_WrongNumArgs(interp, 1, objv, "?dirList?");
	return TCL_ERROR;
    }
    if (objc == 1) {
	Tcl_SetObjResult(interp, Tcl_GetEncodingSearchPath());
	return TCL_OK;
    }

    dirListObj = objv[1];
    if (Tcl_SetEncodingSearchPath(dirListObj) == TCL_ERROR) {
	Tcl_SetObjResult(interp, Tcl_ObjPrintf(
		"expected directory list but got \"%s\"",
		TclGetString(dirListObj)));
	Tcl_SetErrorCode(interp, "TCL", "OPERATION", "ENCODING", "BADPATH",
		NULL);
	return TCL_ERROR;
    }
    Tcl_SetObjResult(interp, dirListObj);
    return TCL_OK;
}

/*
 *-----------------------------------------------------------------------------
 *
 * EncodingNamesObjCmd --
 *
 *	This command returns a list of the available encoding names
 *
 * Results:
 *	Returns a standard Tcl result
 *
 *-----------------------------------------------------------------------------
 */

int
EncodingNamesObjCmd(ClientData dummy,       /* Unused */
		    Tcl_Interp* interp,	    /* Tcl interpreter */
		    int objc,		    /* Number of command line args */
		    Tcl_Obj* const objv[])  /* Vector of command line args */
{
    if (objc > 1) {
	Tcl_WrongNumArgs(interp, 1, objv, NULL);
	return TCL_ERROR;
    }
    Tcl_GetEncodingNames(interp);
    return TCL_OK;
}

/*
 *-----------------------------------------------------------------------------
 *
 * EncodingSystemObjCmd --
 *
 *	This command retrieves or changes the system encoding
 *
 * Results:
 *	Returns a standard Tcl result
 *
 * Side effects:
 *	May change the system encoding.
 *
 *-----------------------------------------------------------------------------
 */

int
EncodingSystemObjCmd(ClientData dummy,      /* Unused */
		     Tcl_Interp* interp,    /* Tcl interpreter */
		     int objc,		    /* Number of command line args */
		     Tcl_Obj* const objv[]) /* Vector of command line args */
{
    if (objc > 2) {
	Tcl_WrongNumArgs(interp, 1, objv, "?encoding?");
	return TCL_ERROR;
    }
    if (objc == 1) {
	Tcl_SetObjResult(interp,
			 Tcl_NewStringObj(Tcl_GetEncodingName(NULL), -1));
    } else {
	return Tcl_SetSystemEncoding(interp, TclGetString(objv[1]));
    }
    return TCL_OK;
}

/*
 *----------------------------------------------------------------------
 *
 * Tcl_ErrorObjCmd --
 *
 *	This procedure is invoked to process the "error" Tcl command. See the
 *	user documentation for details on what it does.
 *
 * Results:
 *	A standard Tcl object result.
 *
 * Side effects:
 *	See the user documentation.
 *
 *----------------------------------------------------------------------
 */

	/* ARGSUSED */
int
Tcl_ErrorObjCmd(
    ClientData dummy,		/* Not used. */
    Tcl_Interp *interp,		/* Current interpreter. */
    int objc,			/* Number of arguments. */
    Tcl_Obj *const objv[])	/* Argument objects. */
{
    Tcl_Obj *options, *optName;

    if ((objc < 2) || (objc > 4)) {
	Tcl_WrongNumArgs(interp, 1, objv, "message ?errorInfo? ?errorCode?");
	return TCL_ERROR;
    }

    TclNewLiteralStringObj(options, "-code error -level 0");

    if (objc >= 3) {		/* Process the optional info argument */
	TclNewLiteralStringObj(optName, "-errorinfo");
	Tcl_ListObjAppendElement(NULL, options, optName);
	Tcl_ListObjAppendElement(NULL, options, objv[2]);
    }

    if (objc >= 4) {		/* Process the optional code argument */
	TclNewLiteralStringObj(optName, "-errorcode");
	Tcl_ListObjAppendElement(NULL, options, optName);
	Tcl_ListObjAppendElement(NULL, options, objv[3]);
    }

    Tcl_SetObjResult(interp, objv[1]);
    return Tcl_SetReturnOptions(interp, options);
}

/*
 *----------------------------------------------------------------------
 *
 * Tcl_EvalObjCmd --
 *
 *	This object-based procedure is invoked to process the "eval" Tcl
 *	command. See the user documentation for details on what it does.
 *
 * Results:
 *	A standard Tcl object result.
 *
 * Side effects:
 *	See the user documentation.
 *
 *----------------------------------------------------------------------
 */

	/* ARGSUSED */
static int
EvalCmdErrMsg(
    ClientData data[],
    Tcl_Interp *interp,
    int result)
{
    if (result == TCL_ERROR) {
	Tcl_AppendObjToErrorInfo(interp, Tcl_ObjPrintf(
		"\n    (\"eval\" body line %d)", Tcl_GetErrorLine(interp)));
    }
    return result;
}

int
Tcl_EvalObjCmd(
    ClientData dummy,		/* Not used. */
    Tcl_Interp *interp,		/* Current interpreter. */
    int objc,			/* Number of arguments. */
    Tcl_Obj *const objv[])	/* Argument objects. */
{
    return Tcl_NRCallObjProc(interp, TclNREvalObjCmd, dummy, objc, objv);
}

int
TclNREvalObjCmd(
    ClientData dummy,		/* Not used. */
    Tcl_Interp *interp,		/* Current interpreter. */
    int objc,			/* Number of arguments. */
    Tcl_Obj *const objv[])	/* Argument objects. */
{
    register Tcl_Obj *objPtr;
    Interp *iPtr = (Interp *) interp;
    CmdFrame *invoker = NULL;
    int word = 0;

    if (objc < 2) {
	Tcl_WrongNumArgs(interp, 1, objv, "arg ?arg ...?");
	return TCL_ERROR;
    }

    if (objc == 2) {
	/*
	 * TIP #280. Make argument location available to eval'd script.
	 */

	invoker = iPtr->cmdFramePtr;
	word = 1;
	objPtr = objv[1];
	TclArgumentGet(interp, objPtr, &invoker, &word);
    } else {
	/*
	 * More than one argument: concatenate them together with spaces
	 * between, then evaluate the result. Tcl_EvalObjEx will delete the
	 * object when it decrements its refcount after eval'ing it.
	 *
	 * TIP #280. Make invoking context available to eval'd script, done
	 * with the default values.
	 */

	objPtr = Tcl_ConcatObj(objc-1, objv+1);
    }
    TclNRAddCallback(interp, EvalCmdErrMsg, NULL, NULL, NULL, NULL);
    return TclNREvalObjEx(interp, objPtr, 0, invoker, word);
}

/*
 *----------------------------------------------------------------------
 *
 * Tcl_ExitObjCmd --
 *
 *	This procedure is invoked to process the "exit" Tcl command. See the
 *	user documentation for details on what it does.
 *
 * Results:
 *	A standard Tcl object result.
 *
 * Side effects:
 *	See the user documentation.
 *
 *----------------------------------------------------------------------
 */

	/* ARGSUSED */
int
Tcl_ExitObjCmd(
    ClientData dummy,		/* Not used. */
    Tcl_Interp *interp,		/* Current interpreter. */
    int objc,			/* Number of arguments. */
    Tcl_Obj *const objv[])	/* Argument objects. */
{
    int value;

    if ((objc != 1) && (objc != 2)) {
	Tcl_WrongNumArgs(interp, 1, objv, "?returnCode?");
	return TCL_ERROR;
    }

    if (objc == 1) {
	value = 0;
    } else if (Tcl_GetIntFromObj(interp, objv[1], &value) != TCL_OK) {
	return TCL_ERROR;
    }
    Tcl_Exit(value);
    /*NOTREACHED*/
    return TCL_OK;		/* Better not ever reach this! */
}

/*
 *----------------------------------------------------------------------
 *
 * Tcl_ExprObjCmd --
 *
 *	This object-based procedure is invoked to process the "expr" Tcl
 *	command. See the user documentation for details on what it does.
 *
 *	With the bytecode compiler, this procedure is called in two
 *	circumstances: 1) to execute expr commands that are too complicated or
 *	too unsafe to try compiling directly into an inline sequence of
 *	instructions, and 2) to execute commands where the command name is
 *	computed at runtime and is "expr" or the name to which "expr" was
 *	renamed (e.g., "set z expr; $z 2+3")
 *
 * Results:
 *	A standard Tcl object result.
 *
 * Side effects:
 *	See the user documentation.
 *
 *----------------------------------------------------------------------
 */

	/* ARGSUSED */
int
Tcl_ExprObjCmd(
    ClientData dummy,		/* Not used. */
    Tcl_Interp *interp,		/* Current interpreter. */
    int objc,			/* Number of arguments. */
    Tcl_Obj *const objv[])	/* Argument objects. */
{
    return Tcl_NRCallObjProc(interp, TclNRExprObjCmd, dummy, objc, objv);
}

int
TclNRExprObjCmd(
    ClientData dummy,		/* Not used. */
    Tcl_Interp *interp,		/* Current interpreter. */
    int objc,			/* Number of arguments. */
    Tcl_Obj *const objv[])	/* Argument objects. */
{
    Tcl_Obj *resultPtr, *objPtr;

    if (objc < 2) {
	Tcl_WrongNumArgs(interp, 1, objv, "arg ?arg ...?");
	return TCL_ERROR;
    }

    TclNewObj(resultPtr);
    Tcl_IncrRefCount(resultPtr);
    if (objc == 2) {
	objPtr = objv[1];
	TclNRAddCallback(interp, ExprCallback, resultPtr, NULL, NULL, NULL);
    } else {
	objPtr = Tcl_ConcatObj(objc-1, objv+1);
	TclNRAddCallback(interp, ExprCallback, resultPtr, objPtr, NULL, NULL);
    }

    return Tcl_NRExprObj(interp, objPtr, resultPtr);
}

static int
ExprCallback(
    ClientData data[],
    Tcl_Interp *interp,
    int result)
{
    Tcl_Obj *resultPtr = data[0];
    Tcl_Obj *objPtr = data[1];

    if (objPtr != NULL) {
	Tcl_DecrRefCount(objPtr);
    }

    if (result == TCL_OK) {
	Tcl_SetObjResult(interp, resultPtr);
    }
    Tcl_DecrRefCount(resultPtr);
    return result;
}

/*
 *----------------------------------------------------------------------
 *
 * TclInitFileCmd --
 *
 *	This function builds the "file" Tcl command ensemble. See the user
 *	documentation for details on what that ensemble does.
 *
 *	PLEASE NOTE THAT THIS FAILS WITH FILENAMES AND PATHS WITH EMBEDDED
 *	NULLS. With the object-based Tcl_FS APIs, the above NOTE may no longer
 *	be true. In any case this assertion should be tested.
 *
 * Results:
 *	A standard Tcl result.
 *
 * Side effects:
 *	See the user documentation.
 *
 *----------------------------------------------------------------------
 */

Tcl_Command
TclInitFileCmd(
    Tcl_Interp *interp)
{
    /*
     * Note that most subcommands are unsafe because either they manipulate
     * the native filesystem or because they reveal information about the
     * native filesystem.
     */

    static const EnsembleImplMap initMap[] = {
	{"atime",	FileAttrAccessTimeCmd,	TclCompileBasic1Or2ArgCmd, NULL, NULL, 0},
	{"attributes",	TclFileAttrsCmd,	NULL, NULL, NULL, 0},
	{"channels",	TclChannelNamesCmd,	TclCompileBasic0Or1ArgCmd, NULL, NULL, 0},
	{"copy",	TclFileCopyCmd,		NULL, NULL, NULL, 0},
	{"delete",	TclFileDeleteCmd,	TclCompileBasicMin0ArgCmd, NULL, NULL, 0},
	{"dirname",	PathDirNameCmd,		TclCompileBasic1ArgCmd, NULL, NULL, 0},
	{"executable",	FileAttrIsExecutableCmd, TclCompileBasic1ArgCmd, NULL, NULL, 0},
	{"exists",	FileAttrIsExistingCmd,	TclCompileBasic1ArgCmd, NULL, NULL, 0},
	{"extension",	PathExtensionCmd,	TclCompileBasic1ArgCmd, NULL, NULL, 0},
	{"isdirectory",	FileAttrIsDirectoryCmd,	TclCompileBasic1ArgCmd, NULL, NULL, 0},
	{"isfile",	FileAttrIsFileCmd,	TclCompileBasic1ArgCmd, NULL, NULL, 0},
	{"join",	PathJoinCmd,		TclCompileBasicMin1ArgCmd, NULL, NULL, 0},
	{"link",	TclFileLinkCmd,		TclCompileBasic1To3ArgCmd, NULL, NULL, 0},
	{"lstat",	FileAttrLinkStatCmd,	TclCompileBasic2ArgCmd, NULL, NULL, 0},
	{"mtime",	FileAttrModifyTimeCmd,	TclCompileBasic1Or2ArgCmd, NULL, NULL, 0},
	{"mkdir",	TclFileMakeDirsCmd,	TclCompileBasicMin0ArgCmd, NULL, NULL, 0},
	{"nativename",	PathNativeNameCmd,	TclCompileBasic1ArgCmd, NULL, NULL, 0},
	{"normalize",	PathNormalizeCmd,	TclCompileBasic1ArgCmd, NULL, NULL, 0},
	{"owned",	FileAttrIsOwnedCmd,	TclCompileBasic1ArgCmd, NULL, NULL, 0},
	{"pathtype",	PathTypeCmd,		TclCompileBasic1ArgCmd, NULL, NULL, 0},
	{"readable",	FileAttrIsReadableCmd,	TclCompileBasic1ArgCmd, NULL, NULL, 0},
	{"readlink",	TclFileReadLinkCmd,	TclCompileBasic1ArgCmd, NULL, NULL, 0},
	{"rename",	TclFileRenameCmd,	NULL, NULL, NULL, 0},
	{"rootname",	PathRootNameCmd,	TclCompileBasic1ArgCmd, NULL, NULL, 0},
	{"separator",	FilesystemSeparatorCmd,	TclCompileBasic0Or1ArgCmd, NULL, NULL, 0},
	{"size",	FileAttrSizeCmd,	TclCompileBasic1ArgCmd, NULL, NULL, 0},
	{"split",	PathSplitCmd,		TclCompileBasic1ArgCmd, NULL, NULL, 0},
	{"stat",	FileAttrStatCmd,	TclCompileBasic2ArgCmd, NULL, NULL, 0},
	{"system",	PathFilesystemCmd,	TclCompileBasic0Or1ArgCmd, NULL, NULL, 0},
	{"tail",	PathTailCmd,		TclCompileBasic1ArgCmd, NULL, NULL, 0},
	{"tempfile",	TclFileTemporaryCmd,	TclCompileBasic0To2ArgCmd, NULL, NULL, 0},
	{"type",	FileAttrTypeCmd,	TclCompileBasic1ArgCmd, NULL, NULL, 0},
	{"volumes",	FilesystemVolumesCmd,	TclCompileBasic0ArgCmd, NULL, NULL, 0},
	{"writable",	FileAttrIsWritableCmd,	TclCompileBasic1ArgCmd, NULL, NULL, 0},
	{NULL, NULL, NULL, NULL, NULL, 0}
    };
    return TclMakeEnsemble(interp, "file", initMap);
}

/*
 *----------------------------------------------------------------------
 *
 * TclMakeFileCommandSafe --
 *
 *	This function hides the unsafe subcommands of the "file" Tcl command
 *	ensemble. It must only be called from TclHideUnsafeCommands.
 *
 * Results:
 *	A standard Tcl result.
 *
 * Side effects:
 *	Adds commands to the table of hidden commands.
 *
 *----------------------------------------------------------------------
 */

int
TclMakeFileCommandSafe(
    Tcl_Interp *interp)
{
    static const struct {
	const char *cmdName;
	int unsafe;
    } unsafeInfo[] = {
	{"atime",	 1},
	{"attributes",	 1},
	{"channels",	 0},
	{"copy",	 1},
	{"delete",	 1},
	{"dirname",	 1},
	{"executable",	 1},
	{"exists",	 1},
	{"extension",	 1},
	{"isdirectory",	 1},
	{"isfile",	 1},
	{"join",	 0},
	{"link",	 1},
	{"lstat",	 1},
	{"mtime",	 1},
	{"mkdir",	 1},
	{"nativename",	 1},
	{"normalize",	 1},
	{"owned",	 1},
	{"pathtype",	 0},
	{"readable",	 1},
	{"readlink",	 1},
	{"rename",	 1},
	{"rootname",	 1},
	{"separator",	 0},
	{"size",	 1},
	{"split",	 0},
	{"stat",	 1},
	{"system",	 0},
	{"tail",	 1},
	{"tempfile",	 1},
	{"type",	 1},
	{"volumes",	 1},
	{"writable",	 1},
	{NULL, 0}
    };
    int i;
    Tcl_DString oldBuf, newBuf;

    Tcl_DStringInit(&oldBuf);
    TclDStringAppendLiteral(&oldBuf, "::tcl::file::");
    Tcl_DStringInit(&newBuf);
    TclDStringAppendLiteral(&newBuf, "tcl:file:");
    for (i=0 ; unsafeInfo[i].cmdName != NULL ; i++) {
	if (unsafeInfo[i].unsafe) {
	    const char *oldName, *newName;

	    Tcl_DStringSetLength(&oldBuf, 13);
	    oldName = Tcl_DStringAppend(&oldBuf, unsafeInfo[i].cmdName, -1);
	    Tcl_DStringSetLength(&newBuf, 9);
	    newName = Tcl_DStringAppend(&newBuf, unsafeInfo[i].cmdName, -1);
	    if (TclRenameCommand(interp, oldName, "___tmp") != TCL_OK
		    || Tcl_HideCommand(interp, "___tmp", newName) != TCL_OK) {
		Tcl_Panic("problem making 'file %s' safe: %s",
			unsafeInfo[i].cmdName,
			Tcl_GetString(Tcl_GetObjResult(interp)));
	    }
	    Tcl_CreateObjCommand(interp, oldName, BadFileSubcommand,
		    (ClientData) unsafeInfo[i].cmdName, NULL);
	}
    }
    Tcl_DStringFree(&oldBuf);
    Tcl_DStringFree(&newBuf);

    /*
     * Ugh. The [file] command is now actually safe, but it is assumed by
     * scripts that it is not, which messes up security policies. [Bug
     * 3211758]
     */

    if (Tcl_HideCommand(interp, "file", "file") != TCL_OK) {
	Tcl_Panic("problem making 'file' safe: %s",
		Tcl_GetString(Tcl_GetObjResult(interp)));
    }
    return TCL_OK;
}

/*
 *----------------------------------------------------------------------
 *
 * BadFileSubcommand --
 *
 *	Command used to act as a backstop implementation when subcommands of
 *	"file" are unsafe (the real implementations of the subcommands are
 *	hidden). The clientData is always the full official subcommand name.
 *
 * Results:
 *	A standard Tcl result (always a TCL_ERROR).
 *
 * Side effects:
 *	None.
 *
 *----------------------------------------------------------------------
 */

static int
BadFileSubcommand(
    ClientData clientData,
    Tcl_Interp *interp,
    int objc,
    Tcl_Obj *const objv[])
{
    const char *subcommandName = (const char *) clientData;

    Tcl_SetObjResult(interp, Tcl_ObjPrintf(
	    "not allowed to invoke subcommand %s of file", subcommandName));
    Tcl_SetErrorCode(interp, "TCL", "SAFE", "SUBCOMMAND", NULL);
    return TCL_ERROR;
}

/*
 *----------------------------------------------------------------------
 *
 * FileAttrAccessTimeCmd --
 *
 *	This function is invoked to process the "file atime" Tcl command. See
 *	the user documentation for details on what it does.
 *
 * Results:
 *	A standard Tcl result.
 *
 * Side effects:
 *	May update the access time on the file, if requested by the user.
 *
 *----------------------------------------------------------------------
 */

static int
FileAttrAccessTimeCmd(
    ClientData clientData,
    Tcl_Interp *interp,
    int objc,
    Tcl_Obj *const objv[])
{
    Tcl_StatBuf buf;
    struct utimbuf tval;

    if (objc < 2 || objc > 3) {
	Tcl_WrongNumArgs(interp, 1, objv, "name ?time?");
	return TCL_ERROR;
    }
    if (GetStatBuf(interp, objv[1], Tcl_FSStat, &buf) != TCL_OK) {
	return TCL_ERROR;
    }
#if defined(_WIN32)
    /* We use a value of 0 to indicate the access time not available */
    if (buf.st_atime == 0) {
        Tcl_SetObjResult(interp, Tcl_ObjPrintf(
                             "could not get access time for file \"%s\"",
                             TclGetString(objv[1])));
        return TCL_ERROR;
    }
#endif

    if (objc == 3) {
	/*
	 * Need separate variable for reading longs from an object on 64-bit
	 * platforms. [Bug 698146]
	 */

	long newTime;

	if (TclGetLongFromObj(interp, objv[2], &newTime) != TCL_OK) {
	    return TCL_ERROR;
	}

	tval.actime = newTime;
	tval.modtime = buf.st_mtime;

	if (Tcl_FSUtime(objv[1], &tval) != 0) {
	    Tcl_SetObjResult(interp, Tcl_ObjPrintf(
		    "could not set access time for file \"%s\": %s",
		    TclGetString(objv[1]), Tcl_PosixError(interp)));
	    return TCL_ERROR;
	}

	/*
	 * Do another stat to ensure that the we return the new recognized
	 * atime - hopefully the same as the one we sent in. However, fs's
	 * like FAT don't even know what atime is.
	 */

	if (GetStatBuf(interp, objv[1], Tcl_FSStat, &buf) != TCL_OK) {
	    return TCL_ERROR;
	}
    }

    Tcl_SetObjResult(interp, Tcl_NewLongObj((long) buf.st_atime));
    return TCL_OK;
}

/*
 *----------------------------------------------------------------------
 *
 * FileAttrModifyTimeCmd --
 *
 *	This function is invoked to process the "file mtime" Tcl command. See
 *	the user documentation for details on what it does.
 *
 * Results:
 *	A standard Tcl result.
 *
 * Side effects:
 *	May update the modification time on the file, if requested by the
 *	user.
 *
 *----------------------------------------------------------------------
 */

static int
FileAttrModifyTimeCmd(
    ClientData clientData,
    Tcl_Interp *interp,
    int objc,
    Tcl_Obj *const objv[])
{
    Tcl_StatBuf buf;
    struct utimbuf tval;

    if (objc < 2 || objc > 3) {
	Tcl_WrongNumArgs(interp, 1, objv, "name ?time?");
	return TCL_ERROR;
    }
    if (GetStatBuf(interp, objv[1], Tcl_FSStat, &buf) != TCL_OK) {
	return TCL_ERROR;
    }
#if defined(_WIN32)
    /* We use a value of 0 to indicate the modification time not available */
    if (buf.st_mtime == 0) {
        Tcl_SetObjResult(interp, Tcl_ObjPrintf(
                             "could not get modification time for file \"%s\"",
                             TclGetString(objv[1])));
        return TCL_ERROR;
    }
#endif
    if (objc == 3) {
	/*
	 * Need separate variable for reading longs from an object on 64-bit
	 * platforms. [Bug 698146]
	 */

	long newTime;

	if (TclGetLongFromObj(interp, objv[2], &newTime) != TCL_OK) {
	    return TCL_ERROR;
	}

	tval.actime = buf.st_atime;
	tval.modtime = newTime;

	if (Tcl_FSUtime(objv[1], &tval) != 0) {
	    Tcl_SetObjResult(interp, Tcl_ObjPrintf(
		    "could not set modification time for file \"%s\": %s",
		    TclGetString(objv[1]), Tcl_PosixError(interp)));
	    return TCL_ERROR;
	}

	/*
	 * Do another stat to ensure that the we return the new recognized
	 * mtime - hopefully the same as the one we sent in.
	 */

	if (GetStatBuf(interp, objv[1], Tcl_FSStat, &buf) != TCL_OK) {
	    return TCL_ERROR;
	}
    }

    Tcl_SetObjResult(interp, Tcl_NewLongObj((long) buf.st_mtime));
    return TCL_OK;
}

/*
 *----------------------------------------------------------------------
 *
 * FileAttrLinkStatCmd --
 *
 *	This function is invoked to process the "file lstat" Tcl command. See
 *	the user documentation for details on what it does.
 *
 * Results:
 *	A standard Tcl result.
 *
 * Side effects:
 *	Writes to an array named by the user.
 *
 *----------------------------------------------------------------------
 */

static int
FileAttrLinkStatCmd(
    ClientData clientData,
    Tcl_Interp *interp,
    int objc,
    Tcl_Obj *const objv[])
{
    Tcl_StatBuf buf;

    if (objc != 3) {
	Tcl_WrongNumArgs(interp, 1, objv, "name varName");
	return TCL_ERROR;
    }
    if (GetStatBuf(interp, objv[1], Tcl_FSLstat, &buf) != TCL_OK) {
	return TCL_ERROR;
    }
    return StoreStatData(interp, objv[2], &buf);
}

/*
 *----------------------------------------------------------------------
 *
 * FileAttrStatCmd --
 *
 *	This function is invoked to process the "file stat" Tcl command. See
 *	the user documentation for details on what it does.
 *
 * Results:
 *	A standard Tcl result.
 *
 * Side effects:
 *	Writes to an array named by the user.
 *
 *----------------------------------------------------------------------
 */

static int
FileAttrStatCmd(
    ClientData clientData,
    Tcl_Interp *interp,
    int objc,
    Tcl_Obj *const objv[])
{
    Tcl_StatBuf buf;

    if (objc != 3) {
	Tcl_WrongNumArgs(interp, 1, objv, "name varName");
	return TCL_ERROR;
    }
    if (GetStatBuf(interp, objv[1], Tcl_FSStat, &buf) != TCL_OK) {
	return TCL_ERROR;
    }
    return StoreStatData(interp, objv[2], &buf);
}

/*
 *----------------------------------------------------------------------
 *
 * FileAttrTypeCmd --
 *
 *	This function is invoked to process the "file type" Tcl command. See
 *	the user documentation for details on what it does.
 *
 * Results:
 *	A standard Tcl result.
 *
 * Side effects:
 *	None.
 *
 *----------------------------------------------------------------------
 */

static int
FileAttrTypeCmd(
    ClientData clientData,
    Tcl_Interp *interp,
    int objc,
    Tcl_Obj *const objv[])
{
    Tcl_StatBuf buf;

    if (objc != 2) {
	Tcl_WrongNumArgs(interp, 1, objv, "name");
	return TCL_ERROR;
    }
    if (GetStatBuf(interp, objv[1], Tcl_FSLstat, &buf) != TCL_OK) {
	return TCL_ERROR;
    }
    Tcl_SetObjResult(interp, Tcl_NewStringObj(
	    GetTypeFromMode((unsigned short) buf.st_mode), -1));
    return TCL_OK;
}

/*
 *----------------------------------------------------------------------
 *
 * FileAttrSizeCmd --
 *
 *	This function is invoked to process the "file size" Tcl command. See
 *	the user documentation for details on what it does.
 *
 * Results:
 *	A standard Tcl result.
 *
 * Side effects:
 *	None.
 *
 *----------------------------------------------------------------------
 */

static int
FileAttrSizeCmd(
    ClientData clientData,
    Tcl_Interp *interp,
    int objc,
    Tcl_Obj *const objv[])
{
    Tcl_StatBuf buf;

    if (objc != 2) {
	Tcl_WrongNumArgs(interp, 1, objv, "name");
	return TCL_ERROR;
    }
    if (GetStatBuf(interp, objv[1], Tcl_FSStat, &buf) != TCL_OK) {
	return TCL_ERROR;
    }
    Tcl_SetObjResult(interp, Tcl_NewWideIntObj((Tcl_WideInt) buf.st_size));
    return TCL_OK;
}

/*
 *----------------------------------------------------------------------
 *
 * FileAttrIsDirectoryCmd --
 *
 *	This function is invoked to process the "file isdirectory" Tcl
 *	command. See the user documentation for details on what it does.
 *
 * Results:
 *	A standard Tcl result.
 *
 * Side effects:
 *	None.
 *
 *----------------------------------------------------------------------
 */

static int
FileAttrIsDirectoryCmd(
    ClientData clientData,
    Tcl_Interp *interp,
    int objc,
    Tcl_Obj *const objv[])
{
    Tcl_StatBuf buf;
    int value = 0;

    if (objc != 2) {
	Tcl_WrongNumArgs(interp, 1, objv, "name");
	return TCL_ERROR;
    }
    if (GetStatBuf(NULL, objv[1], Tcl_FSStat, &buf) == TCL_OK) {
	value = S_ISDIR(buf.st_mode);
    }
    Tcl_SetObjResult(interp, Tcl_NewBooleanObj(value));
    return TCL_OK;
}

/*
 *----------------------------------------------------------------------
 *
 * FileAttrIsExecutableCmd --
 *
 *	This function is invoked to process the "file executable" Tcl command.
 *	See the user documentation for details on what it does.
 *
 * Results:
 *	A standard Tcl result.
 *
 * Side effects:
 *	None.
 *
 *----------------------------------------------------------------------
 */

static int
FileAttrIsExecutableCmd(
    ClientData clientData,
    Tcl_Interp *interp,
    int objc,
    Tcl_Obj *const objv[])
{
    if (objc != 2) {
	Tcl_WrongNumArgs(interp, 1, objv, "name");
	return TCL_ERROR;
    }
    return CheckAccess(interp, objv[1], X_OK);
}

/*
 *----------------------------------------------------------------------
 *
 * FileAttrIsExistingCmd --
 *
 *	This function is invoked to process the "file exists" Tcl command. See
 *	the user documentation for details on what it does.
 *
 * Results:
 *	A standard Tcl result.
 *
 * Side effects:
 *	None.
 *
 *----------------------------------------------------------------------
 */

static int
FileAttrIsExistingCmd(
    ClientData clientData,
    Tcl_Interp *interp,
    int objc,
    Tcl_Obj *const objv[])
{
    if (objc != 2) {
	Tcl_WrongNumArgs(interp, 1, objv, "name");
	return TCL_ERROR;
    }
    return CheckAccess(interp, objv[1], F_OK);
}

/*
 *----------------------------------------------------------------------
 *
 * FileAttrIsFileCmd --
 *
 *	This function is invoked to process the "file isfile" Tcl command. See
 *	the user documentation for details on what it does.
 *
 * Results:
 *	A standard Tcl result.
 *
 * Side effects:
 *	None.
 *
 *----------------------------------------------------------------------
 */

static int
FileAttrIsFileCmd(
    ClientData clientData,
    Tcl_Interp *interp,
    int objc,
    Tcl_Obj *const objv[])
{
    Tcl_StatBuf buf;
    int value = 0;

    if (objc != 2) {
	Tcl_WrongNumArgs(interp, 1, objv, "name");
	return TCL_ERROR;
    }
    if (GetStatBuf(NULL, objv[1], Tcl_FSStat, &buf) == TCL_OK) {
	value = S_ISREG(buf.st_mode);
    }
    Tcl_SetObjResult(interp, Tcl_NewBooleanObj(value));
    return TCL_OK;
}

/*
 *----------------------------------------------------------------------
 *
 * FileAttrIsOwnedCmd --
 *
 *	This function is invoked to process the "file owned" Tcl command. See
 *	the user documentation for details on what it does.
 *
 * Results:
 *	A standard Tcl result.
 *
 * Side effects:
 *	None.
 *
 *----------------------------------------------------------------------
 */

static int
FileAttrIsOwnedCmd(
    ClientData clientData,
    Tcl_Interp *interp,
    int objc,
    Tcl_Obj *const objv[])
{
#ifdef __CYGWIN__
#define geteuid() (short)(geteuid)()
#endif
#if !defined(_WIN32)
    Tcl_StatBuf buf;
#endif
    int value = 0;

    if (objc != 2) {
	Tcl_WrongNumArgs(interp, 1, objv, "name");
	return TCL_ERROR;
    }
#if defined(_WIN32)
    value = TclWinFileOwned(objv[1]);
#else
    if (GetStatBuf(NULL, objv[1], Tcl_FSStat, &buf) == TCL_OK) {
	value = (geteuid() == buf.st_uid);
    }
#endif
    Tcl_SetObjResult(interp, Tcl_NewBooleanObj(value));
    return TCL_OK;
}

/*
 *----------------------------------------------------------------------
 *
 * FileAttrIsReadableCmd --
 *
 *	This function is invoked to process the "file readable" Tcl command.
 *	See the user documentation for details on what it does.
 *
 * Results:
 *	A standard Tcl result.
 *
 * Side effects:
 *	None.
 *
 *----------------------------------------------------------------------
 */

static int
FileAttrIsReadableCmd(
    ClientData clientData,
    Tcl_Interp *interp,
    int objc,
    Tcl_Obj *const objv[])
{
    if (objc != 2) {
	Tcl_WrongNumArgs(interp, 1, objv, "name");
	return TCL_ERROR;
    }
    return CheckAccess(interp, objv[1], R_OK);
}

/*
 *----------------------------------------------------------------------
 *
 * FileAttrIsWritableCmd --
 *
 *	This function is invoked to process the "file writable" Tcl command.
 *	See the user documentation for details on what it does.
 *
 * Results:
 *	A standard Tcl result.
 *
 * Side effects:
 *	None.
 *
 *----------------------------------------------------------------------
 */

static int
FileAttrIsWritableCmd(
    ClientData clientData,
    Tcl_Interp *interp,
    int objc,
    Tcl_Obj *const objv[])
{
    if (objc != 2) {
	Tcl_WrongNumArgs(interp, 1, objv, "name");
	return TCL_ERROR;
    }
    return CheckAccess(interp, objv[1], W_OK);
}

/*
 *----------------------------------------------------------------------
 *
 * PathDirNameCmd --
 *
 *	This function is invoked to process the "file dirname" Tcl command.
 *	See the user documentation for details on what it does.
 *
 * Results:
 *	A standard Tcl result.
 *
 * Side effects:
 *	None.
 *
 *----------------------------------------------------------------------
 */

static int
PathDirNameCmd(
    ClientData clientData,
    Tcl_Interp *interp,
    int objc,
    Tcl_Obj *const objv[])
{
    Tcl_Obj *dirPtr;

    if (objc != 2) {
	Tcl_WrongNumArgs(interp, 1, objv, "name");
	return TCL_ERROR;
    }
    dirPtr = TclPathPart(interp, objv[1], TCL_PATH_DIRNAME);
    if (dirPtr == NULL) {
	return TCL_ERROR;
    }
    Tcl_SetObjResult(interp, dirPtr);
    Tcl_DecrRefCount(dirPtr);
    return TCL_OK;
}

/*
 *----------------------------------------------------------------------
 *
 * PathExtensionCmd --
 *
 *	This function is invoked to process the "file extension" Tcl command.
 *	See the user documentation for details on what it does.
 *
 * Results:
 *	A standard Tcl result.
 *
 * Side effects:
 *	None.
 *
 *----------------------------------------------------------------------
 */

static int
PathExtensionCmd(
    ClientData clientData,
    Tcl_Interp *interp,
    int objc,
    Tcl_Obj *const objv[])
{
    Tcl_Obj *dirPtr;

    if (objc != 2) {
	Tcl_WrongNumArgs(interp, 1, objv, "name");
	return TCL_ERROR;
    }
    dirPtr = TclPathPart(interp, objv[1], TCL_PATH_EXTENSION);
    if (dirPtr == NULL) {
	return TCL_ERROR;
    }
    Tcl_SetObjResult(interp, dirPtr);
    Tcl_DecrRefCount(dirPtr);
    return TCL_OK;
}

/*
 *----------------------------------------------------------------------
 *
 * PathRootNameCmd --
 *
 *	This function is invoked to process the "file root" Tcl command. See
 *	the user documentation for details on what it does.
 *
 * Results:
 *	A standard Tcl result.
 *
 * Side effects:
 *	None.
 *
 *----------------------------------------------------------------------
 */

static int
PathRootNameCmd(
    ClientData clientData,
    Tcl_Interp *interp,
    int objc,
    Tcl_Obj *const objv[])
{
    Tcl_Obj *dirPtr;

    if (objc != 2) {
	Tcl_WrongNumArgs(interp, 1, objv, "name");
	return TCL_ERROR;
    }
    dirPtr = TclPathPart(interp, objv[1], TCL_PATH_ROOT);
    if (dirPtr == NULL) {
	return TCL_ERROR;
    }
    Tcl_SetObjResult(interp, dirPtr);
    Tcl_DecrRefCount(dirPtr);
    return TCL_OK;
}

/*
 *----------------------------------------------------------------------
 *
 * PathTailCmd --
 *
 *	This function is invoked to process the "file tail" Tcl command. See
 *	the user documentation for details on what it does.
 *
 * Results:
 *	A standard Tcl result.
 *
 * Side effects:
 *	None.
 *
 *----------------------------------------------------------------------
 */

static int
PathTailCmd(
    ClientData clientData,
    Tcl_Interp *interp,
    int objc,
    Tcl_Obj *const objv[])
{
    Tcl_Obj *dirPtr;

    if (objc != 2) {
	Tcl_WrongNumArgs(interp, 1, objv, "name");
	return TCL_ERROR;
    }
    dirPtr = TclPathPart(interp, objv[1], TCL_PATH_TAIL);
    if (dirPtr == NULL) {
	return TCL_ERROR;
    }
    Tcl_SetObjResult(interp, dirPtr);
    Tcl_DecrRefCount(dirPtr);
    return TCL_OK;
}

/*
 *----------------------------------------------------------------------
 *
 * PathFilesystemCmd --
 *
 *	This function is invoked to process the "file system" Tcl command. See
 *	the user documentation for details on what it does.
 *
 * Results:
 *	A standard Tcl result.
 *
 * Side effects:
 *	None.
 *
 *----------------------------------------------------------------------
 */

static int
PathFilesystemCmd(
    ClientData clientData,
    Tcl_Interp *interp,
    int objc,
    Tcl_Obj *const objv[])
{
    Tcl_Obj *fsInfo;

    if (objc != 2) {
	Tcl_WrongNumArgs(interp, 1, objv, "name");
	return TCL_ERROR;
    }
    fsInfo = Tcl_FSFileSystemInfo(objv[1]);
    if (fsInfo == NULL) {
	Tcl_SetObjResult(interp, Tcl_NewStringObj("unrecognised path", -1));
	Tcl_SetErrorCode(interp, "TCL", "LOOKUP", "FILESYSTEM",
		Tcl_GetString(objv[1]), NULL);
	return TCL_ERROR;
    }
    Tcl_SetObjResult(interp, fsInfo);
    return TCL_OK;
}

/*
 *----------------------------------------------------------------------
 *
 * PathJoinCmd --
 *
 *	This function is invoked to process the "file join" Tcl command. See
 *	the user documentation for details on what it does.
 *
 * Results:
 *	A standard Tcl result.
 *
 * Side effects:
 *	None.
 *
 *----------------------------------------------------------------------
 */

static int
PathJoinCmd(
    ClientData clientData,
    Tcl_Interp *interp,
    int objc,
    Tcl_Obj *const objv[])
{
    if (objc < 2) {
	Tcl_WrongNumArgs(interp, 1, objv, "name ?name ...?");
	return TCL_ERROR;
    }
    Tcl_SetObjResult(interp, TclJoinPath(objc - 1, objv + 1));
    return TCL_OK;
}

/*
 *----------------------------------------------------------------------
 *
 * PathNativeNameCmd --
 *
 *	This function is invoked to process the "file nativename" Tcl command.
 *	See the user documentation for details on what it does.
 *
 * Results:
 *	A standard Tcl result.
 *
 * Side effects:
 *	None.
 *
 *----------------------------------------------------------------------
 */

static int
PathNativeNameCmd(
    ClientData clientData,
    Tcl_Interp *interp,
    int objc,
    Tcl_Obj *const objv[])
{
    Tcl_DString ds;

    if (objc != 2) {
	Tcl_WrongNumArgs(interp, 1, objv, "name");
	return TCL_ERROR;
    }
    if (Tcl_TranslateFileName(interp, TclGetString(objv[1]), &ds) == NULL) {
	return TCL_ERROR;
    }
    Tcl_SetObjResult(interp, TclDStringToObj(&ds));
    return TCL_OK;
}

/*
 *----------------------------------------------------------------------
 *
 * PathNormalizeCmd --
 *
 *	This function is invoked to process the "file normalize" Tcl command.
 *	See the user documentation for details on what it does.
 *
 * Results:
 *	A standard Tcl result.
 *
 * Side effects:
 *	None.
 *
 *----------------------------------------------------------------------
 */

static int
PathNormalizeCmd(
    ClientData clientData,
    Tcl_Interp *interp,
    int objc,
    Tcl_Obj *const objv[])
{
    Tcl_Obj *fileName;

    if (objc != 2) {
	Tcl_WrongNumArgs(interp, 1, objv, "name");
	return TCL_ERROR;
    }
    fileName = Tcl_FSGetNormalizedPath(interp, objv[1]);
    if (fileName == NULL) {
	return TCL_ERROR;
    }
    Tcl_SetObjResult(interp, fileName);
    return TCL_OK;
}

/*
 *----------------------------------------------------------------------
 *
 * PathSplitCmd --
 *
 *	This function is invoked to process the "file split" Tcl command. See
 *	the user documentation for details on what it does.
 *
 * Results:
 *	A standard Tcl result.
 *
 * Side effects:
 *	None.
 *
 *----------------------------------------------------------------------
 */

static int
PathSplitCmd(
    ClientData clientData,
    Tcl_Interp *interp,
    int objc,
    Tcl_Obj *const objv[])
{
    Tcl_Obj *res;

    if (objc != 2) {
	Tcl_WrongNumArgs(interp, 1, objv, "name");
	return TCL_ERROR;
    }
    res = Tcl_FSSplitPath(objv[1], NULL);
    if (res == NULL) {
	Tcl_SetObjResult(interp, Tcl_ObjPrintf(
		"could not read \"%s\": no such file or directory",
		TclGetString(objv[1])));
	Tcl_SetErrorCode(interp, "TCL", "OPERATION", "PATHSPLIT", "NONESUCH",
		NULL);
	return TCL_ERROR;
    }
    Tcl_SetObjResult(interp, res);
    return TCL_OK;
}

/*
 *----------------------------------------------------------------------
 *
 * PathTypeCmd --
 *
 *	This function is invoked to process the "file pathtype" Tcl command.
 *	See the user documentation for details on what it does.
 *
 * Results:
 *	A standard Tcl result.
 *
 * Side effects:
 *	None.
 *
 *----------------------------------------------------------------------
 */

static int
PathTypeCmd(
    ClientData clientData,
    Tcl_Interp *interp,
    int objc,
    Tcl_Obj *const objv[])
{
    Tcl_Obj *typeName;

    if (objc != 2) {
	Tcl_WrongNumArgs(interp, 1, objv, "name");
	return TCL_ERROR;
    }
    switch (Tcl_FSGetPathType(objv[1])) {
    case TCL_PATH_ABSOLUTE:
	TclNewLiteralStringObj(typeName, "absolute");
	break;
    case TCL_PATH_RELATIVE:
	TclNewLiteralStringObj(typeName, "relative");
	break;
    case TCL_PATH_VOLUME_RELATIVE:
	TclNewLiteralStringObj(typeName, "volumerelative");
	break;
    default:
	/* Should be unreachable */
	return TCL_OK;
    }
    Tcl_SetObjResult(interp, typeName);
    return TCL_OK;
}

/*
 *----------------------------------------------------------------------
 *
 * FilesystemSeparatorCmd --
 *
 *	This function is invoked to process the "file separator" Tcl command.
 *	See the user documentation for details on what it does.
 *
 * Results:
 *	A standard Tcl result.
 *
 * Side effects:
 *	None.
 *
 *----------------------------------------------------------------------
 */

static int
FilesystemSeparatorCmd(
    ClientData clientData,
    Tcl_Interp *interp,
    int objc,
    Tcl_Obj *const objv[])
{
    if (objc < 1 || objc > 2) {
	Tcl_WrongNumArgs(interp, 1, objv, "?name?");
	return TCL_ERROR;
    }
    if (objc == 1) {
	const char *separator = NULL; /* lint */

	switch (tclPlatform) {
	case TCL_PLATFORM_UNIX:
	    separator = "/";
	    break;
	case TCL_PLATFORM_WINDOWS:
	    separator = "\\";
	    break;
	}
	Tcl_SetObjResult(interp, Tcl_NewStringObj(separator, 1));
    } else {
	Tcl_Obj *separatorObj = Tcl_FSPathSeparator(objv[1]);

	if (separatorObj == NULL) {
	    Tcl_SetObjResult(interp, Tcl_NewStringObj(
		    "unrecognised path", -1));
	    Tcl_SetErrorCode(interp, "TCL", "LOOKUP", "FILESYSTEM",
		    Tcl_GetString(objv[1]), NULL);
	    return TCL_ERROR;
	}
	Tcl_SetObjResult(interp, separatorObj);
    }
    return TCL_OK;
}

/*
 *----------------------------------------------------------------------
 *
 * FilesystemVolumesCmd --
 *
 *	This function is invoked to process the "file volumes" Tcl command.
 *	See the user documentation for details on what it does.
 *
 * Results:
 *	A standard Tcl result.
 *
 * Side effects:
 *	None.
 *
 *----------------------------------------------------------------------
 */

static int
FilesystemVolumesCmd(
    ClientData clientData,
    Tcl_Interp *interp,
    int objc,
    Tcl_Obj *const objv[])
{
    if (objc != 1) {
	Tcl_WrongNumArgs(interp, 1, objv, NULL);
	return TCL_ERROR;
    }
    Tcl_SetObjResult(interp, Tcl_FSListVolumes());
    return TCL_OK;
}

/*
 *---------------------------------------------------------------------------
 *
 * CheckAccess --
 *
 *	Utility procedure used by Tcl_FileObjCmd() to query file attributes
 *	available through the access() system call.
 *
 * Results:
 *	Always returns TCL_OK. Sets interp's result to boolean true or false
 *	depending on whether the file has the specified attribute.
 *
 * Side effects:
 *	None.
 *
 *---------------------------------------------------------------------------
 */

static int
CheckAccess(
    Tcl_Interp *interp,		/* Interp for status return. Must not be
				 * NULL. */
    Tcl_Obj *pathPtr,		/* Name of file to check. */
    int mode)			/* Attribute to check; passed as argument to
				 * access(). */
{
    int value;

    if (Tcl_FSConvertToPathType(interp, pathPtr) != TCL_OK) {
	value = 0;
    } else {
	value = (Tcl_FSAccess(pathPtr, mode) == 0);
    }
    Tcl_SetObjResult(interp, Tcl_NewBooleanObj(value));

    return TCL_OK;
}

/*
 *---------------------------------------------------------------------------
 *
 * GetStatBuf --
 *
 *	Utility procedure used by Tcl_FileObjCmd() to query file attributes
 *	available through the stat() or lstat() system call.
 *
 * Results:
 *	The return value is TCL_OK if the specified file exists and can be
 *	stat'ed, TCL_ERROR otherwise. If TCL_ERROR is returned, an error
 *	message is left in interp's result. If TCL_OK is returned, *statPtr is
 *	filled with information about the specified file.
 *
 * Side effects:
 *	None.
 *
 *---------------------------------------------------------------------------
 */

static int
GetStatBuf(
    Tcl_Interp *interp,		/* Interp for error return. May be NULL. */
    Tcl_Obj *pathPtr,		/* Path name to examine. */
    Tcl_FSStatProc *statProc,	/* Either stat() or lstat() depending on
				 * desired behavior. */
    Tcl_StatBuf *statPtr)	/* Filled with info about file obtained by
				 * calling (*statProc)(). */
{
    int status;

    if (Tcl_FSConvertToPathType(interp, pathPtr) != TCL_OK) {
	return TCL_ERROR;
    }

    status = statProc(pathPtr, statPtr);

    if (status < 0) {
	if (interp != NULL) {
	    Tcl_SetObjResult(interp, Tcl_ObjPrintf(
		    "could not read \"%s\": %s",
		    TclGetString(pathPtr), Tcl_PosixError(interp)));
	}
	return TCL_ERROR;
    }
    return TCL_OK;
}

/*
 *----------------------------------------------------------------------
 *
 * StoreStatData --
 *
 *	This is a utility procedure that breaks out the fields of a "stat"
 *	structure and stores them in textual form into the elements of an
 *	associative array.
 *
 * Results:
 *	Returns a standard Tcl return value. If an error occurs then a message
 *	is left in interp's result.
 *
 * Side effects:
 *	Elements of the associative array given by "varName" are modified.
 *
 *----------------------------------------------------------------------
 */

static int
StoreStatData(
    Tcl_Interp *interp,		/* Interpreter for error reports. */
    Tcl_Obj *varName,		/* Name of associative array variable in which
				 * to store stat results. */
    Tcl_StatBuf *statPtr)	/* Pointer to buffer containing stat data to
				 * store in varName. */
{
    Tcl_Obj *field, *value;
    register unsigned short mode;

    /*
     * Assume Tcl_ObjSetVar2() does not keep a copy of the field name!
     *
     * Might be a better idea to call Tcl_SetVar2Ex() instead, except we want
     * to have an object (i.e. possibly cached) array variable name but a
     * string element name, so no API exists. Messy.
     */

#define STORE_ARY(fieldName, object) \
    TclNewLiteralStringObj(field, fieldName);				\
    Tcl_IncrRefCount(field);						\
    value = (object);							\
    if (Tcl_ObjSetVar2(interp,varName,field,value,TCL_LEAVE_ERR_MSG)==NULL) { \
	TclDecrRefCount(field);						\
	return TCL_ERROR;						\
    }									\
    TclDecrRefCount(field);

    /*
     * Watch out porters; the inode is meant to be an *unsigned* value, so the
     * cast might fail when there isn't a real arithmetic 'long long' type...
     */

    STORE_ARY("dev",	Tcl_NewLongObj((long)statPtr->st_dev));
    STORE_ARY("ino",	Tcl_NewWideIntObj((Tcl_WideInt)statPtr->st_ino));
    STORE_ARY("nlink",	Tcl_NewLongObj((long)statPtr->st_nlink));
    STORE_ARY("uid",	Tcl_NewLongObj((long)statPtr->st_uid));
    STORE_ARY("gid",	Tcl_NewLongObj((long)statPtr->st_gid));
    STORE_ARY("size",	Tcl_NewWideIntObj((Tcl_WideInt)statPtr->st_size));
#ifdef HAVE_STRUCT_STAT_ST_BLOCKS
    STORE_ARY("blocks",	Tcl_NewWideIntObj((Tcl_WideInt)statPtr->st_blocks));
#endif
#ifdef HAVE_STRUCT_STAT_ST_BLKSIZE
    STORE_ARY("blksize", Tcl_NewLongObj((long)statPtr->st_blksize));
#endif
    STORE_ARY("atime",	Tcl_NewLongObj((long)statPtr->st_atime));
    STORE_ARY("mtime",	Tcl_NewLongObj((long)statPtr->st_mtime));
    STORE_ARY("ctime",	Tcl_NewLongObj((long)statPtr->st_ctime));
    mode = (unsigned short) statPtr->st_mode;
    STORE_ARY("mode",	Tcl_NewIntObj(mode));
    STORE_ARY("type",	Tcl_NewStringObj(GetTypeFromMode(mode), -1));
#undef STORE_ARY

    return TCL_OK;
}

/*
 *----------------------------------------------------------------------
 *
 * GetTypeFromMode --
 *
 *	Given a mode word, returns a string identifying the type of a file.
 *
 * Results:
 *	A static text string giving the file type from mode.
 *
 * Side effects:
 *	None.
 *
 *----------------------------------------------------------------------
 */

static const char *
GetTypeFromMode(
    int mode)
{
    if (S_ISREG(mode)) {
	return "file";
    } else if (S_ISDIR(mode)) {
	return "directory";
    } else if (S_ISCHR(mode)) {
	return "characterSpecial";
    } else if (S_ISBLK(mode)) {
	return "blockSpecial";
    } else if (S_ISFIFO(mode)) {
	return "fifo";
#ifdef S_ISLNK
    } else if (S_ISLNK(mode)) {
	return "link";
#endif
#ifdef S_ISSOCK
    } else if (S_ISSOCK(mode)) {
	return "socket";
#endif
    }
    return "unknown";
}

/*
 *----------------------------------------------------------------------
 *
 * Tcl_ForObjCmd --
 *
 *	This procedure is invoked to process the "for" Tcl command. See the
 *	user documentation for details on what it does.
 *
 *	With the bytecode compiler, this procedure is only called when a
 *	command name is computed at runtime, and is "for" or the name to which
 *	"for" was renamed: e.g.,
 *	"set z for; $z {set i 0} {$i<100} {incr i} {puts $i}"
 *
 * Results:
 *	A standard Tcl result.
 *
 * Side effects:
 *	See the user documentation.
 *
 * Notes:
 *	This command is split into a lot of pieces so that it can avoid doing
 *	reentrant TEBC calls. This makes things rather hard to follow, but
 *	here's the plan:
 *
 *	NR:	---------------_\
 *	Direct:	Tcl_ForObjCmd -> TclNRForObjCmd
 *					|
 *				ForSetupCallback
 *					|
 *	[while] ------------> TclNRForIterCallback <---------.
 *					|		     |
 *				 ForCondCallback	     |
 *					|		     |
 *				 ForNextCallback ------------|
 *					|		     |
 *			       ForPostNextCallback	     |
 *					|____________________|
 *
 *----------------------------------------------------------------------
 */

	/* ARGSUSED */
int
Tcl_ForObjCmd(
    ClientData dummy,		/* Not used. */
    Tcl_Interp *interp,		/* Current interpreter. */
    int objc,			/* Number of arguments. */
    Tcl_Obj *const objv[])	/* Argument objects. */
{
    return Tcl_NRCallObjProc(interp, TclNRForObjCmd, dummy, objc, objv);
}

int
TclNRForObjCmd(
    ClientData dummy,		/* Not used. */
    Tcl_Interp *interp,		/* Current interpreter. */
    int objc,			/* Number of arguments. */
    Tcl_Obj *const objv[])	/* Argument objects. */
{
    Interp *iPtr = (Interp *) interp;
    ForIterData *iterPtr;

    if (objc != 5) {
	Tcl_WrongNumArgs(interp, 1, objv, "start test next command");
	return TCL_ERROR;
    }

    TclSmallAllocEx(interp, sizeof(ForIterData), iterPtr);
    iterPtr->cond = objv[2];
    iterPtr->body = objv[4];
    iterPtr->next = objv[3];
    iterPtr->msg  = "\n    (\"for\" body line %d)";
    iterPtr->word = 4;

    TclNRAddCallback(interp, ForSetupCallback, iterPtr, NULL, NULL, NULL);

    /*
     * TIP #280. Make invoking context available to initial script.
     */

    return TclNREvalObjEx(interp, objv[1], 0, iPtr->cmdFramePtr, 1);
}

static int
ForSetupCallback(
    ClientData data[],
    Tcl_Interp *interp,
    int result)
{
    ForIterData *iterPtr = data[0];

    if (result != TCL_OK) {
	if (result == TCL_ERROR) {
	    Tcl_AddErrorInfo(interp, "\n    (\"for\" initial command)");
	}
	TclSmallFreeEx(interp, iterPtr);
	return result;
    }
    TclNRAddCallback(interp, TclNRForIterCallback, iterPtr, NULL, NULL, NULL);
    return TCL_OK;
}

int
TclNRForIterCallback(
    ClientData data[],
    Tcl_Interp *interp,
    int result)
{
    ForIterData *iterPtr = data[0];
    Tcl_Obj *boolObj;

    switch (result) {
    case TCL_OK:
    case TCL_CONTINUE:
	/*
	 * We need to reset the result before evaluating the expression.
	 * Otherwise, any error message will be appended to the result of the
	 * last evaluation.
	 */

	Tcl_ResetResult(interp);
	TclNewObj(boolObj);
	TclNRAddCallback(interp, ForCondCallback, iterPtr, boolObj, NULL,
		NULL);
	return Tcl_NRExprObj(interp, iterPtr->cond, boolObj);
    case TCL_BREAK:
	result = TCL_OK;
	Tcl_ResetResult(interp);
	break;
    case TCL_ERROR:
	Tcl_AppendObjToErrorInfo(interp,
		Tcl_ObjPrintf(iterPtr->msg, Tcl_GetErrorLine(interp)));
    }
    TclSmallFreeEx(interp, iterPtr);
    return result;
}

static int
ForCondCallback(
    ClientData data[],
    Tcl_Interp *interp,
    int result)
{
    Interp *iPtr = (Interp *) interp;
    ForIterData *iterPtr = data[0];
    Tcl_Obj *boolObj = data[1];
    int value;

    if (result != TCL_OK) {
	Tcl_DecrRefCount(boolObj);
	TclSmallFreeEx(interp, iterPtr);
	return result;
    } else if (Tcl_GetBooleanFromObj(interp, boolObj, &value) != TCL_OK) {
	Tcl_DecrRefCount(boolObj);
	TclSmallFreeEx(interp, iterPtr);
	return TCL_ERROR;
    }
    Tcl_DecrRefCount(boolObj);

    if (value) {
	/* TIP #280. */
	if (iterPtr->next) {
	    TclNRAddCallback(interp, ForNextCallback, iterPtr, NULL, NULL,
		    NULL);
	} else {
	    TclNRAddCallback(interp, TclNRForIterCallback, iterPtr, NULL,
		    NULL, NULL);
	}
	return TclNREvalObjEx(interp, iterPtr->body, 0, iPtr->cmdFramePtr,
		iterPtr->word);
    }
    TclSmallFreeEx(interp, iterPtr);
    return result;
}

static int
ForNextCallback(
    ClientData data[],
    Tcl_Interp *interp,
    int result)
{
    Interp *iPtr = (Interp *) interp;
    ForIterData *iterPtr = data[0];
    Tcl_Obj *next = iterPtr->next;

    if ((result == TCL_OK) || (result == TCL_CONTINUE)) {
	TclNRAddCallback(interp, ForPostNextCallback, iterPtr, NULL, NULL,
		NULL);

	/*
	 * TIP #280. Make invoking context available to next script.
	 */

	return TclNREvalObjEx(interp, next, 0, iPtr->cmdFramePtr, 3);
    }

    TclNRAddCallback(interp, TclNRForIterCallback, iterPtr, NULL, NULL, NULL);
    return result;
}

static int
ForPostNextCallback(
    ClientData data[],
    Tcl_Interp *interp,
    int result)
{
    ForIterData *iterPtr = data[0];

    if ((result != TCL_BREAK) && (result != TCL_OK)) {
	if (result == TCL_ERROR) {
	    Tcl_AddErrorInfo(interp, "\n    (\"for\" loop-end command)");
	    TclSmallFreeEx(interp, iterPtr);
	}
	return result;
    }
    TclNRAddCallback(interp, TclNRForIterCallback, iterPtr, NULL, NULL, NULL);
    return result;
}

/*
 *----------------------------------------------------------------------
 *
 * Tcl_ForeachObjCmd, TclNRForeachCmd, EachloopCmd --
 *
 *	This object-based procedure is invoked to process the "foreach" Tcl
 *	command. See the user documentation for details on what it does.
 *
 * Results:
 *	A standard Tcl object result.
 *
 * Side effects:
 *	See the user documentation.
 *
 *----------------------------------------------------------------------
 */

	/* ARGSUSED */
int
Tcl_ForeachObjCmd(
    ClientData dummy,		/* Not used. */
    Tcl_Interp *interp,		/* Current interpreter. */
    int objc,			/* Number of arguments. */
    Tcl_Obj *const objv[])	/* Argument objects. */
{
    return Tcl_NRCallObjProc(interp, TclNRForeachCmd, dummy, objc, objv);
}

int
TclNRForeachCmd(
    ClientData dummy,
    Tcl_Interp *interp,
    int objc,
    Tcl_Obj *const objv[])
{
    return EachloopCmd(interp, TCL_EACH_KEEP_NONE, objc, objv);
}

int
Tcl_LmapObjCmd(
    ClientData dummy,		/* Not used. */
    Tcl_Interp *interp,		/* Current interpreter. */
    int objc,			/* Number of arguments. */
    Tcl_Obj *const objv[])	/* Argument objects. */
{
    return Tcl_NRCallObjProc(interp, TclNRLmapCmd, dummy, objc, objv);
}

int
TclNRLmapCmd(
    ClientData dummy,
    Tcl_Interp *interp,
    int objc,
    Tcl_Obj *const objv[])
{
    return EachloopCmd(interp, TCL_EACH_COLLECT, objc, objv);
}

static inline int
EachloopCmd(
    Tcl_Interp *interp,		/* Our context for variables and script
				 * evaluation. */
    int collect,		/* Select collecting or accumulating mode
				 * (TCL_EACH_*) */
    int objc,			/* The arguments being passed in... */
    Tcl_Obj *const objv[])
{
    int numLists = (objc-2) / 2;
    register struct ForeachState *statePtr;
    int i, j, result;

    if (objc < 4 || (objc%2 != 0)) {
	Tcl_WrongNumArgs(interp, 1, objv,
		"varList list ?varList list ...? command");
	return TCL_ERROR;
    }

    /*
     * Manage numList parallel value lists.
     * statePtr->argvList[i] is a value list counted by statePtr->argcList[i];
     * statePtr->varvList[i] is the list of variables associated with the
     *		value list;
     * statePtr->varcList[i] is the number of variables associated with the
     *		value list;
     * statePtr->index[i] is the current pointer into the value list
     *		statePtr->argvList[i].
     *
     * The setting up of all of these pointers is moderately messy, but allows
     * the rest of this code to be simple and for us to use a single memory
     * allocation for better performance.
     */

    statePtr = TclStackAlloc(interp,
	    sizeof(struct ForeachState) + 3 * numLists * sizeof(int)
	    + 2 * numLists * (sizeof(Tcl_Obj **) + sizeof(Tcl_Obj *)));
    memset(statePtr, 0,
	    sizeof(struct ForeachState) + 3 * numLists * sizeof(int)
	    + 2 * numLists * (sizeof(Tcl_Obj **) + sizeof(Tcl_Obj *)));
    statePtr->varvList = (Tcl_Obj ***) (statePtr + 1);
    statePtr->argvList = statePtr->varvList + numLists;
    statePtr->vCopyList = (Tcl_Obj **) (statePtr->argvList + numLists);
    statePtr->aCopyList = statePtr->vCopyList + numLists;
    statePtr->index = (int *) (statePtr->aCopyList + numLists);
    statePtr->varcList = statePtr->index + numLists;
    statePtr->argcList = statePtr->varcList + numLists;

    statePtr->numLists = numLists;
    statePtr->bodyPtr = objv[objc - 1];
    statePtr->bodyIdx = objc - 1;

    if (collect == TCL_EACH_COLLECT) {
	statePtr->resultList = Tcl_NewListObj(0, NULL);
    } else {
	statePtr->resultList = NULL;
    }

    /*
     * Break up the value lists and variable lists into elements.
     */

    for (i=0 ; i<numLists ; i++) {
	statePtr->vCopyList[i] = TclListObjCopy(interp, objv[1+i*2]);
	if (statePtr->vCopyList[i] == NULL) {
	    result = TCL_ERROR;
	    goto done;
	}
	TclListObjGetElements(NULL, statePtr->vCopyList[i],
		&statePtr->varcList[i], &statePtr->varvList[i]);
	if (statePtr->varcList[i] < 1) {
	    Tcl_SetObjResult(interp, Tcl_ObjPrintf(
		    "%s varlist is empty",
		    (statePtr->resultList != NULL ? "lmap" : "foreach")));
	    Tcl_SetErrorCode(interp, "TCL", "OPERATION",
		    (statePtr->resultList != NULL ? "LMAP" : "FOREACH"),
		    "NEEDVARS", NULL);
	    result = TCL_ERROR;
	    goto done;
	}

	statePtr->aCopyList[i] = TclListObjCopy(interp, objv[2+i*2]);
	if (statePtr->aCopyList[i] == NULL) {
	    result = TCL_ERROR;
	    goto done;
	}
	TclListObjGetElements(NULL, statePtr->aCopyList[i],
		&statePtr->argcList[i], &statePtr->argvList[i]);

	j = statePtr->argcList[i] / statePtr->varcList[i];
	if ((statePtr->argcList[i] % statePtr->varcList[i]) != 0) {
	    j++;
	}
	if (j > statePtr->maxj) {
	    statePtr->maxj = j;
	}
    }

    /*
     * If there is any work to do, assign the variables and set things going
     * non-recursively.
     */

    if (statePtr->maxj > 0) {
	result = ForeachAssignments(interp, statePtr);
	if (result == TCL_ERROR) {
	    goto done;
	}

	TclNRAddCallback(interp, ForeachLoopStep, statePtr, NULL, NULL, NULL);
	return TclNREvalObjEx(interp, objv[objc-1], 0,
		((Interp *) interp)->cmdFramePtr, objc-1);
    }

    /*
     * This cleanup stage is only used when an error occurs during setup or if
     * there is no work to do.
     */

    result = TCL_OK;
  done:
    ForeachCleanup(interp, statePtr);
    return result;
}

/*
 * Post-body processing handler.
 */

static int
ForeachLoopStep(
    ClientData data[],
    Tcl_Interp *interp,
    int result)
{
    register struct ForeachState *statePtr = data[0];

    /*
     * Process the result code from this run of the [foreach] body. Note that
     * this switch uses fallthroughs in several places. Maintainer aware!
     */

    switch (result) {
    case TCL_CONTINUE:
	result = TCL_OK;
	break;
    case TCL_OK:
	if (statePtr->resultList != NULL) {
	    Tcl_ListObjAppendElement(interp, statePtr->resultList,
		    Tcl_GetObjResult(interp));
	}
	break;
    case TCL_BREAK:
	result = TCL_OK;
	goto finish;
    case TCL_ERROR:
	Tcl_AppendObjToErrorInfo(interp, Tcl_ObjPrintf(
		"\n    (\"%s\" body line %d)",
		(statePtr->resultList != NULL ? "lmap" : "foreach"),
		Tcl_GetErrorLine(interp)));
    default:
	goto done;
    }

    /*
     * Test if there is work still to be done. If so, do the next round of
     * variable assignments, reschedule ourselves and run the body again.
     */

    if (statePtr->maxj > ++statePtr->j) {
	result = ForeachAssignments(interp, statePtr);
	if (result == TCL_ERROR) {
	    goto done;
	}

	TclNRAddCallback(interp, ForeachLoopStep, statePtr, NULL, NULL, NULL);
	return TclNREvalObjEx(interp, statePtr->bodyPtr, 0,
		((Interp *) interp)->cmdFramePtr, statePtr->bodyIdx);
    }

    /*
     * We're done. Tidy up our work space and finish off.
     */

  finish:
    if (statePtr->resultList == NULL) {
	Tcl_ResetResult(interp);
    } else {
	Tcl_SetObjResult(interp, statePtr->resultList);
	statePtr->resultList = NULL;	/* Don't clean it up */
    }

  done:
    ForeachCleanup(interp, statePtr);
    return result;
}

/*
 * Factored out code to do the assignments in [foreach].
 */

static inline int
ForeachAssignments(
    Tcl_Interp *interp,
    struct ForeachState *statePtr)
{
    int i, v, k;
    Tcl_Obj *valuePtr, *varValuePtr;

    for (i=0 ; i<statePtr->numLists ; i++) {
	for (v=0 ; v<statePtr->varcList[i] ; v++) {
	    k = statePtr->index[i]++;

	    if (k < statePtr->argcList[i]) {
		valuePtr = statePtr->argvList[i][k];
	    } else {
		TclNewObj(valuePtr);	/* Empty string */
	    }

	    varValuePtr = Tcl_ObjSetVar2(interp, statePtr->varvList[i][v],
		    NULL, valuePtr, TCL_LEAVE_ERR_MSG);

	    if (varValuePtr == NULL) {
		Tcl_AppendObjToErrorInfo(interp, Tcl_ObjPrintf(
			"\n    (setting %s loop variable \"%s\")",
			(statePtr->resultList != NULL ? "lmap" : "foreach"),
			TclGetString(statePtr->varvList[i][v])));
		return TCL_ERROR;
	    }
	}
    }

    return TCL_OK;
}

/*
 * Factored out code for cleaning up the state of the foreach.
 */

static inline void
ForeachCleanup(
    Tcl_Interp *interp,
    struct ForeachState *statePtr)
{
    int i;

    for (i=0 ; i<statePtr->numLists ; i++) {
	if (statePtr->vCopyList[i]) {
	    TclDecrRefCount(statePtr->vCopyList[i]);
	}
	if (statePtr->aCopyList[i]) {
	    TclDecrRefCount(statePtr->aCopyList[i]);
	}
    }
    if (statePtr->resultList != NULL) {
	TclDecrRefCount(statePtr->resultList);
    }
    TclStackFree(interp, statePtr);
}

/*
 *----------------------------------------------------------------------
 *
 * Tcl_FormatObjCmd --
 *
 *	This procedure is invoked to process the "format" Tcl command. See
 *	the user documentation for details on what it does.
 *
 * Results:
 *	A standard Tcl result.
 *
 * Side effects:
 *	See the user documentation.
 *
 *----------------------------------------------------------------------
 */

	/* ARGSUSED */
int
Tcl_FormatObjCmd(
    ClientData dummy,		/* Not used. */
    Tcl_Interp *interp,		/* Current interpreter. */
    int objc,			/* Number of arguments. */
    Tcl_Obj *const objv[])	/* Argument objects. */
{
    Tcl_Obj *resultPtr;		/* Where result is stored finally. */

    if (objc < 2) {
	Tcl_WrongNumArgs(interp, 1, objv, "formatString ?arg ...?");
	return TCL_ERROR;
    }

    resultPtr = Tcl_Format(interp, TclGetString(objv[1]), objc-2, objv+2);
    if (resultPtr == NULL) {
	return TCL_ERROR;
    }
    Tcl_SetObjResult(interp, resultPtr);
    return TCL_OK;
}

/*
 * Local Variables:
 * mode: c
 * c-basic-offset: 4
 * fill-column: 78
 * End:
 */<|MERGE_RESOLUTION|>--- conflicted
+++ resolved
@@ -469,16 +469,6 @@
 	{NULL,          NULL,                      NULL,                      NULL, NULL, 0}
     };
 
-<<<<<<< HEAD
-	    stringPtr = (char *) Tcl_GetByteArrayFromObj(data, &length);
-	    if (stringPtr == NULL) {
-		Tcl_AppendResult(interp, "encoding conversion expects bytes",
-			NULL);
-		Tcl_FreeEncoding(encoding);
-		return TCL_ERROR;
-	    }
-	    Tcl_ExternalToUtfDString(encoding, stringPtr, length, &ds);
-=======
     return TclMakeEnsemble(interp, "encoding", encodingImplMap);
 }
 @@ -516,7 +506,6 @@
 	{"system",      0},
 	{NULL,          0}
     };
->>>>>>> bb7aaa29
 
     int i;
     Tcl_DString oldBuf, newBuf;
@@ -637,6 +626,11 @@
      * Convert the string into a byte array in 'ds'
      */
     bytesPtr = (char *) Tcl_GetByteArrayFromObj(data, &length);
+    if (bytesPtr == NULL) {
+	Tcl_AppendResult(interp, "encoding conversion expects bytes", NULL);
+	Tcl_FreeEncoding(encoding);
+	return TCL_ERROR;
+    }
     Tcl_ExternalToUtfDString(encoding, bytesPtr, length, &ds);
 
     /*
