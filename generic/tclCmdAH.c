/*
 * tclCmdAH.c --
 *
 *	This file contains the top-level command routines for most of the Tcl
 *	built-in commands whose names begin with the letters A to H.
 *
 * Copyright (c) 1987-1993 The Regents of the University of California.
 * Copyright (c) 1994-1997 Sun Microsystems, Inc.
 *
 * See the file "license.terms" for information on usage and redistribution of
 * this file, and for a DISCLAIMER OF ALL WARRANTIES.
 */

#include "tclInt.h"
#ifdef _WIN32
#   include "tclWinInt.h"
#endif
#include <locale.h>

/*
 * The state structure used by [foreach]. Note that the actual structure has
 * all its working arrays appended afterwards so they can be allocated and
 * freed in a single step.
 */

struct ForeachState {
    Tcl_Obj *bodyPtr;		/* The script body of the command. */
    int bodyIdx;		/* The argument index of the body. */
    int j, maxj;		/* Number of loop iterations. */
    int numLists;		/* Count of value lists. */
    int *index;			/* Array of value list indices. */
    int *varcList;		/* # loop variables per list. */
    Tcl_Obj ***varvList;	/* Array of var name lists. */
    Tcl_Obj **vCopyList;	/* Copies of var name list arguments. */
    int *argcList;		/* Array of value list sizes. */
    Tcl_Obj ***argvList;	/* Array of value lists. */
    Tcl_Obj **aCopyList;	/* Copies of value list arguments. */
    Tcl_Obj *resultList;	/* List of result values from the loop body,
				 * or NULL if we're not collecting them
				 * ([lmap] vs [foreach]). */
};

/*
 * Prototypes for local procedures defined in this file:
 */

static int		CheckAccess(Tcl_Interp *interp, Tcl_Obj *pathPtr,
			    int mode);
static int		EncodingDirsObjCmd(ClientData dummy,
			    Tcl_Interp *interp, int objc,
			    Tcl_Obj *const objv[]);
static inline int	ForeachAssignments(Tcl_Interp *interp,
			    struct ForeachState *statePtr);
static inline void	ForeachCleanup(Tcl_Interp *interp,
			    struct ForeachState *statePtr);
static int		GetStatBuf(Tcl_Interp *interp, Tcl_Obj *pathPtr,
			    Tcl_FSStatProc *statProc, Tcl_StatBuf *statPtr);
static const char *	GetTypeFromMode(int mode);
static int		StoreStatData(Tcl_Interp *interp, Tcl_Obj *varName,
			    Tcl_StatBuf *statPtr);
static inline int	EachloopCmd(Tcl_Interp *interp, int collect,
			    int objc, Tcl_Obj *const objv[]);
static Tcl_NRPostProc	CatchObjCmdCallback;
static Tcl_NRPostProc	ExprCallback;
static Tcl_NRPostProc	ForSetupCallback;
static Tcl_NRPostProc	ForCondCallback;
static Tcl_NRPostProc	ForNextCallback;
static Tcl_NRPostProc	ForPostNextCallback;
static Tcl_NRPostProc	ForeachLoopStep;
static Tcl_NRPostProc	EvalCmdErrMsg;

static Tcl_ObjCmdProc	BadFileSubcommand;
static Tcl_ObjCmdProc FileAttrAccessTimeCmd;
static Tcl_ObjCmdProc FileAttrIsDirectoryCmd;
static Tcl_ObjCmdProc FileAttrIsExecutableCmd;
static Tcl_ObjCmdProc FileAttrIsExistingCmd;
static Tcl_ObjCmdProc FileAttrIsFileCmd;
static Tcl_ObjCmdProc FileAttrIsOwnedCmd;
static Tcl_ObjCmdProc FileAttrIsReadableCmd;
static Tcl_ObjCmdProc FileAttrIsWritableCmd;
static Tcl_ObjCmdProc FileAttrLinkStatCmd;
static Tcl_ObjCmdProc FileAttrModifyTimeCmd;
static Tcl_ObjCmdProc FileAttrSizeCmd;
static Tcl_ObjCmdProc FileAttrStatCmd;
static Tcl_ObjCmdProc FileAttrTypeCmd;
static Tcl_ObjCmdProc FilesystemSeparatorCmd;
static Tcl_ObjCmdProc FilesystemVolumesCmd;
static Tcl_ObjCmdProc PathDirNameCmd;
static Tcl_ObjCmdProc PathExtensionCmd;
static Tcl_ObjCmdProc PathFilesystemCmd;
static Tcl_ObjCmdProc PathJoinCmd;
static Tcl_ObjCmdProc PathNativeNameCmd;
static Tcl_ObjCmdProc PathNormalizeCmd;
static Tcl_ObjCmdProc PathRootNameCmd;
static Tcl_ObjCmdProc PathSplitCmd;
static Tcl_ObjCmdProc PathTailCmd;
static Tcl_ObjCmdProc PathTypeCmd;

/*
 *----------------------------------------------------------------------
 *
 * Tcl_BreakObjCmd --
 *
 *	This procedure is invoked to process the "break" Tcl command. See the
 *	user documentation for details on what it does.
 *
 *	With the bytecode compiler, this procedure is only called when a
 *	command name is computed at runtime, and is "break" or the name to
 *	which "break" was renamed: e.g., "set z break; $z"
 *
 * Results:
 *	A standard Tcl result.
 *
 * Side effects:
 *	See the user documentation.
 *
 *----------------------------------------------------------------------
 */

	/* ARGSUSED */
int
Tcl_BreakObjCmd(
    ClientData dummy,		/* Not used. */
    Tcl_Interp *interp,		/* Current interpreter. */
    int objc,			/* Number of arguments. */
    Tcl_Obj *const objv[])	/* Argument objects. */
{
    if (objc != 1) {
	Tcl_WrongNumArgs(interp, 1, objv, NULL);
	return TCL_ERROR;
    }
    return TCL_BREAK;
}

/*
 *----------------------------------------------------------------------
 *
 * Tcl_CaseObjCmd --
 *
 *	This procedure is invoked to process the "case" Tcl command. See the
 *	user documentation for details on what it does. THIS COMMAND IS
 *	OBSOLETE AND DEPRECATED. SLATED FOR REMOVAL IN TCL 9.0.
 *
 * Results:
 *	A standard Tcl object result.
 *
 * Side effects:
 *	See the user documentation.
 *
 *----------------------------------------------------------------------
 */
<<<<<<< HEAD

=======
>>>>>>> 680d2774
#ifndef TCL_NO_DEPRECATED
	/* ARGSUSED */
int
Tcl_CaseObjCmd(
    ClientData dummy,		/* Not used. */
    Tcl_Interp *interp,		/* Current interpreter. */
    int objc,			/* Number of arguments. */
    Tcl_Obj *const objv[])	/* Argument objects. */
{
    register int i;
    int body, result, caseObjc;
    const char *stringPtr, *arg;
    Tcl_Obj *const *caseObjv;
    Tcl_Obj *armPtr;

    if (objc < 3) {
	Tcl_WrongNumArgs(interp, 1, objv,
		"string ?in? ?pattern body ...? ?default body?");
	return TCL_ERROR;
    }

    stringPtr = TclGetString(objv[1]);
    body = -1;

    arg = TclGetString(objv[2]);
    if (strcmp(arg, "in") == 0) {
	i = 3;
    } else {
	i = 2;
    }
    caseObjc = objc - i;
    caseObjv = objv + i;

    /*
     * If all of the pattern/command pairs are lumped into a single argument,
     * split them out again.
     */

    if (caseObjc == 1) {
	Tcl_Obj **newObjv;

	TclListObjGetElements(interp, caseObjv[0], &caseObjc, &newObjv);
	caseObjv = newObjv;
    }

    for (i = 0;  i < caseObjc;  i += 2) {
	int patObjc, j;
	const char **patObjv;
	const char *pat, *p;

	if (i == caseObjc-1) {
	    Tcl_ResetResult(interp);
	    Tcl_SetObjResult(interp, Tcl_NewStringObj(
		    "extra case pattern with no body", -1));
	    return TCL_ERROR;
	}

	/*
	 * Check for special case of single pattern (no list) with no
	 * backslash sequences.
	 */

	pat = TclGetString(caseObjv[i]);
	for (p = pat; *p != '\0'; p++) {
	    if (TclIsSpaceProc(*p) || (*p == '\\')) {
		break;
	    }
	}
	if (*p == '\0') {
	    if ((*pat == 'd') && (strcmp(pat, "default") == 0)) {
		body = i + 1;
	    }
	    if (Tcl_StringMatch(stringPtr, pat)) {
		body = i + 1;
		goto match;
	    }
	    continue;
	}

	/*
	 * Break up pattern lists, then check each of the patterns in the
	 * list.
	 */

	result = Tcl_SplitList(interp, pat, &patObjc, &patObjv);
	if (result != TCL_OK) {
	    return result;
	}
	for (j = 0; j < patObjc; j++) {
	    if (Tcl_StringMatch(stringPtr, patObjv[j])) {
		body = i + 1;
		break;
	    }
	}
	ckfree(patObjv);
	if (j < patObjc) {
	    break;
	}
    }

  match:
    if (body != -1) {
	armPtr = caseObjv[body - 1];
	result = Tcl_EvalObjEx(interp, caseObjv[body], 0);
	if (result == TCL_ERROR) {
	    Tcl_AppendObjToErrorInfo(interp, Tcl_ObjPrintf(
		    "\n    (\"%.50s\" arm line %d)",
		    TclGetString(armPtr), Tcl_GetErrorLine(interp)));
	}
	return result;
    }

    /*
     * Nothing matched: return nothing.
     */

    return TCL_OK;
}
<<<<<<< HEAD
#endif /* TCL_NO_DEPRECATED */
=======
#endif /* !TCL_NO_DEPRECATED */
>>>>>>> 680d2774

/*
 *----------------------------------------------------------------------
 *
 * Tcl_CatchObjCmd --
 *
 *	This object-based procedure is invoked to process the "catch" Tcl
 *	command. See the user documentation for details on what it does.
 *
 * Results:
 *	A standard Tcl object result.
 *
 * Side effects:
 *	See the user documentation.
 *
 *----------------------------------------------------------------------
 */

	/* ARGSUSED */
int
Tcl_CatchObjCmd(
    ClientData dummy,		/* Not used. */
    Tcl_Interp *interp,		/* Current interpreter. */
    int objc,			/* Number of arguments. */
    Tcl_Obj *const objv[])	/* Argument objects. */
{
    return Tcl_NRCallObjProc(interp, TclNRCatchObjCmd, dummy, objc, objv);
}

int
TclNRCatchObjCmd(
    ClientData dummy,		/* Not used. */
    Tcl_Interp *interp,		/* Current interpreter. */
    int objc,			/* Number of arguments. */
    Tcl_Obj *const objv[])	/* Argument objects. */
{
    Tcl_Obj *varNamePtr = NULL;
    Tcl_Obj *optionVarNamePtr = NULL;
    Interp *iPtr = (Interp *) interp;

    if ((objc < 2) || (objc > 4)) {
	Tcl_WrongNumArgs(interp, 1, objv,
		"script ?resultVarName? ?optionVarName?");
	return TCL_ERROR;
    }

    if (objc >= 3) {
	varNamePtr = objv[2];
    }
    if (objc == 4) {
	optionVarNamePtr = objv[3];
    }

    TclNRAddCallback(interp, CatchObjCmdCallback, INT2PTR(objc),
	    varNamePtr, optionVarNamePtr, NULL);

    /*
     * TIP #280. Make invoking context available to caught script.
     */

    return TclNREvalObjEx(interp, objv[1], 0, iPtr->cmdFramePtr, 1);
}

static int
CatchObjCmdCallback(
    ClientData data[],
    Tcl_Interp *interp,
    int result)
{
    Interp *iPtr = (Interp *) interp;
    int objc = PTR2INT(data[0]);
    Tcl_Obj *varNamePtr = data[1];
    Tcl_Obj *optionVarNamePtr = data[2];
    int rewind = iPtr->execEnvPtr->rewind;

    /*
     * We disable catch in interpreters where the limit has been exceeded.
     */

    if (rewind || Tcl_LimitExceeded(interp)) {
	Tcl_AppendObjToErrorInfo(interp, Tcl_ObjPrintf(
		"\n    (\"catch\" body line %d)", Tcl_GetErrorLine(interp)));
	return TCL_ERROR;
    }

    if (objc >= 3) {
	if (NULL == Tcl_ObjSetVar2(interp, varNamePtr, NULL,
		Tcl_GetObjResult(interp), TCL_LEAVE_ERR_MSG)) {
	    return TCL_ERROR;
	}
    }
    if (objc == 4) {
	Tcl_Obj *options = Tcl_GetReturnOptions(interp, result);

	if (NULL == Tcl_ObjSetVar2(interp, optionVarNamePtr, NULL,
		options, TCL_LEAVE_ERR_MSG)) {
	    /* Do not decrRefCount 'options', it was already done by
	     * Tcl_ObjSetVar2 */
	    return TCL_ERROR;
	}
    }

    Tcl_ResetResult(interp);
    Tcl_SetObjResult(interp, Tcl_NewIntObj(result));
    return TCL_OK;
}

/*
 *----------------------------------------------------------------------
 *
 * Tcl_CdObjCmd --
 *
 *	This procedure is invoked to process the "cd" Tcl command. See the
 *	user documentation for details on what it does.
 *
 * Results:
 *	A standard Tcl result.
 *
 * Side effects:
 *	See the user documentation.
 *
 *----------------------------------------------------------------------
 */

	/* ARGSUSED */
int
Tcl_CdObjCmd(
    ClientData dummy,		/* Not used. */
    Tcl_Interp *interp,		/* Current interpreter. */
    int objc,			/* Number of arguments. */
    Tcl_Obj *const objv[])	/* Argument objects. */
{
    Tcl_Obj *dir;
    int result;

    if (objc > 2) {
	Tcl_WrongNumArgs(interp, 1, objv, "?dirName?");
	return TCL_ERROR;
    }

    if (objc == 2) {
	dir = objv[1];
    } else {
	TclNewLiteralStringObj(dir, "~");
	Tcl_IncrRefCount(dir);
    }
    if (Tcl_FSConvertToPathType(interp, dir) != TCL_OK) {
	result = TCL_ERROR;
    } else {
	result = Tcl_FSChdir(dir);
	if (result != TCL_OK) {
	    Tcl_SetObjResult(interp, Tcl_ObjPrintf(
		    "couldn't change working directory to \"%s\": %s",
		    TclGetString(dir), Tcl_PosixError(interp)));
	    result = TCL_ERROR;
	}
    }
    if (objc != 2) {
	Tcl_DecrRefCount(dir);
    }
    return result;
}

/*
 *----------------------------------------------------------------------
 *
 * Tcl_ConcatObjCmd --
 *
 *	This object-based procedure is invoked to process the "concat" Tcl
 *	command. See the user documentation for details on what it does.
 *
 * Results:
 *	A standard Tcl object result.
 *
 * Side effects:
 *	See the user documentation.
 *
 *----------------------------------------------------------------------
 */

	/* ARGSUSED */
int
Tcl_ConcatObjCmd(
    ClientData dummy,		/* Not used. */
    Tcl_Interp *interp,		/* Current interpreter. */
    int objc,			/* Number of arguments. */
    Tcl_Obj *const objv[])	/* Argument objects. */
{
    if (objc >= 2) {
	Tcl_SetObjResult(interp, Tcl_ConcatObj(objc-1, objv+1));
    }
    return TCL_OK;
}

/*
 *----------------------------------------------------------------------
 *
 * Tcl_ContinueObjCmd --
 *
 *	This procedure is invoked to process the "continue" Tcl command. See
 *	the user documentation for details on what it does.
 *
 *	With the bytecode compiler, this procedure is only called when a
 *	command name is computed at runtime, and is "continue" or the name to
 *	which "continue" was renamed: e.g., "set z continue; $z"
 *
 * Results:
 *	A standard Tcl result.
 *
 * Side effects:
 *	See the user documentation.
 *
 *----------------------------------------------------------------------
 */

	/* ARGSUSED */
int
Tcl_ContinueObjCmd(
    ClientData dummy,		/* Not used. */
    Tcl_Interp *interp,		/* Current interpreter. */
    int objc,			/* Number of arguments. */
    Tcl_Obj *const objv[])	/* Argument objects. */
{
    if (objc != 1) {
	Tcl_WrongNumArgs(interp, 1, objv, NULL);
	return TCL_ERROR;
    }
    return TCL_CONTINUE;
}

/*
 *----------------------------------------------------------------------
 *
 * Tcl_EncodingObjCmd --
 *
 *	This command manipulates encodings.
 *
 * Results:
 *	A standard Tcl result.
 *
 * Side effects:
 *	See the user documentation.
 *
 *----------------------------------------------------------------------
 */

int
Tcl_EncodingObjCmd(
    ClientData dummy,		/* Not used. */
    Tcl_Interp *interp,		/* Current interpreter. */
    int objc,			/* Number of arguments. */
    Tcl_Obj *const objv[])	/* Argument objects. */
{
    int index;

    static const char *const optionStrings[] = {
	"convertfrom", "convertto", "dirs", "names", "system",
	NULL
    };
    enum options {
	ENC_CONVERTFROM, ENC_CONVERTTO, ENC_DIRS, ENC_NAMES, ENC_SYSTEM
    };

    if (objc < 2) {
	Tcl_WrongNumArgs(interp, 1, objv, "option ?arg ...?");
	return TCL_ERROR;
    }
    if (Tcl_GetIndexFromObj(interp, objv[1], optionStrings, "option", 0,
	    &index) != TCL_OK) {
	return TCL_ERROR;
    }

    switch ((enum options) index) {
    case ENC_CONVERTTO:
    case ENC_CONVERTFROM: {
	Tcl_Obj *data;
	Tcl_DString ds;
	Tcl_Encoding encoding;
	int length;
	const char *stringPtr;

	if (objc == 3) {
	    encoding = Tcl_GetEncoding(interp, NULL);
	    data = objv[2];
	} else if (objc == 4) {
	    if (Tcl_GetEncodingFromObj(interp, objv[2], &encoding) != TCL_OK) {
		return TCL_ERROR;
	    }
	    data = objv[3];
	} else {
	    Tcl_WrongNumArgs(interp, 2, objv, "?encoding? data");
	    return TCL_ERROR;
	}

	if ((enum options) index == ENC_CONVERTFROM) {
	    /*
	     * Treat the string as binary data.
	     */

	    stringPtr = (char *) Tcl_GetByteArrayFromObj(data, &length);
	    Tcl_ExternalToUtfDString(encoding, stringPtr, length, &ds);

	    /*
	     * Note that we cannot use Tcl_DStringResult here because it will
	     * truncate the string at the first null byte.
	     */

	    Tcl_SetObjResult(interp, TclDStringToObj(&ds));
	} else {
	    /*
	     * Store the result as binary data.
	     */

	    stringPtr = TclGetStringFromObj(data, &length);
	    Tcl_UtfToExternalDString(encoding, stringPtr, length, &ds);
	    Tcl_SetObjResult(interp, Tcl_NewByteArrayObj(
		    (unsigned char *) Tcl_DStringValue(&ds),
		    Tcl_DStringLength(&ds)));
	    Tcl_DStringFree(&ds);
	}

	Tcl_FreeEncoding(encoding);
	break;
    }
    case ENC_DIRS:
	return EncodingDirsObjCmd(dummy, interp, objc, objv);
    case ENC_NAMES:
	if (objc > 2) {
	    Tcl_WrongNumArgs(interp, 2, objv, NULL);
	    return TCL_ERROR;
	}
	Tcl_GetEncodingNames(interp);
	break;
    case ENC_SYSTEM:
	if (objc > 3) {
	    Tcl_WrongNumArgs(interp, 2, objv, "?encoding?");
	    return TCL_ERROR;
	}
	if (objc == 2) {
	    Tcl_SetObjResult(interp, Tcl_NewStringObj(
		    Tcl_GetEncodingName(NULL), -1));
	} else {
	    return Tcl_SetSystemEncoding(interp, TclGetString(objv[2]));
	}
	break;
    }
    return TCL_OK;
}

/*
 *----------------------------------------------------------------------
 *
 * EncodingDirsObjCmd --
 *
 *	This command manipulates the encoding search path.
 *
 * Results:
 *	A standard Tcl result.
 *
 * Side effects:
 *	Can set the encoding search path.
 *
 *----------------------------------------------------------------------
 */

int
EncodingDirsObjCmd(
    ClientData dummy,		/* Not used. */
    Tcl_Interp *interp,		/* Current interpreter. */
    int objc,			/* Number of arguments. */
    Tcl_Obj *const objv[])	/* Argument objects. */
{
    Tcl_Obj *dirListObj;

    if (objc > 3) {
	Tcl_WrongNumArgs(interp, 2, objv, "?dirList?");
	return TCL_ERROR;
    }
    if (objc == 2) {
	Tcl_SetObjResult(interp, Tcl_GetEncodingSearchPath());
	return TCL_OK;
    }

    dirListObj = objv[2];
    if (Tcl_SetEncodingSearchPath(dirListObj) == TCL_ERROR) {
	Tcl_SetObjResult(interp, Tcl_ObjPrintf(
		"expected directory list but got \"%s\"",
		TclGetString(dirListObj)));
	Tcl_SetErrorCode(interp, "TCL", "OPERATION", "ENCODING", "BADPATH",
		NULL);
	return TCL_ERROR;
    }
    Tcl_SetObjResult(interp, dirListObj);
    return TCL_OK;
}

/*
 *----------------------------------------------------------------------
 *
 * Tcl_ErrorObjCmd --
 *
 *	This procedure is invoked to process the "error" Tcl command. See the
 *	user documentation for details on what it does.
 *
 * Results:
 *	A standard Tcl object result.
 *
 * Side effects:
 *	See the user documentation.
 *
 *----------------------------------------------------------------------
 */

	/* ARGSUSED */
int
Tcl_ErrorObjCmd(
    ClientData dummy,		/* Not used. */
    Tcl_Interp *interp,		/* Current interpreter. */
    int objc,			/* Number of arguments. */
    Tcl_Obj *const objv[])	/* Argument objects. */
{
    Tcl_Obj *options, *optName;

    if ((objc < 2) || (objc > 4)) {
	Tcl_WrongNumArgs(interp, 1, objv, "message ?errorInfo? ?errorCode?");
	return TCL_ERROR;
    }

    TclNewLiteralStringObj(options, "-code error -level 0");

    if (objc >= 3) {		/* Process the optional info argument */
	TclNewLiteralStringObj(optName, "-errorinfo");
	Tcl_ListObjAppendElement(NULL, options, optName);
	Tcl_ListObjAppendElement(NULL, options, objv[2]);
    }

    if (objc >= 4) {		/* Process the optional code argument */
	TclNewLiteralStringObj(optName, "-errorcode");
	Tcl_ListObjAppendElement(NULL, options, optName);
	Tcl_ListObjAppendElement(NULL, options, objv[3]);
    }

    Tcl_SetObjResult(interp, objv[1]);
    return Tcl_SetReturnOptions(interp, options);
}

/*
 *----------------------------------------------------------------------
 *
 * Tcl_EvalObjCmd --
 *
 *	This object-based procedure is invoked to process the "eval" Tcl
 *	command. See the user documentation for details on what it does.
 *
 * Results:
 *	A standard Tcl object result.
 *
 * Side effects:
 *	See the user documentation.
 *
 *----------------------------------------------------------------------
 */

	/* ARGSUSED */
static int
EvalCmdErrMsg(
    ClientData data[],
    Tcl_Interp *interp,
    int result)
{
    if (result == TCL_ERROR) {
	Tcl_AppendObjToErrorInfo(interp, Tcl_ObjPrintf(
		"\n    (\"eval\" body line %d)", Tcl_GetErrorLine(interp)));
    }
    return result;
}

int
Tcl_EvalObjCmd(
    ClientData dummy,		/* Not used. */
    Tcl_Interp *interp,		/* Current interpreter. */
    int objc,			/* Number of arguments. */
    Tcl_Obj *const objv[])	/* Argument objects. */
{
    return Tcl_NRCallObjProc(interp, TclNREvalObjCmd, dummy, objc, objv);
}

int
TclNREvalObjCmd(
    ClientData dummy,		/* Not used. */
    Tcl_Interp *interp,		/* Current interpreter. */
    int objc,			/* Number of arguments. */
    Tcl_Obj *const objv[])	/* Argument objects. */
{
    register Tcl_Obj *objPtr;
    Interp *iPtr = (Interp *) interp;
    CmdFrame *invoker = NULL;
    int word = 0;

    if (objc < 2) {
	Tcl_WrongNumArgs(interp, 1, objv, "arg ?arg ...?");
	return TCL_ERROR;
    }

    if (objc == 2) {
	/*
	 * TIP #280. Make argument location available to eval'd script.
	 */

	invoker = iPtr->cmdFramePtr;
	word = 1;
	objPtr = objv[1];
	TclArgumentGet(interp, objPtr, &invoker, &word);
    } else {
	/*
	 * More than one argument: concatenate them together with spaces
	 * between, then evaluate the result. Tcl_EvalObjEx will delete the
	 * object when it decrements its refcount after eval'ing it.
	 *
	 * TIP #280. Make invoking context available to eval'd script, done
	 * with the default values.
	 */

	objPtr = Tcl_ConcatObj(objc-1, objv+1);
    }
    TclNRAddCallback(interp, EvalCmdErrMsg, NULL, NULL, NULL, NULL);
    return TclNREvalObjEx(interp, objPtr, 0, invoker, word);
}

/*
 *----------------------------------------------------------------------
 *
 * Tcl_ExitObjCmd --
 *
 *	This procedure is invoked to process the "exit" Tcl command. See the
 *	user documentation for details on what it does.
 *
 * Results:
 *	A standard Tcl object result.
 *
 * Side effects:
 *	See the user documentation.
 *
 *----------------------------------------------------------------------
 */

	/* ARGSUSED */
int
Tcl_ExitObjCmd(
    ClientData dummy,		/* Not used. */
    Tcl_Interp *interp,		/* Current interpreter. */
    int objc,			/* Number of arguments. */
    Tcl_Obj *const objv[])	/* Argument objects. */
{
    int value;

    if ((objc != 1) && (objc != 2)) {
	Tcl_WrongNumArgs(interp, 1, objv, "?returnCode?");
	return TCL_ERROR;
    }

    if (objc == 1) {
	value = 0;
    } else if (Tcl_GetIntFromObj(interp, objv[1], &value) != TCL_OK) {
	return TCL_ERROR;
    }
    Tcl_Exit(value);
    /*NOTREACHED*/
    return TCL_OK;		/* Better not ever reach this! */
}

/*
 *----------------------------------------------------------------------
 *
 * Tcl_ExprObjCmd --
 *
 *	This object-based procedure is invoked to process the "expr" Tcl
 *	command. See the user documentation for details on what it does.
 *
 *	With the bytecode compiler, this procedure is called in two
 *	circumstances: 1) to execute expr commands that are too complicated or
 *	too unsafe to try compiling directly into an inline sequence of
 *	instructions, and 2) to execute commands where the command name is
 *	computed at runtime and is "expr" or the name to which "expr" was
 *	renamed (e.g., "set z expr; $z 2+3")
 *
 * Results:
 *	A standard Tcl object result.
 *
 * Side effects:
 *	See the user documentation.
 *
 *----------------------------------------------------------------------
 */

	/* ARGSUSED */
int
Tcl_ExprObjCmd(
    ClientData dummy,		/* Not used. */
    Tcl_Interp *interp,		/* Current interpreter. */
    int objc,			/* Number of arguments. */
    Tcl_Obj *const objv[])	/* Argument objects. */
{
    return Tcl_NRCallObjProc(interp, TclNRExprObjCmd, dummy, objc, objv);
}

int
TclNRExprObjCmd(
    ClientData dummy,		/* Not used. */
    Tcl_Interp *interp,		/* Current interpreter. */
    int objc,			/* Number of arguments. */
    Tcl_Obj *const objv[])	/* Argument objects. */
{
    Tcl_Obj *resultPtr, *objPtr;

    if (objc < 2) {
	Tcl_WrongNumArgs(interp, 1, objv, "arg ?arg ...?");
	return TCL_ERROR;
    }

    TclNewObj(resultPtr);
    Tcl_IncrRefCount(resultPtr);
    if (objc == 2) {
	objPtr = objv[1];
	TclNRAddCallback(interp, ExprCallback, resultPtr, NULL, NULL, NULL);
    } else {
	objPtr = Tcl_ConcatObj(objc-1, objv+1);
	TclNRAddCallback(interp, ExprCallback, resultPtr, objPtr, NULL, NULL);
    }

    return Tcl_NRExprObj(interp, objPtr, resultPtr);
}

static int
ExprCallback(
    ClientData data[],
    Tcl_Interp *interp,
    int result)
{
    Tcl_Obj *resultPtr = data[0];
    Tcl_Obj *objPtr = data[1];

    if (objPtr != NULL) {
	Tcl_DecrRefCount(objPtr);
    }

    if (result == TCL_OK) {
	Tcl_SetObjResult(interp, resultPtr);
    }
    Tcl_DecrRefCount(resultPtr);
    return result;
}

/*
 *----------------------------------------------------------------------
 *
 * TclInitFileCmd --
 *
 *	This function builds the "file" Tcl command ensemble. See the user
 *	documentation for details on what that ensemble does.
 *
 *	PLEASE NOTE THAT THIS FAILS WITH FILENAMES AND PATHS WITH EMBEDDED
 *	NULLS. With the object-based Tcl_FS APIs, the above NOTE may no longer
 *	be true. In any case this assertion should be tested.
 *
 * Results:
 *	A standard Tcl result.
 *
 * Side effects:
 *	See the user documentation.
 *
 *----------------------------------------------------------------------
 */

Tcl_Command
TclInitFileCmd(
    Tcl_Interp *interp)
{
    /*
     * Note that most subcommands are unsafe because either they manipulate
     * the native filesystem or because they reveal information about the
     * native filesystem.
     */

    static const EnsembleImplMap initMap[] = {
	{"atime",	FileAttrAccessTimeCmd,	TclCompileBasic1Or2ArgCmd, NULL, NULL, 0},
	{"attributes",	TclFileAttrsCmd,	NULL, NULL, NULL, 0},
	{"channels",	TclChannelNamesCmd,	TclCompileBasic0Or1ArgCmd, NULL, NULL, 0},
	{"copy",	TclFileCopyCmd,		NULL, NULL, NULL, 0},
	{"delete",	TclFileDeleteCmd,	TclCompileBasicMin0ArgCmd, NULL, NULL, 0},
	{"dirname",	PathDirNameCmd,		TclCompileBasic1ArgCmd, NULL, NULL, 0},
	{"executable",	FileAttrIsExecutableCmd, TclCompileBasic1ArgCmd, NULL, NULL, 0},
	{"exists",	FileAttrIsExistingCmd,	TclCompileBasic1ArgCmd, NULL, NULL, 0},
	{"extension",	PathExtensionCmd,	TclCompileBasic1ArgCmd, NULL, NULL, 0},
	{"isdirectory",	FileAttrIsDirectoryCmd,	TclCompileBasic1ArgCmd, NULL, NULL, 0},
	{"isfile",	FileAttrIsFileCmd,	TclCompileBasic1ArgCmd, NULL, NULL, 0},
	{"join",	PathJoinCmd,		TclCompileBasicMin1ArgCmd, NULL, NULL, 0},
	{"link",	TclFileLinkCmd,		TclCompileBasic1To3ArgCmd, NULL, NULL, 0},
	{"lstat",	FileAttrLinkStatCmd,	TclCompileBasic2ArgCmd, NULL, NULL, 0},
	{"mtime",	FileAttrModifyTimeCmd,	TclCompileBasic1Or2ArgCmd, NULL, NULL, 0},
	{"mkdir",	TclFileMakeDirsCmd,	TclCompileBasicMin0ArgCmd, NULL, NULL, 0},
	{"nativename",	PathNativeNameCmd,	TclCompileBasic1ArgCmd, NULL, NULL, 0},
	{"normalize",	PathNormalizeCmd,	TclCompileBasic1ArgCmd, NULL, NULL, 0},
	{"owned",	FileAttrIsOwnedCmd,	TclCompileBasic1ArgCmd, NULL, NULL, 0},
	{"pathtype",	PathTypeCmd,		TclCompileBasic1ArgCmd, NULL, NULL, 0},
	{"readable",	FileAttrIsReadableCmd,	TclCompileBasic1ArgCmd, NULL, NULL, 0},
	{"readlink",	TclFileReadLinkCmd,	TclCompileBasic1ArgCmd, NULL, NULL, 0},
	{"rename",	TclFileRenameCmd,	NULL, NULL, NULL, 0},
	{"rootname",	PathRootNameCmd,	TclCompileBasic1ArgCmd, NULL, NULL, 0},
	{"separator",	FilesystemSeparatorCmd,	TclCompileBasic0Or1ArgCmd, NULL, NULL, 0},
	{"size",	FileAttrSizeCmd,	TclCompileBasic1ArgCmd, NULL, NULL, 0},
	{"split",	PathSplitCmd,		TclCompileBasic1ArgCmd, NULL, NULL, 0},
	{"stat",	FileAttrStatCmd,	TclCompileBasic2ArgCmd, NULL, NULL, 0},
	{"system",	PathFilesystemCmd,	TclCompileBasic0Or1ArgCmd, NULL, NULL, 0},
	{"tail",	PathTailCmd,		TclCompileBasic1ArgCmd, NULL, NULL, 0},
	{"tempfile",	TclFileTemporaryCmd,	TclCompileBasic0To2ArgCmd, NULL, NULL, 0},
	{"type",	FileAttrTypeCmd,	TclCompileBasic1ArgCmd, NULL, NULL, 0},
	{"volumes",	FilesystemVolumesCmd,	TclCompileBasic0ArgCmd, NULL, NULL, 0},
	{"writable",	FileAttrIsWritableCmd,	TclCompileBasic1ArgCmd, NULL, NULL, 0},
	{NULL, NULL, NULL, NULL, NULL, 0}
    };
    return TclMakeEnsemble(interp, "file", initMap);
}

/*
 *----------------------------------------------------------------------
 *
 * TclMakeFileCommandSafe --
 *
 *	This function hides the unsafe subcommands of the "file" Tcl command
 *	ensemble. It must only be called from TclHideUnsafeCommands.
 *
 * Results:
 *	A standard Tcl result.
 *
 * Side effects:
 *	Adds commands to the table of hidden commands.
 *
 *----------------------------------------------------------------------
 */

int
TclMakeFileCommandSafe(
    Tcl_Interp *interp)
{
    static const struct {
	const char *cmdName;
	int unsafe;
    } unsafeInfo[] = {
	{"atime",	 1},
	{"attributes",	 1},
	{"channels",	 0},
	{"copy",	 1},
	{"delete",	 1},
	{"dirname",	 1},
	{"executable",	 1},
	{"exists",	 1},
	{"extension",	 1},
	{"isdirectory",	 1},
	{"isfile",	 1},
	{"join",	 0},
	{"link",	 1},
	{"lstat",	 1},
	{"mtime",	 1},
	{"mkdir",	 1},
	{"nativename",	 1},
	{"normalize",	 1},
	{"owned",	 1},
	{"pathtype",	 0},
	{"readable",	 1},
	{"readlink",	 1},
	{"rename",	 1},
	{"rootname",	 1},
	{"separator",	 0},
	{"size",	 1},
	{"split",	 0},
	{"stat",	 1},
	{"system",	 0},
	{"tail",	 1},
	{"tempfile",	 1},
	{"type",	 1},
	{"volumes",	 1},
	{"writable",	 1},
	{NULL, 0}
    };
    int i;
    Tcl_DString oldBuf, newBuf;

    Tcl_DStringInit(&oldBuf);
    TclDStringAppendLiteral(&oldBuf, "::tcl::file::");
    Tcl_DStringInit(&newBuf);
    TclDStringAppendLiteral(&newBuf, "tcl:file:");
    for (i=0 ; unsafeInfo[i].cmdName != NULL ; i++) {
	if (unsafeInfo[i].unsafe) {
	    const char *oldName, *newName;

	    Tcl_DStringSetLength(&oldBuf, 13);
	    oldName = Tcl_DStringAppend(&oldBuf, unsafeInfo[i].cmdName, -1);
	    Tcl_DStringSetLength(&newBuf, 9);
	    newName = Tcl_DStringAppend(&newBuf, unsafeInfo[i].cmdName, -1);
	    if (TclRenameCommand(interp, oldName, "___tmp") != TCL_OK
		    || Tcl_HideCommand(interp, "___tmp", newName) != TCL_OK) {
		Tcl_Panic("problem making 'file %s' safe: %s",
			unsafeInfo[i].cmdName,
			Tcl_GetString(Tcl_GetObjResult(interp)));
	    }
	    Tcl_CreateObjCommand(interp, oldName, BadFileSubcommand,
		    (ClientData) unsafeInfo[i].cmdName, NULL);
	}
    }
    Tcl_DStringFree(&oldBuf);
    Tcl_DStringFree(&newBuf);

    /*
     * Ugh. The [file] command is now actually safe, but it is assumed by
     * scripts that it is not, which messes up security policies. [Bug
     * 3211758]
     */

    if (Tcl_HideCommand(interp, "file", "file") != TCL_OK) {
	Tcl_Panic("problem making 'file' safe: %s",
		Tcl_GetString(Tcl_GetObjResult(interp)));
    }
    return TCL_OK;
}

/*
 *----------------------------------------------------------------------
 *
 * BadFileSubcommand --
 *
 *	Command used to act as a backstop implementation when subcommands of
 *	"file" are unsafe (the real implementations of the subcommands are
 *	hidden). The clientData is always the full official subcommand name.
 *
 * Results:
 *	A standard Tcl result (always a TCL_ERROR).
 *
 * Side effects:
 *	None.
 *
 *----------------------------------------------------------------------
 */

static int
BadFileSubcommand(
    ClientData clientData,
    Tcl_Interp *interp,
    int objc,
    Tcl_Obj *const objv[])
{
    const char *subcommandName = (const char *) clientData;

    Tcl_SetObjResult(interp, Tcl_ObjPrintf(
	    "not allowed to invoke subcommand %s of file", subcommandName));
    Tcl_SetErrorCode(interp, "TCL", "SAFE", "SUBCOMMAND", NULL);
    return TCL_ERROR;
}

/*
 *----------------------------------------------------------------------
 *
 * FileAttrAccessTimeCmd --
 *
 *	This function is invoked to process the "file atime" Tcl command. See
 *	the user documentation for details on what it does.
 *
 * Results:
 *	A standard Tcl result.
 *
 * Side effects:
 *	May update the access time on the file, if requested by the user.
 *
 *----------------------------------------------------------------------
 */

static int
FileAttrAccessTimeCmd(
    ClientData clientData,
    Tcl_Interp *interp,
    int objc,
    Tcl_Obj *const objv[])
{
    Tcl_StatBuf buf;
    struct utimbuf tval;

    if (objc < 2 || objc > 3) {
	Tcl_WrongNumArgs(interp, 1, objv, "name ?time?");
	return TCL_ERROR;
    }
    if (GetStatBuf(interp, objv[1], Tcl_FSStat, &buf) != TCL_OK) {
	return TCL_ERROR;
    }
#if defined(_WIN32)
    /* We use a value of 0 to indicate the access time not available */
    if (buf.st_atime == 0) {
        Tcl_SetObjResult(interp, Tcl_ObjPrintf(
                             "could not get access time for file \"%s\"",
                             TclGetString(objv[1])));
        return TCL_ERROR;
    }
#endif

    if (objc == 3) {
	/*
	 * Need separate variable for reading longs from an object on 64-bit
	 * platforms. [Bug 698146]
	 */

	long newTime;

	if (TclGetLongFromObj(interp, objv[2], &newTime) != TCL_OK) {
	    return TCL_ERROR;
	}

	tval.actime = newTime;
	tval.modtime = buf.st_mtime;

	if (Tcl_FSUtime(objv[1], &tval) != 0) {
	    Tcl_SetObjResult(interp, Tcl_ObjPrintf(
		    "could not set access time for file \"%s\": %s",
		    TclGetString(objv[1]), Tcl_PosixError(interp)));
	    return TCL_ERROR;
	}

	/*
	 * Do another stat to ensure that the we return the new recognized
	 * atime - hopefully the same as the one we sent in. However, fs's
	 * like FAT don't even know what atime is.
	 */

	if (GetStatBuf(interp, objv[1], Tcl_FSStat, &buf) != TCL_OK) {
	    return TCL_ERROR;
	}
    }

    Tcl_SetObjResult(interp, Tcl_NewLongObj((long) buf.st_atime));
    return TCL_OK;
}

/*
 *----------------------------------------------------------------------
 *
 * FileAttrModifyTimeCmd --
 *
 *	This function is invoked to process the "file mtime" Tcl command. See
 *	the user documentation for details on what it does.
 *
 * Results:
 *	A standard Tcl result.
 *
 * Side effects:
 *	May update the modification time on the file, if requested by the
 *	user.
 *
 *----------------------------------------------------------------------
 */

static int
FileAttrModifyTimeCmd(
    ClientData clientData,
    Tcl_Interp *interp,
    int objc,
    Tcl_Obj *const objv[])
{
    Tcl_StatBuf buf;
    struct utimbuf tval;

    if (objc < 2 || objc > 3) {
	Tcl_WrongNumArgs(interp, 1, objv, "name ?time?");
	return TCL_ERROR;
    }
    if (GetStatBuf(interp, objv[1], Tcl_FSStat, &buf) != TCL_OK) {
	return TCL_ERROR;
    }
#if defined(_WIN32)
    /* We use a value of 0 to indicate the modification time not available */
    if (buf.st_mtime == 0) {
        Tcl_SetObjResult(interp, Tcl_ObjPrintf(
                             "could not get modification time for file \"%s\"",
                             TclGetString(objv[1])));
        return TCL_ERROR;
    }
#endif
    if (objc == 3) {
	/*
	 * Need separate variable for reading longs from an object on 64-bit
	 * platforms. [Bug 698146]
	 */

	long newTime;

	if (TclGetLongFromObj(interp, objv[2], &newTime) != TCL_OK) {
	    return TCL_ERROR;
	}

	tval.actime = buf.st_atime;
	tval.modtime = newTime;

	if (Tcl_FSUtime(objv[1], &tval) != 0) {
	    Tcl_SetObjResult(interp, Tcl_ObjPrintf(
		    "could not set modification time for file \"%s\": %s",
		    TclGetString(objv[1]), Tcl_PosixError(interp)));
	    return TCL_ERROR;
	}

	/*
	 * Do another stat to ensure that the we return the new recognized
	 * mtime - hopefully the same as the one we sent in.
	 */

	if (GetStatBuf(interp, objv[1], Tcl_FSStat, &buf) != TCL_OK) {
	    return TCL_ERROR;
	}
    }

    Tcl_SetObjResult(interp, Tcl_NewLongObj((long) buf.st_mtime));
    return TCL_OK;
}

/*
 *----------------------------------------------------------------------
 *
 * FileAttrLinkStatCmd --
 *
 *	This function is invoked to process the "file lstat" Tcl command. See
 *	the user documentation for details on what it does.
 *
 * Results:
 *	A standard Tcl result.
 *
 * Side effects:
 *	Writes to an array named by the user.
 *
 *----------------------------------------------------------------------
 */

static int
FileAttrLinkStatCmd(
    ClientData clientData,
    Tcl_Interp *interp,
    int objc,
    Tcl_Obj *const objv[])
{
    Tcl_StatBuf buf;

    if (objc != 3) {
	Tcl_WrongNumArgs(interp, 1, objv, "name varName");
	return TCL_ERROR;
    }
    if (GetStatBuf(interp, objv[1], Tcl_FSLstat, &buf) != TCL_OK) {
	return TCL_ERROR;
    }
    return StoreStatData(interp, objv[2], &buf);
}

/*
 *----------------------------------------------------------------------
 *
 * FileAttrStatCmd --
 *
 *	This function is invoked to process the "file stat" Tcl command. See
 *	the user documentation for details on what it does.
 *
 * Results:
 *	A standard Tcl result.
 *
 * Side effects:
 *	Writes to an array named by the user.
 *
 *----------------------------------------------------------------------
 */

static int
FileAttrStatCmd(
    ClientData clientData,
    Tcl_Interp *interp,
    int objc,
    Tcl_Obj *const objv[])
{
    Tcl_StatBuf buf;

    if (objc != 3) {
	Tcl_WrongNumArgs(interp, 1, objv, "name varName");
	return TCL_ERROR;
    }
    if (GetStatBuf(interp, objv[1], Tcl_FSStat, &buf) != TCL_OK) {
	return TCL_ERROR;
    }
    return StoreStatData(interp, objv[2], &buf);
}

/*
 *----------------------------------------------------------------------
 *
 * FileAttrTypeCmd --
 *
 *	This function is invoked to process the "file type" Tcl command. See
 *	the user documentation for details on what it does.
 *
 * Results:
 *	A standard Tcl result.
 *
 * Side effects:
 *	None.
 *
 *----------------------------------------------------------------------
 */

static int
FileAttrTypeCmd(
    ClientData clientData,
    Tcl_Interp *interp,
    int objc,
    Tcl_Obj *const objv[])
{
    Tcl_StatBuf buf;

    if (objc != 2) {
	Tcl_WrongNumArgs(interp, 1, objv, "name");
	return TCL_ERROR;
    }
    if (GetStatBuf(interp, objv[1], Tcl_FSLstat, &buf) != TCL_OK) {
	return TCL_ERROR;
    }
    Tcl_SetObjResult(interp, Tcl_NewStringObj(
	    GetTypeFromMode((unsigned short) buf.st_mode), -1));
    return TCL_OK;
}

/*
 *----------------------------------------------------------------------
 *
 * FileAttrSizeCmd --
 *
 *	This function is invoked to process the "file size" Tcl command. See
 *	the user documentation for details on what it does.
 *
 * Results:
 *	A standard Tcl result.
 *
 * Side effects:
 *	None.
 *
 *----------------------------------------------------------------------
 */

static int
FileAttrSizeCmd(
    ClientData clientData,
    Tcl_Interp *interp,
    int objc,
    Tcl_Obj *const objv[])
{
    Tcl_StatBuf buf;

    if (objc != 2) {
	Tcl_WrongNumArgs(interp, 1, objv, "name");
	return TCL_ERROR;
    }
    if (GetStatBuf(interp, objv[1], Tcl_FSStat, &buf) != TCL_OK) {
	return TCL_ERROR;
    }
    Tcl_SetObjResult(interp, Tcl_NewWideIntObj((Tcl_WideInt) buf.st_size));
    return TCL_OK;
}

/*
 *----------------------------------------------------------------------
 *
 * FileAttrIsDirectoryCmd --
 *
 *	This function is invoked to process the "file isdirectory" Tcl
 *	command. See the user documentation for details on what it does.
 *
 * Results:
 *	A standard Tcl result.
 *
 * Side effects:
 *	None.
 *
 *----------------------------------------------------------------------
 */

static int
FileAttrIsDirectoryCmd(
    ClientData clientData,
    Tcl_Interp *interp,
    int objc,
    Tcl_Obj *const objv[])
{
    Tcl_StatBuf buf;
    int value = 0;

    if (objc != 2) {
	Tcl_WrongNumArgs(interp, 1, objv, "name");
	return TCL_ERROR;
    }
    if (GetStatBuf(NULL, objv[1], Tcl_FSStat, &buf) == TCL_OK) {
	value = S_ISDIR(buf.st_mode);
    }
    Tcl_SetObjResult(interp, Tcl_NewBooleanObj(value));
    return TCL_OK;
}

/*
 *----------------------------------------------------------------------
 *
 * FileAttrIsExecutableCmd --
 *
 *	This function is invoked to process the "file executable" Tcl command.
 *	See the user documentation for details on what it does.
 *
 * Results:
 *	A standard Tcl result.
 *
 * Side effects:
 *	None.
 *
 *----------------------------------------------------------------------
 */

static int
FileAttrIsExecutableCmd(
    ClientData clientData,
    Tcl_Interp *interp,
    int objc,
    Tcl_Obj *const objv[])
{
    if (objc != 2) {
	Tcl_WrongNumArgs(interp, 1, objv, "name");
	return TCL_ERROR;
    }
    return CheckAccess(interp, objv[1], X_OK);
}

/*
 *----------------------------------------------------------------------
 *
 * FileAttrIsExistingCmd --
 *
 *	This function is invoked to process the "file exists" Tcl command. See
 *	the user documentation for details on what it does.
 *
 * Results:
 *	A standard Tcl result.
 *
 * Side effects:
 *	None.
 *
 *----------------------------------------------------------------------
 */

static int
FileAttrIsExistingCmd(
    ClientData clientData,
    Tcl_Interp *interp,
    int objc,
    Tcl_Obj *const objv[])
{
    if (objc != 2) {
	Tcl_WrongNumArgs(interp, 1, objv, "name");
	return TCL_ERROR;
    }
    return CheckAccess(interp, objv[1], F_OK);
}

/*
 *----------------------------------------------------------------------
 *
 * FileAttrIsFileCmd --
 *
 *	This function is invoked to process the "file isfile" Tcl command. See
 *	the user documentation for details on what it does.
 *
 * Results:
 *	A standard Tcl result.
 *
 * Side effects:
 *	None.
 *
 *----------------------------------------------------------------------
 */

static int
FileAttrIsFileCmd(
    ClientData clientData,
    Tcl_Interp *interp,
    int objc,
    Tcl_Obj *const objv[])
{
    Tcl_StatBuf buf;
    int value = 0;

    if (objc != 2) {
	Tcl_WrongNumArgs(interp, 1, objv, "name");
	return TCL_ERROR;
    }
    if (GetStatBuf(NULL, objv[1], Tcl_FSStat, &buf) == TCL_OK) {
	value = S_ISREG(buf.st_mode);
    }
    Tcl_SetObjResult(interp, Tcl_NewBooleanObj(value));
    return TCL_OK;
}

/*
 *----------------------------------------------------------------------
 *
 * FileAttrIsOwnedCmd --
 *
 *	This function is invoked to process the "file owned" Tcl command. See
 *	the user documentation for details on what it does.
 *
 * Results:
 *	A standard Tcl result.
 *
 * Side effects:
 *	None.
 *
 *----------------------------------------------------------------------
 */

static int
FileAttrIsOwnedCmd(
    ClientData clientData,
    Tcl_Interp *interp,
    int objc,
    Tcl_Obj *const objv[])
{
#ifdef __CYGWIN__
#define geteuid() (short)(geteuid)()
#endif
#if !defined(_WIN32)
    Tcl_StatBuf buf;
#endif
    int value = 0;

    if (objc != 2) {
	Tcl_WrongNumArgs(interp, 1, objv, "name");
	return TCL_ERROR;
    }
#if defined(_WIN32)
    value = TclWinFileOwned(objv[1]);
#else
    if (GetStatBuf(NULL, objv[1], Tcl_FSStat, &buf) == TCL_OK) {
	value = (geteuid() == buf.st_uid);
    }
#endif
    Tcl_SetObjResult(interp, Tcl_NewBooleanObj(value));
    return TCL_OK;
}

/*
 *----------------------------------------------------------------------
 *
 * FileAttrIsReadableCmd --
 *
 *	This function is invoked to process the "file readable" Tcl command.
 *	See the user documentation for details on what it does.
 *
 * Results:
 *	A standard Tcl result.
 *
 * Side effects:
 *	None.
 *
 *----------------------------------------------------------------------
 */

static int
FileAttrIsReadableCmd(
    ClientData clientData,
    Tcl_Interp *interp,
    int objc,
    Tcl_Obj *const objv[])
{
    if (objc != 2) {
	Tcl_WrongNumArgs(interp, 1, objv, "name");
	return TCL_ERROR;
    }
    return CheckAccess(interp, objv[1], R_OK);
}

/*
 *----------------------------------------------------------------------
 *
 * FileAttrIsWritableCmd --
 *
 *	This function is invoked to process the "file writable" Tcl command.
 *	See the user documentation for details on what it does.
 *
 * Results:
 *	A standard Tcl result.
 *
 * Side effects:
 *	None.
 *
 *----------------------------------------------------------------------
 */

static int
FileAttrIsWritableCmd(
    ClientData clientData,
    Tcl_Interp *interp,
    int objc,
    Tcl_Obj *const objv[])
{
    if (objc != 2) {
	Tcl_WrongNumArgs(interp, 1, objv, "name");
	return TCL_ERROR;
    }
    return CheckAccess(interp, objv[1], W_OK);
}

/*
 *----------------------------------------------------------------------
 *
 * PathDirNameCmd --
 *
 *	This function is invoked to process the "file dirname" Tcl command.
 *	See the user documentation for details on what it does.
 *
 * Results:
 *	A standard Tcl result.
 *
 * Side effects:
 *	None.
 *
 *----------------------------------------------------------------------
 */

static int
PathDirNameCmd(
    ClientData clientData,
    Tcl_Interp *interp,
    int objc,
    Tcl_Obj *const objv[])
{
    Tcl_Obj *dirPtr;

    if (objc != 2) {
	Tcl_WrongNumArgs(interp, 1, objv, "name");
	return TCL_ERROR;
    }
    dirPtr = TclPathPart(interp, objv[1], TCL_PATH_DIRNAME);
    if (dirPtr == NULL) {
	return TCL_ERROR;
    }
    Tcl_SetObjResult(interp, dirPtr);
    Tcl_DecrRefCount(dirPtr);
    return TCL_OK;
}

/*
 *----------------------------------------------------------------------
 *
 * PathExtensionCmd --
 *
 *	This function is invoked to process the "file extension" Tcl command.
 *	See the user documentation for details on what it does.
 *
 * Results:
 *	A standard Tcl result.
 *
 * Side effects:
 *	None.
 *
 *----------------------------------------------------------------------
 */

static int
PathExtensionCmd(
    ClientData clientData,
    Tcl_Interp *interp,
    int objc,
    Tcl_Obj *const objv[])
{
    Tcl_Obj *dirPtr;

    if (objc != 2) {
	Tcl_WrongNumArgs(interp, 1, objv, "name");
	return TCL_ERROR;
    }
    dirPtr = TclPathPart(interp, objv[1], TCL_PATH_EXTENSION);
    if (dirPtr == NULL) {
	return TCL_ERROR;
    }
    Tcl_SetObjResult(interp, dirPtr);
    Tcl_DecrRefCount(dirPtr);
    return TCL_OK;
}

/*
 *----------------------------------------------------------------------
 *
 * PathRootNameCmd --
 *
 *	This function is invoked to process the "file root" Tcl command. See
 *	the user documentation for details on what it does.
 *
 * Results:
 *	A standard Tcl result.
 *
 * Side effects:
 *	None.
 *
 *----------------------------------------------------------------------
 */

static int
PathRootNameCmd(
    ClientData clientData,
    Tcl_Interp *interp,
    int objc,
    Tcl_Obj *const objv[])
{
    Tcl_Obj *dirPtr;

    if (objc != 2) {
	Tcl_WrongNumArgs(interp, 1, objv, "name");
	return TCL_ERROR;
    }
    dirPtr = TclPathPart(interp, objv[1], TCL_PATH_ROOT);
    if (dirPtr == NULL) {
	return TCL_ERROR;
    }
    Tcl_SetObjResult(interp, dirPtr);
    Tcl_DecrRefCount(dirPtr);
    return TCL_OK;
}

/*
 *----------------------------------------------------------------------
 *
 * PathTailCmd --
 *
 *	This function is invoked to process the "file tail" Tcl command. See
 *	the user documentation for details on what it does.
 *
 * Results:
 *	A standard Tcl result.
 *
 * Side effects:
 *	None.
 *
 *----------------------------------------------------------------------
 */

static int
PathTailCmd(
    ClientData clientData,
    Tcl_Interp *interp,
    int objc,
    Tcl_Obj *const objv[])
{
    Tcl_Obj *dirPtr;

    if (objc != 2) {
	Tcl_WrongNumArgs(interp, 1, objv, "name");
	return TCL_ERROR;
    }
    dirPtr = TclPathPart(interp, objv[1], TCL_PATH_TAIL);
    if (dirPtr == NULL) {
	return TCL_ERROR;
    }
    Tcl_SetObjResult(interp, dirPtr);
    Tcl_DecrRefCount(dirPtr);
    return TCL_OK;
}

/*
 *----------------------------------------------------------------------
 *
 * PathFilesystemCmd --
 *
 *	This function is invoked to process the "file system" Tcl command. See
 *	the user documentation for details on what it does.
 *
 * Results:
 *	A standard Tcl result.
 *
 * Side effects:
 *	None.
 *
 *----------------------------------------------------------------------
 */

static int
PathFilesystemCmd(
    ClientData clientData,
    Tcl_Interp *interp,
    int objc,
    Tcl_Obj *const objv[])
{
    Tcl_Obj *fsInfo;

    if (objc != 2) {
	Tcl_WrongNumArgs(interp, 1, objv, "name");
	return TCL_ERROR;
    }
    fsInfo = Tcl_FSFileSystemInfo(objv[1]);
    if (fsInfo == NULL) {
	Tcl_SetObjResult(interp, Tcl_NewStringObj("unrecognised path", -1));
	Tcl_SetErrorCode(interp, "TCL", "LOOKUP", "FILESYSTEM",
		Tcl_GetString(objv[1]), NULL);
	return TCL_ERROR;
    }
    Tcl_SetObjResult(interp, fsInfo);
    return TCL_OK;
}

/*
 *----------------------------------------------------------------------
 *
 * PathJoinCmd --
 *
 *	This function is invoked to process the "file join" Tcl command. See
 *	the user documentation for details on what it does.
 *
 * Results:
 *	A standard Tcl result.
 *
 * Side effects:
 *	None.
 *
 *----------------------------------------------------------------------
 */

static int
PathJoinCmd(
    ClientData clientData,
    Tcl_Interp *interp,
    int objc,
    Tcl_Obj *const objv[])
{
    if (objc < 2) {
	Tcl_WrongNumArgs(interp, 1, objv, "name ?name ...?");
	return TCL_ERROR;
    }
    Tcl_SetObjResult(interp, TclJoinPath(objc - 1, objv + 1));
    return TCL_OK;
}

/*
 *----------------------------------------------------------------------
 *
 * PathNativeNameCmd --
 *
 *	This function is invoked to process the "file nativename" Tcl command.
 *	See the user documentation for details on what it does.
 *
 * Results:
 *	A standard Tcl result.
 *
 * Side effects:
 *	None.
 *
 *----------------------------------------------------------------------
 */

static int
PathNativeNameCmd(
    ClientData clientData,
    Tcl_Interp *interp,
    int objc,
    Tcl_Obj *const objv[])
{
    Tcl_DString ds;

    if (objc != 2) {
	Tcl_WrongNumArgs(interp, 1, objv, "name");
	return TCL_ERROR;
    }
    if (Tcl_TranslateFileName(interp, TclGetString(objv[1]), &ds) == NULL) {
	return TCL_ERROR;
    }
    Tcl_SetObjResult(interp, TclDStringToObj(&ds));
    return TCL_OK;
}

/*
 *----------------------------------------------------------------------
 *
 * PathNormalizeCmd --
 *
 *	This function is invoked to process the "file normalize" Tcl command.
 *	See the user documentation for details on what it does.
 *
 * Results:
 *	A standard Tcl result.
 *
 * Side effects:
 *	None.
 *
 *----------------------------------------------------------------------
 */

static int
PathNormalizeCmd(
    ClientData clientData,
    Tcl_Interp *interp,
    int objc,
    Tcl_Obj *const objv[])
{
    Tcl_Obj *fileName;

    if (objc != 2) {
	Tcl_WrongNumArgs(interp, 1, objv, "name");
	return TCL_ERROR;
    }
    fileName = Tcl_FSGetNormalizedPath(interp, objv[1]);
    if (fileName == NULL) {
	return TCL_ERROR;
    }
    Tcl_SetObjResult(interp, fileName);
    return TCL_OK;
}

/*
 *----------------------------------------------------------------------
 *
 * PathSplitCmd --
 *
 *	This function is invoked to process the "file split" Tcl command. See
 *	the user documentation for details on what it does.
 *
 * Results:
 *	A standard Tcl result.
 *
 * Side effects:
 *	None.
 *
 *----------------------------------------------------------------------
 */

static int
PathSplitCmd(
    ClientData clientData,
    Tcl_Interp *interp,
    int objc,
    Tcl_Obj *const objv[])
{
    Tcl_Obj *res;

    if (objc != 2) {
	Tcl_WrongNumArgs(interp, 1, objv, "name");
	return TCL_ERROR;
    }
    res = Tcl_FSSplitPath(objv[1], NULL);
    if (res == NULL) {
	Tcl_SetObjResult(interp, Tcl_ObjPrintf(
		"could not read \"%s\": no such file or directory",
		TclGetString(objv[1])));
	Tcl_SetErrorCode(interp, "TCL", "OPERATION", "PATHSPLIT", "NONESUCH",
		NULL);
	return TCL_ERROR;
    }
    Tcl_SetObjResult(interp, res);
    return TCL_OK;
}

/*
 *----------------------------------------------------------------------
 *
 * PathTypeCmd --
 *
 *	This function is invoked to process the "file pathtype" Tcl command.
 *	See the user documentation for details on what it does.
 *
 * Results:
 *	A standard Tcl result.
 *
 * Side effects:
 *	None.
 *
 *----------------------------------------------------------------------
 */

static int
PathTypeCmd(
    ClientData clientData,
    Tcl_Interp *interp,
    int objc,
    Tcl_Obj *const objv[])
{
    Tcl_Obj *typeName;

    if (objc != 2) {
	Tcl_WrongNumArgs(interp, 1, objv, "name");
	return TCL_ERROR;
    }
    switch (Tcl_FSGetPathType(objv[1])) {
    case TCL_PATH_ABSOLUTE:
	TclNewLiteralStringObj(typeName, "absolute");
	break;
    case TCL_PATH_RELATIVE:
	TclNewLiteralStringObj(typeName, "relative");
	break;
    case TCL_PATH_VOLUME_RELATIVE:
	TclNewLiteralStringObj(typeName, "volumerelative");
	break;
    default:
	/* Should be unreachable */
	return TCL_OK;
    }
    Tcl_SetObjResult(interp, typeName);
    return TCL_OK;
}

/*
 *----------------------------------------------------------------------
 *
 * FilesystemSeparatorCmd --
 *
 *	This function is invoked to process the "file separator" Tcl command.
 *	See the user documentation for details on what it does.
 *
 * Results:
 *	A standard Tcl result.
 *
 * Side effects:
 *	None.
 *
 *----------------------------------------------------------------------
 */

static int
FilesystemSeparatorCmd(
    ClientData clientData,
    Tcl_Interp *interp,
    int objc,
    Tcl_Obj *const objv[])
{
    if (objc < 1 || objc > 2) {
	Tcl_WrongNumArgs(interp, 1, objv, "?name?");
	return TCL_ERROR;
    }
    if (objc == 1) {
	const char *separator = NULL; /* lint */

	switch (tclPlatform) {
	case TCL_PLATFORM_UNIX:
	    separator = "/";
	    break;
	case TCL_PLATFORM_WINDOWS:
	    separator = "\\";
	    break;
	}
	Tcl_SetObjResult(interp, Tcl_NewStringObj(separator, 1));
    } else {
	Tcl_Obj *separatorObj = Tcl_FSPathSeparator(objv[1]);

	if (separatorObj == NULL) {
	    Tcl_SetObjResult(interp, Tcl_NewStringObj(
		    "unrecognised path", -1));
	    Tcl_SetErrorCode(interp, "TCL", "LOOKUP", "FILESYSTEM",
		    Tcl_GetString(objv[1]), NULL);
	    return TCL_ERROR;
	}
	Tcl_SetObjResult(interp, separatorObj);
    }
    return TCL_OK;
}

/*
 *----------------------------------------------------------------------
 *
 * FilesystemVolumesCmd --
 *
 *	This function is invoked to process the "file volumes" Tcl command.
 *	See the user documentation for details on what it does.
 *
 * Results:
 *	A standard Tcl result.
 *
 * Side effects:
 *	None.
 *
 *----------------------------------------------------------------------
 */

static int
FilesystemVolumesCmd(
    ClientData clientData,
    Tcl_Interp *interp,
    int objc,
    Tcl_Obj *const objv[])
{
    if (objc != 1) {
	Tcl_WrongNumArgs(interp, 1, objv, NULL);
	return TCL_ERROR;
    }
    Tcl_SetObjResult(interp, Tcl_FSListVolumes());
    return TCL_OK;
}

/*
 *---------------------------------------------------------------------------
 *
 * CheckAccess --
 *
 *	Utility procedure used by Tcl_FileObjCmd() to query file attributes
 *	available through the access() system call.
 *
 * Results:
 *	Always returns TCL_OK. Sets interp's result to boolean true or false
 *	depending on whether the file has the specified attribute.
 *
 * Side effects:
 *	None.
 *
 *---------------------------------------------------------------------------
 */

static int
CheckAccess(
    Tcl_Interp *interp,		/* Interp for status return. Must not be
				 * NULL. */
    Tcl_Obj *pathPtr,		/* Name of file to check. */
    int mode)			/* Attribute to check; passed as argument to
				 * access(). */
{
    int value;

    if (Tcl_FSConvertToPathType(interp, pathPtr) != TCL_OK) {
	value = 0;
    } else {
	value = (Tcl_FSAccess(pathPtr, mode) == 0);
    }
    Tcl_SetObjResult(interp, Tcl_NewBooleanObj(value));

    return TCL_OK;
}

/*
 *---------------------------------------------------------------------------
 *
 * GetStatBuf --
 *
 *	Utility procedure used by Tcl_FileObjCmd() to query file attributes
 *	available through the stat() or lstat() system call.
 *
 * Results:
 *	The return value is TCL_OK if the specified file exists and can be
 *	stat'ed, TCL_ERROR otherwise. If TCL_ERROR is returned, an error
 *	message is left in interp's result. If TCL_OK is returned, *statPtr is
 *	filled with information about the specified file.
 *
 * Side effects:
 *	None.
 *
 *---------------------------------------------------------------------------
 */

static int
GetStatBuf(
    Tcl_Interp *interp,		/* Interp for error return. May be NULL. */
    Tcl_Obj *pathPtr,		/* Path name to examine. */
    Tcl_FSStatProc *statProc,	/* Either stat() or lstat() depending on
				 * desired behavior. */
    Tcl_StatBuf *statPtr)	/* Filled with info about file obtained by
				 * calling (*statProc)(). */
{
    int status;

    if (Tcl_FSConvertToPathType(interp, pathPtr) != TCL_OK) {
	return TCL_ERROR;
    }

    status = statProc(pathPtr, statPtr);

    if (status < 0) {
	if (interp != NULL) {
	    Tcl_SetObjResult(interp, Tcl_ObjPrintf(
		    "could not read \"%s\": %s",
		    TclGetString(pathPtr), Tcl_PosixError(interp)));
	}
	return TCL_ERROR;
    }
    return TCL_OK;
}

/*
 *----------------------------------------------------------------------
 *
 * StoreStatData --
 *
 *	This is a utility procedure that breaks out the fields of a "stat"
 *	structure and stores them in textual form into the elements of an
 *	associative array.
 *
 * Results:
 *	Returns a standard Tcl return value. If an error occurs then a message
 *	is left in interp's result.
 *
 * Side effects:
 *	Elements of the associative array given by "varName" are modified.
 *
 *----------------------------------------------------------------------
 */

static int
StoreStatData(
    Tcl_Interp *interp,		/* Interpreter for error reports. */
    Tcl_Obj *varName,		/* Name of associative array variable in which
				 * to store stat results. */
    Tcl_StatBuf *statPtr)	/* Pointer to buffer containing stat data to
				 * store in varName. */
{
    Tcl_Obj *field, *value;
    register unsigned short mode;

    /*
     * Assume Tcl_ObjSetVar2() does not keep a copy of the field name!
     *
     * Might be a better idea to call Tcl_SetVar2Ex() instead, except we want
     * to have an object (i.e. possibly cached) array variable name but a
     * string element name, so no API exists. Messy.
     */

#define STORE_ARY(fieldName, object) \
    TclNewLiteralStringObj(field, fieldName);				\
    Tcl_IncrRefCount(field);						\
    value = (object);							\
    if (Tcl_ObjSetVar2(interp,varName,field,value,TCL_LEAVE_ERR_MSG)==NULL) { \
	TclDecrRefCount(field);						\
	return TCL_ERROR;						\
    }									\
    TclDecrRefCount(field);

    /*
     * Watch out porters; the inode is meant to be an *unsigned* value, so the
     * cast might fail when there isn't a real arithmetic 'long long' type...
     */

    STORE_ARY("dev",	Tcl_NewLongObj((long)statPtr->st_dev));
    STORE_ARY("ino",	Tcl_NewWideIntObj((Tcl_WideInt)statPtr->st_ino));
    STORE_ARY("nlink",	Tcl_NewLongObj((long)statPtr->st_nlink));
    STORE_ARY("uid",	Tcl_NewLongObj((long)statPtr->st_uid));
    STORE_ARY("gid",	Tcl_NewLongObj((long)statPtr->st_gid));
    STORE_ARY("size",	Tcl_NewWideIntObj((Tcl_WideInt)statPtr->st_size));
#ifdef HAVE_STRUCT_STAT_ST_BLOCKS
    STORE_ARY("blocks",	Tcl_NewWideIntObj((Tcl_WideInt)statPtr->st_blocks));
#endif
#ifdef HAVE_STRUCT_STAT_ST_BLKSIZE
    STORE_ARY("blksize", Tcl_NewLongObj((long)statPtr->st_blksize));
#endif
    STORE_ARY("atime",	Tcl_NewLongObj((long)statPtr->st_atime));
    STORE_ARY("mtime",	Tcl_NewLongObj((long)statPtr->st_mtime));
    STORE_ARY("ctime",	Tcl_NewLongObj((long)statPtr->st_ctime));
    mode = (unsigned short) statPtr->st_mode;
    STORE_ARY("mode",	Tcl_NewIntObj(mode));
    STORE_ARY("type",	Tcl_NewStringObj(GetTypeFromMode(mode), -1));
#undef STORE_ARY

    return TCL_OK;
}

/*
 *----------------------------------------------------------------------
 *
 * GetTypeFromMode --
 *
 *	Given a mode word, returns a string identifying the type of a file.
 *
 * Results:
 *	A static text string giving the file type from mode.
 *
 * Side effects:
 *	None.
 *
 *----------------------------------------------------------------------
 */

static const char *
GetTypeFromMode(
    int mode)
{
    if (S_ISREG(mode)) {
	return "file";
    } else if (S_ISDIR(mode)) {
	return "directory";
    } else if (S_ISCHR(mode)) {
	return "characterSpecial";
    } else if (S_ISBLK(mode)) {
	return "blockSpecial";
    } else if (S_ISFIFO(mode)) {
	return "fifo";
#ifdef S_ISLNK
    } else if (S_ISLNK(mode)) {
	return "link";
#endif
#ifdef S_ISSOCK
    } else if (S_ISSOCK(mode)) {
	return "socket";
#endif
    }
    return "unknown";
}

/*
 *----------------------------------------------------------------------
 *
 * Tcl_ForObjCmd --
 *
 *	This procedure is invoked to process the "for" Tcl command. See the
 *	user documentation for details on what it does.
 *
 *	With the bytecode compiler, this procedure is only called when a
 *	command name is computed at runtime, and is "for" or the name to which
 *	"for" was renamed: e.g.,
 *	"set z for; $z {set i 0} {$i<100} {incr i} {puts $i}"
 *
 * Results:
 *	A standard Tcl result.
 *
 * Side effects:
 *	See the user documentation.
 *
 * Notes:
 *	This command is split into a lot of pieces so that it can avoid doing
 *	reentrant TEBC calls. This makes things rather hard to follow, but
 *	here's the plan:
 *
 *	NR:	---------------_\
 *	Direct:	Tcl_ForObjCmd -> TclNRForObjCmd
 *					|
 *				ForSetupCallback
 *					|
 *	[while] ------------> TclNRForIterCallback <---------.
 *					|		     |
 *				 ForCondCallback	     |
 *					|		     |
 *				 ForNextCallback ------------|
 *					|		     |
 *			       ForPostNextCallback	     |
 *					|____________________|
 *
 *----------------------------------------------------------------------
 */

	/* ARGSUSED */
int
Tcl_ForObjCmd(
    ClientData dummy,		/* Not used. */
    Tcl_Interp *interp,		/* Current interpreter. */
    int objc,			/* Number of arguments. */
    Tcl_Obj *const objv[])	/* Argument objects. */
{
    return Tcl_NRCallObjProc(interp, TclNRForObjCmd, dummy, objc, objv);
}

int
TclNRForObjCmd(
    ClientData dummy,		/* Not used. */
    Tcl_Interp *interp,		/* Current interpreter. */
    int objc,			/* Number of arguments. */
    Tcl_Obj *const objv[])	/* Argument objects. */
{
    Interp *iPtr = (Interp *) interp;
    ForIterData *iterPtr;

    if (objc != 5) {
	Tcl_WrongNumArgs(interp, 1, objv, "start test next command");
	return TCL_ERROR;
    }

    TclSmallAllocEx(interp, sizeof(ForIterData), iterPtr);
    iterPtr->cond = objv[2];
    iterPtr->body = objv[4];
    iterPtr->next = objv[3];
    iterPtr->msg  = "\n    (\"for\" body line %d)";
    iterPtr->word = 4;

    TclNRAddCallback(interp, ForSetupCallback, iterPtr, NULL, NULL, NULL);

    /*
     * TIP #280. Make invoking context available to initial script.
     */

    return TclNREvalObjEx(interp, objv[1], 0, iPtr->cmdFramePtr, 1);
}

static int
ForSetupCallback(
    ClientData data[],
    Tcl_Interp *interp,
    int result)
{
    ForIterData *iterPtr = data[0];

    if (result != TCL_OK) {
	if (result == TCL_ERROR) {
	    Tcl_AddErrorInfo(interp, "\n    (\"for\" initial command)");
	}
	TclSmallFreeEx(interp, iterPtr);
	return result;
    }
    TclNRAddCallback(interp, TclNRForIterCallback, iterPtr, NULL, NULL, NULL);
    return TCL_OK;
}

int
TclNRForIterCallback(
    ClientData data[],
    Tcl_Interp *interp,
    int result)
{
    ForIterData *iterPtr = data[0];
    Tcl_Obj *boolObj;

    switch (result) {
    case TCL_OK:
    case TCL_CONTINUE:
	/*
	 * We need to reset the result before evaluating the expression.
	 * Otherwise, any error message will be appended to the result of the
	 * last evaluation.
	 */

	Tcl_ResetResult(interp);
	TclNewObj(boolObj);
	TclNRAddCallback(interp, ForCondCallback, iterPtr, boolObj, NULL,
		NULL);
	return Tcl_NRExprObj(interp, iterPtr->cond, boolObj);
    case TCL_BREAK:
	result = TCL_OK;
	Tcl_ResetResult(interp);
	break;
    case TCL_ERROR:
	Tcl_AppendObjToErrorInfo(interp,
		Tcl_ObjPrintf(iterPtr->msg, Tcl_GetErrorLine(interp)));
    }
    TclSmallFreeEx(interp, iterPtr);
    return result;
}

static int
ForCondCallback(
    ClientData data[],
    Tcl_Interp *interp,
    int result)
{
    Interp *iPtr = (Interp *) interp;
    ForIterData *iterPtr = data[0];
    Tcl_Obj *boolObj = data[1];
    int value;

    if (result != TCL_OK) {
	Tcl_DecrRefCount(boolObj);
	TclSmallFreeEx(interp, iterPtr);
	return result;
    } else if (Tcl_GetBooleanFromObj(interp, boolObj, &value) != TCL_OK) {
	Tcl_DecrRefCount(boolObj);
	TclSmallFreeEx(interp, iterPtr);
	return TCL_ERROR;
    }
    Tcl_DecrRefCount(boolObj);

    if (value) {
	/* TIP #280. */
	if (iterPtr->next) {
	    TclNRAddCallback(interp, ForNextCallback, iterPtr, NULL, NULL,
		    NULL);
	} else {
	    TclNRAddCallback(interp, TclNRForIterCallback, iterPtr, NULL,
		    NULL, NULL);
	}
	return TclNREvalObjEx(interp, iterPtr->body, 0, iPtr->cmdFramePtr,
		iterPtr->word);
    }
    TclSmallFreeEx(interp, iterPtr);
    return result;
}

static int
ForNextCallback(
    ClientData data[],
    Tcl_Interp *interp,
    int result)
{
    Interp *iPtr = (Interp *) interp;
    ForIterData *iterPtr = data[0];
    Tcl_Obj *next = iterPtr->next;

    if ((result == TCL_OK) || (result == TCL_CONTINUE)) {
	TclNRAddCallback(interp, ForPostNextCallback, iterPtr, NULL, NULL,
		NULL);

	/*
	 * TIP #280. Make invoking context available to next script.
	 */

	return TclNREvalObjEx(interp, next, 0, iPtr->cmdFramePtr, 3);
    }

    TclNRAddCallback(interp, TclNRForIterCallback, iterPtr, NULL, NULL, NULL);
    return result;
}

static int
ForPostNextCallback(
    ClientData data[],
    Tcl_Interp *interp,
    int result)
{
    ForIterData *iterPtr = data[0];

    if ((result != TCL_BREAK) && (result != TCL_OK)) {
	if (result == TCL_ERROR) {
	    Tcl_AddErrorInfo(interp, "\n    (\"for\" loop-end command)");
	    TclSmallFreeEx(interp, iterPtr);
	}
	return result;
    }
    TclNRAddCallback(interp, TclNRForIterCallback, iterPtr, NULL, NULL, NULL);
    return result;
}

/*
 *----------------------------------------------------------------------
 *
 * Tcl_ForeachObjCmd, TclNRForeachCmd, EachloopCmd --
 *
 *	This object-based procedure is invoked to process the "foreach" Tcl
 *	command. See the user documentation for details on what it does.
 *
 * Results:
 *	A standard Tcl object result.
 *
 * Side effects:
 *	See the user documentation.
 *
 *----------------------------------------------------------------------
 */

	/* ARGSUSED */
int
Tcl_ForeachObjCmd(
    ClientData dummy,		/* Not used. */
    Tcl_Interp *interp,		/* Current interpreter. */
    int objc,			/* Number of arguments. */
    Tcl_Obj *const objv[])	/* Argument objects. */
{
    return Tcl_NRCallObjProc(interp, TclNRForeachCmd, dummy, objc, objv);
}

int
TclNRForeachCmd(
    ClientData dummy,
    Tcl_Interp *interp,
    int objc,
    Tcl_Obj *const objv[])
{
    return EachloopCmd(interp, TCL_EACH_KEEP_NONE, objc, objv);
}

int
Tcl_LmapObjCmd(
    ClientData dummy,		/* Not used. */
    Tcl_Interp *interp,		/* Current interpreter. */
    int objc,			/* Number of arguments. */
    Tcl_Obj *const objv[])	/* Argument objects. */
{
    return Tcl_NRCallObjProc(interp, TclNRLmapCmd, dummy, objc, objv);
}

int
TclNRLmapCmd(
    ClientData dummy,
    Tcl_Interp *interp,
    int objc,
    Tcl_Obj *const objv[])
{
    return EachloopCmd(interp, TCL_EACH_COLLECT, objc, objv);
}

static inline int
EachloopCmd(
    Tcl_Interp *interp,		/* Our context for variables and script
				 * evaluation. */
    int collect,		/* Select collecting or accumulating mode
				 * (TCL_EACH_*) */
    int objc,			/* The arguments being passed in... */
    Tcl_Obj *const objv[])
{
    int numLists = (objc-2) / 2;
    register struct ForeachState *statePtr;
    int i, j, result;

    if (objc < 4 || (objc%2 != 0)) {
	Tcl_WrongNumArgs(interp, 1, objv,
		"varList list ?varList list ...? command");
	return TCL_ERROR;
    }

    /*
     * Manage numList parallel value lists.
     * statePtr->argvList[i] is a value list counted by statePtr->argcList[i];
     * statePtr->varvList[i] is the list of variables associated with the
     *		value list;
     * statePtr->varcList[i] is the number of variables associated with the
     *		value list;
     * statePtr->index[i] is the current pointer into the value list
     *		statePtr->argvList[i].
     *
     * The setting up of all of these pointers is moderately messy, but allows
     * the rest of this code to be simple and for us to use a single memory
     * allocation for better performance.
     */

    statePtr = TclStackAlloc(interp,
	    sizeof(struct ForeachState) + 3 * numLists * sizeof(int)
	    + 2 * numLists * (sizeof(Tcl_Obj **) + sizeof(Tcl_Obj *)));
    memset(statePtr, 0,
	    sizeof(struct ForeachState) + 3 * numLists * sizeof(int)
	    + 2 * numLists * (sizeof(Tcl_Obj **) + sizeof(Tcl_Obj *)));
    statePtr->varvList = (Tcl_Obj ***) (statePtr + 1);
    statePtr->argvList = statePtr->varvList + numLists;
    statePtr->vCopyList = (Tcl_Obj **) (statePtr->argvList + numLists);
    statePtr->aCopyList = statePtr->vCopyList + numLists;
    statePtr->index = (int *) (statePtr->aCopyList + numLists);
    statePtr->varcList = statePtr->index + numLists;
    statePtr->argcList = statePtr->varcList + numLists;

    statePtr->numLists = numLists;
    statePtr->bodyPtr = objv[objc - 1];
    statePtr->bodyIdx = objc - 1;

    if (collect == TCL_EACH_COLLECT) {
	statePtr->resultList = Tcl_NewListObj(0, NULL);
    } else {
	statePtr->resultList = NULL;
    }

    /*
     * Break up the value lists and variable lists into elements.
     */

    for (i=0 ; i<numLists ; i++) {
	statePtr->vCopyList[i] = TclListObjCopy(interp, objv[1+i*2]);
	if (statePtr->vCopyList[i] == NULL) {
	    result = TCL_ERROR;
	    goto done;
	}
	TclListObjGetElements(NULL, statePtr->vCopyList[i],
		&statePtr->varcList[i], &statePtr->varvList[i]);
	if (statePtr->varcList[i] < 1) {
	    Tcl_SetObjResult(interp, Tcl_ObjPrintf(
		    "%s varlist is empty",
		    (statePtr->resultList != NULL ? "lmap" : "foreach")));
	    Tcl_SetErrorCode(interp, "TCL", "OPERATION",
		    (statePtr->resultList != NULL ? "LMAP" : "FOREACH"),
		    "NEEDVARS", NULL);
	    result = TCL_ERROR;
	    goto done;
	}

	statePtr->aCopyList[i] = TclListObjCopy(interp, objv[2+i*2]);
	if (statePtr->aCopyList[i] == NULL) {
	    result = TCL_ERROR;
	    goto done;
	}
	TclListObjGetElements(NULL, statePtr->aCopyList[i],
		&statePtr->argcList[i], &statePtr->argvList[i]);

	j = statePtr->argcList[i] / statePtr->varcList[i];
	if ((statePtr->argcList[i] % statePtr->varcList[i]) != 0) {
	    j++;
	}
	if (j > statePtr->maxj) {
	    statePtr->maxj = j;
	}
    }

    /*
     * If there is any work to do, assign the variables and set things going
     * non-recursively.
     */

    if (statePtr->maxj > 0) {
	result = ForeachAssignments(interp, statePtr);
	if (result == TCL_ERROR) {
	    goto done;
	}

	TclNRAddCallback(interp, ForeachLoopStep, statePtr, NULL, NULL, NULL);
	return TclNREvalObjEx(interp, objv[objc-1], 0,
		((Interp *) interp)->cmdFramePtr, objc-1);
    }

    /*
     * This cleanup stage is only used when an error occurs during setup or if
     * there is no work to do.
     */

    result = TCL_OK;
  done:
    ForeachCleanup(interp, statePtr);
    return result;
}

/*
 * Post-body processing handler.
 */

static int
ForeachLoopStep(
    ClientData data[],
    Tcl_Interp *interp,
    int result)
{
    register struct ForeachState *statePtr = data[0];

    /*
     * Process the result code from this run of the [foreach] body. Note that
     * this switch uses fallthroughs in several places. Maintainer aware!
     */

    switch (result) {
    case TCL_CONTINUE:
	result = TCL_OK;
	break;
    case TCL_OK:
	if (statePtr->resultList != NULL) {
	    Tcl_ListObjAppendElement(interp, statePtr->resultList,
		    Tcl_GetObjResult(interp));
	}
	break;
    case TCL_BREAK:
	result = TCL_OK;
	goto finish;
    case TCL_ERROR:
	Tcl_AppendObjToErrorInfo(interp, Tcl_ObjPrintf(
		"\n    (\"%s\" body line %d)",
		(statePtr->resultList != NULL ? "lmap" : "foreach"),
		Tcl_GetErrorLine(interp)));
    default:
	goto done;
    }

    /*
     * Test if there is work still to be done. If so, do the next round of
     * variable assignments, reschedule ourselves and run the body again.
     */

    if (statePtr->maxj > ++statePtr->j) {
	result = ForeachAssignments(interp, statePtr);
	if (result == TCL_ERROR) {
	    goto done;
	}

	TclNRAddCallback(interp, ForeachLoopStep, statePtr, NULL, NULL, NULL);
	return TclNREvalObjEx(interp, statePtr->bodyPtr, 0,
		((Interp *) interp)->cmdFramePtr, statePtr->bodyIdx);
    }

    /*
     * We're done. Tidy up our work space and finish off.
     */

  finish:
    if (statePtr->resultList == NULL) {
	Tcl_ResetResult(interp);
    } else {
	Tcl_SetObjResult(interp, statePtr->resultList);
	statePtr->resultList = NULL;	/* Don't clean it up */
    }

  done:
    ForeachCleanup(interp, statePtr);
    return result;
}

/*
 * Factored out code to do the assignments in [foreach].
 */

static inline int
ForeachAssignments(
    Tcl_Interp *interp,
    struct ForeachState *statePtr)
{
    int i, v, k;
    Tcl_Obj *valuePtr, *varValuePtr;

    for (i=0 ; i<statePtr->numLists ; i++) {
	for (v=0 ; v<statePtr->varcList[i] ; v++) {
	    k = statePtr->index[i]++;

	    if (k < statePtr->argcList[i]) {
		valuePtr = statePtr->argvList[i][k];
	    } else {
		TclNewObj(valuePtr);	/* Empty string */
	    }

	    varValuePtr = Tcl_ObjSetVar2(interp, statePtr->varvList[i][v],
		    NULL, valuePtr, TCL_LEAVE_ERR_MSG);

	    if (varValuePtr == NULL) {
		Tcl_AppendObjToErrorInfo(interp, Tcl_ObjPrintf(
			"\n    (setting %s loop variable \"%s\")",
			(statePtr->resultList != NULL ? "lmap" : "foreach"),
			TclGetString(statePtr->varvList[i][v])));
		return TCL_ERROR;
	    }
	}
    }

    return TCL_OK;
}

/*
 * Factored out code for cleaning up the state of the foreach.
 */

static inline void
ForeachCleanup(
    Tcl_Interp *interp,
    struct ForeachState *statePtr)
{
    int i;

    for (i=0 ; i<statePtr->numLists ; i++) {
	if (statePtr->vCopyList[i]) {
	    TclDecrRefCount(statePtr->vCopyList[i]);
	}
	if (statePtr->aCopyList[i]) {
	    TclDecrRefCount(statePtr->aCopyList[i]);
	}
    }
    if (statePtr->resultList != NULL) {
	TclDecrRefCount(statePtr->resultList);
    }
    TclStackFree(interp, statePtr);
}

/*
 *----------------------------------------------------------------------
 *
 * Tcl_FormatObjCmd --
 *
 *	This procedure is invoked to process the "format" Tcl command. See
 *	the user documentation for details on what it does.
 *
 * Results:
 *	A standard Tcl result.
 *
 * Side effects:
 *	See the user documentation.
 *
 *----------------------------------------------------------------------
 */

	/* ARGSUSED */
int
Tcl_FormatObjCmd(
    ClientData dummy,		/* Not used. */
    Tcl_Interp *interp,		/* Current interpreter. */
    int objc,			/* Number of arguments. */
    Tcl_Obj *const objv[])	/* Argument objects. */
{
    Tcl_Obj *resultPtr;		/* Where result is stored finally. */

    if (objc < 2) {
	Tcl_WrongNumArgs(interp, 1, objv, "formatString ?arg ...?");
	return TCL_ERROR;
    }

    resultPtr = Tcl_Format(interp, TclGetString(objv[1]), objc-2, objv+2);
    if (resultPtr == NULL) {
	return TCL_ERROR;
    }
    Tcl_SetObjResult(interp, resultPtr);
    return TCL_OK;
}

/*
 * Local Variables:
 * mode: c
 * c-basic-offset: 4
 * fill-column: 78
 * End:
 */<|MERGE_RESOLUTION|>--- conflicted
+++ resolved
@@ -151,10 +151,6 @@
  *
  *----------------------------------------------------------------------
  */
-<<<<<<< HEAD
-
-=======
->>>>>>> 680d2774
 #ifndef TCL_NO_DEPRECATED
 	/* ARGSUSED */
 int
@@ -273,11 +269,7 @@
 
     return TCL_OK;
 }
-<<<<<<< HEAD
-#endif /* TCL_NO_DEPRECATED */
-=======
 #endif /* !TCL_NO_DEPRECATED */
->>>>>>> 680d2774
  
 /*
