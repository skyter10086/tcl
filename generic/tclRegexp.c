/*
 * tclRegexp.c --
 *
 *	This file contains the public interfaces to the Tcl regular expression
 *	mechanism.
 *
 * Copyright (c) 1998 by Sun Microsystems, Inc.
 * Copyright (c) 1998-1999 by Scriptics Corporation.
 *
 * See the file "license.terms" for information on usage and redistribution of
 * this file, and for a DISCLAIMER OF ALL WARRANTIES.
 */

#include "tclInt.h"
#include "tclRegexp.h"

/*
 *----------------------------------------------------------------------
 * The routines in this file use Henry Spencer's regular expression package
 * contained in the following additional source files:
 *
 *	regc_color.c	regc_cvec.c	regc_lex.c
 *	regc_nfa.c	regcomp.c	regcustom.h
 *	rege_dfa.c	regerror.c	regerrs.h
 *	regex.h		regexec.c	regfree.c
 *	regfronts.c	regguts.h
 *
 * Copyright (c) 1998 Henry Spencer.  All rights reserved.
 *
 * Development of this software was funded, in part, by Cray Research Inc.,
 * UUNET Communications Services Inc., Sun Microsystems Inc., and Scriptics
 * Corporation, none of whom are responsible for the results. The author
 * thanks all of them.
 *
 * Redistribution and use in source and binary forms -- with or without
 * modification -- are permitted for any purpose, provided that
 * redistributions in source form retain this entire copyright notice and
 * indicate the origin and nature of any modifications.
 *
 * I'd appreciate being given credit for this package in the documentation of
 * software which uses it, but that is not a requirement.
 *
 * THIS SOFTWARE IS PROVIDED ``AS IS'' AND ANY EXPRESS OR IMPLIED WARRANTIES,
 * INCLUDING, BUT NOT LIMITED TO, THE IMPLIED WARRANTIES OF MERCHANTABILITY
 * AND FITNESS FOR A PARTICULAR PURPOSE ARE DISCLAIMED. IN NO EVENT SHALL
 * HENRY SPENCER BE LIABLE FOR ANY DIRECT, INDIRECT, INCIDENTAL, SPECIAL,
 * EXEMPLARY, OR CONSEQUENTIAL DAMAGES (INCLUDING, BUT NOT LIMITED TO,
 * PROCUREMENT OF SUBSTITUTE GOODS OR SERVICES; LOSS OF USE, DATA, OR PROFITS;
 * OR BUSINESS INTERRUPTION) HOWEVER CAUSED AND ON ANY THEORY OF LIABILITY,
 * WHETHER IN CONTRACT, STRICT LIABILITY, OR TORT (INCLUDING NEGLIGENCE OR
 * OTHERWISE) ARISING IN ANY WAY OUT OF THE USE OF THIS SOFTWARE, EVEN IF
 * ADVISED OF THE POSSIBILITY OF SUCH DAMAGE.
 *
 * *** NOTE: this code has been altered slightly for use in Tcl: ***
 * *** 1. Names have been changed, e.g. from re_comp to		 ***
 * ***    TclRegComp, to avoid clashes with other		 ***
 * ***    regexp implementations used by applications.		 ***
 */

/*
 * Thread local storage used to maintain a per-thread cache of compiled
 * regular expressions.
 */

#define NUM_REGEXPS 30

typedef struct {
    int initialized;		/* Set to 1 when the module is initialized. */
    char *patterns[NUM_REGEXPS];/* Strings corresponding to compiled regular
				 * expression patterns. NULL means that this
				 * slot isn't used. Malloc-ed. */
    size_t patLengths[NUM_REGEXPS];/* Number of non-null characters in
				 * corresponding entry in patterns. (size_t)-1 means
				 * entry isn't used. */
    struct TclRegexp *regexps[NUM_REGEXPS];
				/* Compiled forms of above strings. Also
				 * malloc-ed, or NULL if not in use yet. */
} ThreadSpecificData;

static Tcl_ThreadDataKey dataKey;

/*
 * Declarations for functions used only in this file.
 */

static TclRegexp *	CompileRegexp(Tcl_Interp *interp, const char *pattern,
			    size_t length, int flags);
static void		DupRegexpInternalRep(Tcl_Obj *srcPtr,
			    Tcl_Obj *copyPtr);
static void		FinalizeRegexp(ClientData clientData);
static void		FreeRegexp(TclRegexp *regexpPtr);
static void		FreeRegexpInternalRep(Tcl_Obj *objPtr);
<<<<<<< HEAD
static int		RegExpExecUnicode(Tcl_Interp *interp, Tcl_RegExp re,
			    const __REG_WIDE_T *uniString, int numChars,
			    int nmatches, int flags);
=======
static int		RegExpExecUniChar(Tcl_Interp *interp, Tcl_RegExp re,
			    const Tcl_UniChar *uniString, size_t numChars,
			    size_t nmatches, int flags);
>>>>>>> a5a9e83e
static int		SetRegexpFromAny(Tcl_Interp *interp, Tcl_Obj *objPtr);

/*
 * The regular expression Tcl object type. This serves as a cache of the
 * compiled form of the regular expression.
 */

const Tcl_ObjType tclRegexpType = {
    "regexp",				/* name */
    FreeRegexpInternalRep,		/* freeIntRepProc */
    DupRegexpInternalRep,		/* dupIntRepProc */
    NULL,				/* updateStringProc */
    SetRegexpFromAny			/* setFromAnyProc */
};

/*
 *----------------------------------------------------------------------
 *
 * Tcl_RegExpCompile --
 *
 *	Compile a regular expression into a form suitable for fast matching.
 *	This function is DEPRECATED in favor of the object version of the
 *	command.
 *
 * Results:
 *	The return value is a pointer to the compiled form of string, suitable
 *	for passing to Tcl_RegExpExec. This compiled form is only valid up
 *	until the next call to this function, so don't keep these around for a
 *	long time! If an error occurred while compiling the pattern, then NULL
 *	is returned and an error message is left in the interp's result.
 *
 * Side effects:
 *	Updates the cache of compiled regexps.
 *
 *----------------------------------------------------------------------
 */

Tcl_RegExp
Tcl_RegExpCompile(
    Tcl_Interp *interp,		/* For use in error reporting and to access
				 * the interp regexp cache. */
    const char *pattern)	/* String for which to produce compiled
				 * regular expression. */
{
    return (Tcl_RegExp) CompileRegexp(interp, pattern, (int) strlen(pattern),
	    REG_ADVANCED);
}

/*
 *----------------------------------------------------------------------
 *
 * Tcl_RegExpExec --
 *
 *	Execute the regular expression matcher using a compiled form of a
 *	regular expression and save information about any match that is found.
 *
 * Results:
 *	If an error occurs during the matching operation then -1 is returned
 *	and the interp's result contains an error message. Otherwise the
 *	return value is 1 if a matching range is found and 0 if there is no
 *	matching range.
 *
 * Side effects:
 *	None.
 *
 *----------------------------------------------------------------------
 */

int
Tcl_RegExpExec(
    Tcl_Interp *interp,		/* Interpreter to use for error reporting. */
    Tcl_RegExp re,		/* Compiled regular expression; must have been
				 * returned by previous call to
				 * Tcl_GetRegExpFromObj. */
    const char *text,		/* Text against which to match re. */
    const char *start)		/* If text is part of a larger string, this
				 * identifies beginning of larger string, so
				 * that "^" won't match. */
{
    int flags, result;
    size_t numChars;
    TclRegexp *regexp = (TclRegexp *) re;
    Tcl_DString ds;
    const __REG_WIDE_T *ustr;

    /*
     * If the starting point is offset from the beginning of the buffer, then
     * we need to tell the regexp engine not to match "^".
     */

    if (text > start) {
	flags = REG_NOTBOL;
    } else {
	flags = 0;
    }

    /*
     * Remember the string for use by Tcl_RegExpRange().
     */

    regexp->string = text;
    regexp->objPtr = NULL;

    /*
     * Convert the string to Unicode and perform the match.
     */

    Tcl_DStringInit(&ds);
    ustr = TclUtfToUnicodeDString(text, -1, &ds);
    numChars = Tcl_DStringLength(&ds) / sizeof(__REG_WIDE_T);
    result = RegExpExecUnicode(interp, re, ustr, numChars, -1 /* nmatches */,
	    flags);
    Tcl_DStringFree(&ds);

    return result;
}

/*
 *---------------------------------------------------------------------------
 *
 * Tcl_RegExpRange --
 *
 *	Returns pointers describing the range of a regular expression match,
 *	or one of the subranges within the match.
 *
 * Results:
 *	The variables at *startPtr and *endPtr are modified to hold the
 *	addresses of the endpoints of the range given by index. If the
 *	specified range doesn't exist then NULLs are returned.
 *
 * Side effects:
 *	None.
 *
 *---------------------------------------------------------------------------
 */

void
Tcl_RegExpRange(
    Tcl_RegExp re,		/* Compiled regular expression that has been
				 * passed to Tcl_RegExpExec. */
    size_t index,			/* 0 means give the range of the entire match,
				 * > 0 means give the range of a matching
				 * subrange. */
    const char **startPtr,	/* Store address of first character in
				 * (sub-)range here. */
    const char **endPtr)	/* Store address of character just after last
				 * in (sub-)range here. */
{
    TclRegexp *regexpPtr = (TclRegexp *) re;
    const char *string;

    if (index > regexpPtr->re.re_nsub) {
	*startPtr = *endPtr = NULL;
    } else if (regexpPtr->matches[index].rm_so < 0) {
	*startPtr = *endPtr = NULL;
    } else {
	if (regexpPtr->objPtr) {
	    string = TclGetString(regexpPtr->objPtr);
	} else {
	    string = regexpPtr->string;
	}
	*startPtr = Tcl_UtfAtIndex(string, regexpPtr->matches[index].rm_so);
	*endPtr = Tcl_UtfAtIndex(string, regexpPtr->matches[index].rm_eo);
    }
}

/*
 *---------------------------------------------------------------------------
 *
 * RegExpExecUnicode --
 *
 *	Execute the regular expression matcher using a compiled form of a
 *	regular expression and save information about any match that is found.
 *
 * Results:
 *	If an error occurs during the matching operation then -1 is returned
 *	and an error message is left in interp's result. Otherwise the return
 *	value is 1 if a matching range was found or 0 if there was no matching
 *	range.
 *
 * Side effects:
 *	None.
 *
 *----------------------------------------------------------------------
 */

static int
RegExpExecUnicode(
    Tcl_Interp *interp,		/* Interpreter to use for error reporting. */
    Tcl_RegExp re,		/* Compiled regular expression; returned by a
				 * previous call to Tcl_GetRegExpFromObj */
<<<<<<< HEAD
    const __REG_WIDE_T *wString,	/* String against which to match re. */
    int numChars,		/* Length of Unicode string (must be
				 * >=0). */
    int nmatches,		/* How many subexpression matches (counting
=======
    const Tcl_UniChar *wString,	/* String against which to match re. */
    size_t numChars,		/* Length of Tcl_UniChar string. */
    size_t nm,		/* How many subexpression matches (counting
>>>>>>> a5a9e83e
				 * the whole match as subexpression 0) are of
				 * interest. (size_t)-1 means "don't know". */
    int flags)			/* Regular expression flags. */
{
    int status;
    TclRegexp *regexpPtr = (TclRegexp *) re;
    size_t last = regexpPtr->re.re_nsub + 1;

    if (nm >= last) {
	nm = last;
    }

    status = TclReExec(&regexpPtr->re, wString, numChars,
	    &regexpPtr->details, nm, regexpPtr->matches, flags);

    /*
     * Check for errors.
     */

    if (status != REG_OKAY) {
	if (status == REG_NOMATCH) {
	    return 0;
	}
	if (interp != NULL) {
	    TclRegError(interp, "error while matching regular expression: ",
		    status);
	}
	return -1;
    }
    return 1;
}

/*
 *---------------------------------------------------------------------------
 *
 * TclRegExpRangeUniChar --
 *
 *	Returns pointers describing the range of a regular expression match,
 *	or one of the subranges within the match, or the hypothetical range
 *	represented by the rm_extend field of the rm_detail_t.
 *
 * Results:
 *	The variables at *startPtr and *endPtr are modified to hold the
 *	offsets of the endpoints of the range given by index. If the specified
 *	range doesn't exist then -1s are supplied.
 *
 * Side effects:
 *	None.
 *
 *---------------------------------------------------------------------------
 */

void
TclRegExpRangeUniChar(
    Tcl_RegExp re,		/* Compiled regular expression that has been
				 * passed to Tcl_RegExpExec. */
    size_t index,			/* 0 means give the range of the entire match,
				 * > 0 means give the range of a matching
				 * subrange, (size_t)-1 means the range of the
				 * rm_extend field. */
    int *startPtr,		/* Store address of first character in
				 * (sub-)range here. */
    int *endPtr)		/* Store address of character just after last
				 * in (sub-)range here. */
{
    TclRegexp *regexpPtr = (TclRegexp *) re;

    if ((regexpPtr->flags&REG_EXPECT) && index == (size_t)-1) {
	*startPtr = regexpPtr->details.rm_extend.rm_so;
	*endPtr = regexpPtr->details.rm_extend.rm_eo;
    } else if (index > regexpPtr->re.re_nsub) {
	*startPtr = -1;
	*endPtr = -1;
    } else {
	*startPtr = regexpPtr->matches[index].rm_so;
	*endPtr = regexpPtr->matches[index].rm_eo;
    }
}

/*
 *----------------------------------------------------------------------
 *
 * Tcl_RegExpMatch --
 *
 *	See if a string matches a regular expression.
 *
 * Results:
 *	If an error occurs during the matching operation then -1 is returned
 *	and the interp's result contains an error message. Otherwise the
 *	return value is 1 if "text" matches "pattern" and 0 otherwise.
 *
 * Side effects:
 *	None.
 *
 *----------------------------------------------------------------------
 */

int
Tcl_RegExpMatch(
    Tcl_Interp *interp,		/* Used for error reporting. May be NULL. */
    const char *text,		/* Text to search for pattern matches. */
    const char *pattern)	/* Regular expression to match against text. */
{
    Tcl_RegExp re = Tcl_RegExpCompile(interp, pattern);

    if (re == NULL) {
	return -1;
    }
    return Tcl_RegExpExec(interp, re, text, text);
}

/*
 *----------------------------------------------------------------------
 *
 * Tcl_RegExpExecObj --
 *
 *	Execute a precompiled regexp against the given object.
 *
 * Results:
 *	If an error occurs during the matching operation then -1 is returned
 *	and the interp's result contains an error message. Otherwise the
 *	return value is 1 if "string" matches "pattern" and 0 otherwise.
 *
 * Side effects:
 *	Converts the object to a Unicode object.
 *
 *----------------------------------------------------------------------
 */

int
Tcl_RegExpExecObj(
    Tcl_Interp *interp,		/* Interpreter to use for error reporting. */
    Tcl_RegExp re,		/* Compiled regular expression; must have been
				 * returned by previous call to
				 * Tcl_GetRegExpFromObj. */
    Tcl_Obj *textObj,		/* Text against which to match re. */
    size_t offset,			/* Character index that marks where matching
				 * should begin. */
    size_t nmatches,		/* How many subexpression matches (counting
				 * the whole match as subexpression 0) are of
				 * interest. (size_t)-1 means all of them. */
    int flags)			/* Regular expression execution flags. */
{
    TclRegexp *regexpPtr = (TclRegexp *) re;
<<<<<<< HEAD
    Tcl_DString ds;
    __REG_WIDE_T *udata;
    int length, result;
=======
    Tcl_UniChar *udata;
    size_t length;
>>>>>>> a5a9e83e
    int reflags = regexpPtr->flags;
#define TCL_REG_GLOBOK_FLAGS \
	(TCL_REG_ADVANCED | TCL_REG_NOSUB | TCL_REG_NOCASE)

    /*
     * Take advantage of the equivalent glob pattern, if one exists.
     * This is possible based only on the right mix of incoming flags (0)
     * and regexp compile flags.
     */
    if ((offset == 0) && (nmatches == 0) && (flags == 0)
	    && !(reflags & ~TCL_REG_GLOBOK_FLAGS)
	    && (regexpPtr->globObjPtr != NULL)) {
	int nocase = (reflags & TCL_REG_NOCASE) ? TCL_MATCH_NOCASE : 0;

	/*
	 * Pass to TclStringMatchObj for obj-specific handling.
	 * XXX: Currently doesn't take advantage of exact-ness that
	 * XXX: TclReToGlob tells us about
	 */

	return TclStringMatchObj(textObj, regexpPtr->globObjPtr, nocase);
    }

    /*
     * Save the target object so we can extract strings from it later.
     */

    regexpPtr->string = NULL;
    regexpPtr->objPtr = textObj;

<<<<<<< HEAD
    Tcl_DStringInit(&ds);
    udata = TclUtfToUnicodeDString(Tcl_GetString(textObj), -1, &ds);
    length = Tcl_DStringLength(&ds)/sizeof(__REG_WIDE_T);
=======
    udata = TclGetUnicodeFromObj(textObj, &length);
>>>>>>> a5a9e83e

    if (offset > length) {
	offset = length;
    }
    udata += offset;
    length -= offset;

    result = RegExpExecUnicode(interp, re, udata, length, nmatches, flags);
    Tcl_DStringFree(&ds);
    return result;
}

/*
 *----------------------------------------------------------------------
 *
 * Tcl_RegExpMatchObj --
 *
 *	See if an object matches a regular expression.
 *
 * Results:
 *	If an error occurs during the matching operation then -1 is returned
 *	and the interp's result contains an error message. Otherwise the
 *	return value is 1 if "text" matches "pattern" and 0 otherwise.
 *
 * Side effects:
 *	Changes the internal rep of the pattern and string objects.
 *
 *----------------------------------------------------------------------
 */

int
Tcl_RegExpMatchObj(
    Tcl_Interp *interp,		/* Used for error reporting. May be NULL. */
    Tcl_Obj *textObj,		/* Object containing the String to search. */
    Tcl_Obj *patternObj)	/* Regular expression to match against
				 * string. */
{
    Tcl_RegExp re;

    /*
     * For performance reasons, first try compiling the RE without support for
     * subexpressions. On failure, try again without TCL_REG_NOSUB in case the
     * RE has backreferences in it. Closely related to [Bug 1366683]. If this
     * still fails, an error message will be left in the interpreter.
     */

    if (!(re = Tcl_GetRegExpFromObj(interp, patternObj,
	    TCL_REG_ADVANCED | TCL_REG_NOSUB))
     && !(re = Tcl_GetRegExpFromObj(interp, patternObj, TCL_REG_ADVANCED))) {
	return -1;
    }
    return Tcl_RegExpExecObj(interp, re, textObj, 0 /* offset */,
	    0 /* nmatches */, 0 /* flags */);
}

/*
 *----------------------------------------------------------------------
 *
 * Tcl_RegExpGetInfo --
 *
 *	Retrieve information about the current match.
 *
 * Results:
 *	None.
 *
 * Side effects:
 *	None.
 *
 *----------------------------------------------------------------------
 */

void
Tcl_RegExpGetInfo(
    Tcl_RegExp regexp,		/* Pattern from which to get subexpressions. */
    Tcl_RegExpInfo *infoPtr)	/* Match information is stored here. */
{
    TclRegexp *regexpPtr = (TclRegexp *) regexp;

    infoPtr->nsubs = regexpPtr->re.re_nsub;
    infoPtr->matches = (Tcl_RegExpIndices *) regexpPtr->matches;
    infoPtr->extendStart = regexpPtr->details.rm_extend.rm_so;
}

/*
 *----------------------------------------------------------------------
 *
 * Tcl_GetRegExpFromObj --
 *
 *	Compile a regular expression into a form suitable for fast matching.
 *	This function caches the result in a Tcl_Obj.
 *
 * Results:
 *	The return value is a pointer to the compiled form of string, suitable
 *	for passing to Tcl_RegExpExec. If an error occurred while compiling
 *	the pattern, then NULL is returned and an error message is left in the
 *	interp's result.
 *
 * Side effects:
 *	Updates the native rep of the Tcl_Obj.
 *
 *----------------------------------------------------------------------
 */

Tcl_RegExp
Tcl_GetRegExpFromObj(
    Tcl_Interp *interp,		/* For use in error reporting, and to access
				 * the interp regexp cache. */
    Tcl_Obj *objPtr,		/* Object whose string rep contains regular
				 * expression pattern. Internal rep will be
				 * changed to compiled form of this regular
				 * expression. */
    int flags)			/* Regular expression compilation flags. */
{
    int length;
    TclRegexp *regexpPtr;
    const char *pattern;

    /*
     * This is OK because we only actually interpret this value properly as a
     * TclRegexp* when the type is tclRegexpType.
     */

    regexpPtr = objPtr->internalRep.twoPtrValue.ptr1;

    if ((objPtr->typePtr != &tclRegexpType) || (regexpPtr->flags != flags)) {
	pattern = TclGetStringFromObj(objPtr, &length);

	regexpPtr = CompileRegexp(interp, pattern, length, flags);
	if (regexpPtr == NULL) {
	    return NULL;
	}

	/*
	 * Add a reference to the regexp so it will persist even if it is
	 * pushed out of the current thread's regexp cache. This reference
	 * will be removed when the object's internal rep is freed.
	 */

	regexpPtr->refCount++;

	/*
	 * Free the old representation and set our type.
	 */

	TclFreeIntRep(objPtr);
	objPtr->internalRep.twoPtrValue.ptr1 = regexpPtr;
	objPtr->typePtr = &tclRegexpType;
    }
    return (Tcl_RegExp) regexpPtr;
}

/*
 *----------------------------------------------------------------------
 *
 * TclRegAbout --
 *
 *	Return information about a compiled regular expression.
 *
 * Results:
 *	The return value is -1 for failure, 0 for success, although at the
 *	moment there's nothing that could fail. On success, a list is left in
 *	the interp's result: first element is the subexpression count, second
 *	is a list of re_info bit names.
 *
 * Side effects:
 *	None.
 *
 *----------------------------------------------------------------------
 */

int
TclRegAbout(
    Tcl_Interp *interp,		/* For use in variable assignment. */
    Tcl_RegExp re)		/* The compiled regular expression. */
{
    TclRegexp *regexpPtr = (TclRegexp *) re;
    struct infoname {
	int bit;
	const char *text;
    };
    static const struct infoname infonames[] = {
	{REG_UBACKREF,		"REG_UBACKREF"},
	{REG_ULOOKAHEAD,	"REG_ULOOKAHEAD"},
	{REG_UBOUNDS,		"REG_UBOUNDS"},
	{REG_UBRACES,		"REG_UBRACES"},
	{REG_UBSALNUM,		"REG_UBSALNUM"},
	{REG_UPBOTCH,		"REG_UPBOTCH"},
	{REG_UBBS,		"REG_UBBS"},
	{REG_UNONPOSIX,		"REG_UNONPOSIX"},
	{REG_UUNSPEC,		"REG_UUNSPEC"},
	{REG_UUNPORT,		"REG_UUNPORT"},
	{REG_ULOCALE,		"REG_ULOCALE"},
	{REG_UEMPTYMATCH,	"REG_UEMPTYMATCH"},
	{REG_UIMPOSSIBLE,	"REG_UIMPOSSIBLE"},
	{REG_USHORTEST,		"REG_USHORTEST"},
	{0,			NULL}
    };
    const struct infoname *inf;
    Tcl_Obj *infoObj, *resultObj;

    /*
     * The reset here guarantees that the interpreter result is empty and
     * unshared. This means that we can use Tcl_ListObjAppendElement on the
     * result object quite safely.
     */

    Tcl_ResetResult(interp);

    /*
     * Assume that there will never be more than INT_MAX subexpressions. This
     * is a pretty reasonable assumption; the RE engine doesn't scale _that_
     * well and Tcl has other limits that constrain things as well...
     */

    resultObj = Tcl_NewObj();
    Tcl_ListObjAppendElement(NULL, resultObj,
	    Tcl_NewWideIntObj((Tcl_WideInt) regexpPtr->re.re_nsub));

    /*
     * Now append a list of all the bit-flags set for the RE.
     */

    TclNewObj(infoObj);
    for (inf=infonames ; inf->bit != 0 ; inf++) {
	if (regexpPtr->re.re_info & inf->bit) {
	    Tcl_ListObjAppendElement(NULL, infoObj,
		    Tcl_NewStringObj(inf->text, -1));
	}
    }
    Tcl_ListObjAppendElement(NULL, resultObj, infoObj);
    Tcl_SetObjResult(interp, resultObj);

    return 0;
}

/*
 *----------------------------------------------------------------------
 *
 * TclRegError --
 *
 *	Generate an error message based on the regexp status code.
 *
 * Results:
 *	Places an error in the interpreter.
 *
 * Side effects:
 *	Sets errorCode as well.
 *
 *----------------------------------------------------------------------
 */

void
TclRegError(
    Tcl_Interp *interp,		/* Interpreter for error reporting. */
    const char *msg,		/* Message to prepend to error. */
    int status)			/* Status code to report. */
{
    char buf[100];		/* ample in practice */
    char cbuf[TCL_INTEGER_SPACE];
    size_t n;
    const char *p;

    Tcl_ResetResult(interp);
    n = TclReError(status, NULL, buf, sizeof(buf));
    p = (n > sizeof(buf)) ? "..." : "";
    Tcl_SetObjResult(interp, Tcl_ObjPrintf("%s%s%s", msg, buf, p));

    sprintf(cbuf, "%d", status);
    (void) TclReError(REG_ITOA, NULL, cbuf, sizeof(cbuf));
    Tcl_SetErrorCode(interp, "REGEXP", cbuf, buf, NULL);
}

/*
 *----------------------------------------------------------------------
 *
 * FreeRegexpInternalRep --
 *
 *	Deallocate the storage associated with a regexp object's internal
 *	representation.
 *
 * Results:
 *	None.
 *
 * Side effects:
 *	Frees the compiled regular expression.
 *
 *----------------------------------------------------------------------
 */

static void
FreeRegexpInternalRep(
    Tcl_Obj *objPtr)		/* Regexp object with internal rep to free. */
{
    TclRegexp *regexpRepPtr = objPtr->internalRep.twoPtrValue.ptr1;

    /*
     * If this is the last reference to the regexp, free it.
     */

    if (regexpRepPtr->refCount-- <= 1) {
	FreeRegexp(regexpRepPtr);
    }
    objPtr->typePtr = NULL;
}

/*
 *----------------------------------------------------------------------
 *
 * DupRegexpInternalRep --
 *
 *	We copy the reference to the compiled regexp and bump its reference
 *	count.
 *
 * Results:
 *	None.
 *
 * Side effects:
 *	Increments the reference count of the regexp.
 *
 *----------------------------------------------------------------------
 */

static void
DupRegexpInternalRep(
    Tcl_Obj *srcPtr,		/* Object with internal rep to copy. */
    Tcl_Obj *copyPtr)		/* Object with internal rep to set. */
{
    TclRegexp *regexpPtr = srcPtr->internalRep.twoPtrValue.ptr1;

    regexpPtr->refCount++;
    copyPtr->internalRep.twoPtrValue.ptr1 = srcPtr->internalRep.twoPtrValue.ptr1;
    copyPtr->typePtr = &tclRegexpType;
}

/*
 *----------------------------------------------------------------------
 *
 * SetRegexpFromAny --
 *
 *	Attempt to generate a compiled regular expression for the Tcl object
 *	"objPtr".
 *
 * Results:
 *	The return value is TCL_OK or TCL_ERROR. If an error occurs during
 *	conversion, an error message is left in the interpreter's result
 *	unless "interp" is NULL.
 *
 * Side effects:
 *	If no error occurs, a regular expression is stored as "objPtr"s
 *	internal representation.
 *
 *----------------------------------------------------------------------
 */

static int
SetRegexpFromAny(
    Tcl_Interp *interp,		/* Used for error reporting if not NULL. */
    Tcl_Obj *objPtr)		/* The object to convert. */
{
    if (Tcl_GetRegExpFromObj(interp, objPtr, REG_ADVANCED) == NULL) {
	return TCL_ERROR;
    }
    return TCL_OK;
}

/*
 *---------------------------------------------------------------------------
 *
 * CompileRegexp --
 *
 *	Attempt to compile the given regexp pattern. If the compiled regular
 *	expression can be found in the per-thread cache, it will be used
 *	instead of compiling a new copy.
 *
 * Results:
 *	The return value is a pointer to a newly allocated TclRegexp that
 *	represents the compiled pattern, or NULL if the pattern could not be
 *	compiled. If NULL is returned, an error message is left in the
 *	interp's result.
 *
 * Side effects:
 *	The thread-local regexp cache is updated and a new TclRegexp may be
 *	allocated.
 *
 *----------------------------------------------------------------------
 */

static TclRegexp *
CompileRegexp(
    Tcl_Interp *interp,		/* Used for error reporting if not NULL. */
    const char *string,		/* The regexp to compile (UTF-8). */
    size_t length,			/* The length of the string in bytes. */
    int flags)			/* Compilation flags. */
{
    TclRegexp *regexpPtr;
    const __REG_WIDE_T *uniString;
    int numChars, status, i, exact;
    Tcl_DString stringBuf;
    ThreadSpecificData *tsdPtr = TCL_TSD_INIT(&dataKey);

    if (!tsdPtr->initialized) {
	tsdPtr->initialized = 1;
	Tcl_CreateThreadExitHandler(FinalizeRegexp, NULL);
    }

    /*
     * This routine maintains a second-level regular expression cache in
     * addition to the per-object regexp cache. The per-thread cache is needed
     * to handle the case where for various reasons the object is lost between
     * invocations of the regexp command, but the literal pattern is the same.
     */

    /*
     * Check the per-thread compiled regexp cache. We can only reuse a regexp
     * if it has the same pattern and the same flags.
     */

    for (i = 0; (i < NUM_REGEXPS) && (tsdPtr->patterns[i] != NULL); i++) {
	if ((length == tsdPtr->patLengths[i])
		&& (tsdPtr->regexps[i]->flags == flags)
		&& (strcmp(string, tsdPtr->patterns[i]) == 0)) {
	    /*
	     * Move the matched pattern to the first slot in the cache and
	     * shift the other patterns down one position.
	     */

	    if (i != 0) {
		int j;
		char *cachedString;

		cachedString = tsdPtr->patterns[i];
		regexpPtr = tsdPtr->regexps[i];
		for (j = i-1; j >= 0; j--) {
		    tsdPtr->patterns[j+1] = tsdPtr->patterns[j];
		    tsdPtr->patLengths[j+1] = tsdPtr->patLengths[j];
		    tsdPtr->regexps[j+1] = tsdPtr->regexps[j];
		}
		tsdPtr->patterns[0] = cachedString;
		tsdPtr->patLengths[0] = length;
		tsdPtr->regexps[0] = regexpPtr;
	    }
	    return tsdPtr->regexps[0];
	}
    }

    /*
     * This is a new expression, so compile it and add it to the cache.
     */

    regexpPtr = Tcl_Alloc(sizeof(TclRegexp));
    regexpPtr->objPtr = NULL;
    regexpPtr->string = NULL;
    regexpPtr->details.rm_extend.rm_so = -1;
    regexpPtr->details.rm_extend.rm_eo = -1;

    /*
     * Get the up-to-date string representation and map to unicode.
     */

    Tcl_DStringInit(&stringBuf);
    uniString = TclUtfToUnicodeDString(string, length, &stringBuf);
    numChars = Tcl_DStringLength(&stringBuf) / sizeof(__REG_WIDE_T);

    /*
     * Compile the string and check for errors.
     */

    regexpPtr->flags = flags;
    status = TclReComp(&regexpPtr->re, uniString, (size_t) numChars, flags);
    Tcl_DStringFree(&stringBuf);

    if (status != REG_OKAY) {
	/*
	 * Clean up and report errors in the interpreter, if possible.
	 */

	Tcl_Free(regexpPtr);
	if (interp) {
	    TclRegError(interp,
		    "couldn't compile regular expression pattern: ", status);
	}
	return NULL;
    }

    /*
     * Convert RE to a glob pattern equivalent, if any, and cache it.  If this
     * is not possible, then globObjPtr will be NULL.  This is used by
     * Tcl_RegExpExecObj to optionally do a fast match (avoids RE engine).
     */

    if (TclReToGlob(NULL, string, length, &stringBuf, &exact,
	    NULL) == TCL_OK) {
	regexpPtr->globObjPtr = TclDStringToObj(&stringBuf);
	Tcl_IncrRefCount(regexpPtr->globObjPtr);
    } else {
	regexpPtr->globObjPtr = NULL;
    }

    /*
     * Allocate enough space for all of the subexpressions, plus one extra for
     * the entire pattern.
     */

    regexpPtr->matches =
	    Tcl_Alloc(sizeof(regmatch_t) * (regexpPtr->re.re_nsub + 1));

    /*
     * Initialize the refcount to one initially, since it is in the cache.
     */

    regexpPtr->refCount = 1;

    /*
     * Free the last regexp, if necessary, and make room at the head of the
     * list for the new regexp.
     */

    if (tsdPtr->patterns[NUM_REGEXPS-1] != NULL) {
	TclRegexp *oldRegexpPtr = tsdPtr->regexps[NUM_REGEXPS-1];

	if (oldRegexpPtr->refCount-- <= 1) {
	    FreeRegexp(oldRegexpPtr);
	}
	Tcl_Free(tsdPtr->patterns[NUM_REGEXPS-1]);
    }
    for (i = NUM_REGEXPS - 2; i >= 0; i--) {
	tsdPtr->patterns[i+1] = tsdPtr->patterns[i];
	tsdPtr->patLengths[i+1] = tsdPtr->patLengths[i];
	tsdPtr->regexps[i+1] = tsdPtr->regexps[i];
    }
    tsdPtr->patterns[0] = Tcl_Alloc(length + 1);
    memcpy(tsdPtr->patterns[0], string, (unsigned) length + 1);
    tsdPtr->patLengths[0] = length;
    tsdPtr->regexps[0] = regexpPtr;

    return regexpPtr;
}

/*
 *----------------------------------------------------------------------
 *
 * FreeRegexp --
 *
 *	Release the storage associated with a TclRegexp.
 *
 * Results:
 *	None.
 *
 * Side effects:
 *	None.
 *
 *----------------------------------------------------------------------
 */

static void
FreeRegexp(
    TclRegexp *regexpPtr)	/* Compiled regular expression to free. */
{
    TclReFree(&regexpPtr->re);
    if (regexpPtr->globObjPtr) {
	TclDecrRefCount(regexpPtr->globObjPtr);
    }
    if (regexpPtr->matches) {
	Tcl_Free(regexpPtr->matches);
    }
    Tcl_Free(regexpPtr);
}

/*
 *----------------------------------------------------------------------
 *
 * FinalizeRegexp --
 *
 *	Release the storage associated with the per-thread regexp cache.
 *
 * Results:
 *	None.
 *
 * Side effects:
 *	None.
 *
 *----------------------------------------------------------------------
 */

static void
FinalizeRegexp(
    ClientData clientData)	/* Not used. */
{
    int i;
    TclRegexp *regexpPtr;
    ThreadSpecificData *tsdPtr = TCL_TSD_INIT(&dataKey);

    for (i = 0; (i < NUM_REGEXPS) && (tsdPtr->patterns[i] != NULL); i++) {
	regexpPtr = tsdPtr->regexps[i];
	if (regexpPtr->refCount-- <= 1) {
	    FreeRegexp(regexpPtr);
	}
	Tcl_Free(tsdPtr->patterns[i]);
	tsdPtr->patterns[i] = NULL;
    }

    /*
     * We may find ourselves reinitialized if another finalization routine
     * invokes regexps.
     */

    tsdPtr->initialized = 0;
}

/*
 * Local Variables:
 * mode: c
 * c-basic-offset: 4
 * fill-column: 78
 * End:
 */<|MERGE_RESOLUTION|>--- conflicted
+++ resolved
@@ -90,15 +90,9 @@
 static void		FinalizeRegexp(ClientData clientData);
 static void		FreeRegexp(TclRegexp *regexpPtr);
 static void		FreeRegexpInternalRep(Tcl_Obj *objPtr);
-<<<<<<< HEAD
 static int		RegExpExecUnicode(Tcl_Interp *interp, Tcl_RegExp re,
-			    const __REG_WIDE_T *uniString, int numChars,
-			    int nmatches, int flags);
-=======
-static int		RegExpExecUniChar(Tcl_Interp *interp, Tcl_RegExp re,
-			    const Tcl_UniChar *uniString, size_t numChars,
+			    const __REG_WIDE_T *uniString, size_t numChars,
 			    size_t nmatches, int flags);
->>>>>>> a5a9e83e
 static int		SetRegexpFromAny(Tcl_Interp *interp, Tcl_Obj *objPtr);
 
 /*
@@ -294,16 +288,9 @@
     Tcl_Interp *interp,		/* Interpreter to use for error reporting. */
     Tcl_RegExp re,		/* Compiled regular expression; returned by a
 				 * previous call to Tcl_GetRegExpFromObj */
-<<<<<<< HEAD
     const __REG_WIDE_T *wString,	/* String against which to match re. */
-    int numChars,		/* Length of Unicode string (must be
-				 * >=0). */
-    int nmatches,		/* How many subexpression matches (counting
-=======
-    const Tcl_UniChar *wString,	/* String against which to match re. */
     size_t numChars,		/* Length of Tcl_UniChar string. */
     size_t nm,		/* How many subexpression matches (counting
->>>>>>> a5a9e83e
 				 * the whole match as subexpression 0) are of
 				 * interest. (size_t)-1 means "don't know". */
     int flags)			/* Regular expression flags. */
@@ -451,15 +438,10 @@
     int flags)			/* Regular expression execution flags. */
 {
     TclRegexp *regexpPtr = (TclRegexp *) re;
-<<<<<<< HEAD
     Tcl_DString ds;
     __REG_WIDE_T *udata;
-    int length, result;
-=======
-    Tcl_UniChar *udata;
     size_t length;
->>>>>>> a5a9e83e
-    int reflags = regexpPtr->flags;
+    int result, reflags = regexpPtr->flags;
 #define TCL_REG_GLOBOK_FLAGS \
 	(TCL_REG_ADVANCED | TCL_REG_NOSUB | TCL_REG_NOCASE)
 
@@ -489,13 +471,9 @@
     regexpPtr->string = NULL;
     regexpPtr->objPtr = textObj;
 
-<<<<<<< HEAD
     Tcl_DStringInit(&ds);
     udata = TclUtfToUnicodeDString(Tcl_GetString(textObj), -1, &ds);
     length = Tcl_DStringLength(&ds)/sizeof(__REG_WIDE_T);
-=======
-    udata = TclGetUnicodeFromObj(textObj, &length);
->>>>>>> a5a9e83e
 
     if (offset > length) {
 	offset = length;
