/*
 * tclStubLib.c --
 *
 *	Stub object that will be statically linked into extensions that want
 *	to access Tcl.
 *
 * Copyright (c) 1998-1999 by Scriptics Corporation.
 * Copyright (c) 1998 Paul Duffin.
 *
 * See the file "license.terms" for information on usage and redistribution of
 * this file, and for a DISCLAIMER OF ALL WARRANTIES.
 */

#include "tclInt.h"

MODULE_SCOPE const TclStubs *tclStubsPtr;
MODULE_SCOPE const TclPlatStubs *tclPlatStubsPtr;
MODULE_SCOPE const TclIntStubs *tclIntStubsPtr;
MODULE_SCOPE const TclIntPlatStubs *tclIntPlatStubsPtr;

<<<<<<< HEAD
const TclStubs *tclStubsPtr = NULL;
const TclPlatStubs *tclPlatStubsPtr = NULL;
const TclIntStubs *tclIntStubsPtr = NULL;
const TclIntPlatStubs *tclIntPlatStubsPtr = NULL;

static const TclStubs *
HasStubSupport(
    Tcl_Interp *interp)
{
    Interp *iPtr = (Interp *) interp;

    if (iPtr->stubTable && (iPtr->stubTable->magic == TCL_STUB_MAGIC)) {
	return iPtr->stubTable;
    }
    iPtr->result = (char *) "interpreter uses an incompatible stubs mechanism";
    iPtr->freeProc = TCL_STATIC;
    return NULL;
}

=======
>>>>>>> cd8d5b5a
/*
 * Use our own ISDIGIT to avoid linking to libc on windows
 */

#define ISDIGIT(c) (((unsigned)((c)-'0')) <= 9)

/*
 *----------------------------------------------------------------------
 *
 * Tcl_InitStubs --
 *
 *	Tries to initialise the stub table pointers and ensures that the
 *	correct version of Tcl is loaded.
 *
 * Results:
 *	The actual version of Tcl that satisfies the request, or NULL to
 *	indicate that an error occurred.
 *
 * Side effects:
 *	Sets the stub table pointers.
 *
 *----------------------------------------------------------------------
 */
#undef Tcl_InitStubs
MODULE_SCOPE const char *
Tcl_InitStubs(
    Tcl_Interp *interp,
    const char *version,
    int exact)
{
<<<<<<< HEAD
    const char *actualVersion = NULL;
    ClientData pkgData = NULL;
    const TclStubs *stubsPtr;
=======
    Interp *iPtr = (Interp *) interp;
    CONST char *actualVersion = NULL;
    ClientData pkgData = NULL;
    TclStubs *stubsPtr = iPtr->stubTable;
>>>>>>> cd8d5b5a

    /*
     * We can't optimize this check by caching tclStubsPtr because that
     * prevents apps from being able to load/unload Tcl dynamically multiple
     * times. [Bug 615304]
     */

    if (!stubsPtr || (stubsPtr->magic != TCL_STUB_MAGIC)) {
	iPtr->result = "interpreter uses an incompatible stubs mechanism";
	iPtr->freeProc = TCL_STATIC;
	return NULL;
    }

    actualVersion = stubsPtr->tcl_PkgRequireEx(interp, "Tcl", version, 0, &pkgData);
    if (actualVersion == NULL) {
	return NULL;
    }
    if (exact) {
	const char *p = version;
	int count = 0;

	while (*p) {
	    count += !ISDIGIT(*p++);
	}
	if (count == 1) {
	    const char *q = actualVersion;

	    p = version;
	    while (*p && (*p == *q)) {
		p++; q++;
	    }
	    if (*p || ISDIGIT(*q)) {
		/* Construct error message */
		stubsPtr->tcl_PkgRequireEx(interp, "Tcl", version, 1, NULL);
		return NULL;
	    }
	} else {
	    actualVersion = stubsPtr->tcl_PkgRequireEx(interp, "Tcl", version, 1, NULL);
	    if (actualVersion == NULL) {
		return NULL;
	    }
	}
    }
    tclStubsPtr = (TclStubs *)pkgData;

    if (tclStubsPtr->hooks) {
	tclPlatStubsPtr = tclStubsPtr->hooks->tclPlatStubs;
	tclIntStubsPtr = tclStubsPtr->hooks->tclIntStubs;
	tclIntPlatStubsPtr = tclStubsPtr->hooks->tclIntPlatStubs;
    } else {
	tclPlatStubsPtr = NULL;
	tclIntStubsPtr = NULL;
	tclIntPlatStubsPtr = NULL;
    }

    return actualVersion;
}

/*
 * Local Variables:
 * mode: c
 * c-basic-offset: 4
 * fill-column: 78
 * End:
 */<|MERGE_RESOLUTION|>--- conflicted
+++ resolved
@@ -18,29 +18,11 @@
 MODULE_SCOPE const TclIntStubs *tclIntStubsPtr;
 MODULE_SCOPE const TclIntPlatStubs *tclIntPlatStubsPtr;
 
-<<<<<<< HEAD
 const TclStubs *tclStubsPtr = NULL;
 const TclPlatStubs *tclPlatStubsPtr = NULL;
 const TclIntStubs *tclIntStubsPtr = NULL;
 const TclIntPlatStubs *tclIntPlatStubsPtr = NULL;
 
-static const TclStubs *
-HasStubSupport(
-    Tcl_Interp *interp)
-{
-    Interp *iPtr = (Interp *) interp;
-
-    if (iPtr->stubTable && (iPtr->stubTable->magic == TCL_STUB_MAGIC)) {
-	return iPtr->stubTable;
-    }
-    iPtr->result = (char *) "interpreter uses an incompatible stubs mechanism";
-    iPtr->freeProc = TCL_STATIC;
-    return NULL;
-}
--
-=======
->>>>>>> cd8d5b5a
 /*
  * Use our own ISDIGIT to avoid linking to libc on windows
  */
@@ -72,16 +54,10 @@
     const char *version,
     int exact)
 {
-<<<<<<< HEAD
+    Interp *iPtr = (Interp *) interp;
     const char *actualVersion = NULL;
     ClientData pkgData = NULL;
-    const TclStubs *stubsPtr;
-=======
-    Interp *iPtr = (Interp *) interp;
-    CONST char *actualVersion = NULL;
-    ClientData pkgData = NULL;
-    TclStubs *stubsPtr = iPtr->stubTable;
->>>>>>> cd8d5b5a
+    const TclStubs *stubsPtr = iPtr->stubTable;
 
     /*
      * We can't optimize this check by caching tclStubsPtr because that
