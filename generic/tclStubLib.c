/*
 * tclStubLib.c --
 *
 *	Stub object that will be statically linked into extensions that want
 *	to access Tcl.
 *
 * Copyright (c) 1998-1999 by Scriptics Corporation.
 * Copyright (c) 1998 Paul Duffin.
 *
 * See the file "license.terms" for information on usage and redistribution of
 * this file, and for a DISCLAIMER OF ALL WARRANTIES.
<<<<<<< HEAD
 */

/*
 * We need to ensure that we use the stub macros so that this file contains no
 * references to any of the stub functions. This will make it possible to
 * build an extension that references Tcl_InitStubs but doesn't end up
 * including the rest of the stub functions.
=======
>>>>>>> e76d16d3
 */

#include "tclInt.h"

<<<<<<< HEAD
/*
 * Tcl_InitStubs and stub table pointers are built as exported symbols.
 */

=======
>>>>>>> e76d16d3
TclStubs *tclStubsPtr = NULL;
TclPlatStubs *tclPlatStubsPtr = NULL;
TclIntStubs *tclIntStubsPtr = NULL;
TclIntPlatStubs *tclIntPlatStubsPtr = NULL;
<<<<<<< HEAD
TclTomMathStubs* tclTomMathStubsPtr = NULL;

static TclStubs *
HasStubSupport(
    Tcl_Interp *interp)
=======

static TclStubs *
HasStubSupport(interp)
    Tcl_Interp *interp;
>>>>>>> e76d16d3
{
    Interp *iPtr = (Interp *) interp;

    if (iPtr->stubTable && (iPtr->stubTable->magic == TCL_STUB_MAGIC)) {
	return iPtr->stubTable;
    }
    interp->result = "interpreter uses an incompatible stubs mechanism";
    interp->freeProc = TCL_STATIC;
    return NULL;
}

/*
 * Use our own isdigit to avoid linking to libc on windows
 */

static int isDigit(const int c)
{
    return (c >= '0' && c <= '9');
}

/*
 *----------------------------------------------------------------------
 *
 * Tcl_InitStubs --
 *
 *	Tries to initialise the stub table pointers and ensures that the
 *	correct version of Tcl is loaded.
 *
 * Results:
 *	The actual version of Tcl that satisfies the request, or NULL to
 *	indicate that an error occurred.
 *
 * Side effects:
 *	Sets the stub table pointers.
 *
 *----------------------------------------------------------------------
 */
#undef Tcl_InitStubs
CONST char *
<<<<<<< HEAD
Tcl_InitStubs(
    Tcl_Interp *interp,
    CONST char *version,
    int exact)
=======
Tcl_InitStubs(interp, version, exact)
    Tcl_Interp *interp;
    CONST char *version;
    int exact;
>>>>>>> e76d16d3
{
    CONST char *actualVersion = NULL;
    TclStubs *stubsPtr;

    /*
     * We can't optimize this check by caching tclStubsPtr because that
     * prevents apps from being able to load/unload Tcl dynamically multiple
     * times. [Bug 615304]
     */

    stubsPtr = HasStubSupport(interp);
    if (!stubsPtr) {
	return NULL;
    }

<<<<<<< HEAD
    actualVersion = Tcl_PkgRequireEx(interp, "Tcl", version, 0, &pkgData);
=======
    actualVersion = stubsPtr->tcl_PkgRequireEx(interp, "Tcl", version, 0, NULL);
>>>>>>> e76d16d3
    if (actualVersion == NULL) {
	return NULL;
    }
    if (exact) {
	CONST char *p = version;
	int count = 0;

	while (*p) {
	    count += !isDigit(*p++);
	}
	if (count == 1) {
	    CONST char *q = actualVersion;

	    p = version;
	    while (*p && (*p == *q)) {
		p++; q++;
	    }
	    if (*p || isDigit(*q)) {
		/* Construct error message */
<<<<<<< HEAD
		Tcl_PkgRequireEx(interp, "Tcl", version, 1, NULL);
		return NULL;
	    }
	} else {
	    actualVersion = Tcl_PkgRequireEx(interp, "Tcl", version, 1, NULL);
=======
		stubsPtr->tcl_PkgRequireEx(interp, "Tcl", version, 1, NULL);
		return NULL;
	    }
	} else {
	    actualVersion = stubsPtr->tcl_PkgRequireEx(interp, "Tcl", version, 1, NULL);
>>>>>>> e76d16d3
	    if (actualVersion == NULL) {
		return NULL;
	    }
	}
    }
<<<<<<< HEAD
    tclStubsPtr = (TclStubs*)pkgData;
=======
    tclStubsPtr = stubsPtr;
>>>>>>> e76d16d3

    if (tclStubsPtr->hooks) {
	tclPlatStubsPtr = tclStubsPtr->hooks->tclPlatStubs;
	tclIntStubsPtr = tclStubsPtr->hooks->tclIntStubs;
	tclIntPlatStubsPtr = tclStubsPtr->hooks->tclIntPlatStubs;
    } else {
	tclPlatStubsPtr = NULL;
	tclIntStubsPtr = NULL;
	tclIntPlatStubsPtr = NULL;
    }

    return actualVersion;
}

/*
<<<<<<< HEAD
 *----------------------------------------------------------------------
 *
 * TclTomMathInitStubs --
 *
 *	Initializes the Stubs table for Tcl's subset of libtommath
 *
 * Results:
 *	Returns a standard Tcl result.
 *
 * This procedure should not be called directly, but rather through
 * the TclTomMath_InitStubs macro, to insure that the Stubs table
 * matches the header files used in compilation.
 *
 *----------------------------------------------------------------------
 */

#ifdef TclTomMathInitializeStubs
#undef TclTomMathInitializeStubs
#endif

CONST char*
TclTomMathInitializeStubs(
    Tcl_Interp* interp,		/* Tcl interpreter */
    CONST char* version,	/* Tcl version needed */
    int epoch,			/* Stubs table epoch from the header files */
    int revision		/* Stubs table revision number from the
				 * header files */
) {
    int exact = 0;
    const char* packageName = "tcl::tommath";
    const char* errMsg = NULL;
    ClientData pkgClientData = NULL;
    const char* actualVersion = 
	Tcl_PkgRequireEx(interp, packageName, version, exact, &pkgClientData);
    TclTomMathStubs* stubsPtr = (TclTomMathStubs*) pkgClientData;
    if (actualVersion == NULL) {
	return NULL;
    }
    if (pkgClientData == NULL) {
	errMsg = "missing stub table pointer";
    } else if ((stubsPtr->tclBN_epoch)() != epoch) {
	errMsg = "epoch number mismatch";
    } else if ((stubsPtr->tclBN_revision)() != revision) {
	errMsg = "requires a later revision";
    } else {
	tclTomMathStubsPtr = stubsPtr;
	return actualVersion;
    }
    Tcl_ResetResult(interp);
    Tcl_AppendResult(interp, "error loading ", packageName,
		     " (requested version ", version,
		     ", actual version ", actualVersion,
		     "): ", errMsg, NULL);
    return NULL;
}
=======
 * Local Variables:
 * mode: c
 * c-basic-offset: 4
 * fill-column: 78
 * End:
 */
>>>>>>> e76d16d3
<|MERGE_RESOLUTION|>--- conflicted
+++ resolved
@@ -9,43 +9,19 @@
  *
  * See the file "license.terms" for information on usage and redistribution of
  * this file, and for a DISCLAIMER OF ALL WARRANTIES.
-<<<<<<< HEAD
- */
-
-/*
- * We need to ensure that we use the stub macros so that this file contains no
- * references to any of the stub functions. This will make it possible to
- * build an extension that references Tcl_InitStubs but doesn't end up
- * including the rest of the stub functions.
-=======
->>>>>>> e76d16d3
  */
 
 #include "tclInt.h"
 
-<<<<<<< HEAD
-/*
- * Tcl_InitStubs and stub table pointers are built as exported symbols.
- */
-
-=======
->>>>>>> e76d16d3
 TclStubs *tclStubsPtr = NULL;
 TclPlatStubs *tclPlatStubsPtr = NULL;
 TclIntStubs *tclIntStubsPtr = NULL;
 TclIntPlatStubs *tclIntPlatStubsPtr = NULL;
-<<<<<<< HEAD
 TclTomMathStubs* tclTomMathStubsPtr = NULL;
 
 static TclStubs *
 HasStubSupport(
     Tcl_Interp *interp)
-=======
-
-static TclStubs *
-HasStubSupport(interp)
-    Tcl_Interp *interp;
->>>>>>> e76d16d3
 {
     Interp *iPtr = (Interp *) interp;
 
@@ -87,17 +63,10 @@
  */
 #undef Tcl_InitStubs
 CONST char *
-<<<<<<< HEAD
 Tcl_InitStubs(
     Tcl_Interp *interp,
     CONST char *version,
     int exact)
-=======
-Tcl_InitStubs(interp, version, exact)
-    Tcl_Interp *interp;
-    CONST char *version;
-    int exact;
->>>>>>> e76d16d3
 {
     CONST char *actualVersion = NULL;
     TclStubs *stubsPtr;
@@ -113,11 +82,7 @@
 	return NULL;
     }
 
-<<<<<<< HEAD
-    actualVersion = Tcl_PkgRequireEx(interp, "Tcl", version, 0, &pkgData);
-=======
     actualVersion = stubsPtr->tcl_PkgRequireEx(interp, "Tcl", version, 0, NULL);
->>>>>>> e76d16d3
     if (actualVersion == NULL) {
 	return NULL;
     }
@@ -137,29 +102,17 @@
 	    }
 	    if (*p || isDigit(*q)) {
 		/* Construct error message */
-<<<<<<< HEAD
-		Tcl_PkgRequireEx(interp, "Tcl", version, 1, NULL);
-		return NULL;
-	    }
-	} else {
-	    actualVersion = Tcl_PkgRequireEx(interp, "Tcl", version, 1, NULL);
-=======
 		stubsPtr->tcl_PkgRequireEx(interp, "Tcl", version, 1, NULL);
 		return NULL;
 	    }
 	} else {
 	    actualVersion = stubsPtr->tcl_PkgRequireEx(interp, "Tcl", version, 1, NULL);
->>>>>>> e76d16d3
 	    if (actualVersion == NULL) {
 		return NULL;
 	    }
 	}
     }
-<<<<<<< HEAD
-    tclStubsPtr = (TclStubs*)pkgData;
-=======
     tclStubsPtr = stubsPtr;
->>>>>>> e76d16d3
 
     if (tclStubsPtr->hooks) {
 	tclPlatStubsPtr = tclStubsPtr->hooks->tclPlatStubs;
@@ -176,7 +129,6 @@
  
 /*
-<<<<<<< HEAD
  *----------------------------------------------------------------------
  *
  * TclTomMathInitStubs --
@@ -193,9 +145,7 @@
  *----------------------------------------------------------------------
  */
 
-#ifdef TclTomMathInitializeStubs
 #undef TclTomMathInitializeStubs
-#endif
 
 CONST char*
 TclTomMathInitializeStubs(
@@ -210,7 +160,7 @@
     const char* errMsg = NULL;
     ClientData pkgClientData = NULL;
     const char* actualVersion = 
-	Tcl_PkgRequireEx(interp, packageName, version, exact, &pkgClientData);
+	tclStubsPtr->tcl_PkgRequireEx(interp, packageName, version, exact, &pkgClientData);
     TclTomMathStubs* stubsPtr = (TclTomMathStubs*) pkgClientData;
     if (actualVersion == NULL) {
 	return NULL;
@@ -225,18 +175,19 @@
 	tclTomMathStubsPtr = stubsPtr;
 	return actualVersion;
     }
-    Tcl_ResetResult(interp);
-    Tcl_AppendResult(interp, "error loading ", packageName,
+    tclStubsPtr->tcl_ResetResult(interp);
+    tclStubsPtr->tcl_AppendResult(interp, "error loading ", packageName,
 		     " (requested version ", version,
 		     ", actual version ", actualVersion,
 		     "): ", errMsg, NULL);
     return NULL;
 }
-=======
++
+/*
  * Local Variables:
  * mode: c
  * c-basic-offset: 4
  * fill-column: 78
  * End:
- */
->>>>>>> e76d16d3
+ */