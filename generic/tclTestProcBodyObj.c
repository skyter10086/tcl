--- conflicted
+++ resolved
@@ -7,15 +7,8 @@
  *
  * Copyright (c) 1998 by Scriptics Corporation.
  *
-<<<<<<< HEAD
  * See the file "license.terms" for information on usage and redistribution of
  * this file, and for a DISCLAIMER OF ALL WARRANTIES.
- *
- * RCS: @(#) $Id: tclTestProcBodyObj.c,v 1.5 2007/04/16 13:36:35 dkf Exp $
-=======
- * See the file "license.terms" for information on usage and redistribution
- * of this file, and for a DISCLAIMER OF ALL WARRANTIES.
->>>>>>> 01562d4f
  */
 
 #include "tclInt.h"
