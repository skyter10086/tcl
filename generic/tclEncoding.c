/*
 * tclEncoding.c --
 *
 *	Contains the implementation of the encoding conversion package.
 *
 * Copyright (c) 1996-1998 Sun Microsystems, Inc.
 *
 * See the file "license.terms" for information on usage and redistribution of
 * this file, and for a DISCLAIMER OF ALL WARRANTIES.
 */

#include "tclInt.h"

typedef size_t (LengthProc)(const char *src);

/*
 * The following data structure represents an encoding, which describes how to
 * convert between various character sets and UTF-8.
 */

typedef struct Encoding {
    char *name;			/* Name of encoding. Malloced because (1) hash
				 * table entry that owns this encoding may be
				 * freed prior to this encoding being freed,
				 * (2) string passed in the Tcl_EncodingType
				 * structure may not be persistent. */
    Tcl_EncodingConvertProc *toUtfProc;
				/* Function to convert from external encoding
				 * into UTF-8. */
    Tcl_EncodingConvertProc *fromUtfProc;
				/* Function to convert from UTF-8 into
				 * external encoding. */
    Tcl_EncodingFreeProc *freeProc;
				/* If non-NULL, function to call when this
				 * encoding is deleted. */
    int nullSize;		/* Number of 0x00 bytes that signify
				 * end-of-string in this encoding. This number
				 * is used to determine the source string
				 * length when the srcLen argument is
				 * negative. This number can be 1 or 2. */
    ClientData clientData;	/* Arbitrary value associated with encoding
				 * type. Passed to conversion functions. */
    LengthProc *lengthProc;	/* Function to compute length of
				 * null-terminated strings in this encoding.
				 * If nullSize is 1, this is strlen; if
				 * nullSize is 2, this is a function that
				 * returns the number of bytes in a 0x0000
				 * terminated string. */
    int refCount;		/* Number of uses of this structure. */
    Tcl_HashEntry *hPtr;	/* Hash table entry that owns this encoding. */
} Encoding;

/*
 * The following structure is the clientData for a dynamically-loaded,
 * table-driven encoding created by LoadTableEncoding(). It maps between
 * Unicode and a single-byte, double-byte, or multibyte (1 or 2 bytes only)
 * encoding.
 */

typedef struct TableEncodingData {
    int fallback;		/* Character (in this encoding) to substitute
				 * when this encoding cannot represent a UTF-8
				 * character. */
    char prefixBytes[256];	/* If a byte in the input stream is a lead
				 * byte for a 2-byte sequence, the
				 * corresponding entry in this array is 1,
				 * otherwise it is 0. */
    unsigned short **toUnicode;	/* Two dimensional sparse matrix to map
				 * characters from the encoding to Unicode.
				 * Each element of the toUnicode array points
				 * to an array of 256 shorts. If there is no
				 * corresponding character in Unicode, the
				 * value in the matrix is 0x0000.
				 * malloc'd. */
    unsigned short **fromUnicode;
				/* Two dimensional sparse matrix to map
				 * characters from Unicode to the encoding.
				 * Each element of the fromUnicode array
				 * points to an array of 256 shorts. If there
				 * is no corresponding character the encoding,
				 * the value in the matrix is 0x0000.
				 * malloc'd. */
} TableEncodingData;

/*
 * The following structures is the clientData for a dynamically-loaded,
 * escape-driven encoding that is itself comprised of other simpler encodings.
 * An example is "iso-2022-jp", which uses escape sequences to switch between
 * ascii, jis0208, jis0212, gb2312, and ksc5601. Note that "escape-driven"
 * does not necessarily mean that the ESCAPE character is the character used
 * for switching character sets.
 */

typedef struct EscapeSubTable {
    unsigned sequenceLen;	/* Length of following string. */
    char sequence[16];		/* Escape code that marks this encoding. */
    char name[32];		/* Name for encoding. */
    Encoding *encodingPtr;	/* Encoding loaded using above name, or NULL
				 * if this sub-encoding has not been needed
				 * yet. */
} EscapeSubTable;

typedef struct EscapeEncodingData {
    int fallback;		/* Character (in this encoding) to substitute
				 * when this encoding cannot represent a UTF-8
				 * character. */
    unsigned initLen;		/* Length of following string. */
    char init[16];		/* String to emit or expect before first char
				 * in conversion. */
    unsigned finalLen;		/* Length of following string. */
    char final[16];		/* String to emit or expect after last char in
				 * conversion. */
    char prefixBytes[256];	/* If a byte in the input stream is the first
				 * character of one of the escape sequences in
				 * the following array, the corresponding
				 * entry in this array is 1, otherwise it is
				 * 0. */
    int numSubTables;		/* Length of following array. */
    EscapeSubTable subTables[1];/* Information about each EscapeSubTable used
				 * by this encoding type. The actual size will
				 * be as large as necessary to hold all
				 * EscapeSubTables. */
} EscapeEncodingData;

/*
 * Constants used when loading an encoding file to identify the type of the
 * file.
 */

#define ENCODING_SINGLEBYTE	0
#define ENCODING_DOUBLEBYTE	1
#define ENCODING_MULTIBYTE	2
#define ENCODING_ESCAPE		3

/*
 * A list of directories in which Tcl should look for *.enc files. This list
 * is shared by all threads. Access is governed by a mutex lock.
 */

static TclInitProcessGlobalValueProc InitializeEncodingSearchPath;
static ProcessGlobalValue encodingSearchPath = {
    0, 0, NULL, NULL, InitializeEncodingSearchPath, NULL, NULL
};

/*
 * A map from encoding names to the directories in which their data files have
 * been seen. The string value of the map is shared by all threads. Access to
 * the shared string is governed by a mutex lock.
 */

static ProcessGlobalValue encodingFileMap = {
    0, 0, NULL, NULL, NULL, NULL, NULL
};

/*
 * A list of directories making up the "library path". Historically this
 * search path has served many uses, but the only one remaining is a base for
 * the encodingSearchPath above. If the application does not explicitly set
 * the encodingSearchPath, then it will be initialized by appending /encoding
 * to each directory in this "libraryPath".
 */

static ProcessGlobalValue libraryPath = {
    0, 0, NULL, NULL, TclpInitLibraryPath, NULL, NULL
};

static int encodingsInitialized = 0;

/*
 * Hash table that keeps track of all loaded Encodings. Keys are the string
 * names that represent the encoding, values are (Encoding *).
 */

static Tcl_HashTable encodingTable;
TCL_DECLARE_MUTEX(encodingMutex)

/*
 * The following are used to hold the default and current system encodings.
 * If NULL is passed to one of the conversion routines, the current setting of
 * the system encoding will be used to perform the conversion.
 */

static Tcl_Encoding defaultEncoding = NULL;
static Tcl_Encoding systemEncoding = NULL;
Tcl_Encoding tclIdentityEncoding = NULL;

/*
 * The following variable is used in the sparse matrix code for a
 * TableEncoding to represent a page in the table that has no entries.
 */

static unsigned short emptyPage[256];

/*
 * Functions used only in this module.
 */

static int		BinaryProc(ClientData clientData,
			    const char *src, int srcLen, int flags,
			    Tcl_EncodingState *statePtr, char *dst, int dstLen,
			    int *srcReadPtr, int *dstWrotePtr,
			    int *dstCharsPtr);
static void		DupEncodingIntRep(Tcl_Obj *srcPtr, Tcl_Obj *dupPtr);
static void		EscapeFreeProc(ClientData clientData);
static int		EscapeFromUtfProc(ClientData clientData,
			    const char *src, int srcLen, int flags,
			    Tcl_EncodingState *statePtr, char *dst, int dstLen,
			    int *srcReadPtr, int *dstWrotePtr,
			    int *dstCharsPtr);
static int		EscapeToUtfProc(ClientData clientData,
			    const char *src, int srcLen, int flags,
			    Tcl_EncodingState *statePtr, char *dst, int dstLen,
			    int *srcReadPtr, int *dstWrotePtr,
			    int *dstCharsPtr);
static void		FillEncodingFileMap(void);
static void		FreeEncoding(Tcl_Encoding encoding);
static void		FreeEncodingIntRep(Tcl_Obj *objPtr);
static Encoding *	GetTableEncoding(EscapeEncodingData *dataPtr,
			    int state);
static Tcl_Encoding	LoadEncodingFile(Tcl_Interp *interp, const char *name);
static Tcl_Encoding	LoadTableEncoding(const char *name, int type,
			    Tcl_Channel chan);
static Tcl_Encoding	LoadEscapeEncoding(const char *name, Tcl_Channel chan);
static Tcl_Channel	OpenEncodingFileChannel(Tcl_Interp *interp,
			    const char *name);
static void		TableFreeProc(ClientData clientData);
static int		TableFromUtfProc(ClientData clientData,
			    const char *src, int srcLen, int flags,
			    Tcl_EncodingState *statePtr, char *dst, int dstLen,
			    int *srcReadPtr, int *dstWrotePtr,
			    int *dstCharsPtr);
static int		TableToUtfProc(ClientData clientData, const char *src,
			    int srcLen, int flags, Tcl_EncodingState *statePtr,
			    char *dst, int dstLen, int *srcReadPtr,
			    int *dstWrotePtr, int *dstCharsPtr);
static size_t		unilen(const char *src);
static int		UnicodeToUtfProc(ClientData clientData,
			    const char *src, int srcLen, int flags,
			    Tcl_EncodingState *statePtr, char *dst, int dstLen,
			    int *srcReadPtr, int *dstWrotePtr,
			    int *dstCharsPtr);
static int		UtfToUnicodeProc(ClientData clientData,
			    const char *src, int srcLen, int flags,
			    Tcl_EncodingState *statePtr, char *dst, int dstLen,
			    int *srcReadPtr, int *dstWrotePtr,
			    int *dstCharsPtr);
static int		UtfToUtfProc(ClientData clientData,
			    const char *src, int srcLen, int flags,
			    Tcl_EncodingState *statePtr, char *dst, int dstLen,
			    int *srcReadPtr, int *dstWrotePtr,
			    int *dstCharsPtr, int pureNullMode);
static int		UtfIntToUtfExtProc(ClientData clientData,
			    const char *src, int srcLen, int flags,
			    Tcl_EncodingState *statePtr, char *dst, int dstLen,
			    int *srcReadPtr, int *dstWrotePtr,
			    int *dstCharsPtr);
static int		UtfExtToUtfIntProc(ClientData clientData,
			    const char *src, int srcLen, int flags,
			    Tcl_EncodingState *statePtr, char *dst, int dstLen,
			    int *srcReadPtr, int *dstWrotePtr,
			    int *dstCharsPtr);
static int		Iso88591FromUtfProc(ClientData clientData,
			    const char *src, int srcLen, int flags,
			    Tcl_EncodingState *statePtr, char *dst, int dstLen,
			    int *srcReadPtr, int *dstWrotePtr,
			    int *dstCharsPtr);
static int		Iso88591ToUtfProc(ClientData clientData,
			    const char *src, int srcLen, int flags,
			    Tcl_EncodingState *statePtr, char *dst,
			    int dstLen, int *srcReadPtr, int *dstWrotePtr,
			    int *dstCharsPtr);

/*
 * A Tcl_ObjType for holding a cached Tcl_Encoding in the twoPtrValue.ptr1 field
 * of the intrep. This should help the lifetime of encodings be more useful.
 * See concerns raised in [Bug 1077262].
 */

static const Tcl_ObjType encodingType = {
    "encoding", FreeEncodingIntRep, DupEncodingIntRep, NULL, NULL
};

/*
 *----------------------------------------------------------------------
 *
 * Tcl_GetEncodingFromObj --
 *
 *	Writes to (*encodingPtr) the Tcl_Encoding value of (*objPtr), if
 *	possible, and returns TCL_OK. If no such encoding exists, TCL_ERROR is
 *	returned, and if interp is non-NULL, an error message is written
 *	there.
 *
 * Results:
 *	Standard Tcl return code.
 *
 * Side effects:
 *	Caches the Tcl_Encoding value as the internal rep of (*objPtr).
 *
 *----------------------------------------------------------------------
 */

int
Tcl_GetEncodingFromObj(
    Tcl_Interp *interp,
    Tcl_Obj *objPtr,
    Tcl_Encoding *encodingPtr)
{
    const char *name = Tcl_GetString(objPtr);

    if (objPtr->typePtr != &encodingType) {
	Tcl_Encoding encoding = Tcl_GetEncoding(interp, name);

	if (encoding == NULL) {
	    return TCL_ERROR;
	}
	TclFreeIntRep(objPtr);
	objPtr->internalRep.twoPtrValue.ptr1 = encoding;
	objPtr->typePtr = &encodingType;
    }
    *encodingPtr = Tcl_GetEncoding(NULL, name);
    return TCL_OK;
}

/*
 *----------------------------------------------------------------------
 *
 * FreeEncodingIntRep --
 *
 *	The Tcl_FreeInternalRepProc for the "encoding" Tcl_ObjType.
 *
 *----------------------------------------------------------------------
 */

static void
FreeEncodingIntRep(
    Tcl_Obj *objPtr)
{
    Tcl_FreeEncoding(objPtr->internalRep.twoPtrValue.ptr1);
    objPtr->typePtr = NULL;
}

/*
 *----------------------------------------------------------------------
 *
 * DupEncodingIntRep --
 *
 *	The Tcl_DupInternalRepProc for the "encoding" Tcl_ObjType.
 *
 *----------------------------------------------------------------------
 */

static void
DupEncodingIntRep(
    Tcl_Obj *srcPtr,
    Tcl_Obj *dupPtr)
{
    dupPtr->internalRep.twoPtrValue.ptr1 = Tcl_GetEncoding(NULL, srcPtr->bytes);
}

/*
 *----------------------------------------------------------------------
 *
 * Tcl_GetEncodingSearchPath --
 *
 *	Keeps the per-thread copy of the encoding search path current with
 *	changes to the global copy.
 *
 * Results:
 *	Returns a "list" (Tcl_Obj *) that contains the encoding search path.
 *
 *----------------------------------------------------------------------
 */

Tcl_Obj *
Tcl_GetEncodingSearchPath(void)
{
    return TclGetProcessGlobalValue(&encodingSearchPath);
}

/*
 *----------------------------------------------------------------------
 *
 * Tcl_SetEncodingSearchPath --
 *
 *	Keeps the per-thread copy of the encoding search path current with
 *	changes to the global copy.
 *
 *----------------------------------------------------------------------
 */

int
Tcl_SetEncodingSearchPath(
    Tcl_Obj *searchPath)
{
    int dummy;

    if (TCL_ERROR == Tcl_ListObjLength(NULL, searchPath, &dummy)) {
	return TCL_ERROR;
    }
    TclSetProcessGlobalValue(&encodingSearchPath, searchPath, NULL);
    return TCL_OK;
}

/*
 *----------------------------------------------------------------------
 *
 * TclGetLibraryPath --
 *
 *	Keeps the per-thread copy of the library path current with changes to
 *	the global copy.
 *
 * Results:
 *	Returns a "list" (Tcl_Obj *) that contains the library path.
 *
 *----------------------------------------------------------------------
 */

Tcl_Obj *
TclGetLibraryPath(void)
{
    return TclGetProcessGlobalValue(&libraryPath);
}

/*
 *----------------------------------------------------------------------
 *
 * TclSetLibraryPath --
 *
 *	Keeps the per-thread copy of the library path current with changes to
 *	the global copy.
 *
 *	NOTE: this routine returns void, so there's no way to report the error
 *	that searchPath is not a valid list. In that case, this routine will
 *	silently do nothing.
 *
 *----------------------------------------------------------------------
 */

void
TclSetLibraryPath(
    Tcl_Obj *path)
{
    int dummy;

    if (TCL_ERROR == Tcl_ListObjLength(NULL, path, &dummy)) {
	return;
    }
    TclSetProcessGlobalValue(&libraryPath, path, NULL);
}

/*
 *---------------------------------------------------------------------------
 *
 * FillEncodingFileMap --
 *
 *	Called to bring the encoding file map in sync with the current value
 *	of the encoding search path.
 *
 *	Scan the directories on the encoding search path, find the *.enc
 *	files, and store the found pathnames in a map associated with the
 *	encoding name.
 *
 *	In particular, if $dir is on the encoding search path, and the file
 *	$dir/foo.enc is found, then store a "foo" -> $dir entry in the map.
 *	Later, any need for the "foo" encoding will quickly * be able to
 *	construct the $dir/foo.enc pathname for reading the encoding data.
 *
 * Results:
 *	None.
 *
 * Side effects:
 *	Entries are added to the encoding file map.
 *
 *---------------------------------------------------------------------------
 */

static void
FillEncodingFileMap(void)
{
    int i, numDirs = 0;
    Tcl_Obj *map, *searchPath;

    searchPath = Tcl_GetEncodingSearchPath();
    Tcl_IncrRefCount(searchPath);
    Tcl_ListObjLength(NULL, searchPath, &numDirs);
    map = Tcl_NewDictObj();
    Tcl_IncrRefCount(map);

    for (i = numDirs-1; i >= 0; i--) {
	/*
	 * Iterate backwards through the search path so as we overwrite
	 * entries found, we favor files earlier on the search path.
	 */

	int j, numFiles;
	Tcl_Obj *directory, *matchFileList = Tcl_NewObj();
	Tcl_Obj **filev;
	Tcl_GlobTypeData readableFiles = {
	    TCL_GLOB_TYPE_FILE, TCL_GLOB_PERM_R, NULL, NULL
	};

	Tcl_ListObjIndex(NULL, searchPath, i, &directory);
	Tcl_IncrRefCount(directory);
	Tcl_IncrRefCount(matchFileList);
	Tcl_FSMatchInDirectory(NULL, matchFileList, directory, "*.enc",
		&readableFiles);

	Tcl_ListObjGetElements(NULL, matchFileList, &numFiles, &filev);
	for (j=0; j<numFiles; j++) {
	    Tcl_Obj *encodingName, *fileObj;

	    fileObj = TclPathPart(NULL, filev[j], TCL_PATH_TAIL);
	    encodingName = TclPathPart(NULL, fileObj, TCL_PATH_ROOT);
	    Tcl_DictObjPut(NULL, map, encodingName, directory);
	    Tcl_DecrRefCount(fileObj);
	    Tcl_DecrRefCount(encodingName);
	}
	Tcl_DecrRefCount(matchFileList);
	Tcl_DecrRefCount(directory);
    }
    Tcl_DecrRefCount(searchPath);
    TclSetProcessGlobalValue(&encodingFileMap, map, NULL);
    Tcl_DecrRefCount(map);
}

/*
 *---------------------------------------------------------------------------
 *
 * TclInitEncodingSubsystem --
 *
 *	Initialize all resources used by this subsystem on a per-process
 *	basis.
 *
 * Results:
 *	None.
 *
 * Side effects:
 *	Depends on the memory, object, and IO subsystems.
 *
 *---------------------------------------------------------------------------
 */

void
TclInitEncodingSubsystem(void)
{
    Tcl_EncodingType type;
    TableEncodingData *dataPtr;
    unsigned size;
    unsigned short i;

    if (encodingsInitialized) {
	return;
    }

    Tcl_MutexLock(&encodingMutex);
    Tcl_InitHashTable(&encodingTable, TCL_STRING_KEYS);
    Tcl_MutexUnlock(&encodingMutex);

    /*
     * Create a few initial encodings. Note that the UTF-8 to UTF-8
     * translation is not a no-op, because it will turn a stream of improperly
     * formed UTF-8 into a properly formed stream.
     */

    type.encodingName	= "identity";
    type.toUtfProc	= BinaryProc;
    type.fromUtfProc	= BinaryProc;
    type.freeProc	= NULL;
    type.nullSize	= 1;
    type.clientData	= NULL;
    tclIdentityEncoding = Tcl_CreateEncoding(&type);

    type.encodingName	= "utf-8";
    type.toUtfProc	= UtfExtToUtfIntProc;
    type.fromUtfProc	= UtfIntToUtfExtProc;
    type.freeProc	= NULL;
    type.nullSize	= 1;
    type.clientData	= NULL;
    Tcl_CreateEncoding(&type);

    type.encodingName   = "unicode";
    type.toUtfProc	= UnicodeToUtfProc;
    type.fromUtfProc    = UtfToUnicodeProc;
    type.freeProc	= NULL;
    type.nullSize	= 2;
    type.clientData	= NULL;
    Tcl_CreateEncoding(&type);

    /*
     * Need the iso8859-1 encoding in order to process binary data, so force
     * it to always be embedded. Note that this encoding *must* be a proper
     * table encoding or some of the escape encodings crash! Hence the ugly
     * code to duplicate the structure of a table encoding here.
     */

    dataPtr = ckalloc(sizeof(TableEncodingData));
    memset(dataPtr, 0, sizeof(TableEncodingData));
    dataPtr->fallback = '?';

    size = 256*(sizeof(unsigned short *) + sizeof(unsigned short));
    dataPtr->toUnicode = ckalloc(size);
    memset(dataPtr->toUnicode, 0, size);
    dataPtr->fromUnicode = ckalloc(size);
    memset(dataPtr->fromUnicode, 0, size);

    dataPtr->toUnicode[0] = (unsigned short *) (dataPtr->toUnicode + 256);
    dataPtr->fromUnicode[0] = (unsigned short *) (dataPtr->fromUnicode + 256);
    for (i=1 ; i<256 ; i++) {
	dataPtr->toUnicode[i] = emptyPage;
	dataPtr->fromUnicode[i] = emptyPage;
    }

    for (i=0 ; i<256 ; i++) {
	dataPtr->toUnicode[0][i] = i;
	dataPtr->fromUnicode[0][i] = i;
    }

    type.encodingName	= "iso8859-1";
    type.toUtfProc	= Iso88591ToUtfProc;
    type.fromUtfProc	= Iso88591FromUtfProc;
    type.freeProc	= TableFreeProc;
    type.nullSize	= 1;
    type.clientData	= dataPtr;
    defaultEncoding	= Tcl_CreateEncoding(&type);
    systemEncoding	= Tcl_GetEncoding(NULL, type.encodingName);

    encodingsInitialized = 1;
}

/*
 *----------------------------------------------------------------------
 *
 * TclFinalizeEncodingSubsystem --
 *
 *	Release the state associated with the encoding subsystem.
 *
 * Results:
 *	None.
 *
 * Side effects:
 *	Frees all of the encodings.
 *
 *----------------------------------------------------------------------
 */

void
TclFinalizeEncodingSubsystem(void)
{
    Tcl_HashSearch search;
    Tcl_HashEntry *hPtr;

    Tcl_MutexLock(&encodingMutex);
    encodingsInitialized = 0;
    FreeEncoding(systemEncoding);
    systemEncoding = NULL;
    defaultEncoding = NULL;
    FreeEncoding(tclIdentityEncoding);
    tclIdentityEncoding = NULL;

    hPtr = Tcl_FirstHashEntry(&encodingTable, &search);
    while (hPtr != NULL) {
	/*
	 * Call FreeEncoding instead of doing it directly to handle refcounts
	 * like escape encodings use. [Bug 524674] Make sure to call
	 * Tcl_FirstHashEntry repeatedly so that all encodings are eventually
	 * cleaned up.
	 */

	FreeEncoding(Tcl_GetHashValue(hPtr));
	hPtr = Tcl_FirstHashEntry(&encodingTable, &search);
    }

    Tcl_DeleteHashTable(&encodingTable);
    Tcl_MutexUnlock(&encodingMutex);
}

/*
 *-------------------------------------------------------------------------
 *
 * Tcl_GetDefaultEncodingDir --
 *
 *	Legacy public interface to retrieve first directory in the encoding
 *	searchPath.
 *
 * Results:
 *	The directory pathname, as a string, or NULL for an empty encoding
 *	search path.
 *
 * Side effects:
 *	None.
 *
 *-------------------------------------------------------------------------
 */

const char *
Tcl_GetDefaultEncodingDir(void)
{
    int numDirs;
    Tcl_Obj *first, *searchPath = Tcl_GetEncodingSearchPath();

    Tcl_ListObjLength(NULL, searchPath, &numDirs);
    if (numDirs == 0) {
	return NULL;
    }
    Tcl_ListObjIndex(NULL, searchPath, 0, &first);

    return Tcl_GetString(first);
}

/*
 *-------------------------------------------------------------------------
 *
 * Tcl_SetDefaultEncodingDir --
 *
 *	Legacy public interface to set the first directory in the encoding
 *	search path.
 *
 * Results:
 *	None.
 *
 * Side effects:
 *	Modifies the encoding search path.
 *
 *-------------------------------------------------------------------------
 */

void
Tcl_SetDefaultEncodingDir(
    const char *path)
{
    Tcl_Obj *searchPath = Tcl_GetEncodingSearchPath();
    Tcl_Obj *directory = Tcl_NewStringObj(path, -1);

    searchPath = Tcl_DuplicateObj(searchPath);
    Tcl_ListObjReplace(NULL, searchPath, 0, 0, 1, &directory);
    Tcl_SetEncodingSearchPath(searchPath);
}

/*
 *-------------------------------------------------------------------------
 *
 * Tcl_GetEncoding --
 *
 *	Given the name of a encoding, find the corresponding Tcl_Encoding
 *	token. If the encoding did not already exist, Tcl attempts to
 *	dynamically load an encoding by that name.
 *
 * Results:
 *	Returns a token that represents the encoding. If the name didn't refer
 *	to any known or loadable encoding, NULL is returned. If NULL was
 *	returned, an error message is left in interp's result object, unless
 *	interp was NULL.
 *
 * Side effects:
 *	The new encoding type is entered into a table visible to all
 *	interpreters, keyed off the encoding's name. For each call to this
 *	function, there should eventually be a call to Tcl_FreeEncoding, so
 *	that the database can be cleaned up when encodings aren't needed
 *	anymore.
 *
 *-------------------------------------------------------------------------
 */

Tcl_Encoding
Tcl_GetEncoding(
    Tcl_Interp *interp,		/* Interp for error reporting, if not NULL. */
    const char *name)		/* The name of the desired encoding. */
{
    Tcl_HashEntry *hPtr;
    Encoding *encodingPtr;

    Tcl_MutexLock(&encodingMutex);
    if (name == NULL) {
	encodingPtr = (Encoding *) systemEncoding;
	encodingPtr->refCount++;
	Tcl_MutexUnlock(&encodingMutex);
	return systemEncoding;
    }

    hPtr = Tcl_FindHashEntry(&encodingTable, name);
    if (hPtr != NULL) {
	encodingPtr = Tcl_GetHashValue(hPtr);
	encodingPtr->refCount++;
	Tcl_MutexUnlock(&encodingMutex);
	return (Tcl_Encoding) encodingPtr;
    }
    Tcl_MutexUnlock(&encodingMutex);

    return LoadEncodingFile(interp, name);
}

/*
 *---------------------------------------------------------------------------
 *
 * Tcl_FreeEncoding --
 *
 *	This function is called to release an encoding allocated by
 *	Tcl_CreateEncoding() or Tcl_GetEncoding().
 *
 * Results:
 *	None.
 *
 * Side effects:
 *	The reference count associated with the encoding is decremented and
 *	the encoding may be deleted if nothing is using it anymore.
 *
 *---------------------------------------------------------------------------
 */

void
Tcl_FreeEncoding(
    Tcl_Encoding encoding)
{
    Tcl_MutexLock(&encodingMutex);
    FreeEncoding(encoding);
    Tcl_MutexUnlock(&encodingMutex);
}

/*
 *----------------------------------------------------------------------
 *
 * FreeEncoding --
 *
 *	This function is called to release an encoding by functions that
 *	already have the encodingMutex.
 *
 * Results:
 *	None.
 *
 * Side effects:
 *	The reference count associated with the encoding is decremented and
 *	the encoding may be deleted if nothing is using it anymore.
 *
 *----------------------------------------------------------------------
 */

static void
FreeEncoding(
    Tcl_Encoding encoding)
{
    Encoding *encodingPtr = (Encoding *) encoding;

    if (encodingPtr == NULL) {
	return;
    }
    if (encodingPtr->refCount<=0) {
	Tcl_Panic("FreeEncoding: refcount problem !!!");
    }
    encodingPtr->refCount--;
    if (encodingPtr->refCount == 0) {
	if (encodingPtr->freeProc != NULL) {
	    encodingPtr->freeProc(encodingPtr->clientData);
	}
	if (encodingPtr->hPtr != NULL) {
	    Tcl_DeleteHashEntry(encodingPtr->hPtr);
	}
	ckfree(encodingPtr->name);
	ckfree(encodingPtr);
    }
}

/*
 *-------------------------------------------------------------------------
 *
 * Tcl_GetEncodingName --
 *
 *	Given an encoding, return the name that was used to constuct the
 *	encoding.
 *
 * Results:
 *	The name of the encoding.
 *
 * Side effects:
 *	None.
 *
 *---------------------------------------------------------------------------
 */

const char *
Tcl_GetEncodingName(
    Tcl_Encoding encoding)	/* The encoding whose name to fetch. */
{
    if (encoding == NULL) {
	encoding = systemEncoding;
    }

    return ((Encoding *) encoding)->name;
}

/*
 *-------------------------------------------------------------------------
 *
 * Tcl_GetEncodingNames --
 *
 *	Get the list of all known encodings, including the ones stored as
 *	files on disk in the encoding path.
 *
 * Results:
 *	Modifies interp's result object to hold a list of all the available
 *	encodings.
 *
 * Side effects:
 *	None.
 *
 *-------------------------------------------------------------------------
 */

void
Tcl_GetEncodingNames(
    Tcl_Interp *interp)		/* Interp to hold result. */
{
    Tcl_HashTable table;
    Tcl_HashSearch search;
    Tcl_HashEntry *hPtr;
    Tcl_Obj *map, *name, *result = Tcl_NewObj();
    Tcl_DictSearch mapSearch;
    int dummy, done = 0;

    Tcl_InitObjHashTable(&table);

    /*
     * Copy encoding names from loaded encoding table to table.
     */

    Tcl_MutexLock(&encodingMutex);
    for (hPtr = Tcl_FirstHashEntry(&encodingTable, &search); hPtr != NULL;
	    hPtr = Tcl_NextHashEntry(&search)) {
	Encoding *encodingPtr = Tcl_GetHashValue(hPtr);

	Tcl_CreateHashEntry(&table,
		Tcl_NewStringObj(encodingPtr->name, -1), &dummy);
    }
    Tcl_MutexUnlock(&encodingMutex);

    FillEncodingFileMap();
    map = TclGetProcessGlobalValue(&encodingFileMap);

    /*
     * Copy encoding names from encoding file map to table.
     */

    Tcl_DictObjFirst(NULL, map, &mapSearch, &name, NULL, &done);
    for (; !done; Tcl_DictObjNext(&mapSearch, &name, NULL, &done)) {
	Tcl_CreateHashEntry(&table, name, &dummy);
    }

    /*
     * Pull all encoding names from table into the result list.
     */

    for (hPtr = Tcl_FirstHashEntry(&table, &search); hPtr != NULL;
	    hPtr = Tcl_NextHashEntry(&search)) {
	Tcl_ListObjAppendElement(NULL, result,
		(Tcl_Obj *) Tcl_GetHashKey(&table, hPtr));
    }
    Tcl_SetObjResult(interp, result);
    Tcl_DeleteHashTable(&table);
}

/*
 *------------------------------------------------------------------------
 *
 * Tcl_SetSystemEncoding --
 *
 *	Sets the default encoding that should be used whenever the user passes
 *	a NULL value in to one of the conversion routines. If the supplied
 *	name is NULL, the system encoding is reset to the default system
 *	encoding.
 *
 * Results:
 *	The return value is TCL_OK if the system encoding was successfully set
 *	to the encoding specified by name, TCL_ERROR otherwise. If TCL_ERROR
 *	is returned, an error message is left in interp's result object,
 *	unless interp was NULL.
 *
 * Side effects:
 *	The reference count of the new system encoding is incremented. The
 *	reference count of the old system encoding is decremented and it may
 *	be freed.
 *
 *------------------------------------------------------------------------
 */

int
Tcl_SetSystemEncoding(
    Tcl_Interp *interp,		/* Interp for error reporting, if not NULL. */
    const char *name)		/* The name of the desired encoding, or NULL/""
				 * to reset to default encoding. */
{
    Tcl_Encoding encoding;
    Encoding *encodingPtr;

    if (!name || !*name) {
	Tcl_MutexLock(&encodingMutex);
	encoding = defaultEncoding;
	encodingPtr = (Encoding *) encoding;
	encodingPtr->refCount++;
	Tcl_MutexUnlock(&encodingMutex);
    } else {
	encoding = Tcl_GetEncoding(interp, name);
	if (encoding == NULL) {
	    return TCL_ERROR;
	}
    }

    Tcl_MutexLock(&encodingMutex);
    FreeEncoding(systemEncoding);
    systemEncoding = encoding;
    Tcl_MutexUnlock(&encodingMutex);

    return TCL_OK;
}

/*
 *---------------------------------------------------------------------------
 *
 * Tcl_CreateEncoding --
 *
 *	This function is called to define a new encoding and the functions
 *	that are used to convert between the specified encoding and Unicode.
 *
 * Results:
 *	Returns a token that represents the encoding. If an encoding with the
 *	same name already existed, the old encoding token remains valid and
 *	continues to behave as it used to, and will eventually be garbage
 *	collected when the last reference to it goes away. Any subsequent
 *	calls to Tcl_GetEncoding with the specified name will retrieve the
 *	most recent encoding token.
 *
 * Side effects:
 *	The new encoding type is entered into a table visible to all
 *	interpreters, keyed off the encoding's name. For each call to this
 *	function, there should eventually be a call to Tcl_FreeEncoding, so
 *	that the database can be cleaned up when encodings aren't needed
 *	anymore.
 *
 *---------------------------------------------------------------------------
 */

Tcl_Encoding
Tcl_CreateEncoding(
    const Tcl_EncodingType *typePtr)
				/* The encoding type. */
{
    Tcl_HashEntry *hPtr;
    int isNew;
    Encoding *encodingPtr;
    char *name;

    Tcl_MutexLock(&encodingMutex);
    hPtr = Tcl_CreateHashEntry(&encodingTable, typePtr->encodingName, &isNew);
    if (isNew == 0) {
	/*
	 * Remove old encoding from hash table, but don't delete it until last
	 * reference goes away.
	 */

	encodingPtr = Tcl_GetHashValue(hPtr);
	encodingPtr->hPtr = NULL;
    }

    name = ckalloc(strlen(typePtr->encodingName) + 1);

    encodingPtr = ckalloc(sizeof(Encoding));
    encodingPtr->name		= strcpy(name, typePtr->encodingName);
    encodingPtr->toUtfProc	= typePtr->toUtfProc;
    encodingPtr->fromUtfProc	= typePtr->fromUtfProc;
    encodingPtr->freeProc	= typePtr->freeProc;
    encodingPtr->nullSize	= typePtr->nullSize;
    encodingPtr->clientData	= typePtr->clientData;
    if (typePtr->nullSize == 1) {
	encodingPtr->lengthProc = (LengthProc *) strlen;
    } else {
	encodingPtr->lengthProc = (LengthProc *) unilen;
    }
    encodingPtr->refCount	= 1;
    encodingPtr->hPtr		= hPtr;
    Tcl_SetHashValue(hPtr, encodingPtr);

    Tcl_MutexUnlock(&encodingMutex);

    return (Tcl_Encoding) encodingPtr;
}

/*
 *-------------------------------------------------------------------------
 *
 * Tcl_ExternalToUtfDString --
 *
 *	Convert a source buffer from the specified encoding into UTF-8. If any
 *	of the bytes in the source buffer are invalid or cannot be represented
 *	in the target encoding, a default fallback character will be
 *	substituted.
 *
 * Results:
 *	The converted bytes are stored in the DString, which is then NULL
 *	terminated. The return value is a pointer to the value stored in the
 *	DString.
 *
 * Side effects:
 *	None.
 *
 *-------------------------------------------------------------------------
 */

char *
Tcl_ExternalToUtfDString(
    Tcl_Encoding encoding,	/* The encoding for the source string, or NULL
				 * for the default system encoding. */
    const char *src,		/* Source string in specified encoding. */
    int srcLen,			/* Source string length in bytes, or < 0 for
				 * encoding-specific string length. */
    Tcl_DString *dstPtr)	/* Uninitialized or free DString in which the
				 * converted string is stored. */
{
    char *dst;
    Tcl_EncodingState state;
    const Encoding *encodingPtr;
    int flags, dstLen, result, soFar, srcRead, dstWrote, dstChars;

    Tcl_DStringInit(dstPtr);
    dst = Tcl_DStringValue(dstPtr);
    dstLen = dstPtr->spaceAvl - 1;

    if (encoding == NULL) {
	encoding = systemEncoding;
    }
    encodingPtr = (Encoding *) encoding;

    if (src == NULL) {
	srcLen = 0;
    } else if (srcLen < 0) {
	srcLen = encodingPtr->lengthProc(src);
    }

    flags = TCL_ENCODING_START | TCL_ENCODING_END;

    while (1) {
	result = encodingPtr->toUtfProc(encodingPtr->clientData, src, srcLen,
		flags, &state, dst, dstLen, &srcRead, &dstWrote, &dstChars);
	soFar = dst + dstWrote - Tcl_DStringValue(dstPtr);

	if (result != TCL_CONVERT_NOSPACE) {
	    Tcl_DStringSetLength(dstPtr, soFar);
	    return Tcl_DStringValue(dstPtr);
	}

	flags &= ~TCL_ENCODING_START;
	src += srcRead;
	srcLen -= srcRead;
	if (Tcl_DStringLength(dstPtr) == 0) {
	    Tcl_DStringSetLength(dstPtr, dstLen);
	}
	Tcl_DStringSetLength(dstPtr, 2 * Tcl_DStringLength(dstPtr) + 1);
	dst = Tcl_DStringValue(dstPtr) + soFar;
	dstLen = Tcl_DStringLength(dstPtr) - soFar - 1;
    }
}

/*
 *-------------------------------------------------------------------------
 *
 * Tcl_ExternalToUtf --
 *
 *	Convert a source buffer from the specified encoding into UTF-8.
 *
 * Results:
 *	The return value is one of TCL_OK, TCL_CONVERT_MULTIBYTE,
 *	TCL_CONVERT_SYNTAX, TCL_CONVERT_UNKNOWN, or TCL_CONVERT_NOSPACE, as
 *	documented in tcl.h.
 *
 * Side effects:
 *	The converted bytes are stored in the output buffer.
 *
 *-------------------------------------------------------------------------
 */

int
Tcl_ExternalToUtf(
    Tcl_Interp *interp,		/* Interp for error return, if not NULL. */
    Tcl_Encoding encoding,	/* The encoding for the source string, or NULL
				 * for the default system encoding. */
    const char *src,		/* Source string in specified encoding. */
    int srcLen,			/* Source string length in bytes, or < 0 for
				 * encoding-specific string length. */
    int flags,			/* Conversion control flags. */
    Tcl_EncodingState *statePtr,/* Place for conversion routine to store state
				 * information used during a piecewise
				 * conversion. Contents of statePtr are
				 * initialized and/or reset by conversion
				 * routine under control of flags argument. */
    char *dst,			/* Output buffer in which converted string is
				 * stored. */
    int dstLen,			/* The maximum length of output buffer in
				 * bytes. */
    int *srcReadPtr,		/* Filled with the number of bytes from the
				 * source string that were converted. This may
				 * be less than the original source length if
				 * there was a problem converting some source
				 * characters. */
    int *dstWrotePtr,		/* Filled with the number of bytes that were
				 * stored in the output buffer as a result of
				 * the conversion. */
    int *dstCharsPtr)		/* Filled with the number of characters that
				 * correspond to the bytes stored in the
				 * output buffer. */
{
    const Encoding *encodingPtr;
    int result, srcRead, dstWrote, dstChars = 0;
    int noTerminate = flags & TCL_ENCODING_NO_TERMINATE;
    int charLimited = (flags & TCL_ENCODING_CHAR_LIMIT) && dstCharsPtr;
    int maxChars = INT_MAX;
    Tcl_EncodingState state;

    if (encoding == NULL) {
	encoding = systemEncoding;
    }
    encodingPtr = (Encoding *) encoding;

    if (src == NULL) {
	srcLen = 0;
    } else if (srcLen < 0) {
	srcLen = encodingPtr->lengthProc(src);
    }
    if (statePtr == NULL) {
	flags |= TCL_ENCODING_START | TCL_ENCODING_END;
	statePtr = &state;
    }
    if (srcReadPtr == NULL) {
	srcReadPtr = &srcRead;
    }
    if (dstWrotePtr == NULL) {
	dstWrotePtr = &dstWrote;
    }
    if (dstCharsPtr == NULL) {
	dstCharsPtr = &dstChars;
	flags &= ~TCL_ENCODING_CHAR_LIMIT;
    } else if (charLimited) {
	maxChars = *dstCharsPtr;
    }

    if (!noTerminate) {
	/*
	 * If there are any null characters in the middle of the buffer,
	 * they will converted to the UTF-8 null character (\xC080). To get
	 * the actual \0 at the end of the destination buffer, we need to
	 * append it manually.  First make room for it...
	 */

	dstLen--;
    }
    do {
	int savedFlags = flags;
	Tcl_EncodingState savedState = *statePtr;

	result = encodingPtr->toUtfProc(encodingPtr->clientData, src, srcLen,
		flags, statePtr, dst, dstLen, srcReadPtr, dstWrotePtr,
		dstCharsPtr);
	if (*dstCharsPtr <= maxChars) {
	    break;
	}
	dstLen = Tcl_UtfAtIndex(dst, maxChars) - 1 - dst + TCL_UTF_MAX;
	flags = savedFlags;
	*statePtr = savedState;
    } while (1);
    if (!noTerminate) {
	/* ...and then append it */

	dst[*dstWrotePtr] = '\0';
    }

    return result;
}

/*
 *-------------------------------------------------------------------------
 *
 * Tcl_UtfToExternalDString --
 *
 *	Convert a source buffer from UTF-8 into the specified encoding. If any
 *	of the bytes in the source buffer are invalid or cannot be represented
 *	in the target encoding, a default fallback character will be
 *	substituted.
 *
 * Results:
 *	The converted bytes are stored in the DString, which is then NULL
 *	terminated in an encoding-specific manner. The return value is a
 *	pointer to the value stored in the DString.
 *
 * Side effects:
 *	None.
 *
 *-------------------------------------------------------------------------
 */

char *
Tcl_UtfToExternalDString(
    Tcl_Encoding encoding,	/* The encoding for the converted string, or
				 * NULL for the default system encoding. */
    const char *src,		/* Source string in UTF-8. */
    int srcLen,			/* Source string length in bytes, or < 0 for
				 * strlen(). */
    Tcl_DString *dstPtr)	/* Uninitialized or free DString in which the
				 * converted string is stored. */
{
    char *dst;
    Tcl_EncodingState state;
    const Encoding *encodingPtr;
    int flags, dstLen, result, soFar, srcRead, dstWrote, dstChars;

    Tcl_DStringInit(dstPtr);
    dst = Tcl_DStringValue(dstPtr);
    dstLen = dstPtr->spaceAvl - 1;

    if (encoding == NULL) {
	encoding = systemEncoding;
    }
    encodingPtr = (Encoding *) encoding;

    if (src == NULL) {
	srcLen = 0;
    } else if (srcLen < 0) {
	srcLen = strlen(src);
    }
    flags = TCL_ENCODING_START | TCL_ENCODING_END;
    while (1) {
	result = encodingPtr->fromUtfProc(encodingPtr->clientData, src,
		srcLen, flags, &state, dst, dstLen, &srcRead, &dstWrote,
		&dstChars);
	soFar = dst + dstWrote - Tcl_DStringValue(dstPtr);

	if (result != TCL_CONVERT_NOSPACE) {
	    if (encodingPtr->nullSize == 2) {
		Tcl_DStringSetLength(dstPtr, soFar + 1);
	    }
	    Tcl_DStringSetLength(dstPtr, soFar);
	    return Tcl_DStringValue(dstPtr);
	}

	flags &= ~TCL_ENCODING_START;
	src += srcRead;
	srcLen -= srcRead;
	if (Tcl_DStringLength(dstPtr) == 0) {
	    Tcl_DStringSetLength(dstPtr, dstLen);
	}
	Tcl_DStringSetLength(dstPtr, 2 * Tcl_DStringLength(dstPtr) + 1);
	dst = Tcl_DStringValue(dstPtr) + soFar;
	dstLen = Tcl_DStringLength(dstPtr) - soFar - 1;
    }
}

/*
 *-------------------------------------------------------------------------
 *
 * Tcl_UtfToExternal --
 *
 *	Convert a buffer from UTF-8 into the specified encoding.
 *
 * Results:
 *	The return value is one of TCL_OK, TCL_CONVERT_MULTIBYTE,
 *	TCL_CONVERT_SYNTAX, TCL_CONVERT_UNKNOWN, or TCL_CONVERT_NOSPACE, as
 *	documented in tcl.h.
 *
 * Side effects:
 *	The converted bytes are stored in the output buffer.
 *
 *-------------------------------------------------------------------------
 */

int
Tcl_UtfToExternal(
    Tcl_Interp *interp,		/* Interp for error return, if not NULL. */
    Tcl_Encoding encoding,	/* The encoding for the converted string, or
				 * NULL for the default system encoding. */
    const char *src,		/* Source string in UTF-8. */
    int srcLen,			/* Source string length in bytes, or < 0 for
				 * strlen(). */
    int flags,			/* Conversion control flags. */
    Tcl_EncodingState *statePtr,/* Place for conversion routine to store state
				 * information used during a piecewise
				 * conversion. Contents of statePtr are
				 * initialized and/or reset by conversion
				 * routine under control of flags argument. */
    char *dst,			/* Output buffer in which converted string
				 * is stored. */
    int dstLen,			/* The maximum length of output buffer in
				 * bytes. */
    int *srcReadPtr,		/* Filled with the number of bytes from the
				 * source string that were converted. This may
				 * be less than the original source length if
				 * there was a problem converting some source
				 * characters. */
    int *dstWrotePtr,		/* Filled with the number of bytes that were
				 * stored in the output buffer as a result of
				 * the conversion. */
    int *dstCharsPtr)		/* Filled with the number of characters that
				 * correspond to the bytes stored in the
				 * output buffer. */
{
    const Encoding *encodingPtr;
    int result, srcRead, dstWrote, dstChars;
    Tcl_EncodingState state;

    if (encoding == NULL) {
	encoding = systemEncoding;
    }
    encodingPtr = (Encoding *) encoding;

    if (src == NULL) {
	srcLen = 0;
    } else if (srcLen < 0) {
	srcLen = strlen(src);
    }
    if (statePtr == NULL) {
	flags |= TCL_ENCODING_START | TCL_ENCODING_END;
	statePtr = &state;
    }
    if (srcReadPtr == NULL) {
	srcReadPtr = &srcRead;
    }
    if (dstWrotePtr == NULL) {
	dstWrotePtr = &dstWrote;
    }
    if (dstCharsPtr == NULL) {
	dstCharsPtr = &dstChars;
    }

    dstLen -= encodingPtr->nullSize;
    result = encodingPtr->fromUtfProc(encodingPtr->clientData, src, srcLen,
	    flags, statePtr, dst, dstLen, srcReadPtr, dstWrotePtr,
	    dstCharsPtr);
    if (encodingPtr->nullSize == 2) {
	dst[*dstWrotePtr + 1] = '\0';
    }
    dst[*dstWrotePtr] = '\0';

    return result;
}

/*
 *---------------------------------------------------------------------------
 *
 * Tcl_FindExecutable --
 *
 *	This function computes the absolute path name of the current
 *	application, given its argv[0] value.
 *
 * Results:
 *	None.
 *
 * Side effects:
 *	The absolute pathname for the application is computed and stored to be
 *	returned later be [info nameofexecutable].
 *
 *---------------------------------------------------------------------------
 */
#undef Tcl_FindExecutable
void
Tcl_FindExecutable(
    const char *argv0)		/* The value of the application's argv[0]
				 * (native). */
{
    TclInitSubsystems();
    TclpSetInitialEncodings();
    TclpFindExecutable(argv0);
}

/*
 *---------------------------------------------------------------------------
 *
 * OpenEncodingFileChannel --
 *
 *	Open the file believed to hold data for the encoding, "name".
 *
 * Results:
 *	Returns the readable Tcl_Channel from opening the file, or NULL if the
 *	file could not be successfully opened. If NULL was returned, an error
 *	message is left in interp's result object, unless interp was NULL.
 *
 * Side effects:
 *	Channel may be opened. Information about the filesystem may be cached
 *	to speed later calls.
 *
 *---------------------------------------------------------------------------
 */

static Tcl_Channel
OpenEncodingFileChannel(
    Tcl_Interp *interp,		/* Interp for error reporting, if not NULL. */
    const char *name)		/* The name of the encoding file on disk and
				 * also the name for new encoding. */
{
    Tcl_Obj *nameObj = Tcl_NewStringObj(name, -1);
    Tcl_Obj *fileNameObj = Tcl_DuplicateObj(nameObj);
    Tcl_Obj *searchPath = Tcl_DuplicateObj(Tcl_GetEncodingSearchPath());
    Tcl_Obj *map = TclGetProcessGlobalValue(&encodingFileMap);
    Tcl_Obj **dir, *path, *directory = NULL;
    Tcl_Channel chan = NULL;
    int i, numDirs;

    Tcl_ListObjGetElements(NULL, searchPath, &numDirs, &dir);
    Tcl_IncrRefCount(nameObj);
    Tcl_AppendToObj(fileNameObj, ".enc", -1);
    Tcl_IncrRefCount(fileNameObj);
    Tcl_DictObjGet(NULL, map, nameObj, &directory);

    /*
     * Check that any cached directory is still on the encoding search path.
     */

    if (NULL != directory) {
	int verified = 0;

	for (i=0; i<numDirs && !verified; i++) {
	    if (dir[i] == directory) {
		verified = 1;
	    }
	}
	if (!verified) {
	    const char *dirString = Tcl_GetString(directory);

	    for (i=0; i<numDirs && !verified; i++) {
		if (strcmp(dirString, Tcl_GetString(dir[i])) == 0) {
		    verified = 1;
		}
	    }
	}
	if (!verified) {
	    /*
	     * Directory no longer on the search path. Remove from cache.
	     */

	    map = Tcl_DuplicateObj(map);
	    Tcl_DictObjRemove(NULL, map, nameObj);
	    TclSetProcessGlobalValue(&encodingFileMap, map, NULL);
	    directory = NULL;
	}
    }

    if (NULL != directory) {
	/*
	 * Got a directory from the cache. Try to use it first.
	 */

	Tcl_IncrRefCount(directory);
	path = Tcl_FSJoinToPath(directory, 1, &fileNameObj);
	Tcl_IncrRefCount(path);
	Tcl_DecrRefCount(directory);
	chan = Tcl_FSOpenFileChannel(NULL, path, "r", 0);
	Tcl_DecrRefCount(path);
    }

    /*
     * Scan the search path until we find it.
     */

    for (i=0; i<numDirs && (chan == NULL); i++) {
	path = Tcl_FSJoinToPath(dir[i], 1, &fileNameObj);
	Tcl_IncrRefCount(path);
	chan = Tcl_FSOpenFileChannel(NULL, path, "r", 0);
	Tcl_DecrRefCount(path);
	if (chan != NULL) {
	    /*
	     * Save directory in the cache.
	     */

	    map = Tcl_DuplicateObj(TclGetProcessGlobalValue(&encodingFileMap));
	    Tcl_DictObjPut(NULL, map, nameObj, dir[i]);
	    TclSetProcessGlobalValue(&encodingFileMap, map, NULL);
	}
    }

    if ((NULL == chan) && (interp != NULL)) {
	Tcl_SetObjResult(interp, Tcl_ObjPrintf(
		"unknown encoding \"%s\"", name));
	Tcl_SetErrorCode(interp, "TCL", "LOOKUP", "ENCODING", name, NULL);
    }
    Tcl_DecrRefCount(fileNameObj);
    Tcl_DecrRefCount(nameObj);
    Tcl_DecrRefCount(searchPath);

    return chan;
}

/*
 *---------------------------------------------------------------------------
 *
 * LoadEncodingFile --
 *
 *	Read a file that describes an encoding and create a new Encoding from
 *	the data.
 *
 * Results:
 *	The return value is the newly loaded Encoding, or NULL if the file
 *	didn't exist of was in the incorrect format. If NULL was returned, an
 *	error message is left in interp's result object, unless interp was
 *	NULL.
 *
 * Side effects:
 *	File read from disk.
 *
 *---------------------------------------------------------------------------
 */

static Tcl_Encoding
LoadEncodingFile(
    Tcl_Interp *interp,		/* Interp for error reporting, if not NULL. */
    const char *name)		/* The name of the encoding file on disk and
				 * also the name for new encoding. */
{
    Tcl_Channel chan = NULL;
    Tcl_Encoding encoding = NULL;
    int ch;

    chan = OpenEncodingFileChannel(interp, name);
    if (chan == NULL) {
	return NULL;
    }

    Tcl_SetChannelOption(NULL, chan, "-encoding", "utf-8");

    while (1) {
	Tcl_DString ds;

	Tcl_DStringInit(&ds);
	Tcl_Gets(chan, &ds);
	ch = Tcl_DStringValue(&ds)[0];
	Tcl_DStringFree(&ds);
	if (ch != '#') {
	    break;
	}
    }

    switch (ch) {
    case 'S':
	encoding = LoadTableEncoding(name, ENCODING_SINGLEBYTE, chan);
	break;
    case 'D':
	encoding = LoadTableEncoding(name, ENCODING_DOUBLEBYTE, chan);
	break;
    case 'M':
	encoding = LoadTableEncoding(name, ENCODING_MULTIBYTE, chan);
	break;
    case 'E':
	encoding = LoadEscapeEncoding(name, chan);
	break;
    }
    if ((encoding == NULL) && (interp != NULL)) {
	Tcl_SetObjResult(interp, Tcl_ObjPrintf(
		"invalid encoding file \"%s\"", name));
	Tcl_SetErrorCode(interp, "TCL", "LOOKUP", "ENCODING", name, NULL);
    }
    Tcl_Close(NULL, chan);

    return encoding;
}

/*
 *-------------------------------------------------------------------------
 *
 * LoadTableEncoding --
 *
 *	Helper function for LoadEncodingTable(). Loads a table to that
 *	converts between Unicode and some other encoding and creates an
 *	encoding (using a TableEncoding structure) from that information.
 *
 *	File contains binary data, but begins with a marker to indicate
 *	byte-ordering, so that same binary file can be read on either endian
 *	platforms.
 *
 * Results:
 *	The return value is the new encoding, or NULL if the encoding could
 *	not be created (because the file contained invalid data).
 *
 * Side effects:
 *	None.
 *
 *-------------------------------------------------------------------------
 */

static Tcl_Encoding
LoadTableEncoding(
    const char *name,		/* Name for new encoding. */
    int type,			/* Type of encoding (ENCODING_?????). */
    Tcl_Channel chan)		/* File containing new encoding. */
{
    Tcl_DString lineString;
    Tcl_Obj *objPtr;
    char *line;
    int i, hi, lo, numPages, symbol, fallback, len;
    unsigned char used[256];
    unsigned size;
    TableEncodingData *dataPtr;
    unsigned short *pageMemPtr, *page;
    Tcl_EncodingType encType;

    /*
     * Speed over memory. Use a full 256 character table to decode hex
     * sequences in the encoding files.
     */

    static const char staticHex[] = {
      0,  0,  0,  0,  0,  0,  0, 0, 0, 0, 0, 0, 0, 0, 0, 0, /*   0 ...  15 */
      0,  0,  0,  0,  0,  0,  0, 0, 0, 0, 0, 0, 0, 0, 0, 0, /*  16 ...  31 */
      0,  0,  0,  0,  0,  0,  0, 0, 0, 0, 0, 0, 0, 0, 0, 0, /*  32 ...  47 */
      0,  1,  2,  3,  4,  5,  6, 7, 8, 9, 0, 0, 0, 0, 0, 0, /*  48 ...  63 */
      0, 10, 11, 12, 13, 14, 15, 0, 0, 0, 0, 0, 0, 0, 0, 0, /*  64 ...  79 */
      0,  0,  0,  0,  0,  0,  0, 0, 0, 0, 0, 0, 0, 0, 0, 0, /*  80 ...  95 */
      0, 10, 11, 12, 13, 14, 15, 0, 0, 0, 0, 0, 0, 0, 0, 0, /*  96 ... 111 */
      0,  1,  2,  3,  4,  5,  6, 7, 8, 9, 0, 0, 0, 0, 0, 0, /* 112 ... 127 */
      0,  0,  0,  0,  0,  0,  0, 0, 0, 0, 0, 0, 0, 0, 0, 0, /* 128 ... 143 */
      0,  0,  0,  0,  0,  0,  0, 0, 0, 0, 0, 0, 0, 0, 0, 0, /* 144 ... 159 */
      0,  0,  0,  0,  0,  0,  0, 0, 0, 0, 0, 0, 0, 0, 0, 0, /* 160 ... 175 */
      0,  0,  0,  0,  0,  0,  0, 0, 0, 0, 0, 0, 0, 0, 0, 0, /* 176 ... 191 */
      0,  0,  0,  0,  0,  0,  0, 0, 0, 0, 0, 0, 0, 0, 0, 0, /* 192 ... 207 */
      0,  0,  0,  0,  0,  0,  0, 0, 0, 0, 0, 0, 0, 0, 0, 0, /* 208 ... 223 */
      0,  0,  0,  0,  0,  0,  0, 0, 0, 0, 0, 0, 0, 0, 0, 0, /* 224 ... 239 */
      0,  0,  0,  0,  0,  0,  0, 0, 0, 0, 0, 0, 0, 0, 0, 0, /* 240 ... 255 */
    };

    Tcl_DStringInit(&lineString);
    Tcl_Gets(chan, &lineString);
    line = Tcl_DStringValue(&lineString);

    fallback = (int) strtol(line, &line, 16);
    symbol = (int) strtol(line, &line, 10);
    numPages = (int) strtol(line, &line, 10);
    Tcl_DStringFree(&lineString);

    if (numPages < 0) {
	numPages = 0;
    } else if (numPages > 256) {
	numPages = 256;
    }

    memset(used, 0, sizeof(used));

#undef PAGESIZE
#define PAGESIZE    (256 * sizeof(unsigned short))

    dataPtr = ckalloc(sizeof(TableEncodingData));
    memset(dataPtr, 0, sizeof(TableEncodingData));

    dataPtr->fallback = fallback;

    /*
     * Read the table that maps characters to Unicode. Performs a single
     * malloc to get the memory for the array and all the pages needed by the
     * array.
     */

    size = 256 * sizeof(unsigned short *) + numPages * PAGESIZE;
    dataPtr->toUnicode = ckalloc(size);
    memset(dataPtr->toUnicode, 0, size);
    pageMemPtr = (unsigned short *) (dataPtr->toUnicode + 256);

    TclNewObj(objPtr);
    Tcl_IncrRefCount(objPtr);
    for (i = 0; i < numPages; i++) {
	int ch;
	const char *p;

	Tcl_ReadChars(chan, objPtr, 3 + 16 * (16 * 4 + 1), 0);
	p = Tcl_GetString(objPtr);
	hi = (staticHex[UCHAR(p[0])] << 4) + staticHex[UCHAR(p[1])];
	dataPtr->toUnicode[hi] = pageMemPtr;
	p += 2;
	for (lo = 0; lo < 256; lo++) {
	    if ((lo & 0x0f) == 0) {
		p++;
	    }
	    ch = (staticHex[UCHAR(p[0])] << 12) + (staticHex[UCHAR(p[1])] << 8)
		    + (staticHex[UCHAR(p[2])] << 4) + staticHex[UCHAR(p[3])];
	    if (ch != 0) {
		used[ch >> 8] = 1;
	    }
	    *pageMemPtr = (unsigned short) ch;
	    pageMemPtr++;
	    p += 4;
	}
    }
    TclDecrRefCount(objPtr);

    if (type == ENCODING_DOUBLEBYTE) {
	memset(dataPtr->prefixBytes, 1, sizeof(dataPtr->prefixBytes));
    } else {
	for (hi = 1; hi < 256; hi++) {
	    if (dataPtr->toUnicode[hi] != NULL) {
		dataPtr->prefixBytes[hi] = 1;
	    }
	}
    }

    /*
     * Invert toUnicode array to produce the fromUnicode array. Performs a
     * single malloc to get the memory for the array and all the pages needed
     * by the array. While reading in the toUnicode array, we remembered what
     * pages that would be needed for the fromUnicode array.
     */

    if (symbol) {
	used[0] = 1;
    }
    numPages = 0;
    for (hi = 0; hi < 256; hi++) {
	if (used[hi]) {
	    numPages++;
	}
    }
    size = 256 * sizeof(unsigned short *) + numPages * PAGESIZE;
    dataPtr->fromUnicode = ckalloc(size);
    memset(dataPtr->fromUnicode, 0, size);
    pageMemPtr = (unsigned short *) (dataPtr->fromUnicode + 256);

    for (hi = 0; hi < 256; hi++) {
	if (dataPtr->toUnicode[hi] == NULL) {
	    dataPtr->toUnicode[hi] = emptyPage;
	    continue;
	}
	for (lo = 0; lo < 256; lo++) {
	    int ch = dataPtr->toUnicode[hi][lo];

	    if (ch != 0) {
		page = dataPtr->fromUnicode[ch >> 8];
		if (page == NULL) {
		    page = pageMemPtr;
		    pageMemPtr += 256;
		    dataPtr->fromUnicode[ch >> 8] = page;
		}
		page[ch & 0xff] = (unsigned short) ((hi << 8) + lo);
	    }
	}
    }
    if (type == ENCODING_MULTIBYTE) {
	/*
	 * If multibyte encodings don't have a backslash character, define
	 * one. Otherwise, on Windows, native file names won't work because
	 * the backslash in the file name will map to the unknown character
	 * (question mark) when converting from UTF-8 to external encoding.
	 */

	if (dataPtr->fromUnicode[0] != NULL) {
	    if (dataPtr->fromUnicode[0]['\\'] == '\0') {
		dataPtr->fromUnicode[0]['\\'] = '\\';
	    }
	}
    }
    if (symbol) {
	/*
	 * Make a special symbol encoding that not only maps the symbol
	 * characters from their Unicode code points down into page 0, but
	 * also ensure that the characters on page 0 map to themselves. This
	 * is so that a symbol font can be used to display a simple string
	 * like "abcd" and have alpha, beta, chi, delta show up, rather than
	 * have "unknown" chars show up because strictly speaking the symbol
	 * font doesn't have glyphs for those low ASCII chars.
	 */

	page = dataPtr->fromUnicode[0];
	if (page == NULL) {
	    page = pageMemPtr;
	    dataPtr->fromUnicode[0] = page;
	}
	for (lo = 0; lo < 256; lo++) {
	    if (dataPtr->toUnicode[0][lo] != 0) {
		page[lo] = (unsigned short) lo;
	    }
	}
    }
    for (hi = 0; hi < 256; hi++) {
	if (dataPtr->fromUnicode[hi] == NULL) {
	    dataPtr->fromUnicode[hi] = emptyPage;
	}
    }

    /*
     * For trailing 'R'everse encoding, see [Patch 689341]
     */

    Tcl_DStringInit(&lineString);

    /*
     * Skip leading empty lines.
     */

    while ((len = Tcl_Gets(chan, &lineString)) == 0) {
	/* empty body */
    }
    if (len < 0) {
	goto doneParse;
    }

    /*
     * Require that it starts with an 'R'.
     */

    line = Tcl_DStringValue(&lineString);
    if (line[0] != 'R') {
	goto doneParse;
    }

    /*
     * Read lines from the encoding until EOF.
     */

    for (TclDStringClear(&lineString);
	    (len = Tcl_Gets(chan, &lineString)) >= 0;
	    TclDStringClear(&lineString)) {
	const unsigned char *p;
	int to, from;

	/*
	 * Skip short lines.
	 */

	if (len < 5) {
	    continue;
	}

	/*
	 * Parse the line as a sequence of hex digits.
	 */

	p = (const unsigned char *) Tcl_DStringValue(&lineString);
	to = (staticHex[p[0]] << 12) + (staticHex[p[1]] << 8)
		+ (staticHex[p[2]] << 4) + staticHex[p[3]];
	if (to == 0) {
	    continue;
	}
	for (p += 5, len -= 5; len >= 0 && *p; p += 5, len -= 5) {
	    from = (staticHex[p[0]] << 12) + (staticHex[p[1]] << 8)
		    + (staticHex[p[2]] << 4) + staticHex[p[3]];
	    if (from == 0) {
		continue;
	    }
	    dataPtr->fromUnicode[from >> 8][from & 0xff] = to;
	}
    }
  doneParse:
    Tcl_DStringFree(&lineString);

    /*
     * Package everything into an encoding structure.
     */

    encType.encodingName    = name;
    encType.toUtfProc	    = TableToUtfProc;
    encType.fromUtfProc	    = TableFromUtfProc;
    encType.freeProc	    = TableFreeProc;
    encType.nullSize	    = (type == ENCODING_DOUBLEBYTE) ? 2 : 1;
    encType.clientData	    = dataPtr;

    return Tcl_CreateEncoding(&encType);
}

/*
 *-------------------------------------------------------------------------
 *
 * LoadEscapeEncoding --
 *
 *	Helper function for LoadEncodingTable(). Loads a state machine that
 *	converts between Unicode and some other encoding.
 *
 *	File contains text data that describes the escape sequences that are
 *	used to choose an encoding and the associated names for the
 *	sub-encodings.
 *
 * Results:
 *	The return value is the new encoding, or NULL if the encoding could
 *	not be created (because the file contained invalid data).
 *
 * Side effects:
 *	None.
 *
 *-------------------------------------------------------------------------
 */

static Tcl_Encoding
LoadEscapeEncoding(
    const char *name,		/* Name for new encoding. */
    Tcl_Channel chan)		/* File containing new encoding. */
{
    int i;
    unsigned size;
    Tcl_DString escapeData;
    char init[16], final[16];
    EscapeEncodingData *dataPtr;
    Tcl_EncodingType type;

    init[0] = '\0';
    final[0] = '\0';
    Tcl_DStringInit(&escapeData);

    while (1) {
	int argc;
	const char **argv;
	char *line;
	Tcl_DString lineString;

	Tcl_DStringInit(&lineString);
	if (Tcl_Gets(chan, &lineString) < 0) {
	    break;
	}
	line = Tcl_DStringValue(&lineString);
	if (Tcl_SplitList(NULL, line, &argc, &argv) != TCL_OK) {
	    Tcl_DStringFree(&lineString);
	    continue;
	}
	if (argc >= 2) {
	    if (strcmp(argv[0], "name") == 0) {
		/* do nothing */
	    } else if (strcmp(argv[0], "init") == 0) {
		strncpy(init, argv[1], sizeof(init));
		init[sizeof(init) - 1] = '\0';
	    } else if (strcmp(argv[0], "final") == 0) {
		strncpy(final, argv[1], sizeof(final));
		final[sizeof(final) - 1] = '\0';
	    } else {
		EscapeSubTable est;
		Encoding *e;

		strncpy(est.sequence, argv[1], sizeof(est.sequence));
		est.sequence[sizeof(est.sequence) - 1] = '\0';
		est.sequenceLen = strlen(est.sequence);

		strncpy(est.name, argv[0], sizeof(est.name));
		est.name[sizeof(est.name) - 1] = '\0';

		/*
		 * To avoid infinite recursion in [encoding system iso2022-*]
		 */

		e = (Encoding *) Tcl_GetEncoding(NULL, est.name);
		if ((e != NULL) && (e->toUtfProc != TableToUtfProc)
			&& (e->toUtfProc != Iso88591ToUtfProc)) {
		   Tcl_FreeEncoding((Tcl_Encoding) e);
		   e = NULL;
		}
		est.encodingPtr = e;
		Tcl_DStringAppend(&escapeData, (char *) &est, sizeof(est));
	    }
	}
	ckfree(argv);
	Tcl_DStringFree(&lineString);
    }

    size = sizeof(EscapeEncodingData) - sizeof(EscapeSubTable)
	    + Tcl_DStringLength(&escapeData);
    dataPtr = ckalloc(size);
    dataPtr->initLen = strlen(init);
    memcpy(dataPtr->init, init, (unsigned) dataPtr->initLen + 1);
    dataPtr->finalLen = strlen(final);
    memcpy(dataPtr->final, final, (unsigned) dataPtr->finalLen + 1);
    dataPtr->numSubTables =
	    Tcl_DStringLength(&escapeData) / sizeof(EscapeSubTable);
    memcpy(dataPtr->subTables, Tcl_DStringValue(&escapeData),
	    (size_t) Tcl_DStringLength(&escapeData));
    Tcl_DStringFree(&escapeData);

    memset(dataPtr->prefixBytes, 0, sizeof(dataPtr->prefixBytes));
    for (i = 0; i < dataPtr->numSubTables; i++) {
	dataPtr->prefixBytes[UCHAR(dataPtr->subTables[i].sequence[0])] = 1;
    }
    if (dataPtr->init[0] != '\0') {
	dataPtr->prefixBytes[UCHAR(dataPtr->init[0])] = 1;
    }
    if (dataPtr->final[0] != '\0') {
	dataPtr->prefixBytes[UCHAR(dataPtr->final[0])] = 1;
    }

    /*
     * Package everything into an encoding structure.
     */

    type.encodingName	= name;
    type.toUtfProc	= EscapeToUtfProc;
    type.fromUtfProc    = EscapeFromUtfProc;
    type.freeProc	= EscapeFreeProc;
    type.nullSize	= 1;
    type.clientData	= dataPtr;

    return Tcl_CreateEncoding(&type);
}

/*
 *-------------------------------------------------------------------------
 *
 * BinaryProc --
 *
 *	The default conversion when no other conversion is specified. No
 *	translation is done; source bytes are copied directly to destination
 *	bytes.
 *
 * Results:
 *	Returns TCL_OK if conversion was successful.
 *
 * Side effects:
 *	None.
 *
 *-------------------------------------------------------------------------
 */

static int
BinaryProc(
    ClientData clientData,	/* Not used. */
    const char *src,		/* Source string (unknown encoding). */
    int srcLen,			/* Source string length in bytes. */
    int flags,			/* Conversion control flags. */
    Tcl_EncodingState *statePtr,/* Place for conversion routine to store state
				 * information used during a piecewise
				 * conversion. Contents of statePtr are
				 * initialized and/or reset by conversion
				 * routine under control of flags argument. */
    char *dst,			/* Output buffer in which converted string is
				 * stored. */
    int dstLen,			/* The maximum length of output buffer in
				 * bytes. */
    int *srcReadPtr,		/* Filled with the number of bytes from the
				 * source string that were converted. */
    int *dstWrotePtr,		/* Filled with the number of bytes that were
				 * stored in the output buffer as a result of
				 * the conversion. */
    int *dstCharsPtr)		/* Filled with the number of characters that
				 * correspond to the bytes stored in the
				 * output buffer. */
{
    int result;

    result = TCL_OK;
    dstLen -= TCL_UTF_MAX - 1;
    if (dstLen < 0) {
	dstLen = 0;
    }
    if ((flags & TCL_ENCODING_CHAR_LIMIT) && srcLen > *dstCharsPtr) {
	srcLen = *dstCharsPtr;
    }
    if (srcLen > dstLen) {
	srcLen = dstLen;
	result = TCL_CONVERT_NOSPACE;
    }

    *srcReadPtr = srcLen;
    *dstWrotePtr = srcLen;
    *dstCharsPtr = srcLen;
    memcpy(dst, src, (size_t) srcLen);
    return result;
}

/*
 *-------------------------------------------------------------------------
 *
 * UtfExtToUtfIntProc --
 *
 *	Convert from UTF-8 to UTF-8. While converting null-bytes from the
 *	Tcl's internal representation (0xc0, 0x80) to the official
 *	representation (0x00). See UtfToUtfProc for details.
 *
 * Results:
 *	Returns TCL_OK if conversion was successful.
 *
 * Side effects:
 *	None.
 *
 *-------------------------------------------------------------------------
 */

static int
UtfIntToUtfExtProc(
    ClientData clientData,	/* Not used. */
    const char *src,		/* Source string in UTF-8. */
    int srcLen,			/* Source string length in bytes. */
    int flags,			/* Conversion control flags. */
    Tcl_EncodingState *statePtr,/* Place for conversion routine to store state
				 * information used during a piecewise
				 * conversion. Contents of statePtr are
				 * initialized and/or reset by conversion
				 * routine under control of flags argument. */
    char *dst,			/* Output buffer in which converted string
				 * is stored. */
    int dstLen,			/* The maximum length of output buffer in
				 * bytes. */
    int *srcReadPtr,		/* Filled with the number of bytes from the
				 * source string that were converted. This may
				 * be less than the original source length if
				 * there was a problem converting some source
				 * characters. */
    int *dstWrotePtr,		/* Filled with the number of bytes that were
				 * stored in the output buffer as a result of
				 * the conversion. */
    int *dstCharsPtr)		/* Filled with the number of characters that
				 * correspond to the bytes stored in the
				 * output buffer. */
{
    return UtfToUtfProc(clientData, src, srcLen, flags, statePtr, dst, dstLen,
	    srcReadPtr, dstWrotePtr, dstCharsPtr, 1);
}

/*
 *-------------------------------------------------------------------------
 *
 * UtfExtToUtfIntProc --
 *
 *	Convert from UTF-8 to UTF-8 while converting null-bytes from the
 *	official representation (0x00) to Tcl's internal representation (0xc0,
 *	0x80). See UtfToUtfProc for details.
 *
 * Results:
 *	Returns TCL_OK if conversion was successful.
 *
 * Side effects:
 *	None.
 *
 *-------------------------------------------------------------------------
 */

static int
UtfExtToUtfIntProc(
    ClientData clientData,	/* Not used. */
    const char *src,		/* Source string in UTF-8. */
    int srcLen,			/* Source string length in bytes. */
    int flags,			/* Conversion control flags. */
    Tcl_EncodingState *statePtr,/* Place for conversion routine to store state
				 * information used during a piecewise
				 * conversion. Contents of statePtr are
				 * initialized and/or reset by conversion
				 * routine under control of flags argument. */
    char *dst,			/* Output buffer in which converted string is
				 * stored. */
    int dstLen,			/* The maximum length of output buffer in
				 * bytes. */
    int *srcReadPtr,		/* Filled with the number of bytes from the
				 * source string that were converted. This may
				 * be less than the original source length if
				 * there was a problem converting some source
				 * characters. */
    int *dstWrotePtr,		/* Filled with the number of bytes that were
				 * stored in the output buffer as a result of
				 * the conversion. */
    int *dstCharsPtr)		/* Filled with the number of characters that
				 * correspond to the bytes stored in the
				 * output buffer. */
{
    return UtfToUtfProc(clientData, src, srcLen, flags, statePtr, dst, dstLen,
	    srcReadPtr, dstWrotePtr, dstCharsPtr, 0);
}

/*
 *-------------------------------------------------------------------------
 *
 * UtfToUtfProc --
 *
 *	Convert from UTF-8 to UTF-8. Note that the UTF-8 to UTF-8 translation
 *	is not a no-op, because it will turn a stream of improperly formed
 *	UTF-8 into a properly formed stream.
 *
 * Results:
 *	Returns TCL_OK if conversion was successful.
 *
 * Side effects:
 *	None.
 *
 *-------------------------------------------------------------------------
 */

static int
UtfToUtfProc(
    ClientData clientData,	/* Not used. */
    const char *src,		/* Source string in UTF-8. */
    int srcLen,			/* Source string length in bytes. */
    int flags,			/* Conversion control flags. */
    Tcl_EncodingState *statePtr,/* Place for conversion routine to store state
				 * information used during a piecewise
				 * conversion. Contents of statePtr are
				 * initialized and/or reset by conversion
				 * routine under control of flags argument. */
    char *dst,			/* Output buffer in which converted string is
				 * stored. */
    int dstLen,			/* The maximum length of output buffer in
				 * bytes. */
    int *srcReadPtr,		/* Filled with the number of bytes from the
				 * source string that were converted. This may
				 * be less than the original source length if
				 * there was a problem converting some source
				 * characters. */
    int *dstWrotePtr,		/* Filled with the number of bytes that were
				 * stored in the output buffer as a result of
				 * the conversion. */
    int *dstCharsPtr,		/* Filled with the number of characters that
				 * correspond to the bytes stored in the
				 * output buffer. */
    int pureNullMode)		/* Convert embedded nulls from internal
				 * representation to real null-bytes or vice
				 * versa. */
{
    const char *srcStart, *srcEnd, *srcClose;
    const char *dstStart, *dstEnd;
    int result, numChars, charLimit = INT_MAX;
    Tcl_UniChar *chPtr = (Tcl_UniChar *) statePtr;

    if (flags & TCL_ENCODING_START) {
    	*chPtr = 0;
    }
    result = TCL_OK;

    srcStart = src;
    srcEnd = src + srcLen;
    srcClose = srcEnd;
    if ((flags & TCL_ENCODING_END) == 0) {
	srcClose -= TCL_UTF_MAX;
    }
    if (flags & TCL_ENCODING_CHAR_LIMIT) {
	charLimit = *dstCharsPtr;
    }

    dstStart = dst;
    dstEnd = dst + dstLen - TCL_UTF_MAX;

    for (numChars = 0; src < srcEnd && numChars <= charLimit; numChars++) {
	if ((src > srcClose) && (!Tcl_UtfCharComplete(src, srcEnd - src))) {
	    /*
	     * If there is more string to follow, this will ensure that the
	     * last UTF-8 character in the source buffer hasn't been cut off.
	     */

	    result = TCL_CONVERT_MULTIBYTE;
	    break;
	}
	if (dst > dstEnd) {
	    result = TCL_CONVERT_NOSPACE;
	    break;
	}
	if (UCHAR(*src) < 0x80 && !(UCHAR(*src) == 0 && pureNullMode == 0)) {
	    /*
	     * Copy 7bit chatacters, but skip null-bytes when we are in input
	     * mode, so that they get converted to 0xc080.
	     */

	    *dst++ = *src++;
	} else if (pureNullMode == 1 && UCHAR(*src) == 0xc0 &&
		(src + 1 < srcEnd) && UCHAR(*(src+1)) == 0x80) {
	    /*
	     * Convert 0xc080 to real nulls when we are in output mode.
	     */

	    *dst++ = 0;
	    src += 2;
	} else if (!Tcl_UtfCharComplete(src, srcEnd - src)) {
	    /*
	     * Always check before using Tcl_UtfToUniChar. Not doing can so
	     * cause it run beyond the endof the buffer! If we happen such an
	     * incomplete char its byts are made to represent themselves.
	     */

		*chPtr = (unsigned char) *src;
	    src += 1;
	    dst += Tcl_UniCharToUtf(*chPtr, dst);
	} else {
	    int n = Tcl_UtfToUniChar(src, chPtr);
	    src += n;
	    if (!n) numChars--;
	    dst += Tcl_UniCharToUtf(*chPtr, dst);
	}
    }

    *srcReadPtr = src - srcStart;
    *dstWrotePtr = dst - dstStart;
    *dstCharsPtr = numChars;
    return result;
}

/*
 *-------------------------------------------------------------------------
 *
 * UnicodeToUtfProc --
 *
 *	Convert from Unicode to UTF-8.
 *
 * Results:
 *	Returns TCL_OK if conversion was successful.
 *
 * Side effects:
 *	None.
 *
 *-------------------------------------------------------------------------
 */

static int
UnicodeToUtfProc(
    ClientData clientData,	/* Not used. */
    const char *src,		/* Source string in Unicode. */
    int srcLen,			/* Source string length in bytes. */
    int flags,			/* Conversion control flags. */
    Tcl_EncodingState *statePtr,/* Place for conversion routine to store state
				 * information used during a piecewise
				 * conversion. Contents of statePtr are
				 * initialized and/or reset by conversion
				 * routine under control of flags argument. */
    char *dst,			/* Output buffer in which converted string is
				 * stored. */
    int dstLen,			/* The maximum length of output buffer in
				 * bytes. */
    int *srcReadPtr,		/* Filled with the number of bytes from the
				 * source string that were converted. This may
				 * be less than the original source length if
				 * there was a problem converting some source
				 * characters. */
    int *dstWrotePtr,		/* Filled with the number of bytes that were
				 * stored in the output buffer as a result of
				 * the conversion. */
    int *dstCharsPtr)		/* Filled with the number of characters that
				 * correspond to the bytes stored in the
				 * output buffer. */
{
    const char *srcStart, *srcEnd;
    const char *dstEnd, *dstStart;
    int result, numChars, charLimit = INT_MAX;
    Tcl_UniChar *chPtr = (Tcl_UniChar *) statePtr;

    if (flags & TCL_ENCODING_START) {
    	*chPtr = 0;
    }
    if (flags & TCL_ENCODING_CHAR_LIMIT) {
	charLimit = *dstCharsPtr;
    }
    result = TCL_OK;
    if ((srcLen % sizeof(Tcl_UniChar)) != 0) {
	result = TCL_CONVERT_MULTIBYTE;
	srcLen /= sizeof(Tcl_UniChar);
	srcLen *= sizeof(Tcl_UniChar);
    }

    srcStart = src;
    srcEnd = src + srcLen;

    dstStart = dst;
    dstEnd = dst + dstLen - TCL_UTF_MAX;

    for (numChars = 0; src < srcEnd && numChars <= charLimit; numChars++) {
	if (dst > dstEnd) {
	    result = TCL_CONVERT_NOSPACE;
	    break;
	}

	/*
	 * Special case for 1-byte utf chars for speed. Make sure we work with
	 * Tcl_UniChar-size data.
	 */

	*chPtr = *(Tcl_UniChar *)src;
	if (*chPtr && *chPtr < 0x80) {
	    *dst++ = (*chPtr & 0xFF);
	} else {
	    int n = Tcl_UniCharToUtf(*chPtr, dst);
	    dst += n;
	    if (!n) --numChars;/* Don't count high surrogates */
	}
	src += sizeof(Tcl_UniChar);
    }

    *srcReadPtr = src - srcStart;
    *dstWrotePtr = dst - dstStart;
    *dstCharsPtr = numChars;
    return result;
}

/*
 *-------------------------------------------------------------------------
 *
 * UtfToUnicodeProc --
 *
 *	Convert from UTF-8 to Unicode.
 *
 * Results:
 *	Returns TCL_OK if conversion was successful.
 *
 * Side effects:
 *	None.
 *
 *-------------------------------------------------------------------------
 */

static int
UtfToUnicodeProc(
    ClientData clientData,	/* TableEncodingData that specifies
				 * encoding. */
    const char *src,		/* Source string in UTF-8. */
    int srcLen,			/* Source string length in bytes. */
    int flags,			/* Conversion control flags. */
    Tcl_EncodingState *statePtr,/* Place for conversion routine to store state
				 * information used during a piecewise
				 * conversion. Contents of statePtr are
				 * initialized and/or reset by conversion
				 * routine under control of flags argument. */
    char *dst,			/* Output buffer in which converted string is
				 * stored. */
    int dstLen,			/* The maximum length of output buffer in
				 * bytes. */
    int *srcReadPtr,		/* Filled with the number of bytes from the
				 * source string that were converted. This may
				 * be less than the original source length if
				 * there was a problem converting some source
				 * characters. */
    int *dstWrotePtr,		/* Filled with the number of bytes that were
				 * stored in the output buffer as a result of
				 * the conversion. */
    int *dstCharsPtr)		/* Filled with the number of characters that
				 * correspond to the bytes stored in the
				 * output buffer. */
{
    const char *srcStart, *srcEnd, *srcClose, *dstStart, *dstEnd;
    int result, numChars;
    Tcl_UniChar *chPtr = (Tcl_UniChar *) statePtr;

    if (flags & TCL_ENCODING_START) {
    	*chPtr = 0;
    }
    srcStart = src;
    srcEnd = src + srcLen;
    srcClose = srcEnd;
    if ((flags & TCL_ENCODING_END) == 0) {
	srcClose -= TCL_UTF_MAX;
    }

    dstStart = dst;
    dstEnd   = dst + dstLen - sizeof(Tcl_UniChar);

    result = TCL_OK;
    for (numChars = 0; src < srcEnd; numChars++) {
	if ((src > srcClose) && (!Tcl_UtfCharComplete(src, srcEnd - src))) {
	    /*
	     * If there is more string to follow, this will ensure that the
	     * last UTF-8 character in the source buffer hasn't been cut off.
	     */

	    result = TCL_CONVERT_MULTIBYTE;
	    break;
	}
	if (dst > dstEnd) {
	    result = TCL_CONVERT_NOSPACE;
	    break;
<<<<<<< HEAD
        }
	src += TclUtfToUniChar(src, chPtr);
=======
	}
	src += TclUtfToUniChar(src, &ch);
>>>>>>> 573f9fd8

	/*
	 * Need to handle this in a way that won't cause misalignment by
	 * casting dst to a Tcl_UniChar. [Bug 1122671]
	 */

#ifdef WORDS_BIGENDIAN
<<<<<<< HEAD
	*dst++ = (*chPtr >> 8);
	*dst++ = (*chPtr & 0xFF);
=======
#if TCL_UTF_MAX > 4
	*dst++ = (ch >> 24);
	*dst++ = ((ch >> 16) & 0xFF);
	*dst++ = ((ch >> 8) & 0xFF);
	*dst++ = (ch & 0xFF);
#else
	*dst++ = (ch >> 8);
	*dst++ = (ch & 0xFF);
#endif
#else
#if TCL_UTF_MAX > 4
	*dst++ = (ch & 0xFF);
	*dst++ = ((ch >> 8) & 0xFF);
	*dst++ = ((ch >> 16) & 0xFF);
	*dst++ = (ch >> 24);
>>>>>>> 573f9fd8
#else
	*dst++ = (*chPtr & 0xFF);
	*dst++ = (*chPtr >> 8);
#endif
#endif
    }
    *srcReadPtr = src - srcStart;
    *dstWrotePtr = dst - dstStart;
    *dstCharsPtr = numChars;
    return result;
}

/*
 *-------------------------------------------------------------------------
 *
 * TableToUtfProc --
 *
 *	Convert from the encoding specified by the TableEncodingData into
 *	UTF-8.
 *
 * Results:
 *	Returns TCL_OK if conversion was successful.
 *
 * Side effects:
 *	None.
 *
 *-------------------------------------------------------------------------
 */

static int
TableToUtfProc(
    ClientData clientData,	/* TableEncodingData that specifies
				 * encoding. */
    const char *src,		/* Source string in specified encoding. */
    int srcLen,			/* Source string length in bytes. */
    int flags,			/* Conversion control flags. */
    Tcl_EncodingState *statePtr,/* Place for conversion routine to store state
				 * information used during a piecewise
				 * conversion. Contents of statePtr are
				 * initialized and/or reset by conversion
				 * routine under control of flags argument. */
    char *dst,			/* Output buffer in which converted string is
				 * stored. */
    int dstLen,			/* The maximum length of output buffer in
				 * bytes. */
    int *srcReadPtr,		/* Filled with the number of bytes from the
				 * source string that were converted. This may
				 * be less than the original source length if
				 * there was a problem converting some source
				 * characters. */
    int *dstWrotePtr,		/* Filled with the number of bytes that were
				 * stored in the output buffer as a result of
				 * the conversion. */
    int *dstCharsPtr)		/* Filled with the number of characters that
				 * correspond to the bytes stored in the
				 * output buffer. */
{
    const char *srcStart, *srcEnd;
    const char *dstEnd, *dstStart, *prefixBytes;
    int result, byte, numChars, charLimit = INT_MAX;
    Tcl_UniChar ch = 0;
    const unsigned short *const *toUnicode;
    const unsigned short *pageZero;
    TableEncodingData *dataPtr = clientData;

    if (flags & TCL_ENCODING_CHAR_LIMIT) {
	charLimit = *dstCharsPtr;
    }
    srcStart = src;
    srcEnd = src + srcLen;

    dstStart = dst;
    dstEnd = dst + dstLen - TCL_UTF_MAX;

    toUnicode = (const unsigned short *const *) dataPtr->toUnicode;
    prefixBytes = dataPtr->prefixBytes;
    pageZero = toUnicode[0];

    result = TCL_OK;
    for (numChars = 0; src < srcEnd && numChars <= charLimit; numChars++) {
	if (dst > dstEnd) {
	    result = TCL_CONVERT_NOSPACE;
	    break;
	}
	byte = *((unsigned char *) src);
	if (prefixBytes[byte]) {
	    src++;
	    if (src >= srcEnd) {
		src--;
		result = TCL_CONVERT_MULTIBYTE;
		break;
	    }
	    ch = toUnicode[byte][*((unsigned char *) src)];
	} else {
	    ch = pageZero[byte];
	}
	if ((ch == 0) && (byte != 0)) {
	    if (flags & TCL_ENCODING_STOPONERROR) {
		result = TCL_CONVERT_SYNTAX;
		break;
	    }
	    if (prefixBytes[byte]) {
		src--;
	    }
	    ch = (Tcl_UniChar) byte;
	}

	/*
	 * Special case for 1-byte utf chars for speed.
	 */

	if (ch && ch < 0x80) {
	    *dst++ = (char) ch;
	} else {
	    dst += Tcl_UniCharToUtf(ch, dst);
	}
	src++;
    }

    *srcReadPtr = src - srcStart;
    *dstWrotePtr = dst - dstStart;
    *dstCharsPtr = numChars;
    return result;
}

/*
 *-------------------------------------------------------------------------
 *
 * TableFromUtfProc --
 *
 *	Convert from UTF-8 into the encoding specified by the
 *	TableEncodingData.
 *
 * Results:
 *	Returns TCL_OK if conversion was successful.
 *
 * Side effects:
 *	None.
 *
 *-------------------------------------------------------------------------
 */

static int
TableFromUtfProc(
    ClientData clientData,	/* TableEncodingData that specifies
				 * encoding. */
    const char *src,		/* Source string in UTF-8. */
    int srcLen,			/* Source string length in bytes. */
    int flags,			/* Conversion control flags. */
    Tcl_EncodingState *statePtr,/* Place for conversion routine to store state
				 * information used during a piecewise
				 * conversion. Contents of statePtr are
				 * initialized and/or reset by conversion
				 * routine under control of flags argument. */
    char *dst,			/* Output buffer in which converted string is
				 * stored. */
    int dstLen,			/* The maximum length of output buffer in
				 * bytes. */
    int *srcReadPtr,		/* Filled with the number of bytes from the
				 * source string that were converted. This may
				 * be less than the original source length if
				 * there was a problem converting some source
				 * characters. */
    int *dstWrotePtr,		/* Filled with the number of bytes that were
				 * stored in the output buffer as a result of
				 * the conversion. */
    int *dstCharsPtr)		/* Filled with the number of characters that
				 * correspond to the bytes stored in the
				 * output buffer. */
{
    const char *srcStart, *srcEnd, *srcClose;
    const char *dstStart, *dstEnd, *prefixBytes;
    Tcl_UniChar ch = 0;
    int result, len, word, numChars;
    TableEncodingData *dataPtr = clientData;
    const unsigned short *const *fromUnicode;

    result = TCL_OK;

    prefixBytes = dataPtr->prefixBytes;
    fromUnicode = (const unsigned short *const *) dataPtr->fromUnicode;

    srcStart = src;
    srcEnd = src + srcLen;
    srcClose = srcEnd;
    if ((flags & TCL_ENCODING_END) == 0) {
	srcClose -= TCL_UTF_MAX;
    }

    dstStart = dst;
    dstEnd = dst + dstLen - 1;

    for (numChars = 0; src < srcEnd; numChars++) {
	if ((src > srcClose) && (!Tcl_UtfCharComplete(src, srcEnd - src))) {
	    /*
	     * If there is more string to follow, this will ensure that the
	     * last UTF-8 character in the source buffer hasn't been cut off.
	     */

	    result = TCL_CONVERT_MULTIBYTE;
	    break;
	}
	len = TclUtfToUniChar(src, &ch);

#if TCL_UTF_MAX > 3
	/*
	 * This prevents a crash condition. More evaluation is required for
	 * full support of int Tcl_UniChar. [Bug 1004065]
	 */

	if (ch & 0xffff0000) {
	    word = 0;
	} else
#endif
	    word = fromUnicode[(ch >> 8)][ch & 0xff];

	if ((word == 0) && (ch != 0)) {
	    if (flags & TCL_ENCODING_STOPONERROR) {
		result = TCL_CONVERT_UNKNOWN;
		break;
	    }
	    word = dataPtr->fallback;
	}
	if (prefixBytes[(word >> 8)] != 0) {
	    if (dst + 1 > dstEnd) {
		result = TCL_CONVERT_NOSPACE;
		break;
	    }
	    dst[0] = (char) (word >> 8);
	    dst[1] = (char) word;
	    dst += 2;
	} else {
	    if (dst > dstEnd) {
		result = TCL_CONVERT_NOSPACE;
		break;
	    }
	    dst[0] = (char) word;
	    dst++;
	}
	src += len;
    }

    *srcReadPtr = src - srcStart;
    *dstWrotePtr = dst - dstStart;
    *dstCharsPtr = numChars;
    return result;
}

/*
 *-------------------------------------------------------------------------
 *
 * Iso88591ToUtfProc --
 *
 *	Convert from the "iso8859-1" encoding into UTF-8.
 *
 * Results:
 *	Returns TCL_OK if conversion was successful.
 *
 * Side effects:
 *	None.
 *
 *-------------------------------------------------------------------------
 */

static int
Iso88591ToUtfProc(
    ClientData clientData,	/* Ignored. */
    const char *src,		/* Source string in specified encoding. */
    int srcLen,			/* Source string length in bytes. */
    int flags,			/* Conversion control flags. */
    Tcl_EncodingState *statePtr,/* Place for conversion routine to store state
				 * information used during a piecewise
				 * conversion. Contents of statePtr are
				 * initialized and/or reset by conversion
				 * routine under control of flags argument. */
    char *dst,			/* Output buffer in which converted string is
				 * stored. */
    int dstLen,			/* The maximum length of output buffer in
				 * bytes. */
    int *srcReadPtr,		/* Filled with the number of bytes from the
				 * source string that were converted. This may
				 * be less than the original source length if
				 * there was a problem converting some source
				 * characters. */
    int *dstWrotePtr,		/* Filled with the number of bytes that were
				 * stored in the output buffer as a result of
				 * the conversion. */
    int *dstCharsPtr)		/* Filled with the number of characters that
				 * correspond to the bytes stored in the
				 * output buffer. */
{
    const char *srcStart, *srcEnd;
    const char *dstEnd, *dstStart;
    int result, numChars, charLimit = INT_MAX;

    if (flags & TCL_ENCODING_CHAR_LIMIT) {
	charLimit = *dstCharsPtr;
    }
    srcStart = src;
    srcEnd = src + srcLen;

    dstStart = dst;
    dstEnd = dst + dstLen - TCL_UTF_MAX;

    result = TCL_OK;
    for (numChars = 0; src < srcEnd && numChars <= charLimit; numChars++) {
	Tcl_UniChar ch;

	if (dst > dstEnd) {
	    result = TCL_CONVERT_NOSPACE;
	    break;
	}
	ch = (Tcl_UniChar) *((unsigned char *) src);

	/*
	 * Special case for 1-byte utf chars for speed.
	 */

	if (ch && ch < 0x80) {
	    *dst++ = (char) ch;
	} else {
	    dst += Tcl_UniCharToUtf(ch, dst);
	}
	src++;
    }

    *srcReadPtr = src - srcStart;
    *dstWrotePtr = dst - dstStart;
    *dstCharsPtr = numChars;
    return result;
}

/*
 *-------------------------------------------------------------------------
 *
 * Iso88591FromUtfProc --
 *
 *	Convert from UTF-8 into the encoding "iso8859-1".
 *
 * Results:
 *	Returns TCL_OK if conversion was successful.
 *
 * Side effects:
 *	None.
 *
 *-------------------------------------------------------------------------
 */

static int
Iso88591FromUtfProc(
    ClientData clientData,	/* Ignored. */
    const char *src,		/* Source string in UTF-8. */
    int srcLen,			/* Source string length in bytes. */
    int flags,			/* Conversion control flags. */
    Tcl_EncodingState *statePtr,/* Place for conversion routine to store state
				 * information used during a piecewise
				 * conversion. Contents of statePtr are
				 * initialized and/or reset by conversion
				 * routine under control of flags argument. */
    char *dst,			/* Output buffer in which converted string is
				 * stored. */
    int dstLen,			/* The maximum length of output buffer in
				 * bytes. */
    int *srcReadPtr,		/* Filled with the number of bytes from the
				 * source string that were converted. This may
				 * be less than the original source length if
				 * there was a problem converting some source
				 * characters. */
    int *dstWrotePtr,		/* Filled with the number of bytes that were
				 * stored in the output buffer as a result of
				 * the conversion. */
    int *dstCharsPtr)		/* Filled with the number of characters that
				 * correspond to the bytes stored in the
				 * output buffer. */
{
    const char *srcStart, *srcEnd, *srcClose;
    const char *dstStart, *dstEnd;
    int result, numChars;

    result = TCL_OK;

    srcStart = src;
    srcEnd = src + srcLen;
    srcClose = srcEnd;
    if ((flags & TCL_ENCODING_END) == 0) {
	srcClose -= TCL_UTF_MAX;
    }

    dstStart = dst;
    dstEnd = dst + dstLen - 1;

    for (numChars = 0; src < srcEnd; numChars++) {
	Tcl_UniChar ch;
	int len;

	if ((src > srcClose) && (!Tcl_UtfCharComplete(src, srcEnd - src))) {
	    /*
	     * If there is more string to follow, this will ensure that the
	     * last UTF-8 character in the source buffer hasn't been cut off.
	     */

	    result = TCL_CONVERT_MULTIBYTE;
	    break;
	}
	len = TclUtfToUniChar(src, &ch);

	/*
	 * Check for illegal characters.
	 */

	if (ch > 0xff) {
	    if (flags & TCL_ENCODING_STOPONERROR) {
		result = TCL_CONVERT_UNKNOWN;
		break;
	    }

	    /*
	     * Plunge on, using '?' as a fallback character.
	     */

	    ch = (Tcl_UniChar) '?';
	}

	if (dst > dstEnd) {
	    result = TCL_CONVERT_NOSPACE;
	    break;
	}
	*(dst++) = (char) ch;
	src += len;
    }

    *srcReadPtr = src - srcStart;
    *dstWrotePtr = dst - dstStart;
    *dstCharsPtr = numChars;
    return result;
}

/*
 *---------------------------------------------------------------------------
 *
 * TableFreeProc --
 *
 *	This function is invoked when an encoding is deleted. It deletes the
 *	memory used by the TableEncodingData.
 *
 * Results:
 *	None.
 *
 * Side effects:
 *	Memory freed.
 *
 *---------------------------------------------------------------------------
 */

static void
TableFreeProc(
    ClientData clientData)	/* TableEncodingData that specifies
				 * encoding. */
{
    TableEncodingData *dataPtr = clientData;

    /*
     * Make sure we aren't freeing twice on shutdown. [Bug 219314]
     */

    ckfree(dataPtr->toUnicode);
    dataPtr->toUnicode = NULL;
    ckfree(dataPtr->fromUnicode);
    dataPtr->fromUnicode = NULL;
    ckfree(dataPtr);
}

/*
 *-------------------------------------------------------------------------
 *
 * EscapeToUtfProc --
 *
 *	Convert from the encoding specified by the EscapeEncodingData into
 *	UTF-8.
 *
 * Results:
 *	Returns TCL_OK if conversion was successful.
 *
 * Side effects:
 *	None.
 *
 *-------------------------------------------------------------------------
 */

static int
EscapeToUtfProc(
    ClientData clientData,	/* EscapeEncodingData that specifies
				 * encoding. */
    const char *src,		/* Source string in specified encoding. */
    int srcLen,			/* Source string length in bytes. */
    int flags,			/* Conversion control flags. */
    Tcl_EncodingState *statePtr,/* Place for conversion routine to store state
				 * information used during a piecewise
				 * conversion. Contents of statePtr are
				 * initialized and/or reset by conversion
				 * routine under control of flags argument. */
    char *dst,			/* Output buffer in which converted string is
				 * stored. */
    int dstLen,			/* The maximum length of output buffer in
				 * bytes. */
    int *srcReadPtr,		/* Filled with the number of bytes from the
				 * source string that were converted. This may
				 * be less than the original source length if
				 * there was a problem converting some source
				 * characters. */
    int *dstWrotePtr,		/* Filled with the number of bytes that were
				 * stored in the output buffer as a result of
				 * the conversion. */
    int *dstCharsPtr)		/* Filled with the number of characters that
				 * correspond to the bytes stored in the
				 * output buffer. */
{
    EscapeEncodingData *dataPtr = clientData;
    const char *prefixBytes, *tablePrefixBytes, *srcStart, *srcEnd;
    const unsigned short *const *tableToUnicode;
    const Encoding *encodingPtr;
    int state, result, numChars, charLimit = INT_MAX;
    const char *dstStart, *dstEnd;

    if (flags & TCL_ENCODING_CHAR_LIMIT) {
	charLimit = *dstCharsPtr;
    }
    result = TCL_OK;
    tablePrefixBytes = NULL;	/* lint. */
    tableToUnicode = NULL;	/* lint. */
    prefixBytes = dataPtr->prefixBytes;
    encodingPtr = NULL;

    srcStart = src;
    srcEnd = src + srcLen;

    dstStart = dst;
    dstEnd = dst + dstLen - TCL_UTF_MAX;

    state = PTR2INT(*statePtr);
    if (flags & TCL_ENCODING_START) {
	state = 0;
    }

    for (numChars = 0; src < srcEnd && numChars <= charLimit; ) {
	int byte, hi, lo, ch;

	if (dst > dstEnd) {
	    result = TCL_CONVERT_NOSPACE;
	    break;
	}
	byte = *((unsigned char *) src);
	if (prefixBytes[byte]) {
	    unsigned left, len, longest;
	    int checked, i;
	    const EscapeSubTable *subTablePtr;

	    /*
	     * Saw the beginning of an escape sequence.
	     */

	    left = srcEnd - src;
	    len = dataPtr->initLen;
	    longest = len;
	    checked = 0;

	    if (len <= left) {
		checked++;
		if ((len > 0) && (memcmp(src, dataPtr->init, len) == 0)) {
		    /*
		     * If we see initialization string, skip it, even if we're
		     * not at the beginning of the buffer.
		     */

		    src += len;
		    continue;
		}
	    }

	    len = dataPtr->finalLen;
	    if (len > longest) {
		longest = len;
	    }

	    if (len <= left) {
		checked++;
		if ((len > 0) && (memcmp(src, dataPtr->final, len) == 0)) {
		    /*
		     * If we see finalization string, skip it, even if we're
		     * not at the end of the buffer.
		     */

		    src += len;
		    continue;
		}
	    }

	    subTablePtr = dataPtr->subTables;
	    for (i = 0; i < dataPtr->numSubTables; i++) {
		len = subTablePtr->sequenceLen;
		if (len > longest) {
		    longest = len;
		}
		if (len <= left) {
		    checked++;
		    if ((len > 0) &&
			    (memcmp(src, subTablePtr->sequence, len) == 0)) {
			state = i;
			encodingPtr = NULL;
			subTablePtr = NULL;
			src += len;
			break;
		    }
		}
		subTablePtr++;
	    }

	    if (subTablePtr == NULL) {
		/*
		 * A match was found, the escape sequence was consumed, and
		 * the state was updated.
		 */

		continue;
	    }

	    /*
	     * We have a split-up or unrecognized escape sequence. If we
	     * checked all the sequences, then it's a syntax error, otherwise
	     * we need more bytes to determine a match.
	     */

	    if ((checked == dataPtr->numSubTables + 2)
		    || (flags & TCL_ENCODING_END)) {
		if ((flags & TCL_ENCODING_STOPONERROR) == 0) {
		    /*
		     * Skip the unknown escape sequence.
		     */

		    src += longest;
		    continue;
		}
		result = TCL_CONVERT_SYNTAX;
	    } else {
		result = TCL_CONVERT_MULTIBYTE;
	    }
	    break;
	}

	if (encodingPtr == NULL) {
	    TableEncodingData *tableDataPtr;

	    encodingPtr = GetTableEncoding(dataPtr, state);
	    tableDataPtr = encodingPtr->clientData;
	    tablePrefixBytes = tableDataPtr->prefixBytes;
	    tableToUnicode = (const unsigned short *const*)
		    tableDataPtr->toUnicode;
	}

	if (tablePrefixBytes[byte]) {
	    src++;
	    if (src >= srcEnd) {
		src--;
		result = TCL_CONVERT_MULTIBYTE;
		break;
	    }
	    hi = byte;
	    lo = *((unsigned char *) src);
	} else {
	    hi = 0;
	    lo = byte;
	}

	ch = tableToUnicode[hi][lo];
	dst += Tcl_UniCharToUtf(ch, dst);
	src++;
	numChars++;
    }

    *statePtr = (Tcl_EncodingState) INT2PTR(state);
    *srcReadPtr = src - srcStart;
    *dstWrotePtr = dst - dstStart;
    *dstCharsPtr = numChars;
    return result;
}

/*
 *-------------------------------------------------------------------------
 *
 * EscapeFromUtfProc --
 *
 *	Convert from UTF-8 into the encoding specified by the
 *	EscapeEncodingData.
 *
 * Results:
 *	Returns TCL_OK if conversion was successful.
 *
 * Side effects:
 *	None.
 *
 *-------------------------------------------------------------------------
 */

static int
EscapeFromUtfProc(
    ClientData clientData,	/* EscapeEncodingData that specifies
				 * encoding. */
    const char *src,		/* Source string in UTF-8. */
    int srcLen,			/* Source string length in bytes. */
    int flags,			/* Conversion control flags. */
    Tcl_EncodingState *statePtr,/* Place for conversion routine to store state
				 * information used during a piecewise
				 * conversion. Contents of statePtr are
				 * initialized and/or reset by conversion
				 * routine under control of flags argument. */
    char *dst,			/* Output buffer in which converted string is
				 * stored. */
    int dstLen,			/* The maximum length of output buffer in
				 * bytes. */
    int *srcReadPtr,		/* Filled with the number of bytes from the
				 * source string that were converted. This may
				 * be less than the original source length if
				 * there was a problem converting some source
				 * characters. */
    int *dstWrotePtr,		/* Filled with the number of bytes that were
				 * stored in the output buffer as a result of
				 * the conversion. */
    int *dstCharsPtr)		/* Filled with the number of characters that
				 * correspond to the bytes stored in the
				 * output buffer. */
{
    EscapeEncodingData *dataPtr = clientData;
    const Encoding *encodingPtr;
    const char *srcStart, *srcEnd, *srcClose;
    const char *dstStart, *dstEnd;
    int state, result, numChars;
    const TableEncodingData *tableDataPtr;
    const char *tablePrefixBytes;
    const unsigned short *const *tableFromUnicode;

    result = TCL_OK;

    srcStart = src;
    srcEnd = src + srcLen;
    srcClose = srcEnd;
    if ((flags & TCL_ENCODING_END) == 0) {
	srcClose -= TCL_UTF_MAX;
    }

    dstStart = dst;
    dstEnd = dst + dstLen - 1;

    /*
     * RFC 1468 states that the text starts in ASCII, and switches to Japanese
     * characters, and that the text must end in ASCII. [Patch 474358]
     */

    if (flags & TCL_ENCODING_START) {
	state = 0;
	if ((dst + dataPtr->initLen) > dstEnd) {
	    *srcReadPtr = 0;
	    *dstWrotePtr = 0;
	    return TCL_CONVERT_NOSPACE;
	}
	memcpy(dst, dataPtr->init, (size_t)dataPtr->initLen);
	dst += dataPtr->initLen;
    } else {
	state = PTR2INT(*statePtr);
    }

    encodingPtr = GetTableEncoding(dataPtr, state);
    tableDataPtr = encodingPtr->clientData;
    tablePrefixBytes = tableDataPtr->prefixBytes;
    tableFromUnicode = (const unsigned short *const *)
	    tableDataPtr->fromUnicode;

    for (numChars = 0; src < srcEnd; numChars++) {
	unsigned len;
	int word;
	Tcl_UniChar ch;

	if ((src > srcClose) && (!Tcl_UtfCharComplete(src, srcEnd - src))) {
	    /*
	     * If there is more string to follow, this will ensure that the
	     * last UTF-8 character in the source buffer hasn't been cut off.
	     */

	    result = TCL_CONVERT_MULTIBYTE;
	    break;
	}
	len = TclUtfToUniChar(src, &ch);
	word = tableFromUnicode[(ch >> 8)][ch & 0xff];

	if ((word == 0) && (ch != 0)) {
	    int oldState;
	    const EscapeSubTable *subTablePtr;

	    oldState = state;
	    for (state = 0; state < dataPtr->numSubTables; state++) {
		encodingPtr = GetTableEncoding(dataPtr, state);
		tableDataPtr = encodingPtr->clientData;
		word = tableDataPtr->fromUnicode[(ch >> 8)][ch & 0xff];
		if (word != 0) {
		    break;
		}
	    }

	    if (word == 0) {
		state = oldState;
		if (flags & TCL_ENCODING_STOPONERROR) {
		    result = TCL_CONVERT_UNKNOWN;
		    break;
		}
		encodingPtr = GetTableEncoding(dataPtr, state);
		tableDataPtr = encodingPtr->clientData;
		word = tableDataPtr->fallback;
	    }

	    tablePrefixBytes = (const char *) tableDataPtr->prefixBytes;
	    tableFromUnicode = (const unsigned short *const *)
		    tableDataPtr->fromUnicode;

	    /*
	     * The state variable has the value of oldState when word is 0.
	     * In this case, the escape sequense should not be copied to dst
	     * because the current character set is not changed.
	     */

	    if (state != oldState) {
		subTablePtr = &dataPtr->subTables[state];
		if ((dst + subTablePtr->sequenceLen) > dstEnd) {
		    /*
		     * If there is no space to write the escape sequence, the
		     * state variable must be changed to the value of oldState
		     * variable because this escape sequence must be written
		     * in the next conversion.
		     */

		    state = oldState;
		    result = TCL_CONVERT_NOSPACE;
		    break;
		}
		memcpy(dst, subTablePtr->sequence,
			(size_t) subTablePtr->sequenceLen);
		dst += subTablePtr->sequenceLen;
	    }
	}

	if (tablePrefixBytes[(word >> 8)] != 0) {
	    if (dst + 1 > dstEnd) {
		result = TCL_CONVERT_NOSPACE;
		break;
	    }
	    dst[0] = (char) (word >> 8);
	    dst[1] = (char) word;
	    dst += 2;
	} else {
	    if (dst > dstEnd) {
		result = TCL_CONVERT_NOSPACE;
		break;
	    }
	    dst[0] = (char) word;
	    dst++;
	}
	src += len;
    }

    if ((result == TCL_OK) && (flags & TCL_ENCODING_END)) {
	unsigned len = dataPtr->subTables[0].sequenceLen;

	/*
	 * Certain encodings like iso2022-jp need to write an escape sequence
	 * after all characters have been converted. This logic checks that
	 * enough room is available in the buffer for the escape bytes. The
	 * TCL_ENCODING_END flag is cleared after a final escape sequence has
	 * been added to the buffer so that another call to this method does
	 * not attempt to append escape bytes a second time.
	 */

	if ((dst + dataPtr->finalLen + (state?len:0)) > dstEnd) {
	    result = TCL_CONVERT_NOSPACE;
	} else {
	    if (state) {
		memcpy(dst, dataPtr->subTables[0].sequence, len);
		dst += len;
	    }
	    memcpy(dst, dataPtr->final, (size_t) dataPtr->finalLen);
	    dst += dataPtr->finalLen;
	    state &= ~TCL_ENCODING_END;
	}
    }

    *statePtr = (Tcl_EncodingState) INT2PTR(state);
    *srcReadPtr = src - srcStart;
    *dstWrotePtr = dst - dstStart;
    *dstCharsPtr = numChars;
    return result;
}

/*
 *---------------------------------------------------------------------------
 *
 * EscapeFreeProc --
 *
 *	This function is invoked when an EscapeEncodingData encoding is
 *	deleted. It deletes the memory used by the encoding.
 *
 * Results:
 *	None.
 *
 * Side effects:
 *	Memory freed.
 *
 *---------------------------------------------------------------------------
 */

static void
EscapeFreeProc(
    ClientData clientData)	/* EscapeEncodingData that specifies
				 * encoding. */
{
    EscapeEncodingData *dataPtr = clientData;
    EscapeSubTable *subTablePtr;
    int i;

    if (dataPtr == NULL) {
	return;
    }

    /*
     * The subTables should be freed recursively in normal operation but not
     * during TclFinalizeEncodingSubsystem because they are also present as a
     * weak reference in the toplevel encodingTable (i.e., they don't have a
     * +1 refcount for this), and unpredictable nuking order could remove them
     * from under the following loop's feet. [Bug 2891556]
     *
     * The encodingsInitialized flag, being reset on entry to TFES, can serve
     * as a "not in finalization" test.
     */

    if (encodingsInitialized) {
	subTablePtr = dataPtr->subTables;
	for (i = 0; i < dataPtr->numSubTables; i++) {
	    FreeEncoding((Tcl_Encoding) subTablePtr->encodingPtr);
	    subTablePtr->encodingPtr = NULL;
	    subTablePtr++;
	}
    }
    ckfree(dataPtr);
}

/*
 *---------------------------------------------------------------------------
 *
 * GetTableEncoding --
 *
 *	Helper function for the EscapeEncodingData conversions. Gets the
 *	encoding (of type TextEncodingData) that represents the specified
 *	state.
 *
 * Results:
 *	The return value is the encoding.
 *
 * Side effects:
 *	If the encoding that represents the specified state has not already
 *	been used by this EscapeEncoding, it will be loaded and cached in the
 *	dataPtr.
 *
 *---------------------------------------------------------------------------
 */

static Encoding *
GetTableEncoding(
    EscapeEncodingData *dataPtr,/* Contains names of encodings. */
    int state)			/* Index in dataPtr of desired Encoding. */
{
    EscapeSubTable *subTablePtr = &dataPtr->subTables[state];
    Encoding *encodingPtr = subTablePtr->encodingPtr;

    if (encodingPtr == NULL) {
	encodingPtr = (Encoding *) Tcl_GetEncoding(NULL, subTablePtr->name);
	if ((encodingPtr == NULL)
		|| (encodingPtr->toUtfProc != TableToUtfProc
		&& encodingPtr->toUtfProc != Iso88591ToUtfProc)) {
	    Tcl_Panic("EscapeToUtfProc: invalid sub table");
	}
	subTablePtr->encodingPtr = encodingPtr;
    }

    return encodingPtr;
}

/*
 *---------------------------------------------------------------------------
 *
 * unilen --
 *
 *	A helper function for the Tcl_ExternalToUtf functions. This function
 *	is similar to strlen for double-byte characters: it returns the number
 *	of bytes in a 0x0000 terminated string.
 *
 * Results:
 *	As above.
 *
 * Side effects:
 *	None.
 *
 *---------------------------------------------------------------------------
 */

static size_t
unilen(
    const char *src)
{
    unsigned short *p;

    p = (unsigned short *) src;
    while (*p != 0x0000) {
	p++;
    }
    return (char *) p - src;
}

/*
 *-------------------------------------------------------------------------
 *
 * InitializeEncodingSearchPath	--
 *
 *	This is the fallback routine that sets the default value of the
 *	encoding search path if the application has not set one via a call to
 *	Tcl_SetEncodingSearchPath() by the first time the search path is needed
 *	to load encoding data.
 *
 *	The default encoding search path is produced by taking each directory
 *	in the library path, appending a subdirectory named "encoding", and if
 *	the resulting directory exists, adding it to the encoding search path.
 *
 * Results:
 *	None.
 *
 * Side effects:
 *	Sets the encoding search path to an initial value.
 *
 *-------------------------------------------------------------------------
 */

static void
InitializeEncodingSearchPath(
    char **valuePtr,
    int *lengthPtr,
    Tcl_Encoding *encodingPtr)
{
    const char *bytes;
    int i, numDirs, numBytes;
    Tcl_Obj *libPathObj, *encodingObj, *searchPathObj;

    TclNewLiteralStringObj(encodingObj, "encoding");
    TclNewObj(searchPathObj);
    Tcl_IncrRefCount(encodingObj);
    Tcl_IncrRefCount(searchPathObj);
    libPathObj = TclGetLibraryPath();
    Tcl_IncrRefCount(libPathObj);
    Tcl_ListObjLength(NULL, libPathObj, &numDirs);

    for (i = 0; i < numDirs; i++) {
	Tcl_Obj *directoryObj, *pathObj;
	Tcl_StatBuf stat;

	Tcl_ListObjIndex(NULL, libPathObj, i, &directoryObj);
	pathObj = Tcl_FSJoinToPath(directoryObj, 1, &encodingObj);
	Tcl_IncrRefCount(pathObj);
	if ((0 == Tcl_FSStat(pathObj, &stat)) && S_ISDIR(stat.st_mode)) {
	    Tcl_ListObjAppendElement(NULL, searchPathObj, pathObj);
	}
	Tcl_DecrRefCount(pathObj);
    }

    Tcl_DecrRefCount(libPathObj);
    Tcl_DecrRefCount(encodingObj);
    *encodingPtr = libraryPath.encoding;
    if (*encodingPtr) {
	((Encoding *)(*encodingPtr))->refCount++;
    }
    bytes = Tcl_GetStringFromObj(searchPathObj, &numBytes);

    *lengthPtr = numBytes;
    *valuePtr = ckalloc(numBytes + 1);
    memcpy(*valuePtr, bytes, (size_t) numBytes + 1);
    Tcl_DecrRefCount(searchPathObj);
}

/*
 * Local Variables:
 * mode: c
 * c-basic-offset: 4
 * fill-column: 78
 * End:
 */<|MERGE_RESOLUTION|>--- conflicted
+++ resolved
@@ -2570,13 +2570,8 @@
 	if (dst > dstEnd) {
 	    result = TCL_CONVERT_NOSPACE;
 	    break;
-<<<<<<< HEAD
-        }
+	}
 	src += TclUtfToUniChar(src, chPtr);
-=======
-	}
-	src += TclUtfToUniChar(src, &ch);
->>>>>>> 573f9fd8
 
 	/*
 	 * Need to handle this in a way that won't cause misalignment by
@@ -2584,26 +2579,21 @@
 	 */
 
 #ifdef WORDS_BIGENDIAN
-<<<<<<< HEAD
+#if TCL_UTF_MAX > 4
+	*dst++ = (*chPtr >> 24);
+	*dst++ = ((*chPtr >> 16) & 0xFF);
+	*dst++ = ((*chPtr >> 8) & 0xFF);
+	*dst++ = (*chPtr & 0xFF);
+#else
 	*dst++ = (*chPtr >> 8);
 	*dst++ = (*chPtr & 0xFF);
-=======
-#if TCL_UTF_MAX > 4
-	*dst++ = (ch >> 24);
-	*dst++ = ((ch >> 16) & 0xFF);
-	*dst++ = ((ch >> 8) & 0xFF);
-	*dst++ = (ch & 0xFF);
-#else
-	*dst++ = (ch >> 8);
-	*dst++ = (ch & 0xFF);
 #endif
 #else
 #if TCL_UTF_MAX > 4
-	*dst++ = (ch & 0xFF);
-	*dst++ = ((ch >> 8) & 0xFF);
-	*dst++ = ((ch >> 16) & 0xFF);
-	*dst++ = (ch >> 24);
->>>>>>> 573f9fd8
+	*dst++ = (*chPtr & 0xFF);
+	*dst++ = ((*chPtr >> 8) & 0xFF);
+	*dst++ = ((*chPtr >> 16) & 0xFF);
+	*dst++ = (*chPtr >> 24);
 #else
 	*dst++ = (*chPtr & 0xFF);
 	*dst++ = (*chPtr >> 8);
