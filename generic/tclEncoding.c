--- conflicted
+++ resolved
@@ -7,11 +7,6 @@
  *
  * See the file "license.terms" for information on usage and redistribution of
  * this file, and for a DISCLAIMER OF ALL WARRANTIES.
-<<<<<<< HEAD
- *
- * RCS: @(#) $Id: tclEncoding.c,v 1.16.4.36 2010/10/01 13:14:53 dgp Exp $
-=======
->>>>>>> 17bf2e2c
  */
 
 #include "tclInt.h"
