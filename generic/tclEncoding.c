/*
 * tclEncoding.c --
 *
 *	Contains the implementation of the encoding conversion package.
 *
 * Copyright (c) 1996-1998 Sun Microsystems, Inc.
 *
 * See the file "license.terms" for information on usage and redistribution of
 * this file, and for a DISCLAIMER OF ALL WARRANTIES.
 */

#include "tclInt.h"

typedef size_t (LengthProc)(const char *src);

/*
 * The following data structure represents an encoding, which describes how to
 * convert between various character sets and UTF-8.
 */

typedef struct {
    char *name;			/* Name of encoding. Malloced because (1) hash
				 * table entry that owns this encoding may be
				 * freed prior to this encoding being freed,
				 * (2) string passed in the Tcl_EncodingType
				 * structure may not be persistent. */
    Tcl_EncodingConvertProc *toUtfProc;
				/* Function to convert from external encoding
				 * into UTF-8. */
    Tcl_EncodingConvertProc *fromUtfProc;
				/* Function to convert from UTF-8 into
				 * external encoding. */
    Tcl_EncodingFreeProc *freeProc;
				/* If non-NULL, function to call when this
				 * encoding is deleted. */
    int nullSize;		/* Number of 0x00 bytes that signify
				 * end-of-string in this encoding. This number
				 * is used to determine the source string
				 * length when the srcLen argument is
				 * negative. This number can be 1 or 2. */
    ClientData clientData;	/* Arbitrary value associated with encoding
				 * type. Passed to conversion functions. */
    LengthProc *lengthProc;	/* Function to compute length of
				 * null-terminated strings in this encoding.
				 * If nullSize is 1, this is strlen; if
				 * nullSize is 2, this is a function that
				 * returns the number of bytes in a 0x0000
				 * terminated string. */
    int refCount;		/* Number of uses of this structure. */
    Tcl_HashEntry *hPtr;	/* Hash table entry that owns this encoding. */
} Encoding;

/*
 * The following structure is the clientData for a dynamically-loaded,
 * table-driven encoding created by LoadTableEncoding(). It maps between
 * Unicode and a single-byte, double-byte, or multibyte (1 or 2 bytes only)
 * encoding.
 */

typedef struct {
    int fallback;		/* Character (in this encoding) to substitute
				 * when this encoding cannot represent a UTF-8
				 * character. */
    char prefixBytes[256];	/* If a byte in the input stream is a lead
				 * byte for a 2-byte sequence, the
				 * corresponding entry in this array is 1,
				 * otherwise it is 0. */
    unsigned short **toUnicode;	/* Two dimensional sparse matrix to map
				 * characters from the encoding to Unicode.
				 * Each element of the toUnicode array points
				 * to an array of 256 shorts. If there is no
				 * corresponding character in Unicode, the
				 * value in the matrix is 0x0000.
				 * malloc'd. */
    unsigned short **fromUnicode;
				/* Two dimensional sparse matrix to map
				 * characters from Unicode to the encoding.
				 * Each element of the fromUnicode array
				 * points to an array of 256 shorts. If there
				 * is no corresponding character the encoding,
				 * the value in the matrix is 0x0000.
				 * malloc'd. */
} TableEncodingData;

/*
 * The following structures is the clientData for a dynamically-loaded,
 * escape-driven encoding that is itself comprised of other simpler encodings.
 * An example is "iso-2022-jp", which uses escape sequences to switch between
 * ascii, jis0208, jis0212, gb2312, and ksc5601. Note that "escape-driven"
 * does not necessarily mean that the ESCAPE character is the character used
 * for switching character sets.
 */

typedef struct {
    unsigned sequenceLen;	/* Length of following string. */
    char sequence[16];		/* Escape code that marks this encoding. */
    char name[32];		/* Name for encoding. */
    Encoding *encodingPtr;	/* Encoding loaded using above name, or NULL
				 * if this sub-encoding has not been needed
				 * yet. */
} EscapeSubTable;

typedef struct {
    int fallback;		/* Character (in this encoding) to substitute
				 * when this encoding cannot represent a UTF-8
				 * character. */
    unsigned initLen;		/* Length of following string. */
    char init[16];		/* String to emit or expect before first char
				 * in conversion. */
    unsigned finalLen;		/* Length of following string. */
    char final[16];		/* String to emit or expect after last char in
				 * conversion. */
    char prefixBytes[256];	/* If a byte in the input stream is the first
				 * character of one of the escape sequences in
				 * the following array, the corresponding
				 * entry in this array is 1, otherwise it is
				 * 0. */
    int numSubTables;		/* Length of following array. */
    EscapeSubTable subTables[1];/* Information about each EscapeSubTable used
				 * by this encoding type. The actual size will
				 * be as large as necessary to hold all
				 * EscapeSubTables. */
} EscapeEncodingData;

/*
 * Constants used when loading an encoding file to identify the type of the
 * file.
 */

#define ENCODING_SINGLEBYTE	0
#define ENCODING_DOUBLEBYTE	1
#define ENCODING_MULTIBYTE	2
#define ENCODING_ESCAPE		3

/*
 * A list of directories in which Tcl should look for *.enc files. This list
 * is shared by all threads. Access is governed by a mutex lock.
 */

static TclInitProcessGlobalValueProc InitializeEncodingSearchPath;
static ProcessGlobalValue encodingSearchPath = {
    0, 0, NULL, NULL, InitializeEncodingSearchPath, NULL, NULL
};

/*
 * A map from encoding names to the directories in which their data files have
 * been seen. The string value of the map is shared by all threads. Access to
 * the shared string is governed by a mutex lock.
 */

static ProcessGlobalValue encodingFileMap = {
    0, 0, NULL, NULL, NULL, NULL, NULL
};

/*
 * A list of directories making up the "library path". Historically this
 * search path has served many uses, but the only one remaining is a base for
 * the encodingSearchPath above. If the application does not explicitly set
 * the encodingSearchPath, then it will be initialized by appending /encoding
 * to each directory in this "libraryPath".
 */

static ProcessGlobalValue libraryPath = {
    0, 0, NULL, NULL, TclpInitLibraryPath, NULL, NULL
};

static int encodingsInitialized = 0;

/*
 * Hash table that keeps track of all loaded Encodings. Keys are the string
 * names that represent the encoding, values are (Encoding *).
 */

static Tcl_HashTable encodingTable;
TCL_DECLARE_MUTEX(encodingMutex)

/*
 * The following are used to hold the default and current system encodings.
 * If NULL is passed to one of the conversion routines, the current setting of
 * the system encoding will be used to perform the conversion.
 */

static Tcl_Encoding defaultEncoding = NULL;
static Tcl_Encoding systemEncoding = NULL;
Tcl_Encoding tclIdentityEncoding = NULL;

/*
 * The following variable is used in the sparse matrix code for a
 * TableEncoding to represent a page in the table that has no entries.
 */

static unsigned short emptyPage[256];

/*
 * Functions used only in this module.
 */

static int		BinaryProc(ClientData clientData,
			    const char *src, int srcLen, int flags,
			    Tcl_EncodingState *statePtr, char *dst, int dstLen,
			    int *srcReadPtr, int *dstWrotePtr,
			    int *dstCharsPtr);
static void		DupEncodingIntRep(Tcl_Obj *srcPtr, Tcl_Obj *dupPtr);
static void		EscapeFreeProc(ClientData clientData);
static int		EscapeFromUtfProc(ClientData clientData,
			    const char *src, int srcLen, int flags,
			    Tcl_EncodingState *statePtr, char *dst, int dstLen,
			    int *srcReadPtr, int *dstWrotePtr,
			    int *dstCharsPtr);
static int		EscapeToUtfProc(ClientData clientData,
			    const char *src, int srcLen, int flags,
			    Tcl_EncodingState *statePtr, char *dst, int dstLen,
			    int *srcReadPtr, int *dstWrotePtr,
			    int *dstCharsPtr);
static void		FillEncodingFileMap(void);
static void		FreeEncoding(Tcl_Encoding encoding);
static void		FreeEncodingIntRep(Tcl_Obj *objPtr);
static Encoding *	GetTableEncoding(EscapeEncodingData *dataPtr,
			    int state);
static Tcl_Encoding	LoadEncodingFile(Tcl_Interp *interp, const char *name);
static Tcl_Encoding	LoadTableEncoding(const char *name, int type,
			    Tcl_Channel chan);
static Tcl_Encoding	LoadEscapeEncoding(const char *name, Tcl_Channel chan);
static Tcl_Channel	OpenEncodingFileChannel(Tcl_Interp *interp,
			    const char *name);
static void		TableFreeProc(ClientData clientData);
static int		TableFromUtfProc(ClientData clientData,
			    const char *src, int srcLen, int flags,
			    Tcl_EncodingState *statePtr, char *dst, int dstLen,
			    int *srcReadPtr, int *dstWrotePtr,
			    int *dstCharsPtr);
static int		TableToUtfProc(ClientData clientData, const char *src,
			    int srcLen, int flags, Tcl_EncodingState *statePtr,
			    char *dst, int dstLen, int *srcReadPtr,
			    int *dstWrotePtr, int *dstCharsPtr);
static size_t		unilen(const char *src);
static int		UnicodeToUtfProc(ClientData clientData,
			    const char *src, int srcLen, int flags,
			    Tcl_EncodingState *statePtr, char *dst, int dstLen,
			    int *srcReadPtr, int *dstWrotePtr,
			    int *dstCharsPtr);
static int		UtfToUnicodeProc(ClientData clientData,
			    const char *src, int srcLen, int flags,
			    Tcl_EncodingState *statePtr, char *dst, int dstLen,
			    int *srcReadPtr, int *dstWrotePtr,
			    int *dstCharsPtr);
static int		UtfToUtfProc(ClientData clientData,
			    const char *src, int srcLen, int flags,
			    Tcl_EncodingState *statePtr, char *dst, int dstLen,
			    int *srcReadPtr, int *dstWrotePtr,
			    int *dstCharsPtr, int pureNullMode);
static int		UtfIntToUtfExtProc(ClientData clientData,
			    const char *src, int srcLen, int flags,
			    Tcl_EncodingState *statePtr, char *dst, int dstLen,
			    int *srcReadPtr, int *dstWrotePtr,
			    int *dstCharsPtr);
static int		UtfExtToUtfIntProc(ClientData clientData,
			    const char *src, int srcLen, int flags,
			    Tcl_EncodingState *statePtr, char *dst, int dstLen,
			    int *srcReadPtr, int *dstWrotePtr,
			    int *dstCharsPtr);
static int		Iso88591FromUtfProc(ClientData clientData,
			    const char *src, int srcLen, int flags,
			    Tcl_EncodingState *statePtr, char *dst, int dstLen,
			    int *srcReadPtr, int *dstWrotePtr,
			    int *dstCharsPtr);
static int		Iso88591ToUtfProc(ClientData clientData,
			    const char *src, int srcLen, int flags,
			    Tcl_EncodingState *statePtr, char *dst,
			    int dstLen, int *srcReadPtr, int *dstWrotePtr,
			    int *dstCharsPtr);

/*
 * A Tcl_ObjType for holding a cached Tcl_Encoding in the twoPtrValue.ptr1 field
 * of the intrep. This should help the lifetime of encodings be more useful.
 * See concerns raised in [Bug 1077262].
 */

static const Tcl_ObjType encodingType = {
    "encoding", FreeEncodingIntRep, DupEncodingIntRep, NULL, NULL
};

/*
 *----------------------------------------------------------------------
 *
 * Tcl_GetEncodingFromObj --
 *
 *	Writes to (*encodingPtr) the Tcl_Encoding value of (*objPtr), if
 *	possible, and returns TCL_OK. If no such encoding exists, TCL_ERROR is
 *	returned, and if interp is non-NULL, an error message is written
 *	there.
 *
 * Results:
 *	Standard Tcl return code.
 *
 * Side effects:
 *	Caches the Tcl_Encoding value as the internal rep of (*objPtr).
 *
 *----------------------------------------------------------------------
 */

int
Tcl_GetEncodingFromObj(
    Tcl_Interp *interp,
    Tcl_Obj *objPtr,
    Tcl_Encoding *encodingPtr)
{
    const char *name = TclGetString(objPtr);

    if (objPtr->typePtr != &encodingType) {
	Tcl_Encoding encoding = Tcl_GetEncoding(interp, name);

	if (encoding == NULL) {
	    return TCL_ERROR;
	}
	TclFreeIntRep(objPtr);
	objPtr->internalRep.twoPtrValue.ptr1 = encoding;
	objPtr->typePtr = &encodingType;
    }
    *encodingPtr = Tcl_GetEncoding(NULL, name);
    return TCL_OK;
}

/*
 *----------------------------------------------------------------------
 *
 * FreeEncodingIntRep --
 *
 *	The Tcl_FreeInternalRepProc for the "encoding" Tcl_ObjType.
 *
 *----------------------------------------------------------------------
 */

static void
FreeEncodingIntRep(
    Tcl_Obj *objPtr)
{
    Tcl_FreeEncoding(objPtr->internalRep.twoPtrValue.ptr1);
    objPtr->typePtr = NULL;
}

/*
 *----------------------------------------------------------------------
 *
 * DupEncodingIntRep --
 *
 *	The Tcl_DupInternalRepProc for the "encoding" Tcl_ObjType.
 *
 *----------------------------------------------------------------------
 */

static void
DupEncodingIntRep(
    Tcl_Obj *srcPtr,
    Tcl_Obj *dupPtr)
{
    dupPtr->internalRep.twoPtrValue.ptr1 = Tcl_GetEncoding(NULL, srcPtr->bytes);
    dupPtr->typePtr = &encodingType;
}

/*
 *----------------------------------------------------------------------
 *
 * Tcl_GetEncodingSearchPath --
 *
 *	Keeps the per-thread copy of the encoding search path current with
 *	changes to the global copy.
 *
 * Results:
 *	Returns a "list" (Tcl_Obj *) that contains the encoding search path.
 *
 *----------------------------------------------------------------------
 */

Tcl_Obj *
Tcl_GetEncodingSearchPath(void)
{
    return TclGetProcessGlobalValue(&encodingSearchPath);
}

/*
 *----------------------------------------------------------------------
 *
 * Tcl_SetEncodingSearchPath --
 *
 *	Keeps the per-thread copy of the encoding search path current with
 *	changes to the global copy.
 *
 *----------------------------------------------------------------------
 */

int
Tcl_SetEncodingSearchPath(
    Tcl_Obj *searchPath)
{
    int dummy;

    if (TCL_ERROR == Tcl_ListObjLength(NULL, searchPath, &dummy)) {
	return TCL_ERROR;
    }
    TclSetProcessGlobalValue(&encodingSearchPath, searchPath, NULL);
    return TCL_OK;
}

/*
 *----------------------------------------------------------------------
 *
 * TclGetLibraryPath --
 *
 *	Keeps the per-thread copy of the library path current with changes to
 *	the global copy.
 *
 * Results:
 *	Returns a "list" (Tcl_Obj *) that contains the library path.
 *
 *----------------------------------------------------------------------
 */

Tcl_Obj *
TclGetLibraryPath(void)
{
    return TclGetProcessGlobalValue(&libraryPath);
}

/*
 *----------------------------------------------------------------------
 *
 * TclSetLibraryPath --
 *
 *	Keeps the per-thread copy of the library path current with changes to
 *	the global copy.
 *
 *	NOTE: this routine returns void, so there's no way to report the error
 *	that searchPath is not a valid list. In that case, this routine will
 *	silently do nothing.
 *
 *----------------------------------------------------------------------
 */

void
TclSetLibraryPath(
    Tcl_Obj *path)
{
    int dummy;

    if (TCL_ERROR == Tcl_ListObjLength(NULL, path, &dummy)) {
	return;
    }
    TclSetProcessGlobalValue(&libraryPath, path, NULL);
}

/*
 *---------------------------------------------------------------------------
 *
 * FillEncodingFileMap --
 *
 *	Called to bring the encoding file map in sync with the current value
 *	of the encoding search path.
 *
 *	Scan the directories on the encoding search path, find the *.enc
 *	files, and store the found pathnames in a map associated with the
 *	encoding name.
 *
 *	In particular, if $dir is on the encoding search path, and the file
 *	$dir/foo.enc is found, then store a "foo" -> $dir entry in the map.
 *	Later, any need for the "foo" encoding will quickly * be able to
 *	construct the $dir/foo.enc pathname for reading the encoding data.
 *
 * Results:
 *	None.
 *
 * Side effects:
 *	Entries are added to the encoding file map.
 *
 *---------------------------------------------------------------------------
 */

static void
FillEncodingFileMap(void)
{
    int i, numDirs = 0;
    Tcl_Obj *map, *searchPath;

    searchPath = Tcl_GetEncodingSearchPath();
    Tcl_IncrRefCount(searchPath);
    Tcl_ListObjLength(NULL, searchPath, &numDirs);
    map = Tcl_NewDictObj();
    Tcl_IncrRefCount(map);

    for (i = numDirs-1; i >= 0; i--) {
	/*
	 * Iterate backwards through the search path so as we overwrite
	 * entries found, we favor files earlier on the search path.
	 */

	int j, numFiles;
	Tcl_Obj *directory, *matchFileList = Tcl_NewObj();
	Tcl_Obj **filev;
	Tcl_GlobTypeData readableFiles = {
	    TCL_GLOB_TYPE_FILE, TCL_GLOB_PERM_R, NULL, NULL
	};

	Tcl_ListObjIndex(NULL, searchPath, i, &directory);
	Tcl_IncrRefCount(directory);
	Tcl_IncrRefCount(matchFileList);
	Tcl_FSMatchInDirectory(NULL, matchFileList, directory, "*.enc",
		&readableFiles);

	Tcl_ListObjGetElements(NULL, matchFileList, &numFiles, &filev);
	for (j=0; j<numFiles; j++) {
	    Tcl_Obj *encodingName, *fileObj;

	    fileObj = TclPathPart(NULL, filev[j], TCL_PATH_TAIL);
	    encodingName = TclPathPart(NULL, fileObj, TCL_PATH_ROOT);
	    Tcl_DictObjPut(NULL, map, encodingName, directory);
	    Tcl_DecrRefCount(fileObj);
	    Tcl_DecrRefCount(encodingName);
	}
	Tcl_DecrRefCount(matchFileList);
	Tcl_DecrRefCount(directory);
    }
    Tcl_DecrRefCount(searchPath);
    TclSetProcessGlobalValue(&encodingFileMap, map, NULL);
    Tcl_DecrRefCount(map);
}

/*
 *---------------------------------------------------------------------------
 *
 * TclInitEncodingSubsystem --
 *
 *	Initialize all resources used by this subsystem on a per-process
 *	basis.
 *
 * Results:
 *	None.
 *
 * Side effects:
 *	Depends on the memory, object, and IO subsystems.
 *
 *---------------------------------------------------------------------------
 */

void
TclInitEncodingSubsystem(void)
{
    Tcl_EncodingType type;
    TableEncodingData *dataPtr;
    unsigned size;
    unsigned short i;

    if (encodingsInitialized) {
	return;
    }

    Tcl_MutexLock(&encodingMutex);
    Tcl_InitHashTable(&encodingTable, TCL_STRING_KEYS);
    Tcl_MutexUnlock(&encodingMutex);

    /*
     * Create a few initial encodings. Note that the UTF-8 to UTF-8
     * translation is not a no-op, because it will turn a stream of improperly
     * formed UTF-8 into a properly formed stream.
     */

    type.encodingName	= "identity";
    type.toUtfProc	= BinaryProc;
    type.fromUtfProc	= BinaryProc;
    type.freeProc	= NULL;
    type.nullSize	= 1;
    type.clientData	= NULL;
    tclIdentityEncoding = Tcl_CreateEncoding(&type);

    type.encodingName	= "utf-8";
    type.toUtfProc	= UtfExtToUtfIntProc;
    type.fromUtfProc	= UtfIntToUtfExtProc;
    type.freeProc	= NULL;
    type.nullSize	= 1;
    type.clientData	= NULL;
    Tcl_CreateEncoding(&type);

    type.encodingName   = "unicode";
    type.toUtfProc	= UnicodeToUtfProc;
    type.fromUtfProc    = UtfToUnicodeProc;
    type.freeProc	= NULL;
    type.nullSize	= 2;
    type.clientData	= NULL;
    Tcl_CreateEncoding(&type);

    /*
     * Need the iso8859-1 encoding in order to process binary data, so force
     * it to always be embedded. Note that this encoding *must* be a proper
     * table encoding or some of the escape encodings crash! Hence the ugly
     * code to duplicate the structure of a table encoding here.
     */

    dataPtr = ckalloc(sizeof(TableEncodingData));
    memset(dataPtr, 0, sizeof(TableEncodingData));
    dataPtr->fallback = '?';

    size = 256*(sizeof(unsigned short *) + sizeof(unsigned short));
    dataPtr->toUnicode = ckalloc(size);
    memset(dataPtr->toUnicode, 0, size);
    dataPtr->fromUnicode = ckalloc(size);
    memset(dataPtr->fromUnicode, 0, size);

    dataPtr->toUnicode[0] = (unsigned short *) (dataPtr->toUnicode + 256);
    dataPtr->fromUnicode[0] = (unsigned short *) (dataPtr->fromUnicode + 256);
    for (i=1 ; i<256 ; i++) {
	dataPtr->toUnicode[i] = emptyPage;
	dataPtr->fromUnicode[i] = emptyPage;
    }

    for (i=0 ; i<256 ; i++) {
	dataPtr->toUnicode[0][i] = i;
	dataPtr->fromUnicode[0][i] = i;
    }

    type.encodingName	= "iso8859-1";
    type.toUtfProc	= Iso88591ToUtfProc;
    type.fromUtfProc	= Iso88591FromUtfProc;
    type.freeProc	= TableFreeProc;
    type.nullSize	= 1;
    type.clientData	= dataPtr;
    defaultEncoding	= Tcl_CreateEncoding(&type);
    systemEncoding	= Tcl_GetEncoding(NULL, type.encodingName);

    encodingsInitialized = 1;
}

/*
 *----------------------------------------------------------------------
 *
 * TclFinalizeEncodingSubsystem --
 *
 *	Release the state associated with the encoding subsystem.
 *
 * Results:
 *	None.
 *
 * Side effects:
 *	Frees all of the encodings.
 *
 *----------------------------------------------------------------------
 */

void
TclFinalizeEncodingSubsystem(void)
{
    Tcl_HashSearch search;
    Tcl_HashEntry *hPtr;

    Tcl_MutexLock(&encodingMutex);
    encodingsInitialized = 0;
    FreeEncoding(systemEncoding);
    systemEncoding = NULL;
    defaultEncoding = NULL;
    FreeEncoding(tclIdentityEncoding);
    tclIdentityEncoding = NULL;

    hPtr = Tcl_FirstHashEntry(&encodingTable, &search);
    while (hPtr != NULL) {
	/*
	 * Call FreeEncoding instead of doing it directly to handle refcounts
	 * like escape encodings use. [Bug 524674] Make sure to call
	 * Tcl_FirstHashEntry repeatedly so that all encodings are eventually
	 * cleaned up.
	 */

	FreeEncoding(Tcl_GetHashValue(hPtr));
	hPtr = Tcl_FirstHashEntry(&encodingTable, &search);
    }

    Tcl_DeleteHashTable(&encodingTable);
    Tcl_MutexUnlock(&encodingMutex);
}

/*
 *-------------------------------------------------------------------------
 *
 * Tcl_GetEncoding --
 *
 *	Given the name of a encoding, find the corresponding Tcl_Encoding
 *	token. If the encoding did not already exist, Tcl attempts to
 *	dynamically load an encoding by that name.
 *
 * Results:
 *	Returns a token that represents the encoding. If the name didn't refer
 *	to any known or loadable encoding, NULL is returned. If NULL was
 *	returned, an error message is left in interp's result object, unless
 *	interp was NULL.
 *
 * Side effects:
 *	The new encoding type is entered into a table visible to all
 *	interpreters, keyed off the encoding's name. For each call to this
 *	function, there should eventually be a call to Tcl_FreeEncoding, so
 *	that the database can be cleaned up when encodings aren't needed
 *	anymore.
 *
 *-------------------------------------------------------------------------
 */

Tcl_Encoding
Tcl_GetEncoding(
    Tcl_Interp *interp,		/* Interp for error reporting, if not NULL. */
    const char *name)		/* The name of the desired encoding. */
{
    Tcl_HashEntry *hPtr;
    Encoding *encodingPtr;

    Tcl_MutexLock(&encodingMutex);
    if (name == NULL) {
	encodingPtr = (Encoding *) systemEncoding;
	encodingPtr->refCount++;
	Tcl_MutexUnlock(&encodingMutex);
	return systemEncoding;
    }

    hPtr = Tcl_FindHashEntry(&encodingTable, name);
    if (hPtr != NULL) {
	encodingPtr = Tcl_GetHashValue(hPtr);
	encodingPtr->refCount++;
	Tcl_MutexUnlock(&encodingMutex);
	return (Tcl_Encoding) encodingPtr;
    }
    Tcl_MutexUnlock(&encodingMutex);

    return LoadEncodingFile(interp, name);
}

/*
 *---------------------------------------------------------------------------
 *
 * Tcl_FreeEncoding --
 *
 *	This function is called to release an encoding allocated by
 *	Tcl_CreateEncoding() or Tcl_GetEncoding().
 *
 * Results:
 *	None.
 *
 * Side effects:
 *	The reference count associated with the encoding is decremented and
 *	the encoding may be deleted if nothing is using it anymore.
 *
 *---------------------------------------------------------------------------
 */

void
Tcl_FreeEncoding(
    Tcl_Encoding encoding)
{
    Tcl_MutexLock(&encodingMutex);
    FreeEncoding(encoding);
    Tcl_MutexUnlock(&encodingMutex);
}

/*
 *----------------------------------------------------------------------
 *
 * FreeEncoding --
 *
 *	This function is called to release an encoding by functions that
 *	already have the encodingMutex.
 *
 * Results:
 *	None.
 *
 * Side effects:
 *	The reference count associated with the encoding is decremented and
 *	the encoding may be deleted if nothing is using it anymore.
 *
 *----------------------------------------------------------------------
 */

static void
FreeEncoding(
    Tcl_Encoding encoding)
{
    Encoding *encodingPtr = (Encoding *) encoding;

    if (encodingPtr == NULL) {
	return;
    }
    if (encodingPtr->refCount<=0) {
	Tcl_Panic("FreeEncoding: refcount problem !!!");
    }
    encodingPtr->refCount--;
    if (encodingPtr->refCount == 0) {
	if (encodingPtr->freeProc != NULL) {
	    encodingPtr->freeProc(encodingPtr->clientData);
	}
	if (encodingPtr->hPtr != NULL) {
	    Tcl_DeleteHashEntry(encodingPtr->hPtr);
	}
	ckfree(encodingPtr->name);
	ckfree(encodingPtr);
    }
}

/*
 *-------------------------------------------------------------------------
 *
 * Tcl_GetEncodingName --
 *
 *	Given an encoding, return the name that was used to constuct the
 *	encoding.
 *
 * Results:
 *	The name of the encoding.
 *
 * Side effects:
 *	None.
 *
 *---------------------------------------------------------------------------
 */

const char *
Tcl_GetEncodingName(
    Tcl_Encoding encoding)	/* The encoding whose name to fetch. */
{
    if (encoding == NULL) {
	encoding = systemEncoding;
    }

    return ((Encoding *) encoding)->name;
}

/*
 *-------------------------------------------------------------------------
 *
 * Tcl_GetEncodingNames --
 *
 *	Get the list of all known encodings, including the ones stored as
 *	files on disk in the encoding path.
 *
 * Results:
 *	Modifies interp's result object to hold a list of all the available
 *	encodings.
 *
 * Side effects:
 *	None.
 *
 *-------------------------------------------------------------------------
 */

void
Tcl_GetEncodingNames(
    Tcl_Interp *interp)		/* Interp to hold result. */
{
    Tcl_HashTable table;
    Tcl_HashSearch search;
    Tcl_HashEntry *hPtr;
    Tcl_Obj *map, *name, *result = Tcl_NewObj();
    Tcl_DictSearch mapSearch;
    int dummy, done = 0;

    Tcl_InitObjHashTable(&table);

    /*
     * Copy encoding names from loaded encoding table to table.
     */

    Tcl_MutexLock(&encodingMutex);
    for (hPtr = Tcl_FirstHashEntry(&encodingTable, &search); hPtr != NULL;
	    hPtr = Tcl_NextHashEntry(&search)) {
	Encoding *encodingPtr = Tcl_GetHashValue(hPtr);

	Tcl_CreateHashEntry(&table,
		Tcl_NewStringObj(encodingPtr->name, -1), &dummy);
    }
    Tcl_MutexUnlock(&encodingMutex);

    FillEncodingFileMap();
    map = TclGetProcessGlobalValue(&encodingFileMap);

    /*
     * Copy encoding names from encoding file map to table.
     */

    Tcl_DictObjFirst(NULL, map, &mapSearch, &name, NULL, &done);
    for (; !done; Tcl_DictObjNext(&mapSearch, &name, NULL, &done)) {
	Tcl_CreateHashEntry(&table, name, &dummy);
    }

    /*
     * Pull all encoding names from table into the result list.
     */

    for (hPtr = Tcl_FirstHashEntry(&table, &search); hPtr != NULL;
	    hPtr = Tcl_NextHashEntry(&search)) {
	Tcl_ListObjAppendElement(NULL, result,
		(Tcl_Obj *) Tcl_GetHashKey(&table, hPtr));
    }
    Tcl_SetObjResult(interp, result);
    Tcl_DeleteHashTable(&table);
}

/*
 *------------------------------------------------------------------------
 *
 * Tcl_SetSystemEncoding --
 *
 *	Sets the default encoding that should be used whenever the user passes
 *	a NULL value in to one of the conversion routines. If the supplied
 *	name is NULL, the system encoding is reset to the default system
 *	encoding.
 *
 * Results:
 *	The return value is TCL_OK if the system encoding was successfully set
 *	to the encoding specified by name, TCL_ERROR otherwise. If TCL_ERROR
 *	is returned, an error message is left in interp's result object,
 *	unless interp was NULL.
 *
 * Side effects:
 *	The reference count of the new system encoding is incremented. The
 *	reference count of the old system encoding is decremented and it may
 *	be freed. All VFS cached information is invalidated.
 *
 *------------------------------------------------------------------------
 */

int
Tcl_SetSystemEncoding(
    Tcl_Interp *interp,		/* Interp for error reporting, if not NULL. */
    const char *name)		/* The name of the desired encoding, or NULL/""
				 * to reset to default encoding. */
{
    Tcl_Encoding encoding;
    Encoding *encodingPtr;

    if (!name || !*name) {
	Tcl_MutexLock(&encodingMutex);
	encoding = defaultEncoding;
	encodingPtr = (Encoding *) encoding;
	encodingPtr->refCount++;
	Tcl_MutexUnlock(&encodingMutex);
    } else {
	encoding = Tcl_GetEncoding(interp, name);
	if (encoding == NULL) {
	    return TCL_ERROR;
	}
    }

    Tcl_MutexLock(&encodingMutex);
    FreeEncoding(systemEncoding);
    systemEncoding = encoding;
    Tcl_MutexUnlock(&encodingMutex);
    Tcl_FSMountsChanged(NULL);

    return TCL_OK;
}

/*
 *---------------------------------------------------------------------------
 *
 * Tcl_CreateEncoding --
 *
 *	This function is called to define a new encoding and the functions
 *	that are used to convert between the specified encoding and Unicode.
 *
 * Results:
 *	Returns a token that represents the encoding. If an encoding with the
 *	same name already existed, the old encoding token remains valid and
 *	continues to behave as it used to, and will eventually be garbage
 *	collected when the last reference to it goes away. Any subsequent
 *	calls to Tcl_GetEncoding with the specified name will retrieve the
 *	most recent encoding token.
 *
 * Side effects:
 *	The new encoding type is entered into a table visible to all
 *	interpreters, keyed off the encoding's name. For each call to this
 *	function, there should eventually be a call to Tcl_FreeEncoding, so
 *	that the database can be cleaned up when encodings aren't needed
 *	anymore.
 *
 *---------------------------------------------------------------------------
 */

Tcl_Encoding
Tcl_CreateEncoding(
    const Tcl_EncodingType *typePtr)
				/* The encoding type. */
{
    Tcl_HashEntry *hPtr;
    int isNew;
    Encoding *encodingPtr;
    char *name;

    Tcl_MutexLock(&encodingMutex);
    hPtr = Tcl_CreateHashEntry(&encodingTable, typePtr->encodingName, &isNew);
    if (isNew == 0) {
	/*
	 * Remove old encoding from hash table, but don't delete it until last
	 * reference goes away.
	 */

	encodingPtr = Tcl_GetHashValue(hPtr);
	encodingPtr->hPtr = NULL;
    }

    name = ckalloc(strlen(typePtr->encodingName) + 1);

    encodingPtr = ckalloc(sizeof(Encoding));
    encodingPtr->name		= strcpy(name, typePtr->encodingName);
    encodingPtr->toUtfProc	= typePtr->toUtfProc;
    encodingPtr->fromUtfProc	= typePtr->fromUtfProc;
    encodingPtr->freeProc	= typePtr->freeProc;
    encodingPtr->nullSize	= typePtr->nullSize;
    encodingPtr->clientData	= typePtr->clientData;
    if (typePtr->nullSize == 1) {
	encodingPtr->lengthProc = (LengthProc *) strlen;
    } else {
	encodingPtr->lengthProc = (LengthProc *) unilen;
    }
    encodingPtr->refCount	= 1;
    encodingPtr->hPtr		= hPtr;
    Tcl_SetHashValue(hPtr, encodingPtr);

    Tcl_MutexUnlock(&encodingMutex);

    return (Tcl_Encoding) encodingPtr;
}

/*
 *-------------------------------------------------------------------------
 *
 * Tcl_ExternalToUtfDString --
 *
 *	Convert a source buffer from the specified encoding into UTF-8. If any
 *	of the bytes in the source buffer are invalid or cannot be represented
 *	in the target encoding, a default fallback character will be
 *	substituted.
 *
 * Results:
 *	The converted bytes are stored in the DString, which is then NULL
 *	terminated. The return value is a pointer to the value stored in the
 *	DString.
 *
 * Side effects:
 *	None.
 *
 *-------------------------------------------------------------------------
 */

char *
Tcl_ExternalToUtfDString(
    Tcl_Encoding encoding,	/* The encoding for the source string, or NULL
				 * for the default system encoding. */
    const char *src,		/* Source string in specified encoding. */
    int srcLen,			/* Source string length in bytes, or < 0 for
				 * encoding-specific string length. */
    Tcl_DString *dstPtr)	/* Uninitialized or free DString in which the
				 * converted string is stored. */
{
    char *dst;
    Tcl_EncodingState state;
    const Encoding *encodingPtr;
    int flags, dstLen, result, soFar, srcRead, dstWrote, dstChars;

    Tcl_DStringInit(dstPtr);
    dst = Tcl_DStringValue(dstPtr);
    dstLen = dstPtr->spaceAvl - 1;

    if (encoding == NULL) {
	encoding = systemEncoding;
    }
    encodingPtr = (Encoding *) encoding;

    if (src == NULL) {
	srcLen = 0;
    } else if (srcLen < 0) {
	srcLen = encodingPtr->lengthProc(src);
    }

    flags = TCL_ENCODING_START | TCL_ENCODING_END;

    while (1) {
	result = encodingPtr->toUtfProc(encodingPtr->clientData, src, srcLen,
		flags, &state, dst, dstLen, &srcRead, &dstWrote, &dstChars);
	soFar = dst + dstWrote - Tcl_DStringValue(dstPtr);

	if (result != TCL_CONVERT_NOSPACE) {
	    Tcl_DStringSetLength(dstPtr, soFar);
	    return Tcl_DStringValue(dstPtr);
	}

	flags &= ~TCL_ENCODING_START;
	src += srcRead;
	srcLen -= srcRead;
	if (Tcl_DStringLength(dstPtr) == 0) {
	    Tcl_DStringSetLength(dstPtr, dstLen);
	}
	Tcl_DStringSetLength(dstPtr, 2 * Tcl_DStringLength(dstPtr) + 1);
	dst = Tcl_DStringValue(dstPtr) + soFar;
	dstLen = Tcl_DStringLength(dstPtr) - soFar - 1;
    }
}

/*
 *-------------------------------------------------------------------------
 *
 * Tcl_ExternalToUtf --
 *
 *	Convert a source buffer from the specified encoding into UTF-8.
 *
 * Results:
 *	The return value is one of TCL_OK, TCL_CONVERT_MULTIBYTE,
 *	TCL_CONVERT_SYNTAX, TCL_CONVERT_UNKNOWN, or TCL_CONVERT_NOSPACE, as
 *	documented in tcl.h.
 *
 * Side effects:
 *	The converted bytes are stored in the output buffer.
 *
 *-------------------------------------------------------------------------
 */

int
Tcl_ExternalToUtf(
    Tcl_Interp *interp,		/* Interp for error return, if not NULL. */
    Tcl_Encoding encoding,	/* The encoding for the source string, or NULL
				 * for the default system encoding. */
    const char *src,		/* Source string in specified encoding. */
    int srcLen,			/* Source string length in bytes, or < 0 for
				 * encoding-specific string length. */
    int flags,			/* Conversion control flags. */
    Tcl_EncodingState *statePtr,/* Place for conversion routine to store state
				 * information used during a piecewise
				 * conversion. Contents of statePtr are
				 * initialized and/or reset by conversion
				 * routine under control of flags argument. */
    char *dst,			/* Output buffer in which converted string is
				 * stored. */
    int dstLen,			/* The maximum length of output buffer in
				 * bytes. */
    int *srcReadPtr,		/* Filled with the number of bytes from the
				 * source string that were converted. This may
				 * be less than the original source length if
				 * there was a problem converting some source
				 * characters. */
    int *dstWrotePtr,		/* Filled with the number of bytes that were
				 * stored in the output buffer as a result of
				 * the conversion. */
    int *dstCharsPtr)		/* Filled with the number of characters that
				 * correspond to the bytes stored in the
				 * output buffer. */
{
    const Encoding *encodingPtr;
    int result, srcRead, dstWrote, dstChars = 0;
    int noTerminate = flags & TCL_ENCODING_NO_TERMINATE;
    int charLimited = (flags & TCL_ENCODING_CHAR_LIMIT) && dstCharsPtr;
    int maxChars = INT_MAX;
    Tcl_EncodingState state;

    if (encoding == NULL) {
	encoding = systemEncoding;
    }
    encodingPtr = (Encoding *) encoding;

    if (src == NULL) {
	srcLen = 0;
    } else if (srcLen < 0) {
	srcLen = encodingPtr->lengthProc(src);
    }
    if (statePtr == NULL) {
	flags |= TCL_ENCODING_START | TCL_ENCODING_END;
	statePtr = &state;
    }
    if (srcReadPtr == NULL) {
	srcReadPtr = &srcRead;
    }
    if (dstWrotePtr == NULL) {
	dstWrotePtr = &dstWrote;
    }
    if (dstCharsPtr == NULL) {
	dstCharsPtr = &dstChars;
	flags &= ~TCL_ENCODING_CHAR_LIMIT;
    } else if (charLimited) {
	maxChars = *dstCharsPtr;
    }

    if (!noTerminate) {
	/*
	 * If there are any null characters in the middle of the buffer,
	 * they will converted to the UTF-8 null character (\xC080). To get
	 * the actual \0 at the end of the destination buffer, we need to
	 * append it manually.  First make room for it...
	 */

	dstLen--;
    }
    do {
	int savedFlags = flags;
	Tcl_EncodingState savedState = *statePtr;

	result = encodingPtr->toUtfProc(encodingPtr->clientData, src, srcLen,
		flags, statePtr, dst, dstLen, srcReadPtr, dstWrotePtr,
		dstCharsPtr);
	if (*dstCharsPtr <= maxChars) {
	    break;
	}
	dstLen = Tcl_UtfAtIndex(dst, maxChars) - 1 - dst + TCL_UTF_MAX;
	flags = savedFlags;
	*statePtr = savedState;
    } while (1);
    if (!noTerminate) {
	/* ...and then append it */

	dst[*dstWrotePtr] = '\0';
    }

    return result;
}

/*
 *-------------------------------------------------------------------------
 *
 * Tcl_UtfToExternalDString --
 *
 *	Convert a source buffer from UTF-8 into the specified encoding. If any
 *	of the bytes in the source buffer are invalid or cannot be represented
 *	in the target encoding, a default fallback character will be
 *	substituted.
 *
 * Results:
 *	The converted bytes are stored in the DString, which is then NULL
 *	terminated in an encoding-specific manner. The return value is a
 *	pointer to the value stored in the DString.
 *
 * Side effects:
 *	None.
 *
 *-------------------------------------------------------------------------
 */

char *
Tcl_UtfToExternalDString(
    Tcl_Encoding encoding,	/* The encoding for the converted string, or
				 * NULL for the default system encoding. */
    const char *src,		/* Source string in UTF-8. */
    int srcLen,			/* Source string length in bytes, or < 0 for
				 * strlen(). */
    Tcl_DString *dstPtr)	/* Uninitialized or free DString in which the
				 * converted string is stored. */
{
    char *dst;
    Tcl_EncodingState state;
    const Encoding *encodingPtr;
    int flags, dstLen, result, soFar, srcRead, dstWrote, dstChars;

    Tcl_DStringInit(dstPtr);
    dst = Tcl_DStringValue(dstPtr);
    dstLen = dstPtr->spaceAvl - 1;

    if (encoding == NULL) {
	encoding = systemEncoding;
    }
    encodingPtr = (Encoding *) encoding;

    if (src == NULL) {
	srcLen = 0;
    } else if (srcLen < 0) {
	srcLen = strlen(src);
    }
    flags = TCL_ENCODING_START | TCL_ENCODING_END;
    while (1) {
	result = encodingPtr->fromUtfProc(encodingPtr->clientData, src,
		srcLen, flags, &state, dst, dstLen, &srcRead, &dstWrote,
		&dstChars);
	soFar = dst + dstWrote - Tcl_DStringValue(dstPtr);

	if (result != TCL_CONVERT_NOSPACE) {
	    if (encodingPtr->nullSize == 2) {
		Tcl_DStringSetLength(dstPtr, soFar + 1);
	    }
	    Tcl_DStringSetLength(dstPtr, soFar);
	    return Tcl_DStringValue(dstPtr);
	}

	flags &= ~TCL_ENCODING_START;
	src += srcRead;
	srcLen -= srcRead;
	if (Tcl_DStringLength(dstPtr) == 0) {
	    Tcl_DStringSetLength(dstPtr, dstLen);
	}
	Tcl_DStringSetLength(dstPtr, 2 * Tcl_DStringLength(dstPtr) + 1);
	dst = Tcl_DStringValue(dstPtr) + soFar;
	dstLen = Tcl_DStringLength(dstPtr) - soFar - 1;
    }
}

/*
 *-------------------------------------------------------------------------
 *
 * Tcl_UtfToExternal --
 *
 *	Convert a buffer from UTF-8 into the specified encoding.
 *
 * Results:
 *	The return value is one of TCL_OK, TCL_CONVERT_MULTIBYTE,
 *	TCL_CONVERT_SYNTAX, TCL_CONVERT_UNKNOWN, or TCL_CONVERT_NOSPACE, as
 *	documented in tcl.h.
 *
 * Side effects:
 *	The converted bytes are stored in the output buffer.
 *
 *-------------------------------------------------------------------------
 */

int
Tcl_UtfToExternal(
    Tcl_Interp *interp,		/* Interp for error return, if not NULL. */
    Tcl_Encoding encoding,	/* The encoding for the converted string, or
				 * NULL for the default system encoding. */
    const char *src,		/* Source string in UTF-8. */
    int srcLen,			/* Source string length in bytes, or < 0 for
				 * strlen(). */
    int flags,			/* Conversion control flags. */
    Tcl_EncodingState *statePtr,/* Place for conversion routine to store state
				 * information used during a piecewise
				 * conversion. Contents of statePtr are
				 * initialized and/or reset by conversion
				 * routine under control of flags argument. */
    char *dst,			/* Output buffer in which converted string
				 * is stored. */
    int dstLen,			/* The maximum length of output buffer in
				 * bytes. */
    int *srcReadPtr,		/* Filled with the number of bytes from the
				 * source string that were converted. This may
				 * be less than the original source length if
				 * there was a problem converting some source
				 * characters. */
    int *dstWrotePtr,		/* Filled with the number of bytes that were
				 * stored in the output buffer as a result of
				 * the conversion. */
    int *dstCharsPtr)		/* Filled with the number of characters that
				 * correspond to the bytes stored in the
				 * output buffer. */
{
    const Encoding *encodingPtr;
    int result, srcRead, dstWrote, dstChars;
    Tcl_EncodingState state;

    if (encoding == NULL) {
	encoding = systemEncoding;
    }
    encodingPtr = (Encoding *) encoding;

    if (src == NULL) {
	srcLen = 0;
    } else if (srcLen < 0) {
	srcLen = strlen(src);
    }
    if (statePtr == NULL) {
	flags |= TCL_ENCODING_START | TCL_ENCODING_END;
	statePtr = &state;
    }
    if (srcReadPtr == NULL) {
	srcReadPtr = &srcRead;
    }
    if (dstWrotePtr == NULL) {
	dstWrotePtr = &dstWrote;
    }
    if (dstCharsPtr == NULL) {
	dstCharsPtr = &dstChars;
    }

    dstLen -= encodingPtr->nullSize;
    result = encodingPtr->fromUtfProc(encodingPtr->clientData, src, srcLen,
	    flags, statePtr, dst, dstLen, srcReadPtr, dstWrotePtr,
	    dstCharsPtr);
    if (encodingPtr->nullSize == 2) {
	dst[*dstWrotePtr + 1] = '\0';
    }
    dst[*dstWrotePtr] = '\0';

    return result;
}

/*
 *---------------------------------------------------------------------------
 *
 * Tcl_FindExecutable --
 *
 *	This function computes the absolute path name of the current
 *	application, given its argv[0] value.
 *
 * Results:
 *	None.
 *
 * Side effects:
 *	The absolute pathname for the application is computed and stored to be
 *	returned later by [info nameofexecutable].
 *
 *---------------------------------------------------------------------------
 */
#undef Tcl_FindExecutable
void
Tcl_FindExecutable(
    const char *argv0)		/* The value of the application's argv[0]
				 * (native). */
{
    TclInitSubsystems();
    TclpSetInitialEncodings();
    TclpFindExecutable(argv0);
}

/*
 *---------------------------------------------------------------------------
 *
 * OpenEncodingFileChannel --
 *
 *	Open the file believed to hold data for the encoding, "name".
 *
 * Results:
 *	Returns the readable Tcl_Channel from opening the file, or NULL if the
 *	file could not be successfully opened. If NULL was returned, an error
 *	message is left in interp's result object, unless interp was NULL.
 *
 * Side effects:
 *	Channel may be opened. Information about the filesystem may be cached
 *	to speed later calls.
 *
 *---------------------------------------------------------------------------
 */

static Tcl_Channel
OpenEncodingFileChannel(
    Tcl_Interp *interp,		/* Interp for error reporting, if not NULL. */
    const char *name)		/* The name of the encoding file on disk and
				 * also the name for new encoding. */
{
    Tcl_Obj *nameObj = Tcl_NewStringObj(name, -1);
    Tcl_Obj *fileNameObj = Tcl_DuplicateObj(nameObj);
    Tcl_Obj *searchPath = Tcl_DuplicateObj(Tcl_GetEncodingSearchPath());
    Tcl_Obj *map = TclGetProcessGlobalValue(&encodingFileMap);
    Tcl_Obj **dir, *path, *directory = NULL;
    Tcl_Channel chan = NULL;
    int i, numDirs;

    Tcl_ListObjGetElements(NULL, searchPath, &numDirs, &dir);
    Tcl_IncrRefCount(nameObj);
    Tcl_AppendToObj(fileNameObj, ".enc", -1);
    Tcl_IncrRefCount(fileNameObj);
    Tcl_DictObjGet(NULL, map, nameObj, &directory);

    /*
     * Check that any cached directory is still on the encoding search path.
     */

    if (NULL != directory) {
	int verified = 0;

	for (i=0; i<numDirs && !verified; i++) {
	    if (dir[i] == directory) {
		verified = 1;
	    }
	}
	if (!verified) {
	    const char *dirString = TclGetString(directory);

	    for (i=0; i<numDirs && !verified; i++) {
		if (strcmp(dirString, TclGetString(dir[i])) == 0) {
		    verified = 1;
		}
	    }
	}
	if (!verified) {
	    /*
	     * Directory no longer on the search path. Remove from cache.
	     */

	    map = Tcl_DuplicateObj(map);
	    Tcl_DictObjRemove(NULL, map, nameObj);
	    TclSetProcessGlobalValue(&encodingFileMap, map, NULL);
	    directory = NULL;
	}
    }

    if (NULL != directory) {
	/*
	 * Got a directory from the cache. Try to use it first.
	 */

	Tcl_IncrRefCount(directory);
	path = Tcl_FSJoinToPath(directory, 1, &fileNameObj);
	Tcl_IncrRefCount(path);
	Tcl_DecrRefCount(directory);
	chan = Tcl_FSOpenFileChannel(NULL, path, "r", 0);
	Tcl_DecrRefCount(path);
    }

    /*
     * Scan the search path until we find it.
     */

    for (i=0; i<numDirs && (chan == NULL); i++) {
	path = Tcl_FSJoinToPath(dir[i], 1, &fileNameObj);
	Tcl_IncrRefCount(path);
	chan = Tcl_FSOpenFileChannel(NULL, path, "r", 0);
	Tcl_DecrRefCount(path);
	if (chan != NULL) {
	    /*
	     * Save directory in the cache.
	     */

	    map = Tcl_DuplicateObj(TclGetProcessGlobalValue(&encodingFileMap));
	    Tcl_DictObjPut(NULL, map, nameObj, dir[i]);
	    TclSetProcessGlobalValue(&encodingFileMap, map, NULL);
	}
    }

    if ((NULL == chan) && (interp != NULL)) {
	Tcl_SetObjResult(interp, Tcl_ObjPrintf(
		"unknown encoding \"%s\"", name));
	Tcl_SetErrorCode(interp, "TCL", "LOOKUP", "ENCODING", name, NULL);
    }
    Tcl_DecrRefCount(fileNameObj);
    Tcl_DecrRefCount(nameObj);
    Tcl_DecrRefCount(searchPath);

    return chan;
}

/*
 *---------------------------------------------------------------------------
 *
 * LoadEncodingFile --
 *
 *	Read a file that describes an encoding and create a new Encoding from
 *	the data.
 *
 * Results:
 *	The return value is the newly loaded Encoding, or NULL if the file
 *	didn't exist of was in the incorrect format. If NULL was returned, an
 *	error message is left in interp's result object, unless interp was
 *	NULL.
 *
 * Side effects:
 *	File read from disk.
 *
 *---------------------------------------------------------------------------
 */

static Tcl_Encoding
LoadEncodingFile(
    Tcl_Interp *interp,		/* Interp for error reporting, if not NULL. */
    const char *name)		/* The name of the encoding file on disk and
				 * also the name for new encoding. */
{
    Tcl_Channel chan = NULL;
    Tcl_Encoding encoding = NULL;
    int ch;

    chan = OpenEncodingFileChannel(interp, name);
    if (chan == NULL) {
	return NULL;
    }

    Tcl_SetChannelOption(NULL, chan, "-encoding", "utf-8");

    while (1) {
	Tcl_DString ds;

	Tcl_DStringInit(&ds);
	Tcl_Gets(chan, &ds);
	ch = Tcl_DStringValue(&ds)[0];
	Tcl_DStringFree(&ds);
	if (ch != '#') {
	    break;
	}
    }

    switch (ch) {
    case 'S':
	encoding = LoadTableEncoding(name, ENCODING_SINGLEBYTE, chan);
	break;
    case 'D':
	encoding = LoadTableEncoding(name, ENCODING_DOUBLEBYTE, chan);
	break;
    case 'M':
	encoding = LoadTableEncoding(name, ENCODING_MULTIBYTE, chan);
	break;
    case 'E':
	encoding = LoadEscapeEncoding(name, chan);
	break;
    }
    if ((encoding == NULL) && (interp != NULL)) {
	Tcl_SetObjResult(interp, Tcl_ObjPrintf(
		"invalid encoding file \"%s\"", name));
	Tcl_SetErrorCode(interp, "TCL", "LOOKUP", "ENCODING", name, NULL);
    }
    Tcl_Close(NULL, chan);

    return encoding;
}

/*
 *-------------------------------------------------------------------------
 *
 * LoadTableEncoding --
 *
 *	Helper function for LoadEncodingTable(). Loads a table to that
 *	converts between Unicode and some other encoding and creates an
 *	encoding (using a TableEncoding structure) from that information.
 *
 *	File contains binary data, but begins with a marker to indicate
 *	byte-ordering, so that same binary file can be read on either endian
 *	platforms.
 *
 * Results:
 *	The return value is the new encoding, or NULL if the encoding could
 *	not be created (because the file contained invalid data).
 *
 * Side effects:
 *	None.
 *
 *-------------------------------------------------------------------------
 */

static Tcl_Encoding
LoadTableEncoding(
    const char *name,		/* Name for new encoding. */
    int type,			/* Type of encoding (ENCODING_?????). */
    Tcl_Channel chan)		/* File containing new encoding. */
{
    Tcl_DString lineString;
    Tcl_Obj *objPtr;
    char *line;
    int i, hi, lo, numPages, symbol, fallback, len;
    unsigned char used[256];
    unsigned size;
    TableEncodingData *dataPtr;
    unsigned short *pageMemPtr, *page;
    Tcl_EncodingType encType;

    /*
     * Speed over memory. Use a full 256 character table to decode hex
     * sequences in the encoding files.
     */

    static const char staticHex[] = {
      0,  0,  0,  0,  0,  0,  0, 0, 0, 0, 0, 0, 0, 0, 0, 0, /*   0 ...  15 */
      0,  0,  0,  0,  0,  0,  0, 0, 0, 0, 0, 0, 0, 0, 0, 0, /*  16 ...  31 */
      0,  0,  0,  0,  0,  0,  0, 0, 0, 0, 0, 0, 0, 0, 0, 0, /*  32 ...  47 */
      0,  1,  2,  3,  4,  5,  6, 7, 8, 9, 0, 0, 0, 0, 0, 0, /*  48 ...  63 */
      0, 10, 11, 12, 13, 14, 15, 0, 0, 0, 0, 0, 0, 0, 0, 0, /*  64 ...  79 */
      0,  0,  0,  0,  0,  0,  0, 0, 0, 0, 0, 0, 0, 0, 0, 0, /*  80 ...  95 */
      0, 10, 11, 12, 13, 14, 15, 0, 0, 0, 0, 0, 0, 0, 0, 0, /*  96 ... 111 */
      0,  1,  2,  3,  4,  5,  6, 7, 8, 9, 0, 0, 0, 0, 0, 0, /* 112 ... 127 */
      0,  0,  0,  0,  0,  0,  0, 0, 0, 0, 0, 0, 0, 0, 0, 0, /* 128 ... 143 */
      0,  0,  0,  0,  0,  0,  0, 0, 0, 0, 0, 0, 0, 0, 0, 0, /* 144 ... 159 */
      0,  0,  0,  0,  0,  0,  0, 0, 0, 0, 0, 0, 0, 0, 0, 0, /* 160 ... 175 */
      0,  0,  0,  0,  0,  0,  0, 0, 0, 0, 0, 0, 0, 0, 0, 0, /* 176 ... 191 */
      0,  0,  0,  0,  0,  0,  0, 0, 0, 0, 0, 0, 0, 0, 0, 0, /* 192 ... 207 */
      0,  0,  0,  0,  0,  0,  0, 0, 0, 0, 0, 0, 0, 0, 0, 0, /* 208 ... 223 */
      0,  0,  0,  0,  0,  0,  0, 0, 0, 0, 0, 0, 0, 0, 0, 0, /* 224 ... 239 */
      0,  0,  0,  0,  0,  0,  0, 0, 0, 0, 0, 0, 0, 0, 0, 0, /* 240 ... 255 */
    };

    Tcl_DStringInit(&lineString);
    Tcl_Gets(chan, &lineString);
    line = Tcl_DStringValue(&lineString);

    fallback = (int) strtol(line, &line, 16);
    symbol = (int) strtol(line, &line, 10);
    numPages = (int) strtol(line, &line, 10);
    Tcl_DStringFree(&lineString);

    if (numPages < 0) {
	numPages = 0;
    } else if (numPages > 256) {
	numPages = 256;
    }

    memset(used, 0, sizeof(used));

#undef PAGESIZE
#define PAGESIZE    (256 * sizeof(unsigned short))

    dataPtr = ckalloc(sizeof(TableEncodingData));
    memset(dataPtr, 0, sizeof(TableEncodingData));

    dataPtr->fallback = fallback;

    /*
     * Read the table that maps characters to Unicode. Performs a single
     * malloc to get the memory for the array and all the pages needed by the
     * array.
     */

    size = 256 * sizeof(unsigned short *) + numPages * PAGESIZE;
    dataPtr->toUnicode = ckalloc(size);
    memset(dataPtr->toUnicode, 0, size);
    pageMemPtr = (unsigned short *) (dataPtr->toUnicode + 256);

    TclNewObj(objPtr);
    Tcl_IncrRefCount(objPtr);
    for (i = 0; i < numPages; i++) {
	int ch;
	const char *p;

	Tcl_ReadChars(chan, objPtr, 3 + 16 * (16 * 4 + 1), 0);
	p = TclGetString(objPtr);
	hi = (staticHex[UCHAR(p[0])] << 4) + staticHex[UCHAR(p[1])];
	dataPtr->toUnicode[hi] = pageMemPtr;
	p += 2;
	for (lo = 0; lo < 256; lo++) {
	    if ((lo & 0x0f) == 0) {
		p++;
	    }
	    ch = (staticHex[UCHAR(p[0])] << 12) + (staticHex[UCHAR(p[1])] << 8)
		    + (staticHex[UCHAR(p[2])] << 4) + staticHex[UCHAR(p[3])];
	    if (ch != 0) {
		used[ch >> 8] = 1;
	    }
	    *pageMemPtr = (unsigned short) ch;
	    pageMemPtr++;
	    p += 4;
	}
    }
    TclDecrRefCount(objPtr);

    if (type == ENCODING_DOUBLEBYTE) {
	memset(dataPtr->prefixBytes, 1, sizeof(dataPtr->prefixBytes));
    } else {
	for (hi = 1; hi < 256; hi++) {
	    if (dataPtr->toUnicode[hi] != NULL) {
		dataPtr->prefixBytes[hi] = 1;
	    }
	}
    }

    /*
     * Invert toUnicode array to produce the fromUnicode array. Performs a
     * single malloc to get the memory for the array and all the pages needed
     * by the array. While reading in the toUnicode array, we remembered what
     * pages that would be needed for the fromUnicode array.
     */

    if (symbol) {
	used[0] = 1;
    }
    numPages = 0;
    for (hi = 0; hi < 256; hi++) {
	if (used[hi]) {
	    numPages++;
	}
    }
    size = 256 * sizeof(unsigned short *) + numPages * PAGESIZE;
    dataPtr->fromUnicode = ckalloc(size);
    memset(dataPtr->fromUnicode, 0, size);
    pageMemPtr = (unsigned short *) (dataPtr->fromUnicode + 256);

    for (hi = 0; hi < 256; hi++) {
	if (dataPtr->toUnicode[hi] == NULL) {
	    dataPtr->toUnicode[hi] = emptyPage;
	    continue;
	}
	for (lo = 0; lo < 256; lo++) {
	    int ch = dataPtr->toUnicode[hi][lo];

	    if (ch != 0) {
		page = dataPtr->fromUnicode[ch >> 8];
		if (page == NULL) {
		    page = pageMemPtr;
		    pageMemPtr += 256;
		    dataPtr->fromUnicode[ch >> 8] = page;
		}
		page[ch & 0xff] = (unsigned short) ((hi << 8) + lo);
	    }
	}
    }
    if (type == ENCODING_MULTIBYTE) {
	/*
	 * If multibyte encodings don't have a backslash character, define
	 * one. Otherwise, on Windows, native file names won't work because
	 * the backslash in the file name will map to the unknown character
	 * (question mark) when converting from UTF-8 to external encoding.
	 */

	if (dataPtr->fromUnicode[0] != NULL) {
	    if (dataPtr->fromUnicode[0]['\\'] == '\0') {
		dataPtr->fromUnicode[0]['\\'] = '\\';
	    }
	}
    }
    if (symbol) {
	/*
	 * Make a special symbol encoding that not only maps the symbol
	 * characters from their Unicode code points down into page 0, but
	 * also ensure that the characters on page 0 map to themselves. This
	 * is so that a symbol font can be used to display a simple string
	 * like "abcd" and have alpha, beta, chi, delta show up, rather than
	 * have "unknown" chars show up because strictly speaking the symbol
	 * font doesn't have glyphs for those low ASCII chars.
	 */

	page = dataPtr->fromUnicode[0];
	if (page == NULL) {
	    page = pageMemPtr;
	    dataPtr->fromUnicode[0] = page;
	}
	for (lo = 0; lo < 256; lo++) {
	    if (dataPtr->toUnicode[0][lo] != 0) {
		page[lo] = (unsigned short) lo;
	    }
	}
    }
    for (hi = 0; hi < 256; hi++) {
	if (dataPtr->fromUnicode[hi] == NULL) {
	    dataPtr->fromUnicode[hi] = emptyPage;
	}
    }

    /*
     * For trailing 'R'everse encoding, see [Patch 689341]
     */

    Tcl_DStringInit(&lineString);

    /*
     * Skip leading empty lines.
     */

    while ((len = Tcl_Gets(chan, &lineString)) == 0) {
	/* empty body */
    }
    if (len < 0) {
	goto doneParse;
    }

    /*
     * Require that it starts with an 'R'.
     */

    line = Tcl_DStringValue(&lineString);
    if (line[0] != 'R') {
	goto doneParse;
    }

    /*
     * Read lines from the encoding until EOF.
     */

    for (TclDStringClear(&lineString);
	    (len = Tcl_Gets(chan, &lineString)) >= 0;
	    TclDStringClear(&lineString)) {
	const unsigned char *p;
	int to, from;

	/*
	 * Skip short lines.
	 */

	if (len < 5) {
	    continue;
	}

	/*
	 * Parse the line as a sequence of hex digits.
	 */

	p = (const unsigned char *) Tcl_DStringValue(&lineString);
	to = (staticHex[p[0]] << 12) + (staticHex[p[1]] << 8)
		+ (staticHex[p[2]] << 4) + staticHex[p[3]];
	if (to == 0) {
	    continue;
	}
	for (p += 5, len -= 5; len >= 0 && *p; p += 5, len -= 5) {
	    from = (staticHex[p[0]] << 12) + (staticHex[p[1]] << 8)
		    + (staticHex[p[2]] << 4) + staticHex[p[3]];
	    if (from == 0) {
		continue;
	    }
	    dataPtr->fromUnicode[from >> 8][from & 0xff] = to;
	}
    }
  doneParse:
    Tcl_DStringFree(&lineString);

    /*
     * Package everything into an encoding structure.
     */

    encType.encodingName    = name;
    encType.toUtfProc	    = TableToUtfProc;
    encType.fromUtfProc	    = TableFromUtfProc;
    encType.freeProc	    = TableFreeProc;
    encType.nullSize	    = (type == ENCODING_DOUBLEBYTE) ? 2 : 1;
    encType.clientData	    = dataPtr;

    return Tcl_CreateEncoding(&encType);
}

/*
 *-------------------------------------------------------------------------
 *
 * LoadEscapeEncoding --
 *
 *	Helper function for LoadEncodingTable(). Loads a state machine that
 *	converts between Unicode and some other encoding.
 *
 *	File contains text data that describes the escape sequences that are
 *	used to choose an encoding and the associated names for the
 *	sub-encodings.
 *
 * Results:
 *	The return value is the new encoding, or NULL if the encoding could
 *	not be created (because the file contained invalid data).
 *
 * Side effects:
 *	None.
 *
 *-------------------------------------------------------------------------
 */

static Tcl_Encoding
LoadEscapeEncoding(
    const char *name,		/* Name for new encoding. */
    Tcl_Channel chan)		/* File containing new encoding. */
{
    int i;
    unsigned size;
    Tcl_DString escapeData;
    char init[16], final[16];
    EscapeEncodingData *dataPtr;
    Tcl_EncodingType type;

    init[0] = '\0';
    final[0] = '\0';
    Tcl_DStringInit(&escapeData);

    while (1) {
	int argc;
	const char **argv;
	char *line;
	Tcl_DString lineString;

	Tcl_DStringInit(&lineString);
	if (Tcl_Gets(chan, &lineString) < 0) {
	    break;
	}
	line = Tcl_DStringValue(&lineString);
	if (Tcl_SplitList(NULL, line, &argc, &argv) != TCL_OK) {
	    Tcl_DStringFree(&lineString);
	    continue;
	}
	if (argc >= 2) {
	    if (strcmp(argv[0], "name") == 0) {
		/* do nothing */
	    } else if (strcmp(argv[0], "init") == 0) {
		strncpy(init, argv[1], sizeof(init));
		init[sizeof(init) - 1] = '\0';
	    } else if (strcmp(argv[0], "final") == 0) {
		strncpy(final, argv[1], sizeof(final));
		final[sizeof(final) - 1] = '\0';
	    } else {
		EscapeSubTable est;
		Encoding *e;

		strncpy(est.sequence, argv[1], sizeof(est.sequence));
		est.sequence[sizeof(est.sequence) - 1] = '\0';
		est.sequenceLen = strlen(est.sequence);

		strncpy(est.name, argv[0], sizeof(est.name));
		est.name[sizeof(est.name) - 1] = '\0';

		/*
		 * To avoid infinite recursion in [encoding system iso2022-*]
		 */

		e = (Encoding *) Tcl_GetEncoding(NULL, est.name);
		if ((e != NULL) && (e->toUtfProc != TableToUtfProc)
			&& (e->toUtfProc != Iso88591ToUtfProc)) {
		   Tcl_FreeEncoding((Tcl_Encoding) e);
		   e = NULL;
		}
		est.encodingPtr = e;
		Tcl_DStringAppend(&escapeData, (char *) &est, sizeof(est));
	    }
	}
	ckfree(argv);
	Tcl_DStringFree(&lineString);
    }

    size = sizeof(EscapeEncodingData) - sizeof(EscapeSubTable)
	    + Tcl_DStringLength(&escapeData);
    dataPtr = ckalloc(size);
    dataPtr->initLen = strlen(init);
    memcpy(dataPtr->init, init, (unsigned) dataPtr->initLen + 1);
    dataPtr->finalLen = strlen(final);
    memcpy(dataPtr->final, final, (unsigned) dataPtr->finalLen + 1);
    dataPtr->numSubTables =
	    Tcl_DStringLength(&escapeData) / sizeof(EscapeSubTable);
    memcpy(dataPtr->subTables, Tcl_DStringValue(&escapeData),
	    (size_t) Tcl_DStringLength(&escapeData));
    Tcl_DStringFree(&escapeData);

    memset(dataPtr->prefixBytes, 0, sizeof(dataPtr->prefixBytes));
    for (i = 0; i < dataPtr->numSubTables; i++) {
	dataPtr->prefixBytes[UCHAR(dataPtr->subTables[i].sequence[0])] = 1;
    }
    if (dataPtr->init[0] != '\0') {
	dataPtr->prefixBytes[UCHAR(dataPtr->init[0])] = 1;
    }
    if (dataPtr->final[0] != '\0') {
	dataPtr->prefixBytes[UCHAR(dataPtr->final[0])] = 1;
    }

    /*
     * Package everything into an encoding structure.
     */

    type.encodingName	= name;
    type.toUtfProc	= EscapeToUtfProc;
    type.fromUtfProc    = EscapeFromUtfProc;
    type.freeProc	= EscapeFreeProc;
    type.nullSize	= 1;
    type.clientData	= dataPtr;

    return Tcl_CreateEncoding(&type);
}

/*
 *-------------------------------------------------------------------------
 *
 * BinaryProc --
 *
 *	The default conversion when no other conversion is specified. No
 *	translation is done; source bytes are copied directly to destination
 *	bytes.
 *
 * Results:
 *	Returns TCL_OK if conversion was successful.
 *
 * Side effects:
 *	None.
 *
 *-------------------------------------------------------------------------
 */

static int
BinaryProc(
    ClientData clientData,	/* Not used. */
    const char *src,		/* Source string (unknown encoding). */
    int srcLen,			/* Source string length in bytes. */
    int flags,			/* Conversion control flags. */
    Tcl_EncodingState *statePtr,/* Place for conversion routine to store state
				 * information used during a piecewise
				 * conversion. Contents of statePtr are
				 * initialized and/or reset by conversion
				 * routine under control of flags argument. */
    char *dst,			/* Output buffer in which converted string is
				 * stored. */
    int dstLen,			/* The maximum length of output buffer in
				 * bytes. */
    int *srcReadPtr,		/* Filled with the number of bytes from the
				 * source string that were converted. */
    int *dstWrotePtr,		/* Filled with the number of bytes that were
				 * stored in the output buffer as a result of
				 * the conversion. */
    int *dstCharsPtr)		/* Filled with the number of characters that
				 * correspond to the bytes stored in the
				 * output buffer. */
{
    int result;

    result = TCL_OK;
    dstLen -= TCL_UTF_MAX - 1;
    if (dstLen < 0) {
	dstLen = 0;
    }
    if ((flags & TCL_ENCODING_CHAR_LIMIT) && srcLen > *dstCharsPtr) {
	srcLen = *dstCharsPtr;
    }
    if (srcLen > dstLen) {
	srcLen = dstLen;
	result = TCL_CONVERT_NOSPACE;
    }

    *srcReadPtr = srcLen;
    *dstWrotePtr = srcLen;
    *dstCharsPtr = srcLen;
    memcpy(dst, src, (size_t) srcLen);
    return result;
}

/*
 *-------------------------------------------------------------------------
 *
 * UtfExtToUtfIntProc --
 *
 *	Convert from UTF-8 to UTF-8. While converting null-bytes from the
 *	Tcl's internal representation (0xc0, 0x80) to the official
 *	representation (0x00). See UtfToUtfProc for details.
 *
 * Results:
 *	Returns TCL_OK if conversion was successful.
 *
 * Side effects:
 *	None.
 *
 *-------------------------------------------------------------------------
 */

static int
UtfIntToUtfExtProc(
    ClientData clientData,	/* Not used. */
    const char *src,		/* Source string in UTF-8. */
    int srcLen,			/* Source string length in bytes. */
    int flags,			/* Conversion control flags. */
    Tcl_EncodingState *statePtr,/* Place for conversion routine to store state
				 * information used during a piecewise
				 * conversion. Contents of statePtr are
				 * initialized and/or reset by conversion
				 * routine under control of flags argument. */
    char *dst,			/* Output buffer in which converted string
				 * is stored. */
    int dstLen,			/* The maximum length of output buffer in
				 * bytes. */
    int *srcReadPtr,		/* Filled with the number of bytes from the
				 * source string that were converted. This may
				 * be less than the original source length if
				 * there was a problem converting some source
				 * characters. */
    int *dstWrotePtr,		/* Filled with the number of bytes that were
				 * stored in the output buffer as a result of
				 * the conversion. */
    int *dstCharsPtr)		/* Filled with the number of characters that
				 * correspond to the bytes stored in the
				 * output buffer. */
{
    return UtfToUtfProc(clientData, src, srcLen, flags, statePtr, dst, dstLen,
	    srcReadPtr, dstWrotePtr, dstCharsPtr, 1);
}

/*
 *-------------------------------------------------------------------------
 *
 * UtfExtToUtfIntProc --
 *
 *	Convert from UTF-8 to UTF-8 while converting null-bytes from the
 *	official representation (0x00) to Tcl's internal representation (0xc0,
 *	0x80). See UtfToUtfProc for details.
 *
 * Results:
 *	Returns TCL_OK if conversion was successful.
 *
 * Side effects:
 *	None.
 *
 *-------------------------------------------------------------------------
 */

static int
UtfExtToUtfIntProc(
    ClientData clientData,	/* Not used. */
    const char *src,		/* Source string in UTF-8. */
    int srcLen,			/* Source string length in bytes. */
    int flags,			/* Conversion control flags. */
    Tcl_EncodingState *statePtr,/* Place for conversion routine to store state
				 * information used during a piecewise
				 * conversion. Contents of statePtr are
				 * initialized and/or reset by conversion
				 * routine under control of flags argument. */
    char *dst,			/* Output buffer in which converted string is
				 * stored. */
    int dstLen,			/* The maximum length of output buffer in
				 * bytes. */
    int *srcReadPtr,		/* Filled with the number of bytes from the
				 * source string that were converted. This may
				 * be less than the original source length if
				 * there was a problem converting some source
				 * characters. */
    int *dstWrotePtr,		/* Filled with the number of bytes that were
				 * stored in the output buffer as a result of
				 * the conversion. */
    int *dstCharsPtr)		/* Filled with the number of characters that
				 * correspond to the bytes stored in the
				 * output buffer. */
{
    return UtfToUtfProc(clientData, src, srcLen, flags, statePtr, dst, dstLen,
	    srcReadPtr, dstWrotePtr, dstCharsPtr, 0);
}

/*
 *-------------------------------------------------------------------------
 *
 * UtfToUtfProc --
 *
 *	Convert from UTF-8 to UTF-8. Note that the UTF-8 to UTF-8 translation
 *	is not a no-op, because it will turn a stream of improperly formed
 *	UTF-8 into a properly formed stream.
 *
 * Results:
 *	Returns TCL_OK if conversion was successful.
 *
 * Side effects:
 *	None.
 *
 *-------------------------------------------------------------------------
 */

static int
UtfToUtfProc(
    ClientData clientData,	/* Not used. */
    const char *src,		/* Source string in UTF-8. */
    int srcLen,			/* Source string length in bytes. */
    int flags,			/* Conversion control flags. */
    Tcl_EncodingState *statePtr,/* Place for conversion routine to store state
				 * information used during a piecewise
				 * conversion. Contents of statePtr are
				 * initialized and/or reset by conversion
				 * routine under control of flags argument. */
    char *dst,			/* Output buffer in which converted string is
				 * stored. */
    int dstLen,			/* The maximum length of output buffer in
				 * bytes. */
    int *srcReadPtr,		/* Filled with the number of bytes from the
				 * source string that were converted. This may
				 * be less than the original source length if
				 * there was a problem converting some source
				 * characters. */
    int *dstWrotePtr,		/* Filled with the number of bytes that were
				 * stored in the output buffer as a result of
				 * the conversion. */
    int *dstCharsPtr,		/* Filled with the number of characters that
				 * correspond to the bytes stored in the
				 * output buffer. */
    int pureNullMode)		/* Convert embedded nulls from internal
				 * representation to real null-bytes or vice
				 * versa. */
{
    const char *srcStart, *srcEnd, *srcClose;
    const char *dstStart, *dstEnd;
    int result, numChars, charLimit = INT_MAX;
    Tcl_UniChar ch;

    result = TCL_OK;

    srcStart = src;
    srcEnd = src + srcLen;
    srcClose = srcEnd;
    if ((flags & TCL_ENCODING_END) == 0) {
	srcClose -= TCL_UTF_MAX;
    }
    if (flags & TCL_ENCODING_CHAR_LIMIT) {
	charLimit = *dstCharsPtr;
    }

    dstStart = dst;
    dstEnd = dst + dstLen - TCL_UTF_MAX;

    for (numChars = 0; src < srcEnd && numChars <= charLimit; numChars++) {
	if ((src > srcClose) && (!Tcl_UtfCharComplete(src, srcEnd - src))) {
	    /*
	     * If there is more string to follow, this will ensure that the
	     * last UTF-8 character in the source buffer hasn't been cut off.
	     */

	    result = TCL_CONVERT_MULTIBYTE;
	    break;
	}
	if (dst > dstEnd) {
	    result = TCL_CONVERT_NOSPACE;
	    break;
	}
	if (UCHAR(*src) < 0x80 && !(UCHAR(*src) == 0 && pureNullMode == 0)) {
	    /*
	     * Copy 7bit chatacters, but skip null-bytes when we are in input
	     * mode, so that they get converted to 0xc080.
	     */

	    *dst++ = *src++;
	} else if (pureNullMode == 1 && UCHAR(*src) == 0xc0 &&
		(src + 1 < srcEnd) && UCHAR(*(src+1)) == 0x80) {
	    /*
	     * Convert 0xc080 to real nulls when we are in output mode.
	     */

	    *dst++ = 0;
	    src += 2;
	} else if (!Tcl_UtfCharComplete(src, srcEnd - src)) {
	    /*
	     * Always check before using Tcl_UtfToUniChar. Not doing can so
	     * cause it run beyond the endof the buffer! If we happen such an
	     * incomplete char its byts are made to represent themselves.
	     */

	    ch = (unsigned char) *src;
	    src += 1;
	    dst += Tcl_UniCharToUtf(ch, dst);
	} else {
	    src += Tcl_UtfToUniChar(src, &ch);
	    dst += Tcl_UniCharToUtf(ch, dst);
	}
    }

    *srcReadPtr = src - srcStart;
    *dstWrotePtr = dst - dstStart;
    *dstCharsPtr = numChars;
    return result;
}

/*
 *-------------------------------------------------------------------------
 *
 * UnicodeToUtfProc --
 *
 *	Convert from Unicode to UTF-8.
 *
 * Results:
 *	Returns TCL_OK if conversion was successful.
 *
 * Side effects:
 *	None.
 *
 *-------------------------------------------------------------------------
 */

static int
UnicodeToUtfProc(
    ClientData clientData,	/* Not used. */
    const char *src,		/* Source string in Unicode. */
    int srcLen,			/* Source string length in bytes. */
    int flags,			/* Conversion control flags. */
    Tcl_EncodingState *statePtr,/* Place for conversion routine to store state
				 * information used during a piecewise
				 * conversion. Contents of statePtr are
				 * initialized and/or reset by conversion
				 * routine under control of flags argument. */
    char *dst,			/* Output buffer in which converted string is
				 * stored. */
    int dstLen,			/* The maximum length of output buffer in
				 * bytes. */
    int *srcReadPtr,		/* Filled with the number of bytes from the
				 * source string that were converted. This may
				 * be less than the original source length if
				 * there was a problem converting some source
				 * characters. */
    int *dstWrotePtr,		/* Filled with the number of bytes that were
				 * stored in the output buffer as a result of
				 * the conversion. */
    int *dstCharsPtr)		/* Filled with the number of characters that
				 * correspond to the bytes stored in the
				 * output buffer. */
{
    const char *srcStart, *srcEnd;
    const char *dstEnd, *dstStart;
    int result, numChars, charLimit = INT_MAX;
    Tcl_UniChar ch;

    if (flags & TCL_ENCODING_CHAR_LIMIT) {
	charLimit = *dstCharsPtr;
    }
    result = TCL_OK;
    if ((srcLen % sizeof(Tcl_UniChar)) != 0) {
	result = TCL_CONVERT_MULTIBYTE;
	srcLen /= sizeof(Tcl_UniChar);
	srcLen *= sizeof(Tcl_UniChar);
    }

    srcStart = src;
    srcEnd = src + srcLen;

    dstStart = dst;
    dstEnd = dst + dstLen - TCL_UTF_MAX;

    for (numChars = 0; src < srcEnd && numChars <= charLimit; numChars++) {
	if (dst > dstEnd) {
	    result = TCL_CONVERT_NOSPACE;
	    break;
	}

	/*
	 * Special case for 1-byte utf chars for speed. Make sure we work with
	 * Tcl_UniChar-size data.
	 */

	ch = *(Tcl_UniChar *)src;
	if (ch && ch < 0x80) {
	    *dst++ = (ch & 0xFF);
	} else {
	    dst += Tcl_UniCharToUtf(ch, dst);
	}
	src += sizeof(Tcl_UniChar);
    }

    *srcReadPtr = src - srcStart;
    *dstWrotePtr = dst - dstStart;
    *dstCharsPtr = numChars;
    return result;
}

/*
 *-------------------------------------------------------------------------
 *
 * UtfToUnicodeProc --
 *
 *	Convert from UTF-8 to Unicode.
 *
 * Results:
 *	Returns TCL_OK if conversion was successful.
 *
 * Side effects:
 *	None.
 *
 *-------------------------------------------------------------------------
 */

static int
UtfToUnicodeProc(
    ClientData clientData,	/* TableEncodingData that specifies
				 * encoding. */
    const char *src,		/* Source string in UTF-8. */
    int srcLen,			/* Source string length in bytes. */
    int flags,			/* Conversion control flags. */
    Tcl_EncodingState *statePtr,/* Place for conversion routine to store state
				 * information used during a piecewise
				 * conversion. Contents of statePtr are
				 * initialized and/or reset by conversion
				 * routine under control of flags argument. */
    char *dst,			/* Output buffer in which converted string is
				 * stored. */
    int dstLen,			/* The maximum length of output buffer in
				 * bytes. */
    int *srcReadPtr,		/* Filled with the number of bytes from the
				 * source string that were converted. This may
				 * be less than the original source length if
				 * there was a problem converting some source
				 * characters. */
    int *dstWrotePtr,		/* Filled with the number of bytes that were
				 * stored in the output buffer as a result of
				 * the conversion. */
    int *dstCharsPtr)		/* Filled with the number of characters that
				 * correspond to the bytes stored in the
				 * output buffer. */
{
    const char *srcStart, *srcEnd, *srcClose, *dstStart, *dstEnd;
    int result, numChars;
    Tcl_UniChar ch;

    srcStart = src;
    srcEnd = src + srcLen;
    srcClose = srcEnd;
    if ((flags & TCL_ENCODING_END) == 0) {
	srcClose -= TCL_UTF_MAX;
    }

    dstStart = dst;
    dstEnd   = dst + dstLen - sizeof(Tcl_UniChar);

    result = TCL_OK;
    for (numChars = 0; src < srcEnd; numChars++) {
	if ((src > srcClose) && (!Tcl_UtfCharComplete(src, srcEnd - src))) {
	    /*
	     * If there is more string to follow, this will ensure that the
	     * last UTF-8 character in the source buffer hasn't been cut off.
	     */

	    result = TCL_CONVERT_MULTIBYTE;
	    break;
	}
	if (dst > dstEnd) {
	    result = TCL_CONVERT_NOSPACE;
	    break;
	}
	src += TclUtfToUniChar(src, &ch);

	/*
	 * Need to handle this in a way that won't cause misalignment by
	 * casting dst to a Tcl_UniChar. [Bug 1122671]
	 */

#ifdef WORDS_BIGENDIAN
#if TCL_UTF_MAX > 4
	*dst++ = (ch >> 24);
	*dst++ = ((ch >> 16) & 0xFF);
	*dst++ = ((ch >> 8) & 0xFF);
	*dst++ = (ch & 0xFF);
#else
	*dst++ = (ch >> 8);
	*dst++ = (ch & 0xFF);
#endif
#else
#if TCL_UTF_MAX > 4
	*dst++ = (ch & 0xFF);
	*dst++ = ((ch >> 8) & 0xFF);
	*dst++ = ((ch >> 16) & 0xFF);
	*dst++ = (ch >> 24);
#else
	*dst++ = (ch & 0xFF);
	*dst++ = (ch >> 8);
#endif
#endif
    }
    *srcReadPtr = src - srcStart;
    *dstWrotePtr = dst - dstStart;
    *dstCharsPtr = numChars;
    return result;
}

/*
 *-------------------------------------------------------------------------
 *
 * TableToUtfProc --
 *
 *	Convert from the encoding specified by the TableEncodingData into
 *	UTF-8.
 *
 * Results:
 *	Returns TCL_OK if conversion was successful.
 *
 * Side effects:
 *	None.
 *
 *-------------------------------------------------------------------------
 */

static int
TableToUtfProc(
    ClientData clientData,	/* TableEncodingData that specifies
				 * encoding. */
    const char *src,		/* Source string in specified encoding. */
    int srcLen,			/* Source string length in bytes. */
    int flags,			/* Conversion control flags. */
    Tcl_EncodingState *statePtr,/* Place for conversion routine to store state
				 * information used during a piecewise
				 * conversion. Contents of statePtr are
				 * initialized and/or reset by conversion
				 * routine under control of flags argument. */
    char *dst,			/* Output buffer in which converted string is
				 * stored. */
    int dstLen,			/* The maximum length of output buffer in
				 * bytes. */
    int *srcReadPtr,		/* Filled with the number of bytes from the
				 * source string that were converted. This may
				 * be less than the original source length if
				 * there was a problem converting some source
				 * characters. */
    int *dstWrotePtr,		/* Filled with the number of bytes that were
				 * stored in the output buffer as a result of
				 * the conversion. */
    int *dstCharsPtr)		/* Filled with the number of characters that
				 * correspond to the bytes stored in the
				 * output buffer. */
{
    const char *srcStart, *srcEnd;
    const char *dstEnd, *dstStart, *prefixBytes;
    int result, byte, numChars, charLimit = INT_MAX;
    Tcl_UniChar ch;
    const unsigned short *const *toUnicode;
    const unsigned short *pageZero;
    TableEncodingData *dataPtr = clientData;

    if (flags & TCL_ENCODING_CHAR_LIMIT) {
	charLimit = *dstCharsPtr;
    }
    srcStart = src;
    srcEnd = src + srcLen;

    dstStart = dst;
    dstEnd = dst + dstLen - TCL_UTF_MAX;

    toUnicode = (const unsigned short *const *) dataPtr->toUnicode;
    prefixBytes = dataPtr->prefixBytes;
    pageZero = toUnicode[0];

    result = TCL_OK;
    for (numChars = 0; src < srcEnd && numChars <= charLimit; numChars++) {
	if (dst > dstEnd) {
	    result = TCL_CONVERT_NOSPACE;
	    break;
	}
	byte = *((unsigned char *) src);
	if (prefixBytes[byte]) {
	    src++;
	    if (src >= srcEnd) {
		src--;
		result = TCL_CONVERT_MULTIBYTE;
		break;
	    }
	    ch = toUnicode[byte][*((unsigned char *) src)];
	} else {
	    ch = pageZero[byte];
	}
	if ((ch == 0) && (byte != 0)) {
	    if (flags & TCL_ENCODING_STOPONERROR) {
		result = TCL_CONVERT_SYNTAX;
		break;
	    }
	    if (prefixBytes[byte]) {
		src--;
	    }
	    ch = (Tcl_UniChar) byte;
	}

	/*
	 * Special case for 1-byte utf chars for speed.
	 */

	if (ch && ch < 0x80) {
	    *dst++ = (char) ch;
	} else {
	    dst += Tcl_UniCharToUtf(ch, dst);
	}
	src++;
    }

    *srcReadPtr = src - srcStart;
    *dstWrotePtr = dst - dstStart;
    *dstCharsPtr = numChars;
    return result;
}

/*
 *-------------------------------------------------------------------------
 *
 * TableFromUtfProc --
 *
 *	Convert from UTF-8 into the encoding specified by the
 *	TableEncodingData.
 *
 * Results:
 *	Returns TCL_OK if conversion was successful.
 *
 * Side effects:
 *	None.
 *
 *-------------------------------------------------------------------------
 */

static int
TableFromUtfProc(
    ClientData clientData,	/* TableEncodingData that specifies
				 * encoding. */
    const char *src,		/* Source string in UTF-8. */
    int srcLen,			/* Source string length in bytes. */
    int flags,			/* Conversion control flags. */
    Tcl_EncodingState *statePtr,/* Place for conversion routine to store state
				 * information used during a piecewise
				 * conversion. Contents of statePtr are
				 * initialized and/or reset by conversion
				 * routine under control of flags argument. */
    char *dst,			/* Output buffer in which converted string is
				 * stored. */
    int dstLen,			/* The maximum length of output buffer in
				 * bytes. */
    int *srcReadPtr,		/* Filled with the number of bytes from the
				 * source string that were converted. This may
				 * be less than the original source length if
				 * there was a problem converting some source
				 * characters. */
    int *dstWrotePtr,		/* Filled with the number of bytes that were
				 * stored in the output buffer as a result of
				 * the conversion. */
    int *dstCharsPtr)		/* Filled with the number of characters that
				 * correspond to the bytes stored in the
				 * output buffer. */
{
    const char *srcStart, *srcEnd, *srcClose;
    const char *dstStart, *dstEnd, *prefixBytes;
    Tcl_UniChar ch;
    int result, len, word, numChars;
    TableEncodingData *dataPtr = clientData;
    const unsigned short *const *fromUnicode;

    result = TCL_OK;

    prefixBytes = dataPtr->prefixBytes;
    fromUnicode = (const unsigned short *const *) dataPtr->fromUnicode;

    srcStart = src;
    srcEnd = src + srcLen;
    srcClose = srcEnd;
    if ((flags & TCL_ENCODING_END) == 0) {
	srcClose -= TCL_UTF_MAX;
    }

    dstStart = dst;
    dstEnd = dst + dstLen - 1;

    for (numChars = 0; src < srcEnd; numChars++) {
	if ((src > srcClose) && (!Tcl_UtfCharComplete(src, srcEnd - src))) {
	    /*
	     * If there is more string to follow, this will ensure that the
	     * last UTF-8 character in the source buffer hasn't been cut off.
	     */

	    result = TCL_CONVERT_MULTIBYTE;
	    break;
	}
	len = TclUtfToUniChar(src, &ch);

#if TCL_UTF_MAX > 3
	/*
	 * This prevents a crash condition. More evaluation is required for
	 * full support of int Tcl_UniChar. [Bug 1004065]
	 */

	if (ch & 0xffff0000) {
	    word = 0;
	} else
#endif
	    word = fromUnicode[(ch >> 8)][ch & 0xff];

	if ((word == 0) && (ch != 0)) {
	    if (flags & TCL_ENCODING_STOPONERROR) {
		result = TCL_CONVERT_UNKNOWN;
		break;
	    }
	    word = dataPtr->fallback;
	}
	if (prefixBytes[(word >> 8)] != 0) {
	    if (dst + 1 > dstEnd) {
		result = TCL_CONVERT_NOSPACE;
		break;
	    }
	    dst[0] = (char) (word >> 8);
	    dst[1] = (char) word;
	    dst += 2;
	} else {
	    if (dst > dstEnd) {
		result = TCL_CONVERT_NOSPACE;
		break;
	    }
	    dst[0] = (char) word;
	    dst++;
	}
	src += len;
    }

    *srcReadPtr = src - srcStart;
    *dstWrotePtr = dst - dstStart;
    *dstCharsPtr = numChars;
    return result;
}

/*
 *-------------------------------------------------------------------------
 *
 * Iso88591ToUtfProc --
 *
 *	Convert from the "iso8859-1" encoding into UTF-8.
 *
 * Results:
 *	Returns TCL_OK if conversion was successful.
 *
 * Side effects:
 *	None.
 *
 *-------------------------------------------------------------------------
 */

static int
Iso88591ToUtfProc(
    ClientData clientData,	/* Ignored. */
    const char *src,		/* Source string in specified encoding. */
    int srcLen,			/* Source string length in bytes. */
    int flags,			/* Conversion control flags. */
    Tcl_EncodingState *statePtr,/* Place for conversion routine to store state
				 * information used during a piecewise
				 * conversion. Contents of statePtr are
				 * initialized and/or reset by conversion
				 * routine under control of flags argument. */
    char *dst,			/* Output buffer in which converted string is
				 * stored. */
    int dstLen,			/* The maximum length of output buffer in
				 * bytes. */
    int *srcReadPtr,		/* Filled with the number of bytes from the
				 * source string that were converted. This may
				 * be less than the original source length if
				 * there was a problem converting some source
				 * characters. */
    int *dstWrotePtr,		/* Filled with the number of bytes that were
				 * stored in the output buffer as a result of
				 * the conversion. */
    int *dstCharsPtr)		/* Filled with the number of characters that
				 * correspond to the bytes stored in the
				 * output buffer. */
{
    const char *srcStart, *srcEnd;
    const char *dstEnd, *dstStart;
    int result, numChars, charLimit = INT_MAX;

    if (flags & TCL_ENCODING_CHAR_LIMIT) {
	charLimit = *dstCharsPtr;
    }
    srcStart = src;
    srcEnd = src + srcLen;

    dstStart = dst;
    dstEnd = dst + dstLen - TCL_UTF_MAX;

    result = TCL_OK;
    for (numChars = 0; src < srcEnd && numChars <= charLimit; numChars++) {
	Tcl_UniChar ch;

	if (dst > dstEnd) {
	    result = TCL_CONVERT_NOSPACE;
	    break;
	}
	ch = (Tcl_UniChar) *((unsigned char *) src);

	/*
	 * Special case for 1-byte utf chars for speed.
	 */

	if (ch && ch < 0x80) {
	    *dst++ = (char) ch;
	} else {
	    dst += Tcl_UniCharToUtf(ch, dst);
	}
	src++;
    }

    *srcReadPtr = src - srcStart;
    *dstWrotePtr = dst - dstStart;
    *dstCharsPtr = numChars;
    return result;
}

/*
 *-------------------------------------------------------------------------
 *
 * Iso88591FromUtfProc --
 *
 *	Convert from UTF-8 into the encoding "iso8859-1".
 *
 * Results:
 *	Returns TCL_OK if conversion was successful.
 *
 * Side effects:
 *	None.
 *
 *-------------------------------------------------------------------------
 */

static int
Iso88591FromUtfProc(
    ClientData clientData,	/* Ignored. */
    const char *src,		/* Source string in UTF-8. */
    int srcLen,			/* Source string length in bytes. */
    int flags,			/* Conversion control flags. */
    Tcl_EncodingState *statePtr,/* Place for conversion routine to store state
				 * information used during a piecewise
				 * conversion. Contents of statePtr are
				 * initialized and/or reset by conversion
				 * routine under control of flags argument. */
    char *dst,			/* Output buffer in which converted string is
				 * stored. */
    int dstLen,			/* The maximum length of output buffer in
				 * bytes. */
    int *srcReadPtr,		/* Filled with the number of bytes from the
				 * source string that were converted. This may
				 * be less than the original source length if
				 * there was a problem converting some source
				 * characters. */
    int *dstWrotePtr,		/* Filled with the number of bytes that were
				 * stored in the output buffer as a result of
				 * the conversion. */
    int *dstCharsPtr)		/* Filled with the number of characters that
				 * correspond to the bytes stored in the
				 * output buffer. */
{
    const char *srcStart, *srcEnd, *srcClose;
    const char *dstStart, *dstEnd;
    int result, numChars;

    result = TCL_OK;

    srcStart = src;
    srcEnd = src + srcLen;
    srcClose = srcEnd;
    if ((flags & TCL_ENCODING_END) == 0) {
	srcClose -= TCL_UTF_MAX;
    }

    dstStart = dst;
    dstEnd = dst + dstLen - 1;

    for (numChars = 0; src < srcEnd; numChars++) {
	Tcl_UniChar ch;
	int len;

	if ((src > srcClose) && (!Tcl_UtfCharComplete(src, srcEnd - src))) {
	    /*
	     * If there is more string to follow, this will ensure that the
	     * last UTF-8 character in the source buffer hasn't been cut off.
	     */

	    result = TCL_CONVERT_MULTIBYTE;
	    break;
	}
	len = TclUtfToUniChar(src, &ch);

	/*
	 * Check for illegal characters.
	 */

	if (ch > 0xff) {
	    if (flags & TCL_ENCODING_STOPONERROR) {
		result = TCL_CONVERT_UNKNOWN;
		break;
	    }

	    /*
	     * Plunge on, using '?' as a fallback character.
	     */

	    ch = (Tcl_UniChar) '?';
	}

	if (dst > dstEnd) {
	    result = TCL_CONVERT_NOSPACE;
	    break;
	}
	*(dst++) = (char) ch;
	src += len;
    }

    *srcReadPtr = src - srcStart;
    *dstWrotePtr = dst - dstStart;
    *dstCharsPtr = numChars;
    return result;
}

/*
 *---------------------------------------------------------------------------
 *
 * TableFreeProc --
 *
 *	This function is invoked when an encoding is deleted. It deletes the
 *	memory used by the TableEncodingData.
 *
 * Results:
 *	None.
 *
 * Side effects:
 *	Memory freed.
 *
 *---------------------------------------------------------------------------
 */

static void
TableFreeProc(
    ClientData clientData)	/* TableEncodingData that specifies
				 * encoding. */
{
    TableEncodingData *dataPtr = clientData;

    /*
     * Make sure we aren't freeing twice on shutdown. [Bug 219314]
     */

    ckfree(dataPtr->toUnicode);
    dataPtr->toUnicode = NULL;
    ckfree(dataPtr->fromUnicode);
    dataPtr->fromUnicode = NULL;
    ckfree(dataPtr);
}

/*
 *-------------------------------------------------------------------------
 *
 * EscapeToUtfProc --
 *
 *	Convert from the encoding specified by the EscapeEncodingData into
 *	UTF-8.
 *
 * Results:
 *	Returns TCL_OK if conversion was successful.
 *
 * Side effects:
 *	None.
 *
 *-------------------------------------------------------------------------
 */

static int
EscapeToUtfProc(
    ClientData clientData,	/* EscapeEncodingData that specifies
				 * encoding. */
    const char *src,		/* Source string in specified encoding. */
    int srcLen,			/* Source string length in bytes. */
    int flags,			/* Conversion control flags. */
    Tcl_EncodingState *statePtr,/* Place for conversion routine to store state
				 * information used during a piecewise
				 * conversion. Contents of statePtr are
				 * initialized and/or reset by conversion
				 * routine under control of flags argument. */
    char *dst,			/* Output buffer in which converted string is
				 * stored. */
    int dstLen,			/* The maximum length of output buffer in
				 * bytes. */
    int *srcReadPtr,		/* Filled with the number of bytes from the
				 * source string that were converted. This may
				 * be less than the original source length if
				 * there was a problem converting some source
				 * characters. */
    int *dstWrotePtr,		/* Filled with the number of bytes that were
				 * stored in the output buffer as a result of
				 * the conversion. */
    int *dstCharsPtr)		/* Filled with the number of characters that
				 * correspond to the bytes stored in the
				 * output buffer. */
{
    EscapeEncodingData *dataPtr = clientData;
    const char *prefixBytes, *tablePrefixBytes, *srcStart, *srcEnd;
    const unsigned short *const *tableToUnicode;
    const Encoding *encodingPtr;
    int state, result, numChars, charLimit = INT_MAX;
    const char *dstStart, *dstEnd;

    if (flags & TCL_ENCODING_CHAR_LIMIT) {
	charLimit = *dstCharsPtr;
    }
    result = TCL_OK;
    tablePrefixBytes = NULL;	/* lint. */
    tableToUnicode = NULL;	/* lint. */
    prefixBytes = dataPtr->prefixBytes;
    encodingPtr = NULL;

    srcStart = src;
    srcEnd = src + srcLen;

    dstStart = dst;
    dstEnd = dst + dstLen - TCL_UTF_MAX;

    state = PTR2INT(*statePtr);
    if (flags & TCL_ENCODING_START) {
	state = 0;
    }

    for (numChars = 0; src < srcEnd && numChars <= charLimit; ) {
	int byte, hi, lo, ch;

	if (dst > dstEnd) {
	    result = TCL_CONVERT_NOSPACE;
	    break;
	}
	byte = *((unsigned char *) src);
	if (prefixBytes[byte]) {
	    unsigned left, len, longest;
	    int checked, i;
	    const EscapeSubTable *subTablePtr;

	    /*
	     * Saw the beginning of an escape sequence.
	     */

	    left = srcEnd - src;
	    len = dataPtr->initLen;
	    longest = len;
	    checked = 0;

	    if (len <= left) {
		checked++;
		if ((len > 0) && (memcmp(src, dataPtr->init, len) == 0)) {
		    /*
		     * If we see initialization string, skip it, even if we're
		     * not at the beginning of the buffer.
		     */

		    src += len;
		    continue;
		}
	    }

	    len = dataPtr->finalLen;
	    if (len > longest) {
		longest = len;
	    }

	    if (len <= left) {
		checked++;
		if ((len > 0) && (memcmp(src, dataPtr->final, len) == 0)) {
		    /*
		     * If we see finalization string, skip it, even if we're
		     * not at the end of the buffer.
		     */

		    src += len;
		    continue;
		}
	    }

	    subTablePtr = dataPtr->subTables;
	    for (i = 0; i < dataPtr->numSubTables; i++) {
		len = subTablePtr->sequenceLen;
		if (len > longest) {
		    longest = len;
		}
		if (len <= left) {
		    checked++;
		    if ((len > 0) &&
			    (memcmp(src, subTablePtr->sequence, len) == 0)) {
			state = i;
			encodingPtr = NULL;
			subTablePtr = NULL;
			src += len;
			break;
		    }
		}
		subTablePtr++;
	    }

	    if (subTablePtr == NULL) {
		/*
		 * A match was found, the escape sequence was consumed, and
		 * the state was updated.
		 */

		continue;
	    }

	    /*
	     * We have a split-up or unrecognized escape sequence. If we
	     * checked all the sequences, then it's a syntax error, otherwise
	     * we need more bytes to determine a match.
	     */

	    if ((checked == dataPtr->numSubTables + 2)
		    || (flags & TCL_ENCODING_END)) {
		if ((flags & TCL_ENCODING_STOPONERROR) == 0) {
		    /*
		     * Skip the unknown escape sequence.
		     */

		    src += longest;
		    continue;
		}
		result = TCL_CONVERT_SYNTAX;
	    } else {
		result = TCL_CONVERT_MULTIBYTE;
	    }
	    break;
	}

	if (encodingPtr == NULL) {
	    TableEncodingData *tableDataPtr;

	    encodingPtr = GetTableEncoding(dataPtr, state);
	    tableDataPtr = encodingPtr->clientData;
	    tablePrefixBytes = tableDataPtr->prefixBytes;
	    tableToUnicode = (const unsigned short *const*)
		    tableDataPtr->toUnicode;
	}

	if (tablePrefixBytes[byte]) {
	    src++;
	    if (src >= srcEnd) {
		src--;
		result = TCL_CONVERT_MULTIBYTE;
		break;
	    }
	    hi = byte;
	    lo = *((unsigned char *) src);
	} else {
	    hi = 0;
	    lo = byte;
	}

	ch = tableToUnicode[hi][lo];
	dst += Tcl_UniCharToUtf(ch, dst);
	src++;
	numChars++;
    }

    *statePtr = (Tcl_EncodingState) INT2PTR(state);
    *srcReadPtr = src - srcStart;
    *dstWrotePtr = dst - dstStart;
    *dstCharsPtr = numChars;
    return result;
}

/*
 *-------------------------------------------------------------------------
 *
 * EscapeFromUtfProc --
 *
 *	Convert from UTF-8 into the encoding specified by the
 *	EscapeEncodingData.
 *
 * Results:
 *	Returns TCL_OK if conversion was successful.
 *
 * Side effects:
 *	None.
 *
 *-------------------------------------------------------------------------
 */

static int
EscapeFromUtfProc(
    ClientData clientData,	/* EscapeEncodingData that specifies
				 * encoding. */
    const char *src,		/* Source string in UTF-8. */
    int srcLen,			/* Source string length in bytes. */
    int flags,			/* Conversion control flags. */
    Tcl_EncodingState *statePtr,/* Place for conversion routine to store state
				 * information used during a piecewise
				 * conversion. Contents of statePtr are
				 * initialized and/or reset by conversion
				 * routine under control of flags argument. */
    char *dst,			/* Output buffer in which converted string is
				 * stored. */
    int dstLen,			/* The maximum length of output buffer in
				 * bytes. */
    int *srcReadPtr,		/* Filled with the number of bytes from the
				 * source string that were converted. This may
				 * be less than the original source length if
				 * there was a problem converting some source
				 * characters. */
    int *dstWrotePtr,		/* Filled with the number of bytes that were
				 * stored in the output buffer as a result of
				 * the conversion. */
    int *dstCharsPtr)		/* Filled with the number of characters that
				 * correspond to the bytes stored in the
				 * output buffer. */
{
    EscapeEncodingData *dataPtr = clientData;
    const Encoding *encodingPtr;
    const char *srcStart, *srcEnd, *srcClose;
    const char *dstStart, *dstEnd;
    int state, result, numChars;
    const TableEncodingData *tableDataPtr;
    const char *tablePrefixBytes;
    const unsigned short *const *tableFromUnicode;

    result = TCL_OK;

    srcStart = src;
    srcEnd = src + srcLen;
    srcClose = srcEnd;
    if ((flags & TCL_ENCODING_END) == 0) {
	srcClose -= TCL_UTF_MAX;
    }

    dstStart = dst;
    dstEnd = dst + dstLen - 1;

    /*
     * RFC 1468 states that the text starts in ASCII, and switches to Japanese
     * characters, and that the text must end in ASCII. [Patch 474358]
     */

    if (flags & TCL_ENCODING_START) {
	state = 0;
	if ((dst + dataPtr->initLen) > dstEnd) {
	    *srcReadPtr = 0;
	    *dstWrotePtr = 0;
	    return TCL_CONVERT_NOSPACE;
	}
	memcpy(dst, dataPtr->init, (size_t)dataPtr->initLen);
	dst += dataPtr->initLen;
    } else {
	state = PTR2INT(*statePtr);
    }

    encodingPtr = GetTableEncoding(dataPtr, state);
    tableDataPtr = encodingPtr->clientData;
    tablePrefixBytes = tableDataPtr->prefixBytes;
    tableFromUnicode = (const unsigned short *const *)
	    tableDataPtr->fromUnicode;

    for (numChars = 0; src < srcEnd; numChars++) {
	unsigned len;
	int word;
	Tcl_UniChar ch;

	if ((src > srcClose) && (!Tcl_UtfCharComplete(src, srcEnd - src))) {
	    /*
	     * If there is more string to follow, this will ensure that the
	     * last UTF-8 character in the source buffer hasn't been cut off.
	     */

	    result = TCL_CONVERT_MULTIBYTE;
	    break;
	}
	len = TclUtfToUniChar(src, &ch);
	word = tableFromUnicode[(ch >> 8)][ch & 0xff];

	if ((word == 0) && (ch != 0)) {
	    int oldState;
	    const EscapeSubTable *subTablePtr;

	    oldState = state;
	    for (state = 0; state < dataPtr->numSubTables; state++) {
		encodingPtr = GetTableEncoding(dataPtr, state);
		tableDataPtr = encodingPtr->clientData;
		word = tableDataPtr->fromUnicode[(ch >> 8)][ch & 0xff];
		if (word != 0) {
		    break;
		}
	    }

	    if (word == 0) {
		state = oldState;
		if (flags & TCL_ENCODING_STOPONERROR) {
		    result = TCL_CONVERT_UNKNOWN;
		    break;
		}
		encodingPtr = GetTableEncoding(dataPtr, state);
		tableDataPtr = encodingPtr->clientData;
		word = tableDataPtr->fallback;
	    }

	    tablePrefixBytes = (const char *) tableDataPtr->prefixBytes;
	    tableFromUnicode = (const unsigned short *const *)
		    tableDataPtr->fromUnicode;

	    /*
	     * The state variable has the value of oldState when word is 0.
	     * In this case, the escape sequense should not be copied to dst
	     * because the current character set is not changed.
	     */

	    if (state != oldState) {
		subTablePtr = &dataPtr->subTables[state];
		if ((dst + subTablePtr->sequenceLen) > dstEnd) {
		    /*
		     * If there is no space to write the escape sequence, the
		     * state variable must be changed to the value of oldState
		     * variable because this escape sequence must be written
		     * in the next conversion.
		     */

		    state = oldState;
		    result = TCL_CONVERT_NOSPACE;
		    break;
		}
		memcpy(dst, subTablePtr->sequence,
			(size_t) subTablePtr->sequenceLen);
		dst += subTablePtr->sequenceLen;
	    }
	}

	if (tablePrefixBytes[(word >> 8)] != 0) {
	    if (dst + 1 > dstEnd) {
		result = TCL_CONVERT_NOSPACE;
		break;
	    }
	    dst[0] = (char) (word >> 8);
	    dst[1] = (char) word;
	    dst += 2;
	} else {
	    if (dst > dstEnd) {
		result = TCL_CONVERT_NOSPACE;
		break;
	    }
	    dst[0] = (char) word;
	    dst++;
	}
	src += len;
    }

    if ((result == TCL_OK) && (flags & TCL_ENCODING_END)) {
	unsigned len = dataPtr->subTables[0].sequenceLen;

	/*
	 * Certain encodings like iso2022-jp need to write an escape sequence
	 * after all characters have been converted. This logic checks that
	 * enough room is available in the buffer for the escape bytes. The
	 * TCL_ENCODING_END flag is cleared after a final escape sequence has
	 * been added to the buffer so that another call to this method does
	 * not attempt to append escape bytes a second time.
	 */

	if ((dst + dataPtr->finalLen + (state?len:0)) > dstEnd) {
	    result = TCL_CONVERT_NOSPACE;
	} else {
	    if (state) {
		memcpy(dst, dataPtr->subTables[0].sequence, len);
		dst += len;
	    }
	    memcpy(dst, dataPtr->final, (size_t) dataPtr->finalLen);
	    dst += dataPtr->finalLen;
	    state &= ~TCL_ENCODING_END;
	}
    }

    *statePtr = (Tcl_EncodingState) INT2PTR(state);
    *srcReadPtr = src - srcStart;
    *dstWrotePtr = dst - dstStart;
    *dstCharsPtr = numChars;
    return result;
}

/*
 *---------------------------------------------------------------------------
 *
 * EscapeFreeProc --
 *
 *	This function is invoked when an EscapeEncodingData encoding is
 *	deleted. It deletes the memory used by the encoding.
 *
 * Results:
 *	None.
 *
 * Side effects:
 *	Memory freed.
 *
 *---------------------------------------------------------------------------
 */

static void
EscapeFreeProc(
    ClientData clientData)	/* EscapeEncodingData that specifies
				 * encoding. */
{
    EscapeEncodingData *dataPtr = clientData;
    EscapeSubTable *subTablePtr;
    int i;

    if (dataPtr == NULL) {
	return;
    }

    /*
     * The subTables should be freed recursively in normal operation but not
     * during TclFinalizeEncodingSubsystem because they are also present as a
     * weak reference in the toplevel encodingTable (i.e., they don't have a
     * +1 refcount for this), and unpredictable nuking order could remove them
     * from under the following loop's feet. [Bug 2891556]
     *
     * The encodingsInitialized flag, being reset on entry to TFES, can serve
     * as a "not in finalization" test.
     */

    if (encodingsInitialized) {
	subTablePtr = dataPtr->subTables;
	for (i = 0; i < dataPtr->numSubTables; i++) {
	    FreeEncoding((Tcl_Encoding) subTablePtr->encodingPtr);
	    subTablePtr->encodingPtr = NULL;
	    subTablePtr++;
	}
    }
    ckfree(dataPtr);
}

/*
 *---------------------------------------------------------------------------
 *
 * GetTableEncoding --
 *
 *	Helper function for the EscapeEncodingData conversions. Gets the
 *	encoding (of type TextEncodingData) that represents the specified
 *	state.
 *
 * Results:
 *	The return value is the encoding.
 *
 * Side effects:
 *	If the encoding that represents the specified state has not already
 *	been used by this EscapeEncoding, it will be loaded and cached in the
 *	dataPtr.
 *
 *---------------------------------------------------------------------------
 */

static Encoding *
GetTableEncoding(
    EscapeEncodingData *dataPtr,/* Contains names of encodings. */
    int state)			/* Index in dataPtr of desired Encoding. */
{
    EscapeSubTable *subTablePtr = &dataPtr->subTables[state];
    Encoding *encodingPtr = subTablePtr->encodingPtr;

    if (encodingPtr == NULL) {
	encodingPtr = (Encoding *) Tcl_GetEncoding(NULL, subTablePtr->name);
	if ((encodingPtr == NULL)
		|| (encodingPtr->toUtfProc != TableToUtfProc
		&& encodingPtr->toUtfProc != Iso88591ToUtfProc)) {
	    Tcl_Panic("EscapeToUtfProc: invalid sub table");
	}
	subTablePtr->encodingPtr = encodingPtr;
    }

    return encodingPtr;
}

/*
 *---------------------------------------------------------------------------
 *
 * unilen --
 *
 *	A helper function for the Tcl_ExternalToUtf functions. This function
 *	is similar to strlen for double-byte characters: it returns the number
 *	of bytes in a 0x0000 terminated string.
 *
 * Results:
 *	As above.
 *
 * Side effects:
 *	None.
 *
 *---------------------------------------------------------------------------
 */

static size_t
unilen(
    const char *src)
{
    unsigned short *p;

    p = (unsigned short *) src;
    while (*p != 0x0000) {
	p++;
    }
    return (char *) p - src;
}

/*
 *-------------------------------------------------------------------------
 *
 * InitializeEncodingSearchPath	--
 *
 *	This is the fallback routine that sets the default value of the
 *	encoding search path if the application has not set one via a call to
 *	Tcl_SetEncodingSearchPath() by the first time the search path is needed
 *	to load encoding data.
 *
 *	The default encoding search path is produced by taking each directory
 *	in the library path, appending a subdirectory named "encoding", and if
 *	the resulting directory exists, adding it to the encoding search path.
 *
 * Results:
 *	None.
 *
 * Side effects:
 *	Sets the encoding search path to an initial value.
 *
 *-------------------------------------------------------------------------
 */

static void
InitializeEncodingSearchPath(
    char **valuePtr,
    size_t *lengthPtr,
    Tcl_Encoding *encodingPtr)
{
    const char *bytes;
    int i, numDirs;
<<<<<<< HEAD
    size_t numBytes;
=======
>>>>>>> a4cfee75
    Tcl_Obj *libPathObj, *encodingObj, *searchPathObj;

    TclNewLiteralStringObj(encodingObj, "encoding");
    TclNewObj(searchPathObj);
    Tcl_IncrRefCount(encodingObj);
    Tcl_IncrRefCount(searchPathObj);
    libPathObj = TclGetLibraryPath();
    Tcl_IncrRefCount(libPathObj);
    Tcl_ListObjLength(NULL, libPathObj, &numDirs);

    for (i = 0; i < numDirs; i++) {
	Tcl_Obj *directoryObj, *pathObj;
	Tcl_StatBuf stat;

	Tcl_ListObjIndex(NULL, libPathObj, i, &directoryObj);
	pathObj = Tcl_FSJoinToPath(directoryObj, 1, &encodingObj);
	Tcl_IncrRefCount(pathObj);
	if ((0 == Tcl_FSStat(pathObj, &stat)) && S_ISDIR(stat.st_mode)) {
	    Tcl_ListObjAppendElement(NULL, searchPathObj, pathObj);
	}
	Tcl_DecrRefCount(pathObj);
    }

    Tcl_DecrRefCount(libPathObj);
    Tcl_DecrRefCount(encodingObj);
    *encodingPtr = libraryPath.encoding;
    if (*encodingPtr) {
	((Encoding *)(*encodingPtr))->refCount++;
    }
<<<<<<< HEAD
    bytes = Tcl_GetString(searchPathObj);
    numBytes = searchPathObj->length;

    *lengthPtr = numBytes;
    *valuePtr = ckalloc(numBytes + 1);
    memcpy(*valuePtr, bytes, numBytes + 1);
=======
    bytes = TclGetString(searchPathObj);

    *lengthPtr = searchPathObj->length;
    *valuePtr = ckalloc(*lengthPtr + 1);
    memcpy(*valuePtr, bytes, *lengthPtr + 1);
>>>>>>> a4cfee75
    Tcl_DecrRefCount(searchPathObj);
}

/*
 * Local Variables:
 * mode: c
 * c-basic-offset: 4
 * fill-column: 78
 * End:
 */<|MERGE_RESOLUTION|>--- conflicted
+++ resolved
@@ -3584,10 +3584,6 @@
 {
     const char *bytes;
     int i, numDirs;
-<<<<<<< HEAD
-    size_t numBytes;
-=======
->>>>>>> a4cfee75
     Tcl_Obj *libPathObj, *encodingObj, *searchPathObj;
 
     TclNewLiteralStringObj(encodingObj, "encoding");
@@ -3617,20 +3613,11 @@
     if (*encodingPtr) {
 	((Encoding *)(*encodingPtr))->refCount++;
     }
-<<<<<<< HEAD
-    bytes = Tcl_GetString(searchPathObj);
-    numBytes = searchPathObj->length;
-
-    *lengthPtr = numBytes;
-    *valuePtr = ckalloc(numBytes + 1);
-    memcpy(*valuePtr, bytes, numBytes + 1);
-=======
     bytes = TclGetString(searchPathObj);
 
     *lengthPtr = searchPathObj->length;
     *valuePtr = ckalloc(*lengthPtr + 1);
     memcpy(*valuePtr, bytes, *lengthPtr + 1);
->>>>>>> a4cfee75
     Tcl_DecrRefCount(searchPathObj);
 }
 