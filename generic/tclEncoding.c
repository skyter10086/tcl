/*
 * tclEncoding.c --
 *
 *	Contains the implementation of the encoding conversion package.
 *
 * Copyright (c) 1996-1998 Sun Microsystems, Inc.
 *
 * See the file "license.terms" for information on usage and redistribution of
 * this file, and for a DISCLAIMER OF ALL WARRANTIES.
 */

#include "tclInt.h"

typedef size_t (LengthProc)(const char *src);

/*
 * The following data structure represents an encoding, which describes how to
 * convert between various character sets and UTF-8.
 */

typedef struct Encoding {
    char *name;			/* Name of encoding. Malloced because (1) hash
				 * table entry that owns this encoding may be
				 * freed prior to this encoding being freed,
				 * (2) string passed in the Tcl_EncodingType
				 * structure may not be persistent. */
    Tcl_EncodingConvertProc *toUtfProc;
				/* Function to convert from external encoding
				 * into UTF-8. */
    Tcl_EncodingConvertProc *fromUtfProc;
				/* Function to convert from UTF-8 into
				 * external encoding. */
    Tcl_EncodingFreeProc *freeProc;
				/* If non-NULL, function to call when this
				 * encoding is deleted. */
    int nullSize;		/* Number of 0x00 bytes that signify
				 * end-of-string in this encoding. This number
				 * is used to determine the source string
				 * length when the srcLen argument is
				 * negative. This number can be 1 or 2. */
    ClientData clientData;	/* Arbitrary value associated with encoding
				 * type. Passed to conversion functions. */
    LengthProc *lengthProc;	/* Function to compute length of
				 * null-terminated strings in this encoding.
				 * If nullSize is 1, this is strlen; if
				 * nullSize is 2, this is a function that
				 * returns the number of bytes in a 0x0000
				 * terminated string. */
    size_t refCount;		/* Number of uses of this structure. */
    Tcl_HashEntry *hPtr;	/* Hash table entry that owns this encoding. */
} Encoding;

/*
 * The following structure is the clientData for a dynamically-loaded,
 * table-driven encoding created by LoadTableEncoding(). It maps between
 * Unicode and a single-byte, double-byte, or multibyte (1 or 2 bytes only)
 * encoding.
 */

typedef struct TableEncodingData {
    int fallback;		/* Character (in this encoding) to substitute
				 * when this encoding cannot represent a UTF-8
				 * character. */
    char prefixBytes[256];	/* If a byte in the input stream is a lead
				 * byte for a 2-byte sequence, the
				 * corresponding entry in this array is 1,
				 * otherwise it is 0. */
    unsigned short **toUnicode;	/* Two dimensional sparse matrix to map
				 * characters from the encoding to Unicode.
				 * Each element of the toUnicode array points
				 * to an array of 256 shorts. If there is no
				 * corresponding character in Unicode, the
				 * value in the matrix is 0x0000.
				 * malloc'd. */
    unsigned short **fromUnicode;
				/* Two dimensional sparse matrix to map
				 * characters from Unicode to the encoding.
				 * Each element of the fromUnicode array
				 * points to an array of 256 shorts. If there
				 * is no corresponding character the encoding,
				 * the value in the matrix is 0x0000.
				 * malloc'd. */
} TableEncodingData;

/*
 * The following structures is the clientData for a dynamically-loaded,
 * escape-driven encoding that is itself comprised of other simpler encodings.
 * An example is "iso-2022-jp", which uses escape sequences to switch between
 * ascii, jis0208, jis0212, gb2312, and ksc5601. Note that "escape-driven"
 * does not necessarily mean that the ESCAPE character is the character used
 * for switching character sets.
 */

typedef struct EscapeSubTable {
    unsigned sequenceLen;	/* Length of following string. */
    char sequence[16];		/* Escape code that marks this encoding. */
    char name[32];		/* Name for encoding. */
    Encoding *encodingPtr;	/* Encoding loaded using above name, or NULL
				 * if this sub-encoding has not been needed
				 * yet. */
} EscapeSubTable;

typedef struct EscapeEncodingData {
    int fallback;		/* Character (in this encoding) to substitute
				 * when this encoding cannot represent a UTF-8
				 * character. */
    unsigned initLen;		/* Length of following string. */
    char init[16];		/* String to emit or expect before first char
				 * in conversion. */
    unsigned finalLen;		/* Length of following string. */
    char final[16];		/* String to emit or expect after last char in
				 * conversion. */
    char prefixBytes[256];	/* If a byte in the input stream is the first
				 * character of one of the escape sequences in
				 * the following array, the corresponding
				 * entry in this array is 1, otherwise it is
				 * 0. */
    int numSubTables;		/* Length of following array. */
    EscapeSubTable subTables[1];/* Information about each EscapeSubTable used
				 * by this encoding type. The actual size will
				 * be as large as necessary to hold all
				 * EscapeSubTables. */
} EscapeEncodingData;

/*
 * Constants used when loading an encoding file to identify the type of the
 * file.
 */

#define ENCODING_SINGLEBYTE	0
#define ENCODING_DOUBLEBYTE	1
#define ENCODING_MULTIBYTE	2
#define ENCODING_ESCAPE		3

/*
 * A list of directories in which Tcl should look for *.enc files. This list
 * is shared by all threads. Access is governed by a mutex lock.
 */

static TclInitProcessGlobalValueProc InitializeEncodingSearchPath;
static ProcessGlobalValue encodingSearchPath = {
    0, 0, NULL, NULL, InitializeEncodingSearchPath, NULL, NULL
};

/*
 * A map from encoding names to the directories in which their data files have
 * been seen. The string value of the map is shared by all threads. Access to
 * the shared string is governed by a mutex lock.
 */

static ProcessGlobalValue encodingFileMap = {
    0, 0, NULL, NULL, NULL, NULL, NULL
};

/*
 * A list of directories making up the "library path". Historically this
 * search path has served many uses, but the only one remaining is a base for
 * the encodingSearchPath above. If the application does not explicitly set
 * the encodingSearchPath, then it will be initialized by appending /encoding
 * to each directory in this "libraryPath".
 */

static ProcessGlobalValue libraryPath = {
    0, 0, NULL, NULL, TclpInitLibraryPath, NULL, NULL
};

static int encodingsInitialized = 0;

/*
 * Hash table that keeps track of all loaded Encodings. Keys are the string
 * names that represent the encoding, values are (Encoding *).
 */

static Tcl_HashTable encodingTable;
TCL_DECLARE_MUTEX(encodingMutex)

/*
 * The following are used to hold the default and current system encodings.
 * If NULL is passed to one of the conversion routines, the current setting of
 * the system encoding will be used to perform the conversion.
 */

static Tcl_Encoding defaultEncoding = NULL;
static Tcl_Encoding systemEncoding = NULL;
Tcl_Encoding tclIdentityEncoding = NULL;

/*
 * The following variable is used in the sparse matrix code for a
 * TableEncoding to represent a page in the table that has no entries.
 */

static unsigned short emptyPage[256];

/*
 * Functions used only in this module.
 */

static int		BinaryProc(ClientData clientData,
			    const char *src, int srcLen, int flags,
			    Tcl_EncodingState *statePtr, char *dst, int dstLen,
			    int *srcReadPtr, int *dstWrotePtr,
			    int *dstCharsPtr);
static void		DupEncodingIntRep(Tcl_Obj *srcPtr, Tcl_Obj *dupPtr);
static void		EscapeFreeProc(ClientData clientData);
static int		EscapeFromUtfProc(ClientData clientData,
			    const char *src, int srcLen, int flags,
			    Tcl_EncodingState *statePtr, char *dst, int dstLen,
			    int *srcReadPtr, int *dstWrotePtr,
			    int *dstCharsPtr);
static int		EscapeToUtfProc(ClientData clientData,
			    const char *src, int srcLen, int flags,
			    Tcl_EncodingState *statePtr, char *dst, int dstLen,
			    int *srcReadPtr, int *dstWrotePtr,
			    int *dstCharsPtr);
static void		FillEncodingFileMap(void);
static void		FreeEncoding(Tcl_Encoding encoding);
static void		FreeEncodingIntRep(Tcl_Obj *objPtr);
static Encoding *	GetTableEncoding(EscapeEncodingData *dataPtr,
			    int state);
static Tcl_Encoding	LoadEncodingFile(Tcl_Interp *interp, const char *name);
static Tcl_Encoding	LoadTableEncoding(const char *name, int type,
			    Tcl_Channel chan);
static Tcl_Encoding	LoadEscapeEncoding(const char *name, Tcl_Channel chan);
static Tcl_Channel	OpenEncodingFileChannel(Tcl_Interp *interp,
			    const char *name);
static void		TableFreeProc(ClientData clientData);
static int		TableFromUtfProc(ClientData clientData,
			    const char *src, int srcLen, int flags,
			    Tcl_EncodingState *statePtr, char *dst, int dstLen,
			    int *srcReadPtr, int *dstWrotePtr,
			    int *dstCharsPtr);
static int		TableToUtfProc(ClientData clientData, const char *src,
			    int srcLen, int flags, Tcl_EncodingState *statePtr,
			    char *dst, int dstLen, int *srcReadPtr,
			    int *dstWrotePtr, int *dstCharsPtr);
static size_t		unilen(const char *src);
static int		UnicodeToUtfProc(ClientData clientData,
			    const char *src, int srcLen, int flags,
			    Tcl_EncodingState *statePtr, char *dst, int dstLen,
			    int *srcReadPtr, int *dstWrotePtr,
			    int *dstCharsPtr);
static int		UtfToUnicodeProc(ClientData clientData,
			    const char *src, int srcLen, int flags,
			    Tcl_EncodingState *statePtr, char *dst, int dstLen,
			    int *srcReadPtr, int *dstWrotePtr,
			    int *dstCharsPtr);
static int		UtfToUtfProc(ClientData clientData,
			    const char *src, int srcLen, int flags,
			    Tcl_EncodingState *statePtr, char *dst, int dstLen,
			    int *srcReadPtr, int *dstWrotePtr,
			    int *dstCharsPtr, int pureNullMode);
static int		UtfIntToUtfExtProc(ClientData clientData,
			    const char *src, int srcLen, int flags,
			    Tcl_EncodingState *statePtr, char *dst, int dstLen,
			    int *srcReadPtr, int *dstWrotePtr,
			    int *dstCharsPtr);
static int		UtfExtToUtfIntProc(ClientData clientData,
			    const char *src, int srcLen, int flags,
			    Tcl_EncodingState *statePtr, char *dst, int dstLen,
			    int *srcReadPtr, int *dstWrotePtr,
			    int *dstCharsPtr);
static int		Iso88591FromUtfProc(ClientData clientData,
			    const char *src, int srcLen, int flags,
			    Tcl_EncodingState *statePtr, char *dst, int dstLen,
			    int *srcReadPtr, int *dstWrotePtr,
			    int *dstCharsPtr);
static int		Iso88591ToUtfProc(ClientData clientData,
			    const char *src, int srcLen, int flags,
			    Tcl_EncodingState *statePtr, char *dst,
			    int dstLen, int *srcReadPtr, int *dstWrotePtr,
			    int *dstCharsPtr);

/*
 * A Tcl_ObjType for holding a cached Tcl_Encoding in the twoPtrValue.ptr1 field
 * of the intrep. This should help the lifetime of encodings be more useful.
 * See concerns raised in [Bug 1077262].
 */

static const Tcl_ObjType encodingType = {
    "encoding", FreeEncodingIntRep, DupEncodingIntRep, NULL, NULL
};

/*
 *----------------------------------------------------------------------
 *
 * Tcl_GetEncodingFromObj --
 *
 *	Writes to (*encodingPtr) the Tcl_Encoding value of (*objPtr), if
 *	possible, and returns TCL_OK. If no such encoding exists, TCL_ERROR is
 *	returned, and if interp is non-NULL, an error message is written
 *	there.
 *
 * Results:
 *	Standard Tcl return code.
 *
 * Side effects:
 *	Caches the Tcl_Encoding value as the internal rep of (*objPtr).
 *
 *----------------------------------------------------------------------
 */

int
Tcl_GetEncodingFromObj(
    Tcl_Interp *interp,
    Tcl_Obj *objPtr,
    Tcl_Encoding *encodingPtr)
{
    const char *name = TclGetString(objPtr);

    if (objPtr->typePtr != &encodingType) {
	Tcl_Encoding encoding = Tcl_GetEncoding(interp, name);

	if (encoding == NULL) {
	    return TCL_ERROR;
	}
	TclFreeIntRep(objPtr);
	objPtr->internalRep.twoPtrValue.ptr1 = encoding;
	objPtr->typePtr = &encodingType;
    }
    *encodingPtr = Tcl_GetEncoding(NULL, name);
    return TCL_OK;
}

/*
 *----------------------------------------------------------------------
 *
 * FreeEncodingIntRep --
 *
 *	The Tcl_FreeInternalRepProc for the "encoding" Tcl_ObjType.
 *
 *----------------------------------------------------------------------
 */

static void
FreeEncodingIntRep(
    Tcl_Obj *objPtr)
{
    Tcl_FreeEncoding(objPtr->internalRep.twoPtrValue.ptr1);
    objPtr->typePtr = NULL;
}

/*
 *----------------------------------------------------------------------
 *
 * DupEncodingIntRep --
 *
 *	The Tcl_DupInternalRepProc for the "encoding" Tcl_ObjType.
 *
 *----------------------------------------------------------------------
 */

static void
DupEncodingIntRep(
    Tcl_Obj *srcPtr,
    Tcl_Obj *dupPtr)
{
    dupPtr->internalRep.twoPtrValue.ptr1 = Tcl_GetEncoding(NULL, srcPtr->bytes);
    dupPtr->typePtr = &encodingType;
}

/*
 *----------------------------------------------------------------------
 *
 * Tcl_GetEncodingSearchPath --
 *
 *	Keeps the per-thread copy of the encoding search path current with
 *	changes to the global copy.
 *
 * Results:
 *	Returns a "list" (Tcl_Obj *) that contains the encoding search path.
 *
 *----------------------------------------------------------------------
 */

Tcl_Obj *
Tcl_GetEncodingSearchPath(void)
{
    return TclGetProcessGlobalValue(&encodingSearchPath);
}

/*
 *----------------------------------------------------------------------
 *
 * Tcl_SetEncodingSearchPath --
 *
 *	Keeps the per-thread copy of the encoding search path current with
 *	changes to the global copy.
 *
 *----------------------------------------------------------------------
 */

int
Tcl_SetEncodingSearchPath(
    Tcl_Obj *searchPath)
{
    int dummy;

    if (TCL_ERROR == Tcl_ListObjLength(NULL, searchPath, &dummy)) {
	return TCL_ERROR;
    }
    TclSetProcessGlobalValue(&encodingSearchPath, searchPath, NULL);
    return TCL_OK;
}

/*
 *----------------------------------------------------------------------
 *
 * TclGetLibraryPath --
 *
 *	Keeps the per-thread copy of the library path current with changes to
 *	the global copy.
 *
 * Results:
 *	Returns a "list" (Tcl_Obj *) that contains the library path.
 *
 *----------------------------------------------------------------------
 */

Tcl_Obj *
TclGetLibraryPath(void)
{
    return TclGetProcessGlobalValue(&libraryPath);
}

/*
 *----------------------------------------------------------------------
 *
 * TclSetLibraryPath --
 *
 *	Keeps the per-thread copy of the library path current with changes to
 *	the global copy.
 *
 *	NOTE: this routine returns void, so there's no way to report the error
 *	that searchPath is not a valid list. In that case, this routine will
 *	silently do nothing.
 *
 *----------------------------------------------------------------------
 */

void
TclSetLibraryPath(
    Tcl_Obj *path)
{
    int dummy;

    if (TCL_ERROR == Tcl_ListObjLength(NULL, path, &dummy)) {
	return;
    }
    TclSetProcessGlobalValue(&libraryPath, path, NULL);
}

/*
 *---------------------------------------------------------------------------
 *
 * FillEncodingFileMap --
 *
 *	Called to bring the encoding file map in sync with the current value
 *	of the encoding search path.
 *
 *	Scan the directories on the encoding search path, find the *.enc
 *	files, and store the found pathnames in a map associated with the
 *	encoding name.
 *
 *	In particular, if $dir is on the encoding search path, and the file
 *	$dir/foo.enc is found, then store a "foo" -> $dir entry in the map.
 *	Later, any need for the "foo" encoding will quickly * be able to
 *	construct the $dir/foo.enc pathname for reading the encoding data.
 *
 * Results:
 *	None.
 *
 * Side effects:
 *	Entries are added to the encoding file map.
 *
 *---------------------------------------------------------------------------
 */

static void
FillEncodingFileMap(void)
{
    int i, numDirs = 0;
    Tcl_Obj *map, *searchPath;

    searchPath = Tcl_GetEncodingSearchPath();
    Tcl_IncrRefCount(searchPath);
    Tcl_ListObjLength(NULL, searchPath, &numDirs);
    map = Tcl_NewDictObj();
    Tcl_IncrRefCount(map);

    for (i = numDirs-1; i >= 0; i--) {
	/*
	 * Iterate backwards through the search path so as we overwrite
	 * entries found, we favor files earlier on the search path.
	 */

	int j, numFiles;
	Tcl_Obj *directory, *matchFileList = Tcl_NewObj();
	Tcl_Obj **filev;
	Tcl_GlobTypeData readableFiles = {
	    TCL_GLOB_TYPE_FILE, TCL_GLOB_PERM_R, NULL, NULL
	};

	Tcl_ListObjIndex(NULL, searchPath, i, &directory);
	Tcl_IncrRefCount(directory);
	Tcl_IncrRefCount(matchFileList);
	Tcl_FSMatchInDirectory(NULL, matchFileList, directory, "*.enc",
		&readableFiles);

	Tcl_ListObjGetElements(NULL, matchFileList, &numFiles, &filev);
	for (j=0; j<numFiles; j++) {
	    Tcl_Obj *encodingName, *fileObj;

	    fileObj = TclPathPart(NULL, filev[j], TCL_PATH_TAIL);
	    encodingName = TclPathPart(NULL, fileObj, TCL_PATH_ROOT);
	    Tcl_DictObjPut(NULL, map, encodingName, directory);
	    Tcl_DecrRefCount(fileObj);
	    Tcl_DecrRefCount(encodingName);
	}
	Tcl_DecrRefCount(matchFileList);
	Tcl_DecrRefCount(directory);
    }
    Tcl_DecrRefCount(searchPath);
    TclSetProcessGlobalValue(&encodingFileMap, map, NULL);
    Tcl_DecrRefCount(map);
}

/*
 *---------------------------------------------------------------------------
 *
 * TclInitEncodingSubsystem --
 *
 *	Initialize all resources used by this subsystem on a per-process
 *	basis.
 *
 * Results:
 *	None.
 *
 * Side effects:
 *	Depends on the memory, object, and IO subsystems.
 *
 *---------------------------------------------------------------------------
 */

void
TclInitEncodingSubsystem(void)
{
    Tcl_EncodingType type;
    TableEncodingData *dataPtr;
    unsigned size;
    unsigned short i;

    if (encodingsInitialized) {
	return;
    }

    Tcl_MutexLock(&encodingMutex);
    Tcl_InitHashTable(&encodingTable, TCL_STRING_KEYS);
    Tcl_MutexUnlock(&encodingMutex);

    /*
     * Create a few initial encodings. Note that the UTF-8 to UTF-8
     * translation is not a no-op, because it will turn a stream of improperly
     * formed UTF-8 into a properly formed stream.
     */

    type.encodingName	= "identity";
    type.toUtfProc	= BinaryProc;
    type.fromUtfProc	= BinaryProc;
    type.freeProc	= NULL;
    type.nullSize	= 1;
    type.clientData	= NULL;
    tclIdentityEncoding = Tcl_CreateEncoding(&type);

    type.encodingName	= "utf-8";
    type.toUtfProc	= UtfExtToUtfIntProc;
    type.fromUtfProc	= UtfIntToUtfExtProc;
    type.freeProc	= NULL;
    type.nullSize	= 1;
    type.clientData	= NULL;
    Tcl_CreateEncoding(&type);

    type.encodingName   = "unicode";
    type.toUtfProc	= UnicodeToUtfProc;
    type.fromUtfProc    = UtfToUnicodeProc;
    type.freeProc	= NULL;
    type.nullSize	= 2;
    type.clientData	= NULL;
    Tcl_CreateEncoding(&type);

    /*
     * Need the iso8859-1 encoding in order to process binary data, so force
     * it to always be embedded. Note that this encoding *must* be a proper
     * table encoding or some of the escape encodings crash! Hence the ugly
     * code to duplicate the structure of a table encoding here.
     */

    dataPtr = ckalloc(sizeof(TableEncodingData));
    memset(dataPtr, 0, sizeof(TableEncodingData));
    dataPtr->fallback = '?';

    size = 256*(sizeof(unsigned short *) + sizeof(unsigned short));
    dataPtr->toUnicode = ckalloc(size);
    memset(dataPtr->toUnicode, 0, size);
    dataPtr->fromUnicode = ckalloc(size);
    memset(dataPtr->fromUnicode, 0, size);

    dataPtr->toUnicode[0] = (unsigned short *) (dataPtr->toUnicode + 256);
    dataPtr->fromUnicode[0] = (unsigned short *) (dataPtr->fromUnicode + 256);
    for (i=1 ; i<256 ; i++) {
	dataPtr->toUnicode[i] = emptyPage;
	dataPtr->fromUnicode[i] = emptyPage;
    }

    for (i=0 ; i<256 ; i++) {
	dataPtr->toUnicode[0][i] = i;
	dataPtr->fromUnicode[0][i] = i;
    }

    type.encodingName	= "iso8859-1";
    type.toUtfProc	= Iso88591ToUtfProc;
    type.fromUtfProc	= Iso88591FromUtfProc;
    type.freeProc	= TableFreeProc;
    type.nullSize	= 1;
    type.clientData	= dataPtr;
    defaultEncoding	= Tcl_CreateEncoding(&type);
    systemEncoding	= Tcl_GetEncoding(NULL, type.encodingName);

    encodingsInitialized = 1;
}

/*
 *----------------------------------------------------------------------
 *
 * TclFinalizeEncodingSubsystem --
 *
 *	Release the state associated with the encoding subsystem.
 *
 * Results:
 *	None.
 *
 * Side effects:
 *	Frees all of the encodings.
 *
 *----------------------------------------------------------------------
 */

void
TclFinalizeEncodingSubsystem(void)
{
    Tcl_HashSearch search;
    Tcl_HashEntry *hPtr;

    Tcl_MutexLock(&encodingMutex);
    encodingsInitialized = 0;
    FreeEncoding(systemEncoding);
    systemEncoding = NULL;
    defaultEncoding = NULL;
    FreeEncoding(tclIdentityEncoding);
    tclIdentityEncoding = NULL;

    hPtr = Tcl_FirstHashEntry(&encodingTable, &search);
    while (hPtr != NULL) {
	/*
	 * Call FreeEncoding instead of doing it directly to handle refcounts
	 * like escape encodings use. [Bug 524674] Make sure to call
	 * Tcl_FirstHashEntry repeatedly so that all encodings are eventually
	 * cleaned up.
	 */

	FreeEncoding(Tcl_GetHashValue(hPtr));
	hPtr = Tcl_FirstHashEntry(&encodingTable, &search);
    }

    Tcl_DeleteHashTable(&encodingTable);
    Tcl_MutexUnlock(&encodingMutex);
}

/*
 *-------------------------------------------------------------------------
 *
 * Tcl_GetDefaultEncodingDir --
 *
 *	Legacy public interface to retrieve first directory in the encoding
 *	searchPath.
 *
 * Results:
 *	The directory pathname, as a string, or NULL for an empty encoding
 *	search path.
 *
 * Side effects:
 *	None.
 *
 *-------------------------------------------------------------------------
 */

const char *
Tcl_GetDefaultEncodingDir(void)
{
    int numDirs;
    Tcl_Obj *first, *searchPath = Tcl_GetEncodingSearchPath();

    Tcl_ListObjLength(NULL, searchPath, &numDirs);
    if (numDirs == 0) {
	return NULL;
    }
    Tcl_ListObjIndex(NULL, searchPath, 0, &first);

    return TclGetString(first);
}

/*
 *-------------------------------------------------------------------------
 *
 * Tcl_SetDefaultEncodingDir --
 *
 *	Legacy public interface to set the first directory in the encoding
 *	search path.
 *
 * Results:
 *	None.
 *
 * Side effects:
 *	Modifies the encoding search path.
 *
 *-------------------------------------------------------------------------
 */

void
Tcl_SetDefaultEncodingDir(
    const char *path)
{
    Tcl_Obj *searchPath = Tcl_GetEncodingSearchPath();
    Tcl_Obj *directory = Tcl_NewStringObj(path, -1);

    searchPath = Tcl_DuplicateObj(searchPath);
    Tcl_ListObjReplace(NULL, searchPath, 0, 0, 1, &directory);
    Tcl_SetEncodingSearchPath(searchPath);
}

/*
 *-------------------------------------------------------------------------
 *
 * Tcl_GetEncoding --
 *
 *	Given the name of a encoding, find the corresponding Tcl_Encoding
 *	token. If the encoding did not already exist, Tcl attempts to
 *	dynamically load an encoding by that name.
 *
 * Results:
 *	Returns a token that represents the encoding. If the name didn't refer
 *	to any known or loadable encoding, NULL is returned. If NULL was
 *	returned, an error message is left in interp's result object, unless
 *	interp was NULL.
 *
 * Side effects:
 *	The new encoding type is entered into a table visible to all
 *	interpreters, keyed off the encoding's name. For each call to this
 *	function, there should eventually be a call to Tcl_FreeEncoding, so
 *	that the database can be cleaned up when encodings aren't needed
 *	anymore.
 *
 *-------------------------------------------------------------------------
 */

Tcl_Encoding
Tcl_GetEncoding(
    Tcl_Interp *interp,		/* Interp for error reporting, if not NULL. */
    const char *name)		/* The name of the desired encoding. */
{
    Tcl_HashEntry *hPtr;
    Encoding *encodingPtr;

    Tcl_MutexLock(&encodingMutex);
    if (name == NULL) {
	encodingPtr = (Encoding *) systemEncoding;
	encodingPtr->refCount++;
	Tcl_MutexUnlock(&encodingMutex);
	return systemEncoding;
    }

    hPtr = Tcl_FindHashEntry(&encodingTable, name);
    if (hPtr != NULL) {
	encodingPtr = Tcl_GetHashValue(hPtr);
	encodingPtr->refCount++;
	Tcl_MutexUnlock(&encodingMutex);
	return (Tcl_Encoding) encodingPtr;
    }
    Tcl_MutexUnlock(&encodingMutex);

    return LoadEncodingFile(interp, name);
}

/*
 *---------------------------------------------------------------------------
 *
 * Tcl_FreeEncoding --
 *
 *	This function is called to release an encoding allocated by
 *	Tcl_CreateEncoding() or Tcl_GetEncoding().
 *
 * Results:
 *	None.
 *
 * Side effects:
 *	The reference count associated with the encoding is decremented and
 *	the encoding may be deleted if nothing is using it anymore.
 *
 *---------------------------------------------------------------------------
 */

void
Tcl_FreeEncoding(
    Tcl_Encoding encoding)
{
    Tcl_MutexLock(&encodingMutex);
    FreeEncoding(encoding);
    Tcl_MutexUnlock(&encodingMutex);
}

/*
 *----------------------------------------------------------------------
 *
 * FreeEncoding --
 *
 *	This function is called to release an encoding by functions that
 *	already have the encodingMutex.
 *
 * Results:
 *	None.
 *
 * Side effects:
 *	The reference count associated with the encoding is decremented and
 *	the encoding may be deleted if nothing is using it anymore.
 *
 *----------------------------------------------------------------------
 */

static void
FreeEncoding(
    Tcl_Encoding encoding)
{
    Encoding *encodingPtr = (Encoding *) encoding;

    if (encodingPtr == NULL) {
	return;
    }
    if (encodingPtr->refCount-- <= 1) {
	if (encodingPtr->freeProc != NULL) {
	    encodingPtr->freeProc(encodingPtr->clientData);
	}
	if (encodingPtr->hPtr != NULL) {
	    Tcl_DeleteHashEntry(encodingPtr->hPtr);
	}
	ckfree(encodingPtr->name);
	ckfree(encodingPtr);
    }
}

/*
 *-------------------------------------------------------------------------
 *
 * Tcl_GetEncodingName --
 *
 *	Given an encoding, return the name that was used to constuct the
 *	encoding.
 *
 * Results:
 *	The name of the encoding.
 *
 * Side effects:
 *	None.
 *
 *---------------------------------------------------------------------------
 */

const char *
Tcl_GetEncodingName(
    Tcl_Encoding encoding)	/* The encoding whose name to fetch. */
{
    if (encoding == NULL) {
	encoding = systemEncoding;
    }

    return ((Encoding *) encoding)->name;
}

/*
 *-------------------------------------------------------------------------
 *
 * Tcl_GetEncodingNames --
 *
 *	Get the list of all known encodings, including the ones stored as
 *	files on disk in the encoding path.
 *
 * Results:
 *	Modifies interp's result object to hold a list of all the available
 *	encodings.
 *
 * Side effects:
 *	None.
 *
 *-------------------------------------------------------------------------
 */

void
Tcl_GetEncodingNames(
    Tcl_Interp *interp)		/* Interp to hold result. */
{
    Tcl_HashTable table;
    Tcl_HashSearch search;
    Tcl_HashEntry *hPtr;
    Tcl_Obj *map, *name, *result = Tcl_NewObj();
    Tcl_DictSearch mapSearch;
    int dummy, done = 0;

    Tcl_InitObjHashTable(&table);

    /*
     * Copy encoding names from loaded encoding table to table.
     */

    Tcl_MutexLock(&encodingMutex);
    for (hPtr = Tcl_FirstHashEntry(&encodingTable, &search); hPtr != NULL;
	    hPtr = Tcl_NextHashEntry(&search)) {
	Encoding *encodingPtr = Tcl_GetHashValue(hPtr);

	Tcl_CreateHashEntry(&table,
		Tcl_NewStringObj(encodingPtr->name, -1), &dummy);
    }
    Tcl_MutexUnlock(&encodingMutex);

    FillEncodingFileMap();
    map = TclGetProcessGlobalValue(&encodingFileMap);

    /*
     * Copy encoding names from encoding file map to table.
     */

    Tcl_DictObjFirst(NULL, map, &mapSearch, &name, NULL, &done);
    for (; !done; Tcl_DictObjNext(&mapSearch, &name, NULL, &done)) {
	Tcl_CreateHashEntry(&table, name, &dummy);
    }

    /*
     * Pull all encoding names from table into the result list.
     */

    for (hPtr = Tcl_FirstHashEntry(&table, &search); hPtr != NULL;
	    hPtr = Tcl_NextHashEntry(&search)) {
	Tcl_ListObjAppendElement(NULL, result,
		(Tcl_Obj *) Tcl_GetHashKey(&table, hPtr));
    }
    Tcl_SetObjResult(interp, result);
    Tcl_DeleteHashTable(&table);
}

/*
 *------------------------------------------------------------------------
 *
 * Tcl_SetSystemEncoding --
 *
 *	Sets the default encoding that should be used whenever the user passes
 *	a NULL value in to one of the conversion routines. If the supplied
 *	name is NULL, the system encoding is reset to the default system
 *	encoding.
 *
 * Results:
 *	The return value is TCL_OK if the system encoding was successfully set
 *	to the encoding specified by name, TCL_ERROR otherwise. If TCL_ERROR
 *	is returned, an error message is left in interp's result object,
 *	unless interp was NULL.
 *
 * Side effects:
 *	The reference count of the new system encoding is incremented. The
 *	reference count of the old system encoding is decremented and it may
 *	be freed. All VFS cached information is invalidated.
 *
 *------------------------------------------------------------------------
 */

int
Tcl_SetSystemEncoding(
    Tcl_Interp *interp,		/* Interp for error reporting, if not NULL. */
    const char *name)		/* The name of the desired encoding, or NULL/""
				 * to reset to default encoding. */
{
    Tcl_Encoding encoding;
    Encoding *encodingPtr;

    if (!name || !*name) {
	Tcl_MutexLock(&encodingMutex);
	encoding = defaultEncoding;
	encodingPtr = (Encoding *) encoding;
	encodingPtr->refCount++;
	Tcl_MutexUnlock(&encodingMutex);
    } else {
	encoding = Tcl_GetEncoding(interp, name);
	if (encoding == NULL) {
	    return TCL_ERROR;
	}
    }

    Tcl_MutexLock(&encodingMutex);
    FreeEncoding(systemEncoding);
    systemEncoding = encoding;
    Tcl_MutexUnlock(&encodingMutex);
    Tcl_FSMountsChanged(NULL);

    return TCL_OK;
}

/*
 *---------------------------------------------------------------------------
 *
 * Tcl_CreateEncoding --
 *
 *	This function is called to define a new encoding and the functions
 *	that are used to convert between the specified encoding and Unicode.
 *
 * Results:
 *	Returns a token that represents the encoding. If an encoding with the
 *	same name already existed, the old encoding token remains valid and
 *	continues to behave as it used to, and will eventually be garbage
 *	collected when the last reference to it goes away. Any subsequent
 *	calls to Tcl_GetEncoding with the specified name will retrieve the
 *	most recent encoding token.
 *
 * Side effects:
 *	The new encoding type is entered into a table visible to all
 *	interpreters, keyed off the encoding's name. For each call to this
 *	function, there should eventually be a call to Tcl_FreeEncoding, so
 *	that the database can be cleaned up when encodings aren't needed
 *	anymore.
 *
 *---------------------------------------------------------------------------
 */

Tcl_Encoding
Tcl_CreateEncoding(
    const Tcl_EncodingType *typePtr)
				/* The encoding type. */
{
    Tcl_HashEntry *hPtr;
    int isNew;
    Encoding *encodingPtr;
    char *name;

    Tcl_MutexLock(&encodingMutex);
    hPtr = Tcl_CreateHashEntry(&encodingTable, typePtr->encodingName, &isNew);
    if (isNew == 0) {
	/*
	 * Remove old encoding from hash table, but don't delete it until last
	 * reference goes away.
	 */

	encodingPtr = Tcl_GetHashValue(hPtr);
	encodingPtr->hPtr = NULL;
    }

    name = ckalloc(strlen(typePtr->encodingName) + 1);

    encodingPtr = ckalloc(sizeof(Encoding));
    encodingPtr->name		= strcpy(name, typePtr->encodingName);
    encodingPtr->toUtfProc	= typePtr->toUtfProc;
    encodingPtr->fromUtfProc	= typePtr->fromUtfProc;
    encodingPtr->freeProc	= typePtr->freeProc;
    encodingPtr->nullSize	= typePtr->nullSize;
    encodingPtr->clientData	= typePtr->clientData;
    if (typePtr->nullSize == 1) {
	encodingPtr->lengthProc = (LengthProc *) strlen;
    } else {
	encodingPtr->lengthProc = (LengthProc *) unilen;
    }
    encodingPtr->refCount	= 1;
    encodingPtr->hPtr		= hPtr;
    Tcl_SetHashValue(hPtr, encodingPtr);

    Tcl_MutexUnlock(&encodingMutex);

    return (Tcl_Encoding) encodingPtr;
}

/*
 *-------------------------------------------------------------------------
 *
 * Tcl_ExternalToUtfDString --
 *
 *	Convert a source buffer from the specified encoding into UTF-8. If any
 *	of the bytes in the source buffer are invalid or cannot be represented
 *	in the target encoding, a default fallback character will be
 *	substituted.
 *
 * Results:
 *	The converted bytes are stored in the DString, which is then NULL
 *	terminated. The return value is a pointer to the value stored in the
 *	DString.
 *
 * Side effects:
 *	None.
 *
 *-------------------------------------------------------------------------
 */

char *
Tcl_ExternalToUtfDString(
    Tcl_Encoding encoding,	/* The encoding for the source string, or NULL
				 * for the default system encoding. */
    const char *src,		/* Source string in specified encoding. */
    int srcLen,			/* Source string length in bytes, or < 0 for
				 * encoding-specific string length. */
    Tcl_DString *dstPtr)	/* Uninitialized or free DString in which the
				 * converted string is stored. */
{
    char *dst;
    Tcl_EncodingState state;
    const Encoding *encodingPtr;
    int flags, dstLen, result, soFar, srcRead, dstWrote, dstChars;

    Tcl_DStringInit(dstPtr);
    dst = Tcl_DStringValue(dstPtr);
    dstLen = dstPtr->spaceAvl - 1;

    if (encoding == NULL) {
	encoding = systemEncoding;
    }
    encodingPtr = (Encoding *) encoding;

    if (src == NULL) {
	srcLen = 0;
    } else if (srcLen < 0) {
	srcLen = encodingPtr->lengthProc(src);
    }

    flags = TCL_ENCODING_START | TCL_ENCODING_END;

    while (1) {
	result = encodingPtr->toUtfProc(encodingPtr->clientData, src, srcLen,
		flags, &state, dst, dstLen, &srcRead, &dstWrote, &dstChars);
	soFar = dst + dstWrote - Tcl_DStringValue(dstPtr);

	if (result != TCL_CONVERT_NOSPACE) {
	    Tcl_DStringSetLength(dstPtr, soFar);
	    return Tcl_DStringValue(dstPtr);
	}

	flags &= ~TCL_ENCODING_START;
	src += srcRead;
	srcLen -= srcRead;
	if (Tcl_DStringLength(dstPtr) == 0) {
	    Tcl_DStringSetLength(dstPtr, dstLen);
	}
	Tcl_DStringSetLength(dstPtr, 2 * Tcl_DStringLength(dstPtr) + 1);
	dst = Tcl_DStringValue(dstPtr) + soFar;
	dstLen = Tcl_DStringLength(dstPtr) - soFar - 1;
    }
}

/*
 *-------------------------------------------------------------------------
 *
 * Tcl_ExternalToUtf --
 *
 *	Convert a source buffer from the specified encoding into UTF-8.
 *
 * Results:
 *	The return value is one of TCL_OK, TCL_CONVERT_MULTIBYTE,
 *	TCL_CONVERT_SYNTAX, TCL_CONVERT_UNKNOWN, or TCL_CONVERT_NOSPACE, as
 *	documented in tcl.h.
 *
 * Side effects:
 *	The converted bytes are stored in the output buffer.
 *
 *-------------------------------------------------------------------------
 */

int
Tcl_ExternalToUtf(
    Tcl_Interp *interp,		/* Interp for error return, if not NULL. */
    Tcl_Encoding encoding,	/* The encoding for the source string, or NULL
				 * for the default system encoding. */
    const char *src,		/* Source string in specified encoding. */
    int srcLen,			/* Source string length in bytes, or < 0 for
				 * encoding-specific string length. */
    int flags,			/* Conversion control flags. */
    Tcl_EncodingState *statePtr,/* Place for conversion routine to store state
				 * information used during a piecewise
				 * conversion. Contents of statePtr are
				 * initialized and/or reset by conversion
				 * routine under control of flags argument. */
    char *dst,			/* Output buffer in which converted string is
				 * stored. */
    int dstLen,			/* The maximum length of output buffer in
				 * bytes. */
    int *srcReadPtr,		/* Filled with the number of bytes from the
				 * source string that were converted. This may
				 * be less than the original source length if
				 * there was a problem converting some source
				 * characters. */
    int *dstWrotePtr,		/* Filled with the number of bytes that were
				 * stored in the output buffer as a result of
				 * the conversion. */
    int *dstCharsPtr)		/* Filled with the number of characters that
				 * correspond to the bytes stored in the
				 * output buffer. */
{
    const Encoding *encodingPtr;
    int result, srcRead, dstWrote, dstChars = 0;
    int noTerminate = flags & TCL_ENCODING_NO_TERMINATE;
    int charLimited = (flags & TCL_ENCODING_CHAR_LIMIT) && dstCharsPtr;
    int maxChars = INT_MAX;
    Tcl_EncodingState state;

    if (encoding == NULL) {
	encoding = systemEncoding;
    }
    encodingPtr = (Encoding *) encoding;

    if (src == NULL) {
	srcLen = 0;
    } else if (srcLen < 0) {
	srcLen = encodingPtr->lengthProc(src);
    }
    if (statePtr == NULL) {
	flags |= TCL_ENCODING_START | TCL_ENCODING_END;
	statePtr = &state;
    }
    if (srcReadPtr == NULL) {
	srcReadPtr = &srcRead;
    }
    if (dstWrotePtr == NULL) {
	dstWrotePtr = &dstWrote;
    }
    if (dstCharsPtr == NULL) {
	dstCharsPtr = &dstChars;
	flags &= ~TCL_ENCODING_CHAR_LIMIT;
    } else if (charLimited) {
	maxChars = *dstCharsPtr;
    }

    if (!noTerminate) {
	/*
	 * If there are any null characters in the middle of the buffer,
	 * they will converted to the UTF-8 null character (\xC080). To get
	 * the actual \0 at the end of the destination buffer, we need to
	 * append it manually.  First make room for it...
	 */

	dstLen--;
    }
    do {
	int savedFlags = flags;
	Tcl_EncodingState savedState = *statePtr;

	result = encodingPtr->toUtfProc(encodingPtr->clientData, src, srcLen,
		flags, statePtr, dst, dstLen, srcReadPtr, dstWrotePtr,
		dstCharsPtr);
	if (*dstCharsPtr <= maxChars) {
	    break;
	}
	dstLen = Tcl_UtfAtIndex(dst, maxChars) - 1 - dst + TCL_UTF_MAX;
	flags = savedFlags;
	*statePtr = savedState;
    } while (1);
    if (!noTerminate) {
	/* ...and then append it */

	dst[*dstWrotePtr] = '\0';
    }

    return result;
}

/*
 *-------------------------------------------------------------------------
 *
 * Tcl_UtfToExternalDString --
 *
 *	Convert a source buffer from UTF-8 into the specified encoding. If any
 *	of the bytes in the source buffer are invalid or cannot be represented
 *	in the target encoding, a default fallback character will be
 *	substituted.
 *
 * Results:
 *	The converted bytes are stored in the DString, which is then NULL
 *	terminated in an encoding-specific manner. The return value is a
 *	pointer to the value stored in the DString.
 *
 * Side effects:
 *	None.
 *
 *-------------------------------------------------------------------------
 */

char *
Tcl_UtfToExternalDString(
    Tcl_Encoding encoding,	/* The encoding for the converted string, or
				 * NULL for the default system encoding. */
    const char *src,		/* Source string in UTF-8. */
    int srcLen,			/* Source string length in bytes, or < 0 for
				 * strlen(). */
    Tcl_DString *dstPtr)	/* Uninitialized or free DString in which the
				 * converted string is stored. */
{
    char *dst;
    Tcl_EncodingState state;
    const Encoding *encodingPtr;
    int flags, dstLen, result, soFar, srcRead, dstWrote, dstChars;

    Tcl_DStringInit(dstPtr);
    dst = Tcl_DStringValue(dstPtr);
    dstLen = dstPtr->spaceAvl - 1;

    if (encoding == NULL) {
	encoding = systemEncoding;
    }
    encodingPtr = (Encoding *) encoding;

    if (src == NULL) {
	srcLen = 0;
    } else if (srcLen < 0) {
	srcLen = strlen(src);
    }
    flags = TCL_ENCODING_START | TCL_ENCODING_END;
    while (1) {
	result = encodingPtr->fromUtfProc(encodingPtr->clientData, src,
		srcLen, flags, &state, dst, dstLen, &srcRead, &dstWrote,
		&dstChars);
	soFar = dst + dstWrote - Tcl_DStringValue(dstPtr);

	if (result != TCL_CONVERT_NOSPACE) {
	    if (encodingPtr->nullSize == 2) {
		Tcl_DStringSetLength(dstPtr, soFar + 1);
	    }
	    Tcl_DStringSetLength(dstPtr, soFar);
	    return Tcl_DStringValue(dstPtr);
	}

	flags &= ~TCL_ENCODING_START;
	src += srcRead;
	srcLen -= srcRead;
	if (Tcl_DStringLength(dstPtr) == 0) {
	    Tcl_DStringSetLength(dstPtr, dstLen);
	}
	Tcl_DStringSetLength(dstPtr, 2 * Tcl_DStringLength(dstPtr) + 1);
	dst = Tcl_DStringValue(dstPtr) + soFar;
	dstLen = Tcl_DStringLength(dstPtr) - soFar - 1;
    }
}

/*
 *-------------------------------------------------------------------------
 *
 * Tcl_UtfToExternal --
 *
 *	Convert a buffer from UTF-8 into the specified encoding.
 *
 * Results:
 *	The return value is one of TCL_OK, TCL_CONVERT_MULTIBYTE,
 *	TCL_CONVERT_SYNTAX, TCL_CONVERT_UNKNOWN, or TCL_CONVERT_NOSPACE, as
 *	documented in tcl.h.
 *
 * Side effects:
 *	The converted bytes are stored in the output buffer.
 *
 *-------------------------------------------------------------------------
 */

int
Tcl_UtfToExternal(
    Tcl_Interp *interp,		/* Interp for error return, if not NULL. */
    Tcl_Encoding encoding,	/* The encoding for the converted string, or
				 * NULL for the default system encoding. */
    const char *src,		/* Source string in UTF-8. */
    int srcLen,			/* Source string length in bytes, or < 0 for
				 * strlen(). */
    int flags,			/* Conversion control flags. */
    Tcl_EncodingState *statePtr,/* Place for conversion routine to store state
				 * information used during a piecewise
				 * conversion. Contents of statePtr are
				 * initialized and/or reset by conversion
				 * routine under control of flags argument. */
    char *dst,			/* Output buffer in which converted string
				 * is stored. */
    int dstLen,			/* The maximum length of output buffer in
				 * bytes. */
    int *srcReadPtr,		/* Filled with the number of bytes from the
				 * source string that were converted. This may
				 * be less than the original source length if
				 * there was a problem converting some source
				 * characters. */
    int *dstWrotePtr,		/* Filled with the number of bytes that were
				 * stored in the output buffer as a result of
				 * the conversion. */
    int *dstCharsPtr)		/* Filled with the number of characters that
				 * correspond to the bytes stored in the
				 * output buffer. */
{
    const Encoding *encodingPtr;
    int result, srcRead, dstWrote, dstChars;
    Tcl_EncodingState state;

    if (encoding == NULL) {
	encoding = systemEncoding;
    }
    encodingPtr = (Encoding *) encoding;

    if (src == NULL) {
	srcLen = 0;
    } else if (srcLen < 0) {
	srcLen = strlen(src);
    }
    if (statePtr == NULL) {
	flags |= TCL_ENCODING_START | TCL_ENCODING_END;
	statePtr = &state;
    }
    if (srcReadPtr == NULL) {
	srcReadPtr = &srcRead;
    }
    if (dstWrotePtr == NULL) {
	dstWrotePtr = &dstWrote;
    }
    if (dstCharsPtr == NULL) {
	dstCharsPtr = &dstChars;
    }

    dstLen -= encodingPtr->nullSize;
    result = encodingPtr->fromUtfProc(encodingPtr->clientData, src, srcLen,
	    flags, statePtr, dst, dstLen, srcReadPtr, dstWrotePtr,
	    dstCharsPtr);
    if (encodingPtr->nullSize == 2) {
	dst[*dstWrotePtr + 1] = '\0';
    }
    dst[*dstWrotePtr] = '\0';

    return result;
}

/*
 *---------------------------------------------------------------------------
 *
 * Tcl_FindExecutable --
 *
 *	This function computes the absolute path name of the current
 *	application, given its argv[0] value.
 *
 * Results:
 *	None.
 *
 * Side effects:
 *	The absolute pathname for the application is computed and stored to be
 *	returned later by [info nameofexecutable].
 *
 *---------------------------------------------------------------------------
 */
#undef Tcl_FindExecutable
void
Tcl_FindExecutable(
    const char *argv0)		/* The value of the application's argv[0]
				 * (native). */
{
    TclInitSubsystems();
    TclpSetInitialEncodings();
    TclpFindExecutable(argv0);
}

/*
 *---------------------------------------------------------------------------
 *
 * OpenEncodingFileChannel --
 *
 *	Open the file believed to hold data for the encoding, "name".
 *
 * Results:
 *	Returns the readable Tcl_Channel from opening the file, or NULL if the
 *	file could not be successfully opened. If NULL was returned, an error
 *	message is left in interp's result object, unless interp was NULL.
 *
 * Side effects:
 *	Channel may be opened. Information about the filesystem may be cached
 *	to speed later calls.
 *
 *---------------------------------------------------------------------------
 */

static Tcl_Channel
OpenEncodingFileChannel(
    Tcl_Interp *interp,		/* Interp for error reporting, if not NULL. */
    const char *name)		/* The name of the encoding file on disk and
				 * also the name for new encoding. */
{
    Tcl_Obj *nameObj = Tcl_NewStringObj(name, -1);
    Tcl_Obj *fileNameObj = Tcl_DuplicateObj(nameObj);
    Tcl_Obj *searchPath = Tcl_DuplicateObj(Tcl_GetEncodingSearchPath());
    Tcl_Obj *map = TclGetProcessGlobalValue(&encodingFileMap);
    Tcl_Obj **dir, *path, *directory = NULL;
    Tcl_Channel chan = NULL;
    int i, numDirs;

    Tcl_ListObjGetElements(NULL, searchPath, &numDirs, &dir);
    Tcl_IncrRefCount(nameObj);
    Tcl_AppendToObj(fileNameObj, ".enc", -1);
    Tcl_IncrRefCount(fileNameObj);
    Tcl_DictObjGet(NULL, map, nameObj, &directory);

    /*
     * Check that any cached directory is still on the encoding search path.
     */

    if (NULL != directory) {
	int verified = 0;

	for (i=0; i<numDirs && !verified; i++) {
	    if (dir[i] == directory) {
		verified = 1;
	    }
	}
	if (!verified) {
	    const char *dirString = TclGetString(directory);

	    for (i=0; i<numDirs && !verified; i++) {
		if (strcmp(dirString, TclGetString(dir[i])) == 0) {
		    verified = 1;
		}
	    }
	}
	if (!verified) {
	    /*
	     * Directory no longer on the search path. Remove from cache.
	     */

	    map = Tcl_DuplicateObj(map);
	    Tcl_DictObjRemove(NULL, map, nameObj);
	    TclSetProcessGlobalValue(&encodingFileMap, map, NULL);
	    directory = NULL;
	}
    }

    if (NULL != directory) {
	/*
	 * Got a directory from the cache. Try to use it first.
	 */

	Tcl_IncrRefCount(directory);
	path = Tcl_FSJoinToPath(directory, 1, &fileNameObj);
	Tcl_IncrRefCount(path);
	Tcl_DecrRefCount(directory);
	chan = Tcl_FSOpenFileChannel(NULL, path, "r", 0);
	Tcl_DecrRefCount(path);
    }

    /*
     * Scan the search path until we find it.
     */

    for (i=0; i<numDirs && (chan == NULL); i++) {
	path = Tcl_FSJoinToPath(dir[i], 1, &fileNameObj);
	Tcl_IncrRefCount(path);
	chan = Tcl_FSOpenFileChannel(NULL, path, "r", 0);
	Tcl_DecrRefCount(path);
	if (chan != NULL) {
	    /*
	     * Save directory in the cache.
	     */

	    map = Tcl_DuplicateObj(TclGetProcessGlobalValue(&encodingFileMap));
	    Tcl_DictObjPut(NULL, map, nameObj, dir[i]);
	    TclSetProcessGlobalValue(&encodingFileMap, map, NULL);
	}
    }

    if ((NULL == chan) && (interp != NULL)) {
	Tcl_SetObjResult(interp, Tcl_ObjPrintf(
		"unknown encoding \"%s\"", name));
	Tcl_SetErrorCode(interp, "TCL", "LOOKUP", "ENCODING", name, NULL);
    }
    Tcl_DecrRefCount(fileNameObj);
    Tcl_DecrRefCount(nameObj);
    Tcl_DecrRefCount(searchPath);

    return chan;
}

/*
 *---------------------------------------------------------------------------
 *
 * LoadEncodingFile --
 *
 *	Read a file that describes an encoding and create a new Encoding from
 *	the data.
 *
 * Results:
 *	The return value is the newly loaded Encoding, or NULL if the file
 *	didn't exist of was in the incorrect format. If NULL was returned, an
 *	error message is left in interp's result object, unless interp was
 *	NULL.
 *
 * Side effects:
 *	File read from disk.
 *
 *---------------------------------------------------------------------------
 */

static Tcl_Encoding
LoadEncodingFile(
    Tcl_Interp *interp,		/* Interp for error reporting, if not NULL. */
    const char *name)		/* The name of the encoding file on disk and
				 * also the name for new encoding. */
{
    Tcl_Channel chan = NULL;
    Tcl_Encoding encoding = NULL;
    int ch;

    chan = OpenEncodingFileChannel(interp, name);
    if (chan == NULL) {
	return NULL;
    }

    Tcl_SetChannelOption(NULL, chan, "-encoding", "utf-8");

    while (1) {
	Tcl_DString ds;

	Tcl_DStringInit(&ds);
	Tcl_Gets(chan, &ds);
	ch = Tcl_DStringValue(&ds)[0];
	Tcl_DStringFree(&ds);
	if (ch != '#') {
	    break;
	}
    }

    switch (ch) {
    case 'S':
	encoding = LoadTableEncoding(name, ENCODING_SINGLEBYTE, chan);
	break;
    case 'D':
	encoding = LoadTableEncoding(name, ENCODING_DOUBLEBYTE, chan);
	break;
    case 'M':
	encoding = LoadTableEncoding(name, ENCODING_MULTIBYTE, chan);
	break;
    case 'E':
	encoding = LoadEscapeEncoding(name, chan);
	break;
    }
    if ((encoding == NULL) && (interp != NULL)) {
	Tcl_SetObjResult(interp, Tcl_ObjPrintf(
		"invalid encoding file \"%s\"", name));
	Tcl_SetErrorCode(interp, "TCL", "LOOKUP", "ENCODING", name, NULL);
    }
    Tcl_Close(NULL, chan);

    return encoding;
}

/*
 *-------------------------------------------------------------------------
 *
 * LoadTableEncoding --
 *
 *	Helper function for LoadEncodingTable(). Loads a table to that
 *	converts between Unicode and some other encoding and creates an
 *	encoding (using a TableEncoding structure) from that information.
 *
 *	File contains binary data, but begins with a marker to indicate
 *	byte-ordering, so that same binary file can be read on either endian
 *	platforms.
 *
 * Results:
 *	The return value is the new encoding, or NULL if the encoding could
 *	not be created (because the file contained invalid data).
 *
 * Side effects:
 *	None.
 *
 *-------------------------------------------------------------------------
 */

static Tcl_Encoding
LoadTableEncoding(
    const char *name,		/* Name for new encoding. */
    int type,			/* Type of encoding (ENCODING_?????). */
    Tcl_Channel chan)		/* File containing new encoding. */
{
    Tcl_DString lineString;
    Tcl_Obj *objPtr;
    char *line;
    int i, hi, lo, numPages, symbol, fallback, len;
    unsigned char used[256];
    unsigned size;
    TableEncodingData *dataPtr;
    unsigned short *pageMemPtr, *page;
    Tcl_EncodingType encType;

    /*
     * Speed over memory. Use a full 256 character table to decode hex
     * sequences in the encoding files.
     */

    static const char staticHex[] = {
      0,  0,  0,  0,  0,  0,  0, 0, 0, 0, 0, 0, 0, 0, 0, 0, /*   0 ...  15 */
      0,  0,  0,  0,  0,  0,  0, 0, 0, 0, 0, 0, 0, 0, 0, 0, /*  16 ...  31 */
      0,  0,  0,  0,  0,  0,  0, 0, 0, 0, 0, 0, 0, 0, 0, 0, /*  32 ...  47 */
      0,  1,  2,  3,  4,  5,  6, 7, 8, 9, 0, 0, 0, 0, 0, 0, /*  48 ...  63 */
      0, 10, 11, 12, 13, 14, 15, 0, 0, 0, 0, 0, 0, 0, 0, 0, /*  64 ...  79 */
      0,  0,  0,  0,  0,  0,  0, 0, 0, 0, 0, 0, 0, 0, 0, 0, /*  80 ...  95 */
      0, 10, 11, 12, 13, 14, 15, 0, 0, 0, 0, 0, 0, 0, 0, 0, /*  96 ... 111 */
      0,  1,  2,  3,  4,  5,  6, 7, 8, 9, 0, 0, 0, 0, 0, 0, /* 112 ... 127 */
      0,  0,  0,  0,  0,  0,  0, 0, 0, 0, 0, 0, 0, 0, 0, 0, /* 128 ... 143 */
      0,  0,  0,  0,  0,  0,  0, 0, 0, 0, 0, 0, 0, 0, 0, 0, /* 144 ... 159 */
      0,  0,  0,  0,  0,  0,  0, 0, 0, 0, 0, 0, 0, 0, 0, 0, /* 160 ... 175 */
      0,  0,  0,  0,  0,  0,  0, 0, 0, 0, 0, 0, 0, 0, 0, 0, /* 176 ... 191 */
      0,  0,  0,  0,  0,  0,  0, 0, 0, 0, 0, 0, 0, 0, 0, 0, /* 192 ... 207 */
      0,  0,  0,  0,  0,  0,  0, 0, 0, 0, 0, 0, 0, 0, 0, 0, /* 208 ... 223 */
      0,  0,  0,  0,  0,  0,  0, 0, 0, 0, 0, 0, 0, 0, 0, 0, /* 224 ... 239 */
      0,  0,  0,  0,  0,  0,  0, 0, 0, 0, 0, 0, 0, 0, 0, 0, /* 240 ... 255 */
    };

    Tcl_DStringInit(&lineString);
    Tcl_Gets(chan, &lineString);
    line = Tcl_DStringValue(&lineString);

    fallback = (int) strtol(line, &line, 16);
    symbol = (int) strtol(line, &line, 10);
    numPages = (int) strtol(line, &line, 10);
    Tcl_DStringFree(&lineString);

    if (numPages < 0) {
	numPages = 0;
    } else if (numPages > 256) {
	numPages = 256;
    }

    memset(used, 0, sizeof(used));

#undef PAGESIZE
#define PAGESIZE    (256 * sizeof(unsigned short))

    dataPtr = ckalloc(sizeof(TableEncodingData));
    memset(dataPtr, 0, sizeof(TableEncodingData));

    dataPtr->fallback = fallback;

    /*
     * Read the table that maps characters to Unicode. Performs a single
     * malloc to get the memory for the array and all the pages needed by the
     * array.
     */

    size = 256 * sizeof(unsigned short *) + numPages * PAGESIZE;
    dataPtr->toUnicode = ckalloc(size);
    memset(dataPtr->toUnicode, 0, size);
    pageMemPtr = (unsigned short *) (dataPtr->toUnicode + 256);

    TclNewObj(objPtr);
    Tcl_IncrRefCount(objPtr);
    for (i = 0; i < numPages; i++) {
	int ch;
	const char *p;

	Tcl_ReadChars(chan, objPtr, 3 + 16 * (16 * 4 + 1), 0);
	p = TclGetString(objPtr);
	hi = (staticHex[UCHAR(p[0])] << 4) + staticHex[UCHAR(p[1])];
	dataPtr->toUnicode[hi] = pageMemPtr;
	p += 2;
	for (lo = 0; lo < 256; lo++) {
	    if ((lo & 0x0f) == 0) {
		p++;
	    }
	    ch = (staticHex[UCHAR(p[0])] << 12) + (staticHex[UCHAR(p[1])] << 8)
		    + (staticHex[UCHAR(p[2])] << 4) + staticHex[UCHAR(p[3])];
	    if (ch != 0) {
		used[ch >> 8] = 1;
	    }
	    *pageMemPtr = (unsigned short) ch;
	    pageMemPtr++;
	    p += 4;
	}
    }
    TclDecrRefCount(objPtr);

    if (type == ENCODING_DOUBLEBYTE) {
	memset(dataPtr->prefixBytes, 1, sizeof(dataPtr->prefixBytes));
    } else {
	for (hi = 1; hi < 256; hi++) {
	    if (dataPtr->toUnicode[hi] != NULL) {
		dataPtr->prefixBytes[hi] = 1;
	    }
	}
    }

    /*
     * Invert toUnicode array to produce the fromUnicode array. Performs a
     * single malloc to get the memory for the array and all the pages needed
     * by the array. While reading in the toUnicode array, we remembered what
     * pages that would be needed for the fromUnicode array.
     */

    if (symbol) {
	used[0] = 1;
    }
    numPages = 0;
    for (hi = 0; hi < 256; hi++) {
	if (used[hi]) {
	    numPages++;
	}
    }
    size = 256 * sizeof(unsigned short *) + numPages * PAGESIZE;
    dataPtr->fromUnicode = ckalloc(size);
    memset(dataPtr->fromUnicode, 0, size);
    pageMemPtr = (unsigned short *) (dataPtr->fromUnicode + 256);

    for (hi = 0; hi < 256; hi++) {
	if (dataPtr->toUnicode[hi] == NULL) {
	    dataPtr->toUnicode[hi] = emptyPage;
	    continue;
	}
	for (lo = 0; lo < 256; lo++) {
	    int ch = dataPtr->toUnicode[hi][lo];

	    if (ch != 0) {
		page = dataPtr->fromUnicode[ch >> 8];
		if (page == NULL) {
		    page = pageMemPtr;
		    pageMemPtr += 256;
		    dataPtr->fromUnicode[ch >> 8] = page;
		}
		page[ch & 0xff] = (unsigned short) ((hi << 8) + lo);
	    }
	}
    }
    if (type == ENCODING_MULTIBYTE) {
	/*
	 * If multibyte encodings don't have a backslash character, define
	 * one. Otherwise, on Windows, native file names won't work because
	 * the backslash in the file name will map to the unknown character
	 * (question mark) when converting from UTF-8 to external encoding.
	 */

	if (dataPtr->fromUnicode[0] != NULL) {
	    if (dataPtr->fromUnicode[0]['\\'] == '\0') {
		dataPtr->fromUnicode[0]['\\'] = '\\';
	    }
	}
    }
    if (symbol) {
	/*
	 * Make a special symbol encoding that not only maps the symbol
	 * characters from their Unicode code points down into page 0, but
	 * also ensure that the characters on page 0 map to themselves. This
	 * is so that a symbol font can be used to display a simple string
	 * like "abcd" and have alpha, beta, chi, delta show up, rather than
	 * have "unknown" chars show up because strictly speaking the symbol
	 * font doesn't have glyphs for those low ASCII chars.
	 */

	page = dataPtr->fromUnicode[0];
	if (page == NULL) {
	    page = pageMemPtr;
	    dataPtr->fromUnicode[0] = page;
	}
	for (lo = 0; lo < 256; lo++) {
	    if (dataPtr->toUnicode[0][lo] != 0) {
		page[lo] = (unsigned short) lo;
	    }
	}
    }
    for (hi = 0; hi < 256; hi++) {
	if (dataPtr->fromUnicode[hi] == NULL) {
	    dataPtr->fromUnicode[hi] = emptyPage;
	}
    }

    /*
     * For trailing 'R'everse encoding, see [Patch 689341]
     */

    Tcl_DStringInit(&lineString);

    /*
     * Skip leading empty lines.
     */

    while ((len = Tcl_Gets(chan, &lineString)) == 0) {
	/* empty body */
    }
    if (len < 0) {
	goto doneParse;
    }

    /*
     * Require that it starts with an 'R'.
     */

    line = Tcl_DStringValue(&lineString);
    if (line[0] != 'R') {
	goto doneParse;
    }

    /*
     * Read lines from the encoding until EOF.
     */

    for (TclDStringClear(&lineString);
	    (len = Tcl_Gets(chan, &lineString)) >= 0;
	    TclDStringClear(&lineString)) {
	const unsigned char *p;
	int to, from;

	/*
	 * Skip short lines.
	 */

	if (len < 5) {
	    continue;
	}

	/*
	 * Parse the line as a sequence of hex digits.
	 */

	p = (const unsigned char *) Tcl_DStringValue(&lineString);
	to = (staticHex[p[0]] << 12) + (staticHex[p[1]] << 8)
		+ (staticHex[p[2]] << 4) + staticHex[p[3]];
	if (to == 0) {
	    continue;
	}
	for (p += 5, len -= 5; len >= 0 && *p; p += 5, len -= 5) {
	    from = (staticHex[p[0]] << 12) + (staticHex[p[1]] << 8)
		    + (staticHex[p[2]] << 4) + staticHex[p[3]];
	    if (from == 0) {
		continue;
	    }
	    dataPtr->fromUnicode[from >> 8][from & 0xff] = to;
	}
    }
  doneParse:
    Tcl_DStringFree(&lineString);

    /*
     * Package everything into an encoding structure.
     */

    encType.encodingName    = name;
    encType.toUtfProc	    = TableToUtfProc;
    encType.fromUtfProc	    = TableFromUtfProc;
    encType.freeProc	    = TableFreeProc;
    encType.nullSize	    = (type == ENCODING_DOUBLEBYTE) ? 2 : 1;
    encType.clientData	    = dataPtr;

    return Tcl_CreateEncoding(&encType);
}

/*
 *-------------------------------------------------------------------------
 *
 * LoadEscapeEncoding --
 *
 *	Helper function for LoadEncodingTable(). Loads a state machine that
 *	converts between Unicode and some other encoding.
 *
 *	File contains text data that describes the escape sequences that are
 *	used to choose an encoding and the associated names for the
 *	sub-encodings.
 *
 * Results:
 *	The return value is the new encoding, or NULL if the encoding could
 *	not be created (because the file contained invalid data).
 *
 * Side effects:
 *	None.
 *
 *-------------------------------------------------------------------------
 */

static Tcl_Encoding
LoadEscapeEncoding(
    const char *name,		/* Name for new encoding. */
    Tcl_Channel chan)		/* File containing new encoding. */
{
    int i;
    unsigned size;
    Tcl_DString escapeData;
    char init[16], final[16];
    EscapeEncodingData *dataPtr;
    Tcl_EncodingType type;

    init[0] = '\0';
    final[0] = '\0';
    Tcl_DStringInit(&escapeData);

    while (1) {
	int argc;
	const char **argv;
	char *line;
	Tcl_DString lineString;

	Tcl_DStringInit(&lineString);
	if (Tcl_Gets(chan, &lineString) < 0) {
	    break;
	}
	line = Tcl_DStringValue(&lineString);
	if (Tcl_SplitList(NULL, line, &argc, &argv) != TCL_OK) {
	    Tcl_DStringFree(&lineString);
	    continue;
	}
	if (argc >= 2) {
	    if (strcmp(argv[0], "name") == 0) {
		/* do nothing */
	    } else if (strcmp(argv[0], "init") == 0) {
		strncpy(init, argv[1], sizeof(init));
		init[sizeof(init) - 1] = '\0';
	    } else if (strcmp(argv[0], "final") == 0) {
		strncpy(final, argv[1], sizeof(final));
		final[sizeof(final) - 1] = '\0';
	    } else {
		EscapeSubTable est;
		Encoding *e;

		strncpy(est.sequence, argv[1], sizeof(est.sequence));
		est.sequence[sizeof(est.sequence) - 1] = '\0';
		est.sequenceLen = strlen(est.sequence);

		strncpy(est.name, argv[0], sizeof(est.name));
		est.name[sizeof(est.name) - 1] = '\0';

		/*
		 * To avoid infinite recursion in [encoding system iso2022-*]
		 */

		e = (Encoding *) Tcl_GetEncoding(NULL, est.name);
		if ((e != NULL) && (e->toUtfProc != TableToUtfProc)
			&& (e->toUtfProc != Iso88591ToUtfProc)) {
		   Tcl_FreeEncoding((Tcl_Encoding) e);
		   e = NULL;
		}
		est.encodingPtr = e;
		Tcl_DStringAppend(&escapeData, (char *) &est, sizeof(est));
	    }
	}
	ckfree(argv);
	Tcl_DStringFree(&lineString);
    }

    size = sizeof(EscapeEncodingData) - sizeof(EscapeSubTable)
	    + Tcl_DStringLength(&escapeData);
    dataPtr = ckalloc(size);
    dataPtr->initLen = strlen(init);
    memcpy(dataPtr->init, init, (unsigned) dataPtr->initLen + 1);
    dataPtr->finalLen = strlen(final);
    memcpy(dataPtr->final, final, (unsigned) dataPtr->finalLen + 1);
    dataPtr->numSubTables =
	    Tcl_DStringLength(&escapeData) / sizeof(EscapeSubTable);
    memcpy(dataPtr->subTables, Tcl_DStringValue(&escapeData),
	    (size_t) Tcl_DStringLength(&escapeData));
    Tcl_DStringFree(&escapeData);

    memset(dataPtr->prefixBytes, 0, sizeof(dataPtr->prefixBytes));
    for (i = 0; i < dataPtr->numSubTables; i++) {
	dataPtr->prefixBytes[UCHAR(dataPtr->subTables[i].sequence[0])] = 1;
    }
    if (dataPtr->init[0] != '\0') {
	dataPtr->prefixBytes[UCHAR(dataPtr->init[0])] = 1;
    }
    if (dataPtr->final[0] != '\0') {
	dataPtr->prefixBytes[UCHAR(dataPtr->final[0])] = 1;
    }

    /*
     * Package everything into an encoding structure.
     */

    type.encodingName	= name;
    type.toUtfProc	= EscapeToUtfProc;
    type.fromUtfProc    = EscapeFromUtfProc;
    type.freeProc	= EscapeFreeProc;
    type.nullSize	= 1;
    type.clientData	= dataPtr;

    return Tcl_CreateEncoding(&type);
}

/*
 *-------------------------------------------------------------------------
 *
 * BinaryProc --
 *
 *	The default conversion when no other conversion is specified. No
 *	translation is done; source bytes are copied directly to destination
 *	bytes.
 *
 * Results:
 *	Returns TCL_OK if conversion was successful.
 *
 * Side effects:
 *	None.
 *
 *-------------------------------------------------------------------------
 */

static int
BinaryProc(
    ClientData clientData,	/* Not used. */
    const char *src,		/* Source string (unknown encoding). */
    int srcLen,			/* Source string length in bytes. */
    int flags,			/* Conversion control flags. */
    Tcl_EncodingState *statePtr,/* Place for conversion routine to store state
				 * information used during a piecewise
				 * conversion. Contents of statePtr are
				 * initialized and/or reset by conversion
				 * routine under control of flags argument. */
    char *dst,			/* Output buffer in which converted string is
				 * stored. */
    int dstLen,			/* The maximum length of output buffer in
				 * bytes. */
    int *srcReadPtr,		/* Filled with the number of bytes from the
				 * source string that were converted. */
    int *dstWrotePtr,		/* Filled with the number of bytes that were
				 * stored in the output buffer as a result of
				 * the conversion. */
    int *dstCharsPtr)		/* Filled with the number of characters that
				 * correspond to the bytes stored in the
				 * output buffer. */
{
    int result;

    result = TCL_OK;
    dstLen -= TCL_UTF_MAX - 1;
    if (dstLen < 0) {
	dstLen = 0;
    }
    if ((flags & TCL_ENCODING_CHAR_LIMIT) && srcLen > *dstCharsPtr) {
	srcLen = *dstCharsPtr;
    }
    if (srcLen > dstLen) {
	srcLen = dstLen;
	result = TCL_CONVERT_NOSPACE;
    }

    *srcReadPtr = srcLen;
    *dstWrotePtr = srcLen;
    *dstCharsPtr = srcLen;
    memcpy(dst, src, (size_t) srcLen);
    return result;
}

/*
 *-------------------------------------------------------------------------
 *
 * UtfExtToUtfIntProc --
 *
 *	Convert from UTF-8 to UTF-8. While converting null-bytes from the
 *	Tcl's internal representation (0xc0, 0x80) to the official
 *	representation (0x00). See UtfToUtfProc for details.
 *
 * Results:
 *	Returns TCL_OK if conversion was successful.
 *
 * Side effects:
 *	None.
 *
 *-------------------------------------------------------------------------
 */

static int
UtfIntToUtfExtProc(
    ClientData clientData,	/* Not used. */
    const char *src,		/* Source string in UTF-8. */
    int srcLen,			/* Source string length in bytes. */
    int flags,			/* Conversion control flags. */
    Tcl_EncodingState *statePtr,/* Place for conversion routine to store state
				 * information used during a piecewise
				 * conversion. Contents of statePtr are
				 * initialized and/or reset by conversion
				 * routine under control of flags argument. */
    char *dst,			/* Output buffer in which converted string
				 * is stored. */
    int dstLen,			/* The maximum length of output buffer in
				 * bytes. */
    int *srcReadPtr,		/* Filled with the number of bytes from the
				 * source string that were converted. This may
				 * be less than the original source length if
				 * there was a problem converting some source
				 * characters. */
    int *dstWrotePtr,		/* Filled with the number of bytes that were
				 * stored in the output buffer as a result of
				 * the conversion. */
    int *dstCharsPtr)		/* Filled with the number of characters that
				 * correspond to the bytes stored in the
				 * output buffer. */
{
    return UtfToUtfProc(clientData, src, srcLen, flags, statePtr, dst, dstLen,
	    srcReadPtr, dstWrotePtr, dstCharsPtr, 1);
}

/*
 *-------------------------------------------------------------------------
 *
 * UtfExtToUtfIntProc --
 *
 *	Convert from UTF-8 to UTF-8 while converting null-bytes from the
 *	official representation (0x00) to Tcl's internal representation (0xc0,
 *	0x80). See UtfToUtfProc for details.
 *
 * Results:
 *	Returns TCL_OK if conversion was successful.
 *
 * Side effects:
 *	None.
 *
 *-------------------------------------------------------------------------
 */

static int
UtfExtToUtfIntProc(
    ClientData clientData,	/* Not used. */
    const char *src,		/* Source string in UTF-8. */
    int srcLen,			/* Source string length in bytes. */
    int flags,			/* Conversion control flags. */
    Tcl_EncodingState *statePtr,/* Place for conversion routine to store state
				 * information used during a piecewise
				 * conversion. Contents of statePtr are
				 * initialized and/or reset by conversion
				 * routine under control of flags argument. */
    char *dst,			/* Output buffer in which converted string is
				 * stored. */
    int dstLen,			/* The maximum length of output buffer in
				 * bytes. */
    int *srcReadPtr,		/* Filled with the number of bytes from the
				 * source string that were converted. This may
				 * be less than the original source length if
				 * there was a problem converting some source
				 * characters. */
    int *dstWrotePtr,		/* Filled with the number of bytes that were
				 * stored in the output buffer as a result of
				 * the conversion. */
    int *dstCharsPtr)		/* Filled with the number of characters that
				 * correspond to the bytes stored in the
				 * output buffer. */
{
    return UtfToUtfProc(clientData, src, srcLen, flags, statePtr, dst, dstLen,
	    srcReadPtr, dstWrotePtr, dstCharsPtr, 0);
}

/*
 *-------------------------------------------------------------------------
 *
 * UtfToUtfProc --
 *
 *	Convert from UTF-8 to UTF-8. Note that the UTF-8 to UTF-8 translation
 *	is not a no-op, because it will turn a stream of improperly formed
 *	UTF-8 into a properly formed stream.
 *
 * Results:
 *	Returns TCL_OK if conversion was successful.
 *
 * Side effects:
 *	None.
 *
 *-------------------------------------------------------------------------
 */

static int
UtfToUtfProc(
    ClientData clientData,	/* Not used. */
    const char *src,		/* Source string in UTF-8. */
    int srcLen,			/* Source string length in bytes. */
    int flags,			/* Conversion control flags. */
    Tcl_EncodingState *statePtr,/* Place for conversion routine to store state
				 * information used during a piecewise
				 * conversion. Contents of statePtr are
				 * initialized and/or reset by conversion
				 * routine under control of flags argument. */
    char *dst,			/* Output buffer in which converted string is
				 * stored. */
    int dstLen,			/* The maximum length of output buffer in
				 * bytes. */
    int *srcReadPtr,		/* Filled with the number of bytes from the
				 * source string that were converted. This may
				 * be less than the original source length if
				 * there was a problem converting some source
				 * characters. */
    int *dstWrotePtr,		/* Filled with the number of bytes that were
				 * stored in the output buffer as a result of
				 * the conversion. */
    int *dstCharsPtr,		/* Filled with the number of characters that
				 * correspond to the bytes stored in the
				 * output buffer. */
    int pureNullMode)		/* Convert embedded nulls from internal
				 * representation to real null-bytes or vice
				 * versa. */
{
    const char *srcStart, *srcEnd, *srcClose;
    const char *dstStart, *dstEnd;
    int result, numChars, charLimit = INT_MAX;
<<<<<<< HEAD
    Tcl_UniChar *chPtr = (Tcl_UniChar *) statePtr;
=======
    Tcl_UniChar ch = 0;
>>>>>>> 1dac20d6

    if (flags & TCL_ENCODING_START) {
    	*chPtr = 0;
    }
    result = TCL_OK;

    srcStart = src;
    srcEnd = src + srcLen;
    srcClose = srcEnd;
    if ((flags & TCL_ENCODING_END) == 0) {
	srcClose -= TCL_UTF_MAX;
    }
    if (flags & TCL_ENCODING_CHAR_LIMIT) {
	charLimit = *dstCharsPtr;
    }

    dstStart = dst;
    dstEnd = dst + dstLen - TCL_UTF_MAX;

    for (numChars = 0; src < srcEnd && numChars <= charLimit; numChars++) {
	if ((src > srcClose) && (!Tcl_UtfCharComplete(src, srcEnd - src))) {
	    /*
	     * If there is more string to follow, this will ensure that the
	     * last UTF-8 character in the source buffer hasn't been cut off.
	     */

	    result = TCL_CONVERT_MULTIBYTE;
	    break;
	}
	if (dst > dstEnd) {
	    result = TCL_CONVERT_NOSPACE;
	    break;
	}
	if (UCHAR(*src) < 0x80 && !(UCHAR(*src) == 0 && pureNullMode == 0)) {
	    /*
	     * Copy 7bit chatacters, but skip null-bytes when we are in input
	     * mode, so that they get converted to 0xc080.
	     */

	    *dst++ = *src++;
	} else if (pureNullMode == 1 && UCHAR(*src) == 0xc0 &&
		(src + 1 < srcEnd) && UCHAR(*(src+1)) == 0x80) {
	    /*
	     * Convert 0xc080 to real nulls when we are in output mode.
	     */

	    *dst++ = 0;
	    src += 2;
	} else if (!Tcl_UtfCharComplete(src, srcEnd - src)) {
	    /*
	     * Always check before using TclUtfToUniChar. Not doing can so
	     * cause it run beyond the end of the buffer! If we happen such an
	     * incomplete char its bytes are made to represent themselves.
	     */

		*chPtr = (unsigned char) *src;
	    src += 1;
	    dst += Tcl_UniCharToUtf(*chPtr, dst);
	} else {
	    int n = TclUtfToUniChar(src, chPtr);
	    src += n;
	    if (!n) numChars--;
	    dst += Tcl_UniCharToUtf(*chPtr, dst);
	}
    }

    *srcReadPtr = src - srcStart;
    *dstWrotePtr = dst - dstStart;
    *dstCharsPtr = numChars;
    return result;
}

/*
 *-------------------------------------------------------------------------
 *
 * UnicodeToUtfProc --
 *
 *	Convert from Unicode to UTF-8.
 *
 * Results:
 *	Returns TCL_OK if conversion was successful.
 *
 * Side effects:
 *	None.
 *
 *-------------------------------------------------------------------------
 */

static int
UnicodeToUtfProc(
    ClientData clientData,	/* Not used. */
    const char *src,		/* Source string in Unicode. */
    int srcLen,			/* Source string length in bytes. */
    int flags,			/* Conversion control flags. */
    Tcl_EncodingState *statePtr,/* Place for conversion routine to store state
				 * information used during a piecewise
				 * conversion. Contents of statePtr are
				 * initialized and/or reset by conversion
				 * routine under control of flags argument. */
    char *dst,			/* Output buffer in which converted string is
				 * stored. */
    int dstLen,			/* The maximum length of output buffer in
				 * bytes. */
    int *srcReadPtr,		/* Filled with the number of bytes from the
				 * source string that were converted. This may
				 * be less than the original source length if
				 * there was a problem converting some source
				 * characters. */
    int *dstWrotePtr,		/* Filled with the number of bytes that were
				 * stored in the output buffer as a result of
				 * the conversion. */
    int *dstCharsPtr)		/* Filled with the number of characters that
				 * correspond to the bytes stored in the
				 * output buffer. */
{
    const char *srcStart, *srcEnd;
    const char *dstEnd, *dstStart;
    int result, numChars, charLimit = INT_MAX;
<<<<<<< HEAD
    Tcl_UniChar *chPtr = (Tcl_UniChar *) statePtr;
=======
    Tcl_UniChar ch = 0;
>>>>>>> 1dac20d6

    if (flags & TCL_ENCODING_START) {
    	*chPtr = 0;
    }
    if (flags & TCL_ENCODING_CHAR_LIMIT) {
	charLimit = *dstCharsPtr;
    }
    result = TCL_OK;
    if ((srcLen % sizeof(Tcl_UniChar)) != 0) {
	result = TCL_CONVERT_MULTIBYTE;
	srcLen /= sizeof(Tcl_UniChar);
	srcLen *= sizeof(Tcl_UniChar);
    }

    srcStart = src;
    srcEnd = src + srcLen;

    dstStart = dst;
    dstEnd = dst + dstLen - TCL_UTF_MAX;

    for (numChars = 0; src < srcEnd && numChars <= charLimit; numChars++) {
	if (dst > dstEnd) {
	    result = TCL_CONVERT_NOSPACE;
	    break;
	}

	/*
	 * Special case for 1-byte utf chars for speed. Make sure we work with
	 * Tcl_UniChar-size data.
	 */

	*chPtr = *(Tcl_UniChar *)src;
	if (*chPtr && *chPtr < 0x80) {
	    *dst++ = (*chPtr & 0xFF);
	} else {
	    int n = Tcl_UniCharToUtf(*chPtr, dst);
	    dst += n;
	    if (!n) --numChars;/* Don't count high surrogates */
	}
	src += sizeof(Tcl_UniChar);
    }

    *srcReadPtr = src - srcStart;
    *dstWrotePtr = dst - dstStart;
    *dstCharsPtr = numChars;
    return result;
}

/*
 *-------------------------------------------------------------------------
 *
 * UtfToUnicodeProc --
 *
 *	Convert from UTF-8 to Unicode.
 *
 * Results:
 *	Returns TCL_OK if conversion was successful.
 *
 * Side effects:
 *	None.
 *
 *-------------------------------------------------------------------------
 */

static int
UtfToUnicodeProc(
    ClientData clientData,	/* TableEncodingData that specifies
				 * encoding. */
    const char *src,		/* Source string in UTF-8. */
    int srcLen,			/* Source string length in bytes. */
    int flags,			/* Conversion control flags. */
    Tcl_EncodingState *statePtr,/* Place for conversion routine to store state
				 * information used during a piecewise
				 * conversion. Contents of statePtr are
				 * initialized and/or reset by conversion
				 * routine under control of flags argument. */
    char *dst,			/* Output buffer in which converted string is
				 * stored. */
    int dstLen,			/* The maximum length of output buffer in
				 * bytes. */
    int *srcReadPtr,		/* Filled with the number of bytes from the
				 * source string that were converted. This may
				 * be less than the original source length if
				 * there was a problem converting some source
				 * characters. */
    int *dstWrotePtr,		/* Filled with the number of bytes that were
				 * stored in the output buffer as a result of
				 * the conversion. */
    int *dstCharsPtr)		/* Filled with the number of characters that
				 * correspond to the bytes stored in the
				 * output buffer. */
{
    const char *srcStart, *srcEnd, *srcClose, *dstStart, *dstEnd;
    int result, numChars;
<<<<<<< HEAD
    Tcl_UniChar *chPtr = (Tcl_UniChar *) statePtr;
=======
    Tcl_UniChar ch = 0;
>>>>>>> 1dac20d6

    if (flags & TCL_ENCODING_START) {
    	*chPtr = 0;
    }
    srcStart = src;
    srcEnd = src + srcLen;
    srcClose = srcEnd;
    if ((flags & TCL_ENCODING_END) == 0) {
	srcClose -= TCL_UTF_MAX;
    }

    dstStart = dst;
    dstEnd   = dst + dstLen - sizeof(Tcl_UniChar);

    result = TCL_OK;
    for (numChars = 0; src < srcEnd; numChars++) {
	if ((src > srcClose) && (!Tcl_UtfCharComplete(src, srcEnd - src))) {
	    /*
	     * If there is more string to follow, this will ensure that the
	     * last UTF-8 character in the source buffer hasn't been cut off.
	     */

	    result = TCL_CONVERT_MULTIBYTE;
	    break;
	}
	if (dst > dstEnd) {
	    result = TCL_CONVERT_NOSPACE;
	    break;
	}
	src += TclUtfToUniChar(src, chPtr);

	/*
	 * Need to handle this in a way that won't cause misalignment by
	 * casting dst to a Tcl_UniChar. [Bug 1122671]
	 */

#ifdef WORDS_BIGENDIAN
#if TCL_UTF_MAX > 4
	*dst++ = (*chPtr >> 24);
	*dst++ = ((*chPtr >> 16) & 0xFF);
	*dst++ = ((*chPtr >> 8) & 0xFF);
	*dst++ = (*chPtr & 0xFF);
#else
	*dst++ = (*chPtr >> 8);
	*dst++ = (*chPtr & 0xFF);
#endif
#else
#if TCL_UTF_MAX > 4
	*dst++ = (*chPtr & 0xFF);
	*dst++ = ((*chPtr >> 8) & 0xFF);
	*dst++ = ((*chPtr >> 16) & 0xFF);
	*dst++ = (*chPtr >> 24);
#else
	*dst++ = (*chPtr & 0xFF);
	*dst++ = (*chPtr >> 8);
#endif
#endif
    }
    *srcReadPtr = src - srcStart;
    *dstWrotePtr = dst - dstStart;
    *dstCharsPtr = numChars;
    return result;
}

/*
 *-------------------------------------------------------------------------
 *
 * TableToUtfProc --
 *
 *	Convert from the encoding specified by the TableEncodingData into
 *	UTF-8.
 *
 * Results:
 *	Returns TCL_OK if conversion was successful.
 *
 * Side effects:
 *	None.
 *
 *-------------------------------------------------------------------------
 */

static int
TableToUtfProc(
    ClientData clientData,	/* TableEncodingData that specifies
				 * encoding. */
    const char *src,		/* Source string in specified encoding. */
    int srcLen,			/* Source string length in bytes. */
    int flags,			/* Conversion control flags. */
    Tcl_EncodingState *statePtr,/* Place for conversion routine to store state
				 * information used during a piecewise
				 * conversion. Contents of statePtr are
				 * initialized and/or reset by conversion
				 * routine under control of flags argument. */
    char *dst,			/* Output buffer in which converted string is
				 * stored. */
    int dstLen,			/* The maximum length of output buffer in
				 * bytes. */
    int *srcReadPtr,		/* Filled with the number of bytes from the
				 * source string that were converted. This may
				 * be less than the original source length if
				 * there was a problem converting some source
				 * characters. */
    int *dstWrotePtr,		/* Filled with the number of bytes that were
				 * stored in the output buffer as a result of
				 * the conversion. */
    int *dstCharsPtr)		/* Filled with the number of characters that
				 * correspond to the bytes stored in the
				 * output buffer. */
{
    const char *srcStart, *srcEnd;
    const char *dstEnd, *dstStart, *prefixBytes;
    int result, byte, numChars, charLimit = INT_MAX;
    Tcl_UniChar ch = 0;
    const unsigned short *const *toUnicode;
    const unsigned short *pageZero;
    TableEncodingData *dataPtr = clientData;

    if (flags & TCL_ENCODING_CHAR_LIMIT) {
	charLimit = *dstCharsPtr;
    }
    srcStart = src;
    srcEnd = src + srcLen;

    dstStart = dst;
    dstEnd = dst + dstLen - TCL_UTF_MAX;

    toUnicode = (const unsigned short *const *) dataPtr->toUnicode;
    prefixBytes = dataPtr->prefixBytes;
    pageZero = toUnicode[0];

    result = TCL_OK;
    for (numChars = 0; src < srcEnd && numChars <= charLimit; numChars++) {
	if (dst > dstEnd) {
	    result = TCL_CONVERT_NOSPACE;
	    break;
	}
	byte = *((unsigned char *) src);
	if (prefixBytes[byte]) {
	    src++;
	    if (src >= srcEnd) {
		src--;
		result = TCL_CONVERT_MULTIBYTE;
		break;
	    }
	    ch = toUnicode[byte][*((unsigned char *) src)];
	} else {
	    ch = pageZero[byte];
	}
	if ((ch == 0) && (byte != 0)) {
	    if (flags & TCL_ENCODING_STOPONERROR) {
		result = TCL_CONVERT_SYNTAX;
		break;
	    }
	    if (prefixBytes[byte]) {
		src--;
	    }
	    ch = (Tcl_UniChar) byte;
	}

	/*
	 * Special case for 1-byte utf chars for speed.
	 */

	if (ch && ch < 0x80) {
	    *dst++ = (char) ch;
	} else {
	    dst += Tcl_UniCharToUtf(ch, dst);
	}
	src++;
    }

    *srcReadPtr = src - srcStart;
    *dstWrotePtr = dst - dstStart;
    *dstCharsPtr = numChars;
    return result;
}

/*
 *-------------------------------------------------------------------------
 *
 * TableFromUtfProc --
 *
 *	Convert from UTF-8 into the encoding specified by the
 *	TableEncodingData.
 *
 * Results:
 *	Returns TCL_OK if conversion was successful.
 *
 * Side effects:
 *	None.
 *
 *-------------------------------------------------------------------------
 */

static int
TableFromUtfProc(
    ClientData clientData,	/* TableEncodingData that specifies
				 * encoding. */
    const char *src,		/* Source string in UTF-8. */
    int srcLen,			/* Source string length in bytes. */
    int flags,			/* Conversion control flags. */
    Tcl_EncodingState *statePtr,/* Place for conversion routine to store state
				 * information used during a piecewise
				 * conversion. Contents of statePtr are
				 * initialized and/or reset by conversion
				 * routine under control of flags argument. */
    char *dst,			/* Output buffer in which converted string is
				 * stored. */
    int dstLen,			/* The maximum length of output buffer in
				 * bytes. */
    int *srcReadPtr,		/* Filled with the number of bytes from the
				 * source string that were converted. This may
				 * be less than the original source length if
				 * there was a problem converting some source
				 * characters. */
    int *dstWrotePtr,		/* Filled with the number of bytes that were
				 * stored in the output buffer as a result of
				 * the conversion. */
    int *dstCharsPtr)		/* Filled with the number of characters that
				 * correspond to the bytes stored in the
				 * output buffer. */
{
    const char *srcStart, *srcEnd, *srcClose;
    const char *dstStart, *dstEnd, *prefixBytes;
    Tcl_UniChar ch = 0;
    int result, len, word, numChars;
    TableEncodingData *dataPtr = clientData;
    const unsigned short *const *fromUnicode;

    result = TCL_OK;

    prefixBytes = dataPtr->prefixBytes;
    fromUnicode = (const unsigned short *const *) dataPtr->fromUnicode;

    srcStart = src;
    srcEnd = src + srcLen;
    srcClose = srcEnd;
    if ((flags & TCL_ENCODING_END) == 0) {
	srcClose -= TCL_UTF_MAX;
    }

    dstStart = dst;
    dstEnd = dst + dstLen - 1;

    for (numChars = 0; src < srcEnd; numChars++) {
	if ((src > srcClose) && (!Tcl_UtfCharComplete(src, srcEnd - src))) {
	    /*
	     * If there is more string to follow, this will ensure that the
	     * last UTF-8 character in the source buffer hasn't been cut off.
	     */

	    result = TCL_CONVERT_MULTIBYTE;
	    break;
	}
	len = TclUtfToUniChar(src, &ch);

#if TCL_UTF_MAX > 3
	/*
	 * This prevents a crash condition. More evaluation is required for
	 * full support of int Tcl_UniChar. [Bug 1004065]
	 */

	if (ch & 0xffff0000) {
	    word = 0;
	} else
#endif
	    word = fromUnicode[(ch >> 8)][ch & 0xff];

	if ((word == 0) && (ch != 0)) {
	    if (flags & TCL_ENCODING_STOPONERROR) {
		result = TCL_CONVERT_UNKNOWN;
		break;
	    }
	    word = dataPtr->fallback;
	}
	if (prefixBytes[(word >> 8)] != 0) {
	    if (dst + 1 > dstEnd) {
		result = TCL_CONVERT_NOSPACE;
		break;
	    }
	    dst[0] = (char) (word >> 8);
	    dst[1] = (char) word;
	    dst += 2;
	} else {
	    if (dst > dstEnd) {
		result = TCL_CONVERT_NOSPACE;
		break;
	    }
	    dst[0] = (char) word;
	    dst++;
	}
	src += len;
    }

    *srcReadPtr = src - srcStart;
    *dstWrotePtr = dst - dstStart;
    *dstCharsPtr = numChars;
    return result;
}

/*
 *-------------------------------------------------------------------------
 *
 * Iso88591ToUtfProc --
 *
 *	Convert from the "iso8859-1" encoding into UTF-8.
 *
 * Results:
 *	Returns TCL_OK if conversion was successful.
 *
 * Side effects:
 *	None.
 *
 *-------------------------------------------------------------------------
 */

static int
Iso88591ToUtfProc(
    ClientData clientData,	/* Ignored. */
    const char *src,		/* Source string in specified encoding. */
    int srcLen,			/* Source string length in bytes. */
    int flags,			/* Conversion control flags. */
    Tcl_EncodingState *statePtr,/* Place for conversion routine to store state
				 * information used during a piecewise
				 * conversion. Contents of statePtr are
				 * initialized and/or reset by conversion
				 * routine under control of flags argument. */
    char *dst,			/* Output buffer in which converted string is
				 * stored. */
    int dstLen,			/* The maximum length of output buffer in
				 * bytes. */
    int *srcReadPtr,		/* Filled with the number of bytes from the
				 * source string that were converted. This may
				 * be less than the original source length if
				 * there was a problem converting some source
				 * characters. */
    int *dstWrotePtr,		/* Filled with the number of bytes that were
				 * stored in the output buffer as a result of
				 * the conversion. */
    int *dstCharsPtr)		/* Filled with the number of characters that
				 * correspond to the bytes stored in the
				 * output buffer. */
{
    const char *srcStart, *srcEnd;
    const char *dstEnd, *dstStart;
    int result, numChars, charLimit = INT_MAX;

    if (flags & TCL_ENCODING_CHAR_LIMIT) {
	charLimit = *dstCharsPtr;
    }
    srcStart = src;
    srcEnd = src + srcLen;

    dstStart = dst;
    dstEnd = dst + dstLen - TCL_UTF_MAX;

    result = TCL_OK;
    for (numChars = 0; src < srcEnd && numChars <= charLimit; numChars++) {
	Tcl_UniChar ch = 0;

	if (dst > dstEnd) {
	    result = TCL_CONVERT_NOSPACE;
	    break;
	}
	ch = (Tcl_UniChar) *((unsigned char *) src);

	/*
	 * Special case for 1-byte utf chars for speed.
	 */

	if (ch && ch < 0x80) {
	    *dst++ = (char) ch;
	} else {
	    dst += Tcl_UniCharToUtf(ch, dst);
	}
	src++;
    }

    *srcReadPtr = src - srcStart;
    *dstWrotePtr = dst - dstStart;
    *dstCharsPtr = numChars;
    return result;
}

/*
 *-------------------------------------------------------------------------
 *
 * Iso88591FromUtfProc --
 *
 *	Convert from UTF-8 into the encoding "iso8859-1".
 *
 * Results:
 *	Returns TCL_OK if conversion was successful.
 *
 * Side effects:
 *	None.
 *
 *-------------------------------------------------------------------------
 */

static int
Iso88591FromUtfProc(
    ClientData clientData,	/* Ignored. */
    const char *src,		/* Source string in UTF-8. */
    int srcLen,			/* Source string length in bytes. */
    int flags,			/* Conversion control flags. */
    Tcl_EncodingState *statePtr,/* Place for conversion routine to store state
				 * information used during a piecewise
				 * conversion. Contents of statePtr are
				 * initialized and/or reset by conversion
				 * routine under control of flags argument. */
    char *dst,			/* Output buffer in which converted string is
				 * stored. */
    int dstLen,			/* The maximum length of output buffer in
				 * bytes. */
    int *srcReadPtr,		/* Filled with the number of bytes from the
				 * source string that were converted. This may
				 * be less than the original source length if
				 * there was a problem converting some source
				 * characters. */
    int *dstWrotePtr,		/* Filled with the number of bytes that were
				 * stored in the output buffer as a result of
				 * the conversion. */
    int *dstCharsPtr)		/* Filled with the number of characters that
				 * correspond to the bytes stored in the
				 * output buffer. */
{
    const char *srcStart, *srcEnd, *srcClose;
    const char *dstStart, *dstEnd;
    int result, numChars;

    result = TCL_OK;

    srcStart = src;
    srcEnd = src + srcLen;
    srcClose = srcEnd;
    if ((flags & TCL_ENCODING_END) == 0) {
	srcClose -= TCL_UTF_MAX;
    }

    dstStart = dst;
    dstEnd = dst + dstLen - 1;

    for (numChars = 0; src < srcEnd; numChars++) {
	Tcl_UniChar ch = 0;
	int len;

	if ((src > srcClose) && (!Tcl_UtfCharComplete(src, srcEnd - src))) {
	    /*
	     * If there is more string to follow, this will ensure that the
	     * last UTF-8 character in the source buffer hasn't been cut off.
	     */

	    result = TCL_CONVERT_MULTIBYTE;
	    break;
	}
	len = TclUtfToUniChar(src, &ch);

	/*
	 * Check for illegal characters.
	 */

	if (ch > 0xff) {
	    if (flags & TCL_ENCODING_STOPONERROR) {
		result = TCL_CONVERT_UNKNOWN;
		break;
	    }

	    /*
	     * Plunge on, using '?' as a fallback character.
	     */

	    ch = (Tcl_UniChar) '?';
	}

	if (dst > dstEnd) {
	    result = TCL_CONVERT_NOSPACE;
	    break;
	}
	*(dst++) = (char) ch;
	src += len;
    }

    *srcReadPtr = src - srcStart;
    *dstWrotePtr = dst - dstStart;
    *dstCharsPtr = numChars;
    return result;
}

/*
 *---------------------------------------------------------------------------
 *
 * TableFreeProc --
 *
 *	This function is invoked when an encoding is deleted. It deletes the
 *	memory used by the TableEncodingData.
 *
 * Results:
 *	None.
 *
 * Side effects:
 *	Memory freed.
 *
 *---------------------------------------------------------------------------
 */

static void
TableFreeProc(
    ClientData clientData)	/* TableEncodingData that specifies
				 * encoding. */
{
    TableEncodingData *dataPtr = clientData;

    /*
     * Make sure we aren't freeing twice on shutdown. [Bug 219314]
     */

    ckfree(dataPtr->toUnicode);
    dataPtr->toUnicode = NULL;
    ckfree(dataPtr->fromUnicode);
    dataPtr->fromUnicode = NULL;
    ckfree(dataPtr);
}

/*
 *-------------------------------------------------------------------------
 *
 * EscapeToUtfProc --
 *
 *	Convert from the encoding specified by the EscapeEncodingData into
 *	UTF-8.
 *
 * Results:
 *	Returns TCL_OK if conversion was successful.
 *
 * Side effects:
 *	None.
 *
 *-------------------------------------------------------------------------
 */

static int
EscapeToUtfProc(
    ClientData clientData,	/* EscapeEncodingData that specifies
				 * encoding. */
    const char *src,		/* Source string in specified encoding. */
    int srcLen,			/* Source string length in bytes. */
    int flags,			/* Conversion control flags. */
    Tcl_EncodingState *statePtr,/* Place for conversion routine to store state
				 * information used during a piecewise
				 * conversion. Contents of statePtr are
				 * initialized and/or reset by conversion
				 * routine under control of flags argument. */
    char *dst,			/* Output buffer in which converted string is
				 * stored. */
    int dstLen,			/* The maximum length of output buffer in
				 * bytes. */
    int *srcReadPtr,		/* Filled with the number of bytes from the
				 * source string that were converted. This may
				 * be less than the original source length if
				 * there was a problem converting some source
				 * characters. */
    int *dstWrotePtr,		/* Filled with the number of bytes that were
				 * stored in the output buffer as a result of
				 * the conversion. */
    int *dstCharsPtr)		/* Filled with the number of characters that
				 * correspond to the bytes stored in the
				 * output buffer. */
{
    EscapeEncodingData *dataPtr = clientData;
    const char *prefixBytes, *tablePrefixBytes, *srcStart, *srcEnd;
    const unsigned short *const *tableToUnicode;
    const Encoding *encodingPtr;
    int state, result, numChars, charLimit = INT_MAX;
    const char *dstStart, *dstEnd;

    if (flags & TCL_ENCODING_CHAR_LIMIT) {
	charLimit = *dstCharsPtr;
    }
    result = TCL_OK;
    tablePrefixBytes = NULL;	/* lint. */
    tableToUnicode = NULL;	/* lint. */
    prefixBytes = dataPtr->prefixBytes;
    encodingPtr = NULL;

    srcStart = src;
    srcEnd = src + srcLen;

    dstStart = dst;
    dstEnd = dst + dstLen - TCL_UTF_MAX;

    state = PTR2INT(*statePtr);
    if (flags & TCL_ENCODING_START) {
	state = 0;
    }

    for (numChars = 0; src < srcEnd && numChars <= charLimit; ) {
	int byte, hi, lo, ch;

	if (dst > dstEnd) {
	    result = TCL_CONVERT_NOSPACE;
	    break;
	}
	byte = *((unsigned char *) src);
	if (prefixBytes[byte]) {
	    unsigned left, len, longest;
	    int checked, i;
	    const EscapeSubTable *subTablePtr;

	    /*
	     * Saw the beginning of an escape sequence.
	     */

	    left = srcEnd - src;
	    len = dataPtr->initLen;
	    longest = len;
	    checked = 0;

	    if (len <= left) {
		checked++;
		if ((len > 0) && (memcmp(src, dataPtr->init, len) == 0)) {
		    /*
		     * If we see initialization string, skip it, even if we're
		     * not at the beginning of the buffer.
		     */

		    src += len;
		    continue;
		}
	    }

	    len = dataPtr->finalLen;
	    if (len > longest) {
		longest = len;
	    }

	    if (len <= left) {
		checked++;
		if ((len > 0) && (memcmp(src, dataPtr->final, len) == 0)) {
		    /*
		     * If we see finalization string, skip it, even if we're
		     * not at the end of the buffer.
		     */

		    src += len;
		    continue;
		}
	    }

	    subTablePtr = dataPtr->subTables;
	    for (i = 0; i < dataPtr->numSubTables; i++) {
		len = subTablePtr->sequenceLen;
		if (len > longest) {
		    longest = len;
		}
		if (len <= left) {
		    checked++;
		    if ((len > 0) &&
			    (memcmp(src, subTablePtr->sequence, len) == 0)) {
			state = i;
			encodingPtr = NULL;
			subTablePtr = NULL;
			src += len;
			break;
		    }
		}
		subTablePtr++;
	    }

	    if (subTablePtr == NULL) {
		/*
		 * A match was found, the escape sequence was consumed, and
		 * the state was updated.
		 */

		continue;
	    }

	    /*
	     * We have a split-up or unrecognized escape sequence. If we
	     * checked all the sequences, then it's a syntax error, otherwise
	     * we need more bytes to determine a match.
	     */

	    if ((checked == dataPtr->numSubTables + 2)
		    || (flags & TCL_ENCODING_END)) {
		if ((flags & TCL_ENCODING_STOPONERROR) == 0) {
		    /*
		     * Skip the unknown escape sequence.
		     */

		    src += longest;
		    continue;
		}
		result = TCL_CONVERT_SYNTAX;
	    } else {
		result = TCL_CONVERT_MULTIBYTE;
	    }
	    break;
	}

	if (encodingPtr == NULL) {
	    TableEncodingData *tableDataPtr;

	    encodingPtr = GetTableEncoding(dataPtr, state);
	    tableDataPtr = encodingPtr->clientData;
	    tablePrefixBytes = tableDataPtr->prefixBytes;
	    tableToUnicode = (const unsigned short *const*)
		    tableDataPtr->toUnicode;
	}

	if (tablePrefixBytes[byte]) {
	    src++;
	    if (src >= srcEnd) {
		src--;
		result = TCL_CONVERT_MULTIBYTE;
		break;
	    }
	    hi = byte;
	    lo = *((unsigned char *) src);
	} else {
	    hi = 0;
	    lo = byte;
	}

	ch = tableToUnicode[hi][lo];
	dst += Tcl_UniCharToUtf(ch, dst);
	src++;
	numChars++;
    }

    *statePtr = (Tcl_EncodingState) INT2PTR(state);
    *srcReadPtr = src - srcStart;
    *dstWrotePtr = dst - dstStart;
    *dstCharsPtr = numChars;
    return result;
}

/*
 *-------------------------------------------------------------------------
 *
 * EscapeFromUtfProc --
 *
 *	Convert from UTF-8 into the encoding specified by the
 *	EscapeEncodingData.
 *
 * Results:
 *	Returns TCL_OK if conversion was successful.
 *
 * Side effects:
 *	None.
 *
 *-------------------------------------------------------------------------
 */

static int
EscapeFromUtfProc(
    ClientData clientData,	/* EscapeEncodingData that specifies
				 * encoding. */
    const char *src,		/* Source string in UTF-8. */
    int srcLen,			/* Source string length in bytes. */
    int flags,			/* Conversion control flags. */
    Tcl_EncodingState *statePtr,/* Place for conversion routine to store state
				 * information used during a piecewise
				 * conversion. Contents of statePtr are
				 * initialized and/or reset by conversion
				 * routine under control of flags argument. */
    char *dst,			/* Output buffer in which converted string is
				 * stored. */
    int dstLen,			/* The maximum length of output buffer in
				 * bytes. */
    int *srcReadPtr,		/* Filled with the number of bytes from the
				 * source string that were converted. This may
				 * be less than the original source length if
				 * there was a problem converting some source
				 * characters. */
    int *dstWrotePtr,		/* Filled with the number of bytes that were
				 * stored in the output buffer as a result of
				 * the conversion. */
    int *dstCharsPtr)		/* Filled with the number of characters that
				 * correspond to the bytes stored in the
				 * output buffer. */
{
    EscapeEncodingData *dataPtr = clientData;
    const Encoding *encodingPtr;
    const char *srcStart, *srcEnd, *srcClose;
    const char *dstStart, *dstEnd;
    int state, result, numChars;
    const TableEncodingData *tableDataPtr;
    const char *tablePrefixBytes;
    const unsigned short *const *tableFromUnicode;

    result = TCL_OK;

    srcStart = src;
    srcEnd = src + srcLen;
    srcClose = srcEnd;
    if ((flags & TCL_ENCODING_END) == 0) {
	srcClose -= TCL_UTF_MAX;
    }

    dstStart = dst;
    dstEnd = dst + dstLen - 1;

    /*
     * RFC 1468 states that the text starts in ASCII, and switches to Japanese
     * characters, and that the text must end in ASCII. [Patch 474358]
     */

    if (flags & TCL_ENCODING_START) {
	state = 0;
	if ((dst + dataPtr->initLen) > dstEnd) {
	    *srcReadPtr = 0;
	    *dstWrotePtr = 0;
	    return TCL_CONVERT_NOSPACE;
	}
	memcpy(dst, dataPtr->init, (size_t)dataPtr->initLen);
	dst += dataPtr->initLen;
    } else {
	state = PTR2INT(*statePtr);
    }

    encodingPtr = GetTableEncoding(dataPtr, state);
    tableDataPtr = encodingPtr->clientData;
    tablePrefixBytes = tableDataPtr->prefixBytes;
    tableFromUnicode = (const unsigned short *const *)
	    tableDataPtr->fromUnicode;

    for (numChars = 0; src < srcEnd; numChars++) {
	unsigned len;
	int word;
	Tcl_UniChar ch = 0;

	if ((src > srcClose) && (!Tcl_UtfCharComplete(src, srcEnd - src))) {
	    /*
	     * If there is more string to follow, this will ensure that the
	     * last UTF-8 character in the source buffer hasn't been cut off.
	     */

	    result = TCL_CONVERT_MULTIBYTE;
	    break;
	}
	len = TclUtfToUniChar(src, &ch);
	word = tableFromUnicode[(ch >> 8)][ch & 0xff];

	if ((word == 0) && (ch != 0)) {
	    int oldState;
	    const EscapeSubTable *subTablePtr;

	    oldState = state;
	    for (state = 0; state < dataPtr->numSubTables; state++) {
		encodingPtr = GetTableEncoding(dataPtr, state);
		tableDataPtr = encodingPtr->clientData;
		word = tableDataPtr->fromUnicode[(ch >> 8)][ch & 0xff];
		if (word != 0) {
		    break;
		}
	    }

	    if (word == 0) {
		state = oldState;
		if (flags & TCL_ENCODING_STOPONERROR) {
		    result = TCL_CONVERT_UNKNOWN;
		    break;
		}
		encodingPtr = GetTableEncoding(dataPtr, state);
		tableDataPtr = encodingPtr->clientData;
		word = tableDataPtr->fallback;
	    }

	    tablePrefixBytes = (const char *) tableDataPtr->prefixBytes;
	    tableFromUnicode = (const unsigned short *const *)
		    tableDataPtr->fromUnicode;

	    /*
	     * The state variable has the value of oldState when word is 0.
	     * In this case, the escape sequense should not be copied to dst
	     * because the current character set is not changed.
	     */

	    if (state != oldState) {
		subTablePtr = &dataPtr->subTables[state];
		if ((dst + subTablePtr->sequenceLen) > dstEnd) {
		    /*
		     * If there is no space to write the escape sequence, the
		     * state variable must be changed to the value of oldState
		     * variable because this escape sequence must be written
		     * in the next conversion.
		     */

		    state = oldState;
		    result = TCL_CONVERT_NOSPACE;
		    break;
		}
		memcpy(dst, subTablePtr->sequence,
			(size_t) subTablePtr->sequenceLen);
		dst += subTablePtr->sequenceLen;
	    }
	}

	if (tablePrefixBytes[(word >> 8)] != 0) {
	    if (dst + 1 > dstEnd) {
		result = TCL_CONVERT_NOSPACE;
		break;
	    }
	    dst[0] = (char) (word >> 8);
	    dst[1] = (char) word;
	    dst += 2;
	} else {
	    if (dst > dstEnd) {
		result = TCL_CONVERT_NOSPACE;
		break;
	    }
	    dst[0] = (char) word;
	    dst++;
	}
	src += len;
    }

    if ((result == TCL_OK) && (flags & TCL_ENCODING_END)) {
	unsigned len = dataPtr->subTables[0].sequenceLen;

	/*
	 * Certain encodings like iso2022-jp need to write an escape sequence
	 * after all characters have been converted. This logic checks that
	 * enough room is available in the buffer for the escape bytes. The
	 * TCL_ENCODING_END flag is cleared after a final escape sequence has
	 * been added to the buffer so that another call to this method does
	 * not attempt to append escape bytes a second time.
	 */

	if ((dst + dataPtr->finalLen + (state?len:0)) > dstEnd) {
	    result = TCL_CONVERT_NOSPACE;
	} else {
	    if (state) {
		memcpy(dst, dataPtr->subTables[0].sequence, len);
		dst += len;
	    }
	    memcpy(dst, dataPtr->final, (size_t) dataPtr->finalLen);
	    dst += dataPtr->finalLen;
	    state &= ~TCL_ENCODING_END;
	}
    }

    *statePtr = (Tcl_EncodingState) INT2PTR(state);
    *srcReadPtr = src - srcStart;
    *dstWrotePtr = dst - dstStart;
    *dstCharsPtr = numChars;
    return result;
}

/*
 *---------------------------------------------------------------------------
 *
 * EscapeFreeProc --
 *
 *	This function is invoked when an EscapeEncodingData encoding is
 *	deleted. It deletes the memory used by the encoding.
 *
 * Results:
 *	None.
 *
 * Side effects:
 *	Memory freed.
 *
 *---------------------------------------------------------------------------
 */

static void
EscapeFreeProc(
    ClientData clientData)	/* EscapeEncodingData that specifies
				 * encoding. */
{
    EscapeEncodingData *dataPtr = clientData;
    EscapeSubTable *subTablePtr;
    int i;

    if (dataPtr == NULL) {
	return;
    }

    /*
     * The subTables should be freed recursively in normal operation but not
     * during TclFinalizeEncodingSubsystem because they are also present as a
     * weak reference in the toplevel encodingTable (i.e., they don't have a
     * +1 refcount for this), and unpredictable nuking order could remove them
     * from under the following loop's feet. [Bug 2891556]
     *
     * The encodingsInitialized flag, being reset on entry to TFES, can serve
     * as a "not in finalization" test.
     */

    if (encodingsInitialized) {
	subTablePtr = dataPtr->subTables;
	for (i = 0; i < dataPtr->numSubTables; i++) {
	    FreeEncoding((Tcl_Encoding) subTablePtr->encodingPtr);
	    subTablePtr->encodingPtr = NULL;
	    subTablePtr++;
	}
    }
    ckfree(dataPtr);
}

/*
 *---------------------------------------------------------------------------
 *
 * GetTableEncoding --
 *
 *	Helper function for the EscapeEncodingData conversions. Gets the
 *	encoding (of type TextEncodingData) that represents the specified
 *	state.
 *
 * Results:
 *	The return value is the encoding.
 *
 * Side effects:
 *	If the encoding that represents the specified state has not already
 *	been used by this EscapeEncoding, it will be loaded and cached in the
 *	dataPtr.
 *
 *---------------------------------------------------------------------------
 */

static Encoding *
GetTableEncoding(
    EscapeEncodingData *dataPtr,/* Contains names of encodings. */
    int state)			/* Index in dataPtr of desired Encoding. */
{
    EscapeSubTable *subTablePtr = &dataPtr->subTables[state];
    Encoding *encodingPtr = subTablePtr->encodingPtr;

    if (encodingPtr == NULL) {
	encodingPtr = (Encoding *) Tcl_GetEncoding(NULL, subTablePtr->name);
	if ((encodingPtr == NULL)
		|| (encodingPtr->toUtfProc != TableToUtfProc
		&& encodingPtr->toUtfProc != Iso88591ToUtfProc)) {
	    Tcl_Panic("EscapeToUtfProc: invalid sub table");
	}
	subTablePtr->encodingPtr = encodingPtr;
    }

    return encodingPtr;
}

/*
 *---------------------------------------------------------------------------
 *
 * unilen --
 *
 *	A helper function for the Tcl_ExternalToUtf functions. This function
 *	is similar to strlen for double-byte characters: it returns the number
 *	of bytes in a 0x0000 terminated string.
 *
 * Results:
 *	As above.
 *
 * Side effects:
 *	None.
 *
 *---------------------------------------------------------------------------
 */

static size_t
unilen(
    const char *src)
{
    unsigned short *p;

    p = (unsigned short *) src;
    while (*p != 0x0000) {
	p++;
    }
    return (char *) p - src;
}

/*
 *-------------------------------------------------------------------------
 *
 * InitializeEncodingSearchPath	--
 *
 *	This is the fallback routine that sets the default value of the
 *	encoding search path if the application has not set one via a call to
 *	Tcl_SetEncodingSearchPath() by the first time the search path is needed
 *	to load encoding data.
 *
 *	The default encoding search path is produced by taking each directory
 *	in the library path, appending a subdirectory named "encoding", and if
 *	the resulting directory exists, adding it to the encoding search path.
 *
 * Results:
 *	None.
 *
 * Side effects:
 *	Sets the encoding search path to an initial value.
 *
 *-------------------------------------------------------------------------
 */

static void
InitializeEncodingSearchPath(
    char **valuePtr,
    size_t *lengthPtr,
    Tcl_Encoding *encodingPtr)
{
    const char *bytes;
    int i, numDirs;
    Tcl_Obj *libPathObj, *encodingObj, *searchPathObj;

    TclNewLiteralStringObj(encodingObj, "encoding");
    TclNewObj(searchPathObj);
    Tcl_IncrRefCount(encodingObj);
    Tcl_IncrRefCount(searchPathObj);
    libPathObj = TclGetLibraryPath();
    Tcl_IncrRefCount(libPathObj);
    Tcl_ListObjLength(NULL, libPathObj, &numDirs);

    for (i = 0; i < numDirs; i++) {
	Tcl_Obj *directoryObj, *pathObj;
	Tcl_StatBuf stat;

	Tcl_ListObjIndex(NULL, libPathObj, i, &directoryObj);
	pathObj = Tcl_FSJoinToPath(directoryObj, 1, &encodingObj);
	Tcl_IncrRefCount(pathObj);
	if ((0 == Tcl_FSStat(pathObj, &stat)) && S_ISDIR(stat.st_mode)) {
	    Tcl_ListObjAppendElement(NULL, searchPathObj, pathObj);
	}
	Tcl_DecrRefCount(pathObj);
    }

    Tcl_DecrRefCount(libPathObj);
    Tcl_DecrRefCount(encodingObj);
    *encodingPtr = libraryPath.encoding;
    if (*encodingPtr) {
	((Encoding *)(*encodingPtr))->refCount++;
    }
    bytes = TclGetString(searchPathObj);

    *lengthPtr = searchPathObj->length;
    *valuePtr = ckalloc(*lengthPtr + 1);
    memcpy(*valuePtr, bytes, *lengthPtr + 1);
    Tcl_DecrRefCount(searchPathObj);
}

/*
 * Local Variables:
 * mode: c
 * c-basic-offset: 4
 * fill-column: 78
 * End:
 */<|MERGE_RESOLUTION|>--- conflicted
+++ resolved
@@ -2323,11 +2323,7 @@
     const char *srcStart, *srcEnd, *srcClose;
     const char *dstStart, *dstEnd;
     int result, numChars, charLimit = INT_MAX;
-<<<<<<< HEAD
     Tcl_UniChar *chPtr = (Tcl_UniChar *) statePtr;
-=======
-    Tcl_UniChar ch = 0;
->>>>>>> 1dac20d6
 
     if (flags & TCL_ENCODING_START) {
     	*chPtr = 0;
@@ -2447,11 +2443,7 @@
     const char *srcStart, *srcEnd;
     const char *dstEnd, *dstStart;
     int result, numChars, charLimit = INT_MAX;
-<<<<<<< HEAD
     Tcl_UniChar *chPtr = (Tcl_UniChar *) statePtr;
-=======
-    Tcl_UniChar ch = 0;
->>>>>>> 1dac20d6
 
     if (flags & TCL_ENCODING_START) {
     	*chPtr = 0;
@@ -2547,11 +2539,7 @@
 {
     const char *srcStart, *srcEnd, *srcClose, *dstStart, *dstEnd;
     int result, numChars;
-<<<<<<< HEAD
     Tcl_UniChar *chPtr = (Tcl_UniChar *) statePtr;
-=======
-    Tcl_UniChar ch = 0;
->>>>>>> 1dac20d6
 
     if (flags & TCL_ENCODING_START) {
     	*chPtr = 0;
