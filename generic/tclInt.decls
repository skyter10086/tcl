# tclInt.decls --
#
#	This file contains the declarations for all unsupported
#	functions that are exported by the Tcl library.  This file
#	is used to generate the tclIntDecls.h, tclIntPlatDecls.h
#	and tclStubInit.c files
#
# Copyright (c) 1998-1999 by Scriptics Corporation.
# Copyright (c) 2001 by Kevin B. Kenny.  All rights reserved.
# Copyright (c) 2007 Daniel A. Steffen <das@users.sourceforge.net>
#
# See the file "license.terms" for information on usage and redistribution
# of this file, and for a DISCLAIMER OF ALL WARRANTIES.

library tcl

# Define the unsupported generic interfaces.

interface tclInt

# Declare each of the functions in the unsupported internal Tcl
# interface.  These interfaces are allowed to changed between versions.
# Use at your own risk.  Note that the position of functions should not
# be changed between versions to avoid gratuitous incompatibilities.

# Replaced by Tcl_FSAccess in 8.4:
#declare 0 {
#    int TclAccess(const char *path, int mode)
#}
#declare 1 {
#    int TclAccessDeleteProc(TclAccessProc_ *proc)
#}
#declare 2 {
#    int TclAccessInsertProc(TclAccessProc_ *proc)
#}
declare 3 {
    void TclAllocateFreeObjects(void)
}
# Replaced by TclpChdir in 8.1:
#  declare 4 {
#      int TclChdir(Tcl_Interp *interp, char *dirName)
#  }
declare 5 {
    int TclCleanupChildren(Tcl_Interp *interp, int numPids, Tcl_Pid *pidPtr,
	    Tcl_Channel errorChan)
}
declare 6 {
    void TclCleanupCommand(Command *cmdPtr)
}
declare 7 {
    int TclCopyAndCollapse(int count, const char *src, char *dst)
}
<<<<<<< HEAD
# Removed in Tcl 9
=======
# Removed in 9.0:
>>>>>>> cdb8e2bc
#declare 8 {
#    int TclCopyChannelOld(Tcl_Interp *interp, Tcl_Channel inChan,
#	    Tcl_Channel outChan, int toRead, Tcl_Obj *cmdPtr)
#}

# TclCreatePipeline unofficially exported for use by BLT.

declare 9 {
    int TclCreatePipeline(Tcl_Interp *interp, int argc, const char **argv,
	    Tcl_Pid **pidArrayPtr, TclFile *inPipePtr, TclFile *outPipePtr,
	    TclFile *errFilePtr)
}
declare 10 {
    int TclCreateProc(Tcl_Interp *interp, Namespace *nsPtr,
	    const char *procName,
	    Tcl_Obj *argsPtr, Tcl_Obj *bodyPtr, Proc **procPtrPtr)
}
declare 11 {
    void TclDeleteCompiledLocalVars(Interp *iPtr, CallFrame *framePtr)
}
declare 12 {
    void TclDeleteVars(Interp *iPtr, TclVarHashTable *tablePtr)
}
# Removed in 8.5:
#declare 13 {
#    int TclDoGlob(Tcl_Interp *interp, char *separators,
#	    Tcl_DString *headPtr, char *tail, Tcl_GlobTypeData *types)
#}
declare 14 {
    int TclDumpMemoryInfo(ClientData clientData, int flags)
}
# Removed in 8.1:
#  declare 15 {
#      void TclExpandParseValue(ParseValue *pvPtr, int needed)
#  }
declare 16 {
    void TclExprFloatError(Tcl_Interp *interp, double value)
}
# Removed in 8.4:
#declare 17 {
#    int TclFileAttrsCmd(Tcl_Interp *interp, int objc, Tcl_Obj *const objv[])
#}
#declare 18 {
#    int TclFileCopyCmd(Tcl_Interp *interp, int argc, char **argv)
#}
#declare 19 {
#    int TclFileDeleteCmd(Tcl_Interp *interp, int argc, char **argv)
#}
#declare 20 {
#    int TclFileMakeDirsCmd(Tcl_Interp *interp, int argc, char **argv)
#}
#declare 21 {
#    int TclFileRenameCmd(Tcl_Interp *interp, int argc, char **argv)
#}
declare 22 {
    int TclFindElement(Tcl_Interp *interp, const char *listStr,
	    int listLength, const char **elementPtr, const char **nextPtr,
	    int *sizePtr, int *bracePtr)
}
declare 23 {
    Proc *TclFindProc(Interp *iPtr, const char *procName)
}
# Replaced with macro (see tclInt.h) in Tcl 8.5.0, restored in 8.5.10
declare 24 {
    int TclFormatInt(char *buffer, long n)
}
declare 25 {
    void TclFreePackageInfo(Interp *iPtr)
}
# Removed in 8.1:
#  declare 26 {
#      char *TclGetCwd(Tcl_Interp *interp)
#  }
# Removed in 8.5:
#declare 27 {
#    int TclGetDate(char *p, unsigned long now, long zone,
#	    unsigned long *timePtr)
#}
declare 28 {
    Tcl_Channel TclpGetDefaultStdChannel(int type)
}
# Removed in 8.4b2:
#declare 29 {
#    Tcl_Obj *TclGetElementOfIndexedArray(Tcl_Interp *interp,
#	    int localIndex, Tcl_Obj *elemPtr, int flags)
#}
# Replaced by char *TclGetEnv(const char *name, Tcl_DString *valuePtr) in 8.1:
#  declare 30 {
#      char *TclGetEnv(const char *name)
#  }
declare 31 {
    const char *TclGetExtension(const char *name)
}
declare 32 {
    int TclGetFrame(Tcl_Interp *interp, const char *str,
	    CallFrame **framePtrPtr)
}
# Removed in 8.5:
#declare 33 {
#    TclCmdProcType TclGetInterpProc(void)
#}
declare 34 {
    int TclGetIntForIndex(Tcl_Interp *interp, Tcl_Obj *objPtr,
	    int endValue, int *indexPtr)
}
# Removed in 8.4b2:
#declare 35 {
#    Tcl_Obj *TclGetIndexedScalar(Tcl_Interp *interp, int localIndex,
#	    int flags)
#}
# Removed in 8.6a2:
#declare 36 {
#    int TclGetLong(Tcl_Interp *interp, const char *str, long *longPtr)
#}
declare 37 {
    int TclGetLoadedPackages(Tcl_Interp *interp, const char *targetName)
}
declare 38 {
    int TclGetNamespaceForQualName(Tcl_Interp *interp, const char *qualName,
	    Namespace *cxtNsPtr, int flags, Namespace **nsPtrPtr,
	    Namespace **altNsPtrPtr, Namespace **actualCxtPtrPtr,
	    const char **simpleNamePtr)
}
declare 39 {
    TclObjCmdProcType TclGetObjInterpProc(void)
}
declare 40 {
    int TclGetOpenMode(Tcl_Interp *interp, const char *str, int *seekFlagPtr)
}
declare 41 {
    Tcl_Command TclGetOriginalCommand(Tcl_Command command)
}
declare 42 {
    const char *TclpGetUserHome(const char *name, Tcl_DString *bufferPtr)
}
# Removed in 8.5a2:
#declare 43 {
#    int TclGlobalInvoke(Tcl_Interp *interp, int argc, const char **argv,
#	    int flags)
#}
declare 44 {
    int TclGuessPackageName(const char *fileName, Tcl_DString *bufPtr)
}
declare 45 {
    int TclHideUnsafeCommands(Tcl_Interp *interp)
}
declare 46 {
    int TclInExit(void)
}
# Removed in 8.4b2:
#declare 47 {
#    Tcl_Obj *TclIncrElementOfIndexedArray(Tcl_Interp *interp,
#	    int localIndex, Tcl_Obj *elemPtr, long incrAmount)
#}
# Removed in 8.4b2:
#declare 48 {
#    Tcl_Obj *TclIncrIndexedScalar(Tcl_Interp *interp, int localIndex,
#	    long incrAmount)
#}
#declare 49 {
#    Tcl_Obj *TclIncrVar2(Tcl_Interp *interp, Tcl_Obj *part1Ptr,
#	    Tcl_Obj *part2Ptr, long incrAmount, int part1NotParsed)
#}
declare 50 {
    void TclInitCompiledLocals(Tcl_Interp *interp, CallFrame *framePtr,
	    Namespace *nsPtr)
}
declare 51 {
    int TclInterpInit(Tcl_Interp *interp)
}
# Removed in 8.5a2:
#declare 52 {
#    int TclInvoke(Tcl_Interp *interp, int argc, const char **argv,
#	    int flags)
#}
declare 53 {
    int TclInvokeObjectCommand(ClientData clientData, Tcl_Interp *interp,
	    int argc, const char **argv)
}
declare 54 {
    int TclInvokeStringCommand(ClientData clientData, Tcl_Interp *interp,
	    int objc, Tcl_Obj *const objv[])
}
declare 55 {
    Proc *TclIsProc(Command *cmdPtr)
}
# Replaced with TclpLoadFile in 8.1:
#  declare 56 {
#      int TclLoadFile(Tcl_Interp *interp, char *fileName, char *sym1,
#  	    char *sym2, Tcl_PackageInitProc **proc1Ptr,
#  	    Tcl_PackageInitProc **proc2Ptr)
#  }
# Signature changed to take a length in 8.1:
#  declare 57 {
#      int TclLooksLikeInt(char *p)
#  }
declare 58 {
    Var *TclLookupVar(Tcl_Interp *interp, const char *part1, const char *part2,
	    int flags, const char *msg, int createPart1, int createPart2,
	    Var **arrayPtrPtr)
}
# Replaced by Tcl_FSMatchInDirectory in 8.4
#declare 59 {
#    int TclpMatchFiles(Tcl_Interp *interp, char *separators,
#	    Tcl_DString *dirPtr, char *pattern, char *tail)
#}
declare 60 {
    int TclNeedSpace(const char *start, const char *end)
}
declare 61 {
    Tcl_Obj *TclNewProcBodyObj(Proc *procPtr)
}
declare 62 {
    int TclObjCommandComplete(Tcl_Obj *cmdPtr)
}
declare 63 {
    int TclObjInterpProc(ClientData clientData, Tcl_Interp *interp,
	    int objc, Tcl_Obj *const objv[])
}
declare 64 {
    int TclObjInvoke(Tcl_Interp *interp, int objc, Tcl_Obj *const objv[],
	    int flags)
}
# Removed in 8.5a2:
#declare 65 {
#    int TclObjInvokeGlobal(Tcl_Interp *interp, int objc,
#	    Tcl_Obj *const objv[], int flags)
#}
#declare 66 {
#    int TclOpenFileChannelDeleteProc(TclOpenFileChannelProc_ *proc)
#}
#declare 67 {
#    int TclOpenFileChannelInsertProc(TclOpenFileChannelProc_ *proc)
#}
# Replaced by Tcl_FSAccess in 8.4:
#declare 68 {
#    int TclpAccess(const char *path, int mode)
#}
declare 69 {
    char *TclpAlloc(unsigned int size)
}
#declare 70 {
#    int TclpCopyFile(const char *source, const char *dest)
#}
#declare 71 {
#    int TclpCopyDirectory(const char *source, const char *dest,
#	    Tcl_DString *errorPtr)
#}
#declare 72 {
#    int TclpCreateDirectory(const char *path)
#}
#declare 73 {
#    int TclpDeleteFile(const char *path)
#}
declare 74 {
    void TclpFree(char *ptr)
}
declare 75 {
    unsigned long TclpGetClicks(void)
}
declare 76 {
    unsigned long TclpGetSeconds(void)
}

# Removed in 9.0:
#declare 77 {
#    void TclpGetTime(Tcl_Time *time)
#}
# Removed in 8.6:
#declare 78 {
#    int TclpGetTimeZone(unsigned long time)
#}
# Replaced by Tcl_FSListVolumes in 8.4:
#declare 79 {
#    int TclpListVolumes(Tcl_Interp *interp)
#}
# Replaced by Tcl_FSOpenFileChannel in 8.4:
#declare 80 {
#    Tcl_Channel TclpOpenFileChannel(Tcl_Interp *interp, char *fileName,
#	    char *modeString, int permissions)
#}
declare 81 {
    char *TclpRealloc(char *ptr, unsigned int size)
}
#declare 82 {
#    int TclpRemoveDirectory(const char *path, int recursive,
#	    Tcl_DString *errorPtr)
#}
#declare 83 {
#    int TclpRenameFile(const char *source, const char *dest)
#}
# Removed in 8.1:
#  declare 84 {
#      int TclParseBraces(Tcl_Interp *interp, char *str, char **termPtr,
#  	    ParseValue *pvPtr)
#  }
#  declare 85 {
#      int TclParseNestedCmd(Tcl_Interp *interp, char *str, int flags,
#  	    char **termPtr, ParseValue *pvPtr)
#  }
#  declare 86 {
#      int TclParseQuotes(Tcl_Interp *interp, char *str, int termChar,
#  	    int flags, char **termPtr, ParseValue *pvPtr)
#  }
#  declare 87 {
#      void TclPlatformInit(Tcl_Interp *interp)
#  }
declare 88 {
    char *TclPrecTraceProc(ClientData clientData, Tcl_Interp *interp,
	    const char *name1, const char *name2, int flags)
}
declare 89 {
    int TclPreventAliasLoop(Tcl_Interp *interp, Tcl_Interp *cmdInterp,
	    Tcl_Command cmd)
}
# Removed in 8.1 (only available if compiled with TCL_COMPILE_DEBUG):
#  declare 90 {
#      void TclPrintByteCodeObj(Tcl_Interp *interp, Tcl_Obj *objPtr)
#  }
declare 91 {
    void TclProcCleanupProc(Proc *procPtr)
}
declare 92 {
    int TclProcCompileProc(Tcl_Interp *interp, Proc *procPtr,
	    Tcl_Obj *bodyPtr, Namespace *nsPtr, const char *description,
	    const char *procName)
}
declare 93 {
    void TclProcDeleteProc(ClientData clientData)
}
# Removed in 8.5:
#declare 94 {
#    int TclProcInterpProc(ClientData clientData, Tcl_Interp *interp,
#	    int argc, const char **argv)
#}
# Replaced by Tcl_FSStat in 8.4:
#declare 95 {
#    int TclpStat(const char *path, Tcl_StatBuf *buf)
#}
declare 96 {
    int TclRenameCommand(Tcl_Interp *interp, const char *oldName,
            const char *newName)
}
declare 97 {
    void TclResetShadowedCmdRefs(Tcl_Interp *interp, Command *newCmdPtr)
}
declare 98 {
    int TclServiceIdle(void)
}
# Removed in 8.4b2:
#declare 99 {
#    Tcl_Obj *TclSetElementOfIndexedArray(Tcl_Interp *interp, int localIndex,
#	    Tcl_Obj *elemPtr, Tcl_Obj *objPtr, int flags)
#}
# Removed in 8.4b2:
#declare 100 {
#    Tcl_Obj *TclSetIndexedScalar(Tcl_Interp *interp, int localIndex,
#	    Tcl_Obj *objPtr, int flags)
#}
declare 101 {
    const char *TclSetPreInitScript(const char *string)
}
declare 102 {
    void TclSetupEnv(Tcl_Interp *interp)
}
declare 103 {
    int TclSockGetPort(Tcl_Interp *interp, const char *str, const char *proto,
	    int *portPtr)
}
<<<<<<< HEAD
# Removed in Tcl 9
=======
# Removed in 9.0:
>>>>>>> cdb8e2bc
#declare 104 {
#    int TclSockMinimumBuffersOld(int sock, int size)
#}
# Replaced by Tcl_FSStat in 8.4:
#declare 105 {
#    int TclStat(const char *path, Tcl_StatBuf *buf)
#}
#declare 106 {
#    int TclStatDeleteProc(TclStatProc_ *proc)
#}
#declare 107 {
#    int TclStatInsertProc(TclStatProc_ *proc)
#}
declare 108 {
    void TclTeardownNamespace(Namespace *nsPtr)
}
declare 109 {
    int TclUpdateReturnInfo(Interp *iPtr)
}
declare 110 {
    int TclSockMinimumBuffers(void *sock, int size)
}
# Removed in 8.1:
#  declare 110 {
#      char *TclWordEnd(char *start, char *lastChar, int nested, int *semiPtr)
#  }

# Procedures used in conjunction with Tcl namespaces. They are
# defined here instead of in tcl.decls since they are not stable yet.

declare 111 {
    void Tcl_AddInterpResolvers(Tcl_Interp *interp, const char *name,
	    Tcl_ResolveCmdProc *cmdProc, Tcl_ResolveVarProc *varProc,
	    Tcl_ResolveCompiledVarProc *compiledVarProc)
}
# Removed in 9.0:
#declare 112 {
#    int Tcl_AppendExportList(Tcl_Interp *interp, Tcl_Namespace *nsPtr,
#	    Tcl_Obj *objPtr)
#}
# Removed in 9.0:
#declare 113 {
#    Tcl_Namespace *Tcl_CreateNamespace(Tcl_Interp *interp, const char *name,
#	    ClientData clientData, Tcl_NamespaceDeleteProc *deleteProc)
#}
# Removed in 9.0:
#declare 114 {
#    void Tcl_DeleteNamespace(Tcl_Namespace *nsPtr)
#}
# Removed in 9.0:
#declare 115 {
#    int Tcl_Export(Tcl_Interp *interp, Tcl_Namespace *nsPtr,
#	    const char *pattern, int resetListFirst)
#}
# Removed in 9.0:
#declare 116 {
#    Tcl_Command Tcl_FindCommand(Tcl_Interp *interp, const char *name,
#	    Tcl_Namespace *contextNsPtr, int flags)
#}
# Removed in 9.0:
#declare 117 {
#    Tcl_Namespace *Tcl_FindNamespace(Tcl_Interp *interp, const char *name,
#	    Tcl_Namespace *contextNsPtr, int flags)
#}
declare 118 {
    int Tcl_GetInterpResolvers(Tcl_Interp *interp, const char *name,
	    Tcl_ResolverInfo *resInfo)
}
declare 119 {
    int Tcl_GetNamespaceResolvers(Tcl_Namespace *namespacePtr,
	    Tcl_ResolverInfo *resInfo)
}
declare 120 {
    Tcl_Var Tcl_FindNamespaceVar(Tcl_Interp *interp, const char *name,
	    Tcl_Namespace *contextNsPtr, int flags)
}
# Removed in 9.0:
#declare 121 {
#    int Tcl_ForgetImport(Tcl_Interp *interp, Tcl_Namespace *nsPtr,
#	    const char *pattern)
#}
# Removed in 9.0:
#declare 122 {
#    Tcl_Command Tcl_GetCommandFromObj(Tcl_Interp *interp, Tcl_Obj *objPtr)
#}
# Removed in 9.0:
#declare 123 {
#    void Tcl_GetCommandFullName(Tcl_Interp *interp, Tcl_Command command,
#	    Tcl_Obj *objPtr)
#}
# Removed in 9.0:
#declare 124 {
#    Tcl_Namespace *Tcl_GetCurrentNamespace(Tcl_Interp *interp)
#}
# Removed in 9.0:
#declare 125 {
#    Tcl_Namespace *Tcl_GetGlobalNamespace(Tcl_Interp *interp)
#}
declare 126 {
    void Tcl_GetVariableFullName(Tcl_Interp *interp, Tcl_Var variable,
	    Tcl_Obj *objPtr)
}
# Removed in 9.0:
#declare 127 {
#    int Tcl_Import(Tcl_Interp *interp, Tcl_Namespace *nsPtr,
#	    const char *pattern, int allowOverwrite)
#}
declare 128 {
    void Tcl_PopCallFrame(Tcl_Interp *interp)
}
declare 129 {
    int Tcl_PushCallFrame(Tcl_Interp *interp, Tcl_CallFrame *framePtr,
	    Tcl_Namespace *nsPtr, int isProcCallFrame)
}
declare 130 {
    int Tcl_RemoveInterpResolvers(Tcl_Interp *interp, const char *name)
}
declare 131 {
    void Tcl_SetNamespaceResolvers(Tcl_Namespace *namespacePtr,
	    Tcl_ResolveCmdProc *cmdProc, Tcl_ResolveVarProc *varProc,
	    Tcl_ResolveCompiledVarProc *compiledVarProc)
}
declare 132 {
    int TclpHasSockets(Tcl_Interp *interp)
}
# Removed in 9.0
#declare 133 {
#    struct tm *TclpGetDate(const time_t *time, int useGMT)
#}
# Removed in 8.5
#declare 134 {
#    size_t TclpStrftime(char *s, size_t maxsize, const char *format,
#	    const struct tm *t, int useGMT)
#}
#declare 135 {
#    int TclpCheckStackSpace(void)
#}

# Added in 8.1:

#declare 137 {
#   int TclpChdir(const char *dirName)
#}
declare 138 {
    const char *TclGetEnv(const char *name, Tcl_DString *valuePtr)
}
#declare 139 {
#    int TclpLoadFile(Tcl_Interp *interp, char *fileName, char *sym1,
#	    char *sym2, Tcl_PackageInitProc **proc1Ptr,
#	    Tcl_PackageInitProc **proc2Ptr, ClientData *clientDataPtr)
#}
#declare 140 {
#    int TclLooksLikeInt(const char *bytes, int length)
#}
# This is used by TclX, but should otherwise be considered private
declare 141 {
    const char *TclpGetCwd(Tcl_Interp *interp, Tcl_DString *cwdPtr)
}
declare 142 {
    int TclSetByteCodeFromAny(Tcl_Interp *interp, Tcl_Obj *objPtr,
	    CompileHookProc *hookProc, ClientData clientData)
}
declare 143 {
    int TclAddLiteralObj(struct CompileEnv *envPtr, Tcl_Obj *objPtr,
	    LiteralEntry **litPtrPtr)
}
declare 144 {
    void TclHideLiteral(Tcl_Interp *interp, struct CompileEnv *envPtr,
	    int index)
}
declare 145 {
    const struct AuxDataType *TclGetAuxDataType(const char *typeName)
}
declare 146 {
    TclHandle TclHandleCreate(void *ptr)
}
declare 147 {
    void TclHandleFree(TclHandle handle)
}
declare 148 {
    TclHandle TclHandlePreserve(TclHandle handle)
}
declare 149 {
    void TclHandleRelease(TclHandle handle)
}

# Added for Tcl 8.2

declare 150 {
    int TclRegAbout(Tcl_Interp *interp, Tcl_RegExp re)
}
declare 151 {
    void TclRegExpRangeUniChar(Tcl_RegExp re, int index, int *startPtr,
	    int *endPtr)
}
declare 152 {
    void TclSetLibraryPath(Tcl_Obj *pathPtr)
}
declare 153 {
    Tcl_Obj *TclGetLibraryPath(void)
}

# moved to tclTest.c (static) in 8.3.2/8.4a2
#declare 154 {
#    int TclTestChannelCmd(ClientData clientData,
#    Tcl_Interp *interp, int argc, char **argv)
#}
#declare 155 {
#    int TclTestChannelEventCmd(ClientData clientData,
#	     Tcl_Interp *interp, int argc, char **argv)
#}

declare 156 {
    void TclRegError(Tcl_Interp *interp, const char *msg,
	    int status)
}
declare 157 {
    Var *TclVarTraceExists(Tcl_Interp *interp, const char *varName)
}
# REMOVED - use public Tcl_SetStartupScript()
#declare 158 {
#    void TclSetStartupScriptFileName(const char *filename)
#}
# REMOVED - use public Tcl_GetStartupScript()
#declare 159 {
#    const char *TclGetStartupScriptFileName(void)
#}
#declare 160 {
#    int TclpMatchFilesTypes(Tcl_Interp *interp, char *separators,
#	    Tcl_DString *dirPtr, char *pattern, char *tail,
#	    GlobTypeData *types)
#}

# new in 8.3.2/8.4a2
declare 161 {
    int TclChannelTransform(Tcl_Interp *interp, Tcl_Channel chan,
	    Tcl_Obj *cmdObjPtr)
}
declare 162 {
    void TclChannelEventScriptInvoker(ClientData clientData, int flags)
}

# ALERT: The result of 'TclGetInstructionTable' is actually a
# "const InstructionDesc*" but we do not want to describe this structure in
# "tclInt.h". It is described in "tclCompile.h". Use a cast to the
# correct type when calling this procedure.

declare 163 {
    const void *TclGetInstructionTable(void)
}

# ALERT: The argument of 'TclExpandCodeArray' is actually a
# "CompileEnv*" but we do not want to describe this structure in
# "tclInt.h". It is described in "tclCompile.h".

declare 164 {
    void TclExpandCodeArray(void *envPtr)
}

# These functions are vfs aware, but are generally only useful internally.
declare 165 {
    void TclpSetInitialEncodings(void)
}

# New function due to TIP #33
declare 166 {
    int TclListObjSetElement(Tcl_Interp *interp, Tcl_Obj *listPtr,
	    int index, Tcl_Obj *valuePtr)
}

# VFS-aware versions of Tcl*StartupScriptFileName (158 and 159 above)
# REMOVED - use public Tcl_SetStartupScript()
#declare 167 {
#    void TclSetStartupScriptPath(Tcl_Obj *pathPtr)
#}
# REMOVED - use public Tcl_GetStartupScript()
#declare 168 {
#    Tcl_Obj *TclGetStartupScriptPath(void)
#}
# variant of Tcl_UtfNCmp that takes n as bytes, not chars
declare 169 {
    int TclpUtfNcmp2(const char *s1, const char *s2, size_t n)
}
declare 170 {
    int TclCheckInterpTraces(Tcl_Interp *interp, const char *command,
	    int numChars, Command *cmdPtr, int result, int traceFlags,
	    int objc, Tcl_Obj *const objv[])
}
declare 171 {
    int TclCheckExecutionTraces(Tcl_Interp *interp, const char *command,
	    int numChars, Command *cmdPtr, int result, int traceFlags,
	    int objc, Tcl_Obj *const objv[])
}
declare 172 {
    int TclInThreadExit(void)
}

# added for 8.4.2

declare 173 {
    int TclUniCharMatch(const Tcl_UniChar *string, int strLen,
	    const Tcl_UniChar *pattern, int ptnLen, int flags)
}

# added for 8.4.3

#declare 174 {
#    Tcl_Obj *TclIncrWideVar2(Tcl_Interp *interp, Tcl_Obj *part1Ptr,
#	    Tcl_Obj *part2Ptr, Tcl_WideInt wideIncrAmount, int part1NotParsed)
#}

# Factoring out of trace code

declare 175 {
    int TclCallVarTraces(Interp *iPtr, Var *arrayPtr, Var *varPtr,
	    const char *part1, const char *part2, int flags, int leaveErrMsg)
}
declare 176 {
    void TclCleanupVar(Var *varPtr, Var *arrayPtr)
}
declare 177 {
    void TclVarErrMsg(Tcl_Interp *interp, const char *part1, const char *part2,
	    const char *operation, const char *reason)
}
# TIP 338 made these public - now declared in tcl.h
#declare 178 {
#    void Tcl_SetStartupScript(Tcl_Obj *pathPtr, const char *encodingName)
#}
#declare 179 {
#    Tcl_Obj *Tcl_GetStartupScript(const char **encodingNamePtr)
#}

# REMOVED
# Allocate lists without copying arrays
# declare 180 {
#    Tcl_Obj *TclNewListObjDirect(int objc, Tcl_Obj **objv)
# }
#declare 181 {
#    Tcl_Obj *TclDbNewListObjDirect(int objc, Tcl_Obj **objv,
#	    const char *file, int line)
#}

# Removed in 9.0
#declare 182 {
#     struct tm *TclpLocaltime(const time_t *clock)
#}
# Removed in 9.0
#declare 183 {
#     struct tm *TclpGmtime(const time_t *clock)
#}

# For the new "Thread Storage" subsystem.

### REMOVED on grounds it should never have been exposed. All these
### functions are now either static in tclThreadStorage.c or
### MODULE_SCOPE.
# declare 184 {
#      void TclThreadStorageLockInit(void)
# }
# declare 185 {
#      void TclThreadStorageLock(void)
# }
# declare 186 {
#      void TclThreadStorageUnlock(void)
# }
# declare 187 {
#      void TclThreadStoragePrint(FILE *outFile, int flags)
# }
# declare 188 {
#      Tcl_HashTable *TclThreadStorageGetHashTable(Tcl_ThreadId id)
# }
# declare 189 {
#      Tcl_HashTable *TclThreadStorageInit(Tcl_ThreadId id, void *reserved)
# }
# declare 190 {
#      void TclThreadStorageDataKeyInit(Tcl_ThreadDataKey *keyPtr)
# }
# declare 191 {
#      void *TclThreadStorageDataKeyGet(Tcl_ThreadDataKey *keyPtr)
# }
# declare 192 {
#      void TclThreadStorageDataKeySet(Tcl_ThreadDataKey *keyPtr, void *data)
# }
# declare 193 {
#      void TclFinalizeThreadStorageThread(Tcl_ThreadId id)
# }
# declare 194 {
#      void TclFinalizeThreadStorage(void)
# }
# declare 195 {
#      void TclFinalizeThreadStorageData(Tcl_ThreadDataKey *keyPtr)
# }
# declare 196 {
#      void TclFinalizeThreadStorageDataKey(Tcl_ThreadDataKey *keyPtr)
# }

#
# Added in tcl8.5a5 for compiler/executor experimentation.
# Disabled in Tcl 8.5.1; experiments terminated. :/
#
#declare 197 {
#    int TclCompEvalObj(Tcl_Interp *interp, Tcl_Obj *objPtr,
#		        const CmdFrame *invoker, int word)
#}
declare 198 {
    int TclObjGetFrame(Tcl_Interp *interp, Tcl_Obj *objPtr,
	    CallFrame **framePtrPtr)
}

#declare 199 {
#    int TclMatchIsTrivial(const char *pattern)
#}

# 200-208 exported for use by the test suite [Bug 1054748]
declare 200 {
    int TclpObjRemoveDirectory(Tcl_Obj *pathPtr, int recursive,
	Tcl_Obj **errorPtr)
}
declare 201 {
    int TclpObjCopyDirectory(Tcl_Obj *srcPathPtr, Tcl_Obj *destPathPtr,
	Tcl_Obj **errorPtr)
}
declare 202 {
    int TclpObjCreateDirectory(Tcl_Obj *pathPtr)
}
declare 203 {
    int TclpObjDeleteFile(Tcl_Obj *pathPtr)
}
declare 204 {
    int TclpObjCopyFile(Tcl_Obj *srcPathPtr, Tcl_Obj *destPathPtr)
}
declare 205 {
    int TclpObjRenameFile(Tcl_Obj *srcPathPtr, Tcl_Obj *destPathPtr)
}
declare 206 {
    int TclpObjStat(Tcl_Obj *pathPtr, Tcl_StatBuf *buf)
}
declare 207 {
    int TclpObjAccess(Tcl_Obj *pathPtr, int mode)
}
declare 208 {
    Tcl_Channel TclpOpenFileChannel(Tcl_Interp *interp,
	    Tcl_Obj *pathPtr, int mode, int permissions)
}
# Made public by TIP 258
#declare 209 {
#    Tcl_Obj *TclGetEncodingSearchPath(void)
#}
#declare 210 {
#    int TclSetEncodingSearchPath(Tcl_Obj *searchPath)
#}
#declare 211 {
#    const char *TclpGetEncodingNameFromEnvironment(Tcl_DString *bufPtr)
#}
declare 212 {
    void TclpFindExecutable(const char *argv0)
}
declare 213 {
    Tcl_Obj *TclGetObjNameOfExecutable(void)
}
declare 214 {
    void TclSetObjNameOfExecutable(Tcl_Obj *name, Tcl_Encoding encoding)
}
declare 215 {
    void *TclStackAlloc(Tcl_Interp *interp, int numBytes)
}
declare 216 {
    void TclStackFree(Tcl_Interp *interp, void *freePtr)
}
declare 217 {
    int TclPushStackFrame(Tcl_Interp *interp, Tcl_CallFrame **framePtrPtr,
            Tcl_Namespace *namespacePtr, int isProcCallFrame)
}
declare 218 {
    void TclPopStackFrame(Tcl_Interp *interp)
}

# for use in tclTest.c
declare 224 {
    TclPlatformType *TclGetPlatform(void)
}

#
declare 225 {
    Tcl_Obj *TclTraceDictPath(Tcl_Interp *interp, Tcl_Obj *rootPtr,
	    int keyc, Tcl_Obj *const keyv[], int flags)
}
declare 226 {
    int TclObjBeingDeleted(Tcl_Obj *objPtr)
}
declare 227 {
    void TclSetNsPath(Namespace *nsPtr, int pathLength,
            Tcl_Namespace *pathAry[])
}
#  Used to be needed for TclOO-extension; unneeded now that TclOO is in the
#  core and NRE-enabled
#  declare 228 {
#      int TclObjInterpProcCore(register Tcl_Interp *interp, Tcl_Obj *procNameObj,
#             int skip, ProcErrorProc *errorProc)
#  }
declare 229 {
    int	TclPtrMakeUpvar(Tcl_Interp *interp, Var *otherP1Ptr,
	    const char *myName, int myFlags, int index)
}
declare 230 {
    Var *TclObjLookupVar(Tcl_Interp *interp, Tcl_Obj *part1Ptr,
	    const char *part2, int flags, const char *msg,
	    const int createPart1, const int createPart2, Var **arrayPtrPtr)
}
declare 231 {
    int	TclGetNamespaceFromObj(Tcl_Interp *interp, Tcl_Obj *objPtr,
	    Tcl_Namespace **nsPtrPtr)
}

# Bits and pieces of TIP#280's guts
declare 232 {
    int TclEvalObjEx(Tcl_Interp *interp, Tcl_Obj *objPtr, int flags,
	    const CmdFrame *invoker, int word)
}
declare 233 {
    void TclGetSrcInfoForPc(CmdFrame *contextPtr)
}

# Exports for VarReform compat: Itcl, XOTcl like to peek into our varTables :(
declare 234 {
    Var *TclVarHashCreateVar(TclVarHashTable *tablePtr, const char *key,
             int *newPtr)
}
declare 235 {
    void TclInitVarHashTable(TclVarHashTable *tablePtr, Namespace *nsPtr)
}


# TIP 337 made this one public
#declare 236 {
#    void TclBackgroundException(Tcl_Interp *interp, int code)
#}

# TIP #285: Script cancellation support.
declare 237 {
    int TclResetCancellation(Tcl_Interp *interp, int force)
}

# NRE functions for "rogue" extensions to exploit NRE; they will need to
# include NRE.h too.
declare 238 {
    int TclNRInterpProc(ClientData clientData, Tcl_Interp *interp,
	    int objc, Tcl_Obj *const objv[])
}
declare 239 {
    int TclNRInterpProcCore(Tcl_Interp *interp, Tcl_Obj *procNameObj,
			    int skip, ProcErrorProc *errorProc)
}
declare 240 {
    int TclNRRunCallbacks(Tcl_Interp *interp, int result,
	      struct NRE_callback *rootPtr)
}
declare 241 {
    int TclNREvalObjEx(Tcl_Interp *interp, Tcl_Obj *objPtr, int flags,
	    const CmdFrame *invoker, int word)
}
declare 242 {
    int TclNREvalObjv(Tcl_Interp *interp, int objc,
	      Tcl_Obj *const objv[], int flags, Command *cmdPtr)
}

# Tcl_Obj leak detection support.
declare 243 {
    void TclDbDumpActiveObjects(FILE *outFile)
}

# Functions to make things better for itcl
declare 244 {
    Tcl_HashTable *TclGetNamespaceChildTable(Tcl_Namespace *nsPtr)
}
declare 245 {
    Tcl_HashTable *TclGetNamespaceCommandTable(Tcl_Namespace *nsPtr)
}
declare 246 {
    int TclInitRewriteEnsemble(Tcl_Interp *interp, size_t numRemoved,
	    size_t numInserted, Tcl_Obj *const *objv)
}
declare 247 {
    void TclResetRewriteEnsemble(Tcl_Interp *interp, int isRootEnsemble)
}

declare 248 {
    int TclCopyChannel(Tcl_Interp *interp, Tcl_Channel inChan,
	    Tcl_Channel outChan, Tcl_WideInt toRead, Tcl_Obj *cmdPtr)
}

declare 249 {
    char *TclDoubleDigits(double dv, int ndigits, int flags,
			  int *decpt, int *signum, char **endPtr)
}
# TIP #285: Script cancellation support.
declare 250 {
    void TclSetSlaveCancelFlags(Tcl_Interp *interp, int flags, int force)
}

# Allow extensions for optimization
declare 251 {
    int TclRegisterLiteral(void *envPtr,
	    const char *bytes, size_t length, int flags)
}

# Exporting of the internal API to variables.

declare 252 {
    Tcl_Obj *TclPtrGetVar(Tcl_Interp *interp, Tcl_Var varPtr,
	    Tcl_Var arrayPtr, Tcl_Obj *part1Ptr, Tcl_Obj *part2Ptr,
	    const int flags)
}
declare 253 {
    Tcl_Obj *TclPtrSetVar(Tcl_Interp *interp, Tcl_Var varPtr,
	    Tcl_Var arrayPtr, Tcl_Obj *part1Ptr, Tcl_Obj *part2Ptr,
	    Tcl_Obj *newValuePtr, const int flags)
}
declare 254 {
    Tcl_Obj *TclPtrIncrObjVar(Tcl_Interp *interp, Tcl_Var varPtr,
	    Tcl_Var arrayPtr, Tcl_Obj *part1Ptr, Tcl_Obj *part2Ptr,
	    Tcl_Obj *incrPtr, const int flags)
}
declare 255 {
    int	TclPtrObjMakeUpvar(Tcl_Interp *interp, Tcl_Var otherPtr,
	    Tcl_Obj *myNamePtr, int myFlags)
}
declare 256 {
    int	TclPtrUnsetVar(Tcl_Interp *interp, Tcl_Var varPtr, Tcl_Var arrayPtr,
	    Tcl_Obj *part1Ptr, Tcl_Obj *part2Ptr, const int flags)
}

##############################################################################

# Define the platform specific internal Tcl interface. These functions are
# only available on the designated platform.

interface tclIntPlat

################################
# Windows specific functions

declare 0 win {
    void TclWinConvertError(DWORD errCode)
}
<<<<<<< HEAD
# Removed in Tcl 9.0
#declare 1 win {
#    void TclWinConvertWSAError(DWORD errCode)
#}
# Removed in Tcl 9.0
=======
# Removed in 9.0:
#declare 1 win {
#    void TclWinConvertWSAError(DWORD errCode)
#}
# Removed in 9.0:
>>>>>>> cdb8e2bc
#declare 2 win {
#    struct servent *TclWinGetServByName(const char *nm,
#	    const char *proto)
#}
<<<<<<< HEAD
# Removed in Tcl 9.0
=======
# Removed in 9.0:
>>>>>>> cdb8e2bc
#declare 3 win {
#    int TclWinGetSockOpt(SOCKET s, int level, int optname,
#	    char *optval, int *optlen)
#}
declare 4 win {
    HINSTANCE TclWinGetTclInstance(void)
}
# new for 8.4.20+/8.5.12+ Cygwin only
declare 5 win {
    int TclUnixWaitForFile(int fd, int mask, int timeout)
}
# Removed in 8.1:
#  declare 5 win {
#      HINSTANCE TclWinLoadLibrary(char *name)
#  }
<<<<<<< HEAD
# Removed in 8.1:
#declare 6 win {
#    unsigned short TclWinNToHS(unsigned short ns)
#}
# Removed in Tcl 9.0
=======
# Removed in 9.0:
#declare 6 win {
#    unsigned short TclWinNToHS(unsigned short ns)
#}
# Removed in 9.0:
>>>>>>> cdb8e2bc
#declare 7 win {
#    int TclWinSetSockOpt(SOCKET s, int level, int optname,
#	    const char *optval, int optlen)
#}
declare 8 win {
    int TclpGetPid(Tcl_Pid pid)
}
declare 9 win {
    int TclWinGetPlatformId(void)
}
<<<<<<< HEAD
# Removed in Tcl 9.0
#declare 10 win {
#    Tcl_DirEntry *TclpReaddir(DIR *dir)
#}
# Removed in 8.3.1 (for Win32s only)
=======
# Removed in 9.0:
#declare 10 win {
#    Tcl_DirEntry *TclpReaddir(DIR *dir)
#}
# Removed in 8.3.1 (for Win32s only):
>>>>>>> cdb8e2bc
#declare 10 win {
#    int TclWinSynchSpawn(void *args, int type, void **trans, Tcl_Pid *pidPtr)
#}

# Pipe channel functions

declare 11 win {
    void TclGetAndDetachPids(Tcl_Interp *interp, Tcl_Channel chan)
}
declare 12 win {
    int TclpCloseFile(TclFile file)
}
declare 13 win {
    Tcl_Channel TclpCreateCommandChannel(TclFile readFile,
	    TclFile writeFile, TclFile errorFile, int numPids, Tcl_Pid *pidPtr)
}
declare 14 win {
    int TclpCreatePipe(TclFile *readPipe, TclFile *writePipe)
}
declare 15 win {
    int TclpCreateProcess(Tcl_Interp *interp, int argc,
	    const char **argv, TclFile inputFile, TclFile outputFile,
	    TclFile errorFile, Tcl_Pid *pidPtr)
}
# new for 8.4.20+/8.5.12+ Cygwin only
declare 16 win {
    int TclpIsAtty(int fd)
}
# Signature changed in 8.1:
#  declare 16 win {
#      TclFile TclpCreateTempFile(char *contents, Tcl_DString *namePtr)
#  }
#  declare 17 win {
#      char *TclpGetTZName(void)
#  }
# new for 8.5.12+ Cygwin only
declare 17 win {
    int TclUnixCopyFile(const char *src, const char *dst,
	    const Tcl_StatBuf *statBufPtr, int dontCopyAtts)
}
declare 18 win {
    TclFile TclpMakeFile(Tcl_Channel channel, int direction)
}
declare 19 win {
    TclFile TclpOpenFile(const char *fname, int mode)
}
declare 20 win {
    void TclWinAddProcess(HANDLE hProcess, DWORD id)
}
<<<<<<< HEAD
# Removed in Tcl 9.0
=======
# Removed in 9.0:
>>>>>>> cdb8e2bc
#declare 21 win {
#    char *TclpInetNtoa(struct in_addr addr)
#}
# removed permanently for 8.4
#declare 21 win {
#    void TclpAsyncMark(Tcl_AsyncHandler async)
#}

# Added in 8.1:
declare 22 win {
    TclFile TclpCreateTempFile(const char *contents)
}
# Removed in 8.6:
#declare 23 win {
#    char *TclpGetTZName(int isdst)
#}
declare 24 win {
    char *TclWinNoBackslash(char *path)
}
# replaced by generic TclGetPlatform
#declare 25 win {
#    TclPlatformType *TclWinGetPlatform(void)
#}
# Removed in 9.0:
#declare 26 win {
#    void TclWinSetInterfaces(int wide)
#}

# Added in Tcl 8.3.3 / 8.4

declare 27 win {
    void TclWinFlushDirtyChannels(void)
}

# Added in 8.4.2

declare 28 win {
    void TclWinResetInterfaces(void)
}

################################
# Unix specific functions

# Pipe channel functions

declare 0 unix {
    void TclGetAndDetachPids(Tcl_Interp *interp, Tcl_Channel chan)
}
declare 1 unix {
    int TclpCloseFile(TclFile file)
}
declare 2 unix {
    Tcl_Channel TclpCreateCommandChannel(TclFile readFile,
	    TclFile writeFile, TclFile errorFile, int numPids, Tcl_Pid *pidPtr)
}
declare 3 unix {
    int TclpCreatePipe(TclFile *readPipe, TclFile *writePipe)
}
declare 4 unix {
    int TclpCreateProcess(Tcl_Interp *interp, int argc,
	    const char **argv, TclFile inputFile, TclFile outputFile,
	    TclFile errorFile, Tcl_Pid *pidPtr)
}
# Signature changed in 8.1:
#  declare 5 unix {
#      TclFile TclpCreateTempFile(char *contents, Tcl_DString *namePtr)
#  }
declare 6 unix {
    TclFile TclpMakeFile(Tcl_Channel channel, int direction)
}
declare 7 unix {
    TclFile TclpOpenFile(const char *fname, int mode)
}
declare 8 unix {
    int TclUnixWaitForFile(int fd, int mask, int timeout)
}

# Added in 8.1:

declare 9 unix {
    TclFile TclpCreateTempFile(const char *contents)
}

# Added in 8.4:

<<<<<<< HEAD
# Removed in Tcl 9.0
#declare 10 unix {
#    Tcl_DirEntry *TclpReaddir(DIR *dir)
#}
#declare 11 unix {
#    struct tm *TclpLocaltime_unix(const time_t *clock)
#}
#declare 12 unix {
#    struct tm *TclpGmtime_unix(const time_t *clock)
#}
=======
# Removed in 9.0:
#declare 10 unix {
#    Tcl_DirEntry *TclpReaddir(DIR *dir)
#}
# Removed in 9.0:
#declare 11 unix {
#    struct tm *TclpLocaltime_unix(const time_t *clock)
#}
# Removed in 9.0:
#declare 12 unix {
#    struct tm *TclpGmtime_unix(const time_t *clock)
#}
# Removed in 9.0:
>>>>>>> cdb8e2bc
#declare 13 unix {
#    char *TclpInetNtoa(struct in_addr addr)
#}

# Added in 8.5:

declare 14 unix {
    int TclUnixCopyFile(const char *src, const char *dst,
	    const Tcl_StatBuf *statBufPtr, int dontCopyAtts)
}

################################
# Mac OS X specific functions

declare 15 macosx {
    int TclMacOSXGetFileAttribute(Tcl_Interp *interp, int objIndex,
	    Tcl_Obj *fileName, Tcl_Obj **attributePtrPtr)
}
declare 16 macosx {
    int TclMacOSXSetFileAttribute(Tcl_Interp *interp, int objIndex,
	    Tcl_Obj *fileName, Tcl_Obj *attributePtr)
}
declare 17 macosx {
    int TclMacOSXCopyFileAttributes(const char *src, const char *dst,
	    const Tcl_StatBuf *statBufPtr)
}
declare 18 macosx {
    int TclMacOSXMatchType(Tcl_Interp *interp, const char *pathName,
	    const char *fileName, Tcl_StatBuf *statBufPtr,
	    Tcl_GlobTypeData *types)
}
declare 19 macosx {
    void TclMacOSXNotifierAddRunLoopMode(const void *runLoopMode)
}

declare 29 {win unix} {
    int TclWinCPUID(int index, int *regs)
}
# Added in 8.6; core of TclpOpenTemporaryFile
declare 30 {win unix} {
    int TclUnixOpenTemporaryFile(Tcl_Obj *dirObj, Tcl_Obj *basenameObj,
	    Tcl_Obj *extensionObj, Tcl_Obj *resultingNameObj)
}



# Local Variables:
# mode: tcl
# End:<|MERGE_RESOLUTION|>--- conflicted
+++ resolved
@@ -51,11 +51,7 @@
 declare 7 {
     int TclCopyAndCollapse(int count, const char *src, char *dst)
 }
-<<<<<<< HEAD
-# Removed in Tcl 9
-=======
-# Removed in 9.0:
->>>>>>> cdb8e2bc
+# Removed in 9.0:
 #declare 8 {
 #    int TclCopyChannelOld(Tcl_Interp *interp, Tcl_Channel inChan,
 #	    Tcl_Channel outChan, int toRead, Tcl_Obj *cmdPtr)
@@ -425,11 +421,7 @@
     int TclSockGetPort(Tcl_Interp *interp, const char *str, const char *proto,
 	    int *portPtr)
 }
-<<<<<<< HEAD
-# Removed in Tcl 9
-=======
-# Removed in 9.0:
->>>>>>> cdb8e2bc
+# Removed in 9.0:
 #declare 104 {
 #    int TclSockMinimumBuffersOld(int sock, int size)
 #}
@@ -1076,28 +1068,16 @@
 declare 0 win {
     void TclWinConvertError(DWORD errCode)
 }
-<<<<<<< HEAD
-# Removed in Tcl 9.0
+# Removed in 9.0:
 #declare 1 win {
 #    void TclWinConvertWSAError(DWORD errCode)
 #}
-# Removed in Tcl 9.0
-=======
-# Removed in 9.0:
-#declare 1 win {
-#    void TclWinConvertWSAError(DWORD errCode)
-#}
-# Removed in 9.0:
->>>>>>> cdb8e2bc
+# Removed in 9.0:
 #declare 2 win {
 #    struct servent *TclWinGetServByName(const char *nm,
 #	    const char *proto)
 #}
-<<<<<<< HEAD
-# Removed in Tcl 9.0
-=======
-# Removed in 9.0:
->>>>>>> cdb8e2bc
+# Removed in 9.0:
 #declare 3 win {
 #    int TclWinGetSockOpt(SOCKET s, int level, int optname,
 #	    char *optval, int *optlen)
@@ -1113,19 +1093,11 @@
 #  declare 5 win {
 #      HINSTANCE TclWinLoadLibrary(char *name)
 #  }
-<<<<<<< HEAD
-# Removed in 8.1:
+# Removed in 9.0:
 #declare 6 win {
 #    unsigned short TclWinNToHS(unsigned short ns)
 #}
-# Removed in Tcl 9.0
-=======
-# Removed in 9.0:
-#declare 6 win {
-#    unsigned short TclWinNToHS(unsigned short ns)
-#}
-# Removed in 9.0:
->>>>>>> cdb8e2bc
+# Removed in 9.0:
 #declare 7 win {
 #    int TclWinSetSockOpt(SOCKET s, int level, int optname,
 #	    const char *optval, int optlen)
@@ -1136,19 +1108,11 @@
 declare 9 win {
     int TclWinGetPlatformId(void)
 }
-<<<<<<< HEAD
-# Removed in Tcl 9.0
+# Removed in 9.0:
 #declare 10 win {
 #    Tcl_DirEntry *TclpReaddir(DIR *dir)
 #}
-# Removed in 8.3.1 (for Win32s only)
-=======
-# Removed in 9.0:
-#declare 10 win {
-#    Tcl_DirEntry *TclpReaddir(DIR *dir)
-#}
 # Removed in 8.3.1 (for Win32s only):
->>>>>>> cdb8e2bc
 #declare 10 win {
 #    int TclWinSynchSpawn(void *args, int type, void **trans, Tcl_Pid *pidPtr)
 #}
@@ -1198,11 +1162,7 @@
 declare 20 win {
     void TclWinAddProcess(HANDLE hProcess, DWORD id)
 }
-<<<<<<< HEAD
-# Removed in Tcl 9.0
-=======
-# Removed in 9.0:
->>>>>>> cdb8e2bc
+# Removed in 9.0:
 #declare 21 win {
 #    char *TclpInetNtoa(struct in_addr addr)
 #}
@@ -1288,32 +1248,19 @@
 
 # Added in 8.4:
 
-<<<<<<< HEAD
-# Removed in Tcl 9.0
+# Removed in 9.0:
 #declare 10 unix {
 #    Tcl_DirEntry *TclpReaddir(DIR *dir)
 #}
+# Removed in 9.0:
 #declare 11 unix {
 #    struct tm *TclpLocaltime_unix(const time_t *clock)
 #}
+# Removed in 9.0:
 #declare 12 unix {
 #    struct tm *TclpGmtime_unix(const time_t *clock)
 #}
-=======
-# Removed in 9.0:
-#declare 10 unix {
-#    Tcl_DirEntry *TclpReaddir(DIR *dir)
-#}
-# Removed in 9.0:
-#declare 11 unix {
-#    struct tm *TclpLocaltime_unix(const time_t *clock)
-#}
-# Removed in 9.0:
-#declare 12 unix {
-#    struct tm *TclpGmtime_unix(const time_t *clock)
-#}
-# Removed in 9.0:
->>>>>>> cdb8e2bc
+# Removed in 9.0:
 #declare 13 unix {
 #    char *TclpInetNtoa(struct in_addr addr)
 #}
