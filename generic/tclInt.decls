--- conflicted
+++ resolved
@@ -981,11 +981,7 @@
 }
 declare 7 win {
     int TclWinSetSockOpt(SOCKET s, int level, int optname,
-<<<<<<< HEAD
-	    const char FAR *optval, int optlen)
-=======
-	    CONST char *optval, int optlen)
->>>>>>> f3146e68
+	    const char *optval, int optlen)
 }
 declare 8 win {
     unsigned long TclpGetPid(Tcl_Pid pid)
@@ -1108,13 +1104,8 @@
 }
 # On non-cygwin, this is actually a reference to TclpOpenFile
 declare 7 unix {
-<<<<<<< HEAD
-    int TclWinSetSockOpt(int s, int level, int optname,
+    int TclWinSetSockOpt(void *s, int level, int optname,
 	    const char *optval, int optlen)
-=======
-    int TclWinSetSockOpt(void *s, int level, int optname,
-	    CONST char *optval, int optlen)
->>>>>>> f3146e68
 }
 declare 8 unix {
     int TclUnixWaitForFile(int fd, int mask, int timeout)
