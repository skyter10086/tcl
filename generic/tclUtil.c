--- conflicted
+++ resolved
@@ -108,9 +108,11 @@
 static void		ClearHash(Tcl_HashTable *tablePtr);
 static void		FreeProcessGlobalValue(ClientData clientData);
 static void		FreeThreadHash(ClientData clientData);
-static int		GetEndOffsetFromObj(Tcl_Obj *objPtr, int endValue,
-			    int *indexPtr);
+static int		GetEndOffsetFromObj(Tcl_Obj *objPtr,
+			    Tcl_WideInt endValue, Tcl_WideInt *indexPtr);
 static Tcl_HashTable *	GetThreadHash(Tcl_ThreadDataKey *keyPtr);
+static int		GetWideForIndex(Tcl_Interp *interp, Tcl_Obj *objPtr,
+			    Tcl_WideInt endValue, Tcl_WideInt *widePtr);
 static int		SetEndOffsetFromAny(Tcl_Interp *interp,
 			    Tcl_Obj *objPtr);
 static int		FindElement(Tcl_Interp *interp, const char *string,
@@ -3693,6 +3695,204 @@
 /*
  *----------------------------------------------------------------------
  *
+ * GetWideForIndex --
+ *
+ *	This function produces a wide integer value corresponding to the
+ *	list index held in *objPtr. The parsing supports all values 
+ *	recognized as any size of integer, and the syntaxes end[-+]$integer
+ *	and $integer[-+]$integer. The argument endValue is used to give
+ *	the meaning of the literal index value "end".
+ *
+ * Results:
+ *	When parsing of *objPtr successfully recognizes an index value,
+ *	TCL_OK is returned, and the wide integer value corresponding to
+ *	the recognized index value is written to *widePtr. When parsing
+ *	fails, TCL_ERROR is returned and error information is written to
+ *	interp, if non-NULL.
+ *
+ * Side effects:
+ *	The type of *objPtr may change.
+ *
+ *----------------------------------------------------------------------
+ */
+
+static int
+GetWideForIndex(
+    Tcl_Interp *interp,         /* Interpreter to use for error reporting. If
+                                 * NULL, then no error message is left after
+                                 * errors. */
+    Tcl_Obj *objPtr,            /* Points to the value to be parsed */
+    Tcl_WideInt endValue,       /* The value to be stored at *widePtr if
+                                 * objPtr holds "end".
+				 * NOTE: this value may be negative. */
+    Tcl_WideInt *widePtr)       /* Location filled in with a wide integer
+                                 * representing an index. */
+{
+    ClientData cd;
+    Tcl_WideInt w1, w2;
+    const char *opPtr;
+    int numType, length, t1 = 0, t2 = 0;
+    int code = TclGetNumberFromObj(NULL, objPtr, &cd, &numType);
+
+    if (code == TCL_OK) {
+	if (numType == TCL_NUMBER_WIDE) {
+	    /* objPtr holds an integer in the signed wide range */
+	    *widePtr = (Tcl_WideInt)(*(Tcl_WideInt *)cd);
+	    return TCL_OK;
+	}
+	if (numType == TCL_NUMBER_BIG) {
+	    /* objPtr holds an integer outside the signed wide range */
+	    /* Truncate to the signed wide range. */
+	    if (mp_isneg((mp_int *)cd)) {
+		*widePtr = LLONG_MIN;
+	    } else {
+		*widePtr = LLONG_MAX;
+	    }
+	    return TCL_OK;
+	}
+	/* Must be a double -> not a valid index */
+	goto parseError;
+    }
+
+    /* objPtr does not hold a number, check the end+/- format... */
+    if (GetEndOffsetFromObj(objPtr, endValue, widePtr) == TCL_OK) {
+	return TCL_OK;
+    }
+
+    /* If we reach here, the string rep of objPtr exists. */
+
+    /*
+     * The valid index syntax does not include any value that is
+     * a list of more than one element. This is necessary so that
+     * lists of index values can be reliably distinguished from any
+     * single index value.
+     */
+
+    /*
+     * Quick scan to see if multi-value list is even possible.
+     * This relies on TclGetString() returning a NUL-terminated string.
+     */
+    if ((TclMaxListLength(TclGetString(objPtr), -1, NULL) > 1)
+
+	    /* If it's possible, do the full list parse. */
+            && (TCL_OK == Tcl_ListObjLength(NULL, objPtr, &length))
+            && (length > 1)) {
+        goto parseError;
+    }
+
+    /* Passed the list screen, so parse for index arithmetic expression */
+    if (TCL_OK == TclParseNumber(NULL, objPtr, NULL, NULL, -1, &opPtr,
+            TCL_PARSE_INTEGER_ONLY)) {
+	/* value starts with valid integer... */
+
+        if ((*opPtr == '-') || (*opPtr == '+')) {
+	    /* ... value continues with [-+] ... */
+
+	    /* Save first integer as wide if possible */
+	    TclGetNumberFromObj(NULL, objPtr, &cd, &t1);
+	    if (t1 == TCL_NUMBER_WIDE) {
+		w1 = (*(Tcl_WideInt *)cd);
+	    }
+
+	    if (TCL_OK == TclParseNumber(NULL, objPtr, NULL, opPtr + 1,
+		    -1, NULL, TCL_PARSE_INTEGER_ONLY)) {
+		/* ... value concludes with second valid integer */
+
+		/* Save second integer as wide if possible */
+		TclGetNumberFromObj(NULL, objPtr, &cd, &t2);
+		if (t2 == TCL_NUMBER_WIDE) {
+		    w2 = (*(Tcl_WideInt *)cd);
+		}
+	    }
+        }
+	/* Clear invalid intreps left by TclParseNumber */
+	TclFreeIntRep(objPtr);
+
+	if (t1 && t2) {
+	    /* We have both integer values */
+	    if ((t1 == TCL_NUMBER_WIDE) && (t2 == TCL_NUMBER_WIDE)) {
+		/* Both are wide, do wide-integer math */
+		if (*opPtr == '-') {
+		    if ((w2 == LLONG_MIN) && (interp != NULL)) {
+			goto extreme;
+		    }
+		    w2 = -w2;
+		}
+
+		if ((w1 ^ w2) < 0) {
+		    /* Different signs, sum cannot overflow */
+		    *widePtr = w1 + w2;
+		} else if (w1 >= 0) {
+		    if (w1 < LLONG_MAX - w2) {
+			*widePtr = w1 + w2;
+		    } else {
+			*widePtr = LLONG_MAX;
+		    }
+		} else {
+		    if (w1 > LLONG_MIN - w2) {
+			*widePtr = w1 + w2;
+		    } else {
+			*widePtr = LLONG_MIN;
+		    }
+		}
+	    } else if (interp == NULL) {
+		/*
+		 * We use an interp to do bignum index calculations.
+		 * If we don't get one, call all indices with bignums errors,
+		 * and rely on callers to handle it.
+		 */
+		return TCL_ERROR;
+	    } else {
+		/*
+		 * At least one is big, do bignum math. Little reason to
+		 * value performance here. Re-use code.  Parse has verified
+		 * objPtr is an expresion. Compute it.
+		 */
+
+		Tcl_Obj *sum;
+
+	    extreme:
+		Tcl_ExprObj(interp, objPtr, &sum);
+		TclGetNumberFromObj(NULL, sum, &cd, &numType);
+
+		if (numType == TCL_NUMBER_WIDE) {
+		    /* sum holds an integer in the signed wide range */
+		    *widePtr = (Tcl_WideInt)(*(Tcl_WideInt *)cd);
+		} else {
+		    /* sum holds an integer outside the signed wide range */
+		    /* Truncate to the signed wide range. */
+		    if (mp_isneg((mp_int *)cd)) {
+			*widePtr = LLONG_MIN;
+		    } else {
+			*widePtr = LLONG_MAX;
+		    }
+		}
+		Tcl_DecrRefCount(sum);
+	    }
+	    return TCL_OK;
+	}
+    }
+
+    /* Report a parse error. */
+  parseError:
+    if (interp != NULL) {
+        char * bytes = TclGetString(objPtr);
+        Tcl_SetObjResult(interp, Tcl_ObjPrintf(
+                "bad index \"%s\": must be integer?[+-]integer? or"
+                " end?[+-]integer?", bytes));
+        if (!strncmp(bytes, "end-", 4)) {
+            bytes += 4;
+        }
+        TclCheckBadOctal(interp, bytes);
+        Tcl_SetErrorCode(interp, "TCL", "VALUE", "INDEX", NULL);
+    }
+    return TCL_ERROR;
+}
++
+/*
+ *----------------------------------------------------------------------
+ *
  * TclGetIntForIndex --
  *
  *	This function returns an integer corresponding to the list index held
@@ -3713,159 +3913,6 @@
  *
  *----------------------------------------------------------------------
  */
-
-int
-GetWideForIndex(
-    Tcl_Interp *interp,		/* Interpreter to use for error reporting. If
-				 * NULL, then no error message is left after
-				 * errors. */
-    Tcl_Obj *objPtr,		/* Points to an object containing either "end"
-				 * or an integer. */
-    Tcl_WideInt endValue,	/* The value to be stored at "indexPtr" if
-				 * "objPtr" holds "end". */
-    Tcl_WideInt *widePtr)	/* Location filled in with a wide integer
-				 * representing an index. */
-{
-<<<<<<< HEAD
-    size_t length;
-    char *opPtr;
-    const char *bytes;
-
-    if (TclGetIntFromObj(NULL, objPtr, indexPtr) == TCL_OK) {
-	return TCL_OK;
-    }
-
-    if (GetEndOffsetFromObj(objPtr, endValue, indexPtr) == TCL_OK) {
-	return TCL_OK;
-    }
-=======
-    const char *opPtr;
-    int length;
-    ClientData cd = NULL;
-    int numType, code = TclGetNumberFromObj(NULL, objPtr, &cd, &numType);
-
->>>>>>> dc5293a5
-
-    if (code == TCL_OK) {
-	if (numType == TCL_NUMBER_WIDE) {
-	    /* objPtr holds an integer in the signed wide range */
-	    *widePtr = (Tcl_WideInt)(*(Tcl_WideInt *)cd);
-	    return TCL_OK;
-	}
-	if (numType == TCL_NUMBER_BIG) {
-	    /* objPtr holds an integer outside the signed wide range */
-	    mp_int *bigPtr = (mp_int *)cd;
-
-	    if (mp_isneg(bigPtr)) {
-		*widePtr = LLONG_MIN;
-	    } else {
-		*widePtr = LLONG_MAX;
-	    }
-	    return TCL_OK;
-	}
-
-	/* Must be a double -> not a valid index */
-	goto parseError;
-    }
-
-    /* objPtr does not hold a number, check the end+/- format... */
-
-    if (SetEndOffsetFromAny(NULL, objPtr) == TCL_OK) {
-	Tcl_WideInt offset = objPtr->internalRep.wideValue;
-
-	if ((endValue ^ offset) < 0) {
-	    /* Different signs, sum cannot overflow */
-	    *widePtr = endValue + offset;
-	} else if (endValue >= 0) {
-	    if (endValue < LLONG_MAX - offset) {
-		*widePtr = endValue + offset;
-	    } else {
-		*widePtr = LLONG_MAX;
-	    }
-	} else {
-	    if (endValue > LLONG_MIN - offset) {
-		*widePtr = endValue + offset;
-	    } else {
-		*widePtr = LLONG_MIN;
-	    }
-	}
-	return TCL_OK;
-    }
-
-    if ((TclMaxListLength(TclGetString(objPtr), -1, NULL) > 1)
-	    && (TCL_OK == Tcl_ListObjLength(NULL, objPtr, &length))
-	    && (length > 1)) {
-	goto parseError;
-    }
- 
-    /* check the index arithmetic format... */
-    if (TCL_OK == TclParseNumber(NULL, objPtr, NULL, NULL, -1, &opPtr,
-	    TCL_PARSE_INTEGER_ONLY)) {
-	if ((*opPtr != '-') && (*opPtr != '+')) {
-	    goto parseError;
-	}
-	TclGetNumberFromObj(NULL, objPtr, &cd, &numType);
-	if (numType == TCL_NUMBER_WIDE) {
-	    Tcl_WideInt w1 = (*(Tcl_WideInt *)cd);
-
-	    if (TCL_OK == TclParseNumber(NULL, objPtr, NULL, opPtr+1, -1,
-		    NULL, TCL_PARSE_INTEGER_ONLY)) {
-		TclGetNumberFromObj(NULL, objPtr, &cd, &numType);
-		if (numType == TCL_NUMBER_WIDE) {
-		    Tcl_WideInt w2 = (*(Tcl_WideInt *)cd);
-
-		    TclFreeIntRep(objPtr);
-		    if (*opPtr == '-') {
-			if (w2 == LLONG_MIN) {
-			    /* TODO: need bignum */
-			    goto parseError;
-			}
-			w2 = -w2;
-		    }
-
-		    if ((w1 ^ w2) < 0) {
-			*widePtr = w1 + w2;
-		    } else if (w1 >= 0) {
-			if (w1 < LLONG_MAX - w2) {
-			    *widePtr = w1 + w2;
-			} else {
-			    *widePtr = LLONG_MAX;
-			}
-		    } else {
-			if (w1 > LLONG_MIN - w2) {
-			    *widePtr = w1 + w2;
-			} else {
-			    *widePtr = LLONG_MIN;
-			}
-		    }
-		    return TCL_OK;
-		}
-		/* TODO: 2d half is bignum */
-		goto parseError;
-	    }
-	    goto parseError;
-	}
-	/* TODO: 1st half is bignum */
-	goto parseError;
-    }
-
-    /* Report a parse error. */
-  parseError:
-    TclFreeIntRep(objPtr);
-    if (interp != NULL) {
-	char * bytes = TclGetString(objPtr);
-	Tcl_SetObjResult(interp, Tcl_ObjPrintf(
-		"bad index \"%s\": must be integer?[+-]integer? or"
-		" end?[+-]integer?", bytes));
-	if (!strncmp(bytes, "end-", 4)) {
-	    bytes += 4;
-	}
-	TclCheckBadOctal(interp, bytes);
-	Tcl_SetErrorCode(interp, "TCL", "VALUE", "INDEX", NULL);
-    }
-
-    return TCL_ERROR;
-}
 
 int
 TclGetIntForIndex(
@@ -3885,11 +3932,12 @@
 	return TCL_ERROR;
     }
     if (wide < INT_MIN) {
-	wide = INT_MIN;
+	*indexPtr = INT_MIN;
     } else if (wide > INT_MAX) {
-	wide = INT_MAX;
-    }
-    *indexPtr = (int) wide;
+	*indexPtr = INT_MAX;
+    } else {
+	*indexPtr = (int) wide;
+    }
     return TCL_OK;
 }
 @@ -3914,20 +3962,34 @@
 static int
 GetEndOffsetFromObj(
     Tcl_Obj *objPtr,            /* Pointer to the object to parse */
-    int endValue,               /* The value to be stored at "indexPtr" if
+    Tcl_WideInt endValue,       /* The value to be stored at "indexPtr" if
                                  * "objPtr" holds "end". */
-    int *indexPtr)              /* Location filled in with an integer
+    Tcl_WideInt *widePtr)       /* Location filled in with an integer
                                  * representing an index. */
 {
-    if (SetEndOffsetFromAny(NULL, objPtr) != TCL_OK) {
-	return TCL_ERROR;
-    }
-
-    /* TODO: Handle overflow cases sensibly */
-    *indexPtr = endValue + (int)objPtr->internalRep.wideValue;
-    return TCL_OK;
-}
-
+    if (SetEndOffsetFromAny(NULL, objPtr) == TCL_OK) {
+        Tcl_WideInt offset = objPtr->internalRep.wideValue;
+
+        if ((endValue ^ offset) < 0) {
+            /* Different signs, sum cannot overflow */
+            *widePtr = endValue + offset;
+        } else if (endValue >= 0) {
+            if (endValue < LLONG_MAX - offset) {
+                *widePtr = endValue + offset;
+            } else {
+                *widePtr = LLONG_MAX;
+            }
+	} else {
+            if (endValue > LLONG_MIN - offset) {
+                *widePtr = endValue + offset;
+            } else {
+                *widePtr = LLONG_MIN;
+            }
+	}
+	return TCL_OK;
+    }
+    return TCL_ERROR;
+}
     
 /*
  *----------------------------------------------------------------------
@@ -3965,22 +4027,18 @@
     }
 
     /*
-     * Multi-element lists cannot be permitted. Would confuse a single
-     * index of end[+-]$integer format with list of indices
-     */
-
-    if (TCL_OK == Tcl_ListObjLength(NULL, objPtr, &length) && (length > 1)) {
-	goto badIndexFormat;
-    }
-     
-    /*
      * Check for a string rep of the right form.
      */
 
     bytes = TclGetStringFromObj(objPtr, &length);
     if ((*bytes != 'e') || (strncmp(bytes, "end",
 	    (size_t)((length > 3) ? 3 : length)) != 0)) {
-	goto badIndexFormat;
+	if (interp != NULL) {
+	    Tcl_SetObjResult(interp, Tcl_ObjPrintf(
+		    "bad index \"%s\": must be end?[+-]integer?", bytes));
+	    Tcl_SetErrorCode(interp, "TCL", "VALUE", "INDEX", NULL);
+	}
+	return TCL_ERROR;
     }
 
     /*
@@ -3994,8 +4052,6 @@
 	 * This is our limited string expression evaluator. Pass everything
 	 * after "end-" to TclParseNumber.
 	 */
-	int numType;
-	ClientData cd;
 
 	if (TclIsSpaceProc(bytes[4])) {
 	    goto badIndexFormat;
@@ -4004,34 +4060,14 @@
 		TCL_PARSE_INTEGER_ONLY) != TCL_OK) {
 	    return TCL_ERROR;
 	}
-	TclGetNumberFromObj(NULL, objPtr, &cd, &numType);
-	if (numType == TCL_NUMBER_BIG) {
-	    /* objPtr holds an integer outside the signed wide range */
-	    mp_int *bigPtr = (mp_int *)cd;
-
-	    if (mp_isneg(bigPtr)) {
-		offset = LLONG_MIN;
-	    } else {
-		offset = LLONG_MAX;
-	    }
-	} else if (numType == TCL_NUMBER_WIDE) {
-	    offset = (*(Tcl_WideInt *)cd);
-	} else {
-	    /* Can't happen? */
-	    goto badIndexFormat;
-	}
+	if (objPtr->typePtr != &tclIntType) {
+		goto badIndexFormat;
+	}
+	offset = objPtr->internalRep.wideValue;
 	if (bytes[3] == '-') {
-<<<<<<< HEAD
 
 	    /* TODO: Review overflow concerns here! */
 	    offset = -offset;
-=======
-	    if (offset == LLONG_MIN) {
-		offset = LLONG_MAX;
-	    } else {
-		offset = -offset;
-	    }
->>>>>>> dc5293a5
 	}
     } else {
 	/*
@@ -4040,7 +4076,6 @@
 
     badIndexFormat:
 	if (interp != NULL) {
-	    bytes = TclGetStringFromObj(objPtr, &length);
 	    Tcl_SetObjResult(interp, Tcl_ObjPrintf(
 		    "bad index \"%s\": must be end?[+-]integer?", bytes));
 	    Tcl_SetErrorCode(interp, "TCL", "VALUE", "INDEX", NULL);
@@ -4124,43 +4159,48 @@
     int after,		/* Value to return for index after end */
     int *indexPtr)	/* Where to write the encoded answer, not NULL */
 {
-    int idx;
-
-    if (TCL_OK == TclGetIntFromObj(NULL, objPtr, &idx)) {
-        /* We parsed a value in the range INT_MIN...INT_MAX */
+    ClientData cd;
+    Tcl_WideInt wide;
+    int idx, numType, code = TclGetNumberFromObj(NULL, objPtr, &cd, &numType);
+
+    if ((code == TCL_OK) && (numType == TCL_NUMBER_WIDE)) {
+        /* We parsed a value in the range LLONG_MIN...LLONG_MAX */
+	wide = (*(Tcl_WideInt *)cd);
     integerEncode:
-        if (idx < TCL_INDEX_START) {
+        if (wide < TCL_INDEX_START) {
             /* All negative absolute indices are "before the beginning" */
             idx = before;
-        } else if (idx == INT_MAX) {
+        } else if (wide >= INT_MAX) {
             /* This index value is always "after the end" */
             idx = after;
-        }
+        } else {
+	    idx = (int) wide;
+	}
         /* usual case, the absolute index value encodes itself */
-    } else if (TCL_OK == GetEndOffsetFromObj(objPtr, 0, &idx)) {
+    } else if (TCL_OK == GetEndOffsetFromObj(objPtr, 0, &wide)) {
         /*
          * We parsed an end+offset index value. 
-         * idx holds the offset value in the range INT_MIN...INT_MAX.
+         * wide holds the offset value in the range LLONG_MIN...LLONG_MAX.
          */
-        if (idx > 0) {
+        if (wide > 0) {
             /*
              * All end+postive or end-negative expressions 
              * always indicate "after the end".
              */
             idx = after;
-        } else if (idx < INT_MIN - TCL_INDEX_END) {
+        } else if (wide < INT_MIN - TCL_INDEX_END) {
             /* These indices always indicate "before the beginning */
             idx = before;
         } else {
             /* Encoded end-positive (or end+negative) are offset */
-            idx += TCL_INDEX_END;
+            idx = (int)wide + TCL_INDEX_END;
         }
 
     /* TODO: Consider flag to suppress repeated end-offset parse. */
-    } else if (TCL_OK == TclGetIntForIndexM(interp, objPtr, 0, &idx)) {
+    } else if (TCL_OK == GetWideForIndex(interp, objPtr, 0, &wide)) {
         /*
          * Only reach this case when the index value is a
-         * constant index arithmetic expression, and idx
+         * constant index arithmetic expression, and wide
          * holds the result. Treat it the same as if it were
          * parsed as an absolute integer value.
          */
