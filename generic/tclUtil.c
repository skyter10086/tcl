/*
 * tclUtil.c --
 *
 *	This file contains utility functions that are used by many Tcl
 *	commands.
 *
 * Copyright (c) 1987-1993 The Regents of the University of California.
 * Copyright (c) 1994-1998 Sun Microsystems, Inc.
 * Copyright (c) 2001 by Kevin B. Kenny. All rights reserved.
 *
 * See the file "license.terms" for information on usage and redistribution of
 * this file, and for a DISCLAIMER OF ALL WARRANTIES.
 */

#include "tclInt.h"
#include "tclParse.h"
#include "tclStringTrim.h"
#include "tommath.h"
#include <math.h>

/*
 * The absolute pathname of the executable in which this Tcl library is
 * running.
 */

static ProcessGlobalValue executableName = {
    0, 0, NULL, NULL, NULL, NULL, NULL
};

/*
 * The following values are used in the flags arguments of Tcl*Scan*Element
 * and Tcl*Convert*Element.  The values TCL_DONT_USE_BRACES and
 * TCL_DONT_QUOTE_HASH are defined in tcl.h, like so:
 *
#define TCL_DONT_USE_BRACES     1
#define TCL_DONT_QUOTE_HASH     8
 *
 * Those are public flag bits which callers of the public routines
 * Tcl_Convert*Element() can use to indicate:
 *
 * TCL_DONT_USE_BRACES -	1 means the caller is insisting that brace
 *				quoting not be used when converting the list
 *				element.
 * TCL_DONT_QUOTE_HASH -	1 means the caller insists that a leading hash
 *				character ('#') should *not* be quoted. This
 *				is appropriate when the caller can guarantee
 *				the element is not the first element of a
 *				list, so [eval] cannot mis-parse the element
 *				as a comment.
 *
 * The remaining values which can be carried by the flags of these routines
 * are for internal use only.  Make sure they do not overlap with the public
 * values above.
 *
 * The Tcl*Scan*Element() routines make a determination which of 4 modes of
 * conversion is most appropriate for Tcl*Convert*Element() to perform, and
 * sets two bits of the flags value to indicate the mode selected.
 *
 * CONVERT_NONE		The element needs no quoting. Its literal string is
 *			suitable as is.
 * CONVERT_BRACE	The conversion should be enclosing the literal string
 *			in braces.
 * CONVERT_ESCAPE	The conversion should be using backslashes to escape
 *			any characters in the string that require it.
 * CONVERT_MASK		A mask value used to extract the conversion mode from
 *			the flags argument.
 *			Also indicates a strange conversion mode where all
 *			special characters are escaped with backslashes
 *			*except for braces*. This is a strange and unnecessary
 *			case, but it's part of the historical way in which
 *			lists have been formatted in Tcl. To experiment with
 *			removing this case, set the value of COMPAT to 0.
 *
 * One last flag value is used only by callers of TclScanElement(). The flag
 * value produced by a call to Tcl*Scan*Element() will never leave this bit
 * set.
 *
 * CONVERT_ANY		The caller of TclScanElement() declares it can make no
 *			promise about what public flags will be passed to the
 *			matching call of TclConvertElement(). As such,
 *			TclScanElement() has to determine the worst case
 *			destination buffer length over all possibilities, and
 *			in other cases this means an overestimate of the
 *			required size.
 *
 * For more details, see the comments on the Tcl*Scan*Element and
 * Tcl*Convert*Element routines.
 */

#define COMPAT 1
#define CONVERT_NONE	0
#define CONVERT_BRACE	2
#define CONVERT_ESCAPE	4
#define CONVERT_MASK	(CONVERT_BRACE | CONVERT_ESCAPE)
#define CONVERT_ANY	16

/*
 * The following key is used by Tcl_PrintDouble and TclPrecTraceProc to
 * access the precision to be used for double formatting.
 */

static Tcl_ThreadDataKey precisionKey;

/*
 * Prototypes for functions defined later in this file.
 */

static void		ClearHash(Tcl_HashTable *tablePtr);
static void		FreeProcessGlobalValue(ClientData clientData);
static void		FreeThreadHash(ClientData clientData);
static int		GetEndOffsetFromObj(Tcl_Obj *objPtr,
			    Tcl_WideInt endValue, Tcl_WideInt *indexPtr);
static Tcl_HashTable *	GetThreadHash(Tcl_ThreadDataKey *keyPtr);
static int		GetWideForIndex(Tcl_Interp *interp, Tcl_Obj *objPtr,
			    Tcl_WideInt endValue, Tcl_WideInt *widePtr);
static int		FindElement(Tcl_Interp *interp, const char *string,
			    int stringLength, const char *typeStr,
			    const char *typeCode, const char **elementPtr,
			    const char **nextPtr, int *sizePtr,
			    int *literalPtr);
/*
 * The following is the Tcl object type definition for an object that
 * represents a list index in the form, "end-offset". It is used as a
 * performance optimization in TclGetIntForIndex. The internal rep is
 * stored directly in the wideValue, so no memory management is required
 * for it. This is a caching intrep, keeping the result of a parse
 * around. This type is only created from a pre-existing string, so an
 * updateStringProc will never be called and need not exist. The type
 * is unregistered, so has no need of a setFromAnyProc either.
 */

static const Tcl_ObjType endOffsetType = {
    "end-offset",			/* name */
    NULL,				/* freeIntRepProc */
    NULL,				/* dupIntRepProc */
    NULL,				/* updateStringProc */
<<<<<<< HEAD
    NULL
=======
    NULL				/* setFromAnyProc */
>>>>>>> 4e7e37ac
};

/*
 *	*	STRING REPRESENTATION OF LISTS	*	*	*
 *
 * The next several routines implement the conversions of strings to and from
 * Tcl lists. To understand their operation, the rules of parsing and
 * generating the string representation of lists must be known.  Here we
 * describe them in one place.
 *
 * A list is made up of zero or more elements. Any string is a list if it is
 * made up of alternating substrings of element-separating ASCII whitespace
 * and properly formatted elements.
 *
 * The ASCII characters which can make up the whitespace between list elements
 * are:
 *
 *	\u0009	\t	TAB
 *	\u000A	\n	NEWLINE
 *	\u000B	\v	VERTICAL TAB
 *	\u000C	\f	FORM FEED
 * 	\u000D	\r	CARRIAGE RETURN
 *	\u0020		SPACE
 *
 * NOTE: differences between this and other places where Tcl defines a role
 * for "whitespace".
 *
 *	* Unlike command parsing, here NEWLINE is just another whitespace
 *	  character; its role as a command terminator in a script has no
 *	  importance here.
 *
 *	* Unlike command parsing, the BACKSLASH NEWLINE sequence is not
 *	  considered to be a whitespace character.
 *
 *	* Other Unicode whitespace characters (recognized by [string is space]
 *	  or Tcl_UniCharIsSpace()) do not play any role as element separators
 *	  in Tcl lists.
 *
 *	* The NUL byte ought not appear, as it is not in strings properly
 *	  encoded for Tcl, but if it is present, it is not treated as
 *	  separating whitespace, or a string terminator. It is just another
 *	  character in a list element.
 *
 * The interpretation of a formatted substring as a list element follows rules
 * similar to the parsing of the words of a command in a Tcl script. Backslash
 * substitution plays a key role, and is defined exactly as it is in command
 * parsing. The same routine, TclParseBackslash() is used in both command
 * parsing and list parsing.
 *
 * NOTE: This means that if and when backslash substitution rules ever change
 * for command parsing, the interpretation of strings as lists also changes.
 *
 * Backslash substitution replaces an "escape sequence" of one or more
 * characters starting with
 *		\u005c	\	BACKSLASH
 * with a single character. The one character escape sequence case happens only
 * when BACKSLASH is the last character in the string. In all other cases, the
 * escape sequence is at least two characters long.
 *
 * The formatted substrings are interpreted as element values according to the
 * following cases:
 *
 * * If the first character of a formatted substring is
 *		\u007b	{	OPEN BRACE
 *   then the end of the substring is the matching
 *		\u007d	}	CLOSE BRACE
 *   character, where matching is determined by counting nesting levels, and
 *   not including any brace characters that are contained within a backslash
 *   escape sequence in the nesting count. Having found the matching brace,
 *   all characters between the braces are the string value of the element.
 *   If no matching close brace is found before the end of the string, the
 *   string is not a Tcl list. If the character following the close brace is
 *   not an element separating whitespace character, or the end of the string,
 *   then the string is not a Tcl list.
 *
 *   NOTE: this differs from a brace-quoted word in the parsing of a Tcl
 *   command only in its treatment of the backslash-newline sequence. In a
 *   list element, the literal characters in the backslash-newline sequence
 *   become part of the element value. In a script word, conversion to a
 *   single SPACE character is done.
 *
 *   NOTE: Most list element values can be represented by a formatted
 *   substring using brace quoting. The exceptions are any element value that
 *   includes an unbalanced brace not in a backslash escape sequence, and any
 *   value that ends with a backslash not itself in a backslash escape
 *   sequence.
 *
 * * If the first character of a formatted substring is
 *		\u0022	"	QUOTE
 *   then the end of the substring is the next QUOTE character, not counting
 *   any QUOTE characters that are contained within a backslash escape
 *   sequence. If no next QUOTE is found before the end of the string, the
 *   string is not a Tcl list. If the character following the closing QUOTE is
 *   not an element separating whitespace character, or the end of the string,
 *   then the string is not a Tcl list. Having found the limits of the
 *   substring, the element value is produced by performing backslash
 *   substitution on the character sequence between the open and close QUOTEs.
 *
 *   NOTE: Any element value can be represented by this style of formatting,
 *   given suitable choice of backslash escape sequences.
 *
 * * All other formatted substrings are terminated by the next element
 *   separating whitespace character in the string.  Having found the limits
 *   of the substring, the element value is produced by performing backslash
 *   substitution on it.
 *
 *   NOTE: Any element value can be represented by this style of formatting,
 *   given suitable choice of backslash escape sequences, with one exception.
 *   The empty string cannot be represented as a list element without the use
 *   of either braces or quotes to delimit it.
 *
 * This collection of parsing rules is implemented in the routine
 * FindElement().
 *
 * In order to produce lists that can be parsed by these rules, we need the
 * ability to distinguish between characters that are part of a list element
 * value from characters providing syntax that define the structure of the
 * list. This means that our code that generates lists must at a minimum be
 * able to produce escape sequences for the 10 characters identified above
 * that have significance to a list parser.
 *
 *	*	*	CANONICAL LISTS	*	*	*	*	*
 *
 * In addition to the basic rules for parsing strings into Tcl lists, there
 * are additional properties to be met by the set of list values that are
 * generated by Tcl.  Such list values are often said to be in "canonical
 * form":
 *
 * * When any canonical list is evaluated as a Tcl script, it is a script of
 *   either zero commands (an empty list) or exactly one command. The command
 *   word is exactly the first element of the list, and each argument word is
 *   exactly one of the following elements of the list. This means that any
 *   characters that have special meaning during script evaluation need
 *   special treatment when canonical lists are produced:
 *
 *	* Whitespace between elements may not include NEWLINE.
 *	* The command terminating character,
 *		\u003b	;	SEMICOLON
 *	  must be BRACEd, QUOTEd, or escaped so that it does not terminate the
 * 	  command prematurely.
 *	* Any of the characters that begin substitutions in scripts,
 *		\u0024	$	DOLLAR
 *		\u005b	[	OPEN BRACKET
 *		\u005c	\	BACKSLASH
 *	  need to be BRACEd or escaped.
 *	* In any list where the first character of the first element is
 *		\u0023	#	HASH
 *	  that HASH character must be BRACEd, QUOTEd, or escaped so that it
 *	  does not convert the command into a comment.
 *	* Any list element that contains the character sequence BACKSLASH
 *	  NEWLINE cannot be formatted with BRACEs. The BACKSLASH character
 *	  must be represented by an escape sequence, and unless QUOTEs are
 *	  used, the NEWLINE must be as well.
 *
 * * It is also guaranteed that one can use a canonical list as a building
 *   block of a larger script within command substitution, as in this example:
 *	set script "puts \[[list $cmd $arg]]"; eval $script
 *   To support this usage, any appearance of the character
 *		\u005d	]	CLOSE BRACKET
 *   in a list element must be BRACEd, QUOTEd, or escaped.
 *
 * * Finally it is guaranteed that enclosing a canonical list in braces
 *   produces a new value that is also a canonical list.  This new list has
 *   length 1, and its only element is the original canonical list.  This same
 *   guarantee also makes it possible to construct scripts where an argument
 *   word is given a list value by enclosing the canonical form of that list
 *   in braces:
 *	set script "puts {[list $one $two $three]}"; eval $script
 *   This sort of coding was once fairly common, though it's become more
 *   idiomatic to see the following instead:
 *	set script [list puts [list $one $two $three]]; eval $script
 *   In order to support this guarantee, every canonical list must have
 *   balance when counting those braces that are not in escape sequences.
 *
 * Within these constraints, the canonical list generation routines
 * TclScanElement() and TclConvertElement() attempt to generate the string for
 * any list that is easiest to read. When an element value is itself
 * acceptable as the formatted substring, it is usually used (CONVERT_NONE).
 * When some quoting or escaping is required, use of BRACEs (CONVERT_BRACE) is
 * usually preferred over the use of escape sequences (CONVERT_ESCAPE). There
 * are some exceptions to both of these preferences for reasons of code
 * simplicity, efficiency, and continuation of historical habits. Canonical
 * lists never use the QUOTE formatting to delimit their elements because that
 * form of quoting does not nest, which makes construction of nested lists far
 * too much trouble.  Canonical lists always use only a single SPACE character
 * for element-separating whitespace.
 *
 *	*	*	FUTURE CONSIDERATIONS	*	*	*
 *
 * When a list element requires quoting or escaping due to a CLOSE BRACKET
 * character or an internal QUOTE character, a strange formatting mode is
 * recommended. For example, if the value "a{b]c}d" is converted by the usual
 * modes:
 *
 *	CONVERT_BRACE:	a{b]c}d		=> {a{b]c}d}
 *	CONVERT_ESCAPE:	a{b]c}d		=> a\{b\]c\}d
 *
 * we get perfectly usable formatted list elements. However, this is not what
 * Tcl releases have been producing. Instead, we have:
 *
 *	CONVERT_MASK:	a{b]c}d		=> a{b\]c}d
 *
 * where the CLOSE BRACKET is escaped, but the BRACEs are not. The same effect
 * can be seen replacing ] with " in this example. There does not appear to be
 * any functional or aesthetic purpose for this strange additional mode. The
 * sole purpose I can see for preserving it is to keep generating the same
 * formatted lists programmers have become accustomed to, and perhaps written
 * tests to expect. That is, compatibility only. The additional code
 * complexity required to support this mode is significant. The lines of code
 * supporting it are delimited in the routines below with #if COMPAT
 * directives. This makes it easy to experiment with eliminating this
 * formatting mode simply with "#define COMPAT 0" above. I believe this is
 * worth considering.
 *
 * Another consideration is the treatment of QUOTE characters in list
 * elements. TclConvertElement() must have the ability to produce the escape
 * sequence \" so that when a list element begins with a QUOTE we do not
 * confuse that first character with a QUOTE used as list syntax to define
 * list structure. However, that is the only place where QUOTE characters need
 * quoting. In this way, handling QUOTE could really be much more like the way
 * we handle HASH which also needs quoting and escaping only in particular
 * situations. Following up this could increase the set of list elements that
 * can use the CONVERT_NONE formatting mode.
 *
 * More speculative is that the demands of canonical list form require brace
 * balance for the list as a whole, while the current implementation achieves
 * this by establishing brace balance for every element.
 *
 * Finally, a reminder that the rules for parsing and formatting lists are
 * closely tied together with the rules for parsing and evaluating scripts,
 * and will need to evolve in sync.
 */

/*
 *----------------------------------------------------------------------
 *
 * TclMaxListLength --
 *
 *	Given 'bytes' pointing to 'numBytes' bytes, scan through them and
 *	count the number of whitespace runs that could be list element
 *	separators. If 'numBytes' is -1, scan to the terminating '\0'. Not a
 *	full list parser. Typically used to get a quick and dirty overestimate
 *	of length size in order to allocate space for an actual list parser to
 *	operate with.
 *
 * Results:
 *	Returns the largest number of list elements that could possibly be in
 *	this string, interpreted as a Tcl list. If 'endPtr' is not NULL,
 *	writes a pointer to the end of the string scanned there.
 *
 * Side effects:
 *	None.
 *
 *----------------------------------------------------------------------
 */

int
TclMaxListLength(
    const char *bytes,
    int numBytes,
    const char **endPtr)
{
    int count = 0;

    if ((numBytes == 0) || ((numBytes == -1) && (*bytes == '\0'))) {
	/* Empty string case - quick exit */
	goto done;
    }

    /*
     * No list element before leading white space.
     */

    count += 1 - TclIsSpaceProc(*bytes);

    /*
     * Count white space runs as potential element separators.
     */

    while (numBytes) {
	if ((numBytes == -1) && (*bytes == '\0')) {
	    break;
	}
	if (TclIsSpaceProc(*bytes)) {
	    /*
	     * Space run started; bump count.
	     */

	    count++;
	    do {
		bytes++;
		numBytes -= (numBytes != -1);
	    } while (numBytes && TclIsSpaceProc(*bytes));
	    if ((numBytes == 0) || ((numBytes == -1) && (*bytes == '\0'))) {
		break;
	    }

	    /*
	     * (*bytes) is non-space; return to counting state.
	     */
	}
	bytes++;
	numBytes -= (numBytes != -1);
    }

    /*
     * No list element following trailing white space.
     */

    count -= TclIsSpaceProc(bytes[-1]);

  done:
    if (endPtr) {
	*endPtr = bytes;
    }
    return count;
}

/*
 *----------------------------------------------------------------------
 *
 * TclFindElement --
 *
 *	Given a pointer into a Tcl list, locate the first (or next) element in
 *	the list.
 *
 * Results:
 *	The return value is normally TCL_OK, which means that the element was
 *	successfully located. If TCL_ERROR is returned it means that list
 *	didn't have proper list structure; the interp's result contains a more
 *	detailed error message.
 *
 *	If TCL_OK is returned, then *elementPtr will be set to point to the
 *	first element of list, and *nextPtr will be set to point to the
 *	character just after any white space following the last character
 *	that's part of the element. If this is the last argument in the list,
 *	then *nextPtr will point just after the last character in the list
 *	(i.e., at the character at list+listLength). If sizePtr is non-NULL,
 *	*sizePtr is filled in with the number of bytes in the element. If the
 *	element is in braces, then *elementPtr will point to the character
 *	after the opening brace and *sizePtr will not include either of the
 *	braces. If there isn't an element in the list, *sizePtr will be zero,
 *	and both *elementPtr and *nextPtr will point just after the last
 *	character in the list. If literalPtr is non-NULL, *literalPtr is set
 *	to a boolean value indicating whether the substring returned as the
 *	values of **elementPtr and *sizePtr is the literal value of a list
 *	element. If not, a call to TclCopyAndCollapse() is needed to produce
 *	the actual value of the list element. Note: this function does NOT
 *	collapse backslash sequences, but uses *literalPtr to tell callers
 *	when it is required for them to do so.
 *
 * Side effects:
 *	None.
 *
 *----------------------------------------------------------------------
 */

int
TclFindElement(
    Tcl_Interp *interp,		/* Interpreter to use for error reporting. If
				 * NULL, then no error message is left after
				 * errors. */
    const char *list,		/* Points to the first byte of a string
				 * containing a Tcl list with zero or more
				 * elements (possibly in braces). */
    int listLength,		/* Number of bytes in the list's string. */
    const char **elementPtr,	/* Where to put address of first significant
				 * character in first element of list. */
    const char **nextPtr,	/* Fill in with location of character just
				 * after all white space following end of
				 * argument (next arg or end of list). */
    int *sizePtr,		/* If non-zero, fill in with size of
				 * element. */
    int *literalPtr)		/* If non-zero, fill in with non-zero/zero to
				 * indicate that the substring of *sizePtr
				 * bytes starting at **elementPtr is/is not
				 * the literal list element and therefore
				 * does not/does require a call to
				 * TclCopyAndCollapse() by the caller. */
{
    return FindElement(interp, list, listLength, "list", "LIST", elementPtr,
	    nextPtr, sizePtr, literalPtr);
}

int
TclFindDictElement(
    Tcl_Interp *interp,		/* Interpreter to use for error reporting. If
				 * NULL, then no error message is left after
				 * errors. */
    const char *dict,		/* Points to the first byte of a string
				 * containing a Tcl dictionary with zero or
				 * more keys and values (possibly in
				 * braces). */
    int dictLength,		/* Number of bytes in the dict's string. */
    const char **elementPtr,	/* Where to put address of first significant
				 * character in the first element (i.e., key
				 * or value) of dict. */
    const char **nextPtr,	/* Fill in with location of character just
				 * after all white space following end of
				 * element (next arg or end of list). */
    int *sizePtr,		/* If non-zero, fill in with size of
				 * element. */
    int *literalPtr)		/* If non-zero, fill in with non-zero/zero to
				 * indicate that the substring of *sizePtr
				 * bytes starting at **elementPtr is/is not
				 * the literal key or value and therefore
				 * does not/does require a call to
				 * TclCopyAndCollapse() by the caller. */
{
    return FindElement(interp, dict, dictLength, "dict", "DICTIONARY",
	    elementPtr, nextPtr, sizePtr, literalPtr);
}

static int
FindElement(
    Tcl_Interp *interp,		/* Interpreter to use for error reporting. If
				 * NULL, then no error message is left after
				 * errors. */
    const char *string,		/* Points to the first byte of a string
				 * containing a Tcl list or dictionary with
				 * zero or more elements (possibly in
				 * braces). */
    int stringLength,		/* Number of bytes in the string. */
    const char *typeStr,	/* The name of the type of thing we are
				 * parsing, for error messages. */
    const char *typeCode,	/* The type code for thing we are parsing, for
				 * error messages. */
    const char **elementPtr,	/* Where to put address of first significant
				 * character in first element. */
    const char **nextPtr,	/* Fill in with location of character just
				 * after all white space following end of
				 * argument (next arg or end of list/dict). */
    int *sizePtr,		/* If non-zero, fill in with size of
				 * element. */
    int *literalPtr)		/* If non-zero, fill in with non-zero/zero to
				 * indicate that the substring of *sizePtr
				 * bytes starting at **elementPtr is/is not
				 * the literal list/dict element and therefore
				 * does not/does require a call to
				 * TclCopyAndCollapse() by the caller. */
{
    const char *p = string;
    const char *elemStart;	/* Points to first byte of first element. */
    const char *limit;		/* Points just after list/dict's last byte. */
    int openBraces = 0;		/* Brace nesting level during parse. */
    int inQuotes = 0;
    int size = 0;		/* lint. */
    int numChars;
    int literal = 1;
    const char *p2;

    /*
     * Skim off leading white space and check for an opening brace or quote.
     * We treat embedded NULLs in the list/dict as bytes belonging to a list
     * element (or dictionary key or value).
     */

    limit = (string + stringLength);
    while ((p < limit) && (TclIsSpaceProc(*p))) {
	p++;
    }
    if (p == limit) {		/* no element found */
	elemStart = limit;
	goto done;
    }

    if (*p == '{') {
	openBraces = 1;
	p++;
    } else if (*p == '"') {
	inQuotes = 1;
	p++;
    }
    elemStart = p;

    /*
     * Find element's end (a space, close brace, or the end of the string).
     */

    while (p < limit) {
	switch (*p) {
	    /*
	     * Open brace: don't treat specially unless the element is in
	     * braces. In this case, keep a nesting count.
	     */

	case '{':
	    if (openBraces != 0) {
		openBraces++;
	    }
	    break;

	    /*
	     * Close brace: if element is in braces, keep nesting count and
	     * quit when the last close brace is seen.
	     */

	case '}':
	    if (openBraces > 1) {
		openBraces--;
	    } else if (openBraces == 1) {
		size = (p - elemStart);
		p++;
		if ((p >= limit) || TclIsSpaceProc(*p)) {
		    goto done;
		}

		/*
		 * Garbage after the closing brace; return an error.
		 */

		if (interp != NULL) {
		    p2 = p;
		    while ((p2 < limit) && (!TclIsSpaceProc(*p2))
			    && (p2 < p+20)) {
			p2++;
		    }
		    Tcl_SetObjResult(interp, Tcl_ObjPrintf(
			    "%s element in braces followed by \"%.*s\" "
			    "instead of space", typeStr, (int) (p2-p), p));
		    Tcl_SetErrorCode(interp, "TCL", "VALUE", typeCode, "JUNK",
			    NULL);
		}
		return TCL_ERROR;
	    }
	    break;

	    /*
	     * Backslash: skip over everything up to the end of the backslash
	     * sequence.
	     */

	case '\\':
	    if (openBraces == 0) {
		/*
		 * A backslash sequence not within a brace quoted element
		 * means the value of the element is different from the
		 * substring we are parsing. A call to TclCopyAndCollapse() is
		 * needed to produce the element value. Inform the caller.
		 */

		literal = 0;
	    }
	    TclParseBackslash(p, limit - p, &numChars, NULL);
	    p += (numChars - 1);
	    break;

	    /*
	     * Space: ignore if element is in braces or quotes; otherwise
	     * terminate element.
	     */

	case ' ':
	case '\f':
	case '\n':
	case '\r':
	case '\t':
	case '\v':
	    if ((openBraces == 0) && !inQuotes) {
		size = (p - elemStart);
		goto done;
	    }
	    break;

	    /*
	     * Double-quote: if element is in quotes then terminate it.
	     */

	case '"':
	    if (inQuotes) {
		size = (p - elemStart);
		p++;
		if ((p >= limit) || TclIsSpaceProc(*p)) {
		    goto done;
		}

		/*
		 * Garbage after the closing quote; return an error.
		 */

		if (interp != NULL) {
		    p2 = p;
		    while ((p2 < limit) && (!TclIsSpaceProc(*p2))
			    && (p2 < p+20)) {
			p2++;
		    }
		    Tcl_SetObjResult(interp, Tcl_ObjPrintf(
			    "%s element in quotes followed by \"%.*s\" "
			    "instead of space", typeStr, (int) (p2-p), p));
		    Tcl_SetErrorCode(interp, "TCL", "VALUE", typeCode, "JUNK",
			    NULL);
		}
		return TCL_ERROR;
	    }
	    break;
	}
	p++;
    }

    /*
     * End of list/dict: terminate element.
     */

    if (p == limit) {
	if (openBraces != 0) {
	    if (interp != NULL) {
		Tcl_SetObjResult(interp, Tcl_ObjPrintf(
			"unmatched open brace in %s", typeStr));
		Tcl_SetErrorCode(interp, "TCL", "VALUE", typeCode, "BRACE",
			NULL);
	    }
	    return TCL_ERROR;
	} else if (inQuotes) {
	    if (interp != NULL) {
		Tcl_SetObjResult(interp, Tcl_ObjPrintf(
			"unmatched open quote in %s", typeStr));
		Tcl_SetErrorCode(interp, "TCL", "VALUE", typeCode, "QUOTE",
			NULL);
	    }
	    return TCL_ERROR;
	}
	size = (p - elemStart);
    }

  done:
    while ((p < limit) && (TclIsSpaceProc(*p))) {
	p++;
    }
    *elementPtr = elemStart;
    *nextPtr = p;
    if (sizePtr != 0) {
	*sizePtr = size;
    }
    if (literalPtr != 0) {
	*literalPtr = literal;
    }
    return TCL_OK;
}

/*
 *----------------------------------------------------------------------
 *
 * TclCopyAndCollapse --
 *
 *	Copy a string and substitute all backslash escape sequences
 *
 * Results:
 *	Count bytes get copied from src to dst. Along the way, backslash
 *	sequences are substituted in the copy. After scanning count bytes from
 *	src, a null character is placed at the end of dst. Returns the number
 *	of bytes that got written to dst.
 *
 * Side effects:
 *	None.
 *
 *----------------------------------------------------------------------
 */

int
TclCopyAndCollapse(
    int count,			/* Number of byte to copy from src. */
    const char *src,		/* Copy from here... */
    char *dst)			/* ... to here. */
{
    int newCount = 0;

    while (count > 0) {
	char c = *src;

	if (c == '\\') {
	    int numRead;
	    int backslashCount = TclParseBackslash(src, count, &numRead, dst);

	    dst += backslashCount;
	    newCount += backslashCount;
	    src += numRead;
	    count -= numRead;
	} else {
	    *dst = c;
	    dst++;
	    newCount++;
	    src++;
	    count--;
	}
    }
    *dst = 0;
    return newCount;
}

/*
 *----------------------------------------------------------------------
 *
 * Tcl_SplitList --
 *
 *	Splits a list up into its constituent fields.
 *
 * Results
 *	The return value is normally TCL_OK, which means that the list was
 *	successfully split up. If TCL_ERROR is returned, it means that "list"
 *	didn't have proper list structure; the interp's result will contain a
 *	more detailed error message.
 *
 *	*argvPtr will be filled in with the address of an array whose elements
 *	point to the elements of list, in order. *argcPtr will get filled in
 *	with the number of valid elements in the array. A single block of
 *	memory is dynamically allocated to hold both the argv array and a copy
 *	of the list (with backslashes and braces removed in the standard way).
 *	The caller must eventually free this memory by calling free() on
 *	*argvPtr. Note: *argvPtr and *argcPtr are only modified if the
 *	function returns normally.
 *
 * Side effects:
 *	Memory is allocated.
 *
 *----------------------------------------------------------------------
 */

int
Tcl_SplitList(
    Tcl_Interp *interp,		/* Interpreter to use for error reporting. If
				 * NULL, no error message is left. */
    const char *list,		/* Pointer to string with list structure. */
    int *argcPtr,		/* Pointer to location to fill in with the
				 * number of elements in the list. */
    const char ***argvPtr)	/* Pointer to place to store pointer to array
				 * of pointers to list elements. */
{
    const char **argv, *end, *element;
    char *p;
    int length, size, i, result, elSize;

    /*
     * Allocate enough space to work in. A (const char *) for each (possible)
     * list element plus one more for terminating NULL, plus as many bytes as
     * in the original string value, plus one more for a terminating '\0'.
     * Space used to hold element separating white space in the original
     * string gets re-purposed to hold '\0' characters in the argv array.
     */

    size = TclMaxListLength(list, -1, &end) + 1;
    length = end - list;
    argv = ckalloc((size * sizeof(char *)) + length + 1);

    for (i = 0, p = ((char *) argv) + size*sizeof(char *);
	    *list != 0;  i++) {
	const char *prevList = list;
	int literal;

	result = TclFindElement(interp, list, length, &element, &list,
		&elSize, &literal);
	length -= (list - prevList);
	if (result != TCL_OK) {
	    ckfree(argv);
	    return result;
	}
	if (*element == 0) {
	    break;
	}
	if (i >= size) {
	    ckfree(argv);
	    if (interp != NULL) {
		Tcl_SetObjResult(interp, Tcl_NewStringObj(
			"internal error in Tcl_SplitList", -1));
		Tcl_SetErrorCode(interp, "TCL", "INTERNAL", "Tcl_SplitList",
			NULL);
	    }
	    return TCL_ERROR;
	}
	argv[i] = p;
	if (literal) {
	    memcpy(p, element, (size_t) elSize);
	    p += elSize;
	    *p = 0;
	    p++;
	} else {
	    p += 1 + TclCopyAndCollapse(elSize, element, p);
	}
    }

    argv[i] = NULL;
    *argvPtr = argv;
    *argcPtr = i;
    return TCL_OK;
}

/*
 *----------------------------------------------------------------------
 *
 * Tcl_ScanElement --
 *
 *	This function is a companion function to Tcl_ConvertElement. It scans
 *	a string to see what needs to be done to it (e.g. add backslashes or
 *	enclosing braces) to make the string into a valid Tcl list element.
 *
 * Results:
 *	The return value is an overestimate of the number of bytes that will
 *	be needed by Tcl_ConvertElement to produce a valid list element from
 *	src. The word at *flagPtr is filled in with a value needed by
 *	Tcl_ConvertElement when doing the actual conversion.
 *
 * Side effects:
 *	None.
 *
 *----------------------------------------------------------------------
 */

int
Tcl_ScanElement(
    register const char *src,	/* String to convert to list element. */
    register int *flagPtr)	/* Where to store information to guide
				 * Tcl_ConvertCountedElement. */
{
    return Tcl_ScanCountedElement(src, -1, flagPtr);
}

/*
 *----------------------------------------------------------------------
 *
 * Tcl_ScanCountedElement --
 *
 *	This function is a companion function to Tcl_ConvertCountedElement. It
 *	scans a string to see what needs to be done to it (e.g. add
 *	backslashes or enclosing braces) to make the string into a valid Tcl
 *	list element. If length is -1, then the string is scanned from src up
 *	to the first null byte.
 *
 * Results:
 *	The return value is an overestimate of the number of bytes that will
 *	be needed by Tcl_ConvertCountedElement to produce a valid list element
 *	from src. The word at *flagPtr is filled in with a value needed by
 *	Tcl_ConvertCountedElement when doing the actual conversion.
 *
 * Side effects:
 *	None.
 *
 *----------------------------------------------------------------------
 */

int
Tcl_ScanCountedElement(
    const char *src,		/* String to convert to Tcl list element. */
    int length,			/* Number of bytes in src, or -1. */
    int *flagPtr)		/* Where to store information to guide
				 * Tcl_ConvertElement. */
{
    char flags = CONVERT_ANY;
    int numBytes = TclScanElement(src, length, &flags);

    *flagPtr = flags;
    return numBytes;
}

/*
 *----------------------------------------------------------------------
 *
 * TclScanElement --
 *
 *	This function is a companion function to TclConvertElement. It scans a
 *	string to see what needs to be done to it (e.g. add backslashes or
 *	enclosing braces) to make the string into a valid Tcl list element. If
 *	length is -1, then the string is scanned from src up to the first null
 *	byte. A NULL value for src is treated as an empty string. The incoming
 *	value of *flagPtr is a report from the caller what additional flags it
 *	will pass to TclConvertElement().
 *
 * Results:
 *	The recommended formatting mode for the element is determined and a
 *	value is written to *flagPtr indicating that recommendation. This
 *	recommendation is combined with the incoming flag values in *flagPtr
 *	set by the caller to determine how many bytes will be needed by
 *	TclConvertElement() in which to write the formatted element following
 *	the recommendation modified by the flag values. This number of bytes
 *	is the return value of the routine.  In some situations it may be an
 *	overestimate, but so long as the caller passes the same flags to
 *	TclConvertElement(), it will be large enough.
 *
 * Side effects:
 *	None.
 *
 *----------------------------------------------------------------------
 */

int
TclScanElement(
    const char *src,		/* String to convert to Tcl list element. */
    int length,			/* Number of bytes in src, or -1. */
    char *flagPtr)		/* Where to store information to guide
				 * Tcl_ConvertElement. */
{
    const char *p = src;
    int nestingLevel = 0;	/* Brace nesting count */
    int forbidNone = 0;		/* Do not permit CONVERT_NONE mode. Something
				 * needs protection or escape. */
    int requireEscape = 0;	/* Force use of CONVERT_ESCAPE mode.  For some
				 * reason bare or brace-quoted form fails. */
    int extra = 0;		/* Count of number of extra bytes needed for
				 * formatted element, assuming we use escape
				 * sequences in formatting. */
    int bytesNeeded;		/* Buffer length computed to complete the
				 * element formatting in the selected mode. */
#if COMPAT
    int preferEscape = 0;	/* Use preferences to track whether to use */
    int preferBrace = 0;	/* CONVERT_MASK mode. */
    int braceCount = 0;		/* Count of all braces '{' '}' seen. */
#endif /* COMPAT */

    if ((p == NULL) || (length == 0) || ((*p == '\0') && (length == -1))) {
	/*
	 * Empty string element must be brace quoted.
	 */

	*flagPtr = CONVERT_BRACE;
	return 2;
    }

    if ((*p == '{') || (*p == '"')) {
	/*
	 * Must escape or protect so leading character of value is not
	 * misinterpreted as list element delimiting syntax.
	 */

	forbidNone = 1;
#if COMPAT
	preferBrace = 1;
#endif /* COMPAT */
    }

    while (length) {
      if (CHAR_TYPE(*p) != TYPE_NORMAL) {
	switch (*p) {
	case '{':	/* TYPE_BRACE */
#if COMPAT
	    braceCount++;
#endif /* COMPAT */
	    extra++;				/* Escape '{' => '\{' */
	    nestingLevel++;
	    break;
	case '}':	/* TYPE_BRACE */
#if COMPAT
	    braceCount++;
#endif /* COMPAT */
	    extra++;				/* Escape '}' => '\}' */
	    nestingLevel--;
	    if (nestingLevel < 0) {
		/*
		 * Unbalanced braces!  Cannot format with brace quoting.
		 */

		requireEscape = 1;
	    }
	    break;
	case ']':	/* TYPE_CLOSE_BRACK */
	case '"':	/* TYPE_SPACE */
#if COMPAT
	    forbidNone = 1;
	    extra++;		/* Escapes all just prepend a backslash */
	    preferEscape = 1;
	    break;
#else
	    /* FLOW THROUGH */
#endif /* COMPAT */
	case '[':	/* TYPE_SUBS */
	case '$':	/* TYPE_SUBS */
	case ';':	/* TYPE_COMMAND_END */
	case ' ':	/* TYPE_SPACE */
	case '\f':	/* TYPE_SPACE */
	case '\n':	/* TYPE_COMMAND_END */
	case '\r':	/* TYPE_SPACE */
	case '\t':	/* TYPE_SPACE */
	case '\v':	/* TYPE_SPACE */
	    forbidNone = 1;
	    extra++;		/* Escape sequences all one byte longer. */
#if COMPAT
	    preferBrace = 1;
#endif /* COMPAT */
	    break;
	case '\\':	/* TYPE_SUBS */
	    extra++;				/* Escape '\' => '\\' */
	    if ((length == 1) || ((length == -1) && (p[1] == '\0'))) {
		/*
		 * Final backslash. Cannot format with brace quoting.
		 */

		requireEscape = 1;
		break;
	    }
	    if (p[1] == '\n') {
		extra++;	/* Escape newline => '\n', one byte longer */

		/*
		 * Backslash newline sequence.  Brace quoting not permitted.
		 */

		requireEscape = 1;
		length -= (length > 0);
		p++;
		break;
	    }
	    if ((p[1] == '{') || (p[1] == '}') || (p[1] == '\\')) {
		extra++;	/* Escape sequences all one byte longer. */
		length -= (length > 0);
		p++;
	    }
	    forbidNone = 1;
#if COMPAT
	    preferBrace = 1;
#endif /* COMPAT */
	    break;
	case '\0':	/* TYPE_SUBS */
	    if (length == -1) {
		goto endOfString;
	    }
	    /* TODO: Panic on improper encoding? */
	    break;
	}
      }
	length -= (length > 0);
	p++;
    }

  endOfString:
    if (nestingLevel != 0) {
	/*
	 * Unbalanced braces!  Cannot format with brace quoting.
	 */

	requireEscape = 1;
    }

    /*
     * We need at least as many bytes as are in the element value...
     */

    bytesNeeded = p - src;

    if (requireEscape) {
	/*
	 * We must use escape sequences.  Add all the extra bytes needed to
	 * have room to create them.
	 */

	bytesNeeded += extra;

	/*
	 * Make room to escape leading #, if needed.
	 */

	if ((*src == '#') && !(*flagPtr & TCL_DONT_QUOTE_HASH)) {
	    bytesNeeded++;
	}
	*flagPtr = CONVERT_ESCAPE;
	goto overflowCheck;
    }
    if (*flagPtr & CONVERT_ANY) {
	/*
	 * The caller has not let us know what flags it will pass to
	 * TclConvertElement() so compute the max size we might need for any
	 * possible choice.  Normally the formatting using escape sequences is
	 * the longer one, and a minimum "extra" value of 2 makes sure we
	 * don't request too small a buffer in those edge cases where that's
	 * not true.
	 */

	if (extra < 2) {
	    extra = 2;
	}
	*flagPtr &= ~CONVERT_ANY;
	*flagPtr |= TCL_DONT_USE_BRACES;
    }
    if (forbidNone) {
	/*
	 * We must request some form of quoting of escaping...
	 */

#if COMPAT
	if (preferEscape && !preferBrace) {
	    /*
	     * If we are quoting solely due to ] or internal " characters use
	     * the CONVERT_MASK mode where we escape all special characters
	     * except for braces. "extra" counted space needed to escape
	     * braces too, so substract "braceCount" to get our actual needs.
	     */

	    bytesNeeded += (extra - braceCount);
	    /* Make room to escape leading #, if needed. */
	    if ((*src == '#') && !(*flagPtr & TCL_DONT_QUOTE_HASH)) {
		bytesNeeded++;
	    }

	    /*
	     * If the caller reports it will direct TclConvertElement() to
	     * use full escapes on the element, add back the bytes needed to
	     * escape the braces.
	     */

	    if (*flagPtr & TCL_DONT_USE_BRACES) {
		bytesNeeded += braceCount;
	    }
	    *flagPtr = CONVERT_MASK;
	    goto overflowCheck;
	}
#endif /* COMPAT */
	if (*flagPtr & TCL_DONT_USE_BRACES) {
	    /*
	     * If the caller reports it will direct TclConvertElement() to
	     * use escapes, add the extra bytes needed to have room for them.
	     */

	    bytesNeeded += extra;

	    /*
	     * Make room to escape leading #, if needed.
	     */

	    if ((*src == '#') && !(*flagPtr & TCL_DONT_QUOTE_HASH)) {
		bytesNeeded++;
	    }
	} else {
	    /*
	     * Add 2 bytes for room for the enclosing braces.
	     */

	    bytesNeeded += 2;
	}
	*flagPtr = CONVERT_BRACE;
	goto overflowCheck;
    }

    /*
     * So far, no need to quote or escape anything.
     */

    if ((*src == '#') && !(*flagPtr & TCL_DONT_QUOTE_HASH)) {
	/*
	 * If we need to quote a leading #, make room to enclose in braces.
	 */

	bytesNeeded += 2;
    }
    *flagPtr = CONVERT_NONE;

  overflowCheck:
    if (bytesNeeded < 0) {
	Tcl_Panic("TclScanElement: string length overflow");
    }
    return bytesNeeded;
}

/*
 *----------------------------------------------------------------------
 *
 * Tcl_ConvertElement --
 *
 *	This is a companion function to Tcl_ScanElement. Given the information
 *	produced by Tcl_ScanElement, this function converts a string to a list
 *	element equal to that string.
 *
 * Results:
 *	Information is copied to *dst in the form of a list element identical
 *	to src (i.e. if Tcl_SplitList is applied to dst it will produce a
 *	string identical to src). The return value is a count of the number of
 *	characters copied (not including the terminating NULL character).
 *
 * Side effects:
 *	None.
 *
 *----------------------------------------------------------------------
 */

int
Tcl_ConvertElement(
    register const char *src,	/* Source information for list element. */
    register char *dst,		/* Place to put list-ified element. */
    register int flags)		/* Flags produced by Tcl_ScanElement. */
{
    return Tcl_ConvertCountedElement(src, -1, dst, flags);
}

/*
 *----------------------------------------------------------------------
 *
 * Tcl_ConvertCountedElement --
 *
 *	This is a companion function to Tcl_ScanCountedElement. Given the
 *	information produced by Tcl_ScanCountedElement, this function converts
 *	a string to a list element equal to that string.
 *
 * Results:
 *	Information is copied to *dst in the form of a list element identical
 *	to src (i.e. if Tcl_SplitList is applied to dst it will produce a
 *	string identical to src). The return value is a count of the number of
 *	characters copied (not including the terminating NULL character).
 *
 * Side effects:
 *	None.
 *
 *----------------------------------------------------------------------
 */

int
Tcl_ConvertCountedElement(
    register const char *src,	/* Source information for list element. */
    int length,			/* Number of bytes in src, or -1. */
    char *dst,			/* Place to put list-ified element. */
    int flags)			/* Flags produced by Tcl_ScanElement. */
{
    int numBytes = TclConvertElement(src, length, dst, flags);
    dst[numBytes] = '\0';
    return numBytes;
}

/*
 *----------------------------------------------------------------------
 *
 * TclConvertElement --
 *
 *	This is a companion function to TclScanElement. Given the information
 *	produced by TclScanElement, this function converts a string to a list
 *	element equal to that string.
 *
 * Results:
 *	Information is copied to *dst in the form of a list element identical
 *	to src (i.e. if Tcl_SplitList is applied to dst it will produce a
 *	string identical to src). The return value is a count of the number of
 *	characters copied (not including the terminating NULL character).
 *
 * Side effects:
 *	None.
 *
 *----------------------------------------------------------------------
 */

int
TclConvertElement(
    register const char *src,	/* Source information for list element. */
    int length,			/* Number of bytes in src, or -1. */
    char *dst,			/* Place to put list-ified element. */
    int flags)			/* Flags produced by Tcl_ScanElement. */
{
    int conversion = flags & CONVERT_MASK;
    char *p = dst;

    /*
     * Let the caller demand we use escape sequences rather than braces.
     */

    if ((flags & TCL_DONT_USE_BRACES) && (conversion & CONVERT_BRACE)) {
	conversion = CONVERT_ESCAPE;
    }

    /*
     * No matter what the caller demands, empty string must be braced!
     */

    if ((src == NULL) || (length == 0) || (*src == '\0' && length == -1)) {
	p[0] = '{';
	p[1] = '}';
	return 2;
    }

    /*
     * Escape leading hash as needed and requested.
     */

    if ((*src == '#') && !(flags & TCL_DONT_QUOTE_HASH)) {
	if (conversion == CONVERT_ESCAPE) {
	    p[0] = '\\';
	    p[1] = '#';
	    p += 2;
	    src++;
	    length -= (length > 0);
	} else {
	    conversion = CONVERT_BRACE;
	}
    }

    /*
     * No escape or quoting needed.  Copy the literal string value.
     */

    if (conversion == CONVERT_NONE) {
	if (length == -1) {
	    /* TODO: INT_MAX overflow? */
	    while (*src) {
		*p++ = *src++;
	    }
	    return p - dst;
	} else {
	    memcpy(dst, src, length);
	    return length;
	}
    }

    /*
     * Formatted string is original string enclosed in braces.
     */

    if (conversion == CONVERT_BRACE) {
	*p = '{';
	p++;
	if (length == -1) {
	    /* TODO: INT_MAX overflow? */
	    while (*src) {
		*p++ = *src++;
	    }
	} else {
	    memcpy(p, src, length);
	    p += length;
	}
	*p = '}';
	p++;
	return p - dst;
    }

    /* conversion == CONVERT_ESCAPE or CONVERT_MASK */

    /*
     * Formatted string is original string converted to escape sequences.
     */

    for ( ; length; src++, length -= (length > 0)) {
	switch (*src) {
	case ']':
	case '[':
	case '$':
	case ';':
	case ' ':
	case '\\':
	case '"':
	    *p = '\\';
	    p++;
	    break;
	case '{':
	case '}':
#if COMPAT
	    if (conversion == CONVERT_ESCAPE)
#endif /* COMPAT */
	    {
		*p = '\\';
		p++;
	    }
	    break;
	case '\f':
	    *p = '\\';
	    p++;
	    *p = 'f';
	    p++;
	    continue;
	case '\n':
	    *p = '\\';
	    p++;
	    *p = 'n';
	    p++;
	    continue;
	case '\r':
	    *p = '\\';
	    p++;
	    *p = 'r';
	    p++;
	    continue;
	case '\t':
	    *p = '\\';
	    p++;
	    *p = 't';
	    p++;
	    continue;
	case '\v':
	    *p = '\\';
	    p++;
	    *p = 'v';
	    p++;
	    continue;
	case '\0':
	    if (length == -1) {
		return p - dst;
	    }

	    /*
	     * If we reach this point, there's an embedded NULL in the string
	     * range being processed, which should not happen when the
	     * encoding rules for Tcl strings are properly followed.  If the
	     * day ever comes when we stop tolerating such things, this is
	     * where to put the Tcl_Panic().
	     */

	    break;
	}
	*p = *src;
	p++;
    }
    return p - dst;
}

/*
 *----------------------------------------------------------------------
 *
 * Tcl_Merge --
 *
 *	Given a collection of strings, merge them together into a single
 *	string that has proper Tcl list structured (i.e. Tcl_SplitList may be
 *	used to retrieve strings equal to the original elements, and Tcl_Eval
 *	will parse the string back into its original elements).
 *
 * Results:
 *	The return value is the address of a dynamically-allocated string
 *	containing the merged list.
 *
 * Side effects:
 *	None.
 *
 *----------------------------------------------------------------------
 */

char *
Tcl_Merge(
    int argc,			/* How many strings to merge. */
    const char *const *argv)	/* Array of string values. */
{
#define LOCAL_SIZE 64
    char localFlags[LOCAL_SIZE], *flagPtr = NULL;
    int i, bytesNeeded = 0;
    char *result, *dst;

    /*
     * Handle empty list case first, so logic of the general case can be
     * simpler.
     */

    if (argc == 0) {
	result = ckalloc(1);
	result[0] = '\0';
	return result;
    }

    /*
     * Pass 1: estimate space, gather flags.
     */

    if (argc <= LOCAL_SIZE) {
	flagPtr = localFlags;
    } else {
	flagPtr = ckalloc(argc);
    }
    for (i = 0; i < argc; i++) {
	flagPtr[i] = ( i ? TCL_DONT_QUOTE_HASH : 0 );
	bytesNeeded += TclScanElement(argv[i], -1, &flagPtr[i]);
	if (bytesNeeded < 0) {
	    Tcl_Panic("max size for a Tcl value (%d bytes) exceeded", INT_MAX);
	}
    }
    if (bytesNeeded > INT_MAX - argc + 1) {
	Tcl_Panic("max size for a Tcl value (%d bytes) exceeded", INT_MAX);
    }
    bytesNeeded += argc;

    /*
     * Pass two: copy into the result area.
     */

    result = ckalloc(bytesNeeded);
    dst = result;
    for (i = 0; i < argc; i++) {
	flagPtr[i] |= ( i ? TCL_DONT_QUOTE_HASH : 0 );
	dst += TclConvertElement(argv[i], -1, dst, flagPtr[i]);
	*dst = ' ';
	dst++;
    }
    dst[-1] = 0;

    if (flagPtr != localFlags) {
	ckfree(flagPtr);
    }
    return result;
}

#if !defined(TCL_NO_DEPRECATED) && TCL_MAJOR_VERSION < 9
/*
 *----------------------------------------------------------------------
 *
 * Tcl_Backslash --
 *
 *	Figure out how to handle a backslash sequence.
 *
 * Results:
 *	The return value is the character that should be substituted in place
 *	of the backslash sequence that starts at src. If readPtr isn't NULL
 *	then it is filled in with a count of the number of characters in the
 *	backslash sequence.
 *
 * Side effects:
 *	None.
 *
 *----------------------------------------------------------------------
 */

char
Tcl_Backslash(
    const char *src,		/* Points to the backslash character of a
				 * backslash sequence. */
    int *readPtr)		/* Fill in with number of characters read from
				 * src, unless NULL. */
{
    char buf[TCL_UTF_MAX];
    Tcl_UniChar ch = 0;

    Tcl_UtfBackslash(src, readPtr, buf);
    TclUtfToUniChar(buf, &ch);
    return (char) ch;
}
#endif /* !TCL_NO_DEPRECATED */

/*
 *----------------------------------------------------------------------
 *
 * UtfWellFormedEnd --
 *	Checks the end of utf string is malformed, if yes - wraps bytes
 *	to the given buffer (as well-formed NTS string).  The buffer
 *	argument should be initialized by the caller and ready to use.
 *
 * Results:
 *	The bytes with well-formed end of the string.
 *
 * Side effects:
 *	Buffer (DString) may be allocated, so must be released.
 *
 *----------------------------------------------------------------------
 */

static inline const char*
UtfWellFormedEnd(
    Tcl_DString *buffer,	/* Buffer used to hold well-formed string. */
    const char *bytes,		/* Pointer to the beginning of the string. */
    int length)			/* Length of the string. */
{
    const char *l = bytes + length;
    const char *p = Tcl_UtfPrev(l, bytes);

    if (Tcl_UtfCharComplete(p, l - p)) {
	return bytes;
    }
    /*
     * Malformed utf-8 end, be sure we've NTS to safe compare of end-character,
     * avoid segfault by access violation out of range.
     */
    Tcl_DStringAppend(buffer, bytes, length);
    return Tcl_DStringValue(buffer);
}
/*
 *----------------------------------------------------------------------
 *
 * TclTrimRight --
 *	Takes two counted strings in the Tcl encoding.  Conceptually
 *	finds the sub string (offset) to trim from the right side of the
 *	first string all characters found in the second string.
 *
 * Results:
 *	The number of bytes to be removed from the end of the string.
 *
 * Side effects:
 *	None.
 *
 *----------------------------------------------------------------------
 */

static inline int
TrimRight(
    const char *bytes,		/* String to be trimmed... */
    int numBytes,		/* ...and its length in bytes */
    const char *trim,		/* String of trim characters... */
    int numTrim)		/* ...and its length in bytes */
{
    const char *p = bytes + numBytes;
    int pInc;
    Tcl_UniChar ch1 = 0, ch2 = 0;

    /*
     * Outer loop: iterate over string to be trimmed.
     */

    do {
	const char *q = trim;
	int bytesLeft = numTrim;

	p = Tcl_UtfPrev(p, bytes);
 	pInc = TclUtfToUniChar(p, &ch1);

	/*
	 * Inner loop: scan trim string for match to current character.
	 */

	do {
	    int qInc = TclUtfToUniChar(q, &ch2);

	    if (ch1 == ch2) {
		break;
	    }

	    q += qInc;
	    bytesLeft -= qInc;
	} while (bytesLeft);

	if (bytesLeft == 0) {
	    /*
	     * No match; trim task done; *p is last non-trimmed char.
	     */

	    p += pInc;
	    break;
	}
    } while (p > bytes);

    return numBytes - (p - bytes);
}

int
TclTrimRight(
    const char *bytes,	/* String to be trimmed... */
    int numBytes,	/* ...and its length in bytes */
    const char *trim,	/* String of trim characters... */
    int numTrim)	/* ...and its length in bytes */
{
    int res;
    Tcl_DString bytesBuf, trimBuf;

    /* Empty strings -> nothing to do */
    if ((numBytes == 0) || (numTrim == 0)) {
	return 0;
    }

    Tcl_DStringInit(&bytesBuf);
    Tcl_DStringInit(&trimBuf);
    bytes = UtfWellFormedEnd(&bytesBuf, bytes, numBytes);
    trim = UtfWellFormedEnd(&trimBuf, trim, numTrim);

    res = TrimRight(bytes, numBytes, trim, numTrim);
    if (res > numBytes) {
	res = numBytes;
    }

    Tcl_DStringFree(&bytesBuf);
    Tcl_DStringFree(&trimBuf);

    return res;
}

/*
 *----------------------------------------------------------------------
 *
 * TclTrimLeft --
 *
 *	Takes two counted strings in the Tcl encoding.  Conceptually
 *	finds the sub string (offset) to trim from the left side of the
 *	first string all characters found in the second string.
 *
 * Results:
 *	The number of bytes to be removed from the start of the string.
 *
 * Side effects:
 *	None.
 *
 *----------------------------------------------------------------------
 */

static inline int
TrimLeft(
    const char *bytes,		/* String to be trimmed... */
    int numBytes,		/* ...and its length in bytes */
    const char *trim,		/* String of trim characters... */
    int numTrim)		/* ...and its length in bytes */
{
    const char *p = bytes;
	Tcl_UniChar ch1 = 0, ch2 = 0;

    /*
     * Outer loop: iterate over string to be trimmed.
     */

    do {
	int pInc = TclUtfToUniChar(p, &ch1);
	const char *q = trim;
	int bytesLeft = numTrim;

	/*
	 * Inner loop: scan trim string for match to current character.
	 */

	do {
	    int qInc = TclUtfToUniChar(q, &ch2);

	    if (ch1 == ch2) {
		break;
	    }

	    q += qInc;
	    bytesLeft -= qInc;
	} while (bytesLeft);

	if (bytesLeft == 0) {
	    /*
	     * No match; trim task done; *p is first non-trimmed char.
	     */

	    break;
	}

	p += pInc;
	numBytes -= pInc;
    } while (numBytes > 0);

    return p - bytes;
}

int
TclTrimLeft(
    const char *bytes,	/* String to be trimmed... */
    int numBytes,	/* ...and its length in bytes */
    const char *trim,	/* String of trim characters... */
    int numTrim)	/* ...and its length in bytes */
{
    int res;
    Tcl_DString bytesBuf, trimBuf;

    /* Empty strings -> nothing to do */
    if ((numBytes == 0) || (numTrim == 0)) {
	return 0;
    }

    Tcl_DStringInit(&bytesBuf);
    Tcl_DStringInit(&trimBuf);
    bytes = UtfWellFormedEnd(&bytesBuf, bytes, numBytes);
    trim = UtfWellFormedEnd(&trimBuf, trim, numTrim);

    res = TrimLeft(bytes, numBytes, trim, numTrim);
    if (res > numBytes) {
	res = numBytes;
    }

    Tcl_DStringFree(&bytesBuf);
    Tcl_DStringFree(&trimBuf);

    return res;
}

/*
 *----------------------------------------------------------------------
 *
 * TclTrim --
 *	Finds the sub string (offset) to trim from both sides of the
 *	first string all characters found in the second string.
 *
 * Results:
 *	The number of bytes to be removed from the start of the string
 *
 * Side effects:
 *	None.
 *
 *----------------------------------------------------------------------
 */

int
TclTrim(
    const char *bytes,	/* String to be trimmed... */
    int numBytes,	/* ...and its length in bytes */
    const char *trim,	/* String of trim characters... */
    int numTrim,	/* ...and its length in bytes */
    int *trimRight)		/* Offset from the end of the string. */
{
    int trimLeft;
    Tcl_DString bytesBuf, trimBuf;

    *trimRight = 0;
    /* Empty strings -> nothing to do */
    if ((numBytes == 0) || (numTrim == 0)) {
	return 0;
    }

    Tcl_DStringInit(&bytesBuf);
    Tcl_DStringInit(&trimBuf);
    bytes = UtfWellFormedEnd(&bytesBuf, bytes, numBytes);
    trim = UtfWellFormedEnd(&trimBuf, trim, numTrim);

    trimLeft = TrimLeft(bytes, numBytes, trim, numTrim);
    if (trimLeft > numBytes) {
	trimLeft = numBytes;
    }
    numBytes -= trimLeft;
    /* have to trim yet (first char was already verified within TrimLeft) */
    if (numBytes > 1) {
	bytes += trimLeft;
	*trimRight = TrimRight(bytes, numBytes, trim, numTrim);
	if (*trimRight > numBytes) {
	    *trimRight = numBytes;
	}
    }

    Tcl_DStringFree(&bytesBuf);
    Tcl_DStringFree(&trimBuf);

    return trimLeft;
}

/*
 *----------------------------------------------------------------------
 *
 * Tcl_Concat --
 *
 *	Concatenate a set of strings into a single large string.
 *
 * Results:
 *	The return value is dynamically-allocated string containing a
 *	concatenation of all the strings in argv, with spaces between the
 *	original argv elements.
 *
 * Side effects:
 *	Memory is allocated for the result; the caller is responsible for
 *	freeing the memory.
 *
 *----------------------------------------------------------------------
 */

/* The whitespace characters trimmed during [concat] operations */
#define CONCAT_WS_SIZE (int) (sizeof(CONCAT_TRIM_SET "") - 1)

char *
Tcl_Concat(
    int argc,			/* Number of strings to concatenate. */
    const char *const *argv)	/* Array of strings to concatenate. */
{
    int i, needSpace = 0, bytesNeeded = 0;
    char *result, *p;

    /*
     * Dispose of the empty result corner case first to simplify later code.
     */

    if (argc == 0) {
	result = (char *) ckalloc(1);
	result[0] = '\0';
	return result;
    }

    /*
     * First allocate the result buffer at the size required.
     */

    for (i = 0;  i < argc;  i++) {
	bytesNeeded += strlen(argv[i]);
	if (bytesNeeded < 0) {
	    Tcl_Panic("Tcl_Concat: max size of Tcl value exceeded");
	}
    }
    if (bytesNeeded + argc - 1 < 0) {
	/*
	 * Panic test could be tighter, but not going to bother for this
	 * legacy routine.
	 */

	Tcl_Panic("Tcl_Concat: max size of Tcl value exceeded");
    }

    /*
     * All element bytes + (argc - 1) spaces + 1 terminating NULL.
     */

    result = ckalloc((unsigned) (bytesNeeded + argc));

    for (p = result, i = 0;  i < argc;  i++) {
	int triml, trimr, elemLength;
	const char *element;

	element = argv[i];
	elemLength = strlen(argv[i]);

	/* Trim away the leading/trailing whitespace. */
	triml = TclTrim(element, elemLength, CONCAT_TRIM_SET,
		CONCAT_WS_SIZE, &trimr);
	element += triml;
	elemLength -= triml + trimr;

	/* Do not permit trimming to expose a final backslash character. */
	elemLength += trimr && (element[elemLength - 1] == '\\');

	/*
	 * If we're left with empty element after trimming, do nothing.
	 */

	if (elemLength == 0) {
	    continue;
	}

	/*
	 * Append to the result with space if needed.
	 */

	if (needSpace) {
	    *p++ = ' ';
	}
	memcpy(p, element, (size_t) elemLength);
	p += elemLength;
	needSpace = 1;
    }
    *p = '\0';
    return result;
}

/*
 *----------------------------------------------------------------------
 *
 * Tcl_ConcatObj --
 *
 *	Concatenate the strings from a set of objects into a single string
 *	object with spaces between the original strings.
 *
 * Results:
 *	The return value is a new string object containing a concatenation of
 *	the strings in objv. Its ref count is zero.
 *
 * Side effects:
 *	A new object is created.
 *
 *----------------------------------------------------------------------
 */

Tcl_Obj *
Tcl_ConcatObj(
    int objc,			/* Number of objects to concatenate. */
    Tcl_Obj *const objv[])	/* Array of objects to concatenate. */
{
    int i, elemLength, needSpace = 0, bytesNeeded = 0;
    const char *element;
    Tcl_Obj *objPtr, *resPtr;

    /*
     * Check first to see if all the items are of list type or empty. If so,
     * we will concat them together as lists, and return a list object. This
     * is only valid when the lists are in canonical form.
     */

    for (i = 0;  i < objc;  i++) {
	int length;

	objPtr = objv[i];
	if (TclListObjIsCanonical(objPtr)) {
	    continue;
	}
	TclGetStringFromObj(objPtr, &length);
	if (length > 0) {
	    break;
	}
    }
    if (i == objc) {
	resPtr = NULL;
	for (i = 0;  i < objc;  i++) {
	    objPtr = objv[i];
	    if (!TclListObjIsCanonical(objPtr)) {
		continue;
	    }
	    if (resPtr) {
		if (TCL_OK != Tcl_ListObjAppendList(NULL, resPtr, objPtr)) {
		    /* Abandon ship! */
		    Tcl_DecrRefCount(resPtr);
		    goto slow;
		}
	    } else {
		resPtr = TclListObjCopy(NULL, objPtr);
	    }
	}
	if (!resPtr) {
	    resPtr = Tcl_NewObj();
	}
	return resPtr;
    }

  slow:
    /*
     * Something cannot be determined to be safe, so build the concatenation
     * the slow way, using the string representations.
     *
     * First try to pre-allocate the size required.
     */

    for (i = 0;  i < objc;  i++) {
	element = TclGetStringFromObj(objv[i], &elemLength);
	bytesNeeded += elemLength;
	if (bytesNeeded < 0) {
	    break;
	}
    }

    /*
     * Does not matter if this fails, will simply try later to build up the
     * string with each Append reallocating as needed with the usual string
     * append algorithm.  When that fails it will report the error.
     */

    TclNewObj(resPtr);
    (void) Tcl_AttemptSetObjLength(resPtr, bytesNeeded + objc - 1);
    Tcl_SetObjLength(resPtr, 0);

    for (i = 0;  i < objc;  i++) {
	int triml, trimr;

	element = TclGetStringFromObj(objv[i], &elemLength);

	/* Trim away the leading/trailing whitespace. */
	triml = TclTrim(element, elemLength, CONCAT_TRIM_SET,
		CONCAT_WS_SIZE, &trimr);
	element += triml;
	elemLength -= triml + trimr;

	/* Do not permit trimming to expose a final backslash character. */
	elemLength += trimr && (element[elemLength - 1] == '\\');

	/*
	 * If we're left with empty element after trimming, do nothing.
	 */

	if (elemLength == 0) {
	    continue;
	}

	/*
	 * Append to the result with space if needed.
	 */

	if (needSpace) {
	    Tcl_AppendToObj(resPtr, " ", 1);
	}
	Tcl_AppendToObj(resPtr, element, elemLength);
	needSpace = 1;
    }
    return resPtr;
}

/*
 *----------------------------------------------------------------------
 *
 * Tcl_StringMatch --
 *
 *	See if a particular string matches a particular pattern.
 *
 * Results:
 *	The return value is 1 if string matches pattern, and 0 otherwise. The
 *	matching operation permits the following special characters in the
 *	pattern: *?\[] (see the manual entry for details on what these mean).
 *
 * Side effects:
 *	None.
 *
 *----------------------------------------------------------------------
 */

int
Tcl_StringMatch(
    const char *str,		/* String. */
    const char *pattern)	/* Pattern, which may contain special
				 * characters. */
{
    return Tcl_StringCaseMatch(str, pattern, 0);
}

/*
 *----------------------------------------------------------------------
 *
 * Tcl_StringCaseMatch --
 *
 *	See if a particular string matches a particular pattern. Allows case
 *	insensitivity.
 *
 * Results:
 *	The return value is 1 if string matches pattern, and 0 otherwise. The
 *	matching operation permits the following special characters in the
 *	pattern: *?\[] (see the manual entry for details on what these mean).
 *
 * Side effects:
 *	None.
 *
 *----------------------------------------------------------------------
 */

int
Tcl_StringCaseMatch(
    const char *str,		/* String. */
    const char *pattern,	/* Pattern, which may contain special
				 * characters. */
    int nocase)			/* 0 for case sensitive, 1 for insensitive */
{
    int p, charLen;
    const char *pstart = pattern;
    Tcl_UniChar ch1 = 0, ch2 = 0;

    while (1) {
	p = *pattern;

	/*
	 * See if we're at the end of both the pattern and the string. If so,
	 * we succeeded. If we're at the end of the pattern but not at the end
	 * of the string, we failed.
	 */

	if (p == '\0') {
	    return (*str == '\0');
	}
	if ((*str == '\0') && (p != '*')) {
	    return 0;
	}

	/*
	 * Check for a "*" as the next pattern character. It matches any
	 * substring. We handle this by calling ourselves recursively for each
	 * postfix of string, until either we match or we reach the end of the
	 * string.
	 */

	if (p == '*') {
	    /*
	     * Skip all successive *'s in the pattern
	     */

	    while (*(++pattern) == '*') {}
	    p = *pattern;
	    if (p == '\0') {
		return 1;
	    }

	    /*
	     * This is a special case optimization for single-byte utf.
	     */

	    if (UCHAR(*pattern) < 0x80) {
		ch2 = (Tcl_UniChar)
			(nocase ? tolower(UCHAR(*pattern)) : UCHAR(*pattern));
	    } else {
		Tcl_UtfToUniChar(pattern, &ch2);
		if (nocase) {
		    ch2 = Tcl_UniCharToLower(ch2);
		}
	    }

	    while (1) {
		/*
		 * Optimization for matching - cruise through the string
		 * quickly if the next char in the pattern isn't a special
		 * character
		 */

		if ((p != '[') && (p != '?') && (p != '\\')) {
		    if (nocase) {
			while (*str) {
			    charLen = TclUtfToUniChar(str, &ch1);
			    if (ch2==ch1 || ch2==Tcl_UniCharToLower(ch1)) {
				break;
			    }
			    str += charLen;
			}
		    } else {
			/*
			 * There's no point in trying to make this code
			 * shorter, as the number of bytes you want to compare
			 * each time is non-constant.
			 */

			while (*str) {
			    charLen = TclUtfToUniChar(str, &ch1);
			    if (ch2 == ch1) {
				break;
			    }
			    str += charLen;
			}
		    }
		}
		if (Tcl_StringCaseMatch(str, pattern, nocase)) {
		    return 1;
		}
		if (*str == '\0') {
		    return 0;
		}
		str += TclUtfToUniChar(str, &ch1);
	    }
	}

	/*
	 * Check for a "?" as the next pattern character. It matches any
	 * single character.
	 */

	if (p == '?') {
	    pattern++;
	    str += TclUtfToUniChar(str, &ch1);
	    continue;
	}

	/*
	 * Check for a "[" as the next pattern character. It is followed by a
	 * list of characters that are acceptable, or by a range (two
	 * characters separated by "-").
	 */

	if (p == '[') {
	    Tcl_UniChar startChar = 0, endChar = 0;

	    pattern++;
	    if (UCHAR(*str) < 0x80) {
		ch1 = (Tcl_UniChar)
			(nocase ? tolower(UCHAR(*str)) : UCHAR(*str));
		str++;
	    } else {
		str += Tcl_UtfToUniChar(str, &ch1);
		if (nocase) {
		    ch1 = Tcl_UniCharToLower(ch1);
		}
	    }
	    while (1) {
		if ((*pattern == ']') || (*pattern == '\0')) {
		    return 0;
		}
		if (UCHAR(*pattern) < 0x80) {
		    startChar = (Tcl_UniChar) (nocase
			    ? tolower(UCHAR(*pattern)) : UCHAR(*pattern));
		    pattern++;
		} else {
		    pattern += Tcl_UtfToUniChar(pattern, &startChar);
		    if (nocase) {
			startChar = Tcl_UniCharToLower(startChar);
		    }
		}
		if (*pattern == '-') {
		    pattern++;
		    if (*pattern == '\0') {
			return 0;
		    }
		    if (UCHAR(*pattern) < 0x80) {
			endChar = (Tcl_UniChar) (nocase
				? tolower(UCHAR(*pattern)) : UCHAR(*pattern));
			pattern++;
		    } else {
			pattern += Tcl_UtfToUniChar(pattern, &endChar);
			if (nocase) {
			    endChar = Tcl_UniCharToLower(endChar);
			}
		    }
		    if (((startChar <= ch1) && (ch1 <= endChar))
			    || ((endChar <= ch1) && (ch1 <= startChar))) {
			/*
			 * Matches ranges of form [a-z] or [z-a].
			 */

			break;
		    }
		} else if (startChar == ch1) {
		    break;
		}
	    }
	    while (*pattern != ']') {
		if (*pattern == '\0') {
		    pattern = Tcl_UtfPrev(pattern, pstart);
		    break;
		}
		pattern++;
	    }
	    pattern++;
	    continue;
	}

	/*
	 * If the next pattern character is '\', just strip off the '\' so we
	 * do exact matching on the character that follows.
	 */

	if (p == '\\') {
	    pattern++;
	    if (*pattern == '\0') {
		return 0;
	    }
	}

	/*
	 * There's no special character. Just make sure that the next bytes of
	 * each string match.
	 */

	str += TclUtfToUniChar(str, &ch1);
	pattern += TclUtfToUniChar(pattern, &ch2);
	if (nocase) {
	    if (Tcl_UniCharToLower(ch1) != Tcl_UniCharToLower(ch2)) {
		return 0;
	    }
	} else if (ch1 != ch2) {
	    return 0;
	}
    }
}

/*
 *----------------------------------------------------------------------
 *
 * TclByteArrayMatch --
 *
 *	See if a particular string matches a particular pattern.  Does not
 *	allow for case insensitivity.
 *	Parallels tclUtf.c:TclUniCharMatch, adjusted for char* and sans nocase.
 *
 * Results:
 *	The return value is 1 if string matches pattern, and 0 otherwise. The
 *	matching operation permits the following special characters in the
 *	pattern: *?\[] (see the manual entry for details on what these mean).
 *
 * Side effects:
 *	None.
 *
 *----------------------------------------------------------------------
 */

int
TclByteArrayMatch(
    const unsigned char *string,/* String. */
    int strLen,			/* Length of String */
    const unsigned char *pattern,
				/* Pattern, which may contain special
				 * characters. */
    int ptnLen,			/* Length of Pattern */
    int flags)
{
    const unsigned char *stringEnd, *patternEnd;
    unsigned char p;

    stringEnd = string + strLen;
    patternEnd = pattern + ptnLen;

    while (1) {
	/*
	 * See if we're at the end of both the pattern and the string. If so,
	 * we succeeded. If we're at the end of the pattern but not at the end
	 * of the string, we failed.
	 */

	if (pattern == patternEnd) {
	    return (string == stringEnd);
	}
	p = *pattern;
	if ((string == stringEnd) && (p != '*')) {
	    return 0;
	}

	/*
	 * Check for a "*" as the next pattern character. It matches any
	 * substring. We handle this by skipping all the characters up to the
	 * next matching one in the pattern, and then calling ourselves
	 * recursively for each postfix of string, until either we match or we
	 * reach the end of the string.
	 */

	if (p == '*') {
	    /*
	     * Skip all successive *'s in the pattern.
	     */

	    while ((++pattern < patternEnd) && (*pattern == '*')) {
		/* empty body */
	    }
	    if (pattern == patternEnd) {
		return 1;
	    }
	    p = *pattern;
	    while (1) {
		/*
		 * Optimization for matching - cruise through the string
		 * quickly if the next char in the pattern isn't a special
		 * character.
		 */

		if ((p != '[') && (p != '?') && (p != '\\')) {
		    while ((string < stringEnd) && (p != *string)) {
			string++;
		    }
		}
		if (TclByteArrayMatch(string, stringEnd - string,
				pattern, patternEnd - pattern, 0)) {
		    return 1;
		}
		if (string == stringEnd) {
		    return 0;
		}
		string++;
	    }
	}

	/*
	 * Check for a "?" as the next pattern character. It matches any
	 * single character.
	 */

	if (p == '?') {
	    pattern++;
	    string++;
	    continue;
	}

	/*
	 * Check for a "[" as the next pattern character. It is followed by a
	 * list of characters that are acceptable, or by a range (two
	 * characters separated by "-").
	 */

	if (p == '[') {
	    unsigned char ch1, startChar, endChar;

	    pattern++;
	    ch1 = *string;
	    string++;
	    while (1) {
		if ((*pattern == ']') || (pattern == patternEnd)) {
		    return 0;
		}
		startChar = *pattern;
		pattern++;
		if (*pattern == '-') {
		    pattern++;
		    if (pattern == patternEnd) {
			return 0;
		    }
		    endChar = *pattern;
		    pattern++;
		    if (((startChar <= ch1) && (ch1 <= endChar))
			    || ((endChar <= ch1) && (ch1 <= startChar))) {
			/*
			 * Matches ranges of form [a-z] or [z-a].
			 */

			break;
		    }
		} else if (startChar == ch1) {
		    break;
		}
	    }
	    while (*pattern != ']') {
		if (pattern == patternEnd) {
		    pattern--;
		    break;
		}
		pattern++;
	    }
	    pattern++;
	    continue;
	}

	/*
	 * If the next pattern character is '\', just strip off the '\' so we
	 * do exact matching on the character that follows.
	 */

	if (p == '\\') {
	    if (++pattern == patternEnd) {
		return 0;
	    }
	}

	/*
	 * There's no special character. Just make sure that the next bytes of
	 * each string match.
	 */

	if (*string != *pattern) {
	    return 0;
	}
	string++;
	pattern++;
    }
}

/*
 *----------------------------------------------------------------------
 *
 * TclStringMatchObj --
 *
 *	See if a particular string matches a particular pattern. Allows case
 *	insensitivity. This is the generic multi-type handler for the various
 *	matching algorithms.
 *
 * Results:
 *	The return value is 1 if string matches pattern, and 0 otherwise. The
 *	matching operation permits the following special characters in the
 *	pattern: *?\[] (see the manual entry for details on what these mean).
 *
 * Side effects:
 *	None.
 *
 *----------------------------------------------------------------------
 */

int
TclStringMatchObj(
    Tcl_Obj *strObj,		/* string object. */
    Tcl_Obj *ptnObj,		/* pattern object. */
    int flags)			/* Only TCL_MATCH_NOCASE should be passed, or
				 * 0. */
{
    int match, length, plen;

    /*
     * Promote based on the type of incoming object.
     * XXX: Currently doesn't take advantage of exact-ness that
     * XXX: TclReToGlob tells us about
    trivial = nocase ? 0 : TclMatchIsTrivial(TclGetString(ptnObj));
     */

    if ((strObj->typePtr == &tclStringType) || (strObj->typePtr == NULL)) {
	Tcl_UniChar *udata, *uptn;

	udata = Tcl_GetUnicodeFromObj(strObj, &length);
	uptn  = Tcl_GetUnicodeFromObj(ptnObj, &plen);
	match = TclUniCharMatch(udata, length, uptn, plen, flags);
    } else if (TclIsPureByteArray(strObj) && TclIsPureByteArray(ptnObj)
		&& !flags) {
	unsigned char *data, *ptn;

	data = Tcl_GetByteArrayFromObj(strObj, &length);
	ptn  = Tcl_GetByteArrayFromObj(ptnObj, &plen);
	match = TclByteArrayMatch(data, length, ptn, plen, 0);
    } else {
	match = Tcl_StringCaseMatch(TclGetString(strObj),
		TclGetString(ptnObj), flags);
    }
    return match;
}

/*
 *----------------------------------------------------------------------
 *
 * Tcl_DStringInit --
 *
 *	Initializes a dynamic string, discarding any previous contents of the
 *	string (Tcl_DStringFree should have been called already if the dynamic
 *	string was previously in use).
 *
 * Results:
 *	None.
 *
 * Side effects:
 *	The dynamic string is initialized to be empty.
 *
 *----------------------------------------------------------------------
 */

void
Tcl_DStringInit(
    Tcl_DString *dsPtr)		/* Pointer to structure for dynamic string. */
{
    dsPtr->string = dsPtr->staticSpace;
    dsPtr->length = 0;
    dsPtr->spaceAvl = TCL_DSTRING_STATIC_SIZE;
    dsPtr->staticSpace[0] = '\0';
}

/*
 *----------------------------------------------------------------------
 *
 * Tcl_DStringAppend --
 *
 *	Append more bytes to the current value of a dynamic string.
 *
 * Results:
 *	The return value is a pointer to the dynamic string's new value.
 *
 * Side effects:
 *	Length bytes from "bytes" (or all of "bytes" if length is less than
 *	zero) are added to the current value of the string. Memory gets
 *	reallocated if needed to accomodate the string's new size.
 *
 *----------------------------------------------------------------------
 */

char *
Tcl_DStringAppend(
    Tcl_DString *dsPtr,		/* Structure describing dynamic string. */
    const char *bytes,		/* String to append. If length is -1 then this
				 * must be null-terminated. */
    int length)			/* Number of bytes from "bytes" to append. If
				 * < 0, then append all of bytes, up to null
				 * at end. */
{
    int newSize;

    if (length < 0) {
	length = strlen(bytes);
    }
    newSize = length + dsPtr->length;

    /*
     * Allocate a larger buffer for the string if the current one isn't large
     * enough. Allocate extra space in the new buffer so that there will be
     * room to grow before we have to allocate again.
     */

    if (newSize >= dsPtr->spaceAvl) {
	dsPtr->spaceAvl = newSize * 2;
	if (dsPtr->string == dsPtr->staticSpace) {
	    char *newString = ckalloc(dsPtr->spaceAvl);

	    memcpy(newString, dsPtr->string, (size_t) dsPtr->length);
	    dsPtr->string = newString;
	} else {
	    int offset = -1;

	    /* See [16896d49fd] */
	    if (bytes >= dsPtr->string
		    && bytes <= dsPtr->string + dsPtr->length) {
		offset = bytes - dsPtr->string;
	    }

	    dsPtr->string = ckrealloc(dsPtr->string, dsPtr->spaceAvl);

	    if (offset >= 0) {
		bytes = dsPtr->string + offset;
	    }
	}
    }

    /*
     * Copy the new string into the buffer at the end of the old one.
     */

    memcpy(dsPtr->string + dsPtr->length, bytes, length);
    dsPtr->length += length;
    dsPtr->string[dsPtr->length] = '\0';
    return dsPtr->string;
}

/*
 *----------------------------------------------------------------------
 *
 * TclDStringAppendObj, TclDStringAppendDString --
 *
 *	Simple wrappers round Tcl_DStringAppend that make it easier to append
 *	from particular sources of strings.
 *
 *----------------------------------------------------------------------
 */

char *
TclDStringAppendObj(
    Tcl_DString *dsPtr,
    Tcl_Obj *objPtr)
{
    int length;
    char *bytes = TclGetStringFromObj(objPtr, &length);

    return Tcl_DStringAppend(dsPtr, bytes, length);
}

char *
TclDStringAppendDString(
    Tcl_DString *dsPtr,
    Tcl_DString *toAppendPtr)
{
    return Tcl_DStringAppend(dsPtr, Tcl_DStringValue(toAppendPtr),
	    Tcl_DStringLength(toAppendPtr));
}

/*
 *----------------------------------------------------------------------
 *
 * Tcl_DStringAppendElement --
 *
 *	Append a list element to the current value of a dynamic string.
 *
 * Results:
 *	The return value is a pointer to the dynamic string's new value.
 *
 * Side effects:
 *	String is reformatted as a list element and added to the current value
 *	of the string. Memory gets reallocated if needed to accomodate the
 *	string's new size.
 *
 *----------------------------------------------------------------------
 */

char *
Tcl_DStringAppendElement(
    Tcl_DString *dsPtr,		/* Structure describing dynamic string. */
    const char *element)	/* String to append. Must be
				 * null-terminated. */
{
    char *dst = dsPtr->string + dsPtr->length;
    int needSpace = TclNeedSpace(dsPtr->string, dst);
    char flags = needSpace ? TCL_DONT_QUOTE_HASH : 0;
    int newSize = dsPtr->length + needSpace
	    + TclScanElement(element, -1, &flags);

    /*
     * Allocate a larger buffer for the string if the current one isn't large
     * enough. Allocate extra space in the new buffer so that there will be
     * room to grow before we have to allocate again. SPECIAL NOTE: must use
     * memcpy, not strcpy, to copy the string to a larger buffer, since there
     * may be embedded NULLs in the string in some cases.
     */

    if (newSize >= dsPtr->spaceAvl) {
	dsPtr->spaceAvl = newSize * 2;
	if (dsPtr->string == dsPtr->staticSpace) {
	    char *newString = ckalloc(dsPtr->spaceAvl);

	    memcpy(newString, dsPtr->string, (size_t) dsPtr->length);
	    dsPtr->string = newString;
	} else {
	    int offset = -1;

	    /* See [16896d49fd] */
	    if (element >= dsPtr->string
		    && element <= dsPtr->string + dsPtr->length) {
		offset = element - dsPtr->string;
	    }

	    dsPtr->string = ckrealloc(dsPtr->string, dsPtr->spaceAvl);

	    if (offset >= 0) {
		element = dsPtr->string + offset;
	    }
	}
	dst = dsPtr->string + dsPtr->length;
    }

    /*
     * Convert the new string to a list element and copy it into the buffer at
     * the end, with a space, if needed.
     */

    if (needSpace) {
	*dst = ' ';
	dst++;
	dsPtr->length++;

	/*
	 * If we need a space to separate this element from preceding stuff,
	 * then this element will not lead a list, and need not have it's
	 * leading '#' quoted.
	 */

	flags |= TCL_DONT_QUOTE_HASH;
    }
    dsPtr->length += TclConvertElement(element, -1, dst, flags);
    dsPtr->string[dsPtr->length] = '\0';
    return dsPtr->string;
}

/*
 *----------------------------------------------------------------------
 *
 * Tcl_DStringSetLength --
 *
 *	Change the length of a dynamic string. This can cause the string to
 *	either grow or shrink, depending on the value of length.
 *
 * Results:
 *	None.
 *
 * Side effects:
 *	The length of dsPtr is changed to length and a null byte is stored at
 *	that position in the string. If length is larger than the space
 *	allocated for dsPtr, then a panic occurs.
 *
 *----------------------------------------------------------------------
 */

void
Tcl_DStringSetLength(
    Tcl_DString *dsPtr,		/* Structure describing dynamic string. */
    int length)			/* New length for dynamic string. */
{
    int newsize;

    if (length < 0) {
	length = 0;
    }
    if (length >= dsPtr->spaceAvl) {
	/*
	 * There are two interesting cases here. In the first case, the user
	 * may be trying to allocate a large buffer of a specific size. It
	 * would be wasteful to overallocate that buffer, so we just allocate
	 * enough for the requested size plus the trailing null byte. In the
	 * second case, we are growing the buffer incrementally, so we need
	 * behavior similar to Tcl_DStringAppend. The requested length will
	 * usually be a small delta above the current spaceAvl, so we'll end
	 * up doubling the old size. This won't grow the buffer quite as
	 * quickly, but it should be close enough.
	 */

	newsize = dsPtr->spaceAvl * 2;
	if (length < newsize) {
	    dsPtr->spaceAvl = newsize;
	} else {
	    dsPtr->spaceAvl = length + 1;
	}
	if (dsPtr->string == dsPtr->staticSpace) {
	    char *newString = ckalloc(dsPtr->spaceAvl);

	    memcpy(newString, dsPtr->string, (size_t) dsPtr->length);
	    dsPtr->string = newString;
	} else {
	    dsPtr->string = ckrealloc(dsPtr->string, dsPtr->spaceAvl);
	}
    }
    dsPtr->length = length;
    dsPtr->string[length] = 0;
}

/*
 *----------------------------------------------------------------------
 *
 * Tcl_DStringFree --
 *
 *	Frees up any memory allocated for the dynamic string and reinitializes
 *	the string to an empty state.
 *
 * Results:
 *	None.
 *
 * Side effects:
 *	The previous contents of the dynamic string are lost, and the new
 *	value is an empty string.
 *
 *----------------------------------------------------------------------
 */

void
Tcl_DStringFree(
    Tcl_DString *dsPtr)		/* Structure describing dynamic string. */
{
    if (dsPtr->string != dsPtr->staticSpace) {
	ckfree(dsPtr->string);
    }
    dsPtr->string = dsPtr->staticSpace;
    dsPtr->length = 0;
    dsPtr->spaceAvl = TCL_DSTRING_STATIC_SIZE;
    dsPtr->staticSpace[0] = '\0';
}

/*
 *----------------------------------------------------------------------
 *
 * Tcl_DStringResult --
 *
 *	This function moves the value of a dynamic string into an interpreter
 *	as its string result. Afterwards, the dynamic string is reset to an
 *	empty string.
 *
 * Results:
 *	None.
 *
 * Side effects:
 *	The string is "moved" to interp's result, and any existing string
 *	result for interp is freed. dsPtr is reinitialized to an empty string.
 *
 *----------------------------------------------------------------------
 */

void
Tcl_DStringResult(
    Tcl_Interp *interp,		/* Interpreter whose result is to be reset. */
    Tcl_DString *dsPtr)		/* Dynamic string that is to become the
				 * result of interp. */
{
    Tcl_SetObjResult(interp, TclDStringToObj(dsPtr));
}

/*
 *----------------------------------------------------------------------
 *
 * Tcl_DStringGetResult --
 *
 *	This function moves an interpreter's result into a dynamic string.
 *
 * Results:
 *	None.
 *
 * Side effects:
 *	The interpreter's string result is cleared, and the previous contents
 *	of dsPtr are freed.
 *
 *	If the string result is empty, the object result is moved to the
 *	string result, then the object result is reset.
 *
 *----------------------------------------------------------------------
 */

void
Tcl_DStringGetResult(
    Tcl_Interp *interp,		/* Interpreter whose result is to be reset. */
    Tcl_DString *dsPtr)		/* Dynamic string that is to become the result
				 * of interp. */
{
#ifdef TCL_NO_DEPRECATED
    Tcl_Obj *obj = Tcl_GetObjResult(interp);
    const char *bytes = TclGetString(obj);

    Tcl_DStringFree(dsPtr);
    Tcl_DStringAppend(dsPtr, bytes, obj->length);
    Tcl_ResetResult(interp);
#else
    Interp *iPtr = (Interp *) interp;

    if (dsPtr->string != dsPtr->staticSpace) {
	ckfree(dsPtr->string);
    }

    /*
     * Do more efficient transfer when we know the result is a Tcl_Obj. When
     * there's no string result, we only have to deal with two cases:
     *
     *  1. When the string rep is the empty string, when we don't copy but
     *     instead use the staticSpace in the DString to hold an empty string.

     *  2. When the string rep is not there or there's a real string rep, when
     *     we use Tcl_GetString to fetch (or generate) the string rep - which
     *     we know to have been allocated with ckalloc() - and use it to
     *     populate the DString space. Then, we free the internal rep. and set
     *     the object's string representation back to the canonical empty
     *     string.
     */

    if (!iPtr->result[0] && iPtr->objResultPtr
	    && !Tcl_IsShared(iPtr->objResultPtr)) {
	if (iPtr->objResultPtr->bytes == &tclEmptyString) {
	    dsPtr->string = dsPtr->staticSpace;
	    dsPtr->string[0] = 0;
	    dsPtr->length = 0;
	    dsPtr->spaceAvl = TCL_DSTRING_STATIC_SIZE;
	} else {
	    dsPtr->string = TclGetString(iPtr->objResultPtr);
	    dsPtr->length = iPtr->objResultPtr->length;
	    dsPtr->spaceAvl = dsPtr->length + 1;
	    TclFreeIntRep(iPtr->objResultPtr);
	    iPtr->objResultPtr->bytes = &tclEmptyString;
	    iPtr->objResultPtr->length = 0;
	}
	return;
    }

    /*
     * If the string result is empty, move the object result to the string
     * result, then reset the object result.
     */

    (void) Tcl_GetStringResult(interp);

    dsPtr->length = strlen(iPtr->result);
    if (iPtr->freeProc != NULL) {
	if (iPtr->freeProc == TCL_DYNAMIC) {
	    dsPtr->string = iPtr->result;
	    dsPtr->spaceAvl = dsPtr->length+1;
	} else {
	    dsPtr->string = ckalloc(dsPtr->length+1);
	    memcpy(dsPtr->string, iPtr->result, (unsigned) dsPtr->length+1);
	    iPtr->freeProc(iPtr->result);
	}
	dsPtr->spaceAvl = dsPtr->length+1;
	iPtr->freeProc = NULL;
    } else {
	if (dsPtr->length < TCL_DSTRING_STATIC_SIZE) {
	    dsPtr->string = dsPtr->staticSpace;
	    dsPtr->spaceAvl = TCL_DSTRING_STATIC_SIZE;
	} else {
	    dsPtr->string = ckalloc(dsPtr->length+1);
	    dsPtr->spaceAvl = dsPtr->length + 1;
	}
	memcpy(dsPtr->string, iPtr->result, (unsigned) dsPtr->length+1);
    }

    iPtr->result = iPtr->resultSpace;
    iPtr->resultSpace[0] = 0;
#endif /* !TCL_NO_DEPRECATED */
}

/*
 *----------------------------------------------------------------------
 *
 * TclDStringToObj --
 *
 *	This function moves a dynamic string's contents to a new Tcl_Obj. Be
 *	aware that this function does *not* check that the encoding of the
 *	contents of the dynamic string is correct; this is the caller's
 *	responsibility to enforce.
 *
 * Results:
 *	The newly-allocated untyped (i.e., typePtr==NULL) Tcl_Obj with a
 *	reference count of zero.
 *
 * Side effects:
 *	The string is "moved" to the object. dsPtr is reinitialized to an
 *	empty string; it does not need to be Tcl_DStringFree'd after this if
 *	not used further.
 *
 *----------------------------------------------------------------------
 */

Tcl_Obj *
TclDStringToObj(
    Tcl_DString *dsPtr)
{
    Tcl_Obj *result;

    if (dsPtr->string == dsPtr->staticSpace) {
	if (dsPtr->length == 0) {
	    TclNewObj(result);
	} else {
	    /*
	     * Static buffer, so must copy.
	     */

	    TclNewStringObj(result, dsPtr->string, dsPtr->length);
	}
    } else {
	/*
	 * Dynamic buffer, so transfer ownership and reset.
	 */

	TclNewObj(result);
	result->bytes = dsPtr->string;
	result->length = dsPtr->length;
    }

    /*
     * Re-establish the DString as empty with no buffer allocated.
     */

    dsPtr->string = dsPtr->staticSpace;
    dsPtr->spaceAvl = TCL_DSTRING_STATIC_SIZE;
    dsPtr->length = 0;
    dsPtr->staticSpace[0] = '\0';

    return result;
}

/*
 *----------------------------------------------------------------------
 *
 * Tcl_DStringStartSublist --
 *
 *	This function adds the necessary information to a dynamic string
 *	(e.g. " {") to start a sublist. Future element appends will be in the
 *	sublist rather than the main list.
 *
 * Results:
 *	None.
 *
 * Side effects:
 *	Characters get added to the dynamic string.
 *
 *----------------------------------------------------------------------
 */

void
Tcl_DStringStartSublist(
    Tcl_DString *dsPtr)		/* Dynamic string. */
{
    if (TclNeedSpace(dsPtr->string, dsPtr->string + dsPtr->length)) {
	TclDStringAppendLiteral(dsPtr, " {");
    } else {
	TclDStringAppendLiteral(dsPtr, "{");
    }
}

/*
 *----------------------------------------------------------------------
 *
 * Tcl_DStringEndSublist --
 *
 *	This function adds the necessary characters to a dynamic string to end
 *	a sublist (e.g. "}"). Future element appends will be in the enclosing
 *	(sub)list rather than the current sublist.
 *
 * Results:
 *	None.
 *
 * Side effects:
 *	None.
 *
 *----------------------------------------------------------------------
 */

void
Tcl_DStringEndSublist(
    Tcl_DString *dsPtr)		/* Dynamic string. */
{
    TclDStringAppendLiteral(dsPtr, "}");
}

/*
 *----------------------------------------------------------------------
 *
 * Tcl_PrintDouble --
 *
 *	Given a floating-point value, this function converts it to an ASCII
 *	string using.
 *
 * Results:
 *	The ASCII equivalent of "value" is written at "dst". It is written
 *	using the current precision, and it is guaranteed to contain a decimal
 *	point or exponent, so that it looks like a floating-point value and
 *	not an integer.
 *
 * Side effects:
 *	None.
 *
 *----------------------------------------------------------------------
 */

void
Tcl_PrintDouble(
    Tcl_Interp *interp,		/* Interpreter whose tcl_precision variable
				 * used to be used to control printing. It's
				 * ignored now. */
    double value,		/* Value to print as string. */
    char *dst)			/* Where to store converted value; must have
				 * at least TCL_DOUBLE_SPACE characters. */
{
    char *p, c;
    int exponent;
    int signum;
    char *digits;
    char *end;
    int *precisionPtr = Tcl_GetThreadData(&precisionKey, sizeof(int));

    /*
     * Handle NaN.
     */

    if (TclIsNaN(value)) {
	TclFormatNaN(value, dst);
	return;
    }

    /*
     * Handle infinities.
     */

    if (TclIsInfinite(value)) {
	/*
	 * Remember to copy the terminating NUL too.
	 */

	if (value < 0) {
	    memcpy(dst, "-Inf", 5);
	} else {
	    memcpy(dst, "Inf", 4);
	}
	return;
    }

    /*
     * Ordinary (normal and denormal) values.
     */

    if (*precisionPtr == 0) {
	digits = TclDoubleDigits(value, -1, TCL_DD_SHORTEST,
		&exponent, &signum, &end);
    } else {
	/*
	 * There are at least two possible interpretations for tcl_precision.
	 *
	 * The first is, "choose the decimal representation having
	 * $tcl_precision digits of significance that is nearest to the given
	 * number, breaking ties by rounding to even, and then trimming
	 * trailing zeros." This gives the greatest possible precision in the
	 * decimal string, but offers the anomaly that [expr 0.1] will be
	 * "0.10000000000000001".
	 *
	 * The second is "choose the decimal representation having at most
	 * $tcl_precision digits of significance that is nearest to the given
	 * number. If no such representation converts exactly to the given
	 * number, choose the one that is closest, breaking ties by rounding
	 * to even. If more than one such representation converts exactly to
	 * the given number, choose the shortest, breaking ties in favour of
	 * the nearest, breaking remaining ties in favour of the one ending in
	 * an even digit."
	 *
	 * Tcl 8.4 implements the first of these, which gives rise to
	 * anomalies in formatting:
	 *
	 *	% expr 0.1
	 *	0.10000000000000001
	 *	% expr 0.01
	 *	0.01
	 *	% expr 1e-7
	 *	9.9999999999999995e-08
	 *
	 * For human readability, it appears better to choose the second rule,
	 * and let [expr 0.1] return 0.1. But for 8.4 compatibility, we prefer
	 * the first (the recommended zero value for tcl_precision avoids the
	 * problem entirely).
	 *
	 * Uncomment TCL_DD_SHORTEN_FLAG in the next call to prefer the method
	 * that allows floating point values to be shortened if it can be done
	 * without loss of precision.
	 */

	digits = TclDoubleDigits(value, *precisionPtr,
		TCL_DD_E_FORMAT /* | TCL_DD_SHORTEN_FLAG */,
		&exponent, &signum, &end);
    }
    if (signum) {
	*dst++ = '-';
    }
    p = digits;
    if (exponent < -4 || exponent > 16) {
	/*
	 * E format for numbers < 1e-3 or >= 1e17.
	 */

	*dst++ = *p++;
	c = *p;
	if (c != '\0') {
	    *dst++ = '.';
	    while (c != '\0') {
		*dst++ = c;
		c = *++p;
	    }
	}

	/*
	 * Tcl 8.4 appears to format with at least a two-digit exponent;
	 * preserve that behaviour when tcl_precision != 0
	 */

	if (*precisionPtr == 0) {
	    sprintf(dst, "e%+d", exponent);
	} else {
	    sprintf(dst, "e%+03d", exponent);
	}
    } else {
	/*
	 * F format for others.
	 */

	if (exponent < 0) {
	    *dst++ = '0';
	}
	c = *p;
	while (exponent-- >= 0) {
	    if (c != '\0') {
		*dst++ = c;
		c = *++p;
	    } else {
		*dst++ = '0';
	    }
	}
	*dst++ = '.';
	if (c == '\0') {
	    *dst++ = '0';
	} else {
	    while (++exponent < -1) {
		*dst++ = '0';
	    }
	    while (c != '\0') {
		*dst++ = c;
		c = *++p;
	    }
	}
	*dst++ = '\0';
    }
    ckfree(digits);
}

/*
 *----------------------------------------------------------------------
 *
 * TclPrecTraceProc --
 *
 *	This function is invoked whenever the variable "tcl_precision" is
 *	written.
 *
 * Results:
 *	Returns NULL if all went well, or an error message if the new value
 *	for the variable doesn't make sense.
 *
 * Side effects:
 *	If the new value doesn't make sense then this function undoes the
 *	effect of the variable modification. Otherwise it modifies the format
 *	string that's used by Tcl_PrintDouble.
 *
 *----------------------------------------------------------------------
 */

#if !defined(TCL_NO_DEPRECATED) && TCL_MAJOR_VERSION < 9
	/* ARGSUSED */
char *
TclPrecTraceProc(
    ClientData clientData,	/* Not used. */
    Tcl_Interp *interp,		/* Interpreter containing variable. */
    const char *name1,		/* Name of variable. */
    const char *name2,		/* Second part of variable name. */
    int flags)			/* Information about what happened. */
{
    Tcl_Obj *value;
    int prec;
    int *precisionPtr = Tcl_GetThreadData(&precisionKey, sizeof(int));

    /*
     * If the variable is unset, then recreate the trace.
     */

    if (flags & TCL_TRACE_UNSETS) {
	if ((flags & TCL_TRACE_DESTROYED) && !Tcl_InterpDeleted(interp)) {
	    Tcl_TraceVar2(interp, name1, name2,
		    TCL_GLOBAL_ONLY|TCL_TRACE_READS|TCL_TRACE_WRITES
		    |TCL_TRACE_UNSETS, TclPrecTraceProc, clientData);
	}
	return NULL;
    }

    /*
     * When the variable is read, reset its value from our shared value. This
     * is needed in case the variable was modified in some other interpreter
     * so that this interpreter's value is out of date.
     */


    if (flags & TCL_TRACE_READS) {
	Tcl_SetVar2Ex(interp, name1, name2, Tcl_NewIntObj(*precisionPtr),
		flags & TCL_GLOBAL_ONLY);
	return NULL;
    }

    /*
     * The variable is being written. Check the new value and disallow it if
     * it isn't reasonable or if this is a safe interpreter (we don't want
     * safe interpreters messing up the precision of other interpreters).
     */

    if (Tcl_IsSafe(interp)) {
	return (char *) "can't modify precision from a safe interpreter";
    }
    value = Tcl_GetVar2Ex(interp, name1, name2, flags & TCL_GLOBAL_ONLY);
    if (value == NULL
	    || Tcl_GetIntFromObj(NULL, value, &prec) != TCL_OK
	    || prec < 0 || prec > TCL_MAX_PREC) {
	return (char *) "improper value for precision";
    }
    *precisionPtr = prec;
    return NULL;
}
#endif /* !TCL_NO_DEPRECATED)*/

/*
 *----------------------------------------------------------------------
 *
 * TclNeedSpace --
 *
 *	This function checks to see whether it is appropriate to add a space
 *	before appending a new list element to an existing string.
 *
 * Results:
 *	The return value is 1 if a space is appropriate, 0 otherwise.
 *
 * Side effects:
 *	None.
 *
 *----------------------------------------------------------------------
 */

int
TclNeedSpace(
    const char *start,		/* First character in string. */
    const char *end)		/* End of string (place where space will be
				 * added, if appropriate). */
{
    /*
     * A space is needed unless either:
     * (a) we're at the start of the string, or
     */

    if (end == start) {
	return 0;
    }

    /*
     * (b) we're at the start of a nested list-element, quoted with an open
     *	   curly brace; we can be nested arbitrarily deep, so long as the
     *	   first curly brace starts an element, so backtrack over open curly
     *	   braces that are trailing characters of the string; and
     */

    end = Tcl_UtfPrev(end, start);
    while (*end == '{') {
	if (end == start) {
	    return 0;
	}
	end = Tcl_UtfPrev(end, start);
    }

    /*
     * (c) the trailing character of the string is already a list-element
     *	   separator (according to TclFindElement); that is, one of these
     *	   characters:
     *		\u0009	\t	TAB
     *		\u000A	\n	NEWLINE
     *		\u000B	\v	VERTICAL TAB
     *		\u000C	\f	FORM FEED
     *		\u000D	\r	CARRIAGE RETURN
     *		\u0020		SPACE
     *	   with the condition that the penultimate character is not a
     *	   backslash.
     */

    if (*end > 0x20) {
	/*
	 * Performance tweak. All ASCII spaces are <= 0x20. So get a quick
	 * answer for most characters before comparing against all spaces in
	 * the switch below.
	 *
	 * NOTE: Remove this if other Unicode spaces ever get accepted as
	 * list-element separators.
	 */

	return 1;
    }
    switch (*end) {
    case ' ':
    case '\t':
    case '\n':
    case '\r':
    case '\v':
    case '\f':
	if ((end == start) || (end[-1] != '\\')) {
	    return 0;
	}
    }
    return 1;
}

/*
 *----------------------------------------------------------------------
 *
 * TclFormatInt --
 *
 *	This procedure formats an integer into a sequence of decimal digit
 *	characters in a buffer. If the integer is negative, a minus sign is
 *	inserted at the start of the buffer. A null character is inserted at
 *	the end of the formatted characters. It is the caller's responsibility
 *	to ensure that enough storage is available. This procedure has the
 *	effect of sprintf(buffer, "%ld", n) but is faster as proven in
 *	benchmarks.  This is key to UpdateStringOfInt, which is a common path
 *	for a lot of code (e.g. int-indexed arrays).
 *
 * Results:
 *	An integer representing the number of characters formatted, not
 *	including the terminating \0.
 *
 * Side effects:
 *	The formatted characters are written into the storage pointer to by
 *	the "buffer" argument.
 *
 *----------------------------------------------------------------------
 */

int
TclFormatInt(
    char *buffer,		/* Points to the storage into which the
				 * formatted characters are written. */
    Tcl_WideInt n)			/* The integer to format. */
{
	Tcl_WideInt intVal;
    int i;
    int numFormatted, j;
    const char *digits = "0123456789";

    /*
     * Check first whether "n" is zero.
     */

    if (n == 0) {
	buffer[0] = '0';
	buffer[1] = 0;
	return 1;
    }

    /*
     * Check whether "n" is the maximum negative value. This is -2^(m-1) for
     * an m-bit word, and has no positive equivalent; negating it produces the
     * same value.
     */

    intVal = -n;			/* [Bug 3390638] Workaround for*/
    if (n == -n || intVal == n) {	/* broken compiler optimizers. */
	return sprintf(buffer, "%" TCL_LL_MODIFIER "d", n);
    }

    /*
     * Generate the characters of the result backwards in the buffer.
     */

    intVal = (n < 0? -n : n);
    i = 0;
    buffer[0] = '\0';
    do {
	i++;
	buffer[i] = digits[intVal % 10];
	intVal = intVal/10;
    } while (intVal > 0);
    if (n < 0) {
	i++;
	buffer[i] = '-';
    }
    numFormatted = i;

    /*
     * Now reverse the characters.
     */

    for (j = 0;  j < i;  j++, i--) {
	char tmp = buffer[i];

	buffer[i] = buffer[j];
	buffer[j] = tmp;
    }
    return numFormatted;
}

/*
 *----------------------------------------------------------------------
 *
 * GetWideForIndex --
 *
 *	This function produces a wide integer value corresponding to the
 *	index value held in *objPtr. The parsing supports all values
 *	recognized as any size of integer, and the syntaxes end[-+]$integer
 *	and $integer[-+]$integer. The argument endValue is used to give
 *	the meaning of the literal index value "end". Index arithmetic
 *	on arguments outside the wide integer range are only accepted
 *	when interp is a working interpreter, not NULL.
 *
 * Results:
 *	When parsing of *objPtr successfully recognizes an index value,
 *	TCL_OK is returned, and the wide integer value corresponding to
 *	the recognized index value is written to *widePtr. When parsing
 *	fails, TCL_ERROR is returned and error information is written to
 *	interp, if non-NULL.
 *
 * Side effects:
 *	The type of *objPtr may change.
 *
 *----------------------------------------------------------------------
 */

static int
GetWideForIndex(
    Tcl_Interp *interp,         /* Interpreter to use for error reporting. If
                                 * NULL, then no error message is left after
                                 * errors. */
    Tcl_Obj *objPtr,            /* Points to the value to be parsed */
    Tcl_WideInt endValue,       /* The value to be stored at *widePtr if
                                 * objPtr holds "end".
				 * NOTE: this value may be negative. */
    Tcl_WideInt *widePtr)       /* Location filled in with a wide integer
                                 * representing an index. */
{
    ClientData cd;
    const char *opPtr;
    int numType, length, t1 = 0, t2 = 0;
    int code = TclGetNumberFromObj(NULL, objPtr, &cd, &numType);

    if (code == TCL_OK) {
	if (numType == TCL_NUMBER_INT) {
	    /* objPtr holds an integer in the signed wide range */
	    *widePtr = (Tcl_WideInt)(*(Tcl_WideInt *)cd);
	    return TCL_OK;
	}
	if (numType == TCL_NUMBER_BIG) {
	    /* objPtr holds an integer outside the signed wide range */
	    /* Truncate to the signed wide range. */
	    if (mp_isneg((mp_int *)cd)) {
		*widePtr = LLONG_MIN;
	    } else {
		*widePtr = LLONG_MAX;
	    }
	    return TCL_OK;
	}
	/* Must be a double -> not a valid index */
	goto parseError;
    }

    /* objPtr does not hold a number, check the end+/- format... */
    if (GetEndOffsetFromObj(objPtr, endValue, widePtr) == TCL_OK) {
	return TCL_OK;
    }

    /* If we reach here, the string rep of objPtr exists. */

    /*
     * The valid index syntax does not include any value that is
     * a list of more than one element. This is necessary so that
     * lists of index values can be reliably distinguished from any
     * single index value.
     */

    /*
     * Quick scan to see if multi-value list is even possible.
     * This relies on TclGetString() returning a NUL-terminated string.
     */
    if ((TclMaxListLength(TclGetString(objPtr), -1, NULL) > 1)

	    /* If it's possible, do the full list parse. */
            && (TCL_OK == Tcl_ListObjLength(NULL, objPtr, &length))
            && (length > 1)) {
        goto parseError;
    }

    /* Passed the list screen, so parse for index arithmetic expression */
    if (TCL_OK == TclParseNumber(NULL, objPtr, NULL, NULL, -1, &opPtr,
            TCL_PARSE_INTEGER_ONLY)) {
	Tcl_WideInt w1=0, w2=0;

	/* value starts with valid integer... */

        if ((*opPtr == '-') || (*opPtr == '+')) {
	    /* ... value continues with [-+] ... */

	    /* Save first integer as wide if possible */
	    TclGetNumberFromObj(NULL, objPtr, &cd, &t1);
	    if (t1 == TCL_NUMBER_INT) {
		w1 = (*(Tcl_WideInt *)cd);
	    }

	    if (TCL_OK == TclParseNumber(NULL, objPtr, NULL, opPtr + 1,
		    -1, NULL, TCL_PARSE_INTEGER_ONLY)) {
		/* ... value concludes with second valid integer */

		/* Save second integer as wide if possible */
		TclGetNumberFromObj(NULL, objPtr, &cd, &t2);
		if (t2 == TCL_NUMBER_INT) {
		    w2 = (*(Tcl_WideInt *)cd);
		}
	    }
        }
	/* Clear invalid intreps left by TclParseNumber */
	TclFreeIntRep(objPtr);

	if (t1 && t2) {
	    /* We have both integer values */
	    if ((t1 == TCL_NUMBER_INT) && (t2 == TCL_NUMBER_INT)) {
		/* Both are wide, do wide-integer math */
		if (*opPtr == '-') {
		    if ((w2 == LLONG_MIN) && (interp != NULL)) {
			goto extreme;
		    }
		    w2 = -w2;
		}

		if ((w1 ^ w2) < 0) {
		    /* Different signs, sum cannot overflow */
		    *widePtr = w1 + w2;
		} else if (w1 >= 0) {
		    if (w1 < LLONG_MAX - w2) {
			*widePtr = w1 + w2;
		    } else {
			*widePtr = LLONG_MAX;
		    }
		} else {
		    if (w1 > LLONG_MIN - w2) {
			*widePtr = w1 + w2;
		    } else {
			*widePtr = LLONG_MIN;
		    }
		}
	    } else if (interp == NULL) {
		/*
		 * We use an interp to do bignum index calculations.
		 * If we don't get one, call all indices with bignums errors,
		 * and rely on callers to handle it.
		 */
		return TCL_ERROR;
	    } else {
		/*
		 * At least one is big, do bignum math. Little reason to
		 * value performance here. Re-use code.  Parse has verified
		 * objPtr is an expression. Compute it.
		 */

		Tcl_Obj *sum;

	    extreme:
		Tcl_ExprObj(interp, objPtr, &sum);
		TclGetNumberFromObj(NULL, sum, &cd, &numType);

		if (numType == TCL_NUMBER_INT) {
		    /* sum holds an integer in the signed wide range */
		    *widePtr = (Tcl_WideInt)(*(Tcl_WideInt *)cd);
		} else {
		    /* sum holds an integer outside the signed wide range */
		    /* Truncate to the signed wide range. */
		    if (mp_isneg((mp_int *)cd)) {
			*widePtr = LLONG_MIN;
		    } else {
			*widePtr = LLONG_MAX;
		    }
		}
		Tcl_DecrRefCount(sum);
	    }
	    return TCL_OK;
	}
    }

    /* Report a parse error. */
  parseError:
    if (interp != NULL) {
        char * bytes = TclGetString(objPtr);
        Tcl_SetObjResult(interp, Tcl_ObjPrintf(
                "bad index \"%s\": must be integer?[+-]integer? or"
                " end?[+-]integer?", bytes));
        if (!strncmp(bytes, "end-", 4)) {
            bytes += 4;
        }
        TclCheckBadOctal(interp, bytes);
        Tcl_SetErrorCode(interp, "TCL", "VALUE", "INDEX", NULL);
    }
    return TCL_ERROR;
}

/*
 *----------------------------------------------------------------------
 *
 * TclGetIntForIndex --
 *
 *	This function returns an integer corresponding to the list index held
 *	in a Tcl object. The Tcl object's value is expected to be in the
 *	format integer([+-]integer)? or the format end([+-]integer)?.
 *
 * Results:
 *	The return value is normally TCL_OK, which means that the index was
 *	successfully stored into the location referenced by "indexPtr". If the
 *	Tcl object referenced by "objPtr" has the value "end", the value
 *	stored is "endValue". If "objPtr"s values is not of one of the
 *	expected formats, TCL_ERROR is returned and, if "interp" is non-NULL,
 *	an error message is left in the interpreter's result object.
 *
 * Side effects:
 *	The object referenced by "objPtr" might be converted to an integer,
 *	wide integer, or end-based-index object.
 *
 *----------------------------------------------------------------------
 */

int
TclGetIntForIndex(
    Tcl_Interp *interp,		/* Interpreter to use for error reporting. If
				 * NULL, then no error message is left after
				 * errors. */
    Tcl_Obj *objPtr,		/* Points to an object containing either "end"
				 * or an integer. */
    int endValue,		/* The value to be stored at "indexPtr" if
				 * "objPtr" holds "end". */
    int *indexPtr)		/* Location filled in with an integer
				 * representing an index. */
{
    Tcl_WideInt wide;

    if (GetWideForIndex(interp, objPtr, endValue, &wide) == TCL_ERROR) {
	return TCL_ERROR;
    }
    if (wide < INT_MIN) {
	*indexPtr = INT_MIN;
    } else if (wide > INT_MAX) {
	*indexPtr = INT_MAX;
    } else {
	*indexPtr = (int) wide;
    }
    return TCL_OK;
}
/*
 *----------------------------------------------------------------------
 *
 * GetEndOffsetFromObj --
 *
 *	Look for a string of the form "end[+-]offset" and convert it to an
 *	internal representation holding the offset.
 *
 * Results:
 *	Tcl return code.
 *
 * Side effects:
 *	May store a Tcl_ObjType.
 *
 *----------------------------------------------------------------------
 */

static int
GetEndOffsetFromObj(
    Tcl_Obj *objPtr,            /* Pointer to the object to parse */
    Tcl_WideInt endValue,       /* The value to be stored at "indexPtr" if
                                 * "objPtr" holds "end". */
    Tcl_WideInt *widePtr)       /* Location filled in with an integer
                                 * representing an index. */
{
    Tcl_WideInt offset = 0;	/* Offset in the "end-offset" expression */

    if (objPtr->typePtr != &endOffsetType) {
	int length;
	const char *bytes = TclGetStringFromObj(objPtr, &length);

	if ((length < 3) || (length == 4)) {
	    /* Too short to be "end" or to be "end-$integer" */
	    return TCL_ERROR;
	}
	if ((*bytes != 'e') || (strncmp(bytes, "end", 3) != 0)) {
	    /* Value doesn't start with "end" */
	    return TCL_ERROR;
	}

	if (length > 4) {
	    ClientData cd;
	    int t;

	    /* Parse for the "end-..." or "end+..." formats */

	    if ((bytes[3] != '-') && (bytes[3] != '+')) {
		/* No operator where we need one */
		return TCL_ERROR;
	    }
	    if (TclIsSpaceProc(bytes[4])) {
		/* Space after + or - not permitted. */
		return TCL_ERROR;
	    }

	    /* Parse the integer offset */
	    if (TCL_OK != TclParseNumber(NULL, objPtr, NULL,
			bytes+4, length-4, NULL, TCL_PARSE_INTEGER_ONLY)) {
		/* Not a recognized integer format */
		return TCL_ERROR;
	    }

	    /* Got an integer offset; pull it from where parser left it. */
	    TclGetNumberFromObj(NULL, objPtr, &cd, &t);

	    if (t == TCL_NUMBER_BIG) {
		/* Truncate to the signed wide range. */
		if (mp_isneg((mp_int *)cd)) {
		    offset = (bytes[3] == '-') ? LLONG_MAX : LLONG_MIN;
		} else {
		    offset = (bytes[3] == '-') ? LLONG_MIN : LLONG_MAX;
		}
	    } else {
		/* assert (t == TCL_NUMBER_INT); */
		offset = (*(Tcl_WideInt *)cd);
		if (bytes[3] == '-') {
		    offset = (offset == LLONG_MIN) ? LLONG_MAX : -offset;
		}
	    }
	}

	/* Success. Free the old internal rep and set the new one. */
	TclFreeIntRep(objPtr);
	objPtr->internalRep.wideValue = offset;
	objPtr->typePtr = &endOffsetType;
    }

<<<<<<< HEAD
	if (TclIsSpaceProc(bytes[4])) {
	    goto badIndexFormat;
	}
	if (TclParseNumber(NULL, objPtr, NULL, bytes+4, length-4, NULL,
		TCL_PARSE_INTEGER_ONLY) != TCL_OK) {
	    return TCL_ERROR;
	}
        if (objPtr->typePtr != &tclIntType) {
                goto badIndexFormat;
        }
        offset = objPtr->internalRep.wideValue;
        if (bytes[3] == '-') {

            /* TODO: Review overflow concerns here! */
            offset = -offset;
        }
    } else {
        /*
         * Conversion failed. Report the error.
         */

    badIndexFormat:
        if (interp != NULL) {
            Tcl_SetObjResult(interp, Tcl_ObjPrintf(
                    "bad index \"%s\": must be end?[+-]integer?", bytes));
            Tcl_SetErrorCode(interp, "TCL", "VALUE", "INDEX", NULL);
        }
        return TCL_ERROR;
=======
    offset = objPtr->internalRep.wideValue;

    if ((endValue ^ offset) < 0) {
        /* Different signs, sum cannot overflow */
        *widePtr = endValue + offset;
    } else if (endValue >= 0) {
        if (endValue < LLONG_MAX - offset) {
            *widePtr = endValue + offset;
        } else {
            *widePtr = LLONG_MAX;
        }
    } else {
        if (endValue > LLONG_MIN - offset) {
            *widePtr = endValue + offset;
        } else {
            *widePtr = LLONG_MIN;
        }
>>>>>>> 4e7e37ac
    }
    return TCL_OK;
}

/*
 *----------------------------------------------------------------------
 *
 * TclIndexEncode --
 *
 *      Parse objPtr to determine if it is an index value. Two cases
 *	are possible.  The value objPtr might be parsed as an absolute
 *	index value in the C signed int range.  Note that this includes
 *	index values that are integers as presented and it includes index
 *      arithmetic expressions. The absolute index values that can be
 *	directly meaningful as an index into either a list or a string are
 *	those integer values >= TCL_INDEX_START (0)
 *	and < TCL_INDEX_AFTER (INT_MAX).
 *      The largest string supported in Tcl 8 has bytelength INT_MAX.
 *      This means the largest supported character length is also INT_MAX,
 *      and the index of the last character in a string of length INT_MAX
 *      is INT_MAX-1.
 *
 *      Any absolute index value parsed outside that range is encoded
 *      using the before and after values passed in by the
 *      caller as the encoding to use for indices that are either
 *      less than or greater than the usable index range. TCL_INDEX_AFTER
 *      is available as a good choice for most callers to use for
 *      after. Likewise, the value TCL_INDEX_BEFORE is good for
 *      most callers to use for before.  Other values are possible
 *      when the caller knows it is helpful in producing its own behavior
 *      for indices before and after the indexed item.
 *
 *      A token can also be parsed as an end-relative index expression.
 *      All end-relative expressions that indicate an index larger
 *      than end (end+2, end--5) point beyond the end of the indexed
 *      collection, and can be encoded as after.  The end-relative
 *      expressions that indicate an index less than or equal to end
 *      are encoded relative to the value TCL_INDEX_END (-2).  The
 *      index "end" is encoded as -2, down to the index "end-0x7ffffffe"
 *      which is encoded as INT_MIN. Since the largest index into a
 *      string possible in Tcl 8 is 0x7ffffffe, the interpretation of
 *      "end-0x7ffffffe" for that largest string would be 0.  Thus,
 *      if the tokens "end-0x7fffffff" or "end+-0x80000000" are parsed,
 *      they can be encoded with the before value.
 *
 *      These details will require re-examination whenever string and
 *      list length limits are increased, but that will likely also
 *      mean a revised routine capable of returning Tcl_WideInt values.
 *
 * Returns:
 *      TCL_OK if parsing succeeded, and TCL_ERROR if it failed.
 *
 * Side effects:
 *      When TCL_OK is returned, the encoded index value is written
 *      to *indexPtr.
 *
 *----------------------------------------------------------------------
 */

int
TclIndexEncode(
    Tcl_Interp *interp,	/* For error reporting, may be NULL */
    Tcl_Obj *objPtr,	/* Index value to parse */
    int before,		/* Value to return for index before beginning */
    int after,		/* Value to return for index after end */
    int *indexPtr)	/* Where to write the encoded answer, not NULL */
{
    ClientData cd;
    Tcl_WideInt wide;
    int idx, numType, code = TclGetNumberFromObj(NULL, objPtr, &cd, &numType);

    if ((code == TCL_OK) && (numType == TCL_NUMBER_INT)) {
        /* We parsed a value in the range LLONG_MIN...LLONG_MAX */
	wide = (*(Tcl_WideInt *)cd);
    integerEncode:
        if (wide < TCL_INDEX_START) {
            /* All negative absolute indices are "before the beginning" */
            idx = before;
        } else if (wide >= INT_MAX) {
            /* This index value is always "after the end" */
            idx = after;
        } else {
	    idx = (int) wide;
	}
        /* usual case, the absolute index value encodes itself */
    } else if (TCL_OK == GetEndOffsetFromObj(objPtr, 0, &wide)) {
        /*
         * We parsed an end+offset index value.
         * wide holds the offset value in the range LLONG_MIN...LLONG_MAX.
         */
        if (wide > 0) {
            /*
             * All end+postive or end-negative expressions
             * always indicate "after the end".
             */
            idx = after;
        } else if (wide < INT_MIN - TCL_INDEX_END) {
            /* These indices always indicate "before the beginning */
            idx = before;
        } else {
            /* Encoded end-positive (or end+negative) are offset */
            idx = (int)wide + TCL_INDEX_END;
        }

    /* TODO: Consider flag to suppress repeated end-offset parse. */
    } else if (TCL_OK == GetWideForIndex(interp, objPtr, 0, &wide)) {
        /*
         * Only reach this case when the index value is a
         * constant index arithmetic expression, and wide
         * holds the result. Treat it the same as if it were
         * parsed as an absolute integer value.
         */
        goto integerEncode;
    } else {
	return TCL_ERROR;
    }
    *indexPtr = idx;
    return TCL_OK;
}

/*
 *----------------------------------------------------------------------
 *
 * TclIndexDecode --
 *
 *	Decodes a value previously encoded by TclIndexEncode.  The argument
 *	endValue indicates what value of "end" should be used in the
 *	decoding.
 *
 * Results:
 *	The decoded index value.
 *
 *----------------------------------------------------------------------
 */

int
TclIndexDecode(
    int encoded,	/* Value to decode */
    int endValue)	/* Meaning of "end" to use, > TCL_INDEX_END */
{
    if (encoded <= TCL_INDEX_END) {
	return (encoded - TCL_INDEX_END) + endValue;
    }
    return encoded;
}

/*
 *----------------------------------------------------------------------
 *
 * TclCheckBadOctal --
 *
 *	This function checks for a bad octal value and appends a meaningful
 *	error to the interp's result.
 *
 * Results:
 *	1 if the argument was a bad octal, else 0.
 *
 * Side effects:
 *	The interpreter's result is modified.
 *
 *----------------------------------------------------------------------
 */

int
TclCheckBadOctal(
    Tcl_Interp *interp,		/* Interpreter to use for error reporting. If
				 * NULL, then no error message is left after
				 * errors. */
    const char *value)		/* String to check. */
{
    register const char *p = value;

    /*
     * A frequent mistake is invalid octal values due to an unwanted leading
     * zero. Try to generate a meaningful error message.
     */

    while (TclIsSpaceProc(*p)) {
	p++;
    }
    if (*p == '+' || *p == '-') {
	p++;
    }
    if (*p == '0') {
	if ((p[1] == 'o') || p[1] == 'O') {
	    p += 2;
	}
	while (isdigit(UCHAR(*p))) {	/* INTL: digit. */
	    p++;
	}
	while (TclIsSpaceProc(*p)) {
	    p++;
	}
	if (*p == '\0') {
	    /*
	     * Reached end of string.
	     */

	    if (interp != NULL) {
		/*
		 * Don't reset the result here because we want this result to
		 * be added to an existing error message as extra info.
		 */

		Tcl_AppendToObj(Tcl_GetObjResult(interp),
			" (looks like invalid octal number)", -1);
	    }
	    return 1;
	}
    }
    return 0;
}

/*
 *----------------------------------------------------------------------
 *
 * ClearHash --
 *
 *	Remove all the entries in the hash table *tablePtr.
 *
 *----------------------------------------------------------------------
 */

static void
ClearHash(
    Tcl_HashTable *tablePtr)
{
    Tcl_HashSearch search;
    Tcl_HashEntry *hPtr;

    for (hPtr = Tcl_FirstHashEntry(tablePtr, &search); hPtr != NULL;
	    hPtr = Tcl_NextHashEntry(&search)) {
	Tcl_Obj *objPtr = Tcl_GetHashValue(hPtr);

	Tcl_DecrRefCount(objPtr);
	Tcl_DeleteHashEntry(hPtr);
    }
}

/*
 *----------------------------------------------------------------------
 *
 * GetThreadHash --
 *
 *	Get a thread-specific (Tcl_HashTable *) associated with a thread data
 *	key.
 *
 * Results:
 *	The Tcl_HashTable * corresponding to *keyPtr.
 *
 * Side effects:
 *	The first call on a keyPtr in each thread creates a new Tcl_HashTable,
 *	and registers a thread exit handler to dispose of it.
 *
 *----------------------------------------------------------------------
 */

static Tcl_HashTable *
GetThreadHash(
    Tcl_ThreadDataKey *keyPtr)
{
    Tcl_HashTable **tablePtrPtr =
	    Tcl_GetThreadData(keyPtr, sizeof(Tcl_HashTable *));

    if (NULL == *tablePtrPtr) {
	*tablePtrPtr = ckalloc(sizeof(Tcl_HashTable));
	Tcl_CreateThreadExitHandler(FreeThreadHash, *tablePtrPtr);
	Tcl_InitHashTable(*tablePtrPtr, TCL_ONE_WORD_KEYS);
    }
    return *tablePtrPtr;
}

/*
 *----------------------------------------------------------------------
 *
 * FreeThreadHash --
 *
 *	Thread exit handler used by GetThreadHash to dispose of a thread hash
 *	table.
 *
 * Side effects:
 *	Frees a Tcl_HashTable.
 *
 *----------------------------------------------------------------------
 */

static void
FreeThreadHash(
    ClientData clientData)
{
    Tcl_HashTable *tablePtr = clientData;

    ClearHash(tablePtr);
    Tcl_DeleteHashTable(tablePtr);
    ckfree(tablePtr);
}

/*
 *----------------------------------------------------------------------
 *
 * FreeProcessGlobalValue --
 *
 *	Exit handler used by Tcl(Set|Get)ProcessGlobalValue to cleanup a
 *	ProcessGlobalValue at exit.
 *
 *----------------------------------------------------------------------
 */

static void
FreeProcessGlobalValue(
    ClientData clientData)
{
    ProcessGlobalValue *pgvPtr = clientData;

    pgvPtr->epoch++;
    pgvPtr->numBytes = 0;
    ckfree(pgvPtr->value);
    pgvPtr->value = NULL;
    if (pgvPtr->encoding) {
	Tcl_FreeEncoding(pgvPtr->encoding);
	pgvPtr->encoding = NULL;
    }
    Tcl_MutexFinalize(&pgvPtr->mutex);
}

/*
 *----------------------------------------------------------------------
 *
 * TclSetProcessGlobalValue --
 *
 *	Utility routine to set a global value shared by all threads in the
 *	process while keeping a thread-local copy as well.
 *
 *----------------------------------------------------------------------
 */

void
TclSetProcessGlobalValue(
    ProcessGlobalValue *pgvPtr,
    Tcl_Obj *newValue,
    Tcl_Encoding encoding)
{
    const char *bytes;
    Tcl_HashTable *cacheMap;
    Tcl_HashEntry *hPtr;
    int dummy;

    Tcl_MutexLock(&pgvPtr->mutex);

    /*
     * Fill the global string value.
     */

    pgvPtr->epoch++;
    if (NULL != pgvPtr->value) {
	ckfree(pgvPtr->value);
    } else {
	Tcl_CreateExitHandler(FreeProcessGlobalValue, pgvPtr);
    }
    bytes = TclGetString(newValue);
    pgvPtr->numBytes = newValue->length;
    pgvPtr->value = ckalloc(pgvPtr->numBytes + 1);
    memcpy(pgvPtr->value, bytes, pgvPtr->numBytes + 1);
    if (pgvPtr->encoding) {
	Tcl_FreeEncoding(pgvPtr->encoding);
    }
    pgvPtr->encoding = encoding;

    /*
     * Fill the local thread copy directly with the Tcl_Obj value to avoid
     * loss of the intrep. Increment newValue refCount early to handle case
     * where we set a PGV to itself.
     */

    Tcl_IncrRefCount(newValue);
    cacheMap = GetThreadHash(&pgvPtr->key);
    ClearHash(cacheMap);
    hPtr = Tcl_CreateHashEntry(cacheMap, (void *)(size_t)(pgvPtr->epoch), &dummy);
    Tcl_SetHashValue(hPtr, newValue);
    Tcl_MutexUnlock(&pgvPtr->mutex);
}

/*
 *----------------------------------------------------------------------
 *
 * TclGetProcessGlobalValue --
 *
 *	Retrieve a global value shared among all threads of the process,
 *	preferring a thread-local copy as long as it remains valid.
 *
 * Results:
 *	Returns a (Tcl_Obj *) that holds a copy of the global value.
 *
 *----------------------------------------------------------------------
 */

Tcl_Obj *
TclGetProcessGlobalValue(
    ProcessGlobalValue *pgvPtr)
{
    Tcl_Obj *value = NULL;
    Tcl_HashTable *cacheMap;
    Tcl_HashEntry *hPtr;
    unsigned int epoch = pgvPtr->epoch;

    if (pgvPtr->encoding) {
	Tcl_Encoding current = Tcl_GetEncoding(NULL, NULL);

	if (pgvPtr->encoding != current) {
	    /*
	     * The system encoding has changed since the master string value
	     * was saved. Convert the master value to be based on the new
	     * system encoding.
	     */

	    Tcl_DString native, newValue;

	    Tcl_MutexLock(&pgvPtr->mutex);
	    epoch = ++pgvPtr->epoch;
	    Tcl_UtfToExternalDString(pgvPtr->encoding, pgvPtr->value,
		    pgvPtr->numBytes, &native);
	    Tcl_ExternalToUtfDString(current, Tcl_DStringValue(&native),
	    Tcl_DStringLength(&native), &newValue);
	    Tcl_DStringFree(&native);
	    ckfree(pgvPtr->value);
	    pgvPtr->value = ckalloc(Tcl_DStringLength(&newValue) + 1);
	    memcpy(pgvPtr->value, Tcl_DStringValue(&newValue),
		    Tcl_DStringLength(&newValue) + 1);
	    Tcl_DStringFree(&newValue);
	    Tcl_FreeEncoding(pgvPtr->encoding);
	    pgvPtr->encoding = current;
	    Tcl_MutexUnlock(&pgvPtr->mutex);
	} else {
	    Tcl_FreeEncoding(current);
	}
    }
    cacheMap = GetThreadHash(&pgvPtr->key);
    hPtr = Tcl_FindHashEntry(cacheMap, (void *)(size_t)epoch);
    if (NULL == hPtr) {
	int dummy;

	/*
	 * No cache for the current epoch - must be a new one.
	 *
	 * First, clear the cacheMap, as anything in it must refer to some
	 * expired epoch.
	 */

	ClearHash(cacheMap);

	/*
	 * If no thread has set the shared value, call the initializer.
	 */

	Tcl_MutexLock(&pgvPtr->mutex);
	if ((NULL == pgvPtr->value) && (pgvPtr->proc)) {
	    pgvPtr->epoch++;
	    pgvPtr->proc(&pgvPtr->value,&pgvPtr->numBytes,&pgvPtr->encoding);
	    if (pgvPtr->value == NULL) {
		Tcl_Panic("PGV Initializer did not initialize");
	    }
	    Tcl_CreateExitHandler(FreeProcessGlobalValue, pgvPtr);
	}

	/*
	 * Store a copy of the shared value in our epoch-indexed cache.
	 */

	value = Tcl_NewStringObj(pgvPtr->value, pgvPtr->numBytes);
	hPtr = Tcl_CreateHashEntry(cacheMap,
		(void *)(size_t)(pgvPtr->epoch), &dummy);
	Tcl_MutexUnlock(&pgvPtr->mutex);
	Tcl_SetHashValue(hPtr, value);
	Tcl_IncrRefCount(value);
    }
    return Tcl_GetHashValue(hPtr);
}

/*
 *----------------------------------------------------------------------
 *
 * TclSetObjNameOfExecutable --
 *
 *	This function stores the absolute pathname of the executable file
 *	(normally as computed by TclpFindExecutable).
 *
 * Results:
 *	None.
 *
 * Side effects:
 *	Stores the executable name.
 *
 *----------------------------------------------------------------------
 */

void
TclSetObjNameOfExecutable(
    Tcl_Obj *name,
    Tcl_Encoding encoding)
{
    TclSetProcessGlobalValue(&executableName, name, encoding);
}

/*
 *----------------------------------------------------------------------
 *
 * TclGetObjNameOfExecutable --
 *
 *	This function retrieves the absolute pathname of the application in
 *	which the Tcl library is running, usually as previously stored by
 *	TclpFindExecutable(). This function call is the C API equivalent to
 *	the "info nameofexecutable" command.
 *
 * Results:
 *	A pointer to an "fsPath" Tcl_Obj, or to an empty Tcl_Obj if the
 *	pathname of the application is unknown.
 *
 * Side effects:
 *	None.
 *
 *----------------------------------------------------------------------
 */

Tcl_Obj *
TclGetObjNameOfExecutable(void)
{
    return TclGetProcessGlobalValue(&executableName);
}

/*
 *----------------------------------------------------------------------
 *
 * Tcl_GetNameOfExecutable --
 *
 *	This function retrieves the absolute pathname of the application in
 *	which the Tcl library is running, and returns it in string form.
 *
 *	The returned string belongs to Tcl and should be copied if the caller
 *	plans to keep it, to guard against it becoming invalid.
 *
 * Results:
 *	A pointer to the internal string or NULL if the internal full path
 *	name has not been computed or unknown.
 *
 * Side effects:
 *	None.
 *
 *----------------------------------------------------------------------
 */

const char *
Tcl_GetNameOfExecutable(void)
{
    Tcl_Obj *obj = TclGetObjNameOfExecutable();
    const char *bytes = TclGetString(obj);

    if (obj->length == 0) {
	return NULL;
    }
    return bytes;
}

/*
 *----------------------------------------------------------------------
 *
 * TclpGetTime --
 *
 *	Deprecated synonym for Tcl_GetTime. This function is provided for the
 *	benefit of extensions written before Tcl_GetTime was exported from the
 *	library.
 *
 * Results:
 *	None.
 *
 * Side effects:
 *	Stores current time in the buffer designated by "timePtr"
 *
 *----------------------------------------------------------------------
 */

void
TclpGetTime(
    Tcl_Time *timePtr)
{
    Tcl_GetTime(timePtr);
}

/*
 *----------------------------------------------------------------------
 *
 * TclGetPlatform --
 *
 *	This is a kludge that allows the test library to get access the
 *	internal tclPlatform variable.
 *
 * Results:
 *	Returns a pointer to the tclPlatform variable.
 *
 * Side effects:
 *	None.
 *
 *----------------------------------------------------------------------
 */

TclPlatformType *
TclGetPlatform(void)
{
    return &tclPlatform;
}

/*
 *----------------------------------------------------------------------
 *
 * TclReToGlob --
 *
 *	Attempt to convert a regular expression to an equivalent glob pattern.
 *
 * Results:
 *	Returns TCL_OK on success, TCL_ERROR on failure. If interp is not
 *	NULL, an error message is placed in the result. On success, the
 *	DString will contain an exact equivalent glob pattern. The caller is
 *	responsible for calling Tcl_DStringFree on success. If exactPtr is not
 *	NULL, it will be 1 if an exact match qualifies.
 *
 * Side effects:
 *	None.
 *
 *----------------------------------------------------------------------
 */

int
TclReToGlob(
    Tcl_Interp *interp,
    const char *reStr,
    int reStrLen,
    Tcl_DString *dsPtr,
    int *exactPtr,
    int *quantifiersFoundPtr)
{
    int anchorLeft, anchorRight, lastIsStar, numStars;
    char *dsStr, *dsStrStart;
    const char *msg, *p, *strEnd, *code;

    strEnd = reStr + reStrLen;
    Tcl_DStringInit(dsPtr);
    if (quantifiersFoundPtr != NULL) {
	*quantifiersFoundPtr = 0;
    }

    /*
     * "***=xxx" == "*xxx*", watch for glob-sensitive chars.
     */

    if ((reStrLen >= 4) && (memcmp("***=", reStr, 4) == 0)) {
	/*
	 * At most, the glob pattern has length 2*reStrLen + 2 to backslash
	 * escape every character and have * at each end.
	 */

	Tcl_DStringSetLength(dsPtr, reStrLen + 2);
	dsStr = dsStrStart = Tcl_DStringValue(dsPtr);
	*dsStr++ = '*';
	for (p = reStr + 4; p < strEnd; p++) {
	    switch (*p) {
	    case '\\': case '*': case '[': case ']': case '?':
		/* Only add \ where necessary for glob */
		*dsStr++ = '\\';
		/* fall through */
	    default:
		*dsStr++ = *p;
		break;
	    }
	}
	*dsStr++ = '*';
	Tcl_DStringSetLength(dsPtr, dsStr - dsStrStart);
	if (exactPtr) {
	    *exactPtr = 0;
	}
	return TCL_OK;
    }

    /*
     * At most, the glob pattern has length reStrLen + 2 to account for
     * possible * at each end.
     */

    Tcl_DStringSetLength(dsPtr, reStrLen + 2);
    dsStr = dsStrStart = Tcl_DStringValue(dsPtr);

    /*
     * Check for anchored REs (ie ^foo$), so we can use string equal if
     * possible. Do not alter the start of str so we can free it correctly.
     *
     * Keep track of the last char being an unescaped star to prevent multiple
     * instances.  Simpler than checking that the last star may be escaped.
     */

    msg = NULL;
    code = NULL;
    p = reStr;
    anchorRight = 0;
    lastIsStar = 0;
    numStars = 0;

    if (*p == '^') {
	anchorLeft = 1;
	p++;
    } else {
	anchorLeft = 0;
	*dsStr++ = '*';
	lastIsStar = 1;
    }

    for ( ; p < strEnd; p++) {
	switch (*p) {
	case '\\':
	    p++;
	    switch (*p) {
	    case 'a':
		*dsStr++ = '\a';
		break;
	    case 'b':
		*dsStr++ = '\b';
		break;
	    case 'f':
		*dsStr++ = '\f';
		break;
	    case 'n':
		*dsStr++ = '\n';
		break;
	    case 'r':
		*dsStr++ = '\r';
		break;
	    case 't':
		*dsStr++ = '\t';
		break;
	    case 'v':
		*dsStr++ = '\v';
		break;
	    case 'B': case '\\':
		*dsStr++ = '\\';
		*dsStr++ = '\\';
		anchorLeft = 0; /* prevent exact match */
		break;
	    case '*': case '[': case ']': case '?':
		/* Only add \ where necessary for glob */
		*dsStr++ = '\\';
		anchorLeft = 0; /* prevent exact match */
		/* fall through */
	    case '{': case '}': case '(': case ')': case '+':
	    case '.': case '|': case '^': case '$':
		*dsStr++ = *p;
		break;
	    default:
		msg = "invalid escape sequence";
		code = "BADESCAPE";
		goto invalidGlob;
	    }
	    break;
	case '.':
	    if (quantifiersFoundPtr != NULL) {
		*quantifiersFoundPtr = 1;
	    }
	    anchorLeft = 0; /* prevent exact match */
	    if (p+1 < strEnd) {
		if (p[1] == '*') {
		    p++;
		    if (!lastIsStar) {
			*dsStr++ = '*';
			lastIsStar = 1;
			numStars++;
		    }
		    continue;
		} else if (p[1] == '+') {
		    p++;
		    *dsStr++ = '?';
		    *dsStr++ = '*';
		    lastIsStar = 1;
		    numStars++;
		    continue;
		}
	    }
	    *dsStr++ = '?';
	    break;
	case '$':
	    if (p+1 != strEnd) {
		msg = "$ not anchor";
		code = "NONANCHOR";
		goto invalidGlob;
	    }
	    anchorRight = 1;
	    break;
	case '*': case '+': case '?': case '|': case '^':
	case '{': case '}': case '(': case ')': case '[': case ']':
	    msg = "unhandled RE special char";
	    code = "UNHANDLED";
	    goto invalidGlob;
	default:
	    *dsStr++ = *p;
	    break;
	}
	lastIsStar = 0;
    }
    if (numStars > 1) {
	/*
	 * Heuristic: if >1 non-anchoring *, the risk is large that glob
	 * matching is slower than the RE engine, so report invalid.
	 */

	msg = "excessive recursive glob backtrack potential";
	code = "OVERCOMPLEX";
	goto invalidGlob;
    }

    if (!anchorRight && !lastIsStar) {
	*dsStr++ = '*';
    }
    Tcl_DStringSetLength(dsPtr, dsStr - dsStrStart);

    if (exactPtr) {
	*exactPtr = (anchorLeft && anchorRight);
    }

    return TCL_OK;

  invalidGlob:
    if (interp != NULL) {
	Tcl_SetObjResult(interp, Tcl_NewStringObj(msg, -1));
	Tcl_SetErrorCode(interp, "TCL", "RE2GLOB", code, NULL);
    }
    Tcl_DStringFree(dsPtr);
    return TCL_ERROR;
}

/*
 * Local Variables:
 * mode: c
 * c-basic-offset: 4
 * fill-column: 78
 * End:
 */<|MERGE_RESOLUTION|>--- conflicted
+++ resolved
@@ -134,11 +134,7 @@
     NULL,				/* freeIntRepProc */
     NULL,				/* dupIntRepProc */
     NULL,				/* updateStringProc */
-<<<<<<< HEAD
-    NULL
-=======
     NULL				/* setFromAnyProc */
->>>>>>> 4e7e37ac
 };
  
@@ -3971,9 +3967,11 @@
     Tcl_WideInt *widePtr)       /* Location filled in with an integer
                                  * representing an index. */
 {
+    Tcl_ObjIntRep *irPtr;
     Tcl_WideInt offset = 0;	/* Offset in the "end-offset" expression */
 
-    if (objPtr->typePtr != &endOffsetType) {
+    while ((irPtr = Tcl_FetchIntRep(objPtr, &endOffsetType)) == NULL) {
+	Tcl_ObjIntRep ir;
 	int length;
 	const char *bytes = TclGetStringFromObj(objPtr, &length);
 
@@ -4027,43 +4025,12 @@
 	    }
 	}
 
-	/* Success. Free the old internal rep and set the new one. */
-	TclFreeIntRep(objPtr);
-	objPtr->internalRep.wideValue = offset;
-	objPtr->typePtr = &endOffsetType;
-    }
-
-<<<<<<< HEAD
-	if (TclIsSpaceProc(bytes[4])) {
-	    goto badIndexFormat;
-	}
-	if (TclParseNumber(NULL, objPtr, NULL, bytes+4, length-4, NULL,
-		TCL_PARSE_INTEGER_ONLY) != TCL_OK) {
-	    return TCL_ERROR;
-	}
-        if (objPtr->typePtr != &tclIntType) {
-                goto badIndexFormat;
-        }
-        offset = objPtr->internalRep.wideValue;
-        if (bytes[3] == '-') {
-
-            /* TODO: Review overflow concerns here! */
-            offset = -offset;
-        }
-    } else {
-        /*
-         * Conversion failed. Report the error.
-         */
-
-    badIndexFormat:
-        if (interp != NULL) {
-            Tcl_SetObjResult(interp, Tcl_ObjPrintf(
-                    "bad index \"%s\": must be end?[+-]integer?", bytes));
-            Tcl_SetErrorCode(interp, "TCL", "VALUE", "INDEX", NULL);
-        }
-        return TCL_ERROR;
-=======
-    offset = objPtr->internalRep.wideValue;
+	/* Success. Store the new internal rep. */
+	ir.wideValue = offset;
+	Tcl_StoreIntRep(objPtr, &endOffsetType, &ir);
+    }
+
+    offset = irPtr->wideValue;
 
     if ((endValue ^ offset) < 0) {
         /* Different signs, sum cannot overflow */
@@ -4080,7 +4047,6 @@
         } else {
             *widePtr = LLONG_MIN;
         }
->>>>>>> 4e7e37ac
     }
     return TCL_OK;
 }
