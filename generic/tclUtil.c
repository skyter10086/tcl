--- conflicted
+++ resolved
@@ -165,11 +165,10 @@
  *
  *	* The NUL byte ought not appear, as it is not in strings properly
  *	  encoded for Tcl, but if it is present, it is not treated as
-<<<<<<< HEAD
  *	  separating whitespace, or a string terminator. It is just another
  *	  character in a list element.
  *
- * The interpretaton of a formatted substring as a list element follows rules
+ * The interpretation of a formatted substring as a list element follows rules
  * similar to the parsing of the words of a command in a Tcl script. Backslash
  * substitution plays a key role, and is defined exactly as it is in command
  * parsing. The same routine, TclParseBackslash() is used in both command
@@ -177,33 +176,13 @@
  *
  * NOTE: This means that if and when backslash substitution rules ever change
  * for command parsing, the interpretation of strings as lists also changes.
-=======
- *	  separating whitespace, or a string terminator.  It is just
- *	  another character in a list element.
- *
- * The interpretation of a formatted substring as a list element follows
- * rules similar to the parsing of the words of a command in a Tcl script.
- * Backslash substitution plays a key role, and is defined exactly as it is
- * in command parsing.  The same routine, TclParseBackslash() is used in both
- * command parsing and list parsing.  
- *
- * NOTE:  This means that if and when backslash substitution rules ever
- * change for command parsing, the interpretation of strings as lists also
- * changes.
->>>>>>> a9a0dc33
  * 
  * Backslash substitution replaces an "escape sequence" of one or more
  * characters starting with
  *		\u005c	\	BACKSLASH
-<<<<<<< HEAD
- * with a single character. The one character escape sequent case happens only
+ * with a single character. The one character escape sequence case happens only
  * when BACKSLASH is the last character in the string. In all other cases, the
  * escape sequence is at least two characters long.
-=======
- * with a single character.  The one character escape sequence case happens
- * only when BACKSLASH is the last character in the string.  In all other
- * cases, the escape sequence is at least two characters long.
->>>>>>> a9a0dc33
  *
  * The formatted substrings are interpreted as element values according to the
  * following cases:
