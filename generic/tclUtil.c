/*
 * tclUtil.c --
 *
 *	This file contains utility functions that are used by many Tcl
 *	commands.
 *
 * Copyright (c) 1987-1993 The Regents of the University of California.
 * Copyright (c) 1994-1998 Sun Microsystems, Inc.
 * Copyright (c) 2001 by Kevin B. Kenny. All rights reserved.
 *
 * See the file "license.terms" for information on usage and redistribution of
 * this file, and for a DISCLAIMER OF ALL WARRANTIES.
 */

#include "tclInt.h"
#include <float.h>
#include <math.h>

/*
 * The absolute pathname of the executable in which this Tcl library is
 * running.
 */

static ProcessGlobalValue executableName = {
    0, 0, NULL, NULL, NULL, NULL, NULL
};

/*
 * The following values are used in the flags returned by Tcl_ScanElement and
 * used by Tcl_ConvertElement. The values TCL_DONT_USE_BRACES and
 * TCL_DONT_QUOTE_HASH are defined in tcl.h; make sure neither value overlaps
 * with any of the values below.
 *
 * TCL_DONT_USE_BRACES -	1 means the string mustn't be enclosed in
 *				braces (e.g. it contains unmatched braces, or
 *				ends in a backslash character, or user just
 *				doesn't want braces); handle all special
 *				characters by adding backslashes.
 * USE_BRACES -			1 means the string contains a special
 *				character that can be handled simply by
 *				enclosing the entire argument in braces.
 * BRACES_UNMATCHED -		1 means that braces aren't properly matched in
 *				the argument.
 * TCL_DONT_QUOTE_HASH -	1 means the caller insists that a leading hash
 * 				character ('#') should *not* be quoted. This
 * 				is appropriate when the caller can guarantee
 * 				the element is not the first element of a
 * 				list, so [eval] cannot mis-parse the element
 * 				as a comment.
 */

#define USE_BRACES		2
#define BRACES_UNMATCHED	4

/*
 * The following key is used by Tcl_PrintDouble and TclPrecTraceProc to
 * access the precision to be used for double formatting.
 */

static Tcl_ThreadDataKey precisionKey;

/*
 * Prototypes for functions defined later in this file.
 */

static void		ClearHash(Tcl_HashTable *tablePtr);
static void		FreeProcessGlobalValue(ClientData clientData);
static void		FreeThreadHash(ClientData clientData);
static Tcl_HashTable *	GetThreadHash(Tcl_ThreadDataKey *keyPtr);
static int		SetEndOffsetFromAny(Tcl_Interp* interp,
			    Tcl_Obj* objPtr);
static void		UpdateStringOfEndOffset(Tcl_Obj* objPtr);

/*
 * The following is the Tcl object type definition for an object that
 * represents a list index in the form, "end-offset". It is used as a
 * performance optimization in TclGetIntForIndex. The internal rep is an
 * integer, so no memory management is required for it.
 */

Tcl_ObjType tclEndOffsetType = {
    "end-offset",			/* name */
    NULL,				/* freeIntRepProc */
    NULL,				/* dupIntRepProc */
    UpdateStringOfEndOffset,		/* updateStringProc */
    SetEndOffsetFromAny
};

/*
 *----------------------------------------------------------------------
 *
 * TclFindElement --
 *
 *	Given a pointer into a Tcl list, locate the first (or next) element in
 *	the list.
 *
 * Results:
 *	The return value is normally TCL_OK, which means that the element was
 *	successfully located. If TCL_ERROR is returned it means that list
 *	didn't have proper list structure; the interp's result contains a more
 *	detailed error message.
 *
 *	If TCL_OK is returned, then *elementPtr will be set to point to the
 *	first element of list, and *nextPtr will be set to point to the
 *	character just after any white space following the last character
 *	that's part of the element. If this is the last argument in the list,
 *	then *nextPtr will point just after the last character in the list
 *	(i.e., at the character at list+listLength). If sizePtr is non-NULL,
 *	*sizePtr is filled in with the number of characters in the element. If
 *	the element is in braces, then *elementPtr will point to the character
 *	after the opening brace and *sizePtr will not include either of the
 *	braces. If there isn't an element in the list, *sizePtr will be zero,
 *	and both *elementPtr and *termPtr will point just after the last
 *	character in the list. Note: this function does NOT collapse backslash
 *	sequences.
 *
 * Side effects:
 *	None.
 *
 *----------------------------------------------------------------------
 */

int
TclFindElement(
    Tcl_Interp *interp,		/* Interpreter to use for error reporting. If
				 * NULL, then no error message is left after
				 * errors. */
    CONST char *list,		/* Points to the first byte of a string
				 * containing a Tcl list with zero or more
				 * elements (possibly in braces). */
    int listLength,		/* Number of bytes in the list's string. */
    CONST char **elementPtr,	/* Where to put address of first significant
				 * character in first element of list. */
    CONST char **nextPtr,	/* Fill in with location of character just
				 * after all white space following end of
				 * argument (next arg or end of list). */
    int *sizePtr,		/* If non-zero, fill in with size of
				 * element. */
    int *bracePtr)		/* If non-zero, fill in with non-zero/zero to
				 * indicate that arg was/wasn't in braces. */
{
    CONST char *p = list;
    CONST char *elemStart;	/* Points to first byte of first element. */
    CONST char *limit;		/* Points just after list's last byte. */
    int openBraces = 0;		/* Brace nesting level during parse. */
    int inQuotes = 0;
    int size = 0;		/* lint. */
    int numChars;
    CONST char *p2;

    /*
     * Skim off leading white space and check for an opening brace or quote.
     * We treat embedded NULLs in the list as bytes belonging to a list
     * element.
     */

    limit = (list + listLength);
    while ((p < limit) && (isspace(UCHAR(*p)))) { /* INTL: ISO space. */
	p++;
    }
    if (p == limit) {		/* no element found */
	elemStart = limit;
	goto done;
    }

    if (*p == '{') {
	openBraces = 1;
	p++;
    } else if (*p == '"') {
	inQuotes = 1;
	p++;
    }
    elemStart = p;
    if (bracePtr != 0) {
	*bracePtr = openBraces;
    }

    /*
     * Find element's end (a space, close brace, or the end of the string).
     */

    while (p < limit) {
	switch (*p) {
	    /*
	     * Open brace: don't treat specially unless the element is in
	     * braces. In this case, keep a nesting count.
	     */

	case '{':
	    if (openBraces != 0) {
		openBraces++;
	    }
	    break;

	    /*
	     * Close brace: if element is in braces, keep nesting count and
	     * quit when the last close brace is seen.
	     */

	case '}':
	    if (openBraces > 1) {
		openBraces--;
	    } else if (openBraces == 1) {
		size = (p - elemStart);
		p++;
		if ((p >= limit)
			|| isspace(UCHAR(*p))) {	/* INTL: ISO space. */
		    goto done;
		}

		/*
		 * Garbage after the closing brace; return an error.
		 */

		if (interp != NULL) {
		    p2 = p;
		    while ((p2 < limit)
			    && (!isspace(UCHAR(*p2)))	/* INTL: ISO space. */
			    && (p2 < p+20)) {
			p2++;
		    }
		    Tcl_SetObjResult(interp, Tcl_ObjPrintf(
			    "list element in braces followed by \"%.*s\" "
			    "instead of space", (int) (p2-p), p));
		}
		return TCL_ERROR;
	    }
	    break;

	    /*
	     * Backslash: skip over everything up to the end of the backslash
	     * sequence.
	     */

	case '\\':
	    TclParseBackslash(p, limit - p, &numChars, NULL);
	    p += (numChars - 1);
	    break;

	    /*
	     * Space: ignore if element is in braces or quotes; otherwise
	     * terminate element.
	     */

	case ' ':
	case '\f':
	case '\n':
	case '\r':
	case '\t':
	case '\v':
	    if ((openBraces == 0) && !inQuotes) {
		size = (p - elemStart);
		goto done;
	    }
	    break;

	    /*
	     * Double-quote: if element is in quotes then terminate it.
	     */

	case '"':
	    if (inQuotes) {
		size = (p - elemStart);
		p++;
		if ((p >= limit)
			|| isspace(UCHAR(*p))) {	/* INTL: ISO space */
		    goto done;
		}

		/*
		 * Garbage after the closing quote; return an error.
		 */

		if (interp != NULL) {
		    p2 = p;
		    while ((p2 < limit)
			    && (!isspace(UCHAR(*p2)))	/* INTL: ISO space */
			    && (p2 < p+20)) {
			p2++;
		    }
		    Tcl_SetObjResult(interp, Tcl_ObjPrintf(
			    "list element in quotes followed by \"%.*s\" "
			    "instead of space", (int) (p2-p), p));
		}
		return TCL_ERROR;
	    }
	    break;
	}
	p++;
    }

    /*
     * End of list: terminate element.
     */

    if (p == limit) {
	if (openBraces != 0) {
	    if (interp != NULL) {
		Tcl_SetResult(interp, "unmatched open brace in list",
			TCL_STATIC);
	    }
	    return TCL_ERROR;
	} else if (inQuotes) {
	    if (interp != NULL) {
		Tcl_SetResult(interp, "unmatched open quote in list",
			TCL_STATIC);
	    }
	    return TCL_ERROR;
	}
	size = (p - elemStart);
    }

  done:
    while ((p < limit) && (isspace(UCHAR(*p)))) { /* INTL: ISO space. */
	p++;
    }
    *elementPtr = elemStart;
    *nextPtr = p;
    if (sizePtr != 0) {
	*sizePtr = size;
    }
    return TCL_OK;
}

/*
 *----------------------------------------------------------------------
 *
 * TclCopyAndCollapse --
 *
 *	Copy a string and eliminate any backslashes that aren't in braces.
 *
 * Results:
<<<<<<< HEAD
 *	Count characters get copied from src to dst. Along the way, if
 *	backslash sequences are found outside braces, the backslashes are
 *	eliminated in the copy. After scanning count chars from source, a null
 *	character is placed at the end of dst. Returns the number of
 *	characters that got copied.
=======
 *	Count bytes get copied from src to dst. Along the way, backslash
 *	sequences are substituted in the copy.  After scanning count bytes
 *	from src, a null character is placed at the end of dst.  Returns
 *	the number of bytes that got written to dst.
>>>>>>> a083ddc8
 *
 * Side effects:
 *	None.
 *
 *----------------------------------------------------------------------
 */

int
<<<<<<< HEAD
TclCopyAndCollapse(
    int count,			/* Number of characters to copy from src. */
    CONST char *src,		/* Copy from here... */
    char *dst)			/* ... to here. */
=======
TclCopyAndCollapse(count, src, dst)
    int count;			/* Number of bytes to copy from src. */
    CONST char *src;		/* Copy from here... */
    char *dst;			/* ... to here. */
>>>>>>> a083ddc8
{
    int newCount = 0;

    while (count > 0) {
	char c = *src;
	if (c == '\\') {
	    int numRead;
	    int backslashCount = TclParseBackslash(src, count, &numRead, dst);

	    dst += backslashCount;
	    newCount += backslashCount;
	    src += numRead;
	    count -= numRead;
	} else {
	    *dst = c;
	    dst++;
	    newCount++;
	    src++;
	    count--;
	}
    }
    *dst = 0;
    return newCount;
}

/*
 *----------------------------------------------------------------------
 *
 * Tcl_SplitList --
 *
 *	Splits a list up into its constituent fields.
 *
 * Results
 *	The return value is normally TCL_OK, which means that the list was
 *	successfully split up. If TCL_ERROR is returned, it means that "list"
 *	didn't have proper list structure; the interp's result will contain a
 *	more detailed error message.
 *
 *	*argvPtr will be filled in with the address of an array whose elements
 *	point to the elements of list, in order. *argcPtr will get filled in
 *	with the number of valid elements in the array. A single block of
 *	memory is dynamically allocated to hold both the argv array and a copy
 *	of the list (with backslashes and braces removed in the standard way).
 *	The caller must eventually free this memory by calling free() on
 *	*argvPtr. Note: *argvPtr and *argcPtr are only modified if the
 *	function returns normally.
 *
 * Side effects:
 *	Memory is allocated.
 *
 *----------------------------------------------------------------------
 */

int
Tcl_SplitList(
    Tcl_Interp *interp,		/* Interpreter to use for error reporting. If
				 * NULL, no error message is left. */
    CONST char *list,		/* Pointer to string with list structure. */
    int *argcPtr,		/* Pointer to location to fill in with the
				 * number of elements in the list. */
    CONST char ***argvPtr)	/* Pointer to place to store pointer to array
				 * of pointers to list elements. */
{
    CONST char **argv, *l, *element;
    char *p;
    int length, size, i, result, elSize, brace;

    /*
     * Figure out how much space to allocate. There must be enough space for
     * both the array of pointers and also for a copy of the list. To estimate
     * the number of pointers needed, count the number of space characters in
     * the list.
     */

    for (size = 2, l = list; *l != 0; l++) {
	if (isspace(UCHAR(*l))) {			/* INTL: ISO space. */
	    size++;

	    /*
	     * Consecutive space can only count as a single list delimiter.
	     */

	    while (1) {
		char next = *(l + 1);

		if (next == '\0') {
		    break;
		}
		++l;
		if (isspace(UCHAR(next))) {		/* INTL: ISO space. */
		    continue;
		}
		break;
	    }
	}
    }
    length = l - list;
    argv = (CONST char **) ckalloc((unsigned)
	    ((size * sizeof(char *)) + length + 1));
    for (i = 0, p = ((char *) argv) + size*sizeof(char *);
	    *list != 0;  i++) {
	CONST char *prevList = list;

	result = TclFindElement(interp, list, length, &element, &list,
		&elSize, &brace);
	length -= (list - prevList);
	if (result != TCL_OK) {
	    ckfree((char *) argv);
	    return result;
	}
	if (*element == 0) {
	    break;
	}
	if (i >= size) {
	    ckfree((char *) argv);
	    if (interp != NULL) {
		Tcl_SetResult(interp, "internal error in Tcl_SplitList",
			TCL_STATIC);
	    }
	    return TCL_ERROR;
	}
	argv[i] = p;
	if (brace) {
	    memcpy(p, element, (size_t) elSize);
	    p += elSize;
	    *p = 0;
	    p++;
	} else {
	    TclCopyAndCollapse(elSize, element, p);
	    p += elSize+1;
	}
    }

    argv[i] = NULL;
    *argvPtr = argv;
    *argcPtr = i;
    return TCL_OK;
}

/*
 *----------------------------------------------------------------------
 *
 * TclMarkList --
 *
 *	Marks the locations within a string where list elements start and
 *	computes where they end.
 *
 * Results
 *	The return value is normally TCL_OK, which means that the list was
 *	successfully split up. If TCL_ERROR is returned, it means that "list"
 *	didn't have proper list structure; the interp's result will contain a
 *	more detailed error message.
 *
 *	*argvPtr will be filled in with the address of an array whose elements
 *	point to the places where the elements of list start, in order.
 *	*argcPtr will get filled in with the number of valid elements in the
 *	array. *argszPtr will get filled in with the address of an array whose
 *	elements are the lengths of the elements of the list, in order.
 *	Note: *argvPtr, *argcPtr and *argszPtr are only modified if the
 *	function returns normally.
 *
 * Side effects:
 *	Memory is allocated.
 *
 *----------------------------------------------------------------------
 */

int
TclMarkList(
    Tcl_Interp *interp,		/* Interpreter to use for error reporting. If
				 * NULL, no error message is left. */
    CONST char *list,		/* Pointer to string with list structure. */
    CONST char *end,		/* Pointer to first char after the list. */
    int *argcPtr,		/* Pointer to location to fill in with the
				 * number of elements in the list. */
    CONST int **argszPtr,	/* Pointer to place to store length of list
				 * elements. */
    CONST char ***argvPtr)	/* Pointer to place to store pointer to array
				 * of pointers to list elements. */
{
    CONST char **argv, *l, *element;
    int *argn, length, size, i, result, elSize, brace;

    /*
     * Figure out how much space to allocate. There must be enough space for
     * the array of pointers and lengths. To estimate the number of pointers
     * needed, count the number of whitespace characters in the list.
     */

    for (size=2, l=list ; l!=end ; l++) {
	if (isspace(UCHAR(*l))) {			/* INTL: ISO space. */
	    size++;

	    /*
	     * Consecutive space can only count as a single list delimiter.
	     */

	    while (1) {
		char next = *(l + 1);

		if ((l+1) == end) {
		    break;
		}
		++l;
		if (isspace(UCHAR(next))) {		/* INTL: ISO space. */
		    continue;
		}
		break;
	    }
	}
    }
    length = l - list;
    argv = (CONST char **) ckalloc((unsigned) size * sizeof(char *));
    argn = (int *) ckalloc((unsigned) size * sizeof(int *));

    for (i = 0; list != end;  i++) {
	CONST char *prevList = list;

	result = TclFindElement(interp, list, length, &element, &list,
		&elSize, &brace);
	length -= (list - prevList);
	if (result != TCL_OK) {
	    ckfree((char *) argv);
	    ckfree((char *) argn);
	    return result;
	}
	if (*element == 0) {
	    break;
	}
	if (i >= size) {
	    ckfree((char *) argv);
	    ckfree((char *) argn);
	    if (interp != NULL) {
		Tcl_SetResult(interp, "internal error in TclMarkList",
			TCL_STATIC);
	    }
	    return TCL_ERROR;
	}
	argv[i] = element;
	argn[i] = elSize;
    }

    argv[i] = NULL;
    argn[i] = 0;
    *argvPtr = argv;
    *argszPtr = argn;
    *argcPtr = i;
    return TCL_OK;
}

/*
 *----------------------------------------------------------------------
 *
 * Tcl_ScanElement --
 *
 *	This function is a companion function to Tcl_ConvertElement. It scans
 *	a string to see what needs to be done to it (e.g. add backslashes or
 *	enclosing braces) to make the string into a valid Tcl list element.
 *
 * Results:
 *	The return value is an overestimate of the number of characters that
 *	will be needed by Tcl_ConvertElement to produce a valid list element
 *	from string. The word at *flagPtr is filled in with a value needed by
 *	Tcl_ConvertElement when doing the actual conversion.
 *
 * Side effects:
 *	None.
 *
 *----------------------------------------------------------------------
 */

int
Tcl_ScanElement(
    register CONST char *string,/* String to convert to list element. */
    register int *flagPtr)	/* Where to store information to guide
				 * Tcl_ConvertCountedElement. */
{
    return Tcl_ScanCountedElement(string, -1, flagPtr);
}

/*
 *----------------------------------------------------------------------
 *
 * Tcl_ScanCountedElement --
 *
 *	This function is a companion function to Tcl_ConvertCountedElement. It
 *	scans a string to see what needs to be done to it (e.g. add
 *	backslashes or enclosing braces) to make the string into a valid Tcl
 *	list element. If length is -1, then the string is scanned up to the
 *	first null byte.
 *
 * Results:
 *	The return value is an overestimate of the number of characters that
 *	will be needed by Tcl_ConvertCountedElement to produce a valid list
 *	element from string. The word at *flagPtr is filled in with a value
 *	needed by Tcl_ConvertCountedElement when doing the actual conversion.
 *
 * Side effects:
 *	None.
 *
 *----------------------------------------------------------------------
 */

int
Tcl_ScanCountedElement(
    CONST char *string,		/* String to convert to Tcl list element. */
    int length,			/* Number of bytes in string, or -1. */
    int *flagPtr)		/* Where to store information to guide
				 * Tcl_ConvertElement. */
{
    int flags, nestingLevel;
    register CONST char *p, *lastChar;

    /*
     * This function and Tcl_ConvertElement together do two things:
     *
     * 1. They produce a proper list, one that will yield back the argument
     *	  strings when evaluated or when disassembled with Tcl_SplitList. This
     *	  is the most important thing.
     *
     * 2. They try to produce legible output, which means minimizing the use
     *	  of backslashes (using braces instead). However, there are some
     *	  situations where backslashes must be used (e.g. an element like
     *	  "{abc": the leading brace will have to be backslashed. For each
     *	  element, one of three things must be done:
     *
     * 	  (a) Use the element as-is (it doesn't contain any special
     *	      characters). This is the most desirable option.
     *
     *	  (b) Enclose the element in braces, but leave the contents alone.
     *	      This happens if the element contains embedded space, or if it
     *	      contains characters with special interpretation ($, [, ;, or \),
     *	      or if it starts with a brace or double-quote, or if there are no
     *	      characters in the element.
     *
     *	  (c) Don't enclose the element in braces, but add backslashes to
     *	      prevent special interpretation of special characters. This is a
     *	      last resort used when the argument would normally fall under
     *	      case (b) but contains unmatched braces. It also occurs if the
     *	      last character of the argument is a backslash or if the element
     *	      contains a backslash followed by newline.
     *
     * The function figures out how many bytes will be needed to store the
     * result (actually, it overestimates). It also collects information about
     * the element in the form of a flags word.
     *
     * Note: list elements produced by this function and
     * Tcl_ConvertCountedElement must have the property that they can be
     * enclosing in curly braces to make sub-lists. This means, for example,
     * that we must not leave unmatched curly braces in the resulting list
     * element. This property is necessary in order for functions like
     * Tcl_DStringStartSublist to work.
     */

    nestingLevel = 0;
    flags = 0;
    if (string == NULL) {
	string = "";
    }
    if (length == -1) {
	length = strlen(string);
    }
    lastChar = string + length;
    p = string;
    if ((p == lastChar) || (*p == '{') || (*p == '"')) {
	flags |= USE_BRACES;
    }
    for (; p < lastChar; p++) {
	switch (*p) {
	case '{':
	    nestingLevel++;
	    break;
	case '}':
	    nestingLevel--;
	    if (nestingLevel < 0) {
		flags |= TCL_DONT_USE_BRACES|BRACES_UNMATCHED;
	    }
	    break;
	case '[':
	case '$':
	case ';':
	case ' ':
	case '\f':
	case '\n':
	case '\r':
	case '\t':
	case '\v':
	    flags |= USE_BRACES;
	    break;
	case '\\':
	    if ((p+1 == lastChar) || (p[1] == '\n')) {
		flags = TCL_DONT_USE_BRACES | BRACES_UNMATCHED;
	    } else {
		int size;

<<<<<<< HEAD
		Tcl_UtfBackslash(p, &size, NULL);
		p += size-1;
		flags |= USE_BRACES;
	    }
	    break;
=======
		    TclParseBackslash(p, lastChar - p, &size, NULL);
		    p += size-1;
		    flags |= USE_BRACES;
		}
		break;
>>>>>>> a083ddc8
	}
    }
    if (nestingLevel != 0) {
	flags = TCL_DONT_USE_BRACES | BRACES_UNMATCHED;
    }
    *flagPtr = flags;

    /*
     * Allow enough space to backslash every character plus leave two spaces
     * for braces.
     */

    return 2*(p-string) + 2;
}

/*
 *----------------------------------------------------------------------
 *
 * Tcl_ConvertElement --
 *
 *	This is a companion function to Tcl_ScanElement. Given the information
 *	produced by Tcl_ScanElement, this function converts a string to a list
 *	element equal to that string.
 *
 * Results:
 *	Information is copied to *dst in the form of a list element identical
 *	to src (i.e. if Tcl_SplitList is applied to dst it will produce a
 *	string identical to src). The return value is a count of the number of
 *	characters copied (not including the terminating NULL character).
 *
 * Side effects:
 *	None.
 *
 *----------------------------------------------------------------------
 */

int
Tcl_ConvertElement(
    register CONST char *src,	/* Source information for list element. */
    register char *dst,		/* Place to put list-ified element. */
    register int flags)		/* Flags produced by Tcl_ScanElement. */
{
    return Tcl_ConvertCountedElement(src, -1, dst, flags);
}

/*
 *----------------------------------------------------------------------
 *
 * Tcl_ConvertCountedElement --
 *
 *	This is a companion function to Tcl_ScanCountedElement. Given the
 *	information produced by Tcl_ScanCountedElement, this function converts
 *	a string to a list element equal to that string.
 *
 * Results:
 *	Information is copied to *dst in the form of a list element identical
 *	to src (i.e. if Tcl_SplitList is applied to dst it will produce a
 *	string identical to src). The return value is a count of the number of
 *	characters copied (not including the terminating NULL character).
 *
 * Side effects:
 *	None.
 *
 *----------------------------------------------------------------------
 */

int
Tcl_ConvertCountedElement(
    register CONST char *src,	/* Source information for list element. */
    int length,			/* Number of bytes in src, or -1. */
    char *dst,			/* Place to put list-ified element. */
    int flags)			/* Flags produced by Tcl_ScanElement. */
{
    register char *p = dst;
    register CONST char *lastChar;

    /*
     * See the comment block at the beginning of the Tcl_ScanElement code for
     * details of how this works.
     */

    if (src && length == -1) {
	length = strlen(src);
    }
    if ((src == NULL) || (length == 0)) {
	p[0] = '{';
	p[1] = '}';
	p[2] = 0;
	return 2;
    }
    lastChar = src + length;
    if ((*src == '#') && !(flags & TCL_DONT_QUOTE_HASH)) {
	flags |= USE_BRACES;
    }
    if ((flags & USE_BRACES) && !(flags & TCL_DONT_USE_BRACES)) {
	*p = '{';
	p++;
	for (; src != lastChar; src++, p++) {
	    *p = *src;
	}
	*p = '}';
	p++;
    } else {
	if (*src == '{') {
	    /*
	     * Can't have a leading brace unless the whole element is enclosed
	     * in braces. Add a backslash before the brace. Furthermore, this
	     * may destroy the balance between open and close braces, so set
	     * BRACES_UNMATCHED.
	     */

	    p[0] = '\\';
	    p[1] = '{';
	    p += 2;
	    src++;
	    flags |= BRACES_UNMATCHED;
	} else if ((*src == '#') && !(flags & TCL_DONT_QUOTE_HASH)) {
	    /*
	     * Leading '#' could be seen by [eval] as the start of a comment,
	     * if on the first element of a list, so quote it.
	     */

	    p[0] = '\\';
	    p[1] = '#';
	    p += 2;
	    src++;
	}
	for (; src != lastChar; src++) {
	    switch (*src) {
	    case ']':
	    case '[':
	    case '$':
	    case ';':
	    case ' ':
	    case '\\':
	    case '"':
		*p = '\\';
		p++;
		break;
	    case '{':
	    case '}':
		/*
		 * It may not seem necessary to backslash braces, but it is.
		 * The reason for this is that the resulting list element may
		 * actually be an element of a sub-list enclosed in braces
		 * (e.g. if Tcl_DStringStartSublist has been invoked), so
		 * there may be a brace mismatch if the braces aren't
		 * backslashed.
		 */

		if (flags & BRACES_UNMATCHED) {
		    *p = '\\';
		    p++;
		}
		break;
	    case '\f':
		*p = '\\';
		p++;
		*p = 'f';
		p++;
		continue;
	    case '\n':
		*p = '\\';
		p++;
		*p = 'n';
		p++;
		continue;
	    case '\r':
		*p = '\\';
		p++;
		*p = 'r';
		p++;
		continue;
	    case '\t':
		*p = '\\';
		p++;
		*p = 't';
		p++;
		continue;
	    case '\v':
		*p = '\\';
		p++;
		*p = 'v';
		p++;
		continue;
	    }
	    *p = *src;
	    p++;
	}
    }
    *p = '\0';
    return p-dst;
}

/*
 *----------------------------------------------------------------------
 *
 * Tcl_Merge --
 *
 *	Given a collection of strings, merge them together into a single
 *	string that has proper Tcl list structured (i.e. Tcl_SplitList may be
 *	used to retrieve strings equal to the original elements, and Tcl_Eval
 *	will parse the string back into its original elements).
 *
 * Results:
 *	The return value is the address of a dynamically-allocated string
 *	containing the merged list.
 *
 * Side effects:
 *	None.
 *
 *----------------------------------------------------------------------
 */

char *
Tcl_Merge(
    int argc,			/* How many strings to merge. */
    CONST char * CONST *argv)	/* Array of string values. */
{
#   define LOCAL_SIZE 20
    int localFlags[LOCAL_SIZE], *flagPtr;
    int numChars;
    char *result;
    char *dst;
    int i;

    /*
     * Pass 1: estimate space, gather flags.
     */

    if (argc <= LOCAL_SIZE) {
	flagPtr = localFlags;
    } else {
	flagPtr = (int *) ckalloc((unsigned) argc*sizeof(int));
    }
    numChars = 1;
    for (i = 0; i < argc; i++) {
	numChars += Tcl_ScanElement(argv[i], &flagPtr[i]) + 1;
    }

    /*
     * Pass two: copy into the result area.
     */

    result = (char *) ckalloc((unsigned) numChars);
    dst = result;
    for (i = 0; i < argc; i++) {
	numChars = Tcl_ConvertElement(argv[i], dst,
		flagPtr[i] | (i==0 ? 0 : TCL_DONT_QUOTE_HASH));
	dst += numChars;
	*dst = ' ';
	dst++;
    }
    if (dst == result) {
	*dst = 0;
    } else {
	dst[-1] = 0;
    }

    if (flagPtr != localFlags) {
	ckfree((char *) flagPtr);
    }
    return result;
}

/*
 *----------------------------------------------------------------------
 *
 * Tcl_Backslash --
 *
 *	Figure out how to handle a backslash sequence.
 *
 * Results:
 *	The return value is the character that should be substituted in place
 *	of the backslash sequence that starts at src. If readPtr isn't NULL
 *	then it is filled in with a count of the number of characters in the
 *	backslash sequence.
 *
 * Side effects:
 *	None.
 *
 *----------------------------------------------------------------------
 */

char
Tcl_Backslash(
    CONST char *src,		/* Points to the backslash character of a
				 * backslash sequence. */
    int *readPtr)		/* Fill in with number of characters read from
				 * src, unless NULL. */
{
    char buf[TCL_UTF_MAX];
    Tcl_UniChar ch;

    Tcl_UtfBackslash(src, readPtr, buf);
    TclUtfToUniChar(buf, &ch);
    return (char) ch;
}

/*
 *----------------------------------------------------------------------
 *
 * Tcl_Concat --
 *
 *	Concatenate a set of strings into a single large string.
 *
 * Results:
 *	The return value is dynamically-allocated string containing a
 *	concatenation of all the strings in argv, with spaces between the
 *	original argv elements.
 *
 * Side effects:
 *	Memory is allocated for the result; the caller is responsible for
 *	freeing the memory.
 *
 *----------------------------------------------------------------------
 */

char *
Tcl_Concat(
    int argc,			/* Number of strings to concatenate. */
    CONST char * CONST *argv)	/* Array of strings to concatenate. */
{
    int totalSize, i;
    char *p;
    char *result;

    for (totalSize = 1, i = 0; i < argc; i++) {
	totalSize += strlen(argv[i]) + 1;
    }
    result = (char *) ckalloc((unsigned) totalSize);
    if (argc == 0) {
	*result = '\0';
	return result;
    }
    for (p = result, i = 0; i < argc; i++) {
	CONST char *element;
	int length;

	/*
	 * Clip white space off the front and back of the string to generate a
	 * neater result, and ignore any empty elements.
	 */

	element = argv[i];
	while (isspace(UCHAR(*element))) { /* INTL: ISO space. */
	    element++;
	}
	for (length = strlen(element);
		(length > 0)
		&& (isspace(UCHAR(element[length-1]))) /* INTL: ISO space. */
		&& ((length < 2) || (element[length-2] != '\\'));
		length--) {
	    /* Null loop body. */
	}
	if (length == 0) {
	    continue;
	}
	memcpy(p, element, (size_t) length);
	p += length;
	*p = ' ';
	p++;
    }
    if (p != result) {
	p[-1] = 0;
    } else {
	*p = 0;
    }
    return result;
}

/*
 *----------------------------------------------------------------------
 *
 * Tcl_ConcatObj --
 *
 *	Concatenate the strings from a set of objects into a single string
 *	object with spaces between the original strings.
 *
 * Results:
 *	The return value is a new string object containing a concatenation of
 *	the strings in objv. Its ref count is zero.
 *
 * Side effects:
 *	A new object is created.
 *
 *----------------------------------------------------------------------
 */

Tcl_Obj *
Tcl_ConcatObj(
    int objc,			/* Number of objects to concatenate. */
    Tcl_Obj *CONST objv[])	/* Array of objects to concatenate. */
{
    int allocSize, finalSize, length, elemLength, i;
    char *p;
    char *element;
    char *concatStr;
    Tcl_Obj *objPtr, *resPtr;

    /*
     * Check first to see if all the items are of list type or empty. If so,
     * we will concat them together as lists, and return a list object. This
     * is only valid when the lists have no current string representation,
     * since we don't know what the original type was. An original string rep
     * may have lost some whitespace info when converted which could be
     * important.
     */

    for (i = 0;  i < objc;  i++) {
	List *listRepPtr;

	objPtr = objv[i];
	if (objPtr->typePtr != &tclListType) {
	    TclGetString(objPtr);
	    if (objPtr->length) {
		break;
	    } else {
		continue;
	    }
	}
	listRepPtr = (List *) objPtr->internalRep.twoPtrValue.ptr1;
	if (objPtr->bytes != NULL && !listRepPtr->canonicalFlag) {
	    break;
	}
    }
    if (i == objc) {
	Tcl_Obj **listv;
	int listc;

	resPtr = NULL;
	for (i = 0;  i < objc;  i++) {
	    /*
	     * Tcl_ListObjAppendList could be used here, but this saves us a
	     * bit of type checking (since we've already done it). Use of
	     * INT_MAX tells us to always put the new stuff on the end. It
	     * will be set right in Tcl_ListObjReplace.
	     * Note that all objs at this point are either lists or have an
	     * empty string rep.
	     */

	    objPtr = objv[i];
	    if (objPtr->bytes && !objPtr->length) {
		continue;
	    }
	    TclListObjGetElements(NULL, objPtr, &listc, &listv);
	    if (listc) {
		if (resPtr) {
		    Tcl_ListObjReplace(NULL, resPtr, INT_MAX, 0, listc, listv);
		} else {
		    resPtr = TclListObjCopy(NULL, objPtr);
		}
	    }
	}
	if (!resPtr) {
	    resPtr = Tcl_NewObj();
	}
	return resPtr;
    }

    /*
     * Something cannot be determined to be safe, so build the concatenation
     * the slow way, using the string representations.
     */

    allocSize = 0;
    for (i = 0;  i < objc;  i++) {
	objPtr = objv[i];
	element = TclGetStringFromObj(objPtr, &length);
	if ((element != NULL) && (length > 0)) {
	    allocSize += (length + 1);
	}
    }
    if (allocSize == 0) {
	allocSize = 1;		/* enough for the NULL byte at end */
    }

    /*
     * Allocate storage for the concatenated result. Note that allocSize is
     * one more than the total number of characters, and so includes room for
     * the terminating NULL byte.
     */

    concatStr = ckalloc((unsigned) allocSize);

    /*
     * Now concatenate the elements. Clip white space off the front and back
     * to generate a neater result, and ignore any empty elements. Also put a
     * null byte at the end.
     */

    finalSize = 0;
    if (objc == 0) {
	*concatStr = '\0';
    } else {
	p = concatStr;
	for (i = 0;  i < objc;  i++) {
	    objPtr = objv[i];
	    element = TclGetStringFromObj(objPtr, &elemLength);
	    while ((elemLength > 0) && (UCHAR(*element) < 127)
		    && isspace(UCHAR(*element))) { /* INTL: ISO C space. */
		element++;
		elemLength--;
	    }

	    /*
	     * Trim trailing white space. But, be careful not to trim a space
	     * character if it is preceded by a backslash: in this case it
	     * could be significant.
	     */

	    while ((elemLength > 0) && (UCHAR(element[elemLength-1]) < 127)
		    && isspace(UCHAR(element[elemLength-1]))
						/* INTL: ISO C space. */
		    && ((elemLength < 2) || (element[elemLength-2] != '\\'))) {
		elemLength--;
	    }
	    if (elemLength == 0) {
		continue;	/* nothing left of this element */
	    }
	    memcpy(p, element, (size_t) elemLength);
	    p += elemLength;
	    *p = ' ';
	    p++;
	    finalSize += (elemLength + 1);
	}
	if (p != concatStr) {
	    p[-1] = 0;
	    finalSize -= 1;	/* we overwrote the final ' ' */
	} else {
	    *p = 0;
	}
    }

    TclNewObj(objPtr);
    objPtr->bytes = concatStr;
    objPtr->length = finalSize;
    return objPtr;
}

/*
 *----------------------------------------------------------------------
 *
 * Tcl_StringMatch --
 *
 *	See if a particular string matches a particular pattern.
 *
 * Results:
 *	The return value is 1 if string matches pattern, and 0 otherwise. The
 *	matching operation permits the following special characters in the
 *	pattern: *?\[] (see the manual entry for details on what these mean).
 *
 * Side effects:
 *	None.
 *
 *----------------------------------------------------------------------
 */

int
Tcl_StringMatch(
    CONST char *str,		/* String. */
    CONST char *pattern)	/* Pattern, which may contain special
				 * characters. */
{
    return Tcl_StringCaseMatch(str, pattern, 0);
}

/*
 *----------------------------------------------------------------------
 *
 * Tcl_StringCaseMatch --
 *
 *	See if a particular string matches a particular pattern. Allows case
 *	insensitivity.
 *
 * Results:
 *	The return value is 1 if string matches pattern, and 0 otherwise. The
 *	matching operation permits the following special characters in the
 *	pattern: *?\[] (see the manual entry for details on what these mean).
 *
 * Side effects:
 *	None.
 *
 *----------------------------------------------------------------------
 */

int
Tcl_StringCaseMatch(
    CONST char *str,		/* String. */
    CONST char *pattern,	/* Pattern, which may contain special
				 * characters. */
    int nocase)			/* 0 for case sensitive, 1 for insensitive */
{
    int p, charLen;
    CONST char *pstart = pattern;
    Tcl_UniChar ch1, ch2;

    while (1) {
	p = *pattern;

	/*
	 * See if we're at the end of both the pattern and the string. If so,
	 * we succeeded. If we're at the end of the pattern but not at the end
	 * of the string, we failed.
	 */

	if (p == '\0') {
	    return (*str == '\0');
	}
	if ((*str == '\0') && (p != '*')) {
	    return 0;
	}

	/*
	 * Check for a "*" as the next pattern character. It matches any
	 * substring. We handle this by calling ourselves recursively for each
	 * postfix of string, until either we match or we reach the end of the
	 * string.
	 */

	if (p == '*') {
	    /*
	     * Skip all successive *'s in the pattern
	     */

	    while (*(++pattern) == '*') {}
	    p = *pattern;
	    if (p == '\0') {
		return 1;
	    }

	    /*
	     * This is a special case optimization for single-byte utf.
	     */

	    if (UCHAR(*pattern) < 0x80) {
		ch2 = (Tcl_UniChar)
			(nocase ? tolower(UCHAR(*pattern)) : UCHAR(*pattern));
	    } else {
		Tcl_UtfToUniChar(pattern, &ch2);
		if (nocase) {
		    ch2 = Tcl_UniCharToLower(ch2);
		}
	    }

	    while (1) {
		/*
		 * Optimization for matching - cruise through the string
		 * quickly if the next char in the pattern isn't a special
		 * character
		 */

		if ((p != '[') && (p != '?') && (p != '\\')) {
		    if (nocase) {
			while (*str) {
			    charLen = TclUtfToUniChar(str, &ch1);
			    if (ch2==ch1 || ch2==Tcl_UniCharToLower(ch1)) {
				break;
			    }
			    str += charLen;
			}
		    } else {
			/*
			 * There's no point in trying to make this code
			 * shorter, as the number of bytes you want to compare
			 * each time is non-constant.
			 */

			while (*str) {
			    charLen = TclUtfToUniChar(str, &ch1);
			    if (ch2 == ch1) {
				break;
			    }
			    str += charLen;
			}
		    }
		}
		if (Tcl_StringCaseMatch(str, pattern, nocase)) {
		    return 1;
		}
		if (*str == '\0') {
		    return 0;
		}
		str += TclUtfToUniChar(str, &ch1);
	    }
	}

	/*
	 * Check for a "?" as the next pattern character. It matches any
	 * single character.
	 */

	if (p == '?') {
	    pattern++;
	    str += TclUtfToUniChar(str, &ch1);
	    continue;
	}

	/*
	 * Check for a "[" as the next pattern character. It is followed by a
	 * list of characters that are acceptable, or by a range (two
	 * characters separated by "-").
	 */

	if (p == '[') {
	    Tcl_UniChar startChar, endChar;

	    pattern++;
	    if (UCHAR(*str) < 0x80) {
		ch1 = (Tcl_UniChar)
			(nocase ? tolower(UCHAR(*str)) : UCHAR(*str));
		str++;
	    } else {
		str += Tcl_UtfToUniChar(str, &ch1);
		if (nocase) {
		    ch1 = Tcl_UniCharToLower(ch1);
		}
	    }
	    while (1) {
		if ((*pattern == ']') || (*pattern == '\0')) {
		    return 0;
		}
		if (UCHAR(*pattern) < 0x80) {
		    startChar = (Tcl_UniChar) (nocase
			    ? tolower(UCHAR(*pattern)) : UCHAR(*pattern));
		    pattern++;
		} else {
		    pattern += Tcl_UtfToUniChar(pattern, &startChar);
		    if (nocase) {
			startChar = Tcl_UniCharToLower(startChar);
		    }
		}
		if (*pattern == '-') {
		    pattern++;
		    if (*pattern == '\0') {
			return 0;
		    }
		    if (UCHAR(*pattern) < 0x80) {
			endChar = (Tcl_UniChar) (nocase
				? tolower(UCHAR(*pattern)) : UCHAR(*pattern));
			pattern++;
		    } else {
			pattern += Tcl_UtfToUniChar(pattern, &endChar);
			if (nocase) {
			    endChar = Tcl_UniCharToLower(endChar);
			}
		    }
		    if (((startChar <= ch1) && (ch1 <= endChar))
			    || ((endChar <= ch1) && (ch1 <= startChar))) {
			/*
			 * Matches ranges of form [a-z] or [z-a].
			 */

			break;
		    }
		} else if (startChar == ch1) {
		    break;
		}
	    }
	    while (*pattern != ']') {
		if (*pattern == '\0') {
		    pattern = Tcl_UtfPrev(pattern, pstart);
		    break;
		}
		pattern++;
	    }
	    pattern++;
	    continue;
	}

	/*
	 * If the next pattern character is '\', just strip off the '\' so we
	 * do exact matching on the character that follows.
	 */

	if (p == '\\') {
	    pattern++;
	    if (*pattern == '\0') {
		return 0;
	    }
	}

	/*
	 * There's no special character. Just make sure that the next bytes of
	 * each string match.
	 */

	str += TclUtfToUniChar(str, &ch1);
	pattern += TclUtfToUniChar(pattern, &ch2);
	if (nocase) {
	    if (Tcl_UniCharToLower(ch1) != Tcl_UniCharToLower(ch2)) {
		return 0;
	    }
	} else if (ch1 != ch2) {
	    return 0;
	}
    }
}

/*
 *----------------------------------------------------------------------
 *
 * TclByteArrayMatch --
 *
 *	See if a particular string matches a particular pattern.  Does not
 *	allow for case insensitivity.
 *	Parallels tclUtf.c:TclUniCharMatch, adjusted for char* and sans nocase.
 *
 * Results:
 *	The return value is 1 if string matches pattern, and 0 otherwise. The
 *	matching operation permits the following special characters in the
 *	pattern: *?\[] (see the manual entry for details on what these mean).
 *
 * Side effects:
 *	None.
 *
 *----------------------------------------------------------------------
 */

int
TclByteArrayMatch(
    const unsigned char *string,	/* String. */
    int strLen,				/* Length of String */
    const unsigned char *pattern,	/* Pattern, which may contain special
					 * characters. */
    int ptnLen,				/* Length of Pattern */
    int flags)
{
    const unsigned char *stringEnd, *patternEnd;
    unsigned char p;

    stringEnd = string + strLen;
    patternEnd = pattern + ptnLen;

    while (1) {
	/*
	 * See if we're at the end of both the pattern and the string. If so,
	 * we succeeded. If we're at the end of the pattern but not at the end
	 * of the string, we failed.
	 */

	if (pattern == patternEnd) {
	    return (string == stringEnd);
	}
	p = *pattern;
	if ((string == stringEnd) && (p != '*')) {
	    return 0;
	}

	/*
	 * Check for a "*" as the next pattern character. It matches any
	 * substring. We handle this by skipping all the characters up to the
	 * next matching one in the pattern, and then calling ourselves
	 * recursively for each postfix of string, until either we match or we
	 * reach the end of the string.
	 */

	if (p == '*') {
	    /*
	     * Skip all successive *'s in the pattern.
	     */

	    while ((++pattern < patternEnd) && (*pattern == '*')) {
		/* empty body */
	    }
	    if (pattern == patternEnd) {
		return 1;
	    }
	    p = *pattern;
	    while (1) {
		/*
		 * Optimization for matching - cruise through the string
		 * quickly if the next char in the pattern isn't a special
		 * character.
		 */

		if ((p != '[') && (p != '?') && (p != '\\')) {
		    while ((string < stringEnd) && (p != *string)) {
			string++;
		    }
		}
		if (TclByteArrayMatch(string, stringEnd - string,
				pattern, patternEnd - pattern, 0)) {
		    return 1;
		}
		if (string == stringEnd) {
		    return 0;
		}
		string++;
	    }
	}

	/*
	 * Check for a "?" as the next pattern character. It matches any
	 * single character.
	 */

	if (p == '?') {
	    pattern++;
	    string++;
	    continue;
	}

	/*
	 * Check for a "[" as the next pattern character. It is followed by a
	 * list of characters that are acceptable, or by a range (two
	 * characters separated by "-").
	 */

	if (p == '[') {
	    unsigned char ch1, startChar, endChar;

	    pattern++;
	    ch1 = *string;
	    string++;
	    while (1) {
		if ((*pattern == ']') || (pattern == patternEnd)) {
		    return 0;
		}
		startChar = *pattern;
		pattern++;
		if (*pattern == '-') {
		    pattern++;
		    if (pattern == patternEnd) {
			return 0;
		    }
		    endChar = *pattern;
		    pattern++;
		    if (((startChar <= ch1) && (ch1 <= endChar))
			    || ((endChar <= ch1) && (ch1 <= startChar))) {
			/*
			 * Matches ranges of form [a-z] or [z-a].
			 */
			break;
		    }
		} else if (startChar == ch1) {
		    break;
		}
	    }
	    while (*pattern != ']') {
		if (pattern == patternEnd) {
		    pattern--;
		    break;
		}
		pattern++;
	    }
	    pattern++;
	    continue;
	}

	/*
	 * If the next pattern character is '\', just strip off the '\' so we
	 * do exact matching on the character that follows.
	 */

	if (p == '\\') {
	    if (++pattern == patternEnd) {
		return 0;
	    }
	}

	/*
	 * There's no special character. Just make sure that the next bytes of
	 * each string match.
	 */

	if (*string != *pattern) {
	    return 0;
	}
	string++;
	pattern++;
    }
}

/*
 *----------------------------------------------------------------------
 *
 * TclStringMatchObj --
 *
 *	See if a particular string matches a particular pattern.
 *	Allows case insensitivity.  This is the generic multi-type handler
 *	for the various matching algorithms.
 *
 * Results:
 *	The return value is 1 if string matches pattern, and 0 otherwise. The
 *	matching operation permits the following special characters in the
 *	pattern: *?\[] (see the manual entry for details on what these mean).
 *
 * Side effects:
 *	None.
 *
 *----------------------------------------------------------------------
 */

int
TclStringMatchObj(
    Tcl_Obj *strObj,	/* string object. */
    Tcl_Obj *ptnObj,	/* pattern object. */
    int flags)		/* Only TCL_MATCH_NOCASE should be passed or 0. */
{
    int match, length, plen;

    /*
     * Promote based on the type of incoming object.
     * XXX: Currently doesn't take advantage of exact-ness that
     * XXX: TclReToGlob tells us about
    trivial = nocase ? 0 : TclMatchIsTrivial(TclGetString(ptnObj));
     */

    if ((strObj->typePtr == &tclStringType)) {
	Tcl_UniChar *udata, *uptn;

	udata = Tcl_GetUnicodeFromObj(strObj, &length);
	uptn  = Tcl_GetUnicodeFromObj(ptnObj, &plen);
	match = TclUniCharMatch(udata, length, uptn, plen, flags);
    } else if ((strObj->typePtr == &tclByteArrayType) && !flags) {
	unsigned char *data, *ptn;

	data = Tcl_GetByteArrayFromObj(strObj, &length);
	ptn  = Tcl_GetByteArrayFromObj(ptnObj, &plen);
	match = TclByteArrayMatch(data, length, ptn, plen, 0);
    } else {
	match = Tcl_StringCaseMatch(TclGetString(strObj),
		TclGetString(ptnObj), flags);
    }
    return match;
}

/*
 *----------------------------------------------------------------------
 *
 * Tcl_DStringInit --
 *
 *	Initializes a dynamic string, discarding any previous contents of the
 *	string (Tcl_DStringFree should have been called already if the dynamic
 *	string was previously in use).
 *
 * Results:
 *	None.
 *
 * Side effects:
 *	The dynamic string is initialized to be empty.
 *
 *----------------------------------------------------------------------
 */

void
Tcl_DStringInit(
    Tcl_DString *dsPtr)		/* Pointer to structure for dynamic string. */
{
    dsPtr->string = dsPtr->staticSpace;
    dsPtr->length = 0;
    dsPtr->spaceAvl = TCL_DSTRING_STATIC_SIZE;
    dsPtr->staticSpace[0] = '\0';
}

/*
 *----------------------------------------------------------------------
 *
 * Tcl_DStringAppend --
 *
 *	Append more bytes to the current value of a dynamic string.
 *
 * Results:
 *	The return value is a pointer to the dynamic string's new value.
 *
 * Side effects:
 *	Length bytes from "bytes" (or all of "bytes" if length is less than
 *	zero) are added to the current value of the string. Memory gets
 *	reallocated if needed to accomodate the string's new size.
 *
 *----------------------------------------------------------------------
 */

char *
Tcl_DStringAppend(
    Tcl_DString *dsPtr,		/* Structure describing dynamic string. */
    CONST char *bytes,		/* String to append. If length is -1 then this
				 * must be null-terminated. */
    int length)			/* Number of bytes from "bytes" to append. If
				 * < 0, then append all of bytes, up to null
				 * at end. */
{
    int newSize;
    char *dst;
    CONST char *end;

    if (length < 0) {
	length = strlen(bytes);
    }
    newSize = length + dsPtr->length;

    /*
     * Allocate a larger buffer for the string if the current one isn't large
     * enough. Allocate extra space in the new buffer so that there will be
     * room to grow before we have to allocate again.
     */

    if (newSize >= dsPtr->spaceAvl) {
	dsPtr->spaceAvl = newSize * 2;
	if (dsPtr->string == dsPtr->staticSpace) {
	    char *newString = ckalloc((unsigned) dsPtr->spaceAvl);

	    memcpy(newString, dsPtr->string, (size_t) dsPtr->length);
	    dsPtr->string = newString;
	} else {
	    dsPtr->string = ckrealloc((void *) dsPtr->string,
		    (size_t) dsPtr->spaceAvl);
	}
    }

    /*
     * Copy the new string into the buffer at the end of the old one.
     */

    for (dst = dsPtr->string + dsPtr->length, end = bytes+length;
	    bytes < end; bytes++, dst++) {
	*dst = *bytes;
    }
    *dst = '\0';
    dsPtr->length += length;
    return dsPtr->string;
}

/*
 *----------------------------------------------------------------------
 *
 * Tcl_DStringAppendElement --
 *
 *	Append a list element to the current value of a dynamic string.
 *
 * Results:
 *	The return value is a pointer to the dynamic string's new value.
 *
 * Side effects:
 *	String is reformatted as a list element and added to the current value
 *	of the string. Memory gets reallocated if needed to accomodate the
 *	string's new size.
 *
 *----------------------------------------------------------------------
 */

char *
Tcl_DStringAppendElement(
    Tcl_DString *dsPtr,		/* Structure describing dynamic string. */
    CONST char *element)	/* String to append. Must be
				 * null-terminated. */
{
    int newSize, flags, strSize;
    char *dst;

    strSize = ((element== NULL) ? 0 : strlen(element));
    newSize = Tcl_ScanCountedElement(element, strSize, &flags)
	+ dsPtr->length + 1;

    /*
     * Allocate a larger buffer for the string if the current one isn't large
     * enough. Allocate extra space in the new buffer so that there will be
     * room to grow before we have to allocate again. SPECIAL NOTE: must use
     * memcpy, not strcpy, to copy the string to a larger buffer, since there
     * may be embedded NULLs in the string in some cases.
     */

    if (newSize >= dsPtr->spaceAvl) {
	dsPtr->spaceAvl = newSize * 2;
	if (dsPtr->string == dsPtr->staticSpace) {
	    char *newString = ckalloc((unsigned) dsPtr->spaceAvl);

	    memcpy(newString, dsPtr->string, (size_t) dsPtr->length);
	    dsPtr->string = newString;
	} else {
	    dsPtr->string = (char *) ckrealloc((void *) dsPtr->string,
		    (size_t) dsPtr->spaceAvl);
	}
    }

    /*
     * Convert the new string to a list element and copy it into the buffer at
     * the end, with a space, if needed.
     */

    dst = dsPtr->string + dsPtr->length;
    if (TclNeedSpace(dsPtr->string, dst)) {
	*dst = ' ';
	dst++;
	dsPtr->length++;

	/*
	 * If we need a space to separate this element from preceding stuff,
	 * then this element will not lead a list, and need not have it's
	 * leading '#' quoted.
	 */

	flags |= TCL_DONT_QUOTE_HASH;
    }
    dsPtr->length += Tcl_ConvertCountedElement(element, strSize, dst, flags);
    return dsPtr->string;
}

/*
 *----------------------------------------------------------------------
 *
 * Tcl_DStringSetLength --
 *
 *	Change the length of a dynamic string. This can cause the string to
 *	either grow or shrink, depending on the value of length.
 *
 * Results:
 *	None.
 *
 * Side effects:
 *	The length of dsPtr is changed to length and a null byte is stored at
 *	that position in the string. If length is larger than the space
 *	allocated for dsPtr, then a panic occurs.
 *
 *----------------------------------------------------------------------
 */

void
Tcl_DStringSetLength(
    Tcl_DString *dsPtr,		/* Structure describing dynamic string. */
    int length)			/* New length for dynamic string. */
{
    int newsize;

    if (length < 0) {
	length = 0;
    }
    if (length >= dsPtr->spaceAvl) {
	/*
	 * There are two interesting cases here. In the first case, the user
	 * may be trying to allocate a large buffer of a specific size. It
	 * would be wasteful to overallocate that buffer, so we just allocate
	 * enough for the requested size plus the trailing null byte. In the
	 * second case, we are growing the buffer incrementally, so we need
	 * behavior similar to Tcl_DStringAppend. The requested length will
	 * usually be a small delta above the current spaceAvl, so we'll end
	 * up doubling the old size. This won't grow the buffer quite as
	 * quickly, but it should be close enough.
	 */

	newsize = dsPtr->spaceAvl * 2;
	if (length < newsize) {
	    dsPtr->spaceAvl = newsize;
	} else {
	    dsPtr->spaceAvl = length + 1;
	}
	if (dsPtr->string == dsPtr->staticSpace) {
	    char *newString = ckalloc((unsigned) dsPtr->spaceAvl);

	    memcpy(newString, dsPtr->string, (size_t) dsPtr->length);
	    dsPtr->string = newString;
	} else {
	    dsPtr->string = (char *) ckrealloc((void *) dsPtr->string,
		    (size_t) dsPtr->spaceAvl);
	}
    }
    dsPtr->length = length;
    dsPtr->string[length] = 0;
}

/*
 *----------------------------------------------------------------------
 *
 * Tcl_DStringFree --
 *
 *	Frees up any memory allocated for the dynamic string and reinitializes
 *	the string to an empty state.
 *
 * Results:
 *	None.
 *
 * Side effects:
 *	The previous contents of the dynamic string are lost, and the new
 *	value is an empty string.
 *
 *----------------------------------------------------------------------
 */

void
Tcl_DStringFree(
    Tcl_DString *dsPtr)		/* Structure describing dynamic string. */
{
    if (dsPtr->string != dsPtr->staticSpace) {
	ckfree(dsPtr->string);
    }
    dsPtr->string = dsPtr->staticSpace;
    dsPtr->length = 0;
    dsPtr->spaceAvl = TCL_DSTRING_STATIC_SIZE;
    dsPtr->staticSpace[0] = '\0';
}

/*
 *----------------------------------------------------------------------
 *
 * Tcl_DStringResult --
 *
 *	This function moves the value of a dynamic string into an interpreter
 *	as its string result. Afterwards, the dynamic string is reset to an
 *	empty string.
 *
 * Results:
 *	None.
 *
 * Side effects:
 *	The string is "moved" to interp's result, and any existing string
 *	result for interp is freed. dsPtr is reinitialized to an empty string.
 *
 *----------------------------------------------------------------------
 */

void
Tcl_DStringResult(
    Tcl_Interp *interp,		/* Interpreter whose result is to be reset. */
    Tcl_DString *dsPtr)		/* Dynamic string that is to become the
				 * result of interp. */
{
    Tcl_ResetResult(interp);

    if (dsPtr->string != dsPtr->staticSpace) {
	interp->result = dsPtr->string;
	interp->freeProc = TCL_DYNAMIC;
    } else if (dsPtr->length < TCL_RESULT_SIZE) {
	interp->result = ((Interp *) interp)->resultSpace;
	strcpy(interp->result, dsPtr->string);
    } else {
	Tcl_SetResult(interp, dsPtr->string, TCL_VOLATILE);
    }

    dsPtr->string = dsPtr->staticSpace;
    dsPtr->length = 0;
    dsPtr->spaceAvl = TCL_DSTRING_STATIC_SIZE;
    dsPtr->staticSpace[0] = '\0';
}

/*
 *----------------------------------------------------------------------
 *
 * Tcl_DStringGetResult --
 *
 *	This function moves an interpreter's result into a dynamic string.
 *
 * Results:
 *	None.
 *
 * Side effects:
 *	The interpreter's string result is cleared, and the previous contents
 *	of dsPtr are freed.
 *
 *	If the string result is empty, the object result is moved to the
 *	string result, then the object result is reset.
 *
 *----------------------------------------------------------------------
 */

void
Tcl_DStringGetResult(
    Tcl_Interp *interp,		/* Interpreter whose result is to be reset. */
    Tcl_DString *dsPtr)		/* Dynamic string that is to become the result
				 * of interp. */
{
    Interp *iPtr = (Interp *) interp;

    if (dsPtr->string != dsPtr->staticSpace) {
	ckfree(dsPtr->string);
    }

    /*
     * If the string result is empty, move the object result to the string
     * result, then reset the object result.
     */

    (void) Tcl_GetStringResult(interp);

    dsPtr->length = strlen(iPtr->result);
    if (iPtr->freeProc != NULL) {
	if (iPtr->freeProc == TCL_DYNAMIC) {
	    dsPtr->string = iPtr->result;
	    dsPtr->spaceAvl = dsPtr->length+1;
	} else {
	    dsPtr->string = (char *) ckalloc((unsigned) (dsPtr->length+1));
	    memcpy(dsPtr->string, iPtr->result, (unsigned) dsPtr->length+1);
	    (*iPtr->freeProc)(iPtr->result);
	}
	dsPtr->spaceAvl = dsPtr->length+1;
	iPtr->freeProc = NULL;
    } else {
	if (dsPtr->length < TCL_DSTRING_STATIC_SIZE) {
	    dsPtr->string = dsPtr->staticSpace;
	    dsPtr->spaceAvl = TCL_DSTRING_STATIC_SIZE;
	} else {
	    dsPtr->string = (char *) ckalloc((unsigned) (dsPtr->length + 1));
	    dsPtr->spaceAvl = dsPtr->length + 1;
	}
	memcpy(dsPtr->string, iPtr->result, (unsigned) dsPtr->length+1);
    }

    iPtr->result = iPtr->resultSpace;
    iPtr->resultSpace[0] = 0;
}

/*
 *----------------------------------------------------------------------
 *
 * Tcl_DStringStartSublist --
 *
 *	This function adds the necessary information to a dynamic string
 *	(e.g. " {") to start a sublist. Future element appends will be in the
 *	sublist rather than the main list.
 *
 * Results:
 *	None.
 *
 * Side effects:
 *	Characters get added to the dynamic string.
 *
 *----------------------------------------------------------------------
 */

void
Tcl_DStringStartSublist(
    Tcl_DString *dsPtr)		/* Dynamic string. */
{
    if (TclNeedSpace(dsPtr->string, dsPtr->string + dsPtr->length)) {
	Tcl_DStringAppend(dsPtr, " {", -1);
    } else {
	Tcl_DStringAppend(dsPtr, "{", -1);
    }
}

/*
 *----------------------------------------------------------------------
 *
 * Tcl_DStringEndSublist --
 *
 *	This function adds the necessary characters to a dynamic string to end
 *	a sublist (e.g. "}"). Future element appends will be in the enclosing
 *	(sub)list rather than the current sublist.
 *
 * Results:
 *	None.
 *
 * Side effects:
 *	None.
 *
 *----------------------------------------------------------------------
 */

void
Tcl_DStringEndSublist(
    Tcl_DString *dsPtr)		/* Dynamic string. */
{
    Tcl_DStringAppend(dsPtr, "}", -1);
}

/*
 *----------------------------------------------------------------------
 *
 * Tcl_PrintDouble --
 *
 *	Given a floating-point value, this function converts it to an ASCII
 *	string using.
 *
 * Results:
 *	The ASCII equivalent of "value" is written at "dst". It is written
 *	using the current precision, and it is guaranteed to contain a decimal
 *	point or exponent, so that it looks like a floating-point value and
 *	not an integer.
 *
 * Side effects:
 *	None.
 *
 *----------------------------------------------------------------------
 */

void
Tcl_PrintDouble(
    Tcl_Interp *interp,		/* Interpreter whose tcl_precision variable
				 * used to be used to control printing. It's
				 * ignored now. */
    double value,		/* Value to print as string. */
    char *dst)			/* Where to store converted value; must have
				 * at least TCL_DOUBLE_SPACE characters. */
{
    char *p, c;
    int exponent;
    int signum;
    char* digits;
    char* end;

    int *precisionPtr = Tcl_GetThreadData(&precisionKey, (int)sizeof(int));

    /*
	 * Handle NaN.
	 */

	if (TclIsNaN(value)) {
	    TclFormatNaN(value, dst);
	    return;
	}

	/*
	 * Handle infinities.
	 */

	if (TclIsInfinite(value)) {
	/*
	 * Remember to copy the terminating NUL too.
	 */
	
	    if (value < 0) {
	    memcpy(dst, "-Inf", 5);
	    } else {
	    memcpy(dst, "Inf", 4);
	    }
	    return;
	}

	/*
	 * Ordinary (normal and denormal) values.
	 */

    if (*precisionPtr == 0) {
	digits = TclDoubleDigits(value, -1, TCL_DD_SHORTEST,
				 &exponent, &signum, &end);
    } else {
	/*
	 * There are at least two possible interpretations for tcl_precision.
	 *
	 * The first is, "choose the decimal representation having
	 * $tcl_precision digits of significance that is nearest to the
	 * given number, breaking ties by rounding to even, and then
	 * trimming trailing zeros." This gives the greatest possible
	 * precision in the decimal string, but offers the anomaly that
	 * [expr 0.1] will be "0.10000000000000001".
	 *
	 * The second is "choose the decimal representation having at
	 * most $tcl_precision digits of significance that is nearest
	 * to the given number. If no such representation converts
	 * exactly to the given number, choose the one that is closest,
	 * breaking ties by rounding to even. If more than one such
	 * representation converts exactly to the given number, choose
	 * the shortest, breaking ties in favour of the nearest, breaking
	 * remaining ties in favour of the one ending in an even digit."
	 *
	 * Tcl 8.4 implements the first of these, which gives rise to
	 * anomalies in formatting:
	 *
	 * % expr 0.1
	 * 0.10000000000000001
	 * % expr 0.01
	 * 0.01
	 * % expr 1e-7
	 * 9.9999999999999995e-08
	 *
	 * For human readability, it appears better to choose the second rule,
	 * and let [expr 0.1] return 0.1. But for 8.4 compatibility, we
	 * prefer the first (the recommended zero value for tcl_precision
	 * avoids the problem entirely).
	 *
	 * Uncomment TCL_DD_SHORTEN_FLAG in the next call to prefer the
	 * method that allows floating point values to be shortened if
	 * it can be done without loss of precision.
	 */

	digits = TclDoubleDigits(value, *precisionPtr,
				 TCL_DD_E_FORMAT /* | TCL_DD_SHORTEN_FLAG */, 
				 &exponent, &signum, &end);
    }
	if (signum) {
	    *dst++ = '-';
	}
    p = digits;
    if (exponent < -4 || exponent > 16) {
	/*
	 * E format for numbers < 1e-3 or >= 1e17.
	 */
	
	*dst++ = *p++;
	c = *p;
	if (c != '\0') {
	    *dst++ = '.';
	    while (c != '\0') {
		*dst++ = c;
		c = *++p;
	    }
	}
	/* 
	 * Tcl 8.4 appears to format with at least a two-digit exponent; \
	 * preserve that behaviour when tcl_precision != 0
	 */
	if (*precisionPtr == 0) {
	    sprintf(dst, "e%+d", exponent);
	} else {
	    sprintf(dst, "e%+03d", exponent);
	}
    } else {
	/*
	 * F format for others.
	 */
	
	if (exponent < 0) {
	    *dst++ = '0';
	}
	c = *p;
	while (exponent-- >= 0) {
	    if (c != '\0') {
		*dst++ = c;
		c = *++p;
	    } else {
		*dst++ = '0';
	    }
	}
	*dst++ = '.';
	if (c == '\0') {
	    *dst++ = '0';
	} else {
	    while (++exponent < -1) {
		*dst++ = '0';
	    }
	    while (c != '\0') {
		*dst++ = c;
		c = *++p;
	    }
	}
	*dst++ = '\0';
    }
    ckfree(digits);
}

/*
 *----------------------------------------------------------------------
 *
 * TclPrecTraceProc --
 *
 *	This function is invoked whenever the variable "tcl_precision" is
 *	written.
 *
 * Results:
 *	Returns NULL if all went well, or an error message if the new value
 *	for the variable doesn't make sense.
 *
 * Side effects:
 *	If the new value doesn't make sense then this function undoes the
 *	effect of the variable modification. Otherwise it modifies the format
 *	string that's used by Tcl_PrintDouble.
 *
 *----------------------------------------------------------------------
 */

	/* ARGSUSED */
char *
TclPrecTraceProc(
    ClientData clientData,	/* Not used. */
    Tcl_Interp *interp,		/* Interpreter containing variable. */
    CONST char *name1,		/* Name of variable. */
    CONST char *name2,		/* Second part of variable name. */
    int flags)			/* Information about what happened. */
{
    Tcl_Obj* value;
    int prec;
    int *precisionPtr = Tcl_GetThreadData(&precisionKey, (int) sizeof(int));

    /*
     * If the variable is unset, then recreate the trace.
     */

    if (flags & TCL_TRACE_UNSETS) {
	if ((flags & TCL_TRACE_DESTROYED) && !Tcl_InterpDeleted(interp)) {
	    Tcl_TraceVar2(interp, name1, name2,
		    TCL_GLOBAL_ONLY|TCL_TRACE_READS|TCL_TRACE_WRITES
		    |TCL_TRACE_UNSETS, TclPrecTraceProc, clientData);
	}
	return NULL;
    }

    /*
     * When the variable is read, reset its value from our shared value. This
     * is needed in case the variable was modified in some other interpreter
     * so that this interpreter's value is out of date.
     */


    if (flags & TCL_TRACE_READS) {
	Tcl_SetVar2Ex(interp, name1, name2, Tcl_NewIntObj(*precisionPtr),
		flags & TCL_GLOBAL_ONLY);
	return NULL;
    }

    /*
     * The variable is being written. Check the new value and disallow it if
     * it isn't reasonable or if this is a safe interpreter (we don't want
     * safe interpreters messing up the precision of other interpreters).
     */

    if (Tcl_IsSafe(interp)) {
	return "can't modify precision from a safe interpreter";
    }
    value = Tcl_GetVar2Ex(interp, name1, name2, flags & TCL_GLOBAL_ONLY);
    if (value == NULL
	    || Tcl_GetIntFromObj((Tcl_Interp*) NULL, value, &prec) != TCL_OK
	    || prec < 0 || prec > TCL_MAX_PREC) {
	return "improper value for precision";
    }
    *precisionPtr = prec;
    return NULL;
}

/*
 *----------------------------------------------------------------------
 *
 * TclNeedSpace --
 *
 *	This function checks to see whether it is appropriate to add a space
 *	before appending a new list element to an existing string.
 *
 * Results:
 *	The return value is 1 if a space is appropriate, 0 otherwise.
 *
 * Side effects:
 *	None.
 *
 *----------------------------------------------------------------------
 */

int
TclNeedSpace(
    CONST char *start,		/* First character in string. */
    CONST char *end)		/* End of string (place where space will be
				 * added, if appropriate). */
{
    /*
     * A space is needed unless either:
     * (a) we're at the start of the string, or
     */

    if (end == start) {
	return 0;
    }

    /*
     * (b) we're at the start of a nested list-element, quoted with an open
     *	   curly brace; we can be nested arbitrarily deep, so long as the
     *	   first curly brace starts an element, so backtrack over open curly
     *	   braces that are trailing characters of the string; and
     */

    end = Tcl_UtfPrev(end, start);
    while (*end == '{') {
	if (end == start) {
	    return 0;
	}
	end = Tcl_UtfPrev(end, start);
    }

    /*
     * (c) the trailing character of the string is already a list-element
     *	   separator (according to TclFindElement); that is, one of these
     *	   characters:
     *		\u0009	\t	TAB
     *		\u000A	\n	NEWLINE
     *		\u000B	\v	VERTICAL TAB
     *		\u000C	\f	FORM FEED
     *		\u000D	\r	CARRIAGE RETURN
     *		\u0020		SPACE
     *	   with the condition that the penultimate character is not a
     *	   backslash.
     */

    if (*end > 0x20) {
	/*
	 * Performance tweak. All ASCII spaces are <= 0x20. So get a quick
	 * answer for most characters before comparing against all spaces in
	 * the switch below.
	 *
	 * NOTE: Remove this if other Unicode spaces ever get accepted as
	 * list-element separators.
	 */
	return 1;
    }
    switch (*end) {
    case ' ':
    case '\t':
    case '\n':
    case '\r':
    case '\v':
    case '\f':
	if ((end == start) || (end[-1] != '\\')) {
	    return 0;
	}
    }
    return 1;
}

/*
 *----------------------------------------------------------------------
 *
 * TclFormatInt --
 *
 *	This procedure formats an integer into a sequence of decimal digit
 *	characters in a buffer. If the integer is negative, a minus sign is
 *	inserted at the start of the buffer. A null character is inserted at
 *	the end of the formatted characters. It is the caller's
 *	responsibility to ensure that enough storage is available. This
 *	procedure has the effect of sprintf(buffer, "%ld", n) but is faster
 *	as proven in benchmarks.  This is key to UpdateStringOfInt, which
 *	is a common path for a lot of code (e.g. int-indexed arrays).
 *
 * Results:
 *	An integer representing the number of characters formatted, not
 *	including the terminating \0.
 *
 * Side effects:
 *	The formatted characters are written into the storage pointer to
 *	by the "buffer" argument.
 *
 *----------------------------------------------------------------------
 */

int
TclFormatInt(buffer, n)
    char *buffer;		/* Points to the storage into which the
				 * formatted characters are written. */
    long n;			/* The integer to format. */
{
    long intVal;
    int i;
    int numFormatted, j;
    char *digits = "0123456789";

    /*
     * Check first whether "n" is zero.
     */

    if (n == 0) {
	buffer[0] = '0';
	buffer[1] = 0;
	return 1;
    }

    /*
     * Check whether "n" is the maximum negative value. This is
     * -2^(m-1) for an m-bit word, and has no positive equivalent;
     * negating it produces the same value.
     */

    if (n == -n) {
	return sprintf(buffer, "%ld", n);
    }

    /*
     * Generate the characters of the result backwards in the buffer.
     */

    intVal = (n < 0? -n : n);
    i = 0;
    buffer[0] = '\0';
    do {
	i++;
	buffer[i] = digits[intVal % 10];
	intVal = intVal/10;
    } while (intVal > 0);
    if (n < 0) {
	i++;
	buffer[i] = '-';
    }
    numFormatted = i;

    /*
     * Now reverse the characters.
     */

    for (j = 0;  j < i;  j++, i--) {
	char tmp = buffer[i];
	buffer[i] = buffer[j];
	buffer[j] = tmp;
    }
    return numFormatted;
}

/*
 *----------------------------------------------------------------------
 *
 * TclGetIntForIndex --
 *
 *	This function returns an integer corresponding to the list index held
 *	in a Tcl object. The Tcl object's value is expected to be in the
 *	format integer([+-]integer)? or the format end([+-]integer)?.
 *
 * Results:
 *	The return value is normally TCL_OK, which means that the index was
 *	successfully stored into the location referenced by "indexPtr". If the
 *	Tcl object referenced by "objPtr" has the value "end", the value
 *	stored is "endValue". If "objPtr"s values is not of one of the
 *	expected formats, TCL_ERROR is returned and, if "interp" is non-NULL,
 *	an error message is left in the interpreter's result object.
 *
 * Side effects:
 *	The object referenced by "objPtr" might be converted to an integer,
 *	wide integer, or end-based-index object.
 *
 *----------------------------------------------------------------------
 */

int
TclGetIntForIndex(
    Tcl_Interp *interp,		/* Interpreter to use for error reporting. If
				 * NULL, then no error message is left after
				 * errors. */
    Tcl_Obj *objPtr,		/* Points to an object containing either "end"
				 * or an integer. */
    int endValue,		/* The value to be stored at "indexPtr" if
				 * "objPtr" holds "end". */
    int *indexPtr)		/* Location filled in with an integer
				 * representing an index. */
{
    int length;
    char *opPtr, *bytes;

    if (TclGetIntFromObj(NULL, objPtr, indexPtr) == TCL_OK) {
	return TCL_OK;
    }

    if (SetEndOffsetFromAny(NULL, objPtr) == TCL_OK) {
	/*
	 * If the object is already an offset from the end of the list, or can
	 * be converted to one, use it.
	 */

	*indexPtr = endValue + objPtr->internalRep.longValue;
	return TCL_OK;
    }

    bytes = TclGetStringFromObj(objPtr, &length);

    /*
     * Leading whitespace is acceptable in an index.
     */

    while (length && isspace(UCHAR(*bytes))) {		/* INTL: ISO space. */
	bytes++;
	length--;
    }

    if (TclParseNumber(NULL, NULL, NULL, bytes, length, (const char **)&opPtr,
	    TCL_PARSE_INTEGER_ONLY | TCL_PARSE_NO_WHITESPACE) == TCL_OK) {
	int code, first, second;
	char savedOp = *opPtr;

	if ((savedOp != '+') && (savedOp != '-')) {
	    goto parseError;
	}
	if (isspace(UCHAR(opPtr[1]))) {
	    goto parseError;
	}
	*opPtr = '\0';
	code = Tcl_GetInt(interp, bytes, &first);
	*opPtr = savedOp;
	if (code == TCL_ERROR) {
	    goto parseError;
	}
	if (TCL_ERROR == Tcl_GetInt(interp, opPtr+1, &second)) {
	    goto parseError;
	}
	if (savedOp == '+') {
	    *indexPtr = first + second;
	} else {
	    *indexPtr = first - second;
	}
	return TCL_OK;
    }

    /*
     * Report a parse error.
     */

  parseError:
    if (interp != NULL) {
	char *bytes = Tcl_GetString(objPtr);

	/*
	 * The result might not be empty; this resets it which should be both
	 * a cheap operation, and of little problem because this is an
	 * error-generation path anyway.
	 */

	Tcl_ResetResult(interp);
	Tcl_AppendResult(interp, "bad index \"", bytes,
		"\": must be integer?[+-]integer? or end?[+-]integer?", NULL);
	if (!strncmp(bytes, "end-", 4)) {
	    bytes += 4;
	}
	TclCheckBadOctal(interp, bytes);
    }

    return TCL_ERROR;
}

/*
 *----------------------------------------------------------------------
 *
 * UpdateStringOfEndOffset --
 *
 *	Update the string rep of a Tcl object holding an "end-offset"
 *	expression.
 *
 * Results:
 *	None.
 *
 * Side effects:
 *	Stores a valid string in the object's string rep.
 *
 * This function does NOT free any earlier string rep. If it is called on an
 * object that already has a valid string rep, it will leak memory.
 *
 *----------------------------------------------------------------------
 */

static void
UpdateStringOfEndOffset(
    register Tcl_Obj* objPtr)
{
    char buffer[TCL_INTEGER_SPACE + sizeof("end") + 1];
    register int len;

    strcpy(buffer, "end");
    len = sizeof("end") - 1;
    if (objPtr->internalRep.longValue != 0) {
	buffer[len++] = '-';
	len += TclFormatInt(buffer+len, -(objPtr->internalRep.longValue));
    }
    objPtr->bytes = ckalloc((unsigned) len+1);
    memcpy(objPtr->bytes, buffer, (unsigned) len+1);
    objPtr->length = len;
}

/*
 *----------------------------------------------------------------------
 *
 * SetEndOffsetFromAny --
 *
 *	Look for a string of the form "end[+-]offset" and convert it to an
 *	internal representation holding the offset.
 *
 * Results:
 *	Returns TCL_OK if ok, TCL_ERROR if the string was badly formed.
 *
 * Side effects:
 *	If interp is not NULL, stores an error message in the interpreter
 *	result.
 *
 *----------------------------------------------------------------------
 */

static int
SetEndOffsetFromAny(
    Tcl_Interp *interp,		/* Tcl interpreter or NULL */
    Tcl_Obj *objPtr)		/* Pointer to the object to parse */
{
    int offset;			/* Offset in the "end-offset" expression */
    register char* bytes;	/* String rep of the object */
    int length;			/* Length of the object's string rep */

    /*
     * If it's already the right type, we're fine.
     */

    if (objPtr->typePtr == &tclEndOffsetType) {
	return TCL_OK;
    }

    /*
     * Check for a string rep of the right form.
     */

    bytes = TclGetStringFromObj(objPtr, &length);
    if ((*bytes != 'e') || (strncmp(bytes, "end",
	    (size_t)((length > 3) ? 3 : length)) != 0)) {
	if (interp != NULL) {
	    Tcl_ResetResult(interp);
	    Tcl_AppendResult(interp, "bad index \"", bytes,
		    "\": must be end?[+-]integer?", NULL);
	}
	return TCL_ERROR;
    }

    /*
     * Convert the string rep.
     */

    if (length <= 3) {
	offset = 0;
    } else if ((length > 4) && ((bytes[3] == '-') || (bytes[3] == '+'))) {
	/*
	 * This is our limited string expression evaluator. Pass everything
	 * after "end-" to Tcl_GetInt, then reverse for offset.
	 */

	if (isspace(UCHAR(bytes[4]))) {
	    return TCL_ERROR;
	}
	if (Tcl_GetInt(interp, bytes+4, &offset) != TCL_OK) {
	    return TCL_ERROR;
	}
	if (bytes[3] == '-') {
	    offset = -offset;
	}
    } else {
	/*
	 * Conversion failed. Report the error.
	 */

	if (interp != NULL) {
	    Tcl_ResetResult(interp);
	    Tcl_AppendResult(interp, "bad index \"", bytes,
		    "\": must be end?[+-]integer?", NULL);
	}
	return TCL_ERROR;
    }

    /*
     * The conversion succeeded. Free the old internal rep and set the new
     * one.
     */

    TclFreeIntRep(objPtr);
    objPtr->internalRep.longValue = offset;
    objPtr->typePtr = &tclEndOffsetType;

    return TCL_OK;
}

/*
 *----------------------------------------------------------------------
 *
 * TclCheckBadOctal --
 *
 *	This function checks for a bad octal value and appends a meaningful
 *	error to the interp's result.
 *
 * Results:
 *	1 if the argument was a bad octal, else 0.
 *
 * Side effects:
 *	The interpreter's result is modified.
 *
 *----------------------------------------------------------------------
 */

int
TclCheckBadOctal(
    Tcl_Interp *interp,		/* Interpreter to use for error reporting. If
				 * NULL, then no error message is left after
				 * errors. */
    CONST char *value)		/* String to check. */
{
    register CONST char *p = value;

    /*
     * A frequent mistake is invalid octal values due to an unwanted leading
     * zero. Try to generate a meaningful error message.
     */

    while (isspace(UCHAR(*p))) {	/* INTL: ISO space. */
	p++;
    }
    if (*p == '+' || *p == '-') {
	p++;
    }
    if (*p == '0') {
	if ((p[1] == 'o') || p[1] == 'O') {
	    p+=2;
	}
	while (isdigit(UCHAR(*p))) {	/* INTL: digit. */
	    p++;
	}
	while (isspace(UCHAR(*p))) {	/* INTL: ISO space. */
	    p++;
	}
	if (*p == '\0') {
	    /*
	     * Reached end of string.
	     */

	    if (interp != NULL) {
		/*
		 * Don't reset the result here because we want this result to
		 * be added to an existing error message as extra info.
		 */

		Tcl_AppendResult(interp, " (looks like invalid octal number)",
			NULL);
	    }
	    return 1;
	}
    }
    return 0;
}

/*
 *----------------------------------------------------------------------
 *
 * ClearHash --
 *
 *	Remove all the entries in the hash table *tablePtr.
 *
 *----------------------------------------------------------------------
 */

static void
ClearHash(
    Tcl_HashTable *tablePtr)
{
    Tcl_HashSearch search;
    Tcl_HashEntry *hPtr;

    for (hPtr = Tcl_FirstHashEntry(tablePtr, &search); hPtr != NULL;
	    hPtr = Tcl_NextHashEntry(&search)) {
	Tcl_Obj *objPtr = (Tcl_Obj *) Tcl_GetHashValue(hPtr);
	Tcl_DecrRefCount(objPtr);
	Tcl_DeleteHashEntry(hPtr);
    }
}

/*
 *----------------------------------------------------------------------
 *
 * GetThreadHash --
 *
 *	Get a thread-specific (Tcl_HashTable *) associated with a thread data
 *	key.
 *
 * Results:
 *	The Tcl_HashTable * corresponding to *keyPtr.
 *
 * Side effects:
 *	The first call on a keyPtr in each thread creates a new Tcl_HashTable,
 *	and registers a thread exit handler to dispose of it.
 *
 *----------------------------------------------------------------------
 */

static Tcl_HashTable *
GetThreadHash(
    Tcl_ThreadDataKey *keyPtr)
{
    Tcl_HashTable **tablePtrPtr = (Tcl_HashTable **)
	    Tcl_GetThreadData(keyPtr, (int) sizeof(Tcl_HashTable *));

    if (NULL == *tablePtrPtr) {
	*tablePtrPtr = (Tcl_HashTable *)ckalloc(sizeof(Tcl_HashTable));
	Tcl_CreateThreadExitHandler(FreeThreadHash, (ClientData)*tablePtrPtr);
	Tcl_InitHashTable(*tablePtrPtr, TCL_ONE_WORD_KEYS);
    }
    return *tablePtrPtr;
}

/*
 *----------------------------------------------------------------------
 *
 * FreeThreadHash --
 *
 *	Thread exit handler used by GetThreadHash to dispose of a thread hash
 *	table.
 *
 * Side effects:
 *	Frees a Tcl_HashTable.
 *
 *----------------------------------------------------------------------
 */

static void
FreeThreadHash(
    ClientData clientData)
{
    Tcl_HashTable *tablePtr = (Tcl_HashTable *) clientData;

    ClearHash(tablePtr);
    Tcl_DeleteHashTable(tablePtr);
    ckfree((char *) tablePtr);
}

/*
 *----------------------------------------------------------------------
 *
 * FreeProcessGlobalValue --
 *
 *	Exit handler used by Tcl(Set|Get)ProcessGlobalValue to cleanup a
 *	ProcessGlobalValue at exit.
 *
 *----------------------------------------------------------------------
 */

static void
FreeProcessGlobalValue(
    ClientData clientData)
{
    ProcessGlobalValue *pgvPtr = (ProcessGlobalValue *) clientData;

    pgvPtr->epoch++;
    pgvPtr->numBytes = 0;
    ckfree(pgvPtr->value);
    pgvPtr->value = NULL;
    if (pgvPtr->encoding) {
	Tcl_FreeEncoding(pgvPtr->encoding);
	pgvPtr->encoding = NULL;
    }
    Tcl_MutexFinalize(&pgvPtr->mutex);
}

/*
 *----------------------------------------------------------------------
 *
 * TclSetProcessGlobalValue --
 *
 *	Utility routine to set a global value shared by all threads in the
 *	process while keeping a thread-local copy as well.
 *
 *----------------------------------------------------------------------
 */

void
TclSetProcessGlobalValue(
    ProcessGlobalValue *pgvPtr,
    Tcl_Obj *newValue,
    Tcl_Encoding encoding)
{
    CONST char *bytes;
    Tcl_HashTable *cacheMap;
    Tcl_HashEntry *hPtr;
    int dummy;

    Tcl_MutexLock(&pgvPtr->mutex);

    /*
     * Fill the global string value.
     */

    pgvPtr->epoch++;
    if (NULL != pgvPtr->value) {
	ckfree(pgvPtr->value);
    } else {
	Tcl_CreateExitHandler(FreeProcessGlobalValue, (ClientData) pgvPtr);
    }
    bytes = Tcl_GetStringFromObj(newValue, &pgvPtr->numBytes);
    pgvPtr->value = ckalloc((unsigned) pgvPtr->numBytes + 1);
    memcpy(pgvPtr->value, bytes, (unsigned) pgvPtr->numBytes + 1);
    if (pgvPtr->encoding) {
	Tcl_FreeEncoding(pgvPtr->encoding);
    }
    pgvPtr->encoding = encoding;

    /*
     * Fill the local thread copy directly with the Tcl_Obj value to avoid
     * loss of the intrep. Increment newValue refCount early to handle case
     * where we set a PGV to itself.
     */

    Tcl_IncrRefCount(newValue);
    cacheMap = GetThreadHash(&pgvPtr->key);
    ClearHash(cacheMap);
    hPtr = Tcl_CreateHashEntry(cacheMap,
	    (char *) INT2PTR(pgvPtr->epoch), &dummy);
    Tcl_SetHashValue(hPtr, (ClientData) newValue);
    Tcl_MutexUnlock(&pgvPtr->mutex);
}

/*
 *----------------------------------------------------------------------
 *
 * TclGetProcessGlobalValue --
 *
 *	Retrieve a global value shared among all threads of the process,
 *	preferring a thread-local copy as long as it remains valid.
 *
 * Results:
 *	Returns a (Tcl_Obj *) that holds a copy of the global value.
 *
 *----------------------------------------------------------------------
 */

Tcl_Obj *
TclGetProcessGlobalValue(
    ProcessGlobalValue *pgvPtr)
{
    Tcl_Obj *value = NULL;
    Tcl_HashTable *cacheMap;
    Tcl_HashEntry *hPtr;
    int epoch = pgvPtr->epoch;

    if (pgvPtr->encoding) {
	Tcl_Encoding current = Tcl_GetEncoding(NULL, NULL);

	if (pgvPtr->encoding != current) {
	    /*
	     * The system encoding has changed since the master string value
	     * was saved. Convert the master value to be based on the new
	     * system encoding.
	     */

	    Tcl_DString native, newValue;

	    Tcl_MutexLock(&pgvPtr->mutex);
	    pgvPtr->epoch++;
	    epoch = pgvPtr->epoch;
	    Tcl_UtfToExternalDString(pgvPtr->encoding, pgvPtr->value,
		    pgvPtr->numBytes, &native);
	    Tcl_ExternalToUtfDString(current, Tcl_DStringValue(&native),
	    Tcl_DStringLength(&native), &newValue);
	    Tcl_DStringFree(&native);
	    ckfree(pgvPtr->value);
	    pgvPtr->value = ckalloc((unsigned int)
		    Tcl_DStringLength(&newValue) + 1);
	    memcpy(pgvPtr->value, Tcl_DStringValue(&newValue),
		    (size_t) Tcl_DStringLength(&newValue) + 1);
	    Tcl_DStringFree(&newValue);
	    Tcl_FreeEncoding(pgvPtr->encoding);
	    pgvPtr->encoding = current;
	    Tcl_MutexUnlock(&pgvPtr->mutex);
	} else {
	    Tcl_FreeEncoding(current);
	}
    }
    cacheMap = GetThreadHash(&pgvPtr->key);
    hPtr = Tcl_FindHashEntry(cacheMap, (char *) INT2PTR(epoch));
    if (NULL == hPtr) {
	int dummy;

	/*
	 * No cache for the current epoch - must be a new one.
	 *
	 * First, clear the cacheMap, as anything in it must refer to some
	 * expired epoch.
	 */

	ClearHash(cacheMap);

	/*
	 * If no thread has set the shared value, call the initializer.
	 */

	Tcl_MutexLock(&pgvPtr->mutex);
	if ((NULL == pgvPtr->value) && (pgvPtr->proc)) {
	    pgvPtr->epoch++;
	    (*(pgvPtr->proc))(&pgvPtr->value, &pgvPtr->numBytes,
		    &pgvPtr->encoding);
	    if (pgvPtr->value == NULL) {
		Tcl_Panic("PGV Initializer did not initialize");
	    }
	    Tcl_CreateExitHandler(FreeProcessGlobalValue, (ClientData)pgvPtr);
	}

	/*
	 * Store a copy of the shared value in our epoch-indexed cache.
	 */

	value = Tcl_NewStringObj(pgvPtr->value, pgvPtr->numBytes);
	hPtr = Tcl_CreateHashEntry(cacheMap,
		(char *) INT2PTR(pgvPtr->epoch), &dummy);
	Tcl_MutexUnlock(&pgvPtr->mutex);
	Tcl_SetHashValue(hPtr, (ClientData) value);
	Tcl_IncrRefCount(value);
    }
    return (Tcl_Obj *) Tcl_GetHashValue(hPtr);
}

/*
 *----------------------------------------------------------------------
 *
 * TclSetObjNameOfExecutable --
 *
 *	This function stores the absolute pathname of the executable file
 *	(normally as computed by TclpFindExecutable).
 *
 * Results:
 * 	None.
 *
 * Side effects:
 *	Stores the executable name.
 *
 *----------------------------------------------------------------------
 */

void
TclSetObjNameOfExecutable(
    Tcl_Obj *name,
    Tcl_Encoding encoding)
{
    TclSetProcessGlobalValue(&executableName, name, encoding);
}

/*
 *----------------------------------------------------------------------
 *
 * TclGetObjNameOfExecutable --
 *
 *	This function retrieves the absolute pathname of the application in
 *	which the Tcl library is running, usually as previously stored by
 *	TclpFindExecutable(). This function call is the C API equivalent to
 *	the "info nameofexecutable" command.
 *
 * Results:
 *	A pointer to an "fsPath" Tcl_Obj, or to an empty Tcl_Obj if the
 *	pathname of the application is unknown.
 *
 * Side effects:
 * 	None.
 *
 *----------------------------------------------------------------------
 */

Tcl_Obj *
TclGetObjNameOfExecutable(void)
{
    return TclGetProcessGlobalValue(&executableName);
}

/*
 *----------------------------------------------------------------------
 *
 * Tcl_GetNameOfExecutable --
 *
 *	This function retrieves the absolute pathname of the application in
 *	which the Tcl library is running, and returns it in string form.
 *
 * 	The returned string belongs to Tcl and should be copied if the caller
 * 	plans to keep it, to guard against it becoming invalid.
 *
 * Results:
 *	A pointer to the internal string or NULL if the internal full path
 *	name has not been computed or unknown.
 *
 * Side effects:
 * 	None.
 *
 *----------------------------------------------------------------------
 */

CONST char *
Tcl_GetNameOfExecutable(void)
{
    int numBytes;
    const char *bytes =
	    Tcl_GetStringFromObj(TclGetObjNameOfExecutable(), &numBytes);

    if (numBytes == 0) {
	return NULL;
    }
    return bytes;
}

/*
 *----------------------------------------------------------------------
 *
 * TclpGetTime --
 *
 *	Deprecated synonym for Tcl_GetTime. This function is provided for the
 *	benefit of extensions written before Tcl_GetTime was exported from the
 *	library.
 *
 * Results:
 *	None.
 *
 * Side effects:
 *	Stores current time in the buffer designated by "timePtr"
 *
 *----------------------------------------------------------------------
 */

void
TclpGetTime(
    Tcl_Time *timePtr)
{
    Tcl_GetTime(timePtr);
}

/*
 *----------------------------------------------------------------------
 *
 * TclGetPlatform --
 *
 *	This is a kludge that allows the test library to get access the
 *	internal tclPlatform variable.
 *
 * Results:
 *	Returns a pointer to the tclPlatform variable.
 *
 * Side effects:
 *	None.
 *
 *----------------------------------------------------------------------
 */

TclPlatformType *
TclGetPlatform(void)
{
    return &tclPlatform;
}

/*
 *----------------------------------------------------------------------
 *
 * TclReToGlob --
 *
 *	Attempt to convert a regular expression to an equivalent glob pattern.
 *
 * Results:
 *	Returns TCL_OK on success, TCL_ERROR on failure. If interp is not
 *	NULL, an error message is placed in the result. On success, the
 *	DString will contain an exact equivalent glob pattern. The caller is
 *	responsible for calling Tcl_DStringFree on success. If exactPtr is not
 *	NULL, it will be 1 if an exact match qualifies.
 *
 * Side effects:
 *	None.
 *
 *----------------------------------------------------------------------
 */

int
TclReToGlob(
    Tcl_Interp *interp,
    const char *reStr,
    int reStrLen,
    Tcl_DString *dsPtr,
    int *exactPtr)
{
    int anchorLeft, anchorRight, lastIsStar, numStars;
    char *dsStr, *dsStrStart, *msg;
    const char *p, *strEnd;

    strEnd = reStr + reStrLen;
    Tcl_DStringInit(dsPtr);

    /*
     * "***=xxx" == "*xxx*", watch for glob-sensitive chars.
     */

    if ((reStrLen >= 4) && (memcmp("***=", reStr, 4) == 0)) {
	/*
	 * At most, the glob pattern has length 2*reStrLen + 2 to
	 * backslash escape every character and have * at each end.
	 */
	Tcl_DStringSetLength(dsPtr, 2*reStrLen + 2);
	dsStr = dsStrStart = Tcl_DStringValue(dsPtr);
	*dsStr++ = '*';
	for (p = reStr + 4; p < strEnd; p++) {
	    switch (*p) {
	    case '\\': case '*': case '[': case ']': case '?':
		/* Only add \ where necessary for glob */
		*dsStr++ = '\\';
		/* fall through */
	    default:
		*dsStr++ = *p;
		break;
	    }
	}
	*dsStr++ = '*';
	Tcl_DStringSetLength(dsPtr, dsStr - dsStrStart);
	if (exactPtr) {
	    *exactPtr = 0;
	}
	return TCL_OK;
    }

    /*
     * At most, the glob pattern has length reStrLen + 2 to account
     * for possible * at each end.
     */

    Tcl_DStringSetLength(dsPtr, reStrLen + 2);
    dsStr = dsStrStart = Tcl_DStringValue(dsPtr);

    /*
     * Check for anchored REs (ie ^foo$), so we can use string equal if
     * possible. Do not alter the start of str so we can free it correctly.
     *
     * Keep track of the last char being an unescaped star to prevent
     * multiple instances.  Simpler than checking that the last star
     * may be escaped.
     */

    msg = NULL;
    p = reStr;
    anchorRight = 0;
    lastIsStar = 0;
    numStars = 0;

    if (*p == '^') {
	anchorLeft = 1;
	p++;
    } else {
	anchorLeft = 0;
	*dsStr++ = '*';
	lastIsStar = 1;
    }

    for ( ; p < strEnd; p++) {
	switch (*p) {
	case '\\':
	    p++;
	    switch (*p) {
	    case 'a':
		*dsStr++ = '\a';
		break;
	    case 'b':
		*dsStr++ = '\b';
		break;
	    case 'f':
		*dsStr++ = '\f';
		break;
	    case 'n':
		*dsStr++ = '\n';
		break;
	    case 'r':
		*dsStr++ = '\r';
		break;
	    case 't':
		*dsStr++ = '\t';
		break;
	    case 'v':
		*dsStr++ = '\v';
		break;
	    case 'B': case '\\':
		*dsStr++ = '\\';
		*dsStr++ = '\\';
		anchorLeft = 0; /* prevent exact match */
		break;
	    case '*': case '[': case ']': case '?':
		/* Only add \ where necessary for glob */
		*dsStr++ = '\\';
		anchorLeft = 0; /* prevent exact match */
		/* fall through */
	    case '{': case '}': case '(': case ')': case '+':
	    case '.': case '|': case '^': case '$':
		*dsStr++ = *p;
		break;
	    default:
		msg = "invalid escape sequence";
		goto invalidGlob;
	    }
	    break;
	case '.':
	    anchorLeft = 0; /* prevent exact match */
	    if (p+1 < strEnd) {
		if (p[1] == '*') {
		    p++;
		    if (!lastIsStar) {
			*dsStr++ = '*';
			lastIsStar = 1;
			numStars++;
		    }
		    continue;
		} else if (p[1] == '+') {
		    p++;
		    *dsStr++ = '?';
		    *dsStr++ = '*';
		    lastIsStar = 1;
		    numStars++;
		    continue;
		}
	    }
	    *dsStr++ = '?';
	    break;
	case '$':
	    if (p+1 != strEnd) {
		msg = "$ not anchor";
		goto invalidGlob;
	    }
	    anchorRight = 1;
	    break;
	case '*': case '+': case '?': case '|': case '^':
	case '{': case '}': case '(': case ')': case '[': case ']':
	    msg = "unhandled RE special char";
	    goto invalidGlob;
	    break;
	default:
	    *dsStr++ = *p;
	    break;
	}
	lastIsStar = 0;
    }
    if (numStars > 1) {
	/*
	 * Heuristic: if >1 non-anchoring *, the risk is large that glob
	 * matching is slower than the RE engine, so report invalid.
	 */
	msg = "excessive recursive glob backtrack potential";
	goto invalidGlob;
    }

    if (!anchorRight && !lastIsStar) {
	*dsStr++ = '*';
    }
    Tcl_DStringSetLength(dsPtr, dsStr - dsStrStart);

    if (exactPtr) {
	*exactPtr = (anchorLeft && anchorRight);
    }

#if 0
    fprintf(stderr, "INPUT RE '%.*s' OUTPUT GLOB '%s' anchor %d:%d \n",
	    reStrLen, reStr,
	    Tcl_DStringValue(dsPtr), anchorLeft, anchorRight);
    fflush(stderr);
#endif
    return TCL_OK;

  invalidGlob:
#if 0
    fprintf(stderr, "INPUT RE '%.*s' NO OUTPUT GLOB %s (%c)\n",
	    reStrLen, reStr, msg, *p);
    fflush(stderr);
#endif
    if (interp != NULL) {
	Tcl_AppendResult(interp, msg, NULL);
    }
    Tcl_DStringFree(dsPtr);
    return TCL_ERROR;
}

/*
 * Local Variables:
 * mode: c
 * c-basic-offset: 4
 * fill-column: 78
 * End:
 */<|MERGE_RESOLUTION|>--- conflicted
+++ resolved
@@ -329,21 +329,13 @@
  *
  * TclCopyAndCollapse --
  *
- *	Copy a string and eliminate any backslashes that aren't in braces.
- *
- * Results:
-<<<<<<< HEAD
- *	Count characters get copied from src to dst. Along the way, if
- *	backslash sequences are found outside braces, the backslashes are
- *	eliminated in the copy. After scanning count chars from source, a null
- *	character is placed at the end of dst. Returns the number of
- *	characters that got copied.
-=======
+ *	Copy a string and substitute all backslash escape sequences
+ *
+ * Results:
  *	Count bytes get copied from src to dst. Along the way, backslash
  *	sequences are substituted in the copy.  After scanning count bytes
  *	from src, a null character is placed at the end of dst.  Returns
  *	the number of bytes that got written to dst.
->>>>>>> a083ddc8
  *
  * Side effects:
  *	None.
@@ -352,17 +344,10 @@
  */
 
 int
-<<<<<<< HEAD
 TclCopyAndCollapse(
-    int count,			/* Number of characters to copy from src. */
+    int count,			/* Number of byte to copy from src. */
     CONST char *src,		/* Copy from here... */
     char *dst)			/* ... to here. */
-=======
-TclCopyAndCollapse(count, src, dst)
-    int count;			/* Number of bytes to copy from src. */
-    CONST char *src;		/* Copy from here... */
-    char *dst;			/* ... to here. */
->>>>>>> a083ddc8
 {
     int newCount = 0;
 
@@ -762,19 +747,11 @@
 	    } else {
 		int size;
 
-<<<<<<< HEAD
-		Tcl_UtfBackslash(p, &size, NULL);
+		TclParseBackslash(p, lastChar - p, &size, NULL);
 		p += size-1;
 		flags |= USE_BRACES;
 	    }
 	    break;
-=======
-		    TclParseBackslash(p, lastChar - p, &size, NULL);
-		    p += size-1;
-		    flags |= USE_BRACES;
-		}
-		break;
->>>>>>> a083ddc8
 	}
     }
     if (nestingLevel != 0) {
