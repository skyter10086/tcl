/*
 * tclEnsemble.c --
 *
 *	Contains support for ensembles (see TIP#112), which provide simple
 *	mechanism for creating composite commands on top of namespaces.
 *
 * Copyright (c) 2005-2010 Donal K. Fellows.
 *
 * See the file "license.terms" for information on usage and redistribution of
 * this file, and for a DISCLAIMER OF ALL WARRANTIES.
 *
<<<<<<< HEAD
 * RCS: @(#) $Id$
=======
 * RCS: @(#) $Id: tclEnsemble.c,v 1.7 2011/01/18 08:43:53 nijtmans Exp $
>>>>>>> c246782c
 */

#include "tclInt.h"
#include "tclCompile.h"

/*
 * Declarations for functions local to this file:
 */

static inline int	EnsembleUnknownCallback(Tcl_Interp *interp,
			    EnsembleConfig *ensemblePtr, int objc,
			    Tcl_Obj *const objv[], Tcl_Obj **prefixObjPtr);
static int		NsEnsembleImplementationCmd(ClientData clientData,
			    Tcl_Interp *interp,int objc,Tcl_Obj *const objv[]);
static void		BuildEnsembleConfig(EnsembleConfig *ensemblePtr);
static int		NsEnsembleStringOrder(const void *strPtr1,
			    const void *strPtr2);
static void		DeleteEnsembleConfig(ClientData clientData);
static void		MakeCachedEnsembleCommand(Tcl_Obj *objPtr,
			    EnsembleConfig *ensemblePtr,
			    const char *subcmdName, Tcl_Obj *prefixObjPtr);
static void		FreeEnsembleCmdRep(Tcl_Obj *objPtr);
static void		DupEnsembleCmdRep(Tcl_Obj *objPtr, Tcl_Obj *copyPtr);
static void		StringOfEnsembleCmdRep(Tcl_Obj *objPtr);

/*
 * The lists of subcommands and options for the [namespace ensemble] command.
 */

static const char *const ensembleSubcommands[] = {
    "configure", "create", "exists", NULL
};
enum EnsSubcmds {
    ENS_CONFIG, ENS_CREATE, ENS_EXISTS
};

static const char *const ensembleCreateOptions[] = {
    "-command", "-map", "-parameters", "-prefixes", "-subcommands",
    "-unknown", NULL
};
enum EnsCreateOpts {
    CRT_CMD, CRT_MAP, CRT_PARAM, CRT_PREFIX, CRT_SUBCMDS, CRT_UNKNOWN
};

static const char *const ensembleConfigOptions[] = {
    "-map", "-namespace", "-parameters", "-prefixes", "-subcommands",
    "-unknown", NULL
};
enum EnsConfigOpts {
    CONF_MAP, CONF_NAMESPACE, CONF_PARAM, CONF_PREFIX, CONF_SUBCMDS,
    CONF_UNKNOWN
};

/*
 * This structure defines a Tcl object type that contains a reference to an
 * ensemble subcommand (e.g. the "length" in [string length ab]). It is used
 * to cache the mapping between the subcommand itself and the real command
 * that implements it.
 */

const Tcl_ObjType tclEnsembleCmdType = {
    "ensembleCommand",		/* the type's name */
    FreeEnsembleCmdRep,		/* freeIntRepProc */
    DupEnsembleCmdRep,		/* dupIntRepProc */
    StringOfEnsembleCmdRep,	/* updateStringProc */
    NULL			/* setFromAnyProc */
};

/*
 *----------------------------------------------------------------------
 *
 * TclNamespaceEnsembleCmd --
 *
 *	Invoked to implement the "namespace ensemble" command that creates and
 *	manipulates ensembles built on top of namespaces. Handles the
 *	following syntax:
 *
 *	    namespace ensemble name ?dictionary?
 *
 * Results:
 *	Returns TCL_OK if successful, and TCL_ERROR if anything goes wrong.
 *
 * Side effects:
 *	Creates the ensemble for the namespace if one did not previously
 *	exist. Alternatively, alters the way that the ensemble's subcommand =>
 *	implementation prefix is configured.
 *
 *----------------------------------------------------------------------
 */

int
TclNamespaceEnsembleCmd(
    ClientData dummy,
    Tcl_Interp *interp,
    int objc,
    Tcl_Obj *const objv[])
{
    Tcl_Namespace *namespacePtr;
    Namespace *nsPtr = (Namespace *) TclGetCurrentNamespace(interp);
    Tcl_Command token;
    Tcl_DictSearch search;
    Tcl_Obj *listObj;
    int index, done;

    if (nsPtr == NULL || nsPtr->flags & NS_DYING) {
	if (!Tcl_InterpDeleted(interp)) {
	    Tcl_AppendResult(interp,
		    "tried to manipulate ensemble of deleted namespace",
		    NULL);
	}
	return TCL_ERROR;
    }

    if (objc < 3) {
	Tcl_WrongNumArgs(interp, 2, objv, "subcommand ?arg ...?");
	return TCL_ERROR;
    }
    if (Tcl_GetIndexFromObj(interp, objv[2], ensembleSubcommands,
	    "subcommand", 0, &index) != TCL_OK) {
	return TCL_ERROR;
    }

    switch ((enum EnsSubcmds) index) {
    case ENS_CREATE: {
	const char *name;
	int len, allocatedMapFlag = 0;
	/*
	 * Defaults
	 */
	Tcl_Obj *subcmdObj = NULL;
	Tcl_Obj *mapObj = NULL;
	int permitPrefix = 1;
	Tcl_Obj *unknownObj = NULL;
	Tcl_Obj *paramObj = NULL;

	/*
	 * Check that we've got option-value pairs... [Bug 1558654]
	 */

	if ((objc & 1) == 0) {
	    Tcl_WrongNumArgs(interp, 3, objv, "?option value ...?");
	    return TCL_ERROR;
	}
	objv += 3;
	objc -= 3;

	/*
	 * Work out what name to use for the command to create. If supplied,
	 * it is either fully specified or relative to the current namespace.
	 * If not supplied, it is exactly the name of the current namespace.
	 */

	name = nsPtr->fullName;

	/*
	 * Parse the option list, applying type checks as we go. Note that we
	 * are not incrementing any reference counts in the objects at this
	 * stage, so the presence of an option multiple times won't cause any
	 * memory leaks.
	 */

	for (; objc>1 ; objc-=2,objv+=2) {
	    if (Tcl_GetIndexFromObj(interp, objv[0], ensembleCreateOptions,
		    "option", 0, &index) != TCL_OK) {
		if (allocatedMapFlag) {
		    Tcl_DecrRefCount(mapObj);
		}
		return TCL_ERROR;
	    }
	    switch ((enum EnsCreateOpts) index) {
	    case CRT_CMD:
		name = TclGetString(objv[1]);
		continue;
	    case CRT_SUBCMDS:
		if (TclListObjLength(interp, objv[1], &len) != TCL_OK) {
		    if (allocatedMapFlag) {
			Tcl_DecrRefCount(mapObj);
		    }
		    return TCL_ERROR;
		}
		subcmdObj = (len > 0 ? objv[1] : NULL);
		continue;
	    case CRT_PARAM:
		if (TclListObjLength(interp, objv[1], &len) != TCL_OK) {
		    if (allocatedMapFlag) {
			Tcl_DecrRefCount(mapObj);
		    }
		    return TCL_ERROR;
		}
		paramObj = (len > 0 ? objv[1] : NULL);
		continue;
	    case CRT_MAP: {
		Tcl_Obj *patchedDict = NULL, *subcmdWordsObj;

		/*
		 * Verify that the map is sensible.
		 */

		if (Tcl_DictObjFirst(interp, objv[1], &search,
			&subcmdWordsObj, &listObj, &done) != TCL_OK) {
		    if (allocatedMapFlag) {
			Tcl_DecrRefCount(mapObj);
		    }
		    return TCL_ERROR;
		}
		if (done) {
		    mapObj = NULL;
		    continue;
		}
		do {
		    Tcl_Obj **listv;
		    const char *cmd;

		    if (TclListObjGetElements(interp, listObj, &len,
			    &listv) != TCL_OK) {
			Tcl_DictObjDone(&search);
			if (patchedDict) {
			    Tcl_DecrRefCount(patchedDict);
			}
			if (allocatedMapFlag) {
			    Tcl_DecrRefCount(mapObj);
			}
			return TCL_ERROR;
		    }
		    if (len < 1) {
			Tcl_SetResult(interp,
				"ensemble subcommand implementations "
				"must be non-empty lists", TCL_STATIC);
			Tcl_DictObjDone(&search);
			if (patchedDict) {
			    Tcl_DecrRefCount(patchedDict);
			}
			if (allocatedMapFlag) {
			    Tcl_DecrRefCount(mapObj);
			}
			return TCL_ERROR;
		    }
		    cmd = TclGetString(listv[0]);
		    if (!(cmd[0] == ':' && cmd[1] == ':')) {
			Tcl_Obj *newList = Tcl_NewListObj(len, listv);
			Tcl_Obj *newCmd = Tcl_NewStringObj(nsPtr->fullName,-1);

			if (nsPtr->parentPtr) {
			    Tcl_AppendStringsToObj(newCmd, "::", NULL);
			}
			Tcl_AppendObjToObj(newCmd, listv[0]);
			Tcl_ListObjReplace(NULL, newList, 0, 1, 1, &newCmd);
			if (patchedDict == NULL) {
			    patchedDict = Tcl_DuplicateObj(objv[1]);
			}
			Tcl_DictObjPut(NULL, patchedDict, subcmdWordsObj,
				newList);
		    }
		    Tcl_DictObjNext(&search, &subcmdWordsObj,&listObj, &done);
		} while (!done);

		if (allocatedMapFlag) {
		    Tcl_DecrRefCount(mapObj);
		}
		mapObj = (patchedDict ? patchedDict : objv[1]);
		if (patchedDict) {
		    allocatedMapFlag = 1;
		}
		continue;
	    }
	    case CRT_PREFIX:
		if (Tcl_GetBooleanFromObj(interp, objv[1],
			&permitPrefix) != TCL_OK) {
		    if (allocatedMapFlag) {
			Tcl_DecrRefCount(mapObj);
		    }
		    return TCL_ERROR;
		}
		continue;
	    case CRT_UNKNOWN:
		if (TclListObjLength(interp, objv[1], &len) != TCL_OK) {
		    if (allocatedMapFlag) {
			Tcl_DecrRefCount(mapObj);
		    }
		    return TCL_ERROR;
		}
		unknownObj = (len > 0 ? objv[1] : NULL);
		continue;
	    }
	}

	/*
	 * Create the ensemble. Note that this might delete another ensemble
	 * linked to the same namespace, so we must be careful. However, we
	 * should be OK because we only link the namespace into the list once
	 * we've created it (and after any deletions have occurred.)
	 */

	token = Tcl_CreateEnsemble(interp, name, NULL,
		(permitPrefix ? TCL_ENSEMBLE_PREFIX : 0));
	Tcl_SetEnsembleSubcommandList(interp, token, subcmdObj);
	Tcl_SetEnsembleMappingDict(interp, token, mapObj);
	Tcl_SetEnsembleUnknownHandler(interp, token, unknownObj);
	Tcl_SetEnsembleParameterList(interp, token, paramObj);

	/*
	 * Tricky! Must ensure that the result is not shared (command delete
	 * traces could have corrupted the pristine object that we started
	 * with). [Snit test rename-1.5]
	 */

	Tcl_ResetResult(interp);
	Tcl_GetCommandFullName(interp, token, Tcl_GetObjResult(interp));
	return TCL_OK;
    }

    case ENS_EXISTS:
	if (objc != 4) {
	    Tcl_WrongNumArgs(interp, 3, objv, "cmdname");
	    return TCL_ERROR;
	}
	Tcl_SetObjResult(interp, Tcl_NewBooleanObj(
		Tcl_FindEnsemble(interp, objv[3], 0) != NULL));
	return TCL_OK;

    case ENS_CONFIG:
	if (objc < 4 || (objc != 5 && objc & 1)) {
	    Tcl_WrongNumArgs(interp, 3, objv,
		    "cmdname ?-option value ...? ?arg ...?");
	    return TCL_ERROR;
	}
	token = Tcl_FindEnsemble(interp, objv[3], TCL_LEAVE_ERR_MSG);
	if (token == NULL) {
	    return TCL_ERROR;
	}

	if (objc == 5) {
	    Tcl_Obj *resultObj = NULL;		/* silence gcc 4 warning */

	    if (Tcl_GetIndexFromObj(interp, objv[4], ensembleConfigOptions,
		    "option", 0, &index) != TCL_OK) {
		return TCL_ERROR;
	    }
	    switch ((enum EnsConfigOpts) index) {
	    case CONF_SUBCMDS:
		Tcl_GetEnsembleSubcommandList(NULL, token, &resultObj);
		if (resultObj != NULL) {
		    Tcl_SetObjResult(interp, resultObj);
		}
		break;
	    case CONF_PARAM:
		Tcl_GetEnsembleParameterList(NULL, token, &resultObj);
		if (resultObj != NULL) {
		    Tcl_SetObjResult(interp, resultObj);
		}
		break;
	    case CONF_MAP:
		Tcl_GetEnsembleMappingDict(NULL, token, &resultObj);
		if (resultObj != NULL) {
		    Tcl_SetObjResult(interp, resultObj);
		}
		break;
	    case CONF_NAMESPACE:
		namespacePtr = NULL;		/* silence gcc 4 warning */
		Tcl_GetEnsembleNamespace(NULL, token, &namespacePtr);
		Tcl_SetResult(interp, ((Namespace *) namespacePtr)->fullName,
			TCL_VOLATILE);
		break;
	    case CONF_PREFIX: {
		int flags = 0;			/* silence gcc 4 warning */

		Tcl_GetEnsembleFlags(NULL, token, &flags);
		Tcl_SetObjResult(interp,
			Tcl_NewBooleanObj(flags & TCL_ENSEMBLE_PREFIX));
		break;
	    }
	    case CONF_UNKNOWN:
		Tcl_GetEnsembleUnknownHandler(NULL, token, &resultObj);
		if (resultObj != NULL) {
		    Tcl_SetObjResult(interp, resultObj);
		}
		break;
	    }
	} else if (objc == 4) {
	    /*
	     * Produce list of all information.
	     */

	    Tcl_Obj *resultObj, *tmpObj = NULL;	/* silence gcc 4 warning */
	    int flags = 0;			/* silence gcc 4 warning */

	    TclNewObj(resultObj);

	    /* -map option */
	    Tcl_ListObjAppendElement(NULL, resultObj,
		    Tcl_NewStringObj(ensembleConfigOptions[CONF_MAP], -1));
	    Tcl_GetEnsembleMappingDict(NULL, token, &tmpObj);
	    Tcl_ListObjAppendElement(NULL, resultObj,
		    (tmpObj != NULL) ? tmpObj : Tcl_NewObj());

	    /* -namespace option */
	    Tcl_ListObjAppendElement(NULL, resultObj,
		    Tcl_NewStringObj(ensembleConfigOptions[CONF_NAMESPACE],
			    -1));
	    namespacePtr = NULL;		/* silence gcc 4 warning */
	    Tcl_GetEnsembleNamespace(NULL, token, &namespacePtr);
	    Tcl_ListObjAppendElement(NULL, resultObj,
		    Tcl_NewStringObj(((Namespace *) namespacePtr)->fullName,
			    -1));

	    /* -parameters option */
	    Tcl_ListObjAppendElement(NULL, resultObj,
		    Tcl_NewStringObj(ensembleConfigOptions[CONF_PARAM], -1));
	    Tcl_GetEnsembleParameterList(NULL, token, &tmpObj);
	    Tcl_ListObjAppendElement(NULL, resultObj,
		    (tmpObj != NULL) ? tmpObj : Tcl_NewObj());

	    /* -prefix option */
	    Tcl_ListObjAppendElement(NULL, resultObj,
		    Tcl_NewStringObj(ensembleConfigOptions[CONF_PREFIX], -1));
	    Tcl_GetEnsembleFlags(NULL, token, &flags);
	    Tcl_ListObjAppendElement(NULL, resultObj,
		    Tcl_NewBooleanObj(flags & TCL_ENSEMBLE_PREFIX));

	    /* -subcommands option */
	    Tcl_ListObjAppendElement(NULL, resultObj,
		    Tcl_NewStringObj(ensembleConfigOptions[CONF_SUBCMDS],-1));
	    Tcl_GetEnsembleSubcommandList(NULL, token, &tmpObj);
	    Tcl_ListObjAppendElement(NULL, resultObj,
		    (tmpObj != NULL) ? tmpObj : Tcl_NewObj());

	    /* -unknown option */
	    Tcl_ListObjAppendElement(NULL, resultObj,
		    Tcl_NewStringObj(ensembleConfigOptions[CONF_UNKNOWN],-1));
	    Tcl_GetEnsembleUnknownHandler(NULL, token, &tmpObj);
	    Tcl_ListObjAppendElement(NULL, resultObj,
		    (tmpObj != NULL) ? tmpObj : Tcl_NewObj());

	    Tcl_SetObjResult(interp, resultObj);
	} else {
	    int len, allocatedMapFlag = 0;
	    Tcl_Obj *subcmdObj = NULL, *mapObj = NULL, *paramObj = NULL,
		    *unknownObj = NULL; /* Defaults, silence gcc 4 warnings */
	    int permitPrefix, flags = 0;	/* silence gcc 4 warning */

	    Tcl_GetEnsembleSubcommandList(NULL, token, &subcmdObj);
	    Tcl_GetEnsembleMappingDict(NULL, token, &mapObj);
	    Tcl_GetEnsembleParameterList(NULL, token, &paramObj);
	    Tcl_GetEnsembleUnknownHandler(NULL, token, &unknownObj);
	    Tcl_GetEnsembleFlags(NULL, token, &flags);
	    permitPrefix = (flags & TCL_ENSEMBLE_PREFIX) != 0;

	    objv += 4;
	    objc -= 4;

	    /*
	     * Parse the option list, applying type checks as we go. Note that
	     * we are not incrementing any reference counts in the objects at
	     * this stage, so the presence of an option multiple times won't
	     * cause any memory leaks.
	     */

	    for (; objc>0 ; objc-=2,objv+=2) {
		if (Tcl_GetIndexFromObj(interp, objv[0],ensembleConfigOptions,
			"option", 0, &index) != TCL_OK) {
		freeMapAndError:
		    if (allocatedMapFlag) {
			Tcl_DecrRefCount(mapObj);
		    }
		    return TCL_ERROR;
		}
		switch ((enum EnsConfigOpts) index) {
		case CONF_SUBCMDS:
		    if (TclListObjLength(interp, objv[1], &len) != TCL_OK) {
			goto freeMapAndError;
		    }
		    subcmdObj = (len > 0 ? objv[1] : NULL);
		    continue;
		case CONF_PARAM:
		    if (TclListObjLength(interp, objv[1], &len) != TCL_OK) {
			goto freeMapAndError;
		    }
		    paramObj = (len > 0 ? objv[1] : NULL);
		    continue;
		case CONF_MAP: {
		    Tcl_Obj *patchedDict = NULL, *subcmdWordsObj, **listv;
		    const char *cmd;

		    /*
		     * Verify that the map is sensible.
		     */

		    if (Tcl_DictObjFirst(interp, objv[1], &search,
			    &subcmdWordsObj, &listObj, &done) != TCL_OK) {
			goto freeMapAndError;
		    }
		    if (done) {
			mapObj = NULL;
			continue;
		    }
		    do {
			if (TclListObjGetElements(interp, listObj, &len,
				&listv) != TCL_OK) {
			    Tcl_DictObjDone(&search);
			    if (patchedDict) {
				Tcl_DecrRefCount(patchedDict);
			    }
			    goto freeMapAndError;
			}
			if (len < 1) {
			    Tcl_SetResult(interp,
				    "ensemble subcommand implementations "
				    "must be non-empty lists", TCL_STATIC);
			    Tcl_DictObjDone(&search);
			    if (patchedDict) {
				Tcl_DecrRefCount(patchedDict);
			    }
			    goto freeMapAndError;
			}
			cmd = TclGetString(listv[0]);
			if (!(cmd[0] == ':' && cmd[1] == ':')) {
			    Tcl_Obj *newList = Tcl_DuplicateObj(listObj);
			    Tcl_Obj *newCmd =
				    Tcl_NewStringObj(nsPtr->fullName, -1);

			    if (nsPtr->parentPtr) {
				Tcl_AppendStringsToObj(newCmd, "::", NULL);
			    }
			    Tcl_AppendObjToObj(newCmd, listv[0]);
			    Tcl_ListObjReplace(NULL, newList, 0,1, 1,&newCmd);
			    if (patchedDict == NULL) {
				patchedDict = Tcl_DuplicateObj(objv[1]);
			    }
			    Tcl_DictObjPut(NULL, patchedDict, subcmdWordsObj,
				    newList);
			}
			Tcl_DictObjNext(&search, &subcmdWordsObj, &listObj,
				&done);
		    } while (!done);
		    if (allocatedMapFlag) {
			Tcl_DecrRefCount(mapObj);
		    }
		    mapObj = (patchedDict ? patchedDict : objv[1]);
		    if (patchedDict) {
			allocatedMapFlag = 1;
		    }
		    continue;
		}
		case CONF_NAMESPACE:
		    Tcl_AppendResult(interp, "option -namespace is read-only",
			    NULL);
		    goto freeMapAndError;
		case CONF_PREFIX:
		    if (Tcl_GetBooleanFromObj(interp, objv[1],
			    &permitPrefix) != TCL_OK) {
			goto freeMapAndError;
		    }
		    continue;
		case CONF_UNKNOWN:
		    if (TclListObjLength(interp, objv[1], &len) != TCL_OK) {
			goto freeMapAndError;
		    }
		    unknownObj = (len > 0 ? objv[1] : NULL);
		    continue;
		}
	    }

	    /*
	     * Update the namespace now that we've finished the parsing stage.
	     */

	    flags = (permitPrefix ? flags|TCL_ENSEMBLE_PREFIX
		    : flags&~TCL_ENSEMBLE_PREFIX);
	    Tcl_SetEnsembleSubcommandList(interp, token, subcmdObj);
	    Tcl_SetEnsembleMappingDict(interp, token, mapObj);
	    Tcl_SetEnsembleParameterList(interp, token, paramObj);
	    Tcl_SetEnsembleUnknownHandler(interp, token, unknownObj);
	    Tcl_SetEnsembleFlags(interp, token, flags);
	}
	return TCL_OK;

    default:
	Tcl_Panic("unexpected ensemble command");
    }
    return TCL_OK;
}

/*
 *----------------------------------------------------------------------
 *
 * Tcl_CreateEnsemble --
 *
 *	Create a simple ensemble attached to the given namespace.
 *
 * Results:
 *	The token for the command created.
 *
 * Side effects:
 *	The ensemble is created and marked for compilation.
 *
 *----------------------------------------------------------------------
 */

Tcl_Command
Tcl_CreateEnsemble(
    Tcl_Interp *interp,
    const char *name,
    Tcl_Namespace *namespacePtr,
    int flags)
{
    Namespace *nsPtr = (Namespace *) namespacePtr;
    EnsembleConfig *ensemblePtr = (EnsembleConfig *)
	    ckalloc(sizeof(EnsembleConfig));
    Tcl_Obj *nameObj = NULL;

    if (nsPtr == NULL) {
	nsPtr = (Namespace *) TclGetCurrentNamespace(interp);
    }

    /*
     * Make the name of the ensemble into a fully qualified name. This might
     * allocate a temporary object.
     */

    if (!(name[0] == ':' && name[1] == ':')) {
	nameObj = Tcl_NewStringObj(nsPtr->fullName, -1);
	if (nsPtr->parentPtr == NULL) {
	    Tcl_AppendStringsToObj(nameObj, name, NULL);
	} else {
	    Tcl_AppendStringsToObj(nameObj, "::", name, NULL);
	}
	Tcl_IncrRefCount(nameObj);
	name = TclGetString(nameObj);
    }

    ensemblePtr->nsPtr = nsPtr;
    ensemblePtr->epoch = 0;
    Tcl_InitHashTable(&ensemblePtr->subcommandTable, TCL_STRING_KEYS);
    ensemblePtr->subcommandArrayPtr = NULL;
    ensemblePtr->subcmdList = NULL;
    ensemblePtr->subcommandDict = NULL;
    ensemblePtr->flags = flags;
    ensemblePtr->numParameters = 0;
    ensemblePtr->parameterList = NULL;
    ensemblePtr->unknownHandler = NULL;
    ensemblePtr->token = Tcl_CreateObjCommand(interp, name,
	    NsEnsembleImplementationCmd, ensemblePtr, DeleteEnsembleConfig);
    ensemblePtr->next = (EnsembleConfig *) nsPtr->ensembles;
    nsPtr->ensembles = (Tcl_Ensemble *) ensemblePtr;

    /*
     * Trigger an eventual recomputation of the ensemble command set. Note
     * that this is slightly tricky, as it means that we are not actually
     * counting the number of namespace export actions, but it is the simplest
     * way to go!
     */

    nsPtr->exportLookupEpoch++;

    if (flags & ENSEMBLE_COMPILE) {
	((Command *) ensemblePtr->token)->compileProc = TclCompileEnsemble;
    }

    if (nameObj != NULL) {
	TclDecrRefCount(nameObj);
    }
    return ensemblePtr->token;
}

/*
 *----------------------------------------------------------------------
 *
 * Tcl_SetEnsembleSubcommandList --
 *
 *	Set the subcommand list for a particular ensemble.
 *
 * Results:
 *	Tcl result code (error if command token does not indicate an ensemble
 *	or the subcommand list - if non-NULL - is not a list).
 *
 * Side effects:
 *	The ensemble is updated and marked for recompilation.
 *
 *----------------------------------------------------------------------
 */

int
Tcl_SetEnsembleSubcommandList(
    Tcl_Interp *interp,
    Tcl_Command token,
    Tcl_Obj *subcmdList)
{
    Command *cmdPtr = (Command *) token;
    EnsembleConfig *ensemblePtr;
    Tcl_Obj *oldList;

    if (cmdPtr->objProc != NsEnsembleImplementationCmd) {
	Tcl_AppendResult(interp, "command is not an ensemble", NULL);
	return TCL_ERROR;
    }
    if (subcmdList != NULL) {
	int length;

	if (TclListObjLength(interp, subcmdList, &length) != TCL_OK) {
	    return TCL_ERROR;
	}
	if (length < 1) {
	    subcmdList = NULL;
	}
    }

    ensemblePtr = cmdPtr->objClientData;
    oldList = ensemblePtr->subcmdList;
    ensemblePtr->subcmdList = subcmdList;
    if (subcmdList != NULL) {
	Tcl_IncrRefCount(subcmdList);
    }
    if (oldList != NULL) {
	TclDecrRefCount(oldList);
    }

    /*
     * Trigger an eventual recomputation of the ensemble command set. Note
     * that this is slightly tricky, as it means that we are not actually
     * counting the number of namespace export actions, but it is the simplest
     * way to go!
     */

    ensemblePtr->nsPtr->exportLookupEpoch++;

    /*
     * Special hack to make compiling of [info exists] work when the
     * dictionary is modified.
     */

    if (cmdPtr->compileProc != NULL) {
	((Interp *) interp)->compileEpoch++;
    }

    return TCL_OK;
}

/*
 *----------------------------------------------------------------------
 *
 * Tcl_SetEnsembleParameterList --
 *
 *	Set the parameter list for a particular ensemble.
 *
 * Results:
 *	Tcl result code (error if command token does not indicate an ensemble
 *	or the parameter list - if non-NULL - is not a list).
 *
 * Side effects:
 *	The ensemble is updated and marked for recompilation.
 *
 *----------------------------------------------------------------------
 */

int
Tcl_SetEnsembleParameterList(
    Tcl_Interp *interp,
    Tcl_Command token,
    Tcl_Obj *paramList)
{
    Command *cmdPtr = (Command *) token;
    EnsembleConfig *ensemblePtr;
    Tcl_Obj *oldList;
    int length;

    if (cmdPtr->objProc != NsEnsembleImplementationCmd) {
	Tcl_AppendResult(interp, "command is not an ensemble", NULL);
	return TCL_ERROR;
    }
    if (paramList == NULL) {
	length = 0;
    } else {
	if (TclListObjLength(interp, paramList, &length) != TCL_OK) {
	    return TCL_ERROR;
	}
	if (length < 1) {
	    paramList = NULL;
	}
    }

    ensemblePtr = cmdPtr->objClientData;
    oldList = ensemblePtr->parameterList;
    ensemblePtr->parameterList = paramList;
    if (paramList != NULL) {
	Tcl_IncrRefCount(paramList);
    }
    if (oldList != NULL) {
	TclDecrRefCount(oldList);
    }
    ensemblePtr->numParameters = length;

    /*
     * Trigger an eventual recomputation of the ensemble command set. Note
     * that this is slightly tricky, as it means that we are not actually
     * counting the number of namespace export actions, but it is the simplest
     * way to go!
     */

    ensemblePtr->nsPtr->exportLookupEpoch++;

    /*
     * Special hack to make compiling of [info exists] work when the
     * dictionary is modified.
     */

    if (cmdPtr->compileProc != NULL) {
	((Interp *) interp)->compileEpoch++;
    }

    return TCL_OK;
}

/*
 *----------------------------------------------------------------------
 *
 * Tcl_SetEnsembleMappingDict --
 *
 *	Set the mapping dictionary for a particular ensemble.
 *
 * Results:
 *	Tcl result code (error if command token does not indicate an ensemble
 *	or the mapping - if non-NULL - is not a dict).
 *
 * Side effects:
 *	The ensemble is updated and marked for recompilation.
 *
 *----------------------------------------------------------------------
 */

int
Tcl_SetEnsembleMappingDict(
    Tcl_Interp *interp,
    Tcl_Command token,
    Tcl_Obj *mapDict)
{
    Command *cmdPtr = (Command *) token;
    EnsembleConfig *ensemblePtr;
    Tcl_Obj *oldDict;

    if (cmdPtr->objProc != NsEnsembleImplementationCmd) {
	Tcl_AppendResult(interp, "command is not an ensemble", NULL);
	return TCL_ERROR;
    }
    if (mapDict != NULL) {
	int size, done;
	Tcl_DictSearch search;
	Tcl_Obj *valuePtr;

	if (Tcl_DictObjSize(interp, mapDict, &size) != TCL_OK) {
	    return TCL_ERROR;
	}

	for (Tcl_DictObjFirst(NULL, mapDict, &search, NULL, &valuePtr, &done);
		!done; Tcl_DictObjNext(&search, NULL, &valuePtr, &done)) {
	    Tcl_Obj *cmdObjPtr;
	    const char *bytes;

	    if (Tcl_ListObjIndex(interp, valuePtr, 0, &cmdObjPtr) != TCL_OK) {
		Tcl_DictObjDone(&search);
		return TCL_ERROR;
	    }
	    bytes = TclGetString(cmdObjPtr);
	    if (bytes[0] != ':' || bytes[1] != ':') {
		Tcl_AppendResult(interp,
			"ensemble target is not a fully-qualified command",
			NULL);
		Tcl_DictObjDone(&search);
		return TCL_ERROR;
	    }
	}

	if (size < 1) {
	    mapDict = NULL;
	}
    }

    ensemblePtr = cmdPtr->objClientData;
    oldDict = ensemblePtr->subcommandDict;
    ensemblePtr->subcommandDict = mapDict;
    if (mapDict != NULL) {
	Tcl_IncrRefCount(mapDict);
    }
    if (oldDict != NULL) {
	TclDecrRefCount(oldDict);
    }

    /*
     * Trigger an eventual recomputation of the ensemble command set. Note
     * that this is slightly tricky, as it means that we are not actually
     * counting the number of namespace export actions, but it is the simplest
     * way to go!
     */

    ensemblePtr->nsPtr->exportLookupEpoch++;

    /*
     * Special hack to make compiling of [info exists] work when the
     * dictionary is modified.
     */

    if (cmdPtr->compileProc != NULL) {
	((Interp *) interp)->compileEpoch++;
    }

    return TCL_OK;
}

/*
 *----------------------------------------------------------------------
 *
 * Tcl_SetEnsembleUnknownHandler --
 *
 *	Set the unknown handler for a particular ensemble.
 *
 * Results:
 *	Tcl result code (error if command token does not indicate an ensemble
 *	or the unknown handler - if non-NULL - is not a list).
 *
 * Side effects:
 *	The ensemble is updated and marked for recompilation.
 *
 *----------------------------------------------------------------------
 */

int
Tcl_SetEnsembleUnknownHandler(
    Tcl_Interp *interp,
    Tcl_Command token,
    Tcl_Obj *unknownList)
{
    Command *cmdPtr = (Command *) token;
    EnsembleConfig *ensemblePtr;
    Tcl_Obj *oldList;

    if (cmdPtr->objProc != NsEnsembleImplementationCmd) {
	Tcl_AppendResult(interp, "command is not an ensemble", NULL);
	return TCL_ERROR;
    }
    if (unknownList != NULL) {
	int length;

	if (TclListObjLength(interp, unknownList, &length) != TCL_OK) {
	    return TCL_ERROR;
	}
	if (length < 1) {
	    unknownList = NULL;
	}
    }

    ensemblePtr = cmdPtr->objClientData;
    oldList = ensemblePtr->unknownHandler;
    ensemblePtr->unknownHandler = unknownList;
    if (unknownList != NULL) {
	Tcl_IncrRefCount(unknownList);
    }
    if (oldList != NULL) {
	TclDecrRefCount(oldList);
    }

    /*
     * Trigger an eventual recomputation of the ensemble command set. Note
     * that this is slightly tricky, as it means that we are not actually
     * counting the number of namespace export actions, but it is the simplest
     * way to go!
     */

    ensemblePtr->nsPtr->exportLookupEpoch++;

    return TCL_OK;
}

/*
 *----------------------------------------------------------------------
 *
 * Tcl_SetEnsembleFlags --
 *
 *	Set the flags for a particular ensemble.
 *
 * Results:
 *	Tcl result code (error if command token does not indicate an
 *	ensemble).
 *
 * Side effects:
 *	The ensemble is updated and marked for recompilation.
 *
 *----------------------------------------------------------------------
 */

int
Tcl_SetEnsembleFlags(
    Tcl_Interp *interp,
    Tcl_Command token,
    int flags)
{
    Command *cmdPtr = (Command *) token;
    EnsembleConfig *ensemblePtr;
    int wasCompiled;

    if (cmdPtr->objProc != NsEnsembleImplementationCmd) {
	Tcl_AppendResult(interp, "command is not an ensemble", NULL);
	return TCL_ERROR;
    }

    ensemblePtr = cmdPtr->objClientData;
    wasCompiled = ensemblePtr->flags & ENSEMBLE_COMPILE;

    /*
     * This API refuses to set the ENSEMBLE_DEAD flag...
     */

    ensemblePtr->flags &= ENSEMBLE_DEAD;
    ensemblePtr->flags |= flags & ~ENSEMBLE_DEAD;

    /*
     * Trigger an eventual recomputation of the ensemble command set. Note
     * that this is slightly tricky, as it means that we are not actually
     * counting the number of namespace export actions, but it is the simplest
     * way to go!
     */

    ensemblePtr->nsPtr->exportLookupEpoch++;

    /*
     * If the ENSEMBLE_COMPILE flag status was changed, install or remove the
     * compiler function and bump the interpreter's compilation epoch so that
     * bytecode gets regenerated.
     */

    if (flags & ENSEMBLE_COMPILE) {
	if (!wasCompiled) {
	    ((Command*) ensemblePtr->token)->compileProc = TclCompileEnsemble;
	    ((Interp *) interp)->compileEpoch++;
	}
    } else {
	if (wasCompiled) {
	    ((Command *) ensemblePtr->token)->compileProc = NULL;
	    ((Interp *) interp)->compileEpoch++;
	}
    }

    return TCL_OK;
}

/*
 *----------------------------------------------------------------------
 *
 * Tcl_GetEnsembleSubcommandList --
 *
 *	Get the list of subcommands associated with a particular ensemble.
 *
 * Results:
 *	Tcl result code (error if command token does not indicate an
 *	ensemble). The list of subcommands is returned by updating the
 *	variable pointed to by the last parameter (NULL if this is to be
 *	derived from the mapping dictionary or the associated namespace's
 *	exported commands).
 *
 * Side effects:
 *	None
 *
 *----------------------------------------------------------------------
 */

int
Tcl_GetEnsembleSubcommandList(
    Tcl_Interp *interp,
    Tcl_Command token,
    Tcl_Obj **subcmdListPtr)
{
    Command *cmdPtr = (Command *) token;
    EnsembleConfig *ensemblePtr;

    if (cmdPtr->objProc != NsEnsembleImplementationCmd) {
	if (interp != NULL) {
	    Tcl_AppendResult(interp, "command is not an ensemble", NULL);
	}
	return TCL_ERROR;
    }

    ensemblePtr = cmdPtr->objClientData;
    *subcmdListPtr = ensemblePtr->subcmdList;
    return TCL_OK;
}

/*
 *----------------------------------------------------------------------
 *
 * Tcl_GetEnsembleParameterList --
 *
 *	Get the list of parameters associated with a particular ensemble.
 *
 * Results:
 *	Tcl result code (error if command token does not indicate an
 *	ensemble). The list of parameters is returned by updating the
 *	variable pointed to by the last parameter (NULL if there are
 *	no parameters).
 *
 * Side effects:
 *	None
 *
 *----------------------------------------------------------------------
 */

int
Tcl_GetEnsembleParameterList(
    Tcl_Interp *interp,
    Tcl_Command token,
    Tcl_Obj **paramListPtr)
{
    Command *cmdPtr = (Command *) token;
    EnsembleConfig *ensemblePtr;

    if (cmdPtr->objProc != NsEnsembleImplementationCmd) {
	if (interp != NULL) {
	    Tcl_AppendResult(interp, "command is not an ensemble", NULL);
	}
	return TCL_ERROR;
    }

    ensemblePtr = cmdPtr->objClientData;
    *paramListPtr = ensemblePtr->parameterList;
    return TCL_OK;
}

/*
 *----------------------------------------------------------------------
 *
 * Tcl_GetEnsembleMappingDict --
 *
 *	Get the command mapping dictionary associated with a particular
 *	ensemble.
 *
 * Results:
 *	Tcl result code (error if command token does not indicate an
 *	ensemble). The mapping dict is returned by updating the variable
 *	pointed to by the last parameter (NULL if none is installed).
 *
 * Side effects:
 *	None
 *
 *----------------------------------------------------------------------
 */

int
Tcl_GetEnsembleMappingDict(
    Tcl_Interp *interp,
    Tcl_Command token,
    Tcl_Obj **mapDictPtr)
{
    Command *cmdPtr = (Command *) token;
    EnsembleConfig *ensemblePtr;

    if (cmdPtr->objProc != NsEnsembleImplementationCmd) {
	if (interp != NULL) {
	    Tcl_AppendResult(interp, "command is not an ensemble", NULL);
	}
	return TCL_ERROR;
    }

    ensemblePtr = cmdPtr->objClientData;
    *mapDictPtr = ensemblePtr->subcommandDict;
    return TCL_OK;
}

/*
 *----------------------------------------------------------------------
 *
 * Tcl_GetEnsembleUnknownHandler --
 *
 *	Get the unknown handler associated with a particular ensemble.
 *
 * Results:
 *	Tcl result code (error if command token does not indicate an
 *	ensemble). The unknown handler is returned by updating the variable
 *	pointed to by the last parameter (NULL if no handler is installed).
 *
 * Side effects:
 *	None
 *
 *----------------------------------------------------------------------
 */

int
Tcl_GetEnsembleUnknownHandler(
    Tcl_Interp *interp,
    Tcl_Command token,
    Tcl_Obj **unknownListPtr)
{
    Command *cmdPtr = (Command *) token;
    EnsembleConfig *ensemblePtr;

    if (cmdPtr->objProc != NsEnsembleImplementationCmd) {
	if (interp != NULL) {
	    Tcl_AppendResult(interp, "command is not an ensemble", NULL);
	}
	return TCL_ERROR;
    }

    ensemblePtr = cmdPtr->objClientData;
    *unknownListPtr = ensemblePtr->unknownHandler;
    return TCL_OK;
}

/*
 *----------------------------------------------------------------------
 *
 * Tcl_GetEnsembleFlags --
 *
 *	Get the flags for a particular ensemble.
 *
 * Results:
 *	Tcl result code (error if command token does not indicate an
 *	ensemble). The flags are returned by updating the variable pointed to
 *	by the last parameter.
 *
 * Side effects:
 *	None
 *
 *----------------------------------------------------------------------
 */

int
Tcl_GetEnsembleFlags(
    Tcl_Interp *interp,
    Tcl_Command token,
    int *flagsPtr)
{
    Command *cmdPtr = (Command *) token;
    EnsembleConfig *ensemblePtr;

    if (cmdPtr->objProc != NsEnsembleImplementationCmd) {
	if (interp != NULL) {
	    Tcl_AppendResult(interp, "command is not an ensemble", NULL);
	}
	return TCL_ERROR;
    }

    ensemblePtr = cmdPtr->objClientData;
    *flagsPtr = ensemblePtr->flags;
    return TCL_OK;
}

/*
 *----------------------------------------------------------------------
 *
 * Tcl_GetEnsembleNamespace --
 *
 *	Get the namespace associated with a particular ensemble.
 *
 * Results:
 *	Tcl result code (error if command token does not indicate an
 *	ensemble). Namespace is returned by updating the variable pointed to
 *	by the last parameter.
 *
 * Side effects:
 *	None
 *
 *----------------------------------------------------------------------
 */

int
Tcl_GetEnsembleNamespace(
    Tcl_Interp *interp,
    Tcl_Command token,
    Tcl_Namespace **namespacePtrPtr)
{
    Command *cmdPtr = (Command *) token;
    EnsembleConfig *ensemblePtr;

    if (cmdPtr->objProc != NsEnsembleImplementationCmd) {
	if (interp != NULL) {
	    Tcl_AppendResult(interp, "command is not an ensemble", NULL);
	}
	return TCL_ERROR;
    }

    ensemblePtr = cmdPtr->objClientData;
    *namespacePtrPtr = (Tcl_Namespace *) ensemblePtr->nsPtr;
    return TCL_OK;
}

/*
 *----------------------------------------------------------------------
 *
 * Tcl_FindEnsemble --
 *
 *	Given a command name, get the ensemble token for it, allowing for
 *	[namespace import]s. [Bug 1017022]
 *
 * Results:
 *	The token for the ensemble command with the given name, or NULL if the
 *	command either does not exist or is not an ensemble (when an error
 *	message will be written into the interp if thats non-NULL).
 *
 * Side effects:
 *	None
 *
 *----------------------------------------------------------------------
 */

Tcl_Command
Tcl_FindEnsemble(
    Tcl_Interp *interp,		/* Where to do the lookup, and where to write
				 * the errors if TCL_LEAVE_ERR_MSG is set in
				 * the flags. */
    Tcl_Obj *cmdNameObj,	/* Name of command to look up. */
    int flags)			/* Either 0 or TCL_LEAVE_ERR_MSG; other flags
				 * are probably not useful. */
{
    Command *cmdPtr;

    cmdPtr = (Command *)
	    Tcl_FindCommand(interp, TclGetString(cmdNameObj), NULL, flags);
    if (cmdPtr == NULL) {
	return NULL;
    }

    if (cmdPtr->objProc != NsEnsembleImplementationCmd) {
	/*
	 * Reuse existing infrastructure for following import link chains
	 * rather than duplicating it.
	 */

	cmdPtr = (Command *) TclGetOriginalCommand((Tcl_Command) cmdPtr);

	if (cmdPtr == NULL || cmdPtr->objProc != NsEnsembleImplementationCmd){
	    if (flags & TCL_LEAVE_ERR_MSG) {
		Tcl_AppendResult(interp, "\"", TclGetString(cmdNameObj),
			"\" is not an ensemble command", NULL);
		Tcl_SetErrorCode(interp, "TCL", "LOOKUP", "ENSEMBLE",
			TclGetString(cmdNameObj), NULL);
	    }
	    return NULL;
	}
    }

    return (Tcl_Command) cmdPtr;
}

/*
 *----------------------------------------------------------------------
 *
 * Tcl_IsEnsemble --
 *
 *	Simple test for ensemble-hood that takes into account imported
 *	ensemble commands as well.
 *
 * Results:
 *	Boolean value
 *
 * Side effects:
 *	None
 *
 *----------------------------------------------------------------------
 */

int
Tcl_IsEnsemble(
    Tcl_Command token)
{
    Command *cmdPtr = (Command *) token;

    if (cmdPtr->objProc == NsEnsembleImplementationCmd) {
	return 1;
    }
    cmdPtr = (Command *) TclGetOriginalCommand((Tcl_Command) cmdPtr);
    if (cmdPtr == NULL || cmdPtr->objProc != NsEnsembleImplementationCmd) {
	return 0;
    }
    return 1;
}

/*
 *----------------------------------------------------------------------
 *
 * TclMakeEnsemble --
 *
 *	Create an ensemble from a table of implementation commands. The
 *	ensemble will be subject to (limited) compilation if any of the
 *	implementation commands are compilable.
 *
 *	The 'name' parameter may be a single command name or a list if
 *	creating an ensemble subcommand (see the binary implementation).
 *
 *	Currently, the TCL_ENSEMBLE_PREFIX ensemble flag is only used on
 *	top-level ensemble commands.
 *
 * Results:
 *	Handle for the new ensemble, or NULL on failure.
 *
 * Side effects:
 *	May advance the bytecode compilation epoch.
 *
 *----------------------------------------------------------------------
 */

Tcl_Command
TclMakeEnsemble(
    Tcl_Interp *interp,
    const char *name,		 /* The ensemble name (as explained above) */
    const EnsembleImplMap map[]) /* The subcommands to create */
{
    Tcl_Command ensemble;
    Tcl_Namespace *ns;
    Tcl_DString buf, hiddenBuf;
    const char **nameParts = NULL;
    const char *cmdName = NULL;
    int i, nameCount = 0, ensembleFlags = 0, hiddenLen;

    /*
     * Construct the path for the ensemble namespace and create it.
     */

    Tcl_DStringInit(&buf);
    Tcl_DStringInit(&hiddenBuf);
    Tcl_DStringAppend(&hiddenBuf, "tcl:", -1);
    Tcl_DStringAppend(&hiddenBuf, name, -1);
    Tcl_DStringAppend(&hiddenBuf, ":", -1);
    hiddenLen = Tcl_DStringLength(&hiddenBuf);
    if (name[0] == ':' && name[1] == ':') {
	/*
	 * An absolute name, so use it directly.
	 */

	cmdName = name;
	Tcl_DStringAppend(&buf, name, -1);
	ensembleFlags = TCL_ENSEMBLE_PREFIX;
    } else {
	/*
	 * Not an absolute name, so do munging of it. Note that this treats a
	 * multi-word list differently to a single word.
	 */

	Tcl_DStringAppend(&buf, "::tcl", -1);

	if (Tcl_SplitList(NULL, name, &nameCount, &nameParts) != TCL_OK) {
	    Tcl_Panic("invalid ensemble name '%s'", name);
	}

	for (i = 0; i < nameCount; ++i) {
	    Tcl_DStringAppend(&buf, "::", 2);
	    Tcl_DStringAppend(&buf, nameParts[i], -1);
	}
    }

    ns = Tcl_FindNamespace(interp, Tcl_DStringValue(&buf), NULL,
	    TCL_CREATE_NS_IF_UNKNOWN);
    if (!ns) {
	Tcl_Panic("unable to find or create %s namespace!",
		Tcl_DStringValue(&buf));
    }

    /*
     * Create the named ensemble in the correct namespace
     */

    if (cmdName == NULL) {
	if (nameCount == 1) {
	    ensembleFlags = TCL_ENSEMBLE_PREFIX;
	    cmdName = Tcl_DStringValue(&buf) + 5;
	} else {
	    ns = ns->parentPtr;
	    cmdName = nameParts[nameCount - 1];
	}
    }
    ensemble = Tcl_CreateEnsemble(interp, cmdName, ns, ensembleFlags);

    /*
     * Create the ensemble mapping dictionary and the ensemble command procs.
     */

    if (ensemble != NULL) {
	Tcl_Obj *mapDict, *fromObj, *toObj;
	Command *cmdPtr;

	Tcl_DStringAppend(&buf, "::", 2);
	TclNewObj(mapDict);
	for (i=0 ; map[i].name != NULL ; i++) {
	    fromObj = Tcl_NewStringObj(map[i].name, -1);
	    TclNewStringObj(toObj, Tcl_DStringValue(&buf),
		    Tcl_DStringLength(&buf));
	    Tcl_AppendToObj(toObj, map[i].name, -1);
	    Tcl_DictObjPut(NULL, mapDict, fromObj, toObj);

	    if (map[i].proc) {
		/*
		 * If the command is unsafe, hide it when we're in a safe
		 * interpreter. The code to do this is really hokey! It also
		 * doesn't work properly yet; this function is always
		 * currently called before the safe-interp flag is set so the
		 * Tcl_IsSafe check fails.
		 */

		if (map[i].unsafe && Tcl_IsSafe(interp)) {
		    cmdPtr = (Command *)Tcl_CreateObjCommand(interp,
			"___tmp", map[i].proc, map[i].clientData, NULL);
		    Tcl_DStringSetLength(&hiddenBuf, hiddenLen);
		    if (Tcl_HideCommand(interp, "___tmp",
			    Tcl_DStringAppend(&hiddenBuf, map[i].name, -1))) {
			Tcl_Panic("%s", Tcl_GetString(Tcl_GetObjResult(interp)));
		    }
		} else {
		    /*
		     * Not hidden, so just create it. Yay!
		     */

		    cmdPtr = (Command *)Tcl_CreateObjCommand(interp,
			TclGetString(toObj), map[i].proc,
			map[i].clientData, NULL);
		}
		cmdPtr->compileProc = map[i].compileProc;
		if (map[i].compileProc != NULL) {
		    ensembleFlags |= ENSEMBLE_COMPILE;
		}
	    }
	}
	Tcl_SetEnsembleMappingDict(interp, ensemble, mapDict);
	if (ensembleFlags & ENSEMBLE_COMPILE) {
	    Tcl_SetEnsembleFlags(interp, ensemble, ensembleFlags);
	}
    }

    Tcl_DStringFree(&buf);
    Tcl_DStringFree(&hiddenBuf);
    if (nameParts != NULL) {
	Tcl_Free((char *) nameParts);
    }
    return ensemble;
}

/*
 *----------------------------------------------------------------------
 *
 * NsEnsembleImplementationCmd --
 *
 *	Implements an ensemble of commands (being those exported by a
 *	namespace other than the global namespace) as a command with the same
 *	(short) name as the namespace in the parent namespace.
 *
 * Results:
 *	A standard Tcl result code. Will be TCL_ERROR if the command is not an
 *	unambiguous prefix of any command exported by the ensemble's
 *	namespace.
 *
 * Side effects:
 *	Depends on the command within the namespace that gets executed. If the
 *	ensemble itself returns TCL_ERROR, a descriptive error message will be
 *	placed in the interpreter's result.
 *
 *----------------------------------------------------------------------
 */

static int
NsEnsembleImplementationCmd(
    ClientData clientData,
    Tcl_Interp *interp,
    int objc,
    Tcl_Obj *const objv[])
{
    EnsembleConfig *ensemblePtr = clientData;
				/* The ensemble itself. */
    Tcl_Obj **tempObjv;		/* Space used to construct the list of
				 * arguments to pass to the command that
				 * implements the ensemble subcommand. */
    int result;			/* The result of the subcommand execution. */
    Tcl_Obj *prefixObj;		/* An object containing the prefix words of
				 * the command that implements the
				 * subcommand. */
    Tcl_HashEntry *hPtr;	/* Used for efficient lookup of fully
				 * specified but not yet cached command
				 * names. */
    Tcl_Obj **prefixObjv;	/* The list of objects to substitute in as the
				 * target command prefix. */
    int prefixObjc;		/* Size of prefixObjv of course! */
    int reparseCount = 0;	/* Number of reparses. */

    /*
     * Must recheck objc, since numParameters might have changed. Cf. test
     * namespace-53.9.
     */

  restartEnsembleParse:
    if (objc < 2 + ensemblePtr->numParameters) {
	/*
	 * We don't have a subcommand argument. Make error message.
	 */

	Tcl_DString buf;	/* Message being built */
	Tcl_Obj **elemPtrs;	/* Parameter names */
	int len;		/* Number of parameters to append */

	Tcl_DStringInit(&buf);
	if (ensemblePtr->parameterList == NULL) {
	    len = 0;
	} else if (TclListObjGetElements(NULL, ensemblePtr->parameterList,
		&len, &elemPtrs) != TCL_OK) {
	    Tcl_Panic("List of ensemble parameters is not a list");
	}
	for (; len>0; len--,elemPtrs++) {
	    Tcl_DStringAppend(&buf, Tcl_GetString(*elemPtrs), -1);
	    Tcl_DStringAppend(&buf, " ", -1);
	}
	Tcl_DStringAppend(&buf, "subcommand ?arg ...?", -1);
	Tcl_WrongNumArgs(interp, 1, objv, Tcl_DStringValue(&buf));
	Tcl_DStringFree(&buf);

	return TCL_ERROR;
    }

    if (ensemblePtr->nsPtr->flags & NS_DYING) {
	/*
	 * Don't know how we got here, but make things give up quickly.
	 */

	if (!Tcl_InterpDeleted(interp)) {
	    Tcl_AppendResult(interp,
		    "ensemble activated for deleted namespace", NULL);
	}
	return TCL_ERROR;
    }

    /*
     * Determine if the table of subcommands is right. If so, we can just look
     * up in there and go straight to dispatch.
     */

    if (ensemblePtr->epoch == ensemblePtr->nsPtr->exportLookupEpoch) {
	/*
	 * Table of subcommands is still valid; therefore there might be a
	 * valid cache of discovered information which we can reuse. Do the
	 * check here, and if we're still valid, we can jump straight to the
	 * part where we do the invocation of the subcommand.
	 */

	if (objv[1+ensemblePtr->numParameters]->typePtr==&tclEnsembleCmdType){
	    EnsembleCmdRep *ensembleCmd = objv[1+ensemblePtr->numParameters]
		    ->internalRep.otherValuePtr;

	    if (ensembleCmd->nsPtr == ensemblePtr->nsPtr &&
		    ensembleCmd->epoch == ensemblePtr->epoch &&
		    ensembleCmd->token == ensemblePtr->token) {
		prefixObj = ensembleCmd->realPrefixObj;
		Tcl_IncrRefCount(prefixObj);
		goto runResultingSubcommand;
	    }
	}
    } else {
	BuildEnsembleConfig(ensemblePtr);
	ensemblePtr->epoch = ensemblePtr->nsPtr->exportLookupEpoch;
    }

    /*
     * Look in the hashtable for the subcommand name; this is the fastest way
     * of all if there is no cache in operation.
     */

    hPtr = Tcl_FindHashEntry(&ensemblePtr->subcommandTable,
	    TclGetString(objv[1 + ensemblePtr->numParameters]));
    if (hPtr != NULL) {
	char *fullName = Tcl_GetHashKey(&ensemblePtr->subcommandTable, hPtr);

	prefixObj = Tcl_GetHashValue(hPtr);

	/*
	 * Cache for later in the subcommand object.
	 */

	MakeCachedEnsembleCommand(objv[1 + ensemblePtr->numParameters],
		ensemblePtr, fullName, prefixObj);
    } else if (!(ensemblePtr->flags & TCL_ENSEMBLE_PREFIX)) {
	/*
	 * Could not map, no prefixing, go to unknown/error handling.
	 */

	goto unknownOrAmbiguousSubcommand;
    } else {
	/*
	 * If we've not already confirmed the command with the hash as part of
	 * building our export table, we need to scan the sorted array for
	 * matches.
	 */

	const char *subcmdName; /* Name of the subcommand, or unique prefix of
				 * it (will be an error for a non-unique
				 * prefix). */
	char *fullName = NULL;	/* Full name of the subcommand. */
	int stringLength, i;
	int tableLength = ensemblePtr->subcommandTable.numEntries;

	subcmdName = TclGetString(objv[1 + ensemblePtr->numParameters]);
	stringLength = objv[1 + ensemblePtr->numParameters]->length;
	for (i=0 ; i<tableLength ; i++) {
	    register int cmp = strncmp(subcmdName,
		    ensemblePtr->subcommandArrayPtr[i],
		    (unsigned) stringLength);

	    if (cmp == 0) {
		if (fullName != NULL) {
		    /*
		     * Since there's never the exact-match case to worry about
		     * (hash search filters this), getting here indicates that
		     * our subcommand is an ambiguous prefix of (at least) two
		     * exported subcommands, which is an error case.
		     */

		    goto unknownOrAmbiguousSubcommand;
		}
		fullName = ensemblePtr->subcommandArrayPtr[i];
	    } else if (cmp < 0) {
		/*
		 * Because we are searching a sorted table, we can now stop
		 * searching because we have gone past anything that could
		 * possibly match.
		 */

		break;
	    }
	}
	if (fullName == NULL) {
	    /*
	     * The subcommand is not a prefix of anything, so bail out!
	     */

	    goto unknownOrAmbiguousSubcommand;
	}
	hPtr = Tcl_FindHashEntry(&ensemblePtr->subcommandTable, fullName);
	if (hPtr == NULL) {
	    Tcl_Panic("full name %s not found in supposedly synchronized hash",
		    fullName);
	}
	prefixObj = Tcl_GetHashValue(hPtr);

	/*
	 * Cache for later in the subcommand object.
	 */

	MakeCachedEnsembleCommand(objv[1 + ensemblePtr->numParameters],
		ensemblePtr, fullName, prefixObj);
    }

    Tcl_IncrRefCount(prefixObj);
  runResultingSubcommand:

    /*
     * Do the real work of execution of the subcommand by building an array of
     * objects (note that this is potentially not the same length as the
     * number of arguments to this ensemble command), populating it and then
     * feeding it back through the main command-lookup engine. In theory, we
     * could look up the command in the namespace ourselves, as we already
     * have the namespace in which it is guaranteed to exist,
     *
     *   ((Q: That's not true if the -map option is used, is it?))
     *
     * but we don't do that (the cacheing of the command object used should
     * help with that.)
     */

    {
	int isRootEnsemble;
	Tcl_Obj *copyObj;

	/*
	 * Get the prefix that we're rewriting to. To do this we need to
	 * ensure that the internal representation of the list does not change
	 * so that we can safely keep the internal representations of the
	 * elements in the list.
	 */

	copyObj = TclListObjCopy(NULL, prefixObj);
	TclListObjGetElements(NULL, copyObj, &prefixObjc, &prefixObjv);

	/*
	 * Record what arguments the script sent in so that things like
	 * Tcl_WrongNumArgs can give the correct error message. Parameters
	 * count both as inserted and removed arguments.
	 */

	isRootEnsemble = TclInitRewriteEnsemble (interp,
				 2 + ensemblePtr->numParameters,
				 prefixObjc + ensemblePtr->numParameters,
				 objv);

	/*
	 * Allocate a workspace and build the list of arguments to pass to the
	 * target command in it.
	 */

	tempObjv = (Tcl_Obj **) TclStackAlloc(interp,
		(int) sizeof(Tcl_Obj *) * (objc - 2 + prefixObjc));
	memcpy(tempObjv, prefixObjv, sizeof(Tcl_Obj *) * prefixObjc);
	memcpy(tempObjv+prefixObjc, objv+1,
	       sizeof(Tcl_Obj *) * ensemblePtr->numParameters);
	memcpy(tempObjv+prefixObjc+ensemblePtr->numParameters,
	       objv+ensemblePtr->numParameters+2,
	       sizeof(Tcl_Obj *) * (objc-ensemblePtr->numParameters-2));

	/*
	 * Hand off to the target command.
	 */

	result = Tcl_EvalObjv(interp, objc-2+prefixObjc, tempObjv,
		TCL_EVAL_INVOKE);

	/*
	 * Clean up.
	 */

	TclStackFree(interp, tempObjv);
	Tcl_DecrRefCount(copyObj);

	TclResetRewriteEnsemble(interp, isRootEnsemble);
    }
    Tcl_DecrRefCount(prefixObj);
    return result;

  unknownOrAmbiguousSubcommand:
    /*
     * Have not been able to match the subcommand asked for with a real
     * subcommand that we export. See whether a handler has been registered
     * for dealing with this situation. Will only call (at most) once for any
     * particular ensemble invocation.
     */

    if (ensemblePtr->unknownHandler != NULL && reparseCount++ < 1) {
	switch (EnsembleUnknownCallback(interp, ensemblePtr, objc, objv,
		&prefixObj)) {
	case TCL_OK:
	    goto runResultingSubcommand;
	case TCL_ERROR:
	    return TCL_ERROR;
	case TCL_CONTINUE:
	    goto restartEnsembleParse;
	}
    }

    /*
     * We cannot determine what subcommand to hand off to, so generate a
     * (standard) failure message. Note the one odd case compared with
     * standard ensemble-like command, which is where a namespace has no
     * exported commands at all...
     */

    Tcl_ResetResult(interp);
    Tcl_SetErrorCode(interp, "TCL", "LOOKUP", "ENSEMBLE",
	    TclGetString(objv[1+ensemblePtr->numParameters]), NULL);
    if (ensemblePtr->subcommandTable.numEntries == 0) {
	Tcl_AppendResult(interp, "unknown subcommand \"",
		TclGetString(objv[1+ensemblePtr->numParameters]),
		"\": namespace ", ensemblePtr->nsPtr->fullName,
		" does not export any commands", NULL);
	Tcl_SetErrorCode(interp, "TCL", "LOOKUP", "SUBCOMMAND",
		TclGetString(objv[1+ensemblePtr->numParameters]), NULL);
	return TCL_ERROR;
    }
    Tcl_AppendResult(interp, "unknown ",
	    (ensemblePtr->flags & TCL_ENSEMBLE_PREFIX ? "or ambiguous " : ""),
	    "subcommand \"", TclGetString(objv[1+ensemblePtr->numParameters]),
	    "\": must be ", NULL);
    if (ensemblePtr->subcommandTable.numEntries == 1) {
	Tcl_AppendResult(interp, ensemblePtr->subcommandArrayPtr[0], NULL);
    } else {
	int i;

	for (i=0 ; i<ensemblePtr->subcommandTable.numEntries-1 ; i++) {
	    Tcl_AppendResult(interp,
		    ensemblePtr->subcommandArrayPtr[i], ", ", NULL);
	}
	Tcl_AppendResult(interp, "or ",
		ensemblePtr->subcommandArrayPtr[i], NULL);
    }
    Tcl_SetErrorCode(interp, "TCL", "LOOKUP", "SUBCOMMAND",
	    TclGetString(objv[1+ensemblePtr->numParameters]), NULL);
    return TCL_ERROR;
}

/*
 *----------------------------------------------------------------------
 *
 * TclInitRewriteEnsemble --
 *
 *	Applies a rewrite of arguments so that an ensemble subcommand will
 *	report error messages correctly for the overall command.
 *
 * Results:
 *	Whether this is the first rewrite applied, a value which must be
 *	passed to TclResetRewriteEnsemble when undoing this command's
 *	behaviour.
 *
 * Side effects:
 *	None.
 *
 *----------------------------------------------------------------------
 */

int
TclInitRewriteEnsemble(
    Tcl_Interp *interp,
    int numRemoved,
    int numInserted,
    Tcl_Obj *const *objv)
{
    Interp *iPtr = (Interp *) interp;

    int isRootEnsemble = (iPtr->ensembleRewrite.sourceObjs == NULL);

    if (isRootEnsemble) {
	iPtr->ensembleRewrite.sourceObjs = objv;
	iPtr->ensembleRewrite.numRemovedObjs = numRemoved;
	iPtr->ensembleRewrite.numInsertedObjs = numInserted;
    } else {
	int numIns = iPtr->ensembleRewrite.numInsertedObjs;

	if (numIns < numRemoved) {
	    iPtr->ensembleRewrite.numRemovedObjs += numRemoved - numIns;
	    iPtr->ensembleRewrite.numInsertedObjs += numInserted - 1;
	} else {
	    iPtr->ensembleRewrite.numInsertedObjs += numInserted - numRemoved;
	}
    }
    return isRootEnsemble;
}

/*
 *----------------------------------------------------------------------
 *
 * TclResetRewriteEnsemble --
 *
 *	Removes any rewrites applied to support proper reporting of error
 *	messages used in ensembles. Should be paired with
 *	TclInitRewriteEnsemble.
 *
 * Results:
 *	None.
 *
 * Side effects:
 *	None.
 *
 *----------------------------------------------------------------------
 */

void
TclResetRewriteEnsemble(
    Tcl_Interp *interp,
    int isRootEnsemble)
{
    Interp *iPtr = (Interp *) interp;

    if (isRootEnsemble) {
	iPtr->ensembleRewrite.sourceObjs = NULL;
	iPtr->ensembleRewrite.numRemovedObjs = 0;
	iPtr->ensembleRewrite.numInsertedObjs = 0;
    }
}

/*
 * ----------------------------------------------------------------------
 *
 * EnsmebleUnknownCallback --
 *
 *	Helper for the ensemble engine that handles the procesing of unknown
 *	callbacks. See the user documentation of the ensemble unknown handler
 *	for details; this function is only ever called when such a function is
 *	defined, and is only ever called once per ensemble dispatch (i.e. if a
 *	reparse still fails, this isn't called again).
 *
 * Results:
 *	TCL_OK -	*prefixObjPtr contains the command words to dispatch
 *			to.
 *	TCL_CONTINUE -	Need to reparse (*prefixObjPtr is invalid).
 *	TCL_ERROR -	Something went wrong! Error message in interpreter.
 *
 * Side effects:
 *	Calls the Tcl interpreter, so arbitrary.
 *
 * ----------------------------------------------------------------------
 */

static inline int
EnsembleUnknownCallback(
    Tcl_Interp *interp,
    EnsembleConfig *ensemblePtr,
    int objc,
    Tcl_Obj *const objv[],
    Tcl_Obj **prefixObjPtr)
{
    int paramc, i, result, prefixObjc;
    Tcl_Obj **paramv, *unknownCmd, *ensObj;
    char buf[TCL_INTEGER_SPACE];

    /*
     * Create the unknown command callback to determine what to do.
     */

    unknownCmd = Tcl_DuplicateObj(ensemblePtr->unknownHandler);
    TclNewObj(ensObj);
    Tcl_GetCommandFullName(interp, ensemblePtr->token, ensObj);
    Tcl_ListObjAppendElement(NULL, unknownCmd, ensObj);
    for (i=1 ; i<objc ; i++) {
	Tcl_ListObjAppendElement(NULL, unknownCmd, objv[i]);
    }
    TclListObjGetElements(NULL, unknownCmd, &paramc, &paramv);
    Tcl_IncrRefCount(unknownCmd);

    /*
     * Now call the unknown handler. (We don't bother NRE-enabling this; deep
     * recursing through unknown handlers is horribly perverse.) Note that it
     * is always an error for an unknown handler to delete its ensemble; don't
     * do that!
     */

    Tcl_Preserve(ensemblePtr);
    result = Tcl_EvalObjv(interp, paramc, paramv, 0);
    if ((result == TCL_OK) && (ensemblePtr->flags & ENSEMBLE_DEAD)) {
	Tcl_SetResult(interp,
		"unknown subcommand handler deleted its ensemble",
		TCL_STATIC);
	result = TCL_ERROR;
    }
    Tcl_Release(ensemblePtr);

    /*
     * If we succeeded, we should either have a list of words that form the
     * command to be executed, or an empty list. In the empty-list case, the
     * ensemble is believed to be updated so we should ask the ensemble engine
     * to reparse the original command.
     */

    if (result == TCL_OK) {
	*prefixObjPtr = Tcl_GetObjResult(interp);
	Tcl_IncrRefCount(*prefixObjPtr);
	TclDecrRefCount(unknownCmd);
	Tcl_ResetResult(interp);

	/*
	 * Namespace is still there. Check if the result is a valid list. If
	 * it is, and it is non-empty, that list is what we are using as our
	 * replacement.
	 */

	if (TclListObjLength(interp, *prefixObjPtr, &prefixObjc) != TCL_OK) {
	    TclDecrRefCount(*prefixObjPtr);
	    Tcl_AddErrorInfo(interp, "\n    while parsing result of "
		    "ensemble unknown subcommand handler");
	    return TCL_ERROR;
	}
	if (prefixObjc > 0) {
	    return TCL_OK;
	}

	/*
	 * Namespace alive & empty result => reparse.
	 */

	TclDecrRefCount(*prefixObjPtr);
	return TCL_CONTINUE;
    }

    /*
     * Oh no! An exceptional result. Convert to an error.
     */

    if (!Tcl_InterpDeleted(interp)) {
	if (result != TCL_ERROR) {
	    Tcl_ResetResult(interp);
	    Tcl_SetResult(interp,
		    "unknown subcommand handler returned bad code: ",
		    TCL_STATIC);
	    switch (result) {
	    case TCL_RETURN:
		Tcl_AppendResult(interp, "return", NULL);
		break;
	    case TCL_BREAK:
		Tcl_AppendResult(interp, "break", NULL);
		break;
	    case TCL_CONTINUE:
		Tcl_AppendResult(interp, "continue", NULL);
		break;
	    default:
		sprintf(buf, "%d", result);
		Tcl_AppendResult(interp, buf, NULL);
	    }
	    Tcl_AddErrorInfo(interp, "\n    result of "
		    "ensemble unknown subcommand handler: ");
	    Tcl_AddErrorInfo(interp, TclGetString(unknownCmd));
	} else {
	    Tcl_AddErrorInfo(interp,
		    "\n    (ensemble unknown subcommand handler)");
	}
    }
    TclDecrRefCount(unknownCmd);
    return TCL_ERROR;
}

/*
 *----------------------------------------------------------------------
 *
 * MakeCachedEnsembleCommand --
 *
 *	Cache what we've computed so far; it's not nice to repeatedly copy
 *	strings about. Note that to do this, we start by deleting any old
 *	representation that there was (though if it was an out of date
 *	ensemble rep, we can skip some of the deallocation process.)
 *
 * Results:
 *	None
 *
 * Side effects:
 *	Alters the internal representation of the first object parameter.
 *
 *----------------------------------------------------------------------
 */

static void
MakeCachedEnsembleCommand(
    Tcl_Obj *objPtr,
    EnsembleConfig *ensemblePtr,
    const char *subcommandName,
    Tcl_Obj *prefixObjPtr)
{
    register EnsembleCmdRep *ensembleCmd;
    int length;

    if (objPtr->typePtr == &tclEnsembleCmdType) {
	ensembleCmd = objPtr->internalRep.otherValuePtr;
	Tcl_DecrRefCount(ensembleCmd->realPrefixObj);
	TclNsDecrRefCount(ensembleCmd->nsPtr);
	ckfree(ensembleCmd->fullSubcmdName);
    } else {
	/*
	 * Kill the old internal rep, and replace it with a brand new one of
	 * our own.
	 */

	TclFreeIntRep(objPtr);
	ensembleCmd = (EnsembleCmdRep *) ckalloc(sizeof(EnsembleCmdRep));
	objPtr->internalRep.otherValuePtr = ensembleCmd;
	objPtr->typePtr = &tclEnsembleCmdType;
    }

    /*
     * Populate the internal rep.
     */

    ensembleCmd->nsPtr = ensemblePtr->nsPtr;
    ensembleCmd->epoch = ensemblePtr->epoch;
    ensembleCmd->token = ensemblePtr->token;
    ensemblePtr->nsPtr->refCount++;
    ensembleCmd->realPrefixObj = prefixObjPtr;
    length = strlen(subcommandName)+1;
    ensembleCmd->fullSubcmdName = ckalloc((unsigned) length);
    memcpy(ensembleCmd->fullSubcmdName, subcommandName, (unsigned) length);
    Tcl_IncrRefCount(ensembleCmd->realPrefixObj);
}

/*
 *----------------------------------------------------------------------
 *
 * DeleteEnsembleConfig --
 *
 *	Destroys the data structure used to represent an ensemble. This is
 *	called when the ensemble's command is deleted (which happens
 *	automatically if the ensemble's namespace is deleted.) Maintainers
 *	should note that ensembles should be deleted by deleting their
 *	commands.
 *
 * Results:
 *	None.
 *
 * Side effects:
 *	Memory is (eventually) deallocated.
 *
 *----------------------------------------------------------------------
 */

static void
DeleteEnsembleConfig(
    ClientData clientData)
{
    EnsembleConfig *ensemblePtr = clientData;
    Namespace *nsPtr = ensemblePtr->nsPtr;
    Tcl_HashSearch search;
    Tcl_HashEntry *hEnt;

    /*
     * Unlink from the ensemble chain if it has not been marked as having been
     * done already.
     */

    if (ensemblePtr->next != ensemblePtr) {
	EnsembleConfig *ensPtr = (EnsembleConfig *) nsPtr->ensembles;

	if (ensPtr == ensemblePtr) {
	    nsPtr->ensembles = (Tcl_Ensemble *) ensemblePtr->next;
	} else {
	    while (ensPtr != NULL) {
		if (ensPtr->next == ensemblePtr) {
		    ensPtr->next = ensemblePtr->next;
		    break;
		}
		ensPtr = ensPtr->next;
	    }
	}
    }

    /*
     * Mark the namespace as dead so code that uses Tcl_Preserve() can tell
     * whether disaster happened anyway.
     */

    ensemblePtr->flags |= ENSEMBLE_DEAD;

    /*
     * Kill the pointer-containing fields.
     */

    if (ensemblePtr->subcommandTable.numEntries != 0) {
	ckfree((char *) ensemblePtr->subcommandArrayPtr);
    }
    hEnt = Tcl_FirstHashEntry(&ensemblePtr->subcommandTable, &search);
    while (hEnt != NULL) {
	Tcl_Obj *prefixObj = Tcl_GetHashValue(hEnt);

	Tcl_DecrRefCount(prefixObj);
	hEnt = Tcl_NextHashEntry(&search);
    }
    Tcl_DeleteHashTable(&ensemblePtr->subcommandTable);
    if (ensemblePtr->subcmdList != NULL) {
	Tcl_DecrRefCount(ensemblePtr->subcmdList);
    }
    if (ensemblePtr->parameterList != NULL) {
	Tcl_DecrRefCount(ensemblePtr->parameterList);
    }
    if (ensemblePtr->subcommandDict != NULL) {
	Tcl_DecrRefCount(ensemblePtr->subcommandDict);
    }
    if (ensemblePtr->unknownHandler != NULL) {
	Tcl_DecrRefCount(ensemblePtr->unknownHandler);
    }

    /*
     * Arrange for the structure to be reclaimed. Note that this is complex
     * because we have to make sure that we can react sensibly when an
     * ensemble is deleted during the process of initialising the ensemble
     * (especially the unknown callback.)
     */

    Tcl_EventuallyFree(ensemblePtr, TCL_DYNAMIC);
}

/*
 *----------------------------------------------------------------------
 *
 * BuildEnsembleConfig --
 *
 *	Create the internal data structures that describe how an ensemble
 *	looks, being a hash mapping from the full command name to the Tcl list
 *	that describes the implementation prefix words, and a sorted array of
 *	all the full command names to allow for reasonably efficient
 *	unambiguous prefix handling.
 *
 * Results:
 *	None.
 *
 * Side effects:
 *	Reallocates and rebuilds the hash table and array stored at the
 *	ensemblePtr argument. For large ensembles or large namespaces, this is
 *	a potentially expensive operation.
 *
 *----------------------------------------------------------------------
 */

static void
BuildEnsembleConfig(
    EnsembleConfig *ensemblePtr)
{
    Tcl_HashSearch search;	/* Used for scanning the set of commands in
				 * the namespace that backs up this
				 * ensemble. */
    int i, j, isNew;
    Tcl_HashTable *hash = &ensemblePtr->subcommandTable;
    Tcl_HashEntry *hPtr;

    if (hash->numEntries != 0) {
	/*
	 * Remove pre-existing table.
	 */

	ckfree((char *) ensemblePtr->subcommandArrayPtr);
	hPtr = Tcl_FirstHashEntry(hash, &search);
	while (hPtr != NULL) {
	    Tcl_Obj *prefixObj = Tcl_GetHashValue(hPtr);

	    Tcl_DecrRefCount(prefixObj);
	    hPtr = Tcl_NextHashEntry(&search);
	}
	Tcl_DeleteHashTable(hash);
	Tcl_InitHashTable(hash, TCL_STRING_KEYS);
    }

    /*
     * See if we've got an export list. If so, we will only export exactly
     * those commands, which may be either implemented by the prefix in the
     * subcommandDict or mapped directly onto the namespace's commands.
     */

    if (ensemblePtr->subcmdList != NULL) {
	Tcl_Obj **subcmdv, *target, *cmdObj, *cmdPrefixObj;
	int subcmdc;

	TclListObjGetElements(NULL, ensemblePtr->subcmdList, &subcmdc,
		&subcmdv);
	for (i=0 ; i<subcmdc ; i++) {
	    const char *name = TclGetString(subcmdv[i]);

	    hPtr = Tcl_CreateHashEntry(hash, name, &isNew);

	    /*
	     * Skip non-unique cases.
	     */

	    if (!isNew) {
		continue;
	    }

	    /*
	     * Look in our dictionary (if present) for the command.
	     */

	    if (ensemblePtr->subcommandDict != NULL) {
		Tcl_DictObjGet(NULL, ensemblePtr->subcommandDict, subcmdv[i],
			&target);
		if (target != NULL) {
		    Tcl_SetHashValue(hPtr, target);
		    Tcl_IncrRefCount(target);
		    continue;
		}
	    }

	    /*
	     * Not there, so map onto the namespace. Note in this case that we
	     * do not guarantee that the command is actually there; that is
	     * the programmer's responsibility (or [::unknown] of course).
	     */

	    cmdObj = Tcl_NewStringObj(ensemblePtr->nsPtr->fullName, -1);
	    if (ensemblePtr->nsPtr->parentPtr != NULL) {
		Tcl_AppendStringsToObj(cmdObj, "::", name, NULL);
	    } else {
		Tcl_AppendStringsToObj(cmdObj, name, NULL);
	    }
	    cmdPrefixObj = Tcl_NewListObj(1, &cmdObj);
	    Tcl_SetHashValue(hPtr, cmdPrefixObj);
	    Tcl_IncrRefCount(cmdPrefixObj);
	}
    } else if (ensemblePtr->subcommandDict != NULL) {
	/*
	 * No subcmd list, but we do have a mapping dictionary so we should
	 * use the keys of that. Convert the dictionary's contents into the
	 * form required for the ensemble's internal hashtable.
	 */

	Tcl_DictSearch dictSearch;
	Tcl_Obj *keyObj, *valueObj;
	int done;

	Tcl_DictObjFirst(NULL, ensemblePtr->subcommandDict, &dictSearch,
		&keyObj, &valueObj, &done);
	while (!done) {
	    const char *name = TclGetString(keyObj);

	    hPtr = Tcl_CreateHashEntry(hash, name, &isNew);
	    Tcl_SetHashValue(hPtr, valueObj);
	    Tcl_IncrRefCount(valueObj);
	    Tcl_DictObjNext(&dictSearch, &keyObj, &valueObj, &done);
	}
    } else {
	/*
	 * Discover what commands are actually exported by the namespace.
	 * What we have is an array of patterns and a hash table whose keys
	 * are the command names exported by the namespace (the contents do
	 * not matter here.) We must find out what commands are actually
	 * exported by filtering each command in the namespace against each of
	 * the patterns in the export list. Note that we use an intermediate
	 * hash table to make memory management easier, and because that makes
	 * exact matching far easier too.
	 *
	 * Suggestion for future enhancement: compute the unique prefixes and
	 * place them in the hash too, which should make for even faster
	 * matching.
	 */

	hPtr = Tcl_FirstHashEntry(&ensemblePtr->nsPtr->cmdTable, &search);
	for (; hPtr!= NULL ; hPtr=Tcl_NextHashEntry(&search)) {
	    char *nsCmdName =		/* Name of command in namespace. */
		    Tcl_GetHashKey(&ensemblePtr->nsPtr->cmdTable, hPtr);

	    for (i=0 ; i<ensemblePtr->nsPtr->numExportPatterns ; i++) {
		if (Tcl_StringMatch(nsCmdName,
			ensemblePtr->nsPtr->exportArrayPtr[i])) {
		    hPtr = Tcl_CreateHashEntry(hash, nsCmdName, &isNew);

		    /*
		     * Remember, hash entries have a full reference to the
		     * substituted part of the command (as a list) as their
		     * content!
		     */

		    if (isNew) {
			Tcl_Obj *cmdObj, *cmdPrefixObj;

			TclNewObj(cmdObj);
			Tcl_AppendStringsToObj(cmdObj,
				ensemblePtr->nsPtr->fullName,
				(ensemblePtr->nsPtr->parentPtr ? "::" : ""),
				nsCmdName, NULL);
			cmdPrefixObj = Tcl_NewListObj(1, &cmdObj);
			Tcl_SetHashValue(hPtr, cmdPrefixObj);
			Tcl_IncrRefCount(cmdPrefixObj);
		    }
		    break;
		}
	    }
	}
    }

    if (hash->numEntries == 0) {
	ensemblePtr->subcommandArrayPtr = NULL;
	return;
    }

    /*
     * Create a sorted array of all subcommands in the ensemble; hash tables
     * are all very well for a quick look for an exact match, but they can't
     * determine things like whether a string is a prefix of another (not
     * without lots of preparation anyway) and they're no good for when we're
     * generating the error message either.
     *
     * We do this by filling an array with the names (we use the hash keys
     * directly to save a copy, since any time we change the array we change
     * the hash too, and vice versa) and running quicksort over the array.
     */

    ensemblePtr->subcommandArrayPtr = (char **)
	    ckalloc(sizeof(char *) * hash->numEntries);

    /*
     * Fill array from both ends as this makes us less likely to end up with
     * performance problems in qsort(), which is good. Note that doing this
     * makes this code much more opaque, but the naive alternatve:
     *
     * for (hPtr=Tcl_FirstHashEntry(hash,&search),i=0 ;
     *	       hPtr!=NULL ; hPtr=Tcl_NextHashEntry(&search),i++) {
     *     ensemblePtr->subcommandArrayPtr[i] = Tcl_GetHashKey(hash, &hPtr);
     * }
     *
     * can produce long runs of precisely ordered table entries when the
     * commands in the namespace are declared in a sorted fashion (an ordering
     * some people like) and the hashing functions (or the command names
     * themselves) are fairly unfortunate. By filling from both ends, it
     * requires active malice (and probably a debugger) to get qsort() to have
     * awful runtime behaviour.
     */

    i = 0;
    j = hash->numEntries;
    hPtr = Tcl_FirstHashEntry(hash, &search);
    while (hPtr != NULL) {
	ensemblePtr->subcommandArrayPtr[i++] = Tcl_GetHashKey(hash, hPtr);
	hPtr = Tcl_NextHashEntry(&search);
	if (hPtr == NULL) {
	    break;
	}
	ensemblePtr->subcommandArrayPtr[--j] = Tcl_GetHashKey(hash, hPtr);
	hPtr = Tcl_NextHashEntry(&search);
    }
    if (hash->numEntries > 1) {
	qsort(ensemblePtr->subcommandArrayPtr, (unsigned) hash->numEntries,
		sizeof(char *), NsEnsembleStringOrder);
    }
}

/*
 *----------------------------------------------------------------------
 *
 * NsEnsembleStringOrder --
 *
 *	Helper function to compare two pointers to two strings for use with
 *	qsort().
 *
 * Results:
 *	-1 if the first string is smaller, 1 if the second string is smaller,
 *	and 0 if they are equal.
 *
 * Side effects:
 *	None.
 *
 *----------------------------------------------------------------------
 */

static int
NsEnsembleStringOrder(
    const void *strPtr1,
    const void *strPtr2)
{
    return strcmp(*(const char **)strPtr1, *(const char **)strPtr2);
}

/*
 *----------------------------------------------------------------------
 *
 * FreeEnsembleCmdRep --
 *
 *	Destroys the internal representation of a Tcl_Obj that has been
 *	holding information about a command in an ensemble.
 *
 * Results:
 *	None.
 *
 * Side effects:
 *	Memory is deallocated. If this held the last reference to a
 *	namespace's main structure, that main structure will also be
 *	destroyed.
 *
 *----------------------------------------------------------------------
 */

static void
FreeEnsembleCmdRep(
    Tcl_Obj *objPtr)
{
    EnsembleCmdRep *ensembleCmd = objPtr->internalRep.otherValuePtr;

    Tcl_DecrRefCount(ensembleCmd->realPrefixObj);
    ckfree(ensembleCmd->fullSubcmdName);
    TclNsDecrRefCount(ensembleCmd->nsPtr);
    ckfree((char *) ensembleCmd);
    objPtr->typePtr = NULL;
}

/*
 *----------------------------------------------------------------------
 *
 * DupEnsembleCmdRep --
 *
 *	Makes one Tcl_Obj into a copy of another that is a subcommand of an
 *	ensemble.
 *
 * Results:
 *	None.
 *
 * Side effects:
 *	Memory is allocated, and the namespace that the ensemble is built on
 *	top of gains another reference.
 *
 *----------------------------------------------------------------------
 */

static void
DupEnsembleCmdRep(
    Tcl_Obj *objPtr,
    Tcl_Obj *copyPtr)
{
    EnsembleCmdRep *ensembleCmd = objPtr->internalRep.otherValuePtr;
    EnsembleCmdRep *ensembleCopy = (EnsembleCmdRep *)
	    ckalloc(sizeof(EnsembleCmdRep));
    int length = strlen(ensembleCmd->fullSubcmdName);

    copyPtr->typePtr = &tclEnsembleCmdType;
    copyPtr->internalRep.otherValuePtr = ensembleCopy;
    ensembleCopy->nsPtr = ensembleCmd->nsPtr;
    ensembleCopy->epoch = ensembleCmd->epoch;
    ensembleCopy->token = ensembleCmd->token;
    ensembleCopy->nsPtr->refCount++;
    ensembleCopy->realPrefixObj = ensembleCmd->realPrefixObj;
    Tcl_IncrRefCount(ensembleCopy->realPrefixObj);
    ensembleCopy->fullSubcmdName = ckalloc((unsigned) length+1);
    memcpy(ensembleCopy->fullSubcmdName, ensembleCmd->fullSubcmdName,
	    (unsigned) length+1);
}

/*
 *----------------------------------------------------------------------
 *
 * StringOfEnsembleCmdRep --
 *
 *	Creates a string representation of a Tcl_Obj that holds a subcommand
 *	of an ensemble.
 *
 * Results:
 *	None.
 *
 * Side effects:
 *	The object gains a string (UTF-8) representation.
 *
 *----------------------------------------------------------------------
 */

static void
StringOfEnsembleCmdRep(
    Tcl_Obj *objPtr)
{
    EnsembleCmdRep *ensembleCmd = objPtr->internalRep.otherValuePtr;
    int length = strlen(ensembleCmd->fullSubcmdName);

    objPtr->length = length;
    objPtr->bytes = ckalloc((unsigned) length+1);
    memcpy(objPtr->bytes, ensembleCmd->fullSubcmdName, (unsigned) length+1);
}

/*
 *----------------------------------------------------------------------
 *
 * TclCompileEnsemble --
 *
 *	Procedure called to compile an ensemble command. Note that most
 *	ensembles are not compiled, since modifying a compiled ensemble causes
 *	a invalidation of all existing bytecode (expensive!) which is not
 *	normally warranted.
 *
 * Results:
 *	Returns TCL_OK for a successful compile. Returns TCL_ERROR to defer
 *	evaluation to runtime.
 *
 * Side effects:
 *	Instructions are added to envPtr to execute the subcommands of the
 *	ensemble at runtime if a compile-time mapping is possible.
 *
 *----------------------------------------------------------------------
 */

int
TclCompileEnsemble(
    Tcl_Interp *interp,		/* Used for error reporting. */
    Tcl_Parse *parsePtr,	/* Points to a parse structure for the command
				 * created by Tcl_ParseCommand. */
    Command *cmdPtr,		/* Points to defintion of command being
				 * compiled. */
    CompileEnv *envPtr)		/* Holds resulting instructions. */
{
    Tcl_Token *tokenPtr;
    Tcl_Obj *mapObj, *subcmdObj, *targetCmdObj, *listObj, **elems;
    Tcl_Command ensemble = (Tcl_Command) cmdPtr;
    Tcl_Parse synthetic;
    int len, result, flags = 0, i;
    unsigned numBytes;
    const char *word;

    if (parsePtr->numWords < 2) {
	return TCL_ERROR;
    }

    tokenPtr = TokenAfter(parsePtr->tokenPtr);
    if (tokenPtr->type != TCL_TOKEN_SIMPLE_WORD) {
	/*
	 * Too hard.
	 */

	return TCL_ERROR;
    }

    word = tokenPtr[1].start;
    numBytes = tokenPtr[1].size;

    /*
     * There's a sporting chance we'll be able to compile this. But now we
     * must check properly. To do that, check that we're compiling an ensemble
     * that has a compilable command as its appropriate subcommand.
     */

    if (Tcl_GetEnsembleMappingDict(NULL, ensemble, &mapObj) != TCL_OK
	    || mapObj == NULL) {
	/*
	 * Either not an ensemble or a mapping isn't installed. Crud. Too hard
	 * to proceed.
	 */

	return TCL_ERROR;
    }

    /*
     * Also refuse to compile anything that uses a formal parameter list for
     * now, on the grounds that it is too complex.
     */

    if (Tcl_GetEnsembleParameterList(NULL, ensemble, &listObj) != TCL_OK
	    || listObj != NULL) {
	/*
	 * Figuring out how to compile this has become too much. Bail out.
	 */

	return TCL_ERROR;
    }

    /*
     * Next, get the flags. We need them on several code paths so that we can
     * know whether we're to do prefix matching.
     */

    (void) Tcl_GetEnsembleFlags(NULL, ensemble, &flags);

    /*
     * Check to see if there's also a subcommand list; must check to see if
     * the subcommand we are calling is in that list if it exists, since that
     * list filters the entries in the map.
     */

    (void) Tcl_GetEnsembleSubcommandList(NULL, ensemble, &listObj);
    if (listObj != NULL) {
	int sclen;
	const char *str;
	Tcl_Obj *matchObj = NULL;

	if (Tcl_ListObjGetElements(NULL, listObj, &len, &elems) != TCL_OK) {
	    return TCL_ERROR;
	}
	for (i=0 ; i<len ; i++) {
	    str = Tcl_GetStringFromObj(elems[i], &sclen);
	    if ((sclen == (int) numBytes) && !memcmp(word, str, numBytes)) {
		/*
		 * Exact match! Excellent!
		 */

		result = Tcl_DictObjGet(NULL, mapObj,elems[i], &targetCmdObj);
		if (result != TCL_OK || targetCmdObj == NULL) {
		    return TCL_ERROR;
		}
		goto doneMapLookup;
	    }

	    /*
	     * Check to see if we've got a prefix match. A single prefix match
	     * is fine, and allows us to refine our dictionary lookup, but
	     * multiple prefix matches is a Bad Thing and will prevent us from
	     * making progress. Note that we cannot do the lookup immediately
	     * in the prefix case; might be another entry later in the list
	     * that causes things to fail.
	     */

	    if ((flags & TCL_ENSEMBLE_PREFIX)
		    && strncmp(word, str, numBytes) == 0) {
		if (matchObj != NULL) {
		    return TCL_ERROR;
		}
		matchObj = elems[i];
	    }
	}
	if (matchObj == NULL) {
	    return TCL_ERROR;
	}
	result = Tcl_DictObjGet(NULL, mapObj, matchObj, &targetCmdObj);
	if (result != TCL_OK || targetCmdObj == NULL) {
	    return TCL_ERROR;
	}
    } else {
	Tcl_DictSearch s;
	int done, matched;
	Tcl_Obj *tmpObj;

	/*
	 * No map, so check the dictionary directly.
	 */

	TclNewStringObj(subcmdObj, word, (int) numBytes);
	result = Tcl_DictObjGet(NULL, mapObj, subcmdObj, &targetCmdObj);
	TclDecrRefCount(subcmdObj);
	if (result == TCL_OK && targetCmdObj != NULL) {
	    /*
	     * Got it. Skip the fiddling around with prefixes.
	     */

	    goto doneMapLookup;
	}

	/*
	 * We've not literally got a valid subcommand. But maybe we have a
	 * prefix. Check if prefix matches are allowed.
	 */

	if (!(flags & TCL_ENSEMBLE_PREFIX)) {
	    return TCL_ERROR;
	}

	/*
	 * Iterate over the keys in the dictionary, checking to see if we're a
	 * prefix.
	 */

	Tcl_DictObjFirst(NULL, mapObj, &s, &subcmdObj, &tmpObj, &done);
	matched = 0;
	while (!done) {
	    if (strncmp(TclGetString(subcmdObj), word, numBytes) == 0) {
		if (matched++) {
		    /*
		     * Must have matched twice! Not unique, so no point
		     * looking further.
		     */

		    break;
		}
		targetCmdObj = tmpObj;
	    }
	    Tcl_DictObjNext(&s, &subcmdObj, &tmpObj, &done);
	}
	Tcl_DictObjDone(&s);

	/*
	 * If we have anything other than a single match, we've failed the
	 * unique prefix check.
	 */

	if (matched != 1) {
	    return TCL_ERROR;
	}
    }

    /*
     * OK, we definitely map to something. But what?
     *
     * The command we map to is the first word out of the map element. Note
     * that we also reject dealing with multi-element rewrites if we are in a
     * safe interpreter, as there is otherwise a (highly gnarly!) way to make
     * Tcl crash open to exploit.
     */

  doneMapLookup:
    if (Tcl_ListObjGetElements(NULL, targetCmdObj, &len, &elems) != TCL_OK) {
	return TCL_ERROR;
    }
    if (len > 1 && Tcl_IsSafe(interp)) {
	return TCL_ERROR;
    }
    targetCmdObj = elems[0];

    Tcl_IncrRefCount(targetCmdObj);
    cmdPtr = (Command *) Tcl_GetCommandFromObj(interp, targetCmdObj);
    TclDecrRefCount(targetCmdObj);
    if (cmdPtr == NULL || cmdPtr->compileProc == NULL) {
	/*
	 * Maps to an undefined command or a command without a compiler.
	 * Cannot compile.
	 */

	return TCL_ERROR;
    }

    /*
     * Now we've done the mapping process, can now actually try to compile.
     * We do this by handing off to the subcommand's actual compiler. But to
     * do that, we have to perform some trickery to rewrite the arguments.
     */

    TclParseInit(interp, NULL, 0, &synthetic);
    synthetic.numWords = parsePtr->numWords - 2 + len;
    TclGrowParseTokenArray(&synthetic, 2*len);
    synthetic.numTokens = 2*len;

    /*
     * Now we have the space to work in, install something rewritten. Note
     * that we are here praying for all our might that none of these words are
     * a script; the error detection code will crash if that happens and there
     * is nothing we can do to avoid it!
     */

    for (i=0 ; i<len ; i++) {
	int sclen;
	const char *str = Tcl_GetStringFromObj(elems[i], &sclen);

	synthetic.tokenPtr[2*i].type = TCL_TOKEN_SIMPLE_WORD;
	synthetic.tokenPtr[2*i].start = str;
	synthetic.tokenPtr[2*i].size = sclen;
	synthetic.tokenPtr[2*i].numComponents = 1;

	synthetic.tokenPtr[2*i+1].type = TCL_TOKEN_TEXT;
	synthetic.tokenPtr[2*i+1].start = str;
	synthetic.tokenPtr[2*i+1].size = sclen;
	synthetic.tokenPtr[2*i+1].numComponents = 0;
    }

    /*
     * Copy over the real argument tokens.
     */

    for (i=len; i<synthetic.numWords; i++) {
	int toCopy;

	tokenPtr = TokenAfter(tokenPtr);
	toCopy = tokenPtr->numComponents + 1;
	TclGrowParseTokenArray(&synthetic, toCopy);
	memcpy(synthetic.tokenPtr + synthetic.numTokens, tokenPtr,
		sizeof(Tcl_Token) * toCopy);
	synthetic.numTokens += toCopy;
    }

    /*
     * Hand off compilation to the subcommand compiler. At last!
     */

    result = cmdPtr->compileProc(interp, &synthetic, cmdPtr, envPtr);

    /*
     * Clean up if necessary.
     */

    Tcl_FreeParse(&synthetic);
    return result;
}

/*
 * Local Variables:
 * mode: c
 * c-basic-offset: 4
 * fill-column: 78
 * End:
 */<|MERGE_RESOLUTION|>--- conflicted
+++ resolved
@@ -9,11 +9,7 @@
  * See the file "license.terms" for information on usage and redistribution of
  * this file, and for a DISCLAIMER OF ALL WARRANTIES.
  *
-<<<<<<< HEAD
  * RCS: @(#) $Id$
-=======
- * RCS: @(#) $Id: tclEnsemble.c,v 1.7 2011/01/18 08:43:53 nijtmans Exp $
->>>>>>> c246782c
  */
 
 #include "tclInt.h"
