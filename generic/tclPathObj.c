/*
 * tclPathObj.c --
 *
 *	This file contains the implementation of Tcl's "path" object type used
 *	to represent and manipulate a general (virtual) filesystem entity in
 *	an efficient manner.
 *
 * Copyright (c) 2003 Vince Darley.
 *
 * See the file "license.terms" for information on usage and redistribution of
 * this file, and for a DISCLAIMER OF ALL WARRANTIES.
 */

#include "tclInt.h"
#include "tclFileSystem.h"
#include <assert.h>

/*
 * Prototypes for functions defined later in this file.
 */

static Tcl_Obj *	AppendPath(Tcl_Obj *head, Tcl_Obj *tail);
static void		DupFsPathInternalRep(Tcl_Obj *srcPtr,
			    Tcl_Obj *copyPtr);
static void		FreeFsPathInternalRep(Tcl_Obj *pathPtr);
static void		UpdateStringOfFsPath(Tcl_Obj *pathPtr);
static int		SetFsPathFromAny(Tcl_Interp *interp, Tcl_Obj *pathPtr);
static int		FindSplitPos(const char *path, int separator);
static int		IsSeparatorOrNull(int ch);
static Tcl_Obj *	GetExtension(Tcl_Obj *pathPtr);
static int		MakePathFromNormalized(Tcl_Interp *interp,
			    Tcl_Obj *pathPtr);

/*
 * Define the 'path' object type, which Tcl uses to represent file paths
 * internally.
 */

static const Tcl_ObjType fsPathType = {
    "path",				/* name */
    FreeFsPathInternalRep,		/* freeIntRepProc */
    DupFsPathInternalRep,		/* dupIntRepProc */
    UpdateStringOfFsPath,		/* updateStringProc */
    SetFsPathFromAny			/* setFromAnyProc */
};

/*
 * struct FsPath --
 *
 * Internal representation of a Tcl_Obj of "path" type. This can be used to
 * represent relative or absolute paths, and has certain optimisations when
 * used to represent paths which are already normalized and absolute.
 *
 * Note that both 'translatedPathPtr' and 'normPathPtr' can be a circular
 * reference to the container Tcl_Obj of this FsPath.
 *
 * There are two cases, with the first being the most common:
 *
 * (i) flags == 0, => Ordinary path.
 *
 * translatedPathPtr contains the translated path (which may be a circular
 * reference to the object itself). If it is NULL then the path is pure
 * normalized (and the normPathPtr will be a circular reference). cwdPtr is
 * null for an absolute path, and non-null for a relative path (unless the cwd
 * has never been set, in which case the cwdPtr may also be null for a
 * relative path).
 *
 * (ii) flags != 0, => Special path, see TclNewFSPathObj
 *
 * Now, this is a path like 'file join $dir $tail' where, cwdPtr is the $dir
 * and normPathPtr is the $tail.
 *
 */

typedef struct FsPath {
    Tcl_Obj *translatedPathPtr; /* Name without any ~user sequences. If this
				 * is NULL, then this is a pure normalized,
				 * absolute path object, in which the parent
				 * Tcl_Obj's string rep is already both
				 * translated and normalized. */
    Tcl_Obj *normPathPtr;	/* Normalized absolute path, without ., .. or
				 * ~user sequences. If the Tcl_Obj containing
				 * this FsPath is already normalized, this may
				 * be a circular reference back to the
				 * container. If that is NOT the case, we have
				 * a refCount on the object. */
    Tcl_Obj *cwdPtr;		/* If null, path is absolute, else this points
				 * to the cwd object used for this path. We
				 * have a refCount on the object. */
    int flags;			/* Flags to describe interpretation - see
				 * below. */
    ClientData nativePathPtr;	/* Native representation of this path, which
				 * is filesystem dependent. */
    int filesystemEpoch;	/* Used to ensure the path representation was
				 * generated during the correct filesystem
				 * epoch. The epoch changes when
				 * filesystem-mounts are changed. */
    const Tcl_Filesystem *fsPtr;/* The Tcl_Filesystem that claims this path */
} FsPath;

/*
 * Flag values for FsPath->flags.
 */

#define TCLPATH_APPENDED 1
#define TCLPATH_NEEDNORM 4

/*
 * Define some macros to give us convenient access to path-object specific
 * fields.
 */

#define PATHOBJ(pathPtr) ((FsPath *) (pathPtr)->internalRep.twoPtrValue.ptr1)
#define SETPATHOBJ(pathPtr,fsPathPtr) \
	((pathPtr)->internalRep.twoPtrValue.ptr1 = (void *) (fsPathPtr))
#define PATHFLAGS(pathPtr) (PATHOBJ(pathPtr)->flags)

/*
 *---------------------------------------------------------------------------
 *
 * TclFSNormalizeAbsolutePath --
 *
 *	Takes an absolute path specification and computes a 'normalized' path
 *	from it.
 *
 *	A normalized path is one which has all '../', './' removed. Also it is
 *	one which is in the 'standard' format for the native platform. On
 *	Unix, this means the path must be free of symbolic links/aliases, and
 *	on Windows it means we want the long form, with that long form's
 *	case-dependence (which gives us a unique, case-dependent path).
 *
 *	The behaviour of this function if passed a non-absolute path is NOT
 *	defined.
 *
 *	pathPtr may have a refCount of zero, or may be a shared object.
 *
 * Results:
 *	The result is returned in a Tcl_Obj with a refCount of 1, which is
 *	therefore owned by the caller. It must be freed (with
 *	Tcl_DecrRefCount) by the caller when no longer needed.
 *
 * Side effects:
 *	None (beyond the memory allocation for the result).
 *
 * Special note:
 *	This code was originally based on code from Matt Newman and
 *	Jean-Claude Wippler, but has since been totally rewritten by Vince
 *	Darley to deal with symbolic links.
 *
 *---------------------------------------------------------------------------
 */

Tcl_Obj *
TclFSNormalizeAbsolutePath(
    Tcl_Interp *interp,		/* Interpreter to use */
    Tcl_Obj *pathPtr)		/* Absolute path to normalize */
{
    const char *dirSep, *oldDirSep;
    int first = 1;		/* Set to zero once we've passed the first
				 * directory separator - we can't use '..' to
				 * remove the volume in a path. */
    Tcl_Obj *retVal = NULL;
    dirSep = TclGetString(pathPtr);

    if (tclPlatform == TCL_PLATFORM_WINDOWS) {
	if (   (dirSep[0] == '/' || dirSep[0] == '\\')
	    && (dirSep[1] == '/' || dirSep[1] == '\\')
	    && (dirSep[2] == '?')
	    && (dirSep[3] == '/' || dirSep[3] == '\\')) {
	    /* NT extended path */
	    dirSep += 4;

	    if (   (dirSep[0] == 'U' || dirSep[0] == 'u')
		&& (dirSep[1] == 'N' || dirSep[1] == 'n')
		&& (dirSep[2] == 'C' || dirSep[2] == 'c')
		&& (dirSep[3] == '/' || dirSep[3] == '\\')) {
		/* NT extended UNC path */
		dirSep += 4;
	    }
	}
	if (dirSep[0] != 0 && dirSep[1] == ':' &&
		(dirSep[2] == '/' || dirSep[2] == '\\')) {
	    /* Do nothing */
	} else if ((dirSep[0] == '/' || dirSep[0] == '\\')
		&& (dirSep[1] == '/' || dirSep[1] == '\\')) {
	    /*
	     * UNC style path, where we must skip over the first separator,
	     * since the first two segments are actually inseparable.
	     */

	    dirSep += 2;
	    dirSep += FindSplitPos(dirSep, '/');
	    if (*dirSep != 0) {
		dirSep++;
	    }
	}
    }

    /*
     * Scan forward from one directory separator to the next, checking for
     * '..' and '.' sequences which must be handled specially. In particular
     * handling of '..' can be complicated if the directory before is a link,
     * since we will have to expand the link to be able to back up one level.
     */

    while (*dirSep != 0) {
	oldDirSep = dirSep;
	if (!first) {
	    dirSep++;
	}
	dirSep += FindSplitPos(dirSep, '/');
	if (dirSep[0] == 0 || dirSep[1] == 0) {
	    if (retVal != NULL) {
		Tcl_AppendToObj(retVal, oldDirSep, dirSep - oldDirSep);
	    }
	    break;
	}
	if (dirSep[1] == '.') {
	    if (retVal != NULL) {
		Tcl_AppendToObj(retVal, oldDirSep, dirSep - oldDirSep);
		oldDirSep = dirSep;
	    }
	again:
	    if (IsSeparatorOrNull(dirSep[2])) {
		/*
		 * Need to skip '.' in the path.
		 */
		int curLen;

		if (retVal == NULL) {
		    const char *path = TclGetString(pathPtr);
		    retVal = Tcl_NewStringObj(path, dirSep - path);
		    Tcl_IncrRefCount(retVal);
		}
		TclGetStringFromObj(retVal, &curLen);
		if (curLen == 0) {
		    Tcl_AppendToObj(retVal, dirSep, 1);
		}
		dirSep += 2;
		oldDirSep = dirSep;
		if (dirSep[0] != 0 && dirSep[1] == '.') {
		    goto again;
		}
		continue;
	    }
	    if (dirSep[2] == '.' && IsSeparatorOrNull(dirSep[3])) {
		Tcl_Obj *linkObj;
		int curLen;
		char *linkStr;

		/*
		 * Have '..' so need to skip previous directory.
		 */

		if (retVal == NULL) {
		    const char *path = TclGetString(pathPtr);

		    retVal = Tcl_NewStringObj(path, dirSep - path);
		    Tcl_IncrRefCount(retVal);
		}
		TclGetStringFromObj(retVal, &curLen);
		if (curLen == 0) {
		    Tcl_AppendToObj(retVal, dirSep, 1);
		}
		if (!first || (tclPlatform == TCL_PLATFORM_UNIX)) {
		    linkObj = Tcl_FSLink(retVal, NULL, 0);

		    /* Safety check in case driver caused sharing */
		    if (Tcl_IsShared(retVal)) {
			TclDecrRefCount(retVal);
			retVal = Tcl_DuplicateObj(retVal);
			Tcl_IncrRefCount(retVal);
		    }

		    if (linkObj != NULL) {
			/*
			 * Got a link. Need to check if the link is relative
			 * or absolute, for those platforms where relative
			 * links exist.
			 */

			if (tclPlatform != TCL_PLATFORM_WINDOWS
				&& Tcl_FSGetPathType(linkObj)
					== TCL_PATH_RELATIVE) {
			    /*
			     * We need to follow this link which is relative
			     * to retVal's directory. This means concatenating
			     * the link onto the directory of the path so far.
			     */

			    const char *path =
				    TclGetStringFromObj(retVal, &curLen);

			    while (--curLen >= 0) {
				if (IsSeparatorOrNull(path[curLen])) {
				    break;
				}
			    }

			    /*
			     * We want the trailing slash.
			     */

			    Tcl_SetObjLength(retVal, curLen+1);
			    Tcl_AppendObjToObj(retVal, linkObj);
			    TclDecrRefCount(linkObj);
			    linkStr = TclGetStringFromObj(retVal, &curLen);
			} else {
			    /*
			     * Absolute link.
			     */

			    TclDecrRefCount(retVal);
			    if (Tcl_IsShared(linkObj)) {
				retVal = Tcl_DuplicateObj(linkObj);
				TclDecrRefCount(linkObj);
			    } else {
				retVal = linkObj;
			    }
			    linkStr = TclGetStringFromObj(retVal, &curLen);

			    /*
			     * Convert to forward-slashes on windows.
			     */

			    if (tclPlatform == TCL_PLATFORM_WINDOWS) {
				int i;

				for (i = 0; i < curLen; i++) {
				    if (linkStr[i] == '\\') {
					linkStr[i] = '/';
				    }
				}
			    }
			}
		    } else {
			linkStr = TclGetStringFromObj(retVal, &curLen);
		    }

		    /*
		     * Either way, we now remove the last path element (but
		     * not the first character of the path).
		     */

		    while (--curLen >= 0) {
			if (IsSeparatorOrNull(linkStr[curLen])) {
			    if (curLen) {
				Tcl_SetObjLength(retVal, curLen);
			    } else {
				Tcl_SetObjLength(retVal, 1);
			    }
			    break;
			}
		    }
		}
		dirSep += 3;
		oldDirSep = dirSep;

		if ((curLen == 0) && (dirSep[0] != 0)) {
		    Tcl_SetObjLength(retVal, 0);
		}

		if (dirSep[0] != 0 && dirSep[1] == '.') {
		    goto again;
		}
		continue;
	    }
	}
	first = 0;
	if (retVal != NULL) {
	    Tcl_AppendToObj(retVal, oldDirSep, dirSep - oldDirSep);
	}
    }

    /*
     * If we didn't make any changes, just use the input path.
     */

    if (retVal == NULL) {
	retVal = pathPtr;
	Tcl_IncrRefCount(retVal);

	if (Tcl_IsShared(retVal)) {
	    /*
	     * Unfortunately, the platform-specific normalization code which
	     * will be called below has no way of dealing with the case where
	     * an object is shared. It is expecting to modify an object in
	     * place. So, we must duplicate this here to ensure an object with
	     * a single ref-count.
	     *
	     * If that changes in the future (e.g. the normalize proc is given
	     * one object and is able to return a different one), then we
	     * could remove this code.
	     */

	    TclDecrRefCount(retVal);
	    retVal = Tcl_DuplicateObj(pathPtr);
	    Tcl_IncrRefCount(retVal);
	}
    }

    /*
     * Ensure a windows drive like C:/ has a trailing separator.
     */

    if (tclPlatform == TCL_PLATFORM_WINDOWS) {
	int len;
	const char *path = TclGetStringFromObj(retVal, &len);

	if (len == 2 && path[0] != 0 && path[1] == ':') {
	    if (Tcl_IsShared(retVal)) {
		TclDecrRefCount(retVal);
		retVal = Tcl_DuplicateObj(retVal);
		Tcl_IncrRefCount(retVal);
	    }
	    Tcl_AppendToObj(retVal, "/", 1);
	}
    }

    /*
     * Now we have an absolute path, with no '..', '.' sequences, but it still
     * may not be in 'unique' form, depending on the platform. For instance,
     * Unix is case-sensitive, so the path is ok. Windows is case-insensitive,
     * and also has the weird 'longname/shortname' thing (e.g. C:/Program
     * Files/ and C:/Progra~1/ are equivalent).
     *
     * Virtual file systems which may be registered may have other criteria
     * for normalizing a path.
     */

    TclFSNormalizeToUniquePath(interp, retVal, 0);

    /*
     * Since we know it is a normalized path, we can actually convert this
     * object into an FsPath for greater efficiency
     */

    MakePathFromNormalized(interp, retVal);

    /*
     * This has a refCount of 1 for the caller, unlike many Tcl_Obj APIs.
     */

    return retVal;
}

/*
 *----------------------------------------------------------------------
 *
 * Tcl_FSGetPathType --
 *
 *	Determines whether a given path is relative to the current directory,
 *	relative to the current volume, or absolute.
 *
 * Results:
 *	Returns one of TCL_PATH_ABSOLUTE, TCL_PATH_RELATIVE, or
 *	TCL_PATH_VOLUME_RELATIVE.
 *
 * Side effects:
 *	None.
 *
 *----------------------------------------------------------------------
 */

Tcl_PathType
Tcl_FSGetPathType(
    Tcl_Obj *pathPtr)
{
    return TclFSGetPathType(pathPtr, NULL, NULL);
}

/*
 *----------------------------------------------------------------------
 *
 * TclFSGetPathType --
 *
 *	Determines whether a given path is relative to the current directory,
 *	relative to the current volume, or absolute. If the caller wishes to
 *	know which filesystem claimed the path (in the case for which the path
 *	is absolute), then a reference to a filesystem pointer can be passed
 *	in (but passing NULL is acceptable).
 *
 * Results:
 *	Returns one of TCL_PATH_ABSOLUTE, TCL_PATH_RELATIVE, or
 *	TCL_PATH_VOLUME_RELATIVE. The filesystem reference will be set if and
 *	only if it is non-NULL and the function's return value is
 *	TCL_PATH_ABSOLUTE.
 *
 * Side effects:
 *	None.
 *
 *----------------------------------------------------------------------
 */

Tcl_PathType
TclFSGetPathType(
    Tcl_Obj *pathPtr,
    const Tcl_Filesystem **filesystemPtrPtr,
    int *driveNameLengthPtr)
{
    FsPath *fsPathPtr;

    if (Tcl_FSConvertToPathType(NULL, pathPtr) != TCL_OK) {
	return TclGetPathType(pathPtr, filesystemPtrPtr, driveNameLengthPtr,
		NULL);
    }

    fsPathPtr = PATHOBJ(pathPtr);
    if (fsPathPtr->cwdPtr == NULL) {
	return TclGetPathType(pathPtr, filesystemPtrPtr, driveNameLengthPtr,
		NULL);
    }

    if (PATHFLAGS(pathPtr) == 0) {
	/* The path is not absolute... */
#ifdef _WIN32
	/* ... on Windows we must make another call to determine whether
	 * it's relative or volumerelative [Bug 2571597]. */
	return TclGetPathType(pathPtr, filesystemPtrPtr, driveNameLengthPtr,
		NULL);
#else
	/* On other systems, quickly deduce !absolute -> relative */
	return TCL_PATH_RELATIVE;
#endif
    }
    return TclFSGetPathType(fsPathPtr->cwdPtr, filesystemPtrPtr,
	    driveNameLengthPtr);
}

/*
 *---------------------------------------------------------------------------
 *
 * TclPathPart
 *
 *	This function calculates the requested part of the given path, which
 *	can be:
 *
 *	- the directory above ('file dirname')
 *	- the tail            ('file tail')
 *	- the extension       ('file extension')
 *	- the root            ('file root')
 *
 *	The 'portion' parameter dictates which of these to calculate. There
 *	are a number of special cases both to be more efficient, and because
 *	the behaviour when given a path with only a single element is defined
 *	to require the expansion of that single element, where possible.
 *
 *	Should look into integrating 'FileBasename' in tclFCmd.c into this
 *	function.
 *
 * Results:
 *	NULL if an error occurred, otherwise a Tcl_Obj owned by the caller
 *	(i.e. most likely with refCount 1).
 *
 * Side effects:
 *	None.
 *
 *---------------------------------------------------------------------------
 */

Tcl_Obj *
TclPathPart(
    Tcl_Interp *interp,		/* Used for error reporting */
    Tcl_Obj *pathPtr,		/* Path to take dirname of */
    Tcl_PathPart portion)	/* Requested portion of name */
{
    if (pathPtr->typePtr == &fsPathType) {
	FsPath *fsPathPtr = PATHOBJ(pathPtr);

	if (PATHFLAGS(pathPtr) != 0) {
	    switch (portion) {
	    case TCL_PATH_DIRNAME: {
		/*
		 * Check if the joined-on bit has any directory delimiters in
		 * it. If so, the 'dirname' would be a joining of the main
		 * part with the dirname of the joined-on bit. We could handle
		 * that special case here, but we don't, and instead just use
		 * the standardPath code.
		 */

		int numBytes;
		const char *rest =
			TclGetStringFromObj(fsPathPtr->normPathPtr, &numBytes);

		if (strchr(rest, '/') != NULL) {
		    goto standardPath;
		}
		/*
		 * If the joined-on bit is empty, then [file dirname] is
		 * documented to return all but the last non-empty element
		 * of the path, so we need to split apart the main part to
		 * get the right answer.  We could do that here, but it's
		 * simpler to fall back to the standardPath code.
		 * [Bug 2710920]
		 */
		if (numBytes == 0) {
		    goto standardPath;
		}
		if (tclPlatform == TCL_PLATFORM_WINDOWS
			&& strchr(rest, '\\') != NULL) {
		    goto standardPath;
		}

		/*
		 * The joined-on path is simple, so we can just return here.
		 */

		Tcl_IncrRefCount(fsPathPtr->cwdPtr);
		return fsPathPtr->cwdPtr;
	    }
	    case TCL_PATH_TAIL: {
		/*
		 * Check if the joined-on bit has any directory delimiters in
		 * it. If so, the 'tail' would be only the part following the
		 * last delimiter. We could handle that special case here, but
		 * we don't, and instead just use the standardPath code.
		 */

		int numBytes;
		const char *rest =
			TclGetStringFromObj(fsPathPtr->normPathPtr, &numBytes);

		if (strchr(rest, '/') != NULL) {
		    goto standardPath;
		}
		/*
		 * If the joined-on bit is empty, then [file tail] is
		 * documented to return the last non-empty element
		 * of the path, so we need to split off the last element
		 * of the main part to get the right answer.  We could do
		 * that here, but it's simpler to fall back to the
		 * standardPath code.  [Bug 2710920]
		 */
		if (numBytes == 0) {
		    goto standardPath;
		}
		if (tclPlatform == TCL_PLATFORM_WINDOWS
			&& strchr(rest, '\\') != NULL) {
		    goto standardPath;
		}
		Tcl_IncrRefCount(fsPathPtr->normPathPtr);
		return fsPathPtr->normPathPtr;
	    }
	    case TCL_PATH_EXTENSION:
		return GetExtension(fsPathPtr->normPathPtr);
	    case TCL_PATH_ROOT: {
		const char *fileName, *extension;
		int length;

		fileName = TclGetStringFromObj(fsPathPtr->normPathPtr,
			&length);
		extension = TclGetExtension(fileName);
		if (extension == NULL) {
		    /*
		     * There is no extension so the root is the same as the
		     * path we were given.
		     */

		    Tcl_IncrRefCount(pathPtr);
		    return pathPtr;
		} else {
		    /*
		     * Need to return the whole path with the extension
		     * suffix removed.  Do that by joining our "head" to
		     * our "tail" with the extension suffix removed from
		     * the tail.
		     */

		    Tcl_Obj *resultPtr =
			    TclNewFSPathObj(fsPathPtr->cwdPtr, fileName,
			    (int)(length - strlen(extension)));

		    Tcl_IncrRefCount(resultPtr);
		    return resultPtr;
		}
	    }
	    default:
		/* We should never get here */
		Tcl_Panic("Bad portion to TclPathPart");
		/* For less clever compilers */
		return NULL;
	    }
	} else if (fsPathPtr->cwdPtr != NULL) {
	    /* Relative path */
	    goto standardPath;
	} else {
	    /* Absolute path */
	    goto standardPath;
	}
    } else {
	int splitElements;
	Tcl_Obj *splitPtr, *resultPtr;

    standardPath:
	resultPtr = NULL;
	if (portion == TCL_PATH_EXTENSION) {
	    return GetExtension(pathPtr);
	} else if (portion == TCL_PATH_ROOT) {
	    int length;
	    const char *fileName, *extension;

	    fileName = TclGetStringFromObj(pathPtr, &length);
	    extension = TclGetExtension(fileName);
	    if (extension == NULL) {
		Tcl_IncrRefCount(pathPtr);
		return pathPtr;
	    } else {
		Tcl_Obj *root = Tcl_NewStringObj(fileName,
			(int) (length - strlen(extension)));

		Tcl_IncrRefCount(root);
		return root;
	    }
	}

	/*
	 * The behaviour we want here is slightly different to the standard
	 * Tcl_FSSplitPath in the handling of home directories;
	 * Tcl_FSSplitPath preserves the "~" while this code computes the
	 * actual full path name, if we had just a single component.
	 */

	splitPtr = Tcl_FSSplitPath(pathPtr, &splitElements);
	Tcl_IncrRefCount(splitPtr);
	if (splitElements == 1  &&  TclGetString(pathPtr)[0] == '~') {
	    Tcl_Obj *norm;

	    TclDecrRefCount(splitPtr);
	    norm = Tcl_FSGetNormalizedPath(interp, pathPtr);
	    if (norm == NULL) {
		return NULL;
	    }
	    splitPtr = Tcl_FSSplitPath(norm, &splitElements);
	    Tcl_IncrRefCount(splitPtr);
	}
	if (portion == TCL_PATH_TAIL) {
	    /*
	     * Return the last component, unless it is the only component, and
	     * it is the root of an absolute path.
	     */

	    if ((splitElements > 0) && ((splitElements > 1) ||
		    (Tcl_FSGetPathType(pathPtr) == TCL_PATH_RELATIVE))) {
		Tcl_ListObjIndex(NULL, splitPtr, splitElements-1, &resultPtr);
	    } else {
		resultPtr = Tcl_NewObj();
	    }
	} else {
	    /*
	     * Return all but the last component. If there is only one
	     * component, return it if the path was non-relative, otherwise
	     * return the current directory.
	     */

	    if (splitElements > 1) {
		resultPtr = Tcl_FSJoinPath(splitPtr, splitElements - 1);
	    } else if (splitElements == 0 ||
		    (Tcl_FSGetPathType(pathPtr) == TCL_PATH_RELATIVE)) {
		TclNewLiteralStringObj(resultPtr, ".");
	    } else {
		Tcl_ListObjIndex(NULL, splitPtr, 0, &resultPtr);
	    }
	}
	Tcl_IncrRefCount(resultPtr);
	TclDecrRefCount(splitPtr);
	return resultPtr;
    }
}

/*
 * Simple helper function
 */

static Tcl_Obj *
GetExtension(
    Tcl_Obj *pathPtr)
{
    const char *tail, *extension;
    Tcl_Obj *ret;

    tail = TclGetString(pathPtr);
    extension = TclGetExtension(tail);
    if (extension == NULL) {
	ret = Tcl_NewObj();
    } else {
	ret = Tcl_NewStringObj(extension, -1);
    }
    Tcl_IncrRefCount(ret);
    return ret;
}

/*
 *---------------------------------------------------------------------------
 *
 * Tcl_FSJoinPath --
 *
 *	This function takes the given Tcl_Obj, which should be a valid list,
 *	and returns the path object given by considering the first 'elements'
 *	elements as valid path segments (each path segment may be a complete
 *	path, a partial path or just a single possible directory or file
 *	name). If any path segment is actually an absolute path, then all
 *	prior path segments are discarded.
 *
 *	If elements < 0, we use the entire list that was given.
 *
 *	It is possible that the returned object is actually an element of the
 *	given list, so the caller should be careful to store a refCount to it
 *	before freeing the list.
 *
 * Results:
 *	Returns object with refCount of zero, (or if non-zero, it has
 *	references elsewhere in Tcl). Either way, the caller must increment
 *	its refCount before use. Note that in the case where the caller has
 *	asked to join zero elements of the list, the return value will be an
 *	empty-string Tcl_Obj.
 *
 *	If the given listObj was invalid, then the calling routine has a bug,
 *	and this function will just return NULL.
 *
 * Side effects:
 *	None.
 *
 *---------------------------------------------------------------------------
 */

Tcl_Obj *
Tcl_FSJoinPath(
    Tcl_Obj *listObj,		/* Path elements to join, may have a zero
				 * reference count. */
    int elements)		/* Number of elements to use (-1 = all) */
{
    Tcl_Obj *copy, *res;
    int objc;
    Tcl_Obj **objv;

    if (Tcl_ListObjLength(NULL, listObj, &objc) != TCL_OK) {
	return NULL;
    }

    elements = ((elements >= 0) && (elements <= objc)) ? elements : objc;
    copy = TclListObjCopy(NULL, listObj);
    Tcl_ListObjGetElements(NULL, listObj, &objc, &objv);
    res = TclJoinPath(elements, objv);
    Tcl_DecrRefCount(copy);
    return res;
}

Tcl_Obj *
TclJoinPath(
    int elements,
    Tcl_Obj * const objv[])
{
    Tcl_Obj *res = NULL;
    int i;
    const Tcl_Filesystem *fsPtr = NULL;

    assert ( elements >= 0 );

    if (elements == 0) {
	return Tcl_NewObj();
    }

    assert ( elements > 0 );

    if (elements == 2) {
	Tcl_Obj *elt = objv[0];

	/*
	 * This is a special case where we can be much more efficient, where
	 * we are joining a single relative path onto an object that is
	 * already of path type. The 'TclNewFSPathObj' call below creates an
	 * object which can be normalized more efficiently. Currently we only
	 * use the special case when we have exactly two elements, but we
	 * could expand that in the future.
	 *
	 * Bugfix [a47641a0]. TclNewFSPathObj requires first argument
	 * to be an absolute path. Added a check for that elt is absolute.
	 */

<<<<<<< HEAD
	if ((i == (elements-2)) && (i == 0)
		&& (elt->typePtr == &fsPathType)
		&& !((elt->bytes != NULL) && (elt->bytes[0] == '\0'))
                && TclGetPathType(elt, NULL, NULL, NULL) == TCL_PATH_ABSOLUTE) {
	    Tcl_Obj *tailObj = objv[i+1];
=======
	if ((elt->typePtr == &tclFsPathType)
		&& !((elt->bytes != NULL) && (elt->bytes[0] == '\0'))
                && TclGetPathType(elt, NULL, NULL, NULL) == TCL_PATH_ABSOLUTE) {
            Tcl_Obj *tailObj = objv[1];
	    Tcl_PathType type = TclGetPathType(tailObj, NULL, NULL, NULL);
>>>>>>> 651416ff

	    if (type == TCL_PATH_RELATIVE) {
		const char *str;
		int len;

		str = TclGetStringFromObj(tailObj, &len);
		if (len == 0) {
		    /*
		     * This happens if we try to handle the root volume '/'.
		     * There's no need to return a special path object, when
		     * the base itself is just fine!
		     */

		    return elt;
		}

		/*
		 * If it doesn't begin with '.' and is a unix path or it a
		 * windows path without backslashes, then we can be very
		 * efficient here. (In fact even a windows path with
		 * backslashes can be joined efficiently, but the path object
		 * would not have forward slashes only, and this would
		 * therefore contradict our 'file join' documentation).
		 */

		if (str[0] != '.' && ((tclPlatform != TCL_PLATFORM_WINDOWS)
			|| (strchr(str, '\\') == NULL))) {
		    /*
		     * Finally, on Windows, 'file join' is defined to convert
		     * all backslashes to forward slashes, so the base part
		     * cannot have backslashes either.
		     */

		    if ((tclPlatform != TCL_PLATFORM_WINDOWS)
			    || (strchr(Tcl_GetString(elt), '\\') == NULL)) {

			if (PATHFLAGS(elt)) {
			    return TclNewFSPathObj(elt, str, len);
			}
			if (TCL_PATH_ABSOLUTE != Tcl_FSGetPathType(elt)) {
			    return TclNewFSPathObj(elt, str, len);
			}
			(void) Tcl_FSGetNormalizedPath(NULL, elt);
			if (elt == PATHOBJ(elt)->normPathPtr) {
			    return TclNewFSPathObj(elt, str, len);
			}
		    }
		}

		/*
		 * Otherwise we don't have an easy join, and we must let the
		 * more general code below handle things.
		 */
	    } else if (tclPlatform == TCL_PLATFORM_UNIX) {
		return tailObj;
	    } else {
		const char *str = TclGetString(tailObj);

		if (tclPlatform == TCL_PLATFORM_WINDOWS) {
		    if (strchr(str, '\\') == NULL) {
			return tailObj;
		    }
		}
	    }
	}
    }

    assert ( res == NULL );

    for (i = 0; i < elements; i++) {
	int driveNameLength, strEltLen, length;
	Tcl_PathType type;
	char *strElt, *ptr;
	Tcl_Obj *driveName = NULL;
	Tcl_Obj *elt = objv[i];

	strElt = TclGetStringFromObj(elt, &strEltLen);
	driveNameLength = 0;
	type = TclGetPathType(elt, &fsPtr, &driveNameLength, &driveName);
	if (type != TCL_PATH_RELATIVE) {
	    /*
	     * Zero out the current result.
	     */

	    if (res != NULL) {
		TclDecrRefCount(res);
	    }

	    if (driveName != NULL) {
		/*
		 * We've been given a separate drive-name object, because the
		 * prefix in 'elt' is not in a suitable format for us (e.g. it
		 * may contain irrelevant multiple separators, like
		 * C://///foo).
		 */

		res = Tcl_DuplicateObj(driveName);
		TclDecrRefCount(driveName);

		/*
		 * Do not set driveName to NULL, because we will check its
		 * value below (but we won't access the contents, since those
		 * have been cleaned-up).
		 */
	    } else {
		res = Tcl_NewStringObj(strElt, driveNameLength);
	    }
	    strElt += driveNameLength;
	} else if (driveName != NULL) {
	    Tcl_DecrRefCount(driveName);
	}

	/*
	 * Optimisation block: if this is the last element to be examined, and
	 * it is absolute or the only element, and the drive-prefix was ok (if
	 * there is one), it might be that the path is already in a suitable
	 * form to be returned. Then we can short-cut the rest of this
	 * function.
	 */

	if ((driveName == NULL) && (i == (elements - 1))
		&& (type != TCL_PATH_RELATIVE || res == NULL)) {
	    /*
	     * It's the last path segment. Perform a quick check if the path
	     * is already in a suitable form.
	     */

	    if (tclPlatform == TCL_PLATFORM_WINDOWS) {
		if (strchr(strElt, '\\') != NULL) {
		    goto noQuickReturn;
		}
	    }
	    ptr = strElt;
	    /* [Bug f34cf83dd0] */
	    if (driveNameLength > 0) {
		if (ptr[0] == '/' && ptr[-1] == '/') {
		    goto noQuickReturn;
		}
	    }
	    while (*ptr != '\0') {
		if (*ptr == '/' && (ptr[1] == '/' || ptr[1] == '\0')) {
		    /*
		     * We have a repeated file separator, which means the path
		     * is not in normalized form
		     */

		    goto noQuickReturn;
		}
		ptr++;
	    }
	    if (res != NULL) {
		TclDecrRefCount(res);
	    }

	    /*
	     * This element is just what we want to return already; no further
	     * manipulation is requred.
	     */

	    return elt;
	}

	/*
	 * The path element was not of a suitable form to be returned as is.
	 * We need to perform a more complex operation here.
	 */

    noQuickReturn:
	if (res == NULL) {
	    res = Tcl_NewObj();
	}
	ptr = TclGetStringFromObj(res, &length);

	/*
	 * Strip off any './' before a tilde, unless this is the beginning of
	 * the path.
	 */

	if (length > 0 && strEltLen > 0 && (strElt[0] == '.') &&
		(strElt[1] == '/') && (strElt[2] == '~')) {
	    strElt += 2;
	}

	/*
	 * A NULL value for fsPtr at this stage basically means we're trying
	 * to join a relative path onto something which is also relative (or
	 * empty). There's nothing particularly wrong with that.
	 */

	if (*strElt == '\0') {
	    continue;
	}

	if (fsPtr == &tclNativeFilesystem || fsPtr == NULL) {
	    TclpNativeJoinPath(res, strElt);
	} else {
	    char separator = '/';
	    int needsSep = 0;

	    if (fsPtr->filesystemSeparatorProc != NULL) {
		Tcl_Obj *sep = fsPtr->filesystemSeparatorProc(res);

		if (sep != NULL) {
		    separator = TclGetString(sep)[0];
		    TclDecrRefCount(sep);
		}
		/* Safety check in case the VFS driver caused sharing */
		if (Tcl_IsShared(res)) {
		    TclDecrRefCount(res);
		    res = Tcl_DuplicateObj(res);
		    Tcl_IncrRefCount(res);
		}
	    }

	    if (length > 0 && ptr[length -1] != '/') {
		Tcl_AppendToObj(res, &separator, 1);
		TclGetStringFromObj(res, &length);
	    }
	    Tcl_SetObjLength(res, length + (int) strlen(strElt));

	    ptr = TclGetString(res) + length;
	    for (; *strElt != '\0'; strElt++) {
		if (*strElt == separator) {
		    while (strElt[1] == separator) {
			strElt++;
		    }
		    if (strElt[1] != '\0') {
			if (needsSep) {
			    *ptr++ = separator;
			}
		    }
		} else {
		    *ptr++ = *strElt;
		    needsSep = 1;
		}
	    }
	    length = ptr - TclGetString(res);
	    Tcl_SetObjLength(res, length);
	}
    }
    assert ( res != NULL );
    return res;
}

/*
 *---------------------------------------------------------------------------
 *
 * Tcl_FSConvertToPathType --
 *
 *	This function tries to convert the given Tcl_Obj to a valid Tcl path
 *	type, taking account of the fact that the cwd may have changed even if
 *	this object is already supposedly of the correct type.
 *
 *	The filename may begin with "~" (to indicate current user's home
 *	directory) or "~<user>" (to indicate any user's home directory).
 *
 * Results:
 *	Standard Tcl error code.
 *
 * Side effects:
 *	The old representation may be freed, and new memory allocated.
 *
 *---------------------------------------------------------------------------
 */

int
Tcl_FSConvertToPathType(
    Tcl_Interp *interp,		/* Interpreter in which to store error message
				 * (if necessary). */
    Tcl_Obj *pathPtr)		/* Object to convert to a valid, current path
				 * type. */
{
    /*
     * While it is bad practice to examine an object's type directly, this is
     * actually the best thing to do here. The reason is that if we are
     * converting this object to FsPath type for the first time, we don't need
     * to worry whether the 'cwd' has changed. On the other hand, if this
     * object is already of FsPath type, and is a relative path, we do have to
     * worry about the cwd. If the cwd has changed, we must recompute the
     * path.
     */

    if (pathPtr->typePtr == &fsPathType) {
	if (TclFSEpochOk(PATHOBJ(pathPtr)->filesystemEpoch)) {
	    return TCL_OK;
	}

	if (pathPtr->bytes == NULL) {
	    UpdateStringOfFsPath(pathPtr);
	}
	FreeFsPathInternalRep(pathPtr);
    }

    return SetFsPathFromAny(interp, pathPtr);

    /*
     * We used to have more complex code here:
     *
     * FsPath *fsPathPtr = PATHOBJ(pathPtr);
     * if (fsPathPtr->cwdPtr == NULL || PATHFLAGS(pathPtr) != 0) {
     *     return TCL_OK;
     * } else {
     *     if (TclFSCwdPointerEquals(&fsPathPtr->cwdPtr)) {
     *         return TCL_OK;
     *     } else {
     *         if (pathPtr->bytes == NULL) {
     *             UpdateStringOfFsPath(pathPtr);
     *         }
     *         FreeFsPathInternalRep(pathPtr);
     *         return Tcl_ConvertToType(interp, pathPtr, &fsPathType);
     *     }
     * }
     *
     * But we no longer believe this is necessary.
     */
}

/*
 * Helper function for normalization.
 */

static int
IsSeparatorOrNull(
    int ch)
{
    if (ch == 0) {
	return 1;
    }
    switch (tclPlatform) {
    case TCL_PLATFORM_UNIX:
	return (ch == '/' ? 1 : 0);
    case TCL_PLATFORM_WINDOWS:
	return ((ch == '/' || ch == '\\') ? 1 : 0);
    }
    return 0;
}

/*
 * Helper function for SetFsPathFromAny. Returns position of first directory
 * delimiter in the path. If no separator is found, then returns the position
 * of the end of the string.
 */

static int
FindSplitPos(
    const char *path,
    int separator)
{
    int count = 0;
    switch (tclPlatform) {
    case TCL_PLATFORM_UNIX:
	while (path[count] != 0) {
	    if (path[count] == separator) {
		return count;
	    }
	    count++;
	}
	break;

    case TCL_PLATFORM_WINDOWS:
	while (path[count] != 0) {
	    if (path[count] == separator || path[count] == '\\') {
		return count;
	    }
	    count++;
	}
	break;
    }
    return count;
}

/*
 *---------------------------------------------------------------------------
 *
 * TclNewFSPathObj --
 *
 *	Creates a path object whose string representation is '[file join
 *	dirPtr addStrRep]', but does so in a way that allows for more
 *	efficient creation and caching of normalized paths, and more efficient
 *	'file dirname', 'file tail', etc.
 *
 * Assumptions:
 *	'dirPtr' must be an absolute path. 'len' may not be zero.
 *
 * Results:
 *	The new Tcl object, with refCount zero.
 *
 * Side effects:
 *	Memory is allocated. 'dirPtr' gets an additional refCount.
 *
 *---------------------------------------------------------------------------
 */

Tcl_Obj *
TclNewFSPathObj(
    Tcl_Obj *dirPtr,
    const char *addStrRep,
    int len)
{
    FsPath *fsPathPtr;
    Tcl_Obj *pathPtr;
    const char *p;
    int state = 0, count = 0;

    /* [Bug 2806250] - this is only a partial solution of the problem.
     * The PATHFLAGS != 0 representation assumes in many places that
     * the "tail" part stored in the normPathPtr field is itself a
     * relative path.  Strings that begin with "~" are not relative paths,
     * so we must prevent their storage in the normPathPtr field.
     *
     * More generally we ought to be testing "addStrRep" for any value
     * that is not a relative path, but in an unconstrained VFS world
     * that could be just about anything, and testing could be expensive.
     * Since this routine plays a big role in [glob], anything that slows
     * it down would be unwelcome.  For now, continue the risk of further
     * bugs when some Tcl_Filesystem uses otherwise relative path strings
     * as absolute path strings.  Sensible Tcl_Filesystems will avoid
     * that by mounting on path prefixes like foo:// which cannot be the
     * name of a file or directory read from a native [glob] operation.
     */
    if (addStrRep[0] == '~') {
	Tcl_Obj *tail = Tcl_NewStringObj(addStrRep, len);

	pathPtr = AppendPath(dirPtr, tail);
	Tcl_DecrRefCount(tail);
	return pathPtr;
    }

    pathPtr = Tcl_NewObj();
    fsPathPtr = ckalloc(sizeof(FsPath));

    /*
     * Set up the path.
     */

    fsPathPtr->translatedPathPtr = NULL;
    fsPathPtr->normPathPtr = Tcl_NewStringObj(addStrRep, len);
    Tcl_IncrRefCount(fsPathPtr->normPathPtr);
    fsPathPtr->cwdPtr = dirPtr;
    Tcl_IncrRefCount(dirPtr);
    fsPathPtr->nativePathPtr = NULL;
    fsPathPtr->fsPtr = NULL;
    fsPathPtr->filesystemEpoch = 0;

    SETPATHOBJ(pathPtr, fsPathPtr);
    PATHFLAGS(pathPtr) = TCLPATH_APPENDED;
    pathPtr->typePtr = &fsPathType;
    pathPtr->bytes = NULL;
    pathPtr->length = 0;

    /*
     * Look for path components made up of only "."
     * This is overly conservative analysis to keep simple. It may mark some
     * things as needing more aggressive normalization that don't actually
     * need it. No harm done.
     */
    for (p = addStrRep; len > 0; p++, len--) {
	switch (state) {
	case 0:		/* So far only "." since last dirsep or start */
	    switch (*p) {
	    case '.':
		count++;
		break;
	    case '/':
	    case '\\':
	    case ':':
		if (count) {
		    PATHFLAGS(pathPtr) |= TCLPATH_NEEDNORM;
		    len = 0;
		}
		break;
	    default:
		count = 0;
		state = 1;
	    }
	case 1:		/* Scanning for next dirsep */
	    switch (*p) {
	    case '/':
	    case '\\':
	    case ':':
		state = 0;
		break;
	    }
	}
    }
    if (len == 0 && count) {
	PATHFLAGS(pathPtr) |= TCLPATH_NEEDNORM;
    }

    return pathPtr;
}

static Tcl_Obj *
AppendPath(
    Tcl_Obj *head,
    Tcl_Obj *tail)
{
    int numBytes;
    const char *bytes;
    Tcl_Obj *copy = Tcl_DuplicateObj(head);

    /*
     * This is likely buggy when dealing with virtual filesystem drivers
     * that use some character other than "/" as a path separator.  I know
     * of no evidence that such a foolish thing exists.  This solution was
     * chosen so that "JoinPath" operations that pass through either path
     * intrep produce the same results; that is, bugward compatibility.  If
     * we need to fix that bug here, it needs fixing in TclJoinPath() too.
     */
    bytes = TclGetStringFromObj(tail, &numBytes);
    if (numBytes == 0) {
	Tcl_AppendToObj(copy, "/", 1);
    } else {
	TclpNativeJoinPath(copy, bytes);
    }
    return copy;
}

/*
 *---------------------------------------------------------------------------
 *
 * TclFSMakePathRelative --
 *
 *	Only for internal use.
 *
 *	Takes a path and a directory, where we _assume_ both path and
 *	directory are absolute, normalized and that the path lies inside the
 *	directory. Returns a Tcl_Obj representing filename of the path
 *	relative to the directory.
 *
 * Results:
 *	NULL on error, otherwise a valid object, typically with refCount of
 *	zero, which it is assumed the caller will increment.
 *
 * Side effects:
 *	The old representation may be freed, and new memory allocated.
 *
 *---------------------------------------------------------------------------
 */

Tcl_Obj *
TclFSMakePathRelative(
    Tcl_Interp *interp,		/* Used for error reporting if not NULL. */
    Tcl_Obj *pathPtr,		/* The path we have. */
    Tcl_Obj *cwdPtr)		/* Make it relative to this. */
{
    int cwdLen, len;
    const char *tempStr;

    if (pathPtr->typePtr == &fsPathType) {
	FsPath *fsPathPtr = PATHOBJ(pathPtr);

	if (PATHFLAGS(pathPtr) != 0 && fsPathPtr->cwdPtr == cwdPtr) {
	    return fsPathPtr->normPathPtr;
	}
    }

    /*
     * We know the cwd is a normalised object which does not end in a
     * directory delimiter, unless the cwd is the name of a volume, in which
     * case it will end in a delimiter! We handle this situation here. A
     * better test than the '!= sep' might be to simply check if 'cwd' is a
     * root volume.
     *
     * Note that if we get this wrong, we will strip off either too much or
     * too little below, leading to wrong answers returned by glob.
     */

    tempStr = TclGetStringFromObj(cwdPtr, &cwdLen);

    /*
     * Should we perhaps use 'Tcl_FSPathSeparator'? But then what about the
     * Windows special case? Perhaps we should just check if cwd is a root
     * volume.
     */

    switch (tclPlatform) {
    case TCL_PLATFORM_UNIX:
	if (tempStr[cwdLen-1] != '/') {
	    cwdLen++;
	}
	break;
    case TCL_PLATFORM_WINDOWS:
	if (tempStr[cwdLen-1] != '/' && tempStr[cwdLen-1] != '\\') {
	    cwdLen++;
	}
	break;
    }
    tempStr = TclGetStringFromObj(pathPtr, &len);

    return Tcl_NewStringObj(tempStr + cwdLen, len - cwdLen);
}

/*
 *---------------------------------------------------------------------------
 *
 * MakePathFromNormalized --
 *
 *	Like SetFsPathFromAny, but assumes the given object is an absolute
 *	normalized path. Only for internal use.
 *
 * Results:
 *	Standard Tcl error code.
 *
 * Side effects:
 *	The old representation may be freed, and new memory allocated.
 *
 *---------------------------------------------------------------------------
 */

static int
MakePathFromNormalized(
    Tcl_Interp *interp,		/* Used for error reporting if not NULL. */
    Tcl_Obj *pathPtr)		/* The object to convert. */
{
    FsPath *fsPathPtr;

    if (pathPtr->typePtr == &fsPathType) {
	return TCL_OK;
    }

    /*
     * Free old representation
     */

    if (pathPtr->typePtr != NULL) {
	if (pathPtr->bytes == NULL) {
	    if (pathPtr->typePtr->updateStringProc == NULL) {
		if (interp != NULL) {
		    Tcl_SetObjResult(interp, Tcl_NewStringObj(
			    "can't find object string representation", -1));
		    Tcl_SetErrorCode(interp, "TCL", "VALUE", "PATH", "WTF",
			    NULL);
		}
		return TCL_ERROR;
	    }
	    pathPtr->typePtr->updateStringProc(pathPtr);
	}
	TclFreeIntRep(pathPtr);
    }

    fsPathPtr = ckalloc(sizeof(FsPath));

    /*
     * It's a pure normalized absolute path.
     */

    fsPathPtr->translatedPathPtr = NULL;

    /*
     * Circular reference by design.
     */

    fsPathPtr->normPathPtr = pathPtr;
    fsPathPtr->cwdPtr = NULL;
    fsPathPtr->nativePathPtr = NULL;
    fsPathPtr->fsPtr = NULL;
    /* Remember the epoch under which we decided pathPtr was normalized */
    fsPathPtr->filesystemEpoch = TclFSEpoch();

    SETPATHOBJ(pathPtr, fsPathPtr);
    PATHFLAGS(pathPtr) = 0;
    pathPtr->typePtr = &fsPathType;

    return TCL_OK;
}

/*
 *---------------------------------------------------------------------------
 *
 * Tcl_FSNewNativePath --
 *
 *	This function performs the something like the reverse of the usual
 *	obj->path->nativerep conversions. If some code retrieves a path in
 *	native form (from, e.g. readlink or a native dialog), and that path is
 *	to be used at the Tcl level, then calling this function is an
 *	efficient way of creating the appropriate path object type.
 *
 *	Any memory which is allocated for 'clientData' should be retained
 *	until clientData is passed to the filesystem's freeInternalRepProc
 *	when it can be freed. The built in platform-specific filesystems use
 *	'ckalloc' to allocate clientData, and ckfree to free it.
 *
 * Results:
 *	NULL or a valid path object pointer, with refCount zero.
 *
 * Side effects:
 *	New memory may be allocated.
 *
 *---------------------------------------------------------------------------
 */

Tcl_Obj *
Tcl_FSNewNativePath(
    const Tcl_Filesystem *fromFilesystem,
    ClientData clientData)
{
    Tcl_Obj *pathPtr = NULL;
    FsPath *fsPathPtr;


    if (fromFilesystem->internalToNormalizedProc != NULL) {
	pathPtr = (*fromFilesystem->internalToNormalizedProc)(clientData);
    }
    if (pathPtr == NULL) {
	return NULL;
    }

    /*
     * Free old representation; shouldn't normally be any, but best to be
     * safe.
     */

    if (pathPtr->typePtr != NULL) {
	if (pathPtr->bytes == NULL) {
	    if (pathPtr->typePtr->updateStringProc == NULL) {
		return NULL;
	    }
	    pathPtr->typePtr->updateStringProc(pathPtr);
	}
	TclFreeIntRep(pathPtr);
    }

    fsPathPtr = ckalloc(sizeof(FsPath));

    fsPathPtr->translatedPathPtr = NULL;

    /*
     * Circular reference, by design.
     */

    fsPathPtr->normPathPtr = pathPtr;
    fsPathPtr->cwdPtr = NULL;
    fsPathPtr->nativePathPtr = clientData;
    fsPathPtr->fsPtr = fromFilesystem;
    fsPathPtr->filesystemEpoch = TclFSEpoch();

    SETPATHOBJ(pathPtr, fsPathPtr);
    PATHFLAGS(pathPtr) = 0;
    pathPtr->typePtr = &fsPathType;

    return pathPtr;
}

/*
 *---------------------------------------------------------------------------
 *
 * Tcl_FSGetTranslatedPath --
 *
 *	This function attempts to extract the translated path from the given
 *	Tcl_Obj. If the translation succeeds (i.e. the object is a valid
 *	path), then it is returned. Otherwise NULL will be returned, and an
 *	error message may be left in the interpreter (if it is non-NULL)
 *
 * Results:
 *	NULL or a valid Tcl_Obj pointer.
 *
 * Side effects:
 *	Only those of 'Tcl_FSConvertToPathType'
 *
 *---------------------------------------------------------------------------
 */

Tcl_Obj *
Tcl_FSGetTranslatedPath(
    Tcl_Interp *interp,
    Tcl_Obj *pathPtr)
{
    Tcl_Obj *retObj = NULL;
    FsPath *srcFsPathPtr;

    if (Tcl_FSConvertToPathType(interp, pathPtr) != TCL_OK) {
	return NULL;
    }
    srcFsPathPtr = PATHOBJ(pathPtr);
    if (srcFsPathPtr->translatedPathPtr == NULL) {
	if (PATHFLAGS(pathPtr) != 0) {
	    /*
	     * We lack a translated path result, but we have a directory
	     * (cwdPtr) and a tail (normPathPtr), and if we join the
	     * translated version of cwdPtr to normPathPtr, we'll get the
	     * translated result we need, and can store it for future use.
	     */

	    Tcl_Obj *translatedCwdPtr = Tcl_FSGetTranslatedPath(interp,
		    srcFsPathPtr->cwdPtr);
	    if (translatedCwdPtr == NULL) {
		return NULL;
	    }

	    retObj = Tcl_FSJoinToPath(translatedCwdPtr, 1,
		    &srcFsPathPtr->normPathPtr);
	    srcFsPathPtr->translatedPathPtr = retObj;
	    if (translatedCwdPtr->typePtr == &fsPathType) {
		srcFsPathPtr->filesystemEpoch
			= PATHOBJ(translatedCwdPtr)->filesystemEpoch;
	    } else {
		srcFsPathPtr->filesystemEpoch = 0;
	    }
	    Tcl_IncrRefCount(retObj);
	    Tcl_DecrRefCount(translatedCwdPtr);
	} else {
	    /*
	     * It is a pure absolute, normalized path object. This is
	     * something like being a 'pure list'. The object's string,
	     * translatedPath and normalizedPath are all identical.
	     */

	    retObj = srcFsPathPtr->normPathPtr;
	}
    } else {
	/*
	 * It is an ordinary path object.
	 */

	retObj = srcFsPathPtr->translatedPathPtr;
    }

    if (retObj != NULL) {
	Tcl_IncrRefCount(retObj);
    }
    return retObj;
}

/*
 *---------------------------------------------------------------------------
 *
 * Tcl_FSGetTranslatedStringPath --
 *
 *	This function attempts to extract the translated path from the given
 *	Tcl_Obj. If the translation succeeds (i.e. the object is a valid
 *	path), then the path is returned. Otherwise NULL will be returned, and
 *	an error message may be left in the interpreter (if it is non-NULL)
 *
 * Results:
 *	NULL or a valid string.
 *
 * Side effects:
 *	Only those of 'Tcl_FSConvertToPathType'
 *
 *---------------------------------------------------------------------------
 */

const char *
Tcl_FSGetTranslatedStringPath(
    Tcl_Interp *interp,
    Tcl_Obj *pathPtr)
{
    Tcl_Obj *transPtr = Tcl_FSGetTranslatedPath(interp, pathPtr);

    if (transPtr != NULL) {
	int len;
	const char *orig = TclGetStringFromObj(transPtr, &len);
	char *result = ckalloc(len+1);

	memcpy(result, orig, (size_t) len+1);
	TclDecrRefCount(transPtr);
	return result;
    }

    return NULL;
}

/*
 *---------------------------------------------------------------------------
 *
 * Tcl_FSGetNormalizedPath --
 *
 *	This important function attempts to extract from the given Tcl_Obj a
 *	unique normalised path representation, whose string value can be used
 *	as a unique identifier for the file.
 *
 * Results:
 *	NULL or a valid path object pointer.
 *
 * Side effects:
 *	New memory may be allocated. The Tcl 'errno' may be modified in the
 *	process of trying to examine various path possibilities.
 *
 *---------------------------------------------------------------------------
 */

Tcl_Obj *
Tcl_FSGetNormalizedPath(
    Tcl_Interp *interp,
    Tcl_Obj *pathPtr)
{
    FsPath *fsPathPtr;

    if (Tcl_FSConvertToPathType(interp, pathPtr) != TCL_OK) {
	return NULL;
    }
    fsPathPtr = PATHOBJ(pathPtr);

    if (PATHFLAGS(pathPtr) != 0) {
	/*
	 * This is a special path object which is the result of something like
	 * 'file join'
	 */

	Tcl_Obj *dir, *copy;
	int tailLen, cwdLen, pathType;

	pathType = Tcl_FSGetPathType(fsPathPtr->cwdPtr);
	dir = Tcl_FSGetNormalizedPath(interp, fsPathPtr->cwdPtr);
	if (dir == NULL) {
	    return NULL;
	}
	/* TODO: Figure out why this is needed. */
	if (pathPtr->bytes == NULL) {
	    UpdateStringOfFsPath(pathPtr);
	}

	TclGetStringFromObj(fsPathPtr->normPathPtr, &tailLen);
	if (tailLen) {
	    copy = AppendPath(dir, fsPathPtr->normPathPtr);
	} else {
	    copy = Tcl_DuplicateObj(dir);
	}
	Tcl_IncrRefCount(dir);
	Tcl_IncrRefCount(copy);

	/*
	 * We now own a reference on both 'dir' and 'copy'
	 */

	(void) TclGetStringFromObj(dir, &cwdLen);
	cwdLen += (Tcl_GetString(copy)[cwdLen] == '/');

	/* Normalize the combined string. */

	if (PATHFLAGS(pathPtr) & TCLPATH_NEEDNORM) {
	    /*
	     * If the "tail" part has components (like /../) that cause the
	     * combined path to need more complete normalizing, call on the
	     * more powerful routine to accomplish that so we avoid [Bug
	     * 2385549] ...
	     */

	    Tcl_Obj *newCopy = TclFSNormalizeAbsolutePath(interp, copy);

	    Tcl_DecrRefCount(copy);
	    copy = newCopy;
	} else {
	    /*
	     * ... but in most cases where we join a trouble free tail to a
	     * normalized head, we can more efficiently normalize the combined
	     * path by passing over only the unnormalized tail portion. When
	     * this is sufficient, prior developers claim this should be much
	     * faster. We use 'cwdLen-1' so that we are already pointing at
	     * the dir-separator that we know about. The normalization code
	     * will actually start off directly after that separator.
	     */

	    TclFSNormalizeToUniquePath(interp, copy, cwdLen-1);
	}

	/* Now we need to construct the new path object. */

	if (pathType == TCL_PATH_RELATIVE) {
	    Tcl_Obj *origDir = fsPathPtr->cwdPtr;

	    /*
	     * NOTE: here we are (dangerously?) assuming that origDir points
	     * to a Tcl_Obj with Tcl_ObjType == &fsPathType. The
	     *     pathType = Tcl_FSGetPathType(fsPathPtr->cwdPtr);
	     * above that set the pathType value should have established that,
	     * but it's far less clear on what basis we know there's been no
	     * shimmering since then.
	     */

	    FsPath *origDirFsPathPtr = PATHOBJ(origDir);

	    fsPathPtr->cwdPtr = origDirFsPathPtr->cwdPtr;
	    Tcl_IncrRefCount(fsPathPtr->cwdPtr);

	    TclDecrRefCount(fsPathPtr->normPathPtr);
	    fsPathPtr->normPathPtr = copy;

	    /*
	     * That's our reference to copy used.
	     */

	    TclDecrRefCount(dir);
	    TclDecrRefCount(origDir);
	} else {
	    TclDecrRefCount(fsPathPtr->cwdPtr);
	    fsPathPtr->cwdPtr = NULL;
	    TclDecrRefCount(fsPathPtr->normPathPtr);
	    fsPathPtr->normPathPtr = copy;

	    /*
	     * That's our reference to copy used.
	     */

	    TclDecrRefCount(dir);
	}
	PATHFLAGS(pathPtr) = 0;
    }

    /*
     * Ensure cwd hasn't changed.
     */

    if (fsPathPtr->cwdPtr != NULL) {
	if (!TclFSCwdPointerEquals(&fsPathPtr->cwdPtr)) {
	    if (pathPtr->bytes == NULL) {
		UpdateStringOfFsPath(pathPtr);
	    }
	    FreeFsPathInternalRep(pathPtr);
	    if (SetFsPathFromAny(interp, pathPtr) != TCL_OK) {
		return NULL;
	    }
	    fsPathPtr = PATHOBJ(pathPtr);
	} else if (fsPathPtr->normPathPtr == NULL) {
	    int cwdLen;
	    Tcl_Obj *copy;

	    copy = AppendPath(fsPathPtr->cwdPtr, pathPtr);

	    (void) TclGetStringFromObj(fsPathPtr->cwdPtr, &cwdLen);
	    cwdLen += (Tcl_GetString(copy)[cwdLen] == '/');

	    /*
	     * Normalize the combined string, but only starting after the end
	     * of the previously normalized 'dir'. This should be much faster!
	     */

	    TclFSNormalizeToUniquePath(interp, copy, cwdLen-1);
	    fsPathPtr->normPathPtr = copy;
	    Tcl_IncrRefCount(fsPathPtr->normPathPtr);
	}
    }
    if (fsPathPtr->normPathPtr == NULL) {
	Tcl_Obj *useThisCwd = NULL;
	int pureNormalized = 1;

	/*
	 * Since normPathPtr is NULL, but this is a valid path object, we know
	 * that the translatedPathPtr cannot be NULL.
	 */

	Tcl_Obj *absolutePath = fsPathPtr->translatedPathPtr;
	const char *path = TclGetString(absolutePath);

	Tcl_IncrRefCount(absolutePath);

	/*
	 * We have to be a little bit careful here to avoid infinite loops
	 * we're asking Tcl_FSGetPathType to return the path's type, but that
	 * call can actually result in a lot of other filesystem action, which
	 * might loop back through here.
	 */

	if (path[0] == '\0') {
	    /*
	     * Special handling for the empty string value. This one is very
	     * weird with [file normalize {}] => {}. (The reasoning supporting
	     * this is unknown to DGP, but he fears changing it.) Attempt here
	     * to keep the expectations of other parts of Tcl_Filesystem code
	     * about state of the FsPath fields satisfied.
	     *
	     * In particular, capture the cwd value and save so it can be
	     * stored in the cwdPtr field below.
	     */

	    useThisCwd = Tcl_FSGetCwd(interp);
	} else {
	    /*
	     * We don't ask for the type of 'pathPtr' here, because that is
	     * not correct for our purposes when we have a path like '~'. Tcl
	     * has a bit of a contradiction in that '~' paths are defined as
	     * 'absolute', but in reality can be just about anything,
	     * depending on how env(HOME) is set.
	     */

	    Tcl_PathType type = Tcl_FSGetPathType(absolutePath);

	    if (type == TCL_PATH_RELATIVE) {
		useThisCwd = Tcl_FSGetCwd(interp);

		if (useThisCwd == NULL) {
		    return NULL;
		}

		pureNormalized = 0;
		Tcl_DecrRefCount(absolutePath);
		absolutePath = Tcl_FSJoinToPath(useThisCwd, 1, &absolutePath);
		Tcl_IncrRefCount(absolutePath);

		/*
		 * We have a refCount on the cwd.
		 */
#ifdef _WIN32
	    } else if (type == TCL_PATH_VOLUME_RELATIVE) {
		/*
		 * Only Windows has volume-relative paths.
		 */

		Tcl_DecrRefCount(absolutePath);
		absolutePath = TclWinVolumeRelativeNormalize(interp,
			path, &useThisCwd);
		if (absolutePath == NULL) {
		    return NULL;
		}
		pureNormalized = 0;
#endif /* _WIN32 */
	    }
	}

	/*
	 * Already has refCount incremented.
	 */

	fsPathPtr->normPathPtr = TclFSNormalizeAbsolutePath(interp,
		absolutePath);

	/*
	 * Check if path is pure normalized (this can only be the case if it
	 * is an absolute path).
	 */

	if (pureNormalized) {
	    int normPathLen, pathLen;
	    const char *normPath;

	    path = TclGetStringFromObj(pathPtr, &pathLen);
	    normPath = TclGetStringFromObj(fsPathPtr->normPathPtr, &normPathLen);
	    if ((pathLen == normPathLen) && !memcmp(path, normPath, pathLen)) {
		/*
		 * The path was already normalized. Get rid of the duplicate.
		 */

		TclDecrRefCount(fsPathPtr->normPathPtr);

		/*
		 * We do *not* increment the refCount for this circular
		 * reference.
		 */

		fsPathPtr->normPathPtr = pathPtr;
	    }
	}
	if (useThisCwd != NULL) {
	    /*
	     * We just need to free an object we allocated above for relative
	     * paths (this was returned by Tcl_FSJoinToPath above), and then
	     * of course store the cwd.
	     */

	    fsPathPtr->cwdPtr = useThisCwd;
	}
	TclDecrRefCount(absolutePath);
    }

    return fsPathPtr->normPathPtr;
}

/*
 *---------------------------------------------------------------------------
 *
 * Tcl_FSGetInternalRep --
 *
 *	Extract the internal representation of a given path object, in the
 *	given filesystem. If the path object belongs to a different
 *	filesystem, we return NULL.
 *
 *	If the internal representation is currently NULL, we attempt to
 *	generate it, by calling the filesystem's
 *	'Tcl_FSCreateInternalRepProc'.
 *
 * Results:
 *	NULL or a valid internal representation.
 *
 * Side effects:
 *	An attempt may be made to convert the object.
 *
 *---------------------------------------------------------------------------
 */

ClientData
Tcl_FSGetInternalRep(
    Tcl_Obj *pathPtr,
    const Tcl_Filesystem *fsPtr)
{
    FsPath *srcFsPathPtr;

    if (Tcl_FSConvertToPathType(NULL, pathPtr) != TCL_OK) {
	return NULL;
    }
    srcFsPathPtr = PATHOBJ(pathPtr);

    /*
     * We will only return the native representation for the caller's
     * filesystem. Otherwise we will simply return NULL. This means that there
     * must be a unique bi-directional mapping between paths and filesystems,
     * and that this mapping will not allow 'remapped' files -- files which
     * are in one filesystem but mapped into another. Another way of putting
     * this is that 'stacked' filesystems are not allowed. We recognise that
     * this is a potentially useful feature for the future.
     *
     * Even something simple like a 'pass through' filesystem which logs all
     * activity and passes the calls onto the native system would be nice, but
     * not easily achievable with the current implementation.
     */

    if (srcFsPathPtr->fsPtr == NULL) {
	/*
	 * This only usually happens in wrappers like TclpStat which create a
	 * string object and pass it to TclpObjStat. Code which calls the
	 * Tcl_FS.. functions should always have a filesystem already set.
	 * Whether this code path is legal or not depends on whether we decide
	 * to allow external code to call the native filesystem directly. It
	 * is at least safer to allow this sub-optimal routing.
	 */

	Tcl_FSGetFileSystemForPath(pathPtr);

	/*
	 * If we fail through here, then the path is probably not a valid path
	 * in the filesystsem, and is most likely to be a use of the empty
	 * path "" via a direct call to one of the objectified interfaces
	 * (e.g. from the Tcl testsuite).
	 */

	srcFsPathPtr = PATHOBJ(pathPtr);
	if (srcFsPathPtr->fsPtr == NULL) {
	    return NULL;
	}
    }

    /*
     * There is still one possibility we should consider; if the file belongs
     * to a different filesystem, perhaps it is actually linked through to a
     * file in our own filesystem which we do care about. The way we can check
     * for this is we ask what filesystem this path belongs to.
     */

    if (fsPtr != srcFsPathPtr->fsPtr) {
	const Tcl_Filesystem *actualFs = Tcl_FSGetFileSystemForPath(pathPtr);

	if (actualFs == fsPtr) {
	    return Tcl_FSGetInternalRep(pathPtr, fsPtr);
	}
	return NULL;
    }

    if (srcFsPathPtr->nativePathPtr == NULL) {
	Tcl_FSCreateInternalRepProc *proc;
	char *nativePathPtr;

	proc = srcFsPathPtr->fsPtr->createInternalRepProc;
	if (proc == NULL) {
	    return NULL;
	}

	nativePathPtr = proc(pathPtr);
	srcFsPathPtr = PATHOBJ(pathPtr);
	srcFsPathPtr->nativePathPtr = nativePathPtr;
    }

    return srcFsPathPtr->nativePathPtr;
}

/*
 *---------------------------------------------------------------------------
 *
 * TclFSEnsureEpochOk --
 *
 *	This will ensure the pathPtr is up to date and can be converted into a
 *	"path" type, and that we are able to generate a complete normalized
 *	path which is used to determine the filesystem match.
 *
 * Results:
 *	Standard Tcl return code.
 *
 * Side effects:
 *	An attempt may be made to convert the object.
 *
 *---------------------------------------------------------------------------
 */

int
TclFSEnsureEpochOk(
    Tcl_Obj *pathPtr,
    const Tcl_Filesystem **fsPtrPtr)
{
    FsPath *srcFsPathPtr;

    if (pathPtr->typePtr != &fsPathType) {
	return TCL_OK;
    }

    srcFsPathPtr = PATHOBJ(pathPtr);

    /*
     * Check if the filesystem has changed in some way since this object's
     * internal representation was calculated.
     */

    if (!TclFSEpochOk(srcFsPathPtr->filesystemEpoch)) {
	/*
	 * We have to discard the stale representation and recalculate it.
	 */

	if (pathPtr->bytes == NULL) {
	    UpdateStringOfFsPath(pathPtr);
	}
	FreeFsPathInternalRep(pathPtr);
	if (SetFsPathFromAny(NULL, pathPtr) != TCL_OK) {
	    return TCL_ERROR;
	}
	srcFsPathPtr = PATHOBJ(pathPtr);
    }

    /*
     * Check whether the object is already assigned to a fs.
     */

    if (srcFsPathPtr->fsPtr != NULL) {
	*fsPtrPtr = srcFsPathPtr->fsPtr;
    }
    return TCL_OK;
}

/*
 *---------------------------------------------------------------------------
 *
 * TclFSSetPathDetails --
 *
 *	???
 *
 * Results:
 *	None
 *
 * Side effects:
 *	???
 *
 *---------------------------------------------------------------------------
 */

void
TclFSSetPathDetails(
    Tcl_Obj *pathPtr,
    const Tcl_Filesystem *fsPtr,
    ClientData clientData)
{
    FsPath *srcFsPathPtr;

    /*
     * Make sure pathPtr is of the correct type.
     */

    if (pathPtr->typePtr != &fsPathType) {
	if (SetFsPathFromAny(NULL, pathPtr) != TCL_OK) {
	    return;
	}
    }

    srcFsPathPtr = PATHOBJ(pathPtr);
    srcFsPathPtr->fsPtr = fsPtr;
    srcFsPathPtr->nativePathPtr = clientData;
    srcFsPathPtr->filesystemEpoch = TclFSEpoch();
}

/*
 *---------------------------------------------------------------------------
 *
 * Tcl_FSEqualPaths --
 *
 *	This function tests whether the two paths given are equal path
 *	objects. If either or both is NULL, 0 is always returned.
 *
 * Results:
 *	1 or 0.
 *
 * Side effects:
 *	None.
 *
 *---------------------------------------------------------------------------
 */

int
Tcl_FSEqualPaths(
    Tcl_Obj *firstPtr,
    Tcl_Obj *secondPtr)
{
    const char *firstStr, *secondStr;
    int firstLen, secondLen, tempErrno;

    if (firstPtr == secondPtr) {
	return 1;
    }

    if (firstPtr == NULL || secondPtr == NULL) {
	return 0;
    }
    firstStr = TclGetStringFromObj(firstPtr, &firstLen);
    secondStr = TclGetStringFromObj(secondPtr, &secondLen);
    if ((firstLen == secondLen) && !memcmp(firstStr, secondStr, firstLen)) {
	return 1;
    }

    /*
     * Try the most thorough, correct method of comparing fully normalized
     * paths.
     */

    tempErrno = Tcl_GetErrno();
    firstPtr = Tcl_FSGetNormalizedPath(NULL, firstPtr);
    secondPtr = Tcl_FSGetNormalizedPath(NULL, secondPtr);
    Tcl_SetErrno(tempErrno);

    if (firstPtr == NULL || secondPtr == NULL) {
	return 0;
    }

    firstStr = TclGetStringFromObj(firstPtr, &firstLen);
    secondStr = TclGetStringFromObj(secondPtr, &secondLen);
    return ((firstLen == secondLen) && !memcmp(firstStr, secondStr, firstLen));
}

/*
 *---------------------------------------------------------------------------
 *
 * SetFsPathFromAny --
 *
 *	This function tries to convert the given Tcl_Obj to a valid Tcl path
 *	type.
 *
 *	The filename may begin with "~" (to indicate current user's home
 *	directory) or "~<user>" (to indicate any user's home directory).
 *
 * Results:
 *	Standard Tcl error code.
 *
 * Side effects:
 *	The old representation may be freed, and new memory allocated.
 *
 *---------------------------------------------------------------------------
 */

static int
SetFsPathFromAny(
    Tcl_Interp *interp,		/* Used for error reporting if not NULL. */
    Tcl_Obj *pathPtr)		/* The object to convert. */
{
    int len;
    FsPath *fsPathPtr;
    Tcl_Obj *transPtr;
    char *name;

    if (pathPtr->typePtr == &fsPathType) {
	return TCL_OK;
    }

    /*
     * First step is to translate the filename. This is similar to
     * Tcl_TranslateFilename, but shouldn't convert everything to windows
     * backslashes on that platform. The current implementation of this piece
     * is a slightly optimised version of the various Tilde/Split/Join stuff
     * to avoid multiple split/join operations.
     *
     * We remove any trailing directory separator.
     *
     * However, the split/join routines are quite complex, and one has to make
     * sure not to break anything on Unix or Win (fCmd.test, fileName.test and
     * cmdAH.test exercise most of the code).
     */

    name = TclGetStringFromObj(pathPtr, &len);

    /*
     * Handle tilde substitutions, if needed.
     */

    if (name[0] == '~') {
	Tcl_DString temp;
	int split;
	char separator = '/';

	split = FindSplitPos(name, separator);
	if (split != len) {
	    /*
	     * We have multiple pieces '~user/foo/bar...'
	     */

	    name[split] = '\0';
	}

	/*
	 * Do some tilde substitution.
	 */

	if (name[1] == '\0') {
	    /*
	     * We have just '~'
	     */

	    const char *dir;
	    Tcl_DString dirString;

	    if (split != len) {
		name[split] = separator;
	    }

	    dir = TclGetEnv("HOME", &dirString);
	    if (dir == NULL) {
		if (interp) {
		    Tcl_SetObjResult(interp, Tcl_NewStringObj(
			    "couldn't find HOME environment variable to"
			    " expand path", -1));
		    Tcl_SetErrorCode(interp, "TCL", "VALUE", "PATH",
			    "HOMELESS", NULL);
		}
		return TCL_ERROR;
	    }
	    Tcl_DStringInit(&temp);
	    Tcl_JoinPath(1, &dir, &temp);
	    Tcl_DStringFree(&dirString);
	} else {
	    /*
	     * We have a user name '~user'
	     */

	    Tcl_DStringInit(&temp);
	    if (TclpGetUserHome(name+1, &temp) == NULL) {
		if (interp != NULL) {
		    Tcl_SetObjResult(interp, Tcl_ObjPrintf(
			    "user \"%s\" doesn't exist", name+1));
		    Tcl_SetErrorCode(interp, "TCL", "VALUE", "PATH", "NOUSER",
			    NULL);
		}
		Tcl_DStringFree(&temp);
		if (split != len) {
		    name[split] = separator;
		}
		return TCL_ERROR;
	    }
	    if (split != len) {
		name[split] = separator;
	    }
	}

	transPtr = TclDStringToObj(&temp);

	if (split != len) {
	    /*
	     * Join up the tilde substitution with the rest.
	     */

	    if (name[split+1] == separator) {
		/*
		 * Somewhat tricky case like ~//foo/bar. Make use of
		 * Split/Join machinery to get it right. Assumes all paths
		 * beginning with ~ are part of the native filesystem.
		 */

		int objc;
		Tcl_Obj **objv;
		Tcl_Obj *parts = TclpNativeSplitPath(pathPtr, NULL);

		Tcl_ListObjGetElements(NULL, parts, &objc, &objv);

		/*
		 * Skip '~'. It's replaced by its expansion.
		 */

		objc--; objv++;
		while (objc--) {
		    TclpNativeJoinPath(transPtr, Tcl_GetString(*objv++));
		}
		TclDecrRefCount(parts);
	    } else {
		Tcl_Obj *pair[2];

		pair[0] = transPtr;
		pair[1] = Tcl_NewStringObj(name+split+1, -1);
		transPtr = TclJoinPath(2, pair);
		Tcl_DecrRefCount(pair[0]);
		Tcl_DecrRefCount(pair[1]);
	    }
	}
    } else {
	transPtr = TclJoinPath(1, &pathPtr);
    }

    /*
     * Now we have a translated filename in 'transPtr'. This will have forward
     * slashes on Windows, and will not contain any ~user sequences.
     */

    fsPathPtr = ckalloc(sizeof(FsPath));

    fsPathPtr->translatedPathPtr = transPtr;
    if (transPtr != pathPtr) {
	Tcl_IncrRefCount(fsPathPtr->translatedPathPtr);
	/* Redo translation when $env(HOME) changes */
	fsPathPtr->filesystemEpoch = TclFSEpoch();
    } else {
	fsPathPtr->filesystemEpoch = 0;
    }
    fsPathPtr->normPathPtr = NULL;
    fsPathPtr->cwdPtr = NULL;
    fsPathPtr->nativePathPtr = NULL;
    fsPathPtr->fsPtr = NULL;

    /*
     * Free old representation before installing our new one.
     */

    TclFreeIntRep(pathPtr);
    SETPATHOBJ(pathPtr, fsPathPtr);
    PATHFLAGS(pathPtr) = 0;
    pathPtr->typePtr = &fsPathType;
    return TCL_OK;
}

static void
FreeFsPathInternalRep(
    Tcl_Obj *pathPtr)		/* Path object with internal rep to free. */
{
    FsPath *fsPathPtr = PATHOBJ(pathPtr);

    if (fsPathPtr->translatedPathPtr != NULL) {
	if (fsPathPtr->translatedPathPtr != pathPtr) {
	    TclDecrRefCount(fsPathPtr->translatedPathPtr);
	}
    }
    if (fsPathPtr->normPathPtr != NULL) {
	if (fsPathPtr->normPathPtr != pathPtr) {
	    TclDecrRefCount(fsPathPtr->normPathPtr);
	}
	fsPathPtr->normPathPtr = NULL;
    }
    if (fsPathPtr->cwdPtr != NULL) {
	TclDecrRefCount(fsPathPtr->cwdPtr);
    }
    if (fsPathPtr->nativePathPtr != NULL && fsPathPtr->fsPtr != NULL) {
	Tcl_FSFreeInternalRepProc *freeProc =
		fsPathPtr->fsPtr->freeInternalRepProc;

	if (freeProc != NULL) {
	    freeProc(fsPathPtr->nativePathPtr);
	    fsPathPtr->nativePathPtr = NULL;
	}
    }

    ckfree(fsPathPtr);
    pathPtr->typePtr = NULL;
}

static void
DupFsPathInternalRep(
    Tcl_Obj *srcPtr,		/* Path obj with internal rep to copy. */
    Tcl_Obj *copyPtr)		/* Path obj with internal rep to set. */
{
    FsPath *srcFsPathPtr = PATHOBJ(srcPtr);
    FsPath *copyFsPathPtr = ckalloc(sizeof(FsPath));

    SETPATHOBJ(copyPtr, copyFsPathPtr);

    if (srcFsPathPtr->translatedPathPtr == srcPtr) {
	/* Cycle in src -> make cycle in copy. */
	copyFsPathPtr->translatedPathPtr = copyPtr;
    } else {
	copyFsPathPtr->translatedPathPtr = srcFsPathPtr->translatedPathPtr;
	if (copyFsPathPtr->translatedPathPtr != NULL) {
	    Tcl_IncrRefCount(copyFsPathPtr->translatedPathPtr);
	}
    }

    if (srcFsPathPtr->normPathPtr == srcPtr) {
	/* Cycle in src -> make cycle in copy. */
	copyFsPathPtr->normPathPtr = copyPtr;
    } else {
	copyFsPathPtr->normPathPtr = srcFsPathPtr->normPathPtr;
	if (copyFsPathPtr->normPathPtr != NULL) {
	    Tcl_IncrRefCount(copyFsPathPtr->normPathPtr);
	}
    }

    copyFsPathPtr->cwdPtr = srcFsPathPtr->cwdPtr;
    if (copyFsPathPtr->cwdPtr != NULL) {
	Tcl_IncrRefCount(copyFsPathPtr->cwdPtr);
    }

    copyFsPathPtr->flags = srcFsPathPtr->flags;

    if (srcFsPathPtr->fsPtr != NULL
	    && srcFsPathPtr->nativePathPtr != NULL) {
	Tcl_FSDupInternalRepProc *dupProc =
		srcFsPathPtr->fsPtr->dupInternalRepProc;

	if (dupProc != NULL) {
	    copyFsPathPtr->nativePathPtr =
		    dupProc(srcFsPathPtr->nativePathPtr);
	} else {
	    copyFsPathPtr->nativePathPtr = NULL;
	}
    } else {
	copyFsPathPtr->nativePathPtr = NULL;
    }
    copyFsPathPtr->fsPtr = srcFsPathPtr->fsPtr;
    copyFsPathPtr->filesystemEpoch = srcFsPathPtr->filesystemEpoch;

    copyPtr->typePtr = &fsPathType;
}

/*
 *---------------------------------------------------------------------------
 *
 * UpdateStringOfFsPath --
 *
 *	Gives an object a valid string rep.
 *
 * Results:
 *	None.
 *
 * Side effects:
 *	Memory may be allocated.
 *
 *---------------------------------------------------------------------------
 */

static void
UpdateStringOfFsPath(
    register Tcl_Obj *pathPtr)	/* path obj with string rep to update. */
{
    FsPath *fsPathPtr = PATHOBJ(pathPtr);
    int cwdLen;
    Tcl_Obj *copy;

    if (PATHFLAGS(pathPtr) == 0 || fsPathPtr->cwdPtr == NULL) {
	Tcl_Panic("Called UpdateStringOfFsPath with invalid object");
    }

    copy = AppendPath(fsPathPtr->cwdPtr, fsPathPtr->normPathPtr);

    pathPtr->bytes = TclGetStringFromObj(copy, &cwdLen);
    pathPtr->length = cwdLen;
    TclInitStringRep(copy, NULL, 0);
    TclDecrRefCount(copy);
}

/*
 *---------------------------------------------------------------------------
 *
 * TclNativePathInFilesystem --
 *
 *	Any path object is acceptable to the native filesystem, by default (we
 *	will throw errors when illegal paths are actually tried to be used).
 *
 *	However, this behavior means the native filesystem must be the last
 *	filesystem in the lookup list (otherwise it will claim all files
 *	belong to it, and other filesystems will never get a look in).
 *
 * Results:
 *	TCL_OK, to indicate 'yes', -1 to indicate no.
 *
 * Side effects:
 *	None.
 *
 *---------------------------------------------------------------------------
 */

int
TclNativePathInFilesystem(
    Tcl_Obj *pathPtr,
    ClientData *clientDataPtr)
{
    /*
     * A special case is required to handle the empty path "". This is a valid
     * path (i.e. the user should be able to do 'file exists ""' without
     * throwing an error), but equally the path doesn't exist. Those are the
     * semantics of Tcl (at present anyway), so we have to abide by them here.
     */

    if (pathPtr->typePtr == &fsPathType) {
	if (pathPtr->bytes != NULL && pathPtr->bytes[0] == '\0') {
	    /*
	     * We reject the empty path "".
	     */

	    return -1;
	}

	/*
	 * Otherwise there is no way this path can be empty.
	 */
    } else {
	/*
	 * It is somewhat unusual to reach this code path without the object
	 * being of fsPathType. However, we do our best to deal with the
	 * situation.
	 */

	int len;

	(void) TclGetStringFromObj(pathPtr, &len);
	if (len == 0) {
	    /*
	     * We reject the empty path "".
	     */

	    return -1;
	}
    }

    /*
     * Path is of correct type, or is of non-zero length, so we accept it.
     */

    return TCL_OK;
}

/*
 * Local Variables:
 * mode: c
 * c-basic-offset: 4
 * fill-column: 78
 * End:
 */<|MERGE_RESOLUTION|>--- conflicted
+++ resolved
@@ -883,19 +883,11 @@
 	 * to be an absolute path. Added a check for that elt is absolute.
 	 */
 
-<<<<<<< HEAD
-	if ((i == (elements-2)) && (i == 0)
-		&& (elt->typePtr == &fsPathType)
-		&& !((elt->bytes != NULL) && (elt->bytes[0] == '\0'))
-                && TclGetPathType(elt, NULL, NULL, NULL) == TCL_PATH_ABSOLUTE) {
-	    Tcl_Obj *tailObj = objv[i+1];
-=======
-	if ((elt->typePtr == &tclFsPathType)
+	if ((elt->typePtr == &fsPathType)
 		&& !((elt->bytes != NULL) && (elt->bytes[0] == '\0'))
                 && TclGetPathType(elt, NULL, NULL, NULL) == TCL_PATH_ABSOLUTE) {
             Tcl_Obj *tailObj = objv[1];
 	    Tcl_PathType type = TclGetPathType(tailObj, NULL, NULL, NULL);
->>>>>>> 651416ff
 
 	    if (type == TCL_PATH_RELATIVE) {
 		const char *str;
