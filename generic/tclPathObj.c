/*
 * tclPathObj.c --
 *
 *	This file contains the implementation of Tcl's "path" object type used
 *	to represent and manipulate a general (virtual) filesystem entity in
 *	an efficient manner.
 *
 * Copyright (c) 2003 Vince Darley.
 *
 * See the file "license.terms" for information on usage and redistribution of
 * this file, and for a DISCLAIMER OF ALL WARRANTIES.
<<<<<<< HEAD
 *
 * RCS: @(#) $Id: tclPathObj.c,v 1.89 2010/09/22 00:57:11 hobbs Exp $
=======
>>>>>>> 09374559
 */

#include "tclInt.h"
#include "tclFileSystem.h"

/*
 * Prototypes for functions defined later in this file.
 */

static Tcl_Obj *	AppendPath(Tcl_Obj *head, Tcl_Obj *tail);
static void		DupFsPathInternalRep(Tcl_Obj *srcPtr,
			    Tcl_Obj *copyPtr);
static void		FreeFsPathInternalRep(Tcl_Obj *pathPtr);
static void		UpdateStringOfFsPath(Tcl_Obj *pathPtr);
static int		SetFsPathFromAny(Tcl_Interp *interp, Tcl_Obj *pathPtr);
static int		FindSplitPos(const char *path, int separator);
static int		IsSeparatorOrNull(int ch);
static Tcl_Obj *	GetExtension(Tcl_Obj *pathPtr);

/*
 * Define the 'path' object type, which Tcl uses to represent file paths
 * internally.
 */

static const Tcl_ObjType tclFsPathType = {
    "path",				/* name */
    FreeFsPathInternalRep,		/* freeIntRepProc */
    DupFsPathInternalRep,		/* dupIntRepProc */
    UpdateStringOfFsPath,		/* updateStringProc */
    SetFsPathFromAny			/* setFromAnyProc */
};

/*
 * struct FsPath --
 *
 * Internal representation of a Tcl_Obj of "path" type. This can be used to
 * represent relative or absolute paths, and has certain optimisations when
 * used to represent paths which are already normalized and absolute.
 *
 * Note that both 'translatedPathPtr' and 'normPathPtr' can be a circular
 * reference to the container Tcl_Obj of this FsPath.
 *
 * There are two cases, with the first being the most common:
 *
 * (i) flags == 0, => Ordinary path.
 *
 * translatedPathPtr contains the translated path (which may be a circular
 * reference to the object itself). If it is NULL then the path is pure
 * normalized (and the normPathPtr will be a circular reference). cwdPtr is
 * null for an absolute path, and non-null for a relative path (unless the cwd
 * has never been set, in which case the cwdPtr may also be null for a
 * relative path).
 *
 * (ii) flags != 0, => Special path, see TclNewFSPathObj
 *
 * Now, this is a path like 'file join $dir $tail' where, cwdPtr is the $dir
 * and normPathPtr is the $tail.
 *
 */

typedef struct FsPath {
    Tcl_Obj *translatedPathPtr; /* Name without any ~user sequences. If this
				 * is NULL, then this is a pure normalized,
				 * absolute path object, in which the parent
				 * Tcl_Obj's string rep is already both
				 * translated and normalized. */
    Tcl_Obj *normPathPtr;	/* Normalized absolute path, without ., .. or
				 * ~user sequences. If the Tcl_Obj containing
				 * this FsPath is already normalized, this may
				 * be a circular reference back to the
				 * container. If that is NOT the case, we have
				 * a refCount on the object. */
    Tcl_Obj *cwdPtr;		/* If null, path is absolute, else this points
				 * to the cwd object used for this path. We
				 * have a refCount on the object. */
    int flags;			/* Flags to describe interpretation - see
				 * below. */
    ClientData nativePathPtr;	/* Native representation of this path, which
				 * is filesystem dependent. */
    int filesystemEpoch;	/* Used to ensure the path representation was
				 * generated during the correct filesystem
				 * epoch. The epoch changes when
				 * filesystem-mounts are changed. */
    struct FilesystemRecord *fsRecPtr;
				/* Pointer to the filesystem record entry to
				 * use for this path. */
} FsPath;

/*
 * Flag values for FsPath->flags.
 */

#define TCLPATH_APPENDED 1
#define TCLPATH_NEEDNORM 4

/*
 * Define some macros to give us convenient access to path-object specific
 * fields.
 */

#define PATHOBJ(pathPtr) ((FsPath *) (pathPtr)->internalRep.otherValuePtr)
#define SETPATHOBJ(pathPtr,fsPathPtr) \
	((pathPtr)->internalRep.otherValuePtr = (void *) (fsPathPtr))
#define PATHFLAGS(pathPtr) (PATHOBJ(pathPtr)->flags)

/*
 *---------------------------------------------------------------------------
 *
 * TclFSNormalizeAbsolutePath --
 *
 *	Takes an absolute path specification and computes a 'normalized' path
 *	from it.
 *
 *	A normalized path is one which has all '../', './' removed. Also it is
 *	one which is in the 'standard' format for the native platform. On
 *	Unix, this means the path must be free of symbolic links/aliases, and
 *	on Windows it means we want the long form, with that long form's
 *	case-dependence (which gives us a unique, case-dependent path).
 *
 *	The behaviour of this function if passed a non-absolute path is NOT
 *	defined.
 *
 *	pathPtr may have a refCount of zero, or may be a shared object.
 *
 * Results:
 *	The result is returned in a Tcl_Obj with a refCount of 1, which is
 *	therefore owned by the caller. It must be freed (with
 *	Tcl_DecrRefCount) by the caller when no longer needed.
 *
 * Side effects:
 *	None (beyond the memory allocation for the result).
 *
 * Special note:
 *	This code was originally based on code from Matt Newman and
 *	Jean-Claude Wippler, but has since been totally rewritten by Vince
 *	Darley to deal with symbolic links.
 *
 *---------------------------------------------------------------------------
 */

Tcl_Obj *
TclFSNormalizeAbsolutePath(
    Tcl_Interp *interp,		/* Interpreter to use */
    Tcl_Obj *pathPtr,		/* Absolute path to normalize */
    ClientData *clientDataPtr)	/* If non-NULL, then may be set to the
				 * fs-specific clientData for this path. This
				 * will happen when that extra information can
				 * be calculated efficiently as a side-effect
				 * of normalization. */
{
    ClientData clientData = NULL;
    const char *dirSep, *oldDirSep;
    int first = 1;		/* Set to zero once we've passed the first
				 * directory separator - we can't use '..' to
				 * remove the volume in a path. */
    Tcl_Obj *retVal = NULL;
    dirSep = TclGetString(pathPtr);

    if (tclPlatform == TCL_PLATFORM_WINDOWS) {
	if (   (dirSep[0] == '/' || dirSep[0] == '\\')
	    && (dirSep[1] == '/' || dirSep[1] == '\\')
	    && (dirSep[2] == '?')
	    && (dirSep[3] == '/' || dirSep[3] == '\\')) {
	    /* NT extended path */
	    dirSep += 4;

	    if (   (dirSep[0] == 'U' || dirSep[0] == 'u')
		&& (dirSep[1] == 'N' || dirSep[1] == 'n')
		&& (dirSep[2] == 'C' || dirSep[2] == 'c')
		&& (dirSep[3] == '/' || dirSep[3] == '\\')) {
		/* NT extended UNC path */
		dirSep += 4;
	    }
	}
	if (dirSep[0] != 0 && dirSep[1] == ':' &&
		(dirSep[2] == '/' || dirSep[2] == '\\')) {
	    /* Do nothing */
	} else if ((dirSep[0] == '/' || dirSep[0] == '\\')
		&& (dirSep[1] == '/' || dirSep[1] == '\\')) {
	    /*
	     * UNC style path, where we must skip over the first separator,
	     * since the first two segments are actually inseparable.
	     */

	    dirSep += 2;
	    dirSep += FindSplitPos(dirSep, '/');
	    if (*dirSep != 0) {
		dirSep++;
	    }
	}
    }

    /*
     * Scan forward from one directory separator to the next, checking for
     * '..' and '.' sequences which must be handled specially. In particular
     * handling of '..' can be complicated if the directory before is a link,
     * since we will have to expand the link to be able to back up one level.
     */

    while (*dirSep != 0) {
	oldDirSep = dirSep;
	if (!first) {
	    dirSep++;
	}
	dirSep += FindSplitPos(dirSep, '/');
	if (dirSep[0] == 0 || dirSep[1] == 0) {
	    if (retVal != NULL) {
		Tcl_AppendToObj(retVal, oldDirSep, dirSep - oldDirSep);
	    }
	    break;
	}
	if (dirSep[1] == '.') {
	    if (retVal != NULL) {
		Tcl_AppendToObj(retVal, oldDirSep, dirSep - oldDirSep);
		oldDirSep = dirSep;
	    }
	again:
	    if (IsSeparatorOrNull(dirSep[2])) {
		/*
		 * Need to skip '.' in the path.
		 */
		int curLen;

		if (retVal == NULL) {
		    const char *path = TclGetString(pathPtr);
		    retVal = Tcl_NewStringObj(path, dirSep - path);
		    Tcl_IncrRefCount(retVal);
		}
		Tcl_GetStringFromObj(retVal, &curLen);
		if (curLen == 0) {
		    Tcl_AppendToObj(retVal, dirSep, 1);
		}
		dirSep += 2;
		oldDirSep = dirSep;
		if (dirSep[0] != 0 && dirSep[1] == '.') {
		    goto again;
		}
		continue;
	    }
	    if (dirSep[2] == '.' && IsSeparatorOrNull(dirSep[3])) {
		Tcl_Obj *linkObj;
		int curLen;
		char *linkStr;

		/*
		 * Have '..' so need to skip previous directory.
		 */

		if (retVal == NULL) {
		    const char *path = TclGetString(pathPtr);

		    retVal = Tcl_NewStringObj(path, dirSep - path);
		    Tcl_IncrRefCount(retVal);
		}
		Tcl_GetStringFromObj(retVal, &curLen);
		if (curLen == 0) {
		    Tcl_AppendToObj(retVal, dirSep, 1);
		}
		if (!first || (tclPlatform == TCL_PLATFORM_UNIX)) {
		    linkObj = Tcl_FSLink(retVal, NULL, 0);
		    if (linkObj != NULL) {
			/*
			 * Got a link. Need to check if the link is relative
			 * or absolute, for those platforms where relative
			 * links exist.
			 */

			if (tclPlatform != TCL_PLATFORM_WINDOWS
				&& Tcl_FSGetPathType(linkObj)
					== TCL_PATH_RELATIVE) {
			    /*
			     * We need to follow this link which is relative
			     * to retVal's directory. This means concatenating
			     * the link onto the directory of the path so far.
			     */

			    const char *path =
				    Tcl_GetStringFromObj(retVal, &curLen);

			    while (--curLen >= 0) {
				if (IsSeparatorOrNull(path[curLen])) {
				    break;
				}
			    }
			    if (Tcl_IsShared(retVal)) {
				TclDecrRefCount(retVal);
				retVal = Tcl_DuplicateObj(retVal);
				Tcl_IncrRefCount(retVal);
			    }

			    /*
			     * We want the trailing slash.
			     */

			    Tcl_SetObjLength(retVal, curLen+1);
			    Tcl_AppendObjToObj(retVal, linkObj);
			    TclDecrRefCount(linkObj);
			    linkStr = Tcl_GetStringFromObj(retVal, &curLen);
			} else {
			    /*
			     * Absolute link.
			     */

			    TclDecrRefCount(retVal);
			    retVal = linkObj;
			    linkStr = Tcl_GetStringFromObj(retVal, &curLen);

			    /*
			     * Convert to forward-slashes on windows.
			     */

			    if (tclPlatform == TCL_PLATFORM_WINDOWS) {
				int i;

				for (i = 0; i < curLen; i++) {
				    if (linkStr[i] == '\\') {
					linkStr[i] = '/';
				    }
				}
			    }
			}
		    } else {
			linkStr = Tcl_GetStringFromObj(retVal, &curLen);
		    }

		    /*
		     * Either way, we now remove the last path element (but
		     * not the first character of the path).
		     */

		    while (--curLen >= 0) {
			if (IsSeparatorOrNull(linkStr[curLen])) {
			    if (curLen) {
				Tcl_SetObjLength(retVal, curLen);
			    } else {
				Tcl_SetObjLength(retVal, 1);
			    }
			    break;
			}
		    }
		}
		dirSep += 3;
		oldDirSep = dirSep;

		if ((curLen == 0) && (dirSep[0] != 0)) {
		    Tcl_SetObjLength(retVal, 0);
		}

		if (dirSep[0] != 0 && dirSep[1] == '.') {
		    goto again;
		}
		continue;
	    }
	}
	first = 0;
	if (retVal != NULL) {
	    Tcl_AppendToObj(retVal, oldDirSep, dirSep - oldDirSep);
	}
    }

    /*
     * If we didn't make any changes, just use the input path.
     */

    if (retVal == NULL) {
	retVal = pathPtr;
	Tcl_IncrRefCount(retVal);

	if (Tcl_IsShared(retVal)) {
	    /*
	     * Unfortunately, the platform-specific normalization code which
	     * will be called below has no way of dealing with the case where
	     * an object is shared. It is expecting to modify an object in
	     * place. So, we must duplicate this here to ensure an object with
	     * a single ref-count.
	     *
	     * If that changes in the future (e.g. the normalize proc is given
	     * one object and is able to return a different one), then we
	     * could remove this code.
	     */

	    TclDecrRefCount(retVal);
	    retVal = Tcl_DuplicateObj(pathPtr);
	    Tcl_IncrRefCount(retVal);
	}
    }

    /*
     * Ensure a windows drive like C:/ has a trailing separator.
     */

    if (tclPlatform == TCL_PLATFORM_WINDOWS) {
	int len;
	const char *path = Tcl_GetStringFromObj(retVal, &len);

	if (len == 2 && path[0] != 0 && path[1] == ':') {
	    if (Tcl_IsShared(retVal)) {
		TclDecrRefCount(retVal);
		retVal = Tcl_DuplicateObj(retVal);
		Tcl_IncrRefCount(retVal);
	    }
	    Tcl_AppendToObj(retVal, "/", 1);
	}
    }

    /*
     * Now we have an absolute path, with no '..', '.' sequences, but it still
     * may not be in 'unique' form, depending on the platform. For instance,
     * Unix is case-sensitive, so the path is ok. Windows is case-insensitive,
     * and also has the weird 'longname/shortname' thing (e.g. C:/Program
     * Files/ and C:/Progra~1/ are equivalent).
     *
     * Virtual file systems which may be registered may have other criteria
     * for normalizing a path.
     */

    TclFSNormalizeToUniquePath(interp, retVal, 0, &clientData);

    /*
     * Since we know it is a normalized path, we can actually convert this
     * object into an FsPath for greater efficiency
     */

    TclFSMakePathFromNormalized(interp, retVal, clientData);
    if (clientDataPtr != NULL) {
	*clientDataPtr = clientData;
    }

    /*
     * This has a refCount of 1 for the caller, unlike many Tcl_Obj APIs.
     */

    return retVal;
}

/*
 *----------------------------------------------------------------------
 *
 * Tcl_FSGetPathType --
 *
 *	Determines whether a given path is relative to the current directory,
 *	relative to the current volume, or absolute.
 *
 * Results:
 *	Returns one of TCL_PATH_ABSOLUTE, TCL_PATH_RELATIVE, or
 *	TCL_PATH_VOLUME_RELATIVE.
 *
 * Side effects:
 *	None.
 *
 *----------------------------------------------------------------------
 */

Tcl_PathType
Tcl_FSGetPathType(
    Tcl_Obj *pathPtr)
{
    return TclFSGetPathType(pathPtr, NULL, NULL);
}

/*
 *----------------------------------------------------------------------
 *
 * TclFSGetPathType --
 *
 *	Determines whether a given path is relative to the current directory,
 *	relative to the current volume, or absolute. If the caller wishes to
 *	know which filesystem claimed the path (in the case for which the path
 *	is absolute), then a reference to a filesystem pointer can be passed
 *	in (but passing NULL is acceptable).
 *
 * Results:
 *	Returns one of TCL_PATH_ABSOLUTE, TCL_PATH_RELATIVE, or
 *	TCL_PATH_VOLUME_RELATIVE. The filesystem reference will be set if and
 *	only if it is non-NULL and the function's return value is
 *	TCL_PATH_ABSOLUTE.
 *
 * Side effects:
 *	None.
 *
 *----------------------------------------------------------------------
 */

Tcl_PathType
TclFSGetPathType(
    Tcl_Obj *pathPtr,
    const Tcl_Filesystem **filesystemPtrPtr,
    int *driveNameLengthPtr)
{
    FsPath *fsPathPtr;

    if (Tcl_FSConvertToPathType(NULL, pathPtr) != TCL_OK) {
	return TclGetPathType(pathPtr, filesystemPtrPtr, driveNameLengthPtr,
		NULL);
    }

    fsPathPtr = PATHOBJ(pathPtr);
    if (fsPathPtr->cwdPtr == NULL) {
	return TclGetPathType(pathPtr, filesystemPtrPtr, driveNameLengthPtr,
		NULL);
    }

    if (PATHFLAGS(pathPtr) == 0) {
	/* The path is not absolute... */
#ifdef __WIN32__
	/* ... on Windows we must make another call to determine whether
	 * it's relative or volumerelative [Bug 2571597]. */
	return TclGetPathType(pathPtr, filesystemPtrPtr, driveNameLengthPtr,
		NULL);
#else
	/* On other systems, quickly deduce !absolute -> relative */
	return TCL_PATH_RELATIVE;
#endif
    }
    return TclFSGetPathType(fsPathPtr->cwdPtr, filesystemPtrPtr,
	    driveNameLengthPtr);
}

/*
 *---------------------------------------------------------------------------
 *
 * TclPathPart
 *
 *	This function calculates the requested part of the given path, which
 *	can be:
 *
 *	- the directory above ('file dirname')
 *	- the tail            ('file tail')
 *	- the extension       ('file extension')
 *	- the root            ('file root')
 *
 *	The 'portion' parameter dictates which of these to calculate. There
 *	are a number of special cases both to be more efficient, and because
 *	the behaviour when given a path with only a single element is defined
 *	to require the expansion of that single element, where possible.
 *
 *	Should look into integrating 'FileBasename' in tclFCmd.c into this
 *	function.
 *
 * Results:
 *	NULL if an error occurred, otherwise a Tcl_Obj owned by the caller
 *	(i.e. most likely with refCount 1).
 *
 * Side effects:
 *	None.
 *
 *---------------------------------------------------------------------------
 */

Tcl_Obj *
TclPathPart(
    Tcl_Interp *interp,		/* Used for error reporting */
    Tcl_Obj *pathPtr,		/* Path to take dirname of */
    Tcl_PathPart portion)	/* Requested portion of name */
{
    if (pathPtr->typePtr == &tclFsPathType) {
	FsPath *fsPathPtr = PATHOBJ(pathPtr);

	if (TclFSEpochOk(fsPathPtr->filesystemEpoch)
		&& (PATHFLAGS(pathPtr) != 0)) {
	    switch (portion) {
	    case TCL_PATH_DIRNAME: {
		/*
		 * Check if the joined-on bit has any directory delimiters in
		 * it. If so, the 'dirname' would be a joining of the main
		 * part with the dirname of the joined-on bit. We could handle
		 * that special case here, but we don't, and instead just use
		 * the standardPath code.
		 */

		int numBytes;
		const char *rest =
			Tcl_GetStringFromObj(fsPathPtr->normPathPtr, &numBytes);

		if (strchr(rest, '/') != NULL) {
		    goto standardPath;
		}
		/*
		 * If the joined-on bit is empty, then [file dirname] is
		 * documented to return all but the last non-empty element
		 * of the path, so we need to split apart the main part to
		 * get the right answer.  We could do that here, but it's
		 * simpler to fall back to the standardPath code.
		 * [Bug 2710920]
		 */
		if (numBytes == 0) {
		    goto standardPath;
		}
		if (tclPlatform == TCL_PLATFORM_WINDOWS
			&& strchr(rest, '\\') != NULL) {
		    goto standardPath;
		}

		/*
		 * The joined-on path is simple, so we can just return here.
		 */

		Tcl_IncrRefCount(fsPathPtr->cwdPtr);
		return fsPathPtr->cwdPtr;
	    }
	    case TCL_PATH_TAIL: {
		/*
		 * Check if the joined-on bit has any directory delimiters in
		 * it. If so, the 'tail' would be only the part following the
		 * last delimiter. We could handle that special case here, but
		 * we don't, and instead just use the standardPath code.
		 */

		int numBytes;
		const char *rest =
			Tcl_GetStringFromObj(fsPathPtr->normPathPtr, &numBytes);

		if (strchr(rest, '/') != NULL) {
		    goto standardPath;
		}
		/*
		 * If the joined-on bit is empty, then [file tail] is
		 * documented to return the last non-empty element
		 * of the path, so we need to split off the last element
		 * of the main part to get the right answer.  We could do
		 * that here, but it's simpler to fall back to the
		 * standardPath code.  [Bug 2710920]
		 */
		if (numBytes == 0) {
		    goto standardPath;
		}
		if (tclPlatform == TCL_PLATFORM_WINDOWS
			&& strchr(rest, '\\') != NULL) {
		    goto standardPath;
		}
		Tcl_IncrRefCount(fsPathPtr->normPathPtr);
		return fsPathPtr->normPathPtr;
	    }
	    case TCL_PATH_EXTENSION:
		return GetExtension(fsPathPtr->normPathPtr);
	    case TCL_PATH_ROOT: {
		const char *fileName, *extension;
		int length;

		fileName = Tcl_GetStringFromObj(fsPathPtr->normPathPtr,
			&length);
		extension = TclGetExtension(fileName);
		if (extension == NULL) {
		    /*
		     * There is no extension so the root is the same as the
		     * path we were given.
		     */

		    Tcl_IncrRefCount(pathPtr);
		    return pathPtr;
		} else {
		    /*
		     * Need to return the whole path with the extension
		     * suffix removed.  Do that by joining our "head" to
		     * our "tail" with the extension suffix removed from
		     * the tail.
		     */

		    Tcl_Obj *resultPtr =
			    TclNewFSPathObj(fsPathPtr->cwdPtr, fileName,
			    (int)(length - strlen(extension)));

		    Tcl_IncrRefCount(resultPtr);
		    return resultPtr;
		}
	    }
	    default:
		/* We should never get here */
		Tcl_Panic("Bad portion to TclPathPart");
		/* For less clever compilers */
		return NULL;
	    }
	} else if (fsPathPtr->cwdPtr != NULL) {
	    /* Relative path */
	    goto standardPath;
	} else {
	    /* Absolute path */
	    goto standardPath;
	}
    } else {
	int splitElements;
	Tcl_Obj *splitPtr, *resultPtr;

    standardPath:
	resultPtr = NULL;
	if (portion == TCL_PATH_EXTENSION) {
	    return GetExtension(pathPtr);
	} else if (portion == TCL_PATH_ROOT) {
	    int length;
	    const char *fileName, *extension;

	    fileName = Tcl_GetStringFromObj(pathPtr, &length);
	    extension = TclGetExtension(fileName);
	    if (extension == NULL) {
		Tcl_IncrRefCount(pathPtr);
		return pathPtr;
	    } else {
		Tcl_Obj *root = Tcl_NewStringObj(fileName,
			(int) (length - strlen(extension)));

		Tcl_IncrRefCount(root);
		return root;
	    }
	}

	/*
	 * The behaviour we want here is slightly different to the standard
	 * Tcl_FSSplitPath in the handling of home directories;
	 * Tcl_FSSplitPath preserves the "~" while this code computes the
	 * actual full path name, if we had just a single component.
	 */

	splitPtr = Tcl_FSSplitPath(pathPtr, &splitElements);
	Tcl_IncrRefCount(splitPtr);
	if (splitElements == 1  &&  TclGetString(pathPtr)[0] == '~') {
	    Tcl_Obj *norm;

	    TclDecrRefCount(splitPtr);
	    norm = Tcl_FSGetNormalizedPath(interp, pathPtr);
	    if (norm == NULL) {
		return NULL;
	    }
	    splitPtr = Tcl_FSSplitPath(norm, &splitElements);
	    Tcl_IncrRefCount(splitPtr);
	}
	if (portion == TCL_PATH_TAIL) {
	    /*
	     * Return the last component, unless it is the only component, and
	     * it is the root of an absolute path.
	     */

	    if ((splitElements > 0) && ((splitElements > 1) ||
		    (Tcl_FSGetPathType(pathPtr) == TCL_PATH_RELATIVE))) {
		Tcl_ListObjIndex(NULL, splitPtr, splitElements-1, &resultPtr);
	    } else {
		resultPtr = Tcl_NewObj();
	    }
	} else {
	    /*
	     * Return all but the last component. If there is only one
	     * component, return it if the path was non-relative, otherwise
	     * return the current directory.
	     */

	    if (splitElements > 1) {
		resultPtr = Tcl_FSJoinPath(splitPtr, splitElements - 1);
	    } else if (splitElements == 0 ||
		    (Tcl_FSGetPathType(pathPtr) == TCL_PATH_RELATIVE)) {
		TclNewLiteralStringObj(resultPtr, ".");
	    } else {
		Tcl_ListObjIndex(NULL, splitPtr, 0, &resultPtr);
	    }
	}
	Tcl_IncrRefCount(resultPtr);
	TclDecrRefCount(splitPtr);
	return resultPtr;
    }
}

/*
 * Simple helper function
 */

static Tcl_Obj *
GetExtension(
    Tcl_Obj *pathPtr)
{
    const char *tail, *extension;
    Tcl_Obj *ret;

    tail = TclGetString(pathPtr);
    extension = TclGetExtension(tail);
    if (extension == NULL) {
	ret = Tcl_NewObj();
    } else {
	ret = Tcl_NewStringObj(extension, -1);
    }
    Tcl_IncrRefCount(ret);
    return ret;
}

/*
 *---------------------------------------------------------------------------
 *
 * Tcl_FSJoinPath --
 *
 *	This function takes the given Tcl_Obj, which should be a valid list,
 *	and returns the path object given by considering the first 'elements'
 *	elements as valid path segments (each path segment may be a complete
 *	path, a partial path or just a single possible directory or file
 *	name). If any path segment is actually an absolute path, then all
 *	prior path segments are discarded.
 *
 *	If elements < 0, we use the entire list that was given.
 *
 *	It is possible that the returned object is actually an element of the
 *	given list, so the caller should be careful to store a refCount to it
 *	before freeing the list.
 *
 * Results:
 *	Returns object with refCount of zero, (or if non-zero, it has
 *	references elsewhere in Tcl). Either way, the caller must increment
 *	its refCount before use. Note that in the case where the caller has
 *	asked to join zero elements of the list, the return value will be an
 *	empty-string Tcl_Obj.
 *
 *	If the given listObj was invalid, then the calling routine has a bug,
 *	and this function will just return NULL.
 *
 * Side effects:
 *	None.
 *
 *---------------------------------------------------------------------------
 */

Tcl_Obj *
Tcl_FSJoinPath(
    Tcl_Obj *listObj,		/* Path elements to join, may have a zero
				 * reference count. */
    int elements)		/* Number of elements to use (-1 = all) */
{
    Tcl_Obj *res;
    int i;
    const Tcl_Filesystem *fsPtr = NULL;

    if (elements < 0) {
	if (Tcl_ListObjLength(NULL, listObj, &elements) != TCL_OK) {
	    return NULL;
	}
    } else {
	/*
	 * Just make sure it is a valid list.
	 */

	int listTest;

	if (Tcl_ListObjLength(NULL, listObj, &listTest) != TCL_OK) {
	    return NULL;
	}

	/*
	 * Correct this if it is too large, otherwise we will waste our time
	 * joining null elements to the path.
	 */

	if (elements > listTest) {
	    elements = listTest;
	}
    }

    res = NULL;

    for (i = 0; i < elements; i++) {
	Tcl_Obj *elt, *driveName = NULL;
	int driveNameLength, strEltLen, length;
	Tcl_PathType type;
	char *strElt, *ptr;

	Tcl_ListObjIndex(NULL, listObj, i, &elt);

	/*
	 * This is a special case where we can be much more efficient, where
	 * we are joining a single relative path onto an object that is
	 * already of path type. The 'TclNewFSPathObj' call below creates an
	 * object which can be normalized more efficiently. Currently we only
	 * use the special case when we have exactly two elements, but we
	 * could expand that in the future.
	 */

	if ((i == (elements-2)) && (i == 0)
		&& (elt->typePtr == &tclFsPathType)
		&& !((elt->bytes != NULL) && (elt->bytes[0] == '\0'))) {
	    Tcl_Obj *tailObj;

	    Tcl_ListObjIndex(NULL, listObj, i+1, &tailObj);
	    type = TclGetPathType(tailObj, NULL, NULL, NULL);
	    if (type == TCL_PATH_RELATIVE) {
		const char *str;
		int len;

		str = Tcl_GetStringFromObj(tailObj, &len);
		if (len == 0) {
		    /*
		     * This happens if we try to handle the root volume '/'.
		     * There's no need to return a special path object, when
		     * the base itself is just fine!
		     */

		    if (res != NULL) {
			TclDecrRefCount(res);
		    }
		    return elt;
		}

		/*
		 * If it doesn't begin with '.' and is a unix path or it a
		 * windows path without backslashes, then we can be very
		 * efficient here. (In fact even a windows path with
		 * backslashes can be joined efficiently, but the path object
		 * would not have forward slashes only, and this would
		 * therefore contradict our 'file join' documentation).
		 */

		if (str[0] != '.' && ((tclPlatform != TCL_PLATFORM_WINDOWS)
			|| (strchr(str, '\\') == NULL))) {
		    /*
		     * Finally, on Windows, 'file join' is defined to convert
		     * all backslashes to forward slashes, so the base part
		     * cannot have backslashes either.
		     */

		    if ((tclPlatform != TCL_PLATFORM_WINDOWS)
			    || (strchr(Tcl_GetString(elt), '\\') == NULL)) {
			if (res != NULL) {
			    TclDecrRefCount(res);
			}
			return TclNewFSPathObj(elt, str, len);
		    }
		}

		/*
		 * Otherwise we don't have an easy join, and we must let the
		 * more general code below handle things.
		 */
	    } else if (tclPlatform == TCL_PLATFORM_UNIX) {
		if (res != NULL) {
		    TclDecrRefCount(res);
		}
		return tailObj;
	    } else {
		const char *str = TclGetString(tailObj);

		if (tclPlatform == TCL_PLATFORM_WINDOWS) {
		    if (strchr(str, '\\') == NULL) {
			if (res != NULL) {
			    TclDecrRefCount(res);
			}
			return tailObj;
		    }
		}
	    }
	}
	strElt = Tcl_GetStringFromObj(elt, &strEltLen);
	type = TclGetPathType(elt, &fsPtr, &driveNameLength, &driveName);
	if (type != TCL_PATH_RELATIVE) {
	    /*
	     * Zero out the current result.
	     */

	    if (res != NULL) {
		TclDecrRefCount(res);
	    }

	    if (driveName != NULL) {
		/*
		 * We've been given a separate drive-name object, because the
		 * prefix in 'elt' is not in a suitable format for us (e.g. it
		 * may contain irrelevant multiple separators, like
		 * C://///foo).
		 */

		res = Tcl_DuplicateObj(driveName);
		TclDecrRefCount(driveName);

		/*
		 * Do not set driveName to NULL, because we will check its
		 * value below (but we won't access the contents, since those
		 * have been cleaned-up).
		 */
	    } else {
		res = Tcl_NewStringObj(strElt, driveNameLength);
	    }
	    strElt += driveNameLength;
	} else if (driveName != NULL) {
	    Tcl_DecrRefCount(driveName);
	}

	/*
	 * Optimisation block: if this is the last element to be examined, and
	 * it is absolute or the only element, and the drive-prefix was ok (if
	 * there is one), it might be that the path is already in a suitable
	 * form to be returned. Then we can short-cut the rest of this
	 * function.
	 */

	if ((driveName == NULL) && (i == (elements - 1))
		&& (type != TCL_PATH_RELATIVE || res == NULL)) {
	    /*
	     * It's the last path segment. Perform a quick check if the path
	     * is already in a suitable form.
	     */

	    if (tclPlatform == TCL_PLATFORM_WINDOWS) {
		if (strchr(strElt, '\\') != NULL) {
		    goto noQuickReturn;
		}
	    }
	    ptr = strElt;
	    while (*ptr != '\0') {
		if (*ptr == '/' && (ptr[1] == '/' || ptr[1] == '\0')) {
		    /*
		     * We have a repeated file separator, which means the path
		     * is not in normalized form
		     */

		    goto noQuickReturn;
		}
		ptr++;
	    }
	    if (res != NULL) {
		TclDecrRefCount(res);
	    }

	    /*
	     * This element is just what we want to return already; no further
	     * manipulation is requred.
	     */

	    return elt;
	}

	/*
	 * The path element was not of a suitable form to be returned as is.
	 * We need to perform a more complex operation here.
	 */

    noQuickReturn:
	if (res == NULL) {
	    res = Tcl_NewObj();
	    ptr = Tcl_GetStringFromObj(res, &length);
	} else {
	    ptr = Tcl_GetStringFromObj(res, &length);
	}

	/*
	 * Strip off any './' before a tilde, unless this is the beginning of
	 * the path.
	 */

	if (length > 0 && strEltLen > 0 && (strElt[0] == '.') &&
		(strElt[1] == '/') && (strElt[2] == '~')) {
	    strElt += 2;
	}

	/*
	 * A NULL value for fsPtr at this stage basically means we're trying
	 * to join a relative path onto something which is also relative (or
	 * empty). There's nothing particularly wrong with that.
	 */

	if (*strElt == '\0') {
	    continue;
	}

	if (fsPtr == &tclNativeFilesystem || fsPtr == NULL) {
	    TclpNativeJoinPath(res, strElt);
	} else {
	    char separator = '/';
	    int needsSep = 0;

	    if (fsPtr->filesystemSeparatorProc != NULL) {
		Tcl_Obj *sep = fsPtr->filesystemSeparatorProc(res);

		if (sep != NULL) {
		    separator = TclGetString(sep)[0];
		}
	    }

	    if (length > 0 && ptr[length -1] != '/') {
		Tcl_AppendToObj(res, &separator, 1);
		length++;
	    }
	    Tcl_SetObjLength(res, length + (int) strlen(strElt));

	    ptr = TclGetString(res) + length;
	    for (; *strElt != '\0'; strElt++) {
		if (*strElt == separator) {
		    while (strElt[1] == separator) {
			strElt++;
		    }
		    if (strElt[1] != '\0') {
			if (needsSep) {
			    *ptr++ = separator;
			}
		    }
		} else {
		    *ptr++ = *strElt;
		    needsSep = 1;
		}
	    }
	    length = ptr - TclGetString(res);
	    Tcl_SetObjLength(res, length);
	}
    }
    if (res == NULL) {
	res = Tcl_NewObj();
    }
    return res;
}

/*
 *---------------------------------------------------------------------------
 *
 * Tcl_FSConvertToPathType --
 *
 *	This function tries to convert the given Tcl_Obj to a valid Tcl path
 *	type, taking account of the fact that the cwd may have changed even if
 *	this object is already supposedly of the correct type.
 *
 *	The filename may begin with "~" (to indicate current user's home
 *	directory) or "~<user>" (to indicate any user's home directory).
 *
 * Results:
 *	Standard Tcl error code.
 *
 * Side effects:
 *	The old representation may be freed, and new memory allocated.
 *
 *---------------------------------------------------------------------------
 */

int
Tcl_FSConvertToPathType(
    Tcl_Interp *interp,		/* Interpreter in which to store error message
				 * (if necessary). */
    Tcl_Obj *pathPtr)		/* Object to convert to a valid, current path
				 * type. */
{
    /*
     * While it is bad practice to examine an object's type directly, this is
     * actually the best thing to do here. The reason is that if we are
     * converting this object to FsPath type for the first time, we don't need
     * to worry whether the 'cwd' has changed. On the other hand, if this
     * object is already of FsPath type, and is a relative path, we do have to
     * worry about the cwd. If the cwd has changed, we must recompute the
     * path.
     */

    if (pathPtr->typePtr == &tclFsPathType) {
	if (TclFSEpochOk(PATHOBJ(pathPtr)->filesystemEpoch)) {
	    return TCL_OK;
	}

	if (pathPtr->bytes == NULL) {
	    UpdateStringOfFsPath(pathPtr);
	}
	FreeFsPathInternalRep(pathPtr);
	pathPtr->typePtr = NULL;
    }

    return Tcl_ConvertToType(interp, pathPtr, &tclFsPathType);

    /*
     * We used to have more complex code here:
     *
     * FsPath *fsPathPtr = PATHOBJ(pathPtr);
     * if (fsPathPtr->cwdPtr == NULL || PATHFLAGS(pathPtr) != 0) {
     *     return TCL_OK;
     * } else {
     *     if (TclFSCwdPointerEquals(&fsPathPtr->cwdPtr)) {
     *         return TCL_OK;
     *     } else {
     *         if (pathPtr->bytes == NULL) {
     *             UpdateStringOfFsPath(pathPtr);
     *         }
     *         FreeFsPathInternalRep(pathPtr);
     *         pathPtr->typePtr = NULL;
     *         return Tcl_ConvertToType(interp, pathPtr, &tclFsPathType);
     *     }
     * }
     *
     * But we no longer believe this is necessary.
     */
}

/*
 * Helper function for normalization.
 */

static int
IsSeparatorOrNull(
    int ch)
{
    if (ch == 0) {
	return 1;
    }
    switch (tclPlatform) {
    case TCL_PLATFORM_UNIX:
	return (ch == '/' ? 1 : 0);
    case TCL_PLATFORM_WINDOWS:
	return ((ch == '/' || ch == '\\') ? 1 : 0);
    }
    return 0;
}

/*
 * Helper function for SetFsPathFromAny. Returns position of first directory
 * delimiter in the path. If no separator is found, then returns the position
 * of the end of the string.
 */

static int
FindSplitPos(
    const char *path,
    int separator)
{
    int count = 0;
    switch (tclPlatform) {
    case TCL_PLATFORM_UNIX:
	while (path[count] != 0) {
	    if (path[count] == separator) {
		return count;
	    }
	    count++;
	}
	break;

    case TCL_PLATFORM_WINDOWS:
	while (path[count] != 0) {
	    if (path[count] == separator || path[count] == '\\') {
		return count;
	    }
	    count++;
	}
	break;
    }
    return count;
}

/*
 *---------------------------------------------------------------------------
 *
 * TclNewFSPathObj --
 *
 *	Creates a path object whose string representation is '[file join
 *	dirPtr addStrRep]', but does so in a way that allows for more
 *	efficient creation and caching of normalized paths, and more efficient
 *	'file dirname', 'file tail', etc.
 *
 * Assumptions:
 *	'dirPtr' must be an absolute path. 'len' may not be zero.
 *
 * Results:
 *	The new Tcl object, with refCount zero.
 *
 * Side effects:
 *	Memory is allocated. 'dirPtr' gets an additional refCount.
 *
 *---------------------------------------------------------------------------
 */

Tcl_Obj *
TclNewFSPathObj(
    Tcl_Obj *dirPtr,
    const char *addStrRep,
    int len)
{
    FsPath *fsPathPtr;
    Tcl_Obj *pathPtr;
    ThreadSpecificData *tsdPtr;
    const char *p;
    int state = 0, count = 0;

    /* [Bug 2806250] - this is only a partial solution of the problem.
     * The PATHFLAGS != 0 representation assumes in many places that
     * the "tail" part stored in the normPathPtr field is itself a
     * relative path.  Strings that begin with "~" are not relative paths,
     * so we must prevent their storage in the normPathPtr field.
     *
     * More generally we ought to be testing "addStrRep" for any value
     * that is not a relative path, but in an unconstrained VFS world
     * that could be just about anything, and testing could be expensive.
     * Since this routine plays a big role in [glob], anything that slows
     * it down would be unwelcome.  For now, continue the risk of further
     * bugs when some Tcl_Filesystem uses otherwise relative path strings
     * as absolute path strings.  Sensible Tcl_Filesystems will avoid
     * that by mounting on path prefixes like foo:// which cannot be the
     * name of a file or directory read from a native [glob] operation.
     */
    if (addStrRep[0] == '~') {
	Tcl_Obj *tail = Tcl_NewStringObj(addStrRep, len);

	pathPtr = AppendPath(dirPtr, tail);
	Tcl_DecrRefCount(tail);
	return pathPtr;
    }

    tsdPtr = TCL_TSD_INIT(&tclFsDataKey);

    pathPtr = Tcl_NewObj();
    fsPathPtr = (FsPath *) ckalloc(sizeof(FsPath));

    /*
     * Set up the path.
     */

    fsPathPtr->translatedPathPtr = NULL;
    fsPathPtr->normPathPtr = Tcl_NewStringObj(addStrRep, len);
    Tcl_IncrRefCount(fsPathPtr->normPathPtr);
    fsPathPtr->cwdPtr = dirPtr;
    Tcl_IncrRefCount(dirPtr);
    fsPathPtr->nativePathPtr = NULL;
    fsPathPtr->fsRecPtr = NULL;
    fsPathPtr->filesystemEpoch = tsdPtr->filesystemEpoch;

    SETPATHOBJ(pathPtr, fsPathPtr);
    PATHFLAGS(pathPtr) = TCLPATH_APPENDED;
    pathPtr->typePtr = &tclFsPathType;
    pathPtr->bytes = NULL;
    pathPtr->length = 0;

    /*
     * Look for path components made up of only "."
     * This is overly conservative analysis to keep simple. It may mark some
     * things as needing more aggressive normalization that don't actually
     * need it. No harm done.
     */
    for (p = addStrRep; len > 0; p++, len--) {
	switch (state) {
	case 0:		/* So far only "." since last dirsep or start */
	    switch (*p) {
	    case '.':
		count++;
		break;
	    case '/':
	    case '\\':
	    case ':':
		if (count) {
		    PATHFLAGS(pathPtr) |= TCLPATH_NEEDNORM;
		    len = 0;
		}
		break;
	    default:
		count = 0;
		state = 1;
	    }
	case 1:		/* Scanning for next dirsep */
	    switch (*p) {
	    case '/':
	    case '\\':
	    case ':':
		state = 0;
		break;
	    }
	}
    }
    if (len == 0 && count) {
	PATHFLAGS(pathPtr) |= TCLPATH_NEEDNORM;
    }

    return pathPtr;
}

static Tcl_Obj *
AppendPath(
    Tcl_Obj *head,
    Tcl_Obj *tail)
{
    int numBytes;
    const char *bytes;
    Tcl_Obj *copy = Tcl_DuplicateObj(head);

    bytes = Tcl_GetStringFromObj(copy, &numBytes);

    /*
     * Should we perhaps use 'Tcl_FSPathSeparator'? But then what about the
     * Windows special case? Perhaps we should just check if cwd is a root
     * volume. We should never get numBytes == 0 in this code path.
     */

    switch (tclPlatform) {
    case TCL_PLATFORM_UNIX:
	if (bytes[numBytes-1] != '/') {
	    Tcl_AppendToObj(copy, "/", 1);
	}
	break;

    case TCL_PLATFORM_WINDOWS:
	/*
	 * We need the extra 'numBytes != 2', and ':' checks because a volume
	 * relative path doesn't get a '/'. For example 'glob C:*cat*.exe'
	 * will return 'C:cat32.exe'
	 */

	if (bytes[numBytes-1] != '/' && bytes[numBytes-1] != '\\') {
	    if (numBytes!= 2 || bytes[1] != ':') {
		Tcl_AppendToObj(copy, "/", 1);
	    }
	}
	break;
    }

    Tcl_AppendObjToObj(copy, tail);
    return copy;
}

/*
 *---------------------------------------------------------------------------
 *
 * TclFSMakePathRelative --
 *
 *	Only for internal use.
 *
 *	Takes a path and a directory, where we _assume_ both path and
 *	directory are absolute, normalized and that the path lies inside the
 *	directory. Returns a Tcl_Obj representing filename of the path
 *	relative to the directory.
 *
 * Results:
 *	NULL on error, otherwise a valid object, typically with refCount of
 *	zero, which it is assumed the caller will increment.
 *
 * Side effects:
 *	The old representation may be freed, and new memory allocated.
 *
 *---------------------------------------------------------------------------
 */

Tcl_Obj *
TclFSMakePathRelative(
    Tcl_Interp *interp,		/* Used for error reporting if not NULL. */
    Tcl_Obj *pathPtr,		/* The path we have. */
    Tcl_Obj *cwdPtr)		/* Make it relative to this. */
{
    int cwdLen, len;
    const char *tempStr;

    if (pathPtr->typePtr == &tclFsPathType) {
	FsPath *fsPathPtr = PATHOBJ(pathPtr);

	if (PATHFLAGS(pathPtr) != 0
		&& fsPathPtr->cwdPtr == cwdPtr) {
	    return fsPathPtr->normPathPtr;
	}
    }

    /*
     * We know the cwd is a normalised object which does not end in a
     * directory delimiter, unless the cwd is the name of a volume, in which
     * case it will end in a delimiter! We handle this situation here. A
     * better test than the '!= sep' might be to simply check if 'cwd' is a
     * root volume.
     *
     * Note that if we get this wrong, we will strip off either too much or
     * too little below, leading to wrong answers returned by glob.
     */

    tempStr = Tcl_GetStringFromObj(cwdPtr, &cwdLen);

    /*
     * Should we perhaps use 'Tcl_FSPathSeparator'? But then what about the
     * Windows special case? Perhaps we should just check if cwd is a root
     * volume.
     */

    switch (tclPlatform) {
    case TCL_PLATFORM_UNIX:
	if (tempStr[cwdLen-1] != '/') {
	    cwdLen++;
	}
	break;
    case TCL_PLATFORM_WINDOWS:
	if (tempStr[cwdLen-1] != '/' && tempStr[cwdLen-1] != '\\') {
	    cwdLen++;
	}
	break;
    }
    tempStr = Tcl_GetStringFromObj(pathPtr, &len);

    return Tcl_NewStringObj(tempStr + cwdLen, len - cwdLen);
}

/*
 *---------------------------------------------------------------------------
 *
 * TclFSMakePathFromNormalized --
 *
 *	Like SetFsPathFromAny, but assumes the given object is an absolute
 *	normalized path. Only for internal use.
 *
 * Results:
 *	Standard Tcl error code.
 *
 * Side effects:
 *	The old representation may be freed, and new memory allocated.
 *
 *---------------------------------------------------------------------------
 */

int
TclFSMakePathFromNormalized(
    Tcl_Interp *interp,		/* Used for error reporting if not NULL. */
    Tcl_Obj *pathPtr,		/* The object to convert. */
    ClientData nativeRep)	/* The native rep for the object, if known
				 * else NULL. */
{
    FsPath *fsPathPtr;
    ThreadSpecificData *tsdPtr = TCL_TSD_INIT(&tclFsDataKey);

    if (pathPtr->typePtr == &tclFsPathType) {
	return TCL_OK;
    }

    /*
     * Free old representation
     */

    if (pathPtr->typePtr != NULL) {
	if (pathPtr->bytes == NULL) {
	    if (pathPtr->typePtr->updateStringProc == NULL) {
		if (interp != NULL) {
		    Tcl_ResetResult(interp);
		    Tcl_AppendResult(interp, "can't find object"
			    "string representation", NULL);
		}
		return TCL_ERROR;
	    }
	    pathPtr->typePtr->updateStringProc(pathPtr);
	}
	TclFreeIntRep(pathPtr);
    }

    fsPathPtr = (FsPath *) ckalloc(sizeof(FsPath));

    /*
     * It's a pure normalized absolute path.
     */

    fsPathPtr->translatedPathPtr = NULL;

    /*
     * Circular reference by design.
     */

    fsPathPtr->normPathPtr = pathPtr;
    fsPathPtr->cwdPtr = NULL;
    fsPathPtr->nativePathPtr = nativeRep;
    fsPathPtr->fsRecPtr = NULL;
    fsPathPtr->filesystemEpoch = tsdPtr->filesystemEpoch;

    SETPATHOBJ(pathPtr, fsPathPtr);
    PATHFLAGS(pathPtr) = 0;
    pathPtr->typePtr = &tclFsPathType;

    return TCL_OK;
}

/*
 *---------------------------------------------------------------------------
 *
 * Tcl_FSNewNativePath --
 *
 *	This function performs the something like the reverse of the usual
 *	obj->path->nativerep conversions. If some code retrieves a path in
 *	native form (from, e.g. readlink or a native dialog), and that path is
 *	to be used at the Tcl level, then calling this function is an
 *	efficient way of creating the appropriate path object type.
 *
 *	Any memory which is allocated for 'clientData' should be retained
 *	until clientData is passed to the filesystem's freeInternalRepProc
 *	when it can be freed. The built in platform-specific filesystems use
 *	'ckalloc' to allocate clientData, and ckfree to free it.
 *
 * Results:
 *	NULL or a valid path object pointer, with refCount zero.
 *
 * Side effects:
 *	New memory may be allocated.
 *
 *---------------------------------------------------------------------------
 */

Tcl_Obj *
Tcl_FSNewNativePath(
    const Tcl_Filesystem *fromFilesystem,
    ClientData clientData)
{
    Tcl_Obj *pathPtr;
    FsPath *fsPathPtr;

    FilesystemRecord *fsFromPtr;
    ThreadSpecificData *tsdPtr = TCL_TSD_INIT(&tclFsDataKey);

    pathPtr = TclFSInternalToNormalized(fromFilesystem, clientData,
	    &fsFromPtr);
    if (pathPtr == NULL) {
	return NULL;
    }

    /*
     * Free old representation; shouldn't normally be any, but best to be
     * safe.
     */

    if (pathPtr->typePtr != NULL) {
	if (pathPtr->bytes == NULL) {
	    if (pathPtr->typePtr->updateStringProc == NULL) {
		return NULL;
	    }
	    pathPtr->typePtr->updateStringProc(pathPtr);
	}
	TclFreeIntRep(pathPtr);
    }

    fsPathPtr = (FsPath *) ckalloc(sizeof(FsPath));

    fsPathPtr->translatedPathPtr = NULL;

    /*
     * Circular reference, by design.
     */

    fsPathPtr->normPathPtr = pathPtr;
    fsPathPtr->cwdPtr = NULL;
    fsPathPtr->nativePathPtr = clientData;
    fsPathPtr->fsRecPtr = fsFromPtr;
    fsPathPtr->fsRecPtr->fileRefCount++;
    fsPathPtr->filesystemEpoch = tsdPtr->filesystemEpoch;

    SETPATHOBJ(pathPtr, fsPathPtr);
    PATHFLAGS(pathPtr) = 0;
    pathPtr->typePtr = &tclFsPathType;

    return pathPtr;
}

/*
 *---------------------------------------------------------------------------
 *
 * Tcl_FSGetTranslatedPath --
 *
 *	This function attempts to extract the translated path from the given
 *	Tcl_Obj. If the translation succeeds (i.e. the object is a valid
 *	path), then it is returned. Otherwise NULL will be returned, and an
 *	error message may be left in the interpreter (if it is non-NULL)
 *
 * Results:
 *	NULL or a valid Tcl_Obj pointer.
 *
 * Side effects:
 *	Only those of 'Tcl_FSConvertToPathType'
 *
 *---------------------------------------------------------------------------
 */

Tcl_Obj *
Tcl_FSGetTranslatedPath(
    Tcl_Interp *interp,
    Tcl_Obj *pathPtr)
{
    Tcl_Obj *retObj = NULL;
    FsPath *srcFsPathPtr;

    if (Tcl_FSConvertToPathType(interp, pathPtr) != TCL_OK) {
	return NULL;
    }
    srcFsPathPtr = PATHOBJ(pathPtr);
    if (srcFsPathPtr->translatedPathPtr == NULL) {
	if (PATHFLAGS(pathPtr) != 0) {
	    /*
	     * We lack a translated path result, but we have a directory
	     * (cwdPtr) and a tail (normPathPtr), and if we join the
	     * translated version of cwdPtr to normPathPtr, we'll get the
	     * translated result we need, and can store it for future use.
	     */

	    Tcl_Obj *translatedCwdPtr = Tcl_FSGetTranslatedPath(interp,
		    srcFsPathPtr->cwdPtr);
	    if (translatedCwdPtr == NULL) {
		return NULL;
	    }

	    retObj = Tcl_FSJoinToPath(translatedCwdPtr, 1,
		    &srcFsPathPtr->normPathPtr);
	    srcFsPathPtr->translatedPathPtr = retObj;
	    Tcl_IncrRefCount(retObj);
	    Tcl_DecrRefCount(translatedCwdPtr);
	} else {
	    /*
	     * It is a pure absolute, normalized path object. This is
	     * something like being a 'pure list'. The object's string,
	     * translatedPath and normalizedPath are all identical.
	     */

	    retObj = srcFsPathPtr->normPathPtr;
	}
    } else {
	/*
	 * It is an ordinary path object.
	 */

	retObj = srcFsPathPtr->translatedPathPtr;
    }

    if (retObj != NULL) {
	Tcl_IncrRefCount(retObj);
    }
    return retObj;
}

/*
 *---------------------------------------------------------------------------
 *
 * Tcl_FSGetTranslatedStringPath --
 *
 *	This function attempts to extract the translated path from the given
 *	Tcl_Obj. If the translation succeeds (i.e. the object is a valid
 *	path), then the path is returned. Otherwise NULL will be returned, and
 *	an error message may be left in the interpreter (if it is non-NULL)
 *
 * Results:
 *	NULL or a valid string.
 *
 * Side effects:
 *	Only those of 'Tcl_FSConvertToPathType'
 *
 *---------------------------------------------------------------------------
 */

const char *
Tcl_FSGetTranslatedStringPath(
    Tcl_Interp *interp,
    Tcl_Obj *pathPtr)
{
    Tcl_Obj *transPtr = Tcl_FSGetTranslatedPath(interp, pathPtr);

    if (transPtr != NULL) {
	int len;
	const char *orig = Tcl_GetStringFromObj(transPtr, &len);
	char *result = ckalloc((unsigned) len+1);

	memcpy(result, orig, (size_t) len+1);
	TclDecrRefCount(transPtr);
	return result;
    }

    return NULL;
}

/*
 *---------------------------------------------------------------------------
 *
 * Tcl_FSGetNormalizedPath --
 *
 *	This important function attempts to extract from the given Tcl_Obj a
 *	unique normalised path representation, whose string value can be used
 *	as a unique identifier for the file.
 *
 * Results:
 *	NULL or a valid path object pointer.
 *
 * Side effects:
 *	New memory may be allocated. The Tcl 'errno' may be modified in the
 *	process of trying to examine various path possibilities.
 *
 *---------------------------------------------------------------------------
 */

Tcl_Obj *
Tcl_FSGetNormalizedPath(
    Tcl_Interp *interp,
    Tcl_Obj *pathPtr)
{
    FsPath *fsPathPtr;

    if (Tcl_FSConvertToPathType(interp, pathPtr) != TCL_OK) {
	return NULL;
    }
    fsPathPtr = PATHOBJ(pathPtr);

    if (PATHFLAGS(pathPtr) != 0) {
	/*
	 * This is a special path object which is the result of something like
	 * 'file join'
	 */

	Tcl_Obj *dir, *copy;
	int cwdLen, pathType;
	ClientData clientData = NULL;

	pathType = Tcl_FSGetPathType(fsPathPtr->cwdPtr);
	dir = Tcl_FSGetNormalizedPath(interp, fsPathPtr->cwdPtr);
	if (dir == NULL) {
	    return NULL;
	}
	/* TODO: Figure out why this is needed. */
	if (pathPtr->bytes == NULL) {
	    UpdateStringOfFsPath(pathPtr);
	}

	copy = AppendPath(dir, fsPathPtr->normPathPtr);
	Tcl_IncrRefCount(dir);
	Tcl_IncrRefCount(copy);

	/*
	 * We now own a reference on both 'dir' and 'copy'
	 */

	(void) Tcl_GetStringFromObj(dir, &cwdLen);
	cwdLen += (Tcl_GetString(copy)[cwdLen] == '/');

	/* Normalize the combined string. */

	if (PATHFLAGS(pathPtr) & TCLPATH_NEEDNORM) {
	    /*
	     * If the "tail" part has components (like /../) that cause the
	     * combined path to need more complete normalizing, call on the
	     * more powerful routine to accomplish that so we avoid [Bug
	     * 2385549] ...
	     */

	    Tcl_Obj *newCopy = TclFSNormalizeAbsolutePath(interp, copy, NULL);

	    Tcl_DecrRefCount(copy);
	    copy = newCopy;
	} else {
	    /*
	     * ... but in most cases where we join a trouble free tail to a
	     * normalized head, we can more efficiently normalize the combined
	     * path by passing over only the unnormalized tail portion. When
	     * this is sufficient, prior developers claim this should be much
	     * faster. We use 'cwdLen-1' so that we are already pointing at
	     * the dir-separator that we know about. The normalization code
	     * will actually start off directly after that separator.
	     */

	    TclFSNormalizeToUniquePath(interp, copy, cwdLen-1,
		    (fsPathPtr->nativePathPtr == NULL ? &clientData : NULL));
	}

	/* Now we need to construct the new path object. */

	if (pathType == TCL_PATH_RELATIVE) {
	    Tcl_Obj *origDir = fsPathPtr->cwdPtr;

	    /*
	     * NOTE: here we are (dangerously?) assuming that origDir points
	     * to a Tcl_Obj with Tcl_ObjType == &tclFsPathType. The
	     *     pathType = Tcl_FSGetPathType(fsPathPtr->cwdPtr);
	     * above that set the pathType value should have established that,
	     * but it's far less clear on what basis we know there's been no
	     * shimmering since then.
	     */

	    FsPath *origDirFsPathPtr = PATHOBJ(origDir);

	    fsPathPtr->cwdPtr = origDirFsPathPtr->cwdPtr;
	    Tcl_IncrRefCount(fsPathPtr->cwdPtr);

	    TclDecrRefCount(fsPathPtr->normPathPtr);
	    fsPathPtr->normPathPtr = copy;

	    /*
	     * That's our reference to copy used.
	     */

	    TclDecrRefCount(dir);
	    TclDecrRefCount(origDir);
	} else {
	    TclDecrRefCount(fsPathPtr->cwdPtr);
	    fsPathPtr->cwdPtr = NULL;
	    TclDecrRefCount(fsPathPtr->normPathPtr);
	    fsPathPtr->normPathPtr = copy;

	    /*
	     * That's our reference to copy used.
	     */

	    TclDecrRefCount(dir);
	}
	if (clientData != NULL) {
	    /*
	     * This may be unnecessary. It appears that the
	     * TclFSNormalizeToUniquePath call above should have already set
	     * this up. Not changing out of fear of the unknown.
	     */

	    fsPathPtr->nativePathPtr = clientData;
	}
	PATHFLAGS(pathPtr) = 0;
    }

    /*
     * Ensure cwd hasn't changed.
     */

    if (fsPathPtr->cwdPtr != NULL) {
	if (!TclFSCwdPointerEquals(&fsPathPtr->cwdPtr)) {
	    if (pathPtr->bytes == NULL) {
		UpdateStringOfFsPath(pathPtr);
	    }
	    FreeFsPathInternalRep(pathPtr);
	    pathPtr->typePtr = NULL;
	    if (Tcl_ConvertToType(interp, pathPtr, &tclFsPathType) != TCL_OK) {
		return NULL;
	    }
	    fsPathPtr = PATHOBJ(pathPtr);
	} else if (fsPathPtr->normPathPtr == NULL) {
	    int cwdLen;
	    Tcl_Obj *copy;
	    ClientData clientData = NULL;

	    copy = AppendPath(fsPathPtr->cwdPtr, pathPtr);

	    (void) Tcl_GetStringFromObj(fsPathPtr->cwdPtr, &cwdLen);
	    cwdLen += (Tcl_GetString(copy)[cwdLen] == '/');

	    /*
	     * Normalize the combined string, but only starting after the end
	     * of the previously normalized 'dir'. This should be much faster!
	     */

	    TclFSNormalizeToUniquePath(interp, copy, cwdLen-1,
		    (fsPathPtr->nativePathPtr == NULL ? &clientData : NULL));
	    fsPathPtr->normPathPtr = copy;
	    Tcl_IncrRefCount(fsPathPtr->normPathPtr);
	    if (clientData != NULL) {
		fsPathPtr->nativePathPtr = clientData;
	    }
	}
    }
    if (fsPathPtr->normPathPtr == NULL) {
	ClientData clientData = NULL;
	Tcl_Obj *useThisCwd = NULL;
	int pureNormalized = 1;

	/*
	 * Since normPathPtr is NULL, but this is a valid path object, we know
	 * that the translatedPathPtr cannot be NULL.
	 */

	Tcl_Obj *absolutePath = fsPathPtr->translatedPathPtr;
	const char *path = TclGetString(absolutePath);

	Tcl_IncrRefCount(absolutePath);

	/*
	 * We have to be a little bit careful here to avoid infinite loops
	 * we're asking Tcl_FSGetPathType to return the path's type, but that
	 * call can actually result in a lot of other filesystem action, which
	 * might loop back through here.
	 */

	if (path[0] == '\0') {
	    /*
	     * Special handling for the empty string value. This one is very
	     * weird with [file normalize {}] => {}. (The reasoning supporting
	     * this is unknown to DGP, but he fears changing it.) Attempt here
	     * to keep the expectations of other parts of Tcl_Filesystem code
	     * about state of the FsPath fields satisfied.
	     *
	     * In particular, capture the cwd value and save so it can be
	     * stored in the cwdPtr field below.
	     */

	    useThisCwd = Tcl_FSGetCwd(interp);
	} else {
	    /*
	     * We don't ask for the type of 'pathPtr' here, because that is
	     * not correct for our purposes when we have a path like '~'. Tcl
	     * has a bit of a contradiction in that '~' paths are defined as
	     * 'absolute', but in reality can be just about anything,
	     * depending on how env(HOME) is set.
	     */

	    Tcl_PathType type = Tcl_FSGetPathType(absolutePath);

	    if (type == TCL_PATH_RELATIVE) {
		useThisCwd = Tcl_FSGetCwd(interp);

		if (useThisCwd == NULL) {
		    return NULL;
		}

		pureNormalized = 0;
		Tcl_DecrRefCount(absolutePath);
		absolutePath = Tcl_FSJoinToPath(useThisCwd, 1, &absolutePath);
		Tcl_IncrRefCount(absolutePath);

		/*
		 * We have a refCount on the cwd.
		 */
#ifdef __WIN32__
	    } else if (type == TCL_PATH_VOLUME_RELATIVE) {
		/*
		 * Only Windows has volume-relative paths.
		 */

		Tcl_DecrRefCount(absolutePath);
		absolutePath = TclWinVolumeRelativeNormalize(interp,
			path, &useThisCwd);
		if (absolutePath == NULL) {
		    return NULL;
		}
		pureNormalized = 0;
#endif /* __WIN32__ */
	    }
	}

	/*
	 * Already has refCount incremented.
	 */

	fsPathPtr->normPathPtr = TclFSNormalizeAbsolutePath(interp,
		absolutePath,
		(fsPathPtr->nativePathPtr == NULL ? &clientData : NULL));
	if (0 && (clientData != NULL)) {
	    fsPathPtr->nativePathPtr =
		   fsPathPtr->fsRecPtr->fsPtr->dupInternalRepProc(clientData);
	}

	/*
	 * Check if path is pure normalized (this can only be the case if it
	 * is an absolute path).
	 */

	if (pureNormalized) {
	    int normPathLen, pathLen;
	    const char *normPath;

	    path = TclGetStringFromObj(pathPtr, &pathLen);
	    normPath = TclGetStringFromObj(fsPathPtr->normPathPtr, &normPathLen);
	    if ((pathLen == normPathLen) && !memcmp(path, normPath, pathLen)) {
		/*
		 * The path was already normalized. Get rid of the duplicate.
		 */

		TclDecrRefCount(fsPathPtr->normPathPtr);

		/*
		 * We do *not* increment the refCount for this circular
		 * reference.
		 */

		fsPathPtr->normPathPtr = pathPtr;
	    }
	}
	if (useThisCwd != NULL) {
	    /*
	     * We just need to free an object we allocated above for relative
	     * paths (this was returned by Tcl_FSJoinToPath above), and then
	     * of course store the cwd.
	     */

	    fsPathPtr->cwdPtr = useThisCwd;
	}
	TclDecrRefCount(absolutePath);
    }

    return fsPathPtr->normPathPtr;
}

/*
 *---------------------------------------------------------------------------
 *
 * Tcl_FSGetInternalRep --
 *
 *	Extract the internal representation of a given path object, in the
 *	given filesystem. If the path object belongs to a different
 *	filesystem, we return NULL.
 *
 *	If the internal representation is currently NULL, we attempt to
 *	generate it, by calling the filesystem's
 *	'Tcl_FSCreateInternalRepProc'.
 *
 * Results:
 *	NULL or a valid internal representation.
 *
 * Side effects:
 *	An attempt may be made to convert the object.
 *
 *---------------------------------------------------------------------------
 */

ClientData
Tcl_FSGetInternalRep(
    Tcl_Obj *pathPtr,
    const Tcl_Filesystem *fsPtr)
{
    FsPath *srcFsPathPtr;

    if (Tcl_FSConvertToPathType(NULL, pathPtr) != TCL_OK) {
	return NULL;
    }
    srcFsPathPtr = PATHOBJ(pathPtr);

    /*
     * We will only return the native representation for the caller's
     * filesystem. Otherwise we will simply return NULL. This means that there
     * must be a unique bi-directional mapping between paths and filesystems,
     * and that this mapping will not allow 'remapped' files -- files which
     * are in one filesystem but mapped into another. Another way of putting
     * this is that 'stacked' filesystems are not allowed. We recognise that
     * this is a potentially useful feature for the future.
     *
     * Even something simple like a 'pass through' filesystem which logs all
     * activity and passes the calls onto the native system would be nice, but
     * not easily achievable with the current implementation.
     */

    if (srcFsPathPtr->fsRecPtr == NULL) {
	/*
	 * This only usually happens in wrappers like TclpStat which create a
	 * string object and pass it to TclpObjStat. Code which calls the
	 * Tcl_FS.. functions should always have a filesystem already set.
	 * Whether this code path is legal or not depends on whether we decide
	 * to allow external code to call the native filesystem directly. It
	 * is at least safer to allow this sub-optimal routing.
	 */

	Tcl_FSGetFileSystemForPath(pathPtr);

	/*
	 * If we fail through here, then the path is probably not a valid path
	 * in the filesystsem, and is most likely to be a use of the empty
	 * path "" via a direct call to one of the objectified interfaces
	 * (e.g. from the Tcl testsuite).
	 */

	srcFsPathPtr = PATHOBJ(pathPtr);
	if (srcFsPathPtr->fsRecPtr == NULL) {
	    return NULL;
	}
    }

    /*
     * There is still one possibility we should consider; if the file belongs
     * to a different filesystem, perhaps it is actually linked through to a
     * file in our own filesystem which we do care about. The way we can check
     * for this is we ask what filesystem this path belongs to.
     */

    if (fsPtr != srcFsPathPtr->fsRecPtr->fsPtr) {
	const Tcl_Filesystem *actualFs = Tcl_FSGetFileSystemForPath(pathPtr);

	if (actualFs == fsPtr) {
	    return Tcl_FSGetInternalRep(pathPtr, fsPtr);
	}
	return NULL;
    }

    if (srcFsPathPtr->nativePathPtr == NULL) {
	Tcl_FSCreateInternalRepProc *proc;
	char *nativePathPtr;

	proc = srcFsPathPtr->fsRecPtr->fsPtr->createInternalRepProc;
	if (proc == NULL) {
	    return NULL;
	}

	nativePathPtr = proc(pathPtr);
	srcFsPathPtr = PATHOBJ(pathPtr);
	srcFsPathPtr->nativePathPtr = nativePathPtr;
    }

    return srcFsPathPtr->nativePathPtr;
}

/*
 *---------------------------------------------------------------------------
 *
 * TclFSEnsureEpochOk --
 *
 *	This will ensure the pathPtr is up to date and can be converted into a
 *	"path" type, and that we are able to generate a complete normalized
 *	path which is used to determine the filesystem match.
 *
 * Results:
 *	Standard Tcl return code.
 *
 * Side effects:
 *	An attempt may be made to convert the object.
 *
 *---------------------------------------------------------------------------
 */

int
TclFSEnsureEpochOk(
    Tcl_Obj *pathPtr,
    const Tcl_Filesystem **fsPtrPtr)
{
    FsPath *srcFsPathPtr;

    if (pathPtr->typePtr != &tclFsPathType) {
	return TCL_OK;
    }

    srcFsPathPtr = PATHOBJ(pathPtr);

    /*
     * Check if the filesystem has changed in some way since this object's
     * internal representation was calculated.
     */

    if (!TclFSEpochOk(srcFsPathPtr->filesystemEpoch)) {
	/*
	 * We have to discard the stale representation and recalculate it.
	 */

	if (pathPtr->bytes == NULL) {
	    UpdateStringOfFsPath(pathPtr);
	}
	FreeFsPathInternalRep(pathPtr);
	pathPtr->typePtr = NULL;
	if (SetFsPathFromAny(NULL, pathPtr) != TCL_OK) {
	    return TCL_ERROR;
	}
	srcFsPathPtr = PATHOBJ(pathPtr);
    }

    /*
     * Check whether the object is already assigned to a fs.
     */

    if (srcFsPathPtr->fsRecPtr != NULL) {
	*fsPtrPtr = srcFsPathPtr->fsRecPtr->fsPtr;
    }
    return TCL_OK;
}

/*
 *---------------------------------------------------------------------------
 *
 * TclFSSetPathDetails --
 *
 *	???
 *
 * Results:
 *	None
 *
 * Side effects:
 *	???
 *
 *---------------------------------------------------------------------------
 */

void
TclFSSetPathDetails(
    Tcl_Obj *pathPtr,
    FilesystemRecord *fsRecPtr,
    ClientData clientData)
{
    ThreadSpecificData *tsdPtr = TCL_TSD_INIT(&tclFsDataKey);
    FsPath *srcFsPathPtr;

    /*
     * Make sure pathPtr is of the correct type.
     */

    if (pathPtr->typePtr != &tclFsPathType) {
	if (SetFsPathFromAny(NULL, pathPtr) != TCL_OK) {
	    return;
	}
    }

    srcFsPathPtr = PATHOBJ(pathPtr);
    srcFsPathPtr->fsRecPtr = fsRecPtr;
    srcFsPathPtr->nativePathPtr = clientData;
    srcFsPathPtr->filesystemEpoch = tsdPtr->filesystemEpoch;
    fsRecPtr->fileRefCount++;
}

/*
 *---------------------------------------------------------------------------
 *
 * Tcl_FSEqualPaths --
 *
 *	This function tests whether the two paths given are equal path
 *	objects. If either or both is NULL, 0 is always returned.
 *
 * Results:
 *	1 or 0.
 *
 * Side effects:
 *	None.
 *
 *---------------------------------------------------------------------------
 */

int
Tcl_FSEqualPaths(
    Tcl_Obj *firstPtr,
    Tcl_Obj *secondPtr)
{
    const char *firstStr, *secondStr;
    int firstLen, secondLen, tempErrno;

    if (firstPtr == secondPtr) {
	return 1;
    }

    if (firstPtr == NULL || secondPtr == NULL) {
	return 0;
    }
    firstStr = TclGetStringFromObj(firstPtr, &firstLen);
    secondStr = TclGetStringFromObj(secondPtr, &secondLen);
    if ((firstLen == secondLen) && !memcmp(firstStr, secondStr, firstLen)) {
	return 1;
    }

    /*
     * Try the most thorough, correct method of comparing fully normalized
     * paths.
     */

    tempErrno = Tcl_GetErrno();
    firstPtr = Tcl_FSGetNormalizedPath(NULL, firstPtr);
    secondPtr = Tcl_FSGetNormalizedPath(NULL, secondPtr);
    Tcl_SetErrno(tempErrno);

    if (firstPtr == NULL || secondPtr == NULL) {
	return 0;
    }

    firstStr = TclGetStringFromObj(firstPtr, &firstLen);
    secondStr = TclGetStringFromObj(secondPtr, &secondLen);
    return ((firstLen == secondLen) && !memcmp(firstStr, secondStr, firstLen));
}

/*
 *---------------------------------------------------------------------------
 *
 * SetFsPathFromAny --
 *
 *	This function tries to convert the given Tcl_Obj to a valid Tcl path
 *	type.
 *
 *	The filename may begin with "~" (to indicate current user's home
 *	directory) or "~<user>" (to indicate any user's home directory).
 *
 * Results:
 *	Standard Tcl error code.
 *
 * Side effects:
 *	The old representation may be freed, and new memory allocated.
 *
 *---------------------------------------------------------------------------
 */

static int
SetFsPathFromAny(
    Tcl_Interp *interp,		/* Used for error reporting if not NULL. */
    Tcl_Obj *pathPtr)		/* The object to convert. */
{
    int len;
    FsPath *fsPathPtr;
    Tcl_Obj *transPtr;
    char *name;
#if defined(__CYGWIN__) && defined(__WIN32__)
    int copied = 0;
#endif
     ThreadSpecificData *tsdPtr = TCL_TSD_INIT(&tclFsDataKey);

    if (pathPtr->typePtr == &tclFsPathType) {
	return TCL_OK;
    }

    /*
     * First step is to translate the filename. This is similar to
     * Tcl_TranslateFilename, but shouldn't convert everything to windows
     * backslashes on that platform. The current implementation of this piece
     * is a slightly optimised version of the various Tilde/Split/Join stuff
     * to avoid multiple split/join operations.
     *
     * We remove any trailing directory separator.
     *
     * However, the split/join routines are quite complex, and one has to make
     * sure not to break anything on Unix or Win (fCmd.test, fileName.test and
     * cmdAH.test exercise most of the code).
     */

    name = Tcl_GetStringFromObj(pathPtr, &len);

    /*
     * Handle tilde substitutions, if needed.
     */

    if (name[0] == '~') {
	char *expandedUser;
	Tcl_DString temp;
	int split;
	char separator = '/';

	split = FindSplitPos(name, separator);
	if (split != len) {
	    /*
	     * We have multiple pieces '~user/foo/bar...'
	     */

	    name[split] = '\0';
	}

	/*
	 * Do some tilde substitution.
	 */

	if (name[1] == '\0') {
	    /*
	     * We have just '~'
	     */

	    const char *dir;
	    Tcl_DString dirString;

	    if (split != len) {
		name[split] = separator;
	    }

	    dir = TclGetEnv("HOME", &dirString);
	    if (dir == NULL) {
		if (interp) {
		    Tcl_ResetResult(interp);
		    Tcl_AppendResult(interp, "couldn't find HOME environment "
			    "variable to expand path", NULL);
		}
		return TCL_ERROR;
	    }
	    Tcl_DStringInit(&temp);
	    Tcl_JoinPath(1, &dir, &temp);
	    Tcl_DStringFree(&dirString);
	} else {
	    /*
	     * We have a user name '~user'
	     */

	    Tcl_DStringInit(&temp);
	    if (TclpGetUserHome(name+1, &temp) == NULL) {
		if (interp != NULL) {
		    Tcl_ResetResult(interp);
		    Tcl_AppendResult(interp, "user \"", name+1,
			    "\" doesn't exist", NULL);
		}
		Tcl_DStringFree(&temp);
		if (split != len) {
		    name[split] = separator;
		}
		return TCL_ERROR;
	    }
	    if (split != len) {
		name[split] = separator;
	    }
	}

	expandedUser = Tcl_DStringValue(&temp);
	transPtr = Tcl_NewStringObj(expandedUser, Tcl_DStringLength(&temp));

	if (split != len) {
	    /*
	     * Join up the tilde substitution with the rest.
	     */

	    if (name[split+1] == separator) {
		/*
		 * Somewhat tricky case like ~//foo/bar. Make use of
		 * Split/Join machinery to get it right. Assumes all paths
		 * beginning with ~ are part of the native filesystem.
		 */

		int objc;
		Tcl_Obj **objv;
		Tcl_Obj *parts = TclpNativeSplitPath(pathPtr, NULL);

		Tcl_ListObjGetElements(NULL, parts, &objc, &objv);

		/*
		 * Skip '~'. It's replaced by its expansion.
		 */

		objc--; objv++;
		while (objc--) {
		    TclpNativeJoinPath(transPtr, Tcl_GetString(*objv++));
		}
		TclDecrRefCount(parts);
	    } else {
		/*
		 * Simple case. "rest" is relative path. Just join it. The
		 * "rest" object will be freed when Tcl_FSJoinToPath returns
		 * (unless something else claims a refCount on it).
		 */

		Tcl_Obj *joined;
		Tcl_Obj *rest = Tcl_NewStringObj(name+split+1, -1);

		Tcl_IncrRefCount(transPtr);
		joined = Tcl_FSJoinToPath(transPtr, 1, &rest);
		TclDecrRefCount(transPtr);
		transPtr = joined;
	    }
	}
	Tcl_DStringFree(&temp);
    } else {
	transPtr = Tcl_FSJoinToPath(pathPtr, 0, NULL);
    }

#if defined(__CYGWIN__) && defined(__WIN32__)
    {
	char winbuf[MAX_PATH+1];

	/*
	 * In the Cygwin world, call conv_to_win32_path in order to use the
	 * mount table to translate the file name into something Windows will
	 * understand. Take care when converting empty strings!
	 */

	name = Tcl_GetStringFromObj(transPtr, &len);
	if (len > 0) {
	    cygwin_conv_to_win32_path(name, winbuf);
	    TclWinNoBackslash(winbuf);
	    if (Tcl_IsShared(transPtr)) {
		copied = 1;
		transPtr = Tcl_DuplicateObj(transPtr);
		Tcl_IncrRefCount(transPtr);
	    }
	    Tcl_SetStringObj(transPtr, winbuf, -1);
	}
    }
#endif /* __CYGWIN__ && __WIN32__ */

    /*
     * Now we have a translated filename in 'transPtr'. This will have forward
     * slashes on Windows, and will not contain any ~user sequences.
     */

    fsPathPtr = (FsPath *) ckalloc(sizeof(FsPath));

    fsPathPtr->translatedPathPtr = transPtr;
    if (transPtr != pathPtr) {
	Tcl_IncrRefCount(fsPathPtr->translatedPathPtr);
    }
    fsPathPtr->normPathPtr = NULL;
    fsPathPtr->cwdPtr = NULL;
    fsPathPtr->nativePathPtr = NULL;
    fsPathPtr->fsRecPtr = NULL;
    fsPathPtr->filesystemEpoch = tsdPtr->filesystemEpoch;

    /*
     * Free old representation before installing our new one.
     */

    TclFreeIntRep(pathPtr);
    SETPATHOBJ(pathPtr, fsPathPtr);
    PATHFLAGS(pathPtr) = 0;
    pathPtr->typePtr = &tclFsPathType;
#if defined(__CYGWIN__) && defined(__WIN32__)
    if (copied) {
	Tcl_DecrRefCount(transPtr);
    }
#endif

    return TCL_OK;
}

static void
FreeFsPathInternalRep(
    Tcl_Obj *pathPtr)		/* Path object with internal rep to free. */
{
    FsPath *fsPathPtr = PATHOBJ(pathPtr);

    if (fsPathPtr->translatedPathPtr != NULL) {
	if (fsPathPtr->translatedPathPtr != pathPtr) {
	    TclDecrRefCount(fsPathPtr->translatedPathPtr);
	}
    }
    if (fsPathPtr->normPathPtr != NULL) {
	if (fsPathPtr->normPathPtr != pathPtr) {
	    TclDecrRefCount(fsPathPtr->normPathPtr);
	}
	fsPathPtr->normPathPtr = NULL;
    }
    if (fsPathPtr->cwdPtr != NULL) {
	TclDecrRefCount(fsPathPtr->cwdPtr);
    }
    if (fsPathPtr->nativePathPtr != NULL && fsPathPtr->fsRecPtr != NULL) {
	Tcl_FSFreeInternalRepProc *freeProc =
		fsPathPtr->fsRecPtr->fsPtr->freeInternalRepProc;

	if (freeProc != NULL) {
	    freeProc(fsPathPtr->nativePathPtr);
	    fsPathPtr->nativePathPtr = NULL;
	}
    }
    if (fsPathPtr->fsRecPtr != NULL) {
	fsPathPtr->fsRecPtr->fileRefCount--;
	if (fsPathPtr->fsRecPtr->fileRefCount <= 0) {
	    /*
	     * It has been unregistered already.
	     */

	    ckfree((char *) fsPathPtr->fsRecPtr);
	}
    }

    ckfree((char *) fsPathPtr);
    pathPtr->typePtr = NULL;
}

static void
DupFsPathInternalRep(
    Tcl_Obj *srcPtr,		/* Path obj with internal rep to copy. */
    Tcl_Obj *copyPtr)		/* Path obj with internal rep to set. */
{
    FsPath *srcFsPathPtr = PATHOBJ(srcPtr);
    FsPath *copyFsPathPtr = (FsPath *) ckalloc(sizeof(FsPath));

    SETPATHOBJ(copyPtr, copyFsPathPtr);

    if (srcFsPathPtr->translatedPathPtr != NULL) {
	copyFsPathPtr->translatedPathPtr = srcFsPathPtr->translatedPathPtr;
	if (copyFsPathPtr->translatedPathPtr != copyPtr) {
	    Tcl_IncrRefCount(copyFsPathPtr->translatedPathPtr);
	}
    } else {
	copyFsPathPtr->translatedPathPtr = NULL;
    }

    if (srcFsPathPtr->normPathPtr != NULL) {
	copyFsPathPtr->normPathPtr = srcFsPathPtr->normPathPtr;
	if (copyFsPathPtr->normPathPtr != copyPtr) {
	    Tcl_IncrRefCount(copyFsPathPtr->normPathPtr);
	}
    } else {
	copyFsPathPtr->normPathPtr = NULL;
    }

    if (srcFsPathPtr->cwdPtr != NULL) {
	copyFsPathPtr->cwdPtr = srcFsPathPtr->cwdPtr;
	Tcl_IncrRefCount(copyFsPathPtr->cwdPtr);
    } else {
	copyFsPathPtr->cwdPtr = NULL;
    }

    copyFsPathPtr->flags = srcFsPathPtr->flags;

    if (srcFsPathPtr->fsRecPtr != NULL
	    && srcFsPathPtr->nativePathPtr != NULL) {
	Tcl_FSDupInternalRepProc *dupProc =
		srcFsPathPtr->fsRecPtr->fsPtr->dupInternalRepProc;

	if (dupProc != NULL) {
	    copyFsPathPtr->nativePathPtr =
		    dupProc(srcFsPathPtr->nativePathPtr);
	} else {
	    copyFsPathPtr->nativePathPtr = NULL;
	}
    } else {
	copyFsPathPtr->nativePathPtr = NULL;
    }
    copyFsPathPtr->fsRecPtr = srcFsPathPtr->fsRecPtr;
    copyFsPathPtr->filesystemEpoch = srcFsPathPtr->filesystemEpoch;
    if (copyFsPathPtr->fsRecPtr != NULL) {
	copyFsPathPtr->fsRecPtr->fileRefCount++;
    }

    copyPtr->typePtr = &tclFsPathType;
}

/*
 *---------------------------------------------------------------------------
 *
 * UpdateStringOfFsPath --
 *
 *	Gives an object a valid string rep.
 *
 * Results:
 *	None.
 *
 * Side effects:
 *	Memory may be allocated.
 *
 *---------------------------------------------------------------------------
 */

static void
UpdateStringOfFsPath(
    register Tcl_Obj *pathPtr)	/* path obj with string rep to update. */
{
    FsPath *fsPathPtr = PATHOBJ(pathPtr);
    int cwdLen;
    Tcl_Obj *copy;

    if (PATHFLAGS(pathPtr) == 0 || fsPathPtr->cwdPtr == NULL) {
	Tcl_Panic("Called UpdateStringOfFsPath with invalid object");
    }

    copy = AppendPath(fsPathPtr->cwdPtr, fsPathPtr->normPathPtr);

    pathPtr->bytes = Tcl_GetStringFromObj(copy, &cwdLen);
    pathPtr->length = cwdLen;
    copy->bytes = tclEmptyStringRep;
    copy->length = 0;
    TclDecrRefCount(copy);
}

/*
 *---------------------------------------------------------------------------
 *
 * TclNativePathInFilesystem --
 *
 *	Any path object is acceptable to the native filesystem, by default (we
 *	will throw errors when illegal paths are actually tried to be used).
 *
 *	However, this behavior means the native filesystem must be the last
 *	filesystem in the lookup list (otherwise it will claim all files
 *	belong to it, and other filesystems will never get a look in).
 *
 * Results:
 *	TCL_OK, to indicate 'yes', -1 to indicate no.
 *
 * Side effects:
 *	None.
 *
 *---------------------------------------------------------------------------
 */

int
TclNativePathInFilesystem(
    Tcl_Obj *pathPtr,
    ClientData *clientDataPtr)
{
    /*
     * A special case is required to handle the empty path "". This is a valid
     * path (i.e. the user should be able to do 'file exists ""' without
     * throwing an error), but equally the path doesn't exist. Those are the
     * semantics of Tcl (at present anyway), so we have to abide by them here.
     */

    if (pathPtr->typePtr == &tclFsPathType) {
	if (pathPtr->bytes != NULL && pathPtr->bytes[0] == '\0') {
	    /*
	     * We reject the empty path "".
	     */

	    return -1;
	}

	/*
	 * Otherwise there is no way this path can be empty.
	 */
    } else {
	/*
	 * It is somewhat unusual to reach this code path without the object
	 * being of tclFsPathType. However, we do our best to deal with the
	 * situation.
	 */

	int len;

	(void) Tcl_GetStringFromObj(pathPtr, &len);
	if (len == 0) {
	    /*
	     * We reject the empty path "".
	     */

	    return -1;
	}
    }

    /*
     * Path is of correct type, or is of non-zero length, so we accept it.
     */

    return TCL_OK;
}

/*
 * Local Variables:
 * mode: c
 * c-basic-offset: 4
 * fill-column: 78
 * End:
 */<|MERGE_RESOLUTION|>--- conflicted
+++ resolved
@@ -9,11 +9,6 @@
  *
  * See the file "license.terms" for information on usage and redistribution of
  * this file, and for a DISCLAIMER OF ALL WARRANTIES.
-<<<<<<< HEAD
- *
- * RCS: @(#) $Id: tclPathObj.c,v 1.89 2010/09/22 00:57:11 hobbs Exp $
-=======
->>>>>>> 09374559
  */
 
 #include "tclInt.h"
