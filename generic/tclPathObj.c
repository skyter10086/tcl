/*
 * tclPathObj.c --
 *
 *	This file contains the implementation of Tcl's "path" object type used
 *	to represent and manipulate a general (virtual) filesystem entity in
 *	an efficient manner.
 *
 * Copyright (c) 2003 Vince Darley.
 *
 * See the file "license.terms" for information on usage and redistribution of
 * this file, and for a DISCLAIMER OF ALL WARRANTIES.
 */

#include "tclInt.h"
#include "tclFileSystem.h"

/*
 * Prototypes for functions defined later in this file.
 */

static Tcl_Obj *	AppendPath(Tcl_Obj *head, Tcl_Obj *tail);
static void		DupFsPathInternalRep(Tcl_Obj *srcPtr,
			    Tcl_Obj *copyPtr);
static void		FreeFsPathInternalRep(Tcl_Obj *pathPtr);
static void		UpdateStringOfFsPath(Tcl_Obj *pathPtr);
static int		SetFsPathFromAny(Tcl_Interp *interp, Tcl_Obj *pathPtr);
static int		FindSplitPos(const char *path, int separator);
static int		IsSeparatorOrNull(int ch);
static Tcl_Obj *	GetExtension(Tcl_Obj *pathPtr);

/*
 * Define the 'path' object type, which Tcl uses to represent file paths
 * internally.
 */

static const Tcl_ObjType tclFsPathType = {
    "path",				/* name */
    FreeFsPathInternalRep,		/* freeIntRepProc */
    DupFsPathInternalRep,		/* dupIntRepProc */
    UpdateStringOfFsPath,		/* updateStringProc */
    SetFsPathFromAny			/* setFromAnyProc */
};

/*
 * struct FsPath --
 *
 * Internal representation of a Tcl_Obj of "path" type. This can be used to
 * represent relative or absolute paths, and has certain optimisations when
 * used to represent paths which are already normalized and absolute.
 *
 * Note that both 'translatedPathPtr' and 'normPathPtr' can be a circular
 * reference to the container Tcl_Obj of this FsPath.
 *
 * There are two cases, with the first being the most common:
 *
 * (i) flags == 0, => Ordinary path.
 *
 * translatedPathPtr contains the translated path (which may be a circular
 * reference to the object itself). If it is NULL then the path is pure
 * normalized (and the normPathPtr will be a circular reference). cwdPtr is
 * null for an absolute path, and non-null for a relative path (unless the cwd
 * has never been set, in which case the cwdPtr may also be null for a
 * relative path).
 *
 * (ii) flags != 0, => Special path, see TclNewFSPathObj
 *
 * Now, this is a path like 'file join $dir $tail' where, cwdPtr is the $dir
 * and normPathPtr is the $tail.
 *
 */

typedef struct FsPath {
    Tcl_Obj *translatedPathPtr; /* Name without any ~user sequences. If this
				 * is NULL, then this is a pure normalized,
				 * absolute path object, in which the parent
				 * Tcl_Obj's string rep is already both
				 * translated and normalized. */
    Tcl_Obj *normPathPtr;	/* Normalized absolute path, without ., .. or
				 * ~user sequences. If the Tcl_Obj containing
				 * this FsPath is already normalized, this may
				 * be a circular reference back to the
				 * container. If that is NOT the case, we have
				 * a refCount on the object. */
    Tcl_Obj *cwdPtr;		/* If null, path is absolute, else this points
				 * to the cwd object used for this path. We
				 * have a refCount on the object. */
    int flags;			/* Flags to describe interpretation - see
				 * below. */
    ClientData nativePathPtr;	/* Native representation of this path, which
				 * is filesystem dependent. */
    int filesystemEpoch;	/* Used to ensure the path representation was
				 * generated during the correct filesystem
				 * epoch. The epoch changes when
				 * filesystem-mounts are changed. */
    struct FilesystemRecord *fsRecPtr;
				/* Pointer to the filesystem record entry to
				 * use for this path. */
} FsPath;

/*
 * Flag values for FsPath->flags.
 */

#define TCLPATH_APPENDED 1
#define TCLPATH_NEEDNORM 4

/*
 * Define some macros to give us convenient access to path-object specific
 * fields.
 */

#define PATHOBJ(pathPtr) ((FsPath *) (pathPtr)->internalRep.otherValuePtr)
#define SETPATHOBJ(pathPtr,fsPathPtr) \
	((pathPtr)->internalRep.otherValuePtr = (void *) (fsPathPtr))
#define PATHFLAGS(pathPtr) (PATHOBJ(pathPtr)->flags)

/*
 *---------------------------------------------------------------------------
 *
 * TclFSNormalizeAbsolutePath --
 *
 *	Takes an absolute path specification and computes a 'normalized' path
 *	from it.
 *
 *	A normalized path is one which has all '../', './' removed. Also it is
 *	one which is in the 'standard' format for the native platform. On
 *	Unix, this means the path must be free of symbolic links/aliases, and
 *	on Windows it means we want the long form, with that long form's
 *	case-dependence (which gives us a unique, case-dependent path).
 *
 *	The behaviour of this function if passed a non-absolute path is NOT
 *	defined.
 *
 *	pathPtr may have a refCount of zero, or may be a shared object.
 *
 * Results:
 *	The result is returned in a Tcl_Obj with a refCount of 1, which is
 *	therefore owned by the caller. It must be freed (with
 *	Tcl_DecrRefCount) by the caller when no longer needed.
 *
 * Side effects:
 *	None (beyond the memory allocation for the result).
 *
 * Special note:
 *	This code was originally based on code from Matt Newman and
 *	Jean-Claude Wippler, but has since been totally rewritten by Vince
 *	Darley to deal with symbolic links.
 *
 *---------------------------------------------------------------------------
 */

Tcl_Obj *
TclFSNormalizeAbsolutePath(
    Tcl_Interp *interp,		/* Interpreter to use */
    Tcl_Obj *pathPtr,		/* Absolute path to normalize */
    ClientData *clientDataPtr)	/* If non-NULL, then may be set to the
				 * fs-specific clientData for this path. This
				 * will happen when that extra information can
				 * be calculated efficiently as a side-effect
				 * of normalization. */
{
    const char *dirSep, *oldDirSep;
    int first = 1;		/* Set to zero once we've passed the first
				 * directory separator - we can't use '..' to
				 * remove the volume in a path. */
    Tcl_Obj *retVal = NULL;
    dirSep = TclGetString(pathPtr);

    if (tclPlatform == TCL_PLATFORM_WINDOWS) {
	if (   (dirSep[0] == '/' || dirSep[0] == '\\')
	    && (dirSep[1] == '/' || dirSep[1] == '\\')
	    && (dirSep[2] == '?')
	    && (dirSep[3] == '/' || dirSep[3] == '\\')) {
	    /* NT extended path */
	    dirSep += 4;

	    if (   (dirSep[0] == 'U' || dirSep[0] == 'u')
		&& (dirSep[1] == 'N' || dirSep[1] == 'n')
		&& (dirSep[2] == 'C' || dirSep[2] == 'c')
		&& (dirSep[3] == '/' || dirSep[3] == '\\')) {
		/* NT extended UNC path */
		dirSep += 4;
	    }
	}
	if (dirSep[0] != 0 && dirSep[1] == ':' &&
		(dirSep[2] == '/' || dirSep[2] == '\\')) {
	    /* Do nothing */
	} else if ((dirSep[0] == '/' || dirSep[0] == '\\')
		&& (dirSep[1] == '/' || dirSep[1] == '\\')) {
	    /*
	     * UNC style path, where we must skip over the first separator,
	     * since the first two segments are actually inseparable.
	     */

	    dirSep += 2;
	    dirSep += FindSplitPos(dirSep, '/');
	    if (*dirSep != 0) {
		dirSep++;
	    }
	}
    }

    /*
     * Scan forward from one directory separator to the next, checking for
     * '..' and '.' sequences which must be handled specially. In particular
     * handling of '..' can be complicated if the directory before is a link,
     * since we will have to expand the link to be able to back up one level.
     */

    while (*dirSep != 0) {
	oldDirSep = dirSep;
	if (!first) {
	    dirSep++;
	}
	dirSep += FindSplitPos(dirSep, '/');
	if (dirSep[0] == 0 || dirSep[1] == 0) {
	    if (retVal != NULL) {
		Tcl_AppendToObj(retVal, oldDirSep, dirSep - oldDirSep);
	    }
	    break;
	}
	if (dirSep[1] == '.') {
	    if (retVal != NULL) {
		Tcl_AppendToObj(retVal, oldDirSep, dirSep - oldDirSep);
		oldDirSep = dirSep;
	    }
	again:
	    if (IsSeparatorOrNull(dirSep[2])) {
		/*
		 * Need to skip '.' in the path.
		 */
		int curLen;

		if (retVal == NULL) {
		    const char *path = TclGetString(pathPtr);
		    retVal = Tcl_NewStringObj(path, dirSep - path);
		    Tcl_IncrRefCount(retVal);
		}
		Tcl_GetStringFromObj(retVal, &curLen);
		if (curLen == 0) {
		    Tcl_AppendToObj(retVal, dirSep, 1);
		}
		dirSep += 2;
		oldDirSep = dirSep;
		if (dirSep[0] != 0 && dirSep[1] == '.') {
		    goto again;
		}
		continue;
	    }
	    if (dirSep[2] == '.' && IsSeparatorOrNull(dirSep[3])) {
		Tcl_Obj *linkObj;
		int curLen;
		char *linkStr;

		/*
		 * Have '..' so need to skip previous directory.
		 */

		if (retVal == NULL) {
		    const char *path = TclGetString(pathPtr);

		    retVal = Tcl_NewStringObj(path, dirSep - path);
		    Tcl_IncrRefCount(retVal);
		}
		Tcl_GetStringFromObj(retVal, &curLen);
		if (curLen == 0) {
		    Tcl_AppendToObj(retVal, dirSep, 1);
		}
		if (!first || (tclPlatform == TCL_PLATFORM_UNIX)) {
		    linkObj = Tcl_FSLink(retVal, NULL, 0);

		    /* Safety check in case driver caused sharing */
		    if (Tcl_IsShared(retVal)) {
			TclDecrRefCount(retVal);
			retVal = Tcl_DuplicateObj(retVal);
			Tcl_IncrRefCount(retVal);
		    }

		    if (linkObj != NULL) {
			/*
			 * Got a link. Need to check if the link is relative
			 * or absolute, for those platforms where relative
			 * links exist.
			 */

			if (tclPlatform != TCL_PLATFORM_WINDOWS
				&& Tcl_FSGetPathType(linkObj)
					== TCL_PATH_RELATIVE) {
			    /*
			     * We need to follow this link which is relative
			     * to retVal's directory. This means concatenating
			     * the link onto the directory of the path so far.
			     */

			    const char *path =
				    Tcl_GetStringFromObj(retVal, &curLen);

			    while (--curLen >= 0) {
				if (IsSeparatorOrNull(path[curLen])) {
				    break;
				}
			    }

			    /*
			     * We want the trailing slash.
			     */

			    Tcl_SetObjLength(retVal, curLen+1);
			    Tcl_AppendObjToObj(retVal, linkObj);
			    TclDecrRefCount(linkObj);
			    linkStr = Tcl_GetStringFromObj(retVal, &curLen);
			} else {
			    /*
			     * Absolute link.
			     */

			    TclDecrRefCount(retVal);
			    if (Tcl_IsShared(linkObj)) {
				retVal = Tcl_DuplicateObj(linkObj);
				TclDecrRefCount(linkObj);
			    } else {
				retVal = linkObj;
			    }
			    linkStr = Tcl_GetStringFromObj(retVal, &curLen);

			    /*
			     * Convert to forward-slashes on windows.
			     */

			    if (tclPlatform == TCL_PLATFORM_WINDOWS) {
				int i;

				for (i = 0; i < curLen; i++) {
				    if (linkStr[i] == '\\') {
					linkStr[i] = '/';
				    }
				}
			    }
			}
		    } else {
			linkStr = Tcl_GetStringFromObj(retVal, &curLen);
		    }

		    /*
		     * Either way, we now remove the last path element (but
		     * not the first character of the path).
		     */

		    while (--curLen >= 0) {
			if (IsSeparatorOrNull(linkStr[curLen])) {
			    if (curLen) {
				Tcl_SetObjLength(retVal, curLen);
			    } else {
				Tcl_SetObjLength(retVal, 1);
			    }
			    break;
			}
		    }
		}
		dirSep += 3;
		oldDirSep = dirSep;

		if ((curLen == 0) && (dirSep[0] != 0)) {
		    Tcl_SetObjLength(retVal, 0);
		}

		if (dirSep[0] != 0 && dirSep[1] == '.') {
		    goto again;
		}
		continue;
	    }
	}
	first = 0;
	if (retVal != NULL) {
	    Tcl_AppendToObj(retVal, oldDirSep, dirSep - oldDirSep);
	}
    }

    /*
     * If we didn't make any changes, just use the input path.
     */

    if (retVal == NULL) {
	retVal = pathPtr;
	Tcl_IncrRefCount(retVal);

	if (Tcl_IsShared(retVal)) {
	    /*
	     * Unfortunately, the platform-specific normalization code which
	     * will be called below has no way of dealing with the case where
	     * an object is shared. It is expecting to modify an object in
	     * place. So, we must duplicate this here to ensure an object with
	     * a single ref-count.
	     *
	     * If that changes in the future (e.g. the normalize proc is given
	     * one object and is able to return a different one), then we
	     * could remove this code.
	     */

	    TclDecrRefCount(retVal);
	    retVal = Tcl_DuplicateObj(pathPtr);
	    Tcl_IncrRefCount(retVal);
	}
    }

    /*
     * Ensure a windows drive like C:/ has a trailing separator.
     */

    if (tclPlatform == TCL_PLATFORM_WINDOWS) {
	int len;
	const char *path = Tcl_GetStringFromObj(retVal, &len);

	if (len == 2 && path[0] != 0 && path[1] == ':') {
	    if (Tcl_IsShared(retVal)) {
		TclDecrRefCount(retVal);
		retVal = Tcl_DuplicateObj(retVal);
		Tcl_IncrRefCount(retVal);
	    }
	    Tcl_AppendToObj(retVal, "/", 1);
	}
    }

    /*
     * Now we have an absolute path, with no '..', '.' sequences, but it still
     * may not be in 'unique' form, depending on the platform. For instance,
     * Unix is case-sensitive, so the path is ok. Windows is case-insensitive,
     * and also has the weird 'longname/shortname' thing (e.g. C:/Program
     * Files/ and C:/Progra~1/ are equivalent).
     *
     * Virtual file systems which may be registered may have other criteria
     * for normalizing a path.
     */

    TclFSNormalizeToUniquePath(interp, retVal, 0);

    /*
     * Since we know it is a normalized path, we can actually convert this
     * object into an FsPath for greater efficiency
     */

    TclFSMakePathFromNormalized(interp, retVal);
    if (clientDataPtr != NULL) {
	*clientDataPtr = NULL;
    }

    /*
     * This has a refCount of 1 for the caller, unlike many Tcl_Obj APIs.
     */

    return retVal;
}

/*
 *----------------------------------------------------------------------
 *
 * Tcl_FSGetPathType --
 *
 *	Determines whether a given path is relative to the current directory,
 *	relative to the current volume, or absolute.
 *
 * Results:
 *	Returns one of TCL_PATH_ABSOLUTE, TCL_PATH_RELATIVE, or
 *	TCL_PATH_VOLUME_RELATIVE.
 *
 * Side effects:
 *	None.
 *
 *----------------------------------------------------------------------
 */

Tcl_PathType
Tcl_FSGetPathType(
    Tcl_Obj *pathPtr)
{
    return TclFSGetPathType(pathPtr, NULL, NULL);
}

/*
 *----------------------------------------------------------------------
 *
 * TclFSGetPathType --
 *
 *	Determines whether a given path is relative to the current directory,
 *	relative to the current volume, or absolute. If the caller wishes to
 *	know which filesystem claimed the path (in the case for which the path
 *	is absolute), then a reference to a filesystem pointer can be passed
 *	in (but passing NULL is acceptable).
 *
 * Results:
 *	Returns one of TCL_PATH_ABSOLUTE, TCL_PATH_RELATIVE, or
 *	TCL_PATH_VOLUME_RELATIVE. The filesystem reference will be set if and
 *	only if it is non-NULL and the function's return value is
 *	TCL_PATH_ABSOLUTE.
 *
 * Side effects:
 *	None.
 *
 *----------------------------------------------------------------------
 */

Tcl_PathType
TclFSGetPathType(
    Tcl_Obj *pathPtr,
    const Tcl_Filesystem **filesystemPtrPtr,
    int *driveNameLengthPtr)
{
    FsPath *fsPathPtr;

    if (Tcl_FSConvertToPathType(NULL, pathPtr) != TCL_OK) {
	return TclGetPathType(pathPtr, filesystemPtrPtr, driveNameLengthPtr,
		NULL);
    }

    fsPathPtr = PATHOBJ(pathPtr);
    if (fsPathPtr->cwdPtr == NULL) {
	return TclGetPathType(pathPtr, filesystemPtrPtr, driveNameLengthPtr,
		NULL);
    }

    if (PATHFLAGS(pathPtr) == 0) {
	/* The path is not absolute... */
#ifdef __WIN32__
	/* ... on Windows we must make another call to determine whether
	 * it's relative or volumerelative [Bug 2571597]. */
	return TclGetPathType(pathPtr, filesystemPtrPtr, driveNameLengthPtr,
		NULL);
#else
	/* On other systems, quickly deduce !absolute -> relative */
	return TCL_PATH_RELATIVE;
#endif
    }
    return TclFSGetPathType(fsPathPtr->cwdPtr, filesystemPtrPtr,
	    driveNameLengthPtr);
}

/*
 *---------------------------------------------------------------------------
 *
 * TclPathPart
 *
 *	This function calculates the requested part of the given path, which
 *	can be:
 *
 *	- the directory above ('file dirname')
 *	- the tail            ('file tail')
 *	- the extension       ('file extension')
 *	- the root            ('file root')
 *
 *	The 'portion' parameter dictates which of these to calculate. There
 *	are a number of special cases both to be more efficient, and because
 *	the behaviour when given a path with only a single element is defined
 *	to require the expansion of that single element, where possible.
 *
 *	Should look into integrating 'FileBasename' in tclFCmd.c into this
 *	function.
 *
 * Results:
 *	NULL if an error occurred, otherwise a Tcl_Obj owned by the caller
 *	(i.e. most likely with refCount 1).
 *
 * Side effects:
 *	None.
 *
 *---------------------------------------------------------------------------
 */

Tcl_Obj *
TclPathPart(
    Tcl_Interp *interp,		/* Used for error reporting */
    Tcl_Obj *pathPtr,		/* Path to take dirname of */
    Tcl_PathPart portion)	/* Requested portion of name */
{
    if (pathPtr->typePtr == &tclFsPathType) {
	FsPath *fsPathPtr = PATHOBJ(pathPtr);

	if (TclFSEpochOk(fsPathPtr->filesystemEpoch)
		&& (PATHFLAGS(pathPtr) != 0)) {
	    switch (portion) {
	    case TCL_PATH_DIRNAME: {
		/*
		 * Check if the joined-on bit has any directory delimiters in
		 * it. If so, the 'dirname' would be a joining of the main
		 * part with the dirname of the joined-on bit. We could handle
		 * that special case here, but we don't, and instead just use
		 * the standardPath code.
		 */

		int numBytes;
		const char *rest =
			Tcl_GetStringFromObj(fsPathPtr->normPathPtr, &numBytes);

		if (strchr(rest, '/') != NULL) {
		    goto standardPath;
		}
		/*
		 * If the joined-on bit is empty, then [file dirname] is
		 * documented to return all but the last non-empty element
		 * of the path, so we need to split apart the main part to
		 * get the right answer.  We could do that here, but it's
		 * simpler to fall back to the standardPath code.
		 * [Bug 2710920]
		 */
		if (numBytes == 0) {
		    goto standardPath;
		}
		if (tclPlatform == TCL_PLATFORM_WINDOWS
			&& strchr(rest, '\\') != NULL) {
		    goto standardPath;
		}

		/*
		 * The joined-on path is simple, so we can just return here.
		 */

		Tcl_IncrRefCount(fsPathPtr->cwdPtr);
		return fsPathPtr->cwdPtr;
	    }
	    case TCL_PATH_TAIL: {
		/*
		 * Check if the joined-on bit has any directory delimiters in
		 * it. If so, the 'tail' would be only the part following the
		 * last delimiter. We could handle that special case here, but
		 * we don't, and instead just use the standardPath code.
		 */

		int numBytes;
		const char *rest =
			Tcl_GetStringFromObj(fsPathPtr->normPathPtr, &numBytes);

		if (strchr(rest, '/') != NULL) {
		    goto standardPath;
		}
		/*
		 * If the joined-on bit is empty, then [file tail] is
		 * documented to return the last non-empty element
		 * of the path, so we need to split off the last element
		 * of the main part to get the right answer.  We could do
		 * that here, but it's simpler to fall back to the
		 * standardPath code.  [Bug 2710920]
		 */
		if (numBytes == 0) {
		    goto standardPath;
		}
		if (tclPlatform == TCL_PLATFORM_WINDOWS
			&& strchr(rest, '\\') != NULL) {
		    goto standardPath;
		}
		Tcl_IncrRefCount(fsPathPtr->normPathPtr);
		return fsPathPtr->normPathPtr;
	    }
	    case TCL_PATH_EXTENSION:
		return GetExtension(fsPathPtr->normPathPtr);
	    case TCL_PATH_ROOT: {
		const char *fileName, *extension;
		int length;

		fileName = Tcl_GetStringFromObj(fsPathPtr->normPathPtr,
			&length);
		extension = TclGetExtension(fileName);
		if (extension == NULL) {
		    /*
		     * There is no extension so the root is the same as the
		     * path we were given.
		     */

		    Tcl_IncrRefCount(pathPtr);
		    return pathPtr;
		} else {
		    /*
		     * Need to return the whole path with the extension
		     * suffix removed.  Do that by joining our "head" to
		     * our "tail" with the extension suffix removed from
		     * the tail.
		     */

		    Tcl_Obj *resultPtr =
			    TclNewFSPathObj(fsPathPtr->cwdPtr, fileName,
			    (int)(length - strlen(extension)));

		    Tcl_IncrRefCount(resultPtr);
		    return resultPtr;
		}
	    }
	    default:
		/* We should never get here */
		Tcl_Panic("Bad portion to TclPathPart");
		/* For less clever compilers */
		return NULL;
	    }
	} else if (fsPathPtr->cwdPtr != NULL) {
	    /* Relative path */
	    goto standardPath;
	} else {
	    /* Absolute path */
	    goto standardPath;
	}
    } else {
	int splitElements;
	Tcl_Obj *splitPtr, *resultPtr;

    standardPath:
	resultPtr = NULL;
	if (portion == TCL_PATH_EXTENSION) {
	    return GetExtension(pathPtr);
	} else if (portion == TCL_PATH_ROOT) {
	    int length;
	    const char *fileName, *extension;

	    fileName = Tcl_GetStringFromObj(pathPtr, &length);
	    extension = TclGetExtension(fileName);
	    if (extension == NULL) {
		Tcl_IncrRefCount(pathPtr);
		return pathPtr;
	    } else {
		Tcl_Obj *root = Tcl_NewStringObj(fileName,
			(int) (length - strlen(extension)));

		Tcl_IncrRefCount(root);
		return root;
	    }
	}

	/*
	 * The behaviour we want here is slightly different to the standard
	 * Tcl_FSSplitPath in the handling of home directories;
	 * Tcl_FSSplitPath preserves the "~" while this code computes the
	 * actual full path name, if we had just a single component.
	 */

	splitPtr = Tcl_FSSplitPath(pathPtr, &splitElements);
	Tcl_IncrRefCount(splitPtr);
	if (splitElements == 1  &&  TclGetString(pathPtr)[0] == '~') {
	    Tcl_Obj *norm;

	    TclDecrRefCount(splitPtr);
	    norm = Tcl_FSGetNormalizedPath(interp, pathPtr);
	    if (norm == NULL) {
		return NULL;
	    }
	    splitPtr = Tcl_FSSplitPath(norm, &splitElements);
	    Tcl_IncrRefCount(splitPtr);
	}
	if (portion == TCL_PATH_TAIL) {
	    /*
	     * Return the last component, unless it is the only component, and
	     * it is the root of an absolute path.
	     */

	    if ((splitElements > 0) && ((splitElements > 1) ||
		    (Tcl_FSGetPathType(pathPtr) == TCL_PATH_RELATIVE))) {
		Tcl_ListObjIndex(NULL, splitPtr, splitElements-1, &resultPtr);
	    } else {
		resultPtr = Tcl_NewObj();
	    }
	} else {
	    /*
	     * Return all but the last component. If there is only one
	     * component, return it if the path was non-relative, otherwise
	     * return the current directory.
	     */

	    if (splitElements > 1) {
		resultPtr = Tcl_FSJoinPath(splitPtr, splitElements - 1);
	    } else if (splitElements == 0 ||
		    (Tcl_FSGetPathType(pathPtr) == TCL_PATH_RELATIVE)) {
		TclNewLiteralStringObj(resultPtr, ".");
	    } else {
		Tcl_ListObjIndex(NULL, splitPtr, 0, &resultPtr);
	    }
	}
	Tcl_IncrRefCount(resultPtr);
	TclDecrRefCount(splitPtr);
	return resultPtr;
    }
}

/*
 * Simple helper function
 */

static Tcl_Obj *
GetExtension(
    Tcl_Obj *pathPtr)
{
    const char *tail, *extension;
    Tcl_Obj *ret;

    tail = TclGetString(pathPtr);
    extension = TclGetExtension(tail);
    if (extension == NULL) {
	ret = Tcl_NewObj();
    } else {
	ret = Tcl_NewStringObj(extension, -1);
    }
    Tcl_IncrRefCount(ret);
    return ret;
}

/*
 *---------------------------------------------------------------------------
 *
 * Tcl_FSJoinPath --
 *
 *	This function takes the given Tcl_Obj, which should be a valid list,
 *	and returns the path object given by considering the first 'elements'
 *	elements as valid path segments (each path segment may be a complete
 *	path, a partial path or just a single possible directory or file
 *	name). If any path segment is actually an absolute path, then all
 *	prior path segments are discarded.
 *
 *	If elements < 0, we use the entire list that was given.
 *
 *	It is possible that the returned object is actually an element of the
 *	given list, so the caller should be careful to store a refCount to it
 *	before freeing the list.
 *
 * Results:
 *	Returns object with refCount of zero, (or if non-zero, it has
 *	references elsewhere in Tcl). Either way, the caller must increment
 *	its refCount before use. Note that in the case where the caller has
 *	asked to join zero elements of the list, the return value will be an
 *	empty-string Tcl_Obj.
 *
 *	If the given listObj was invalid, then the calling routine has a bug,
 *	and this function will just return NULL.
 *
 * Side effects:
 *	None.
 *
 *---------------------------------------------------------------------------
 */

Tcl_Obj *
Tcl_FSJoinPath(
    Tcl_Obj *listObj,		/* Path elements to join, may have a zero
				 * reference count. */
    int elements)		/* Number of elements to use (-1 = all) */
{
    Tcl_Obj *copy, *res;
    int objc;
    Tcl_Obj **objv;

    if (Tcl_ListObjLength(NULL, listObj, &objc) != TCL_OK) {
	return NULL;
    }

    elements = ((elements >= 0) && (elements <= objc)) ? elements : objc;
    copy = TclListObjCopy(NULL, listObj);
    Tcl_ListObjGetElements(NULL, listObj, &objc, &objv);
    res = TclJoinPath(elements, objv);
    Tcl_DecrRefCount(copy);
    return res;
}

Tcl_Obj *
TclJoinPath(
    int elements,
    Tcl_Obj * const objv[])
{
    Tcl_Obj *res;
    int i;
    const Tcl_Filesystem *fsPtr = NULL;

    res = NULL;

    for (i = 0; i < elements; i++) {
	int driveNameLength, strEltLen, length;
	Tcl_PathType type;
	char *strElt, *ptr;
	Tcl_Obj *driveName = NULL;
	Tcl_Obj *elt = objv[i];

	/*
	 * This is a special case where we can be much more efficient, where
	 * we are joining a single relative path onto an object that is
	 * already of path type. The 'TclNewFSPathObj' call below creates an
	 * object which can be normalized more efficiently. Currently we only
	 * use the special case when we have exactly two elements, but we
	 * could expand that in the future.
	 */

	if ((i == (elements-2)) && (i == 0)
		&& (elt->typePtr == &tclFsPathType)
		&& !((elt->bytes != NULL) && (elt->bytes[0] == '\0'))) {
	    Tcl_Obj *tailObj = objv[i+1];

	    type = TclGetPathType(tailObj, NULL, NULL, NULL);
	    if (type == TCL_PATH_RELATIVE) {
		const char *str;
		int len;

		str = Tcl_GetStringFromObj(tailObj, &len);
		if (len == 0) {
		    /*
		     * This happens if we try to handle the root volume '/'.
		     * There's no need to return a special path object, when
		     * the base itself is just fine!
		     */

		    if (res != NULL) {
			TclDecrRefCount(res);
		    }
		    return elt;
		}

		/*
		 * If it doesn't begin with '.' and is a unix path or it a
		 * windows path without backslashes, then we can be very
		 * efficient here. (In fact even a windows path with
		 * backslashes can be joined efficiently, but the path object
		 * would not have forward slashes only, and this would
		 * therefore contradict our 'file join' documentation).
		 */

		if (str[0] != '.' && ((tclPlatform != TCL_PLATFORM_WINDOWS)
			|| (strchr(str, '\\') == NULL))) {
		    /*
		     * Finally, on Windows, 'file join' is defined to convert
		     * all backslashes to forward slashes, so the base part
		     * cannot have backslashes either.
		     */

		    if ((tclPlatform != TCL_PLATFORM_WINDOWS)
			    || (strchr(Tcl_GetString(elt), '\\') == NULL)) {
			if (res != NULL) {
			    TclDecrRefCount(res);
			}
			return TclNewFSPathObj(elt, str, len);
		    }
		}

		/*
		 * Otherwise we don't have an easy join, and we must let the
		 * more general code below handle things.
		 */
	    } else if (tclPlatform == TCL_PLATFORM_UNIX) {
		if (res != NULL) {
		    TclDecrRefCount(res);
		}
		return tailObj;
	    } else {
		const char *str = TclGetString(tailObj);

		if (tclPlatform == TCL_PLATFORM_WINDOWS) {
		    if (strchr(str, '\\') == NULL) {
			if (res != NULL) {
			    TclDecrRefCount(res);
			}
			return tailObj;
		    }
		}
	    }
	}
	strElt = Tcl_GetStringFromObj(elt, &strEltLen);
	type = TclGetPathType(elt, &fsPtr, &driveNameLength, &driveName);
	if (type != TCL_PATH_RELATIVE) {
	    /*
	     * Zero out the current result.
	     */

	    if (res != NULL) {
		TclDecrRefCount(res);
	    }

	    if (driveName != NULL) {
		/*
		 * We've been given a separate drive-name object, because the
		 * prefix in 'elt' is not in a suitable format for us (e.g. it
		 * may contain irrelevant multiple separators, like
		 * C://///foo).
		 */

		res = Tcl_DuplicateObj(driveName);
		TclDecrRefCount(driveName);

		/*
		 * Do not set driveName to NULL, because we will check its
		 * value below (but we won't access the contents, since those
		 * have been cleaned-up).
		 */
	    } else {
		res = Tcl_NewStringObj(strElt, driveNameLength);
	    }
	    strElt += driveNameLength;
	} else if (driveName != NULL) {
	    Tcl_DecrRefCount(driveName);
	}

	/*
	 * Optimisation block: if this is the last element to be examined, and
	 * it is absolute or the only element, and the drive-prefix was ok (if
	 * there is one), it might be that the path is already in a suitable
	 * form to be returned. Then we can short-cut the rest of this
	 * function.
	 */

	if ((driveName == NULL) && (i == (elements - 1))
		&& (type != TCL_PATH_RELATIVE || res == NULL)) {
	    /*
	     * It's the last path segment. Perform a quick check if the path
	     * is already in a suitable form.
	     */

	    if (tclPlatform == TCL_PLATFORM_WINDOWS) {
		if (strchr(strElt, '\\') != NULL) {
		    goto noQuickReturn;
		}
	    }
	    ptr = strElt;
	    while (*ptr != '\0') {
		if (*ptr == '/' && (ptr[1] == '/' || ptr[1] == '\0')) {
		    /*
		     * We have a repeated file separator, which means the path
		     * is not in normalized form
		     */

		    goto noQuickReturn;
		}
		ptr++;
	    }
	    if (res != NULL) {
		TclDecrRefCount(res);
	    }

	    /*
	     * This element is just what we want to return already; no further
	     * manipulation is requred.
	     */

	    return elt;
	}

	/*
	 * The path element was not of a suitable form to be returned as is.
	 * We need to perform a more complex operation here.
	 */

    noQuickReturn:
	if (res == NULL) {
	    res = Tcl_NewObj();
	    ptr = Tcl_GetStringFromObj(res, &length);
	} else {
	    ptr = Tcl_GetStringFromObj(res, &length);
	}

	/*
	 * Strip off any './' before a tilde, unless this is the beginning of
	 * the path.
	 */

	if (length > 0 && strEltLen > 0 && (strElt[0] == '.') &&
		(strElt[1] == '/') && (strElt[2] == '~')) {
	    strElt += 2;
	}

	/*
	 * A NULL value for fsPtr at this stage basically means we're trying
	 * to join a relative path onto something which is also relative (or
	 * empty). There's nothing particularly wrong with that.
	 */

	if (*strElt == '\0') {
	    continue;
	}

	if (fsPtr == &tclNativeFilesystem || fsPtr == NULL) {
	    TclpNativeJoinPath(res, strElt);
	} else {
	    char separator = '/';
	    int needsSep = 0;

	    if (fsPtr->filesystemSeparatorProc != NULL) {
		Tcl_Obj *sep = fsPtr->filesystemSeparatorProc(res);

		if (sep != NULL) {
		    separator = TclGetString(sep)[0];
		}
		/* Safety check in case the VFS driver caused sharing */
		if (Tcl_IsShared(res)) {
		    TclDecrRefCount(res);
		    res = Tcl_DuplicateObj(res);
		    Tcl_IncrRefCount(res);
		}
	    }

	    if (length > 0 && ptr[length -1] != '/') {
		Tcl_AppendToObj(res, &separator, 1);
		Tcl_GetStringFromObj(res, &length);
	    }
	    Tcl_SetObjLength(res, length + (int) strlen(strElt));

	    ptr = TclGetString(res) + length;
	    for (; *strElt != '\0'; strElt++) {
		if (*strElt == separator) {
		    while (strElt[1] == separator) {
			strElt++;
		    }
		    if (strElt[1] != '\0') {
			if (needsSep) {
			    *ptr++ = separator;
			}
		    }
		} else {
		    *ptr++ = *strElt;
		    needsSep = 1;
		}
	    }
	    length = ptr - TclGetString(res);
	    Tcl_SetObjLength(res, length);
	}
    }
    if (res == NULL) {
	res = Tcl_NewObj();
    }
    return res;
}

/*
 *---------------------------------------------------------------------------
 *
 * Tcl_FSConvertToPathType --
 *
 *	This function tries to convert the given Tcl_Obj to a valid Tcl path
 *	type, taking account of the fact that the cwd may have changed even if
 *	this object is already supposedly of the correct type.
 *
 *	The filename may begin with "~" (to indicate current user's home
 *	directory) or "~<user>" (to indicate any user's home directory).
 *
 * Results:
 *	Standard Tcl error code.
 *
 * Side effects:
 *	The old representation may be freed, and new memory allocated.
 *
 *---------------------------------------------------------------------------
 */

int
Tcl_FSConvertToPathType(
    Tcl_Interp *interp,		/* Interpreter in which to store error message
				 * (if necessary). */
    Tcl_Obj *pathPtr)		/* Object to convert to a valid, current path
				 * type. */
{
    /*
     * While it is bad practice to examine an object's type directly, this is
     * actually the best thing to do here. The reason is that if we are
     * converting this object to FsPath type for the first time, we don't need
     * to worry whether the 'cwd' has changed. On the other hand, if this
     * object is already of FsPath type, and is a relative path, we do have to
     * worry about the cwd. If the cwd has changed, we must recompute the
     * path.
     */

    if (pathPtr->typePtr == &tclFsPathType) {
	if (TclFSEpochOk(PATHOBJ(pathPtr)->filesystemEpoch)) {
	    return TCL_OK;
	}

	if (pathPtr->bytes == NULL) {
	    UpdateStringOfFsPath(pathPtr);
	}
	FreeFsPathInternalRep(pathPtr);
    }

    return Tcl_ConvertToType(interp, pathPtr, &tclFsPathType);

    /*
     * We used to have more complex code here:
     *
     * FsPath *fsPathPtr = PATHOBJ(pathPtr);
     * if (fsPathPtr->cwdPtr == NULL || PATHFLAGS(pathPtr) != 0) {
     *     return TCL_OK;
     * } else {
     *     if (TclFSCwdPointerEquals(&fsPathPtr->cwdPtr)) {
     *         return TCL_OK;
     *     } else {
     *         if (pathPtr->bytes == NULL) {
     *             UpdateStringOfFsPath(pathPtr);
     *         }
     *         FreeFsPathInternalRep(pathPtr);
     *         return Tcl_ConvertToType(interp, pathPtr, &tclFsPathType);
     *     }
     * }
     *
     * But we no longer believe this is necessary.
     */
}

/*
 * Helper function for normalization.
 */

static int
IsSeparatorOrNull(
    int ch)
{
    if (ch == 0) {
	return 1;
    }
    switch (tclPlatform) {
    case TCL_PLATFORM_UNIX:
	return (ch == '/' ? 1 : 0);
    case TCL_PLATFORM_WINDOWS:
	return ((ch == '/' || ch == '\\') ? 1 : 0);
    }
    return 0;
}

/*
 * Helper function for SetFsPathFromAny. Returns position of first directory
 * delimiter in the path. If no separator is found, then returns the position
 * of the end of the string.
 */

static int
FindSplitPos(
    const char *path,
    int separator)
{
    int count = 0;
    switch (tclPlatform) {
    case TCL_PLATFORM_UNIX:
	while (path[count] != 0) {
	    if (path[count] == separator) {
		return count;
	    }
	    count++;
	}
	break;

    case TCL_PLATFORM_WINDOWS:
	while (path[count] != 0) {
	    if (path[count] == separator || path[count] == '\\') {
		return count;
	    }
	    count++;
	}
	break;
    }
    return count;
}

/*
 *---------------------------------------------------------------------------
 *
 * TclNewFSPathObj --
 *
 *	Creates a path object whose string representation is '[file join
 *	dirPtr addStrRep]', but does so in a way that allows for more
 *	efficient creation and caching of normalized paths, and more efficient
 *	'file dirname', 'file tail', etc.
 *
 * Assumptions:
 *	'dirPtr' must be an absolute path. 'len' may not be zero.
 *
 * Results:
 *	The new Tcl object, with refCount zero.
 *
 * Side effects:
 *	Memory is allocated. 'dirPtr' gets an additional refCount.
 *
 *---------------------------------------------------------------------------
 */

Tcl_Obj *
TclNewFSPathObj(
    Tcl_Obj *dirPtr,
    const char *addStrRep,
    int len)
{
    FsPath *fsPathPtr;
    Tcl_Obj *pathPtr;
    ThreadSpecificData *tsdPtr;
    const char *p;
    int state = 0, count = 0;

    /* [Bug 2806250] - this is only a partial solution of the problem.
     * The PATHFLAGS != 0 representation assumes in many places that
     * the "tail" part stored in the normPathPtr field is itself a
     * relative path.  Strings that begin with "~" are not relative paths,
     * so we must prevent their storage in the normPathPtr field.
     *
     * More generally we ought to be testing "addStrRep" for any value
     * that is not a relative path, but in an unconstrained VFS world
     * that could be just about anything, and testing could be expensive.
     * Since this routine plays a big role in [glob], anything that slows
     * it down would be unwelcome.  For now, continue the risk of further
     * bugs when some Tcl_Filesystem uses otherwise relative path strings
     * as absolute path strings.  Sensible Tcl_Filesystems will avoid
     * that by mounting on path prefixes like foo:// which cannot be the
     * name of a file or directory read from a native [glob] operation.
     */
    if (addStrRep[0] == '~') {
	Tcl_Obj *tail = Tcl_NewStringObj(addStrRep, len);

	pathPtr = AppendPath(dirPtr, tail);
	Tcl_DecrRefCount(tail);
	return pathPtr;
    }

    tsdPtr = TCL_TSD_INIT(&tclFsDataKey);

    pathPtr = Tcl_NewObj();
    fsPathPtr = ckalloc(sizeof(FsPath));

    /*
     * Set up the path.
     */

    fsPathPtr->translatedPathPtr = NULL;
    fsPathPtr->normPathPtr = Tcl_NewStringObj(addStrRep, len);
    Tcl_IncrRefCount(fsPathPtr->normPathPtr);
    fsPathPtr->cwdPtr = dirPtr;
    Tcl_IncrRefCount(dirPtr);
    fsPathPtr->nativePathPtr = NULL;
    fsPathPtr->fsRecPtr = NULL;
    fsPathPtr->filesystemEpoch = tsdPtr->filesystemEpoch;

    SETPATHOBJ(pathPtr, fsPathPtr);
    PATHFLAGS(pathPtr) = TCLPATH_APPENDED;
    pathPtr->typePtr = &tclFsPathType;
    pathPtr->bytes = NULL;
    pathPtr->length = 0;

    /*
     * Look for path components made up of only "."
     * This is overly conservative analysis to keep simple. It may mark some
     * things as needing more aggressive normalization that don't actually
     * need it. No harm done.
     */
    for (p = addStrRep; len > 0; p++, len--) {
	switch (state) {
	case 0:		/* So far only "." since last dirsep or start */
	    switch (*p) {
	    case '.':
		count++;
		break;
	    case '/':
	    case '\\':
	    case ':':
		if (count) {
		    PATHFLAGS(pathPtr) |= TCLPATH_NEEDNORM;
		    len = 0;
		}
		break;
	    default:
		count = 0;
		state = 1;
	    }
	case 1:		/* Scanning for next dirsep */
	    switch (*p) {
	    case '/':
	    case '\\':
	    case ':':
		state = 0;
		break;
	    }
	}
    }
    if (len == 0 && count) {
	PATHFLAGS(pathPtr) |= TCLPATH_NEEDNORM;
    }

    return pathPtr;
}

static Tcl_Obj *
AppendPath(
    Tcl_Obj *head,
    Tcl_Obj *tail)
{
    int numBytes;
    const char *bytes;
    Tcl_Obj *copy = Tcl_DuplicateObj(head);

    /*
     * This is likely buggy when dealing with virtual filesystem drivers
     * that use some character other than "/" as a path separator.  I know
     * of no evidence that such a foolish thing exists.  This solution was
     * chosen so that "JoinPath" operations that pass through either path
     * intrep produce the same results; that is, bugward compatibility.  If
     * we need to fix that bug here, it needs fixing in TclJoinPath() too.
     */
    bytes = Tcl_GetStringFromObj(tail, &numBytes);
    if (numBytes == 0) {
	Tcl_AppendToObj(copy, "/", 1);
    } else {
	TclpNativeJoinPath(copy, bytes);
    }
    return copy;
}

/*
 *---------------------------------------------------------------------------
 *
 * TclFSMakePathRelative --
 *
 *	Only for internal use.
 *
 *	Takes a path and a directory, where we _assume_ both path and
 *	directory are absolute, normalized and that the path lies inside the
 *	directory. Returns a Tcl_Obj representing filename of the path
 *	relative to the directory.
 *
 * Results:
 *	NULL on error, otherwise a valid object, typically with refCount of
 *	zero, which it is assumed the caller will increment.
 *
 * Side effects:
 *	The old representation may be freed, and new memory allocated.
 *
 *---------------------------------------------------------------------------
 */

Tcl_Obj *
TclFSMakePathRelative(
    Tcl_Interp *interp,		/* Used for error reporting if not NULL. */
    Tcl_Obj *pathPtr,		/* The path we have. */
    Tcl_Obj *cwdPtr)		/* Make it relative to this. */
{
    int cwdLen, len;
    const char *tempStr;

    if (pathPtr->typePtr == &tclFsPathType) {
	FsPath *fsPathPtr = PATHOBJ(pathPtr);

	if (PATHFLAGS(pathPtr) != 0
		&& fsPathPtr->cwdPtr == cwdPtr) {
	    return fsPathPtr->normPathPtr;
	}
    }

    /*
     * We know the cwd is a normalised object which does not end in a
     * directory delimiter, unless the cwd is the name of a volume, in which
     * case it will end in a delimiter! We handle this situation here. A
     * better test than the '!= sep' might be to simply check if 'cwd' is a
     * root volume.
     *
     * Note that if we get this wrong, we will strip off either too much or
     * too little below, leading to wrong answers returned by glob.
     */

    tempStr = Tcl_GetStringFromObj(cwdPtr, &cwdLen);

    /*
     * Should we perhaps use 'Tcl_FSPathSeparator'? But then what about the
     * Windows special case? Perhaps we should just check if cwd is a root
     * volume.
     */

    switch (tclPlatform) {
    case TCL_PLATFORM_UNIX:
	if (tempStr[cwdLen-1] != '/') {
	    cwdLen++;
	}
	break;
    case TCL_PLATFORM_WINDOWS:
	if (tempStr[cwdLen-1] != '/' && tempStr[cwdLen-1] != '\\') {
	    cwdLen++;
	}
	break;
    }
    tempStr = Tcl_GetStringFromObj(pathPtr, &len);

    return Tcl_NewStringObj(tempStr + cwdLen, len - cwdLen);
}

/*
 *---------------------------------------------------------------------------
 *
 * TclFSMakePathFromNormalized --
 *
 *	Like SetFsPathFromAny, but assumes the given object is an absolute
 *	normalized path. Only for internal use.
 *
 * Results:
 *	Standard Tcl error code.
 *
 * Side effects:
 *	The old representation may be freed, and new memory allocated.
 *
 *---------------------------------------------------------------------------
 */

int
TclFSMakePathFromNormalized(
    Tcl_Interp *interp,		/* Used for error reporting if not NULL. */
    Tcl_Obj *pathPtr)		/* The object to convert. */
{
    FsPath *fsPathPtr;
    ThreadSpecificData *tsdPtr = TCL_TSD_INIT(&tclFsDataKey);

    if (pathPtr->typePtr == &tclFsPathType) {
	return TCL_OK;
    }

    /*
     * Free old representation
     */

    if (pathPtr->typePtr != NULL) {
	if (pathPtr->bytes == NULL) {
	    if (pathPtr->typePtr->updateStringProc == NULL) {
		if (interp != NULL) {
		    Tcl_ResetResult(interp);
		    Tcl_AppendResult(interp, "can't find object"
			    "string representation", NULL);
		    Tcl_SetErrorCode(interp, "TCL", "VALUE", "PATH", "WTF",
			    NULL);
		}
		return TCL_ERROR;
	    }
	    pathPtr->typePtr->updateStringProc(pathPtr);
	}
	TclFreeIntRep(pathPtr);
    }

    fsPathPtr = ckalloc(sizeof(FsPath));

    /*
     * It's a pure normalized absolute path.
     */

    fsPathPtr->translatedPathPtr = NULL;

    /*
     * Circular reference by design.
     */

    fsPathPtr->normPathPtr = pathPtr;
    fsPathPtr->cwdPtr = NULL;
    fsPathPtr->nativePathPtr = NULL;
    fsPathPtr->fsRecPtr = NULL;
    fsPathPtr->filesystemEpoch = tsdPtr->filesystemEpoch;

    SETPATHOBJ(pathPtr, fsPathPtr);
    PATHFLAGS(pathPtr) = 0;
    pathPtr->typePtr = &tclFsPathType;

    return TCL_OK;
}

/*
 *---------------------------------------------------------------------------
 *
 * Tcl_FSNewNativePath --
 *
 *	This function performs the something like the reverse of the usual
 *	obj->path->nativerep conversions. If some code retrieves a path in
 *	native form (from, e.g. readlink or a native dialog), and that path is
 *	to be used at the Tcl level, then calling this function is an
 *	efficient way of creating the appropriate path object type.
 *
 *	Any memory which is allocated for 'clientData' should be retained
 *	until clientData is passed to the filesystem's freeInternalRepProc
 *	when it can be freed. The built in platform-specific filesystems use
 *	'ckalloc' to allocate clientData, and ckfree to free it.
 *
 * Results:
 *	NULL or a valid path object pointer, with refCount zero.
 *
 * Side effects:
 *	New memory may be allocated.
 *
 *---------------------------------------------------------------------------
 */

Tcl_Obj *
Tcl_FSNewNativePath(
    const Tcl_Filesystem *fromFilesystem,
    ClientData clientData)
{
    Tcl_Obj *pathPtr;
    FsPath *fsPathPtr;

    FilesystemRecord *fsFromPtr;
    ThreadSpecificData *tsdPtr = TCL_TSD_INIT(&tclFsDataKey);

    pathPtr = TclFSInternalToNormalized(fromFilesystem, clientData,
	    &fsFromPtr);
    if (pathPtr == NULL) {
	return NULL;
    }

    /*
     * Free old representation; shouldn't normally be any, but best to be
     * safe.
     */

    if (pathPtr->typePtr != NULL) {
	if (pathPtr->bytes == NULL) {
	    if (pathPtr->typePtr->updateStringProc == NULL) {
		return NULL;
	    }
	    pathPtr->typePtr->updateStringProc(pathPtr);
	}
	TclFreeIntRep(pathPtr);
    }

    fsPathPtr = ckalloc(sizeof(FsPath));

    fsPathPtr->translatedPathPtr = NULL;

    /*
     * Circular reference, by design.
     */

    fsPathPtr->normPathPtr = pathPtr;
    fsPathPtr->cwdPtr = NULL;
    fsPathPtr->nativePathPtr = clientData;
    fsPathPtr->fsRecPtr = fsFromPtr;
    fsPathPtr->fsRecPtr->fileRefCount++;
    fsPathPtr->filesystemEpoch = tsdPtr->filesystemEpoch;

    SETPATHOBJ(pathPtr, fsPathPtr);
    PATHFLAGS(pathPtr) = 0;
    pathPtr->typePtr = &tclFsPathType;

    return pathPtr;
}

/*
 *---------------------------------------------------------------------------
 *
 * Tcl_FSGetTranslatedPath --
 *
 *	This function attempts to extract the translated path from the given
 *	Tcl_Obj. If the translation succeeds (i.e. the object is a valid
 *	path), then it is returned. Otherwise NULL will be returned, and an
 *	error message may be left in the interpreter (if it is non-NULL)
 *
 * Results:
 *	NULL or a valid Tcl_Obj pointer.
 *
 * Side effects:
 *	Only those of 'Tcl_FSConvertToPathType'
 *
 *---------------------------------------------------------------------------
 */

Tcl_Obj *
Tcl_FSGetTranslatedPath(
    Tcl_Interp *interp,
    Tcl_Obj *pathPtr)
{
    Tcl_Obj *retObj = NULL;
    FsPath *srcFsPathPtr;

    if (Tcl_FSConvertToPathType(interp, pathPtr) != TCL_OK) {
	return NULL;
    }
    srcFsPathPtr = PATHOBJ(pathPtr);
    if (srcFsPathPtr->translatedPathPtr == NULL) {
	if (PATHFLAGS(pathPtr) != 0) {
	    /*
	     * We lack a translated path result, but we have a directory
	     * (cwdPtr) and a tail (normPathPtr), and if we join the
	     * translated version of cwdPtr to normPathPtr, we'll get the
	     * translated result we need, and can store it for future use.
	     */

	    Tcl_Obj *translatedCwdPtr = Tcl_FSGetTranslatedPath(interp,
		    srcFsPathPtr->cwdPtr);
	    if (translatedCwdPtr == NULL) {
		return NULL;
	    }

	    retObj = Tcl_FSJoinToPath(translatedCwdPtr, 1,
		    &srcFsPathPtr->normPathPtr);
	    srcFsPathPtr->translatedPathPtr = retObj;
	    Tcl_IncrRefCount(retObj);
	    Tcl_DecrRefCount(translatedCwdPtr);
	} else {
	    /*
	     * It is a pure absolute, normalized path object. This is
	     * something like being a 'pure list'. The object's string,
	     * translatedPath and normalizedPath are all identical.
	     */

	    retObj = srcFsPathPtr->normPathPtr;
	}
    } else {
	/*
	 * It is an ordinary path object.
	 */

	retObj = srcFsPathPtr->translatedPathPtr;
    }

    if (retObj != NULL) {
	Tcl_IncrRefCount(retObj);
    }
    return retObj;
}

/*
 *---------------------------------------------------------------------------
 *
 * Tcl_FSGetTranslatedStringPath --
 *
 *	This function attempts to extract the translated path from the given
 *	Tcl_Obj. If the translation succeeds (i.e. the object is a valid
 *	path), then the path is returned. Otherwise NULL will be returned, and
 *	an error message may be left in the interpreter (if it is non-NULL)
 *
 * Results:
 *	NULL or a valid string.
 *
 * Side effects:
 *	Only those of 'Tcl_FSConvertToPathType'
 *
 *---------------------------------------------------------------------------
 */

const char *
Tcl_FSGetTranslatedStringPath(
    Tcl_Interp *interp,
    Tcl_Obj *pathPtr)
{
    Tcl_Obj *transPtr = Tcl_FSGetTranslatedPath(interp, pathPtr);

    if (transPtr != NULL) {
	int len;
	const char *orig = Tcl_GetStringFromObj(transPtr, &len);
	char *result = ckalloc(len+1);

	memcpy(result, orig, (size_t) len+1);
	TclDecrRefCount(transPtr);
	return result;
    }

    return NULL;
}

/*
 *---------------------------------------------------------------------------
 *
 * Tcl_FSGetNormalizedPath --
 *
 *	This important function attempts to extract from the given Tcl_Obj a
 *	unique normalised path representation, whose string value can be used
 *	as a unique identifier for the file.
 *
 * Results:
 *	NULL or a valid path object pointer.
 *
 * Side effects:
 *	New memory may be allocated. The Tcl 'errno' may be modified in the
 *	process of trying to examine various path possibilities.
 *
 *---------------------------------------------------------------------------
 */

Tcl_Obj *
Tcl_FSGetNormalizedPath(
    Tcl_Interp *interp,
    Tcl_Obj *pathPtr)
{
    FsPath *fsPathPtr;

    if (Tcl_FSConvertToPathType(interp, pathPtr) != TCL_OK) {
	return NULL;
    }
    fsPathPtr = PATHOBJ(pathPtr);

    if (PATHFLAGS(pathPtr) != 0) {
	/*
	 * This is a special path object which is the result of something like
	 * 'file join'
	 */

	Tcl_Obj *dir, *copy;
	int cwdLen, pathType;

	pathType = Tcl_FSGetPathType(fsPathPtr->cwdPtr);
	dir = Tcl_FSGetNormalizedPath(interp, fsPathPtr->cwdPtr);
	if (dir == NULL) {
	    return NULL;
	}
	/* TODO: Figure out why this is needed. */
	if (pathPtr->bytes == NULL) {
	    UpdateStringOfFsPath(pathPtr);
	}

	copy = AppendPath(dir, fsPathPtr->normPathPtr);
	Tcl_IncrRefCount(dir);
	Tcl_IncrRefCount(copy);

	/*
	 * We now own a reference on both 'dir' and 'copy'
	 */

	(void) Tcl_GetStringFromObj(dir, &cwdLen);
	cwdLen += (Tcl_GetString(copy)[cwdLen] == '/');

	/* Normalize the combined string. */

	if (PATHFLAGS(pathPtr) & TCLPATH_NEEDNORM) {
	    /*
	     * If the "tail" part has components (like /../) that cause the
	     * combined path to need more complete normalizing, call on the
	     * more powerful routine to accomplish that so we avoid [Bug
	     * 2385549] ...
	     */

	    Tcl_Obj *newCopy = TclFSNormalizeAbsolutePath(interp, copy, NULL);

	    Tcl_DecrRefCount(copy);
	    copy = newCopy;
	} else {
	    /*
	     * ... but in most cases where we join a trouble free tail to a
	     * normalized head, we can more efficiently normalize the combined
	     * path by passing over only the unnormalized tail portion. When
	     * this is sufficient, prior developers claim this should be much
	     * faster. We use 'cwdLen-1' so that we are already pointing at
	     * the dir-separator that we know about. The normalization code
	     * will actually start off directly after that separator.
	     */

	    TclFSNormalizeToUniquePath(interp, copy, cwdLen-1);
	}

	/* Now we need to construct the new path object. */

	if (pathType == TCL_PATH_RELATIVE) {
	    Tcl_Obj *origDir = fsPathPtr->cwdPtr;

	    /*
	     * NOTE: here we are (dangerously?) assuming that origDir points
	     * to a Tcl_Obj with Tcl_ObjType == &tclFsPathType. The
	     *     pathType = Tcl_FSGetPathType(fsPathPtr->cwdPtr);
	     * above that set the pathType value should have established that,
	     * but it's far less clear on what basis we know there's been no
	     * shimmering since then.
	     */

	    FsPath *origDirFsPathPtr = PATHOBJ(origDir);

	    fsPathPtr->cwdPtr = origDirFsPathPtr->cwdPtr;
	    Tcl_IncrRefCount(fsPathPtr->cwdPtr);

	    TclDecrRefCount(fsPathPtr->normPathPtr);
	    fsPathPtr->normPathPtr = copy;

	    /*
	     * That's our reference to copy used.
	     */

	    TclDecrRefCount(dir);
	    TclDecrRefCount(origDir);
	} else {
	    TclDecrRefCount(fsPathPtr->cwdPtr);
	    fsPathPtr->cwdPtr = NULL;
	    TclDecrRefCount(fsPathPtr->normPathPtr);
	    fsPathPtr->normPathPtr = copy;

	    /*
	     * That's our reference to copy used.
	     */

	    TclDecrRefCount(dir);
	}
<<<<<<< HEAD
	if (clientData != NULL) {
	    /*
	     * This may be unnecessary. It appears that the
	     * TclFSNormalizeToUniquePath call above should have already set
	     * this up. Not changing out of fear of the unknown.
	     */

	    fsPathPtr->nativePathPtr = clientData;
	}
=======
>>>>>>> 57d68d7c
	PATHFLAGS(pathPtr) = 0;
    }

    /*
     * Ensure cwd hasn't changed.
     */

    if (fsPathPtr->cwdPtr != NULL) {
	if (!TclFSCwdPointerEquals(&fsPathPtr->cwdPtr)) {
	    if (pathPtr->bytes == NULL) {
		UpdateStringOfFsPath(pathPtr);
	    }
	    FreeFsPathInternalRep(pathPtr);
	    if (Tcl_ConvertToType(interp, pathPtr, &tclFsPathType) != TCL_OK) {
		return NULL;
	    }
	    fsPathPtr = PATHOBJ(pathPtr);
	} else if (fsPathPtr->normPathPtr == NULL) {
	    int cwdLen;
	    Tcl_Obj *copy;

	    copy = AppendPath(fsPathPtr->cwdPtr, pathPtr);

	    (void) Tcl_GetStringFromObj(fsPathPtr->cwdPtr, &cwdLen);
	    cwdLen += (Tcl_GetString(copy)[cwdLen] == '/');

	    /*
	     * Normalize the combined string, but only starting after the end
	     * of the previously normalized 'dir'. This should be much faster!
	     */

	    TclFSNormalizeToUniquePath(interp, copy, cwdLen-1);
	    fsPathPtr->normPathPtr = copy;
	    Tcl_IncrRefCount(fsPathPtr->normPathPtr);
	}
    }
    if (fsPathPtr->normPathPtr == NULL) {
	ClientData clientData = NULL;
	Tcl_Obj *useThisCwd = NULL;
	int pureNormalized = 1;

	/*
	 * Since normPathPtr is NULL, but this is a valid path object, we know
	 * that the translatedPathPtr cannot be NULL.
	 */

	Tcl_Obj *absolutePath = fsPathPtr->translatedPathPtr;
	const char *path = TclGetString(absolutePath);

	Tcl_IncrRefCount(absolutePath);

	/*
	 * We have to be a little bit careful here to avoid infinite loops
	 * we're asking Tcl_FSGetPathType to return the path's type, but that
	 * call can actually result in a lot of other filesystem action, which
	 * might loop back through here.
	 */

	if (path[0] == '\0') {
	    /*
	     * Special handling for the empty string value. This one is very
	     * weird with [file normalize {}] => {}. (The reasoning supporting
	     * this is unknown to DGP, but he fears changing it.) Attempt here
	     * to keep the expectations of other parts of Tcl_Filesystem code
	     * about state of the FsPath fields satisfied.
	     *
	     * In particular, capture the cwd value and save so it can be
	     * stored in the cwdPtr field below.
	     */

	    useThisCwd = Tcl_FSGetCwd(interp);
	} else {
	    /*
	     * We don't ask for the type of 'pathPtr' here, because that is
	     * not correct for our purposes when we have a path like '~'. Tcl
	     * has a bit of a contradiction in that '~' paths are defined as
	     * 'absolute', but in reality can be just about anything,
	     * depending on how env(HOME) is set.
	     */

	    Tcl_PathType type = Tcl_FSGetPathType(absolutePath);

	    if (type == TCL_PATH_RELATIVE) {
		useThisCwd = Tcl_FSGetCwd(interp);

		if (useThisCwd == NULL) {
		    return NULL;
		}

		pureNormalized = 0;
		Tcl_DecrRefCount(absolutePath);
		absolutePath = Tcl_FSJoinToPath(useThisCwd, 1, &absolutePath);
		Tcl_IncrRefCount(absolutePath);

		/*
		 * We have a refCount on the cwd.
		 */
#ifdef __WIN32__
	    } else if (type == TCL_PATH_VOLUME_RELATIVE) {
		/*
		 * Only Windows has volume-relative paths.
		 */

		Tcl_DecrRefCount(absolutePath);
		absolutePath = TclWinVolumeRelativeNormalize(interp,
			path, &useThisCwd);
		if (absolutePath == NULL) {
		    return NULL;
		}
		pureNormalized = 0;
#endif /* __WIN32__ */
	    }
	}

	/*
	 * Already has refCount incremented.
	 */

	fsPathPtr->normPathPtr = TclFSNormalizeAbsolutePath(interp,
		absolutePath,
		(fsPathPtr->nativePathPtr == NULL ? &clientData : NULL));
	if (0 && (clientData != NULL)) {
	    fsPathPtr->nativePathPtr =
		   fsPathPtr->fsRecPtr->fsPtr->dupInternalRepProc(clientData);
	}

	/*
	 * Check if path is pure normalized (this can only be the case if it
	 * is an absolute path).
	 */

	if (pureNormalized) {
	    int normPathLen, pathLen;
	    const char *normPath;

	    path = TclGetStringFromObj(pathPtr, &pathLen);
	    normPath = TclGetStringFromObj(fsPathPtr->normPathPtr, &normPathLen);
	    if ((pathLen == normPathLen) && !memcmp(path, normPath, pathLen)) {
		/*
		 * The path was already normalized. Get rid of the duplicate.
		 */

		TclDecrRefCount(fsPathPtr->normPathPtr);

		/*
		 * We do *not* increment the refCount for this circular
		 * reference.
		 */

		fsPathPtr->normPathPtr = pathPtr;
	    }
	}
	if (useThisCwd != NULL) {
	    /*
	     * We just need to free an object we allocated above for relative
	     * paths (this was returned by Tcl_FSJoinToPath above), and then
	     * of course store the cwd.
	     */

	    fsPathPtr->cwdPtr = useThisCwd;
	}
	TclDecrRefCount(absolutePath);
    }

    return fsPathPtr->normPathPtr;
}

/*
 *---------------------------------------------------------------------------
 *
 * Tcl_FSGetInternalRep --
 *
 *	Extract the internal representation of a given path object, in the
 *	given filesystem. If the path object belongs to a different
 *	filesystem, we return NULL.
 *
 *	If the internal representation is currently NULL, we attempt to
 *	generate it, by calling the filesystem's
 *	'Tcl_FSCreateInternalRepProc'.
 *
 * Results:
 *	NULL or a valid internal representation.
 *
 * Side effects:
 *	An attempt may be made to convert the object.
 *
 *---------------------------------------------------------------------------
 */

ClientData
Tcl_FSGetInternalRep(
    Tcl_Obj *pathPtr,
    const Tcl_Filesystem *fsPtr)
{
    FsPath *srcFsPathPtr;

    if (Tcl_FSConvertToPathType(NULL, pathPtr) != TCL_OK) {
	return NULL;
    }
    srcFsPathPtr = PATHOBJ(pathPtr);

    /*
     * We will only return the native representation for the caller's
     * filesystem. Otherwise we will simply return NULL. This means that there
     * must be a unique bi-directional mapping between paths and filesystems,
     * and that this mapping will not allow 'remapped' files -- files which
     * are in one filesystem but mapped into another. Another way of putting
     * this is that 'stacked' filesystems are not allowed. We recognise that
     * this is a potentially useful feature for the future.
     *
     * Even something simple like a 'pass through' filesystem which logs all
     * activity and passes the calls onto the native system would be nice, but
     * not easily achievable with the current implementation.
     */

    if (srcFsPathPtr->fsRecPtr == NULL) {
	/*
	 * This only usually happens in wrappers like TclpStat which create a
	 * string object and pass it to TclpObjStat. Code which calls the
	 * Tcl_FS.. functions should always have a filesystem already set.
	 * Whether this code path is legal or not depends on whether we decide
	 * to allow external code to call the native filesystem directly. It
	 * is at least safer to allow this sub-optimal routing.
	 */

	Tcl_FSGetFileSystemForPath(pathPtr);

	/*
	 * If we fail through here, then the path is probably not a valid path
	 * in the filesystsem, and is most likely to be a use of the empty
	 * path "" via a direct call to one of the objectified interfaces
	 * (e.g. from the Tcl testsuite).
	 */

	srcFsPathPtr = PATHOBJ(pathPtr);
	if (srcFsPathPtr->fsRecPtr == NULL) {
	    return NULL;
	}
    }

    /*
     * There is still one possibility we should consider; if the file belongs
     * to a different filesystem, perhaps it is actually linked through to a
     * file in our own filesystem which we do care about. The way we can check
     * for this is we ask what filesystem this path belongs to.
     */

    if (fsPtr != srcFsPathPtr->fsRecPtr->fsPtr) {
	const Tcl_Filesystem *actualFs = Tcl_FSGetFileSystemForPath(pathPtr);

	if (actualFs == fsPtr) {
	    return Tcl_FSGetInternalRep(pathPtr, fsPtr);
	}
	return NULL;
    }

    if (srcFsPathPtr->nativePathPtr == NULL) {
	Tcl_FSCreateInternalRepProc *proc;
	char *nativePathPtr;

	proc = srcFsPathPtr->fsRecPtr->fsPtr->createInternalRepProc;
	if (proc == NULL) {
	    return NULL;
	}

	nativePathPtr = proc(pathPtr);
	srcFsPathPtr = PATHOBJ(pathPtr);
	srcFsPathPtr->nativePathPtr = nativePathPtr;
    }

    return srcFsPathPtr->nativePathPtr;
}

/*
 *---------------------------------------------------------------------------
 *
 * TclFSEnsureEpochOk --
 *
 *	This will ensure the pathPtr is up to date and can be converted into a
 *	"path" type, and that we are able to generate a complete normalized
 *	path which is used to determine the filesystem match.
 *
 * Results:
 *	Standard Tcl return code.
 *
 * Side effects:
 *	An attempt may be made to convert the object.
 *
 *---------------------------------------------------------------------------
 */

int
TclFSEnsureEpochOk(
    Tcl_Obj *pathPtr,
    const Tcl_Filesystem **fsPtrPtr)
{
    FsPath *srcFsPathPtr;

    if (pathPtr->typePtr != &tclFsPathType) {
	return TCL_OK;
    }

    srcFsPathPtr = PATHOBJ(pathPtr);

    /*
     * Check if the filesystem has changed in some way since this object's
     * internal representation was calculated.
     */

    if (!TclFSEpochOk(srcFsPathPtr->filesystemEpoch)) {
	/*
	 * We have to discard the stale representation and recalculate it.
	 */

	if (pathPtr->bytes == NULL) {
	    UpdateStringOfFsPath(pathPtr);
	}
	FreeFsPathInternalRep(pathPtr);
	if (SetFsPathFromAny(NULL, pathPtr) != TCL_OK) {
	    return TCL_ERROR;
	}
	srcFsPathPtr = PATHOBJ(pathPtr);
    }

    /*
     * Check whether the object is already assigned to a fs.
     */

    if (srcFsPathPtr->fsRecPtr != NULL) {
	*fsPtrPtr = srcFsPathPtr->fsRecPtr->fsPtr;
    }
    return TCL_OK;
}

/*
 *---------------------------------------------------------------------------
 *
 * TclFSSetPathDetails --
 *
 *	???
 *
 * Results:
 *	None
 *
 * Side effects:
 *	???
 *
 *---------------------------------------------------------------------------
 */

void
TclFSSetPathDetails(
    Tcl_Obj *pathPtr,
    FilesystemRecord *fsRecPtr,
    ClientData clientData)
{
    ThreadSpecificData *tsdPtr = TCL_TSD_INIT(&tclFsDataKey);
    FsPath *srcFsPathPtr;

    /*
     * Make sure pathPtr is of the correct type.
     */

    if (pathPtr->typePtr != &tclFsPathType) {
	if (SetFsPathFromAny(NULL, pathPtr) != TCL_OK) {
	    return;
	}
    }

    srcFsPathPtr = PATHOBJ(pathPtr);
    srcFsPathPtr->fsRecPtr = fsRecPtr;
    srcFsPathPtr->nativePathPtr = clientData;
    srcFsPathPtr->filesystemEpoch = tsdPtr->filesystemEpoch;
    fsRecPtr->fileRefCount++;
}

/*
 *---------------------------------------------------------------------------
 *
 * Tcl_FSEqualPaths --
 *
 *	This function tests whether the two paths given are equal path
 *	objects. If either or both is NULL, 0 is always returned.
 *
 * Results:
 *	1 or 0.
 *
 * Side effects:
 *	None.
 *
 *---------------------------------------------------------------------------
 */

int
Tcl_FSEqualPaths(
    Tcl_Obj *firstPtr,
    Tcl_Obj *secondPtr)
{
    const char *firstStr, *secondStr;
    int firstLen, secondLen, tempErrno;

    if (firstPtr == secondPtr) {
	return 1;
    }

    if (firstPtr == NULL || secondPtr == NULL) {
	return 0;
    }
    firstStr = TclGetStringFromObj(firstPtr, &firstLen);
    secondStr = TclGetStringFromObj(secondPtr, &secondLen);
    if ((firstLen == secondLen) && !memcmp(firstStr, secondStr, firstLen)) {
	return 1;
    }

    /*
     * Try the most thorough, correct method of comparing fully normalized
     * paths.
     */

    tempErrno = Tcl_GetErrno();
    firstPtr = Tcl_FSGetNormalizedPath(NULL, firstPtr);
    secondPtr = Tcl_FSGetNormalizedPath(NULL, secondPtr);
    Tcl_SetErrno(tempErrno);

    if (firstPtr == NULL || secondPtr == NULL) {
	return 0;
    }

    firstStr = TclGetStringFromObj(firstPtr, &firstLen);
    secondStr = TclGetStringFromObj(secondPtr, &secondLen);
    return ((firstLen == secondLen) && !memcmp(firstStr, secondStr, firstLen));
}

/*
 *---------------------------------------------------------------------------
 *
 * SetFsPathFromAny --
 *
 *	This function tries to convert the given Tcl_Obj to a valid Tcl path
 *	type.
 *
 *	The filename may begin with "~" (to indicate current user's home
 *	directory) or "~<user>" (to indicate any user's home directory).
 *
 * Results:
 *	Standard Tcl error code.
 *
 * Side effects:
 *	The old representation may be freed, and new memory allocated.
 *
 *---------------------------------------------------------------------------
 */

static int
SetFsPathFromAny(
    Tcl_Interp *interp,		/* Used for error reporting if not NULL. */
    Tcl_Obj *pathPtr)		/* The object to convert. */
{
    int len;
    FsPath *fsPathPtr;
    Tcl_Obj *transPtr;
    char *name;
     ThreadSpecificData *tsdPtr = TCL_TSD_INIT(&tclFsDataKey);

    if (pathPtr->typePtr == &tclFsPathType) {
	return TCL_OK;
    }

    /*
     * First step is to translate the filename. This is similar to
     * Tcl_TranslateFilename, but shouldn't convert everything to windows
     * backslashes on that platform. The current implementation of this piece
     * is a slightly optimised version of the various Tilde/Split/Join stuff
     * to avoid multiple split/join operations.
     *
     * We remove any trailing directory separator.
     *
     * However, the split/join routines are quite complex, and one has to make
     * sure not to break anything on Unix or Win (fCmd.test, fileName.test and
     * cmdAH.test exercise most of the code).
     */

    name = Tcl_GetStringFromObj(pathPtr, &len);

    /*
     * Handle tilde substitutions, if needed.
     */

    if (name[0] == '~') {
	Tcl_DString temp;
	int split;
	char separator = '/';

	split = FindSplitPos(name, separator);
	if (split != len) {
	    /*
	     * We have multiple pieces '~user/foo/bar...'
	     */

	    name[split] = '\0';
	}

	/*
	 * Do some tilde substitution.
	 */

	if (name[1] == '\0') {
	    /*
	     * We have just '~'
	     */

	    const char *dir;
	    Tcl_DString dirString;

	    if (split != len) {
		name[split] = separator;
	    }

	    dir = TclGetEnv("HOME", &dirString);
	    if (dir == NULL) {
		if (interp) {
		    Tcl_ResetResult(interp);
		    Tcl_AppendResult(interp, "couldn't find HOME environment "
			    "variable to expand path", NULL);
		    Tcl_SetErrorCode(interp, "TCL", "VALUE", "PATH",
			    "HOMELESS", NULL);
		}
		return TCL_ERROR;
	    }
	    Tcl_DStringInit(&temp);
	    Tcl_JoinPath(1, &dir, &temp);
	    Tcl_DStringFree(&dirString);
	} else {
	    /*
	     * We have a user name '~user'
	     */

	    Tcl_DStringInit(&temp);
	    if (TclpGetUserHome(name+1, &temp) == NULL) {
		if (interp != NULL) {
		    Tcl_ResetResult(interp);
		    Tcl_AppendResult(interp, "user \"", name+1,
			    "\" doesn't exist", NULL);
		    Tcl_SetErrorCode(interp, "TCL", "VALUE", "PATH", "NOUSER",
			    NULL);
		}
		Tcl_DStringFree(&temp);
		if (split != len) {
		    name[split] = separator;
		}
		return TCL_ERROR;
	    }
	    if (split != len) {
		name[split] = separator;
	    }
	}

	transPtr = TclDStringToObj(&temp);

	if (split != len) {
	    /*
	     * Join up the tilde substitution with the rest.
	     */

	    if (name[split+1] == separator) {
		/*
		 * Somewhat tricky case like ~//foo/bar. Make use of
		 * Split/Join machinery to get it right. Assumes all paths
		 * beginning with ~ are part of the native filesystem.
		 */

		int objc;
		Tcl_Obj **objv;
		Tcl_Obj *parts = TclpNativeSplitPath(pathPtr, NULL);

		Tcl_ListObjGetElements(NULL, parts, &objc, &objv);

		/*
		 * Skip '~'. It's replaced by its expansion.
		 */

		objc--; objv++;
		while (objc--) {
		    TclpNativeJoinPath(transPtr, Tcl_GetString(*objv++));
		}
		TclDecrRefCount(parts);
	    } else {
		/*
		 * Simple case. "rest" is relative path. Just join it. The
		 * "rest" object will be freed when Tcl_FSJoinToPath returns
		 * (unless something else claims a refCount on it).
		 */

		Tcl_Obj *joined;
		Tcl_Obj *rest = Tcl_NewStringObj(name+split+1, -1);

		Tcl_IncrRefCount(transPtr);
		joined = Tcl_FSJoinToPath(transPtr, 1, &rest);
		TclDecrRefCount(transPtr);
		transPtr = joined;
	    }
	}
    } else {
	transPtr = TclJoinPath(1, &pathPtr);
    }

    /*
     * Now we have a translated filename in 'transPtr'. This will have forward
     * slashes on Windows, and will not contain any ~user sequences.
     */

    fsPathPtr = ckalloc(sizeof(FsPath));

    fsPathPtr->translatedPathPtr = transPtr;
    if (transPtr != pathPtr) {
	Tcl_IncrRefCount(fsPathPtr->translatedPathPtr);
    }
    fsPathPtr->normPathPtr = NULL;
    fsPathPtr->cwdPtr = NULL;
    fsPathPtr->nativePathPtr = NULL;
    fsPathPtr->fsRecPtr = NULL;
    fsPathPtr->filesystemEpoch = tsdPtr->filesystemEpoch;

    /*
     * Free old representation before installing our new one.
     */

    TclFreeIntRep(pathPtr);
    SETPATHOBJ(pathPtr, fsPathPtr);
    PATHFLAGS(pathPtr) = 0;
    pathPtr->typePtr = &tclFsPathType;
    return TCL_OK;
}

static void
FreeFsPathInternalRep(
    Tcl_Obj *pathPtr)		/* Path object with internal rep to free. */
{
    FsPath *fsPathPtr = PATHOBJ(pathPtr);

    if (fsPathPtr->translatedPathPtr != NULL) {
	if (fsPathPtr->translatedPathPtr != pathPtr) {
	    TclDecrRefCount(fsPathPtr->translatedPathPtr);
	}
    }
    if (fsPathPtr->normPathPtr != NULL) {
	if (fsPathPtr->normPathPtr != pathPtr) {
	    TclDecrRefCount(fsPathPtr->normPathPtr);
	}
	fsPathPtr->normPathPtr = NULL;
    }
    if (fsPathPtr->cwdPtr != NULL) {
	TclDecrRefCount(fsPathPtr->cwdPtr);
    }
    if (fsPathPtr->nativePathPtr != NULL && fsPathPtr->fsRecPtr != NULL) {
	Tcl_FSFreeInternalRepProc *freeProc =
		fsPathPtr->fsRecPtr->fsPtr->freeInternalRepProc;

	if (freeProc != NULL) {
	    freeProc(fsPathPtr->nativePathPtr);
	    fsPathPtr->nativePathPtr = NULL;
	}
    }
    if (fsPathPtr->fsRecPtr != NULL) {
	fsPathPtr->fsRecPtr->fileRefCount--;
	if (fsPathPtr->fsRecPtr->fileRefCount <= 0) {
	    /*
	     * It has been unregistered already.
	     */

	    ckfree(fsPathPtr->fsRecPtr);
	}
    }

    ckfree(fsPathPtr);
    pathPtr->typePtr = NULL;
}

static void
DupFsPathInternalRep(
    Tcl_Obj *srcPtr,		/* Path obj with internal rep to copy. */
    Tcl_Obj *copyPtr)		/* Path obj with internal rep to set. */
{
    FsPath *srcFsPathPtr = PATHOBJ(srcPtr);
    FsPath *copyFsPathPtr = ckalloc(sizeof(FsPath));

    SETPATHOBJ(copyPtr, copyFsPathPtr);

    if (srcFsPathPtr->translatedPathPtr == srcPtr) {
	/* Cycle in src -> make cycle in copy. */
	copyFsPathPtr->translatedPathPtr = copyPtr;
    } else {
	copyFsPathPtr->translatedPathPtr = srcFsPathPtr->translatedPathPtr;
	if (copyFsPathPtr->translatedPathPtr != NULL) {
	    Tcl_IncrRefCount(copyFsPathPtr->translatedPathPtr);
	}
    }

    if (srcFsPathPtr->normPathPtr == srcPtr) {
	/* Cycle in src -> make cycle in copy. */
	copyFsPathPtr->normPathPtr = copyPtr;
    } else {
	copyFsPathPtr->normPathPtr = srcFsPathPtr->normPathPtr;
	if (copyFsPathPtr->normPathPtr != NULL) {
	    Tcl_IncrRefCount(copyFsPathPtr->normPathPtr);
	}
    }

    copyFsPathPtr->cwdPtr = srcFsPathPtr->cwdPtr;
    if (copyFsPathPtr->cwdPtr != NULL) {
	Tcl_IncrRefCount(copyFsPathPtr->cwdPtr);
    }

    copyFsPathPtr->flags = srcFsPathPtr->flags;

    if (srcFsPathPtr->fsRecPtr != NULL
	    && srcFsPathPtr->nativePathPtr != NULL) {
	Tcl_FSDupInternalRepProc *dupProc =
		srcFsPathPtr->fsRecPtr->fsPtr->dupInternalRepProc;

	if (dupProc != NULL) {
	    copyFsPathPtr->nativePathPtr =
		    dupProc(srcFsPathPtr->nativePathPtr);
	} else {
	    copyFsPathPtr->nativePathPtr = NULL;
	}
    } else {
	copyFsPathPtr->nativePathPtr = NULL;
    }
    copyFsPathPtr->fsRecPtr = srcFsPathPtr->fsRecPtr;
    copyFsPathPtr->filesystemEpoch = srcFsPathPtr->filesystemEpoch;
    if (copyFsPathPtr->fsRecPtr != NULL) {
	copyFsPathPtr->fsRecPtr->fileRefCount++;
    }

    copyPtr->typePtr = &tclFsPathType;
}

/*
 *---------------------------------------------------------------------------
 *
 * UpdateStringOfFsPath --
 *
 *	Gives an object a valid string rep.
 *
 * Results:
 *	None.
 *
 * Side effects:
 *	Memory may be allocated.
 *
 *---------------------------------------------------------------------------
 */

static void
UpdateStringOfFsPath(
    register Tcl_Obj *pathPtr)	/* path obj with string rep to update. */
{
    FsPath *fsPathPtr = PATHOBJ(pathPtr);
    int cwdLen;
    Tcl_Obj *copy;

    if (PATHFLAGS(pathPtr) == 0 || fsPathPtr->cwdPtr == NULL) {
	Tcl_Panic("Called UpdateStringOfFsPath with invalid object");
    }

    copy = AppendPath(fsPathPtr->cwdPtr, fsPathPtr->normPathPtr);

    pathPtr->bytes = Tcl_GetStringFromObj(copy, &cwdLen);
    pathPtr->length = cwdLen;
    copy->bytes = tclEmptyStringRep;
    copy->length = 0;
    TclDecrRefCount(copy);
}

/*
 *---------------------------------------------------------------------------
 *
 * TclNativePathInFilesystem --
 *
 *	Any path object is acceptable to the native filesystem, by default (we
 *	will throw errors when illegal paths are actually tried to be used).
 *
 *	However, this behavior means the native filesystem must be the last
 *	filesystem in the lookup list (otherwise it will claim all files
 *	belong to it, and other filesystems will never get a look in).
 *
 * Results:
 *	TCL_OK, to indicate 'yes', -1 to indicate no.
 *
 * Side effects:
 *	None.
 *
 *---------------------------------------------------------------------------
 */

int
TclNativePathInFilesystem(
    Tcl_Obj *pathPtr,
    ClientData *clientDataPtr)
{
    /*
     * A special case is required to handle the empty path "". This is a valid
     * path (i.e. the user should be able to do 'file exists ""' without
     * throwing an error), but equally the path doesn't exist. Those are the
     * semantics of Tcl (at present anyway), so we have to abide by them here.
     */

    if (pathPtr->typePtr == &tclFsPathType) {
	if (pathPtr->bytes != NULL && pathPtr->bytes[0] == '\0') {
	    /*
	     * We reject the empty path "".
	     */

	    return -1;
	}

	/*
	 * Otherwise there is no way this path can be empty.
	 */
    } else {
	/*
	 * It is somewhat unusual to reach this code path without the object
	 * being of tclFsPathType. However, we do our best to deal with the
	 * situation.
	 */

	int len;

	(void) Tcl_GetStringFromObj(pathPtr, &len);
	if (len == 0) {
	    /*
	     * We reject the empty path "".
	     */

	    return -1;
	}
    }

    /*
     * Path is of correct type, or is of non-zero length, so we accept it.
     */

    return TCL_OK;
}

/*
 * Local Variables:
 * mode: c
 * c-basic-offset: 4
 * fill-column: 78
 * End:
 */<|MERGE_RESOLUTION|>--- conflicted
+++ resolved
@@ -153,12 +153,7 @@
 Tcl_Obj *
 TclFSNormalizeAbsolutePath(
     Tcl_Interp *interp,		/* Interpreter to use */
-    Tcl_Obj *pathPtr,		/* Absolute path to normalize */
-    ClientData *clientDataPtr)	/* If non-NULL, then may be set to the
-				 * fs-specific clientData for this path. This
-				 * will happen when that extra information can
-				 * be calculated efficiently as a side-effect
-				 * of normalization. */
+    Tcl_Obj *pathPtr)		/* Absolute path to normalize */
 {
     const char *dirSep, *oldDirSep;
     int first = 1;		/* Set to zero once we've passed the first
@@ -441,9 +436,6 @@
      */
 
     TclFSMakePathFromNormalized(interp, retVal);
-    if (clientDataPtr != NULL) {
-	*clientDataPtr = NULL;
-    }
 
     /*
      * This has a refCount of 1 for the caller, unlike many Tcl_Obj APIs.
@@ -1823,7 +1815,7 @@
 	     * 2385549] ...
 	     */
 
-	    Tcl_Obj *newCopy = TclFSNormalizeAbsolutePath(interp, copy, NULL);
+	    Tcl_Obj *newCopy = TclFSNormalizeAbsolutePath(interp, copy);
 
 	    Tcl_DecrRefCount(copy);
 	    copy = newCopy;
@@ -1881,18 +1873,6 @@
 
 	    TclDecrRefCount(dir);
 	}
-<<<<<<< HEAD
-	if (clientData != NULL) {
-	    /*
-	     * This may be unnecessary. It appears that the
-	     * TclFSNormalizeToUniquePath call above should have already set
-	     * this up. Not changing out of fear of the unknown.
-	     */
-
-	    fsPathPtr->nativePathPtr = clientData;
-	}
-=======
->>>>>>> 57d68d7c
 	PATHFLAGS(pathPtr) = 0;
     }
 
@@ -1930,7 +1910,6 @@
 	}
     }
     if (fsPathPtr->normPathPtr == NULL) {
-	ClientData clientData = NULL;
 	Tcl_Obj *useThisCwd = NULL;
 	int pureNormalized = 1;
 
@@ -2012,12 +1991,7 @@
 	 */
 
 	fsPathPtr->normPathPtr = TclFSNormalizeAbsolutePath(interp,
-		absolutePath,
-		(fsPathPtr->nativePathPtr == NULL ? &clientData : NULL));
-	if (0 && (clientData != NULL)) {
-	    fsPathPtr->nativePathPtr =
-		   fsPathPtr->fsRecPtr->fsPtr->dupInternalRepProc(clientData);
-	}
+		absolutePath);
 
 	/*
 	 * Check if path is pure normalized (this can only be the case if it
