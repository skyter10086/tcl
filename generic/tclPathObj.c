--- conflicted
+++ resolved
@@ -2367,14 +2367,7 @@
     FsPath *fsPathPtr;
     Tcl_Obj *transPtr;
     char *name;
-<<<<<<< HEAD
-#if defined(__CYGWIN__) && defined(__WIN32__)
-    int copied = 0;
-#endif
      ThreadSpecificData *tsdPtr = TCL_TSD_INIT(&tclFsDataKey);
-=======
-    ThreadSpecificData *tsdPtr = TCL_TSD_INIT(&tclFsDataKey);
->>>>>>> cb6044b9
 
     if (pathPtr->typePtr == &tclFsPathType) {
 	return TCL_OK;
