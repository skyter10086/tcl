/*
 * tclPathObj.c --
 *
 *	This file contains the implementation of Tcl's "path" object type used
 *	to represent and manipulate a general (virtual) filesystem entity in
 *	an efficient manner.
 *
 * Copyright (c) 2003 Vince Darley.
 *
 * See the file "license.terms" for information on usage and redistribution of
 * this file, and for a DISCLAIMER OF ALL WARRANTIES.
 */

#include "tclInt.h"
#include "tclFileSystem.h"
#include <assert.h>

/*
 * Prototypes for functions defined later in this file.
 */

static Tcl_Obj *	AppendPath(Tcl_Obj *head, Tcl_Obj *tail);
static void		DupFsPathInternalRep(Tcl_Obj *srcPtr,
			    Tcl_Obj *copyPtr);
static void		FreeFsPathInternalRep(Tcl_Obj *pathPtr);
static void		UpdateStringOfFsPath(Tcl_Obj *pathPtr);
static int		SetFsPathFromAny(Tcl_Interp *interp, Tcl_Obj *pathPtr);
static int		FindSplitPos(const char *path, int separator);
static int		IsSeparatorOrNull(int ch);
static Tcl_Obj *	GetExtension(Tcl_Obj *pathPtr);
static int		MakePathFromNormalized(Tcl_Interp *interp,
			    Tcl_Obj *pathPtr);

/*
 * Define the 'path' object type, which Tcl uses to represent file paths
 * internally.
 */

static const Tcl_ObjType tclFsPathType = {
    "path",				/* name */
    FreeFsPathInternalRep,		/* freeIntRepProc */
    DupFsPathInternalRep,		/* dupIntRepProc */
    UpdateStringOfFsPath,		/* updateStringProc */
    SetFsPathFromAny			/* setFromAnyProc */
};

/*
 * struct FsPath --
 *
 * Internal representation of a Tcl_Obj of "path" type. This can be used to
 * represent relative or absolute paths, and has certain optimisations when
 * used to represent paths which are already normalized and absolute.
 *
 * Note that both 'translatedPathPtr' and 'normPathPtr' can be a circular
 * reference to the container Tcl_Obj of this FsPath.
 *
 * There are two cases, with the first being the most common:
 *
 * (i) flags == 0, => Ordinary path.
 *
 * translatedPathPtr contains the translated path (which may be a circular
 * reference to the object itself). If it is NULL then the path is pure
 * normalized (and the normPathPtr will be a circular reference). cwdPtr is
 * null for an absolute path, and non-null for a relative path (unless the cwd
 * has never been set, in which case the cwdPtr may also be null for a
 * relative path).
 *
 * (ii) flags != 0, => Special path, see TclNewFSPathObj
 *
 * Now, this is a path like 'file join $dir $tail' where, cwdPtr is the $dir
 * and normPathPtr is the $tail.
 *
 */

typedef struct FsPath {
    Tcl_Obj *translatedPathPtr; /* Name without any ~user sequences. If this
				 * is NULL, then this is a pure normalized,
				 * absolute path object, in which the parent
				 * Tcl_Obj's string rep is already both
				 * translated and normalized. */
    Tcl_Obj *normPathPtr;	/* Normalized absolute path, without ., .. or
				 * ~user sequences. If the Tcl_Obj containing
				 * this FsPath is already normalized, this may
				 * be a circular reference back to the
				 * container. If that is NOT the case, we have
				 * a refCount on the object. */
    Tcl_Obj *cwdPtr;		/* If null, path is absolute, else this points
				 * to the cwd object used for this path. We
				 * have a refCount on the object. */
    int flags;			/* Flags to describe interpretation - see
				 * below. */
    ClientData nativePathPtr;	/* Native representation of this path, which
				 * is filesystem dependent. */
    int filesystemEpoch;	/* Used to ensure the path representation was
				 * generated during the correct filesystem
				 * epoch. The epoch changes when
				 * filesystem-mounts are changed. */
    const Tcl_Filesystem *fsPtr;/* The Tcl_Filesystem that claims this path */
} FsPath;

/*
 * Flag values for FsPath->flags.
 */

#define TCLPATH_APPENDED 1
#define TCLPATH_NEEDNORM 4

/*
 * Define some macros to give us convenient access to path-object specific
 * fields.
 */

#define PATHOBJ(pathPtr) ((FsPath *) (pathPtr)->internalRep.twoPtrValue.ptr1)
#define SETPATHOBJ(pathPtr,fsPathPtr) \
	((pathPtr)->internalRep.twoPtrValue.ptr1 = (void *) (fsPathPtr))
#define PATHFLAGS(pathPtr) (PATHOBJ(pathPtr)->flags)

/*
 *---------------------------------------------------------------------------
 *
 * TclFSNormalizeAbsolutePath --
 *
 *	Takes an absolute path specification and computes a 'normalized' path
 *	from it.
 *
 *	A normalized path is one which has all '../', './' removed. Also it is
 *	one which is in the 'standard' format for the native platform. On
 *	Unix, this means the path must be free of symbolic links/aliases, and
 *	on Windows it means we want the long form, with that long form's
 *	case-dependence (which gives us a unique, case-dependent path).
 *
 *	The behaviour of this function if passed a non-absolute path is NOT
 *	defined.
 *
 *	pathPtr may have a refCount of zero, or may be a shared object.
 *
 * Results:
 *	The result is returned in a Tcl_Obj with a refCount of 1, which is
 *	therefore owned by the caller. It must be freed (with
 *	Tcl_DecrRefCount) by the caller when no longer needed.
 *
 * Side effects:
 *	None (beyond the memory allocation for the result).
 *
 * Special note:
 *	This code was originally based on code from Matt Newman and
 *	Jean-Claude Wippler, but has since been totally rewritten by Vince
 *	Darley to deal with symbolic links.
 *
 *---------------------------------------------------------------------------
 */

Tcl_Obj *
TclFSNormalizeAbsolutePath(
    Tcl_Interp *interp,		/* Interpreter to use */
    Tcl_Obj *pathPtr)		/* Absolute path to normalize */
{
    const char *dirSep, *oldDirSep;
    int first = 1;		/* Set to zero once we've passed the first
				 * directory separator - we can't use '..' to
				 * remove the volume in a path. */
    Tcl_Obj *retVal = NULL;
    dirSep = TclGetString(pathPtr);

    if (tclPlatform == TCL_PLATFORM_WINDOWS) {
	if (   (dirSep[0] == '/' || dirSep[0] == '\\')
	    && (dirSep[1] == '/' || dirSep[1] == '\\')
	    && (dirSep[2] == '?')
	    && (dirSep[3] == '/' || dirSep[3] == '\\')) {
	    /* NT extended path */
	    dirSep += 4;

	    if (   (dirSep[0] == 'U' || dirSep[0] == 'u')
		&& (dirSep[1] == 'N' || dirSep[1] == 'n')
		&& (dirSep[2] == 'C' || dirSep[2] == 'c')
		&& (dirSep[3] == '/' || dirSep[3] == '\\')) {
		/* NT extended UNC path */
		dirSep += 4;
	    }
	}
	if (dirSep[0] != 0 && dirSep[1] == ':' &&
		(dirSep[2] == '/' || dirSep[2] == '\\')) {
	    /* Do nothing */
	} else if ((dirSep[0] == '/' || dirSep[0] == '\\')
		&& (dirSep[1] == '/' || dirSep[1] == '\\')) {
	    /*
	     * UNC style path, where we must skip over the first separator,
	     * since the first two segments are actually inseparable.
	     */

	    dirSep += 2;
	    dirSep += FindSplitPos(dirSep, '/');
	    if (*dirSep != 0) {
		dirSep++;
	    }
	}
    }

    /*
     * Scan forward from one directory separator to the next, checking for
     * '..' and '.' sequences which must be handled specially. In particular
     * handling of '..' can be complicated if the directory before is a link,
     * since we will have to expand the link to be able to back up one level.
     */

    while (*dirSep != 0) {
	oldDirSep = dirSep;
	if (!first) {
	    dirSep++;
	}
	dirSep += FindSplitPos(dirSep, '/');
	if (dirSep[0] == 0 || dirSep[1] == 0) {
	    if (retVal != NULL) {
		Tcl_AppendToObj(retVal, oldDirSep, dirSep - oldDirSep);
	    }
	    break;
	}
	if (dirSep[1] == '.') {
	    if (retVal != NULL) {
		Tcl_AppendToObj(retVal, oldDirSep, dirSep - oldDirSep);
		oldDirSep = dirSep;
	    }
	again:
	    if (IsSeparatorOrNull(dirSep[2])) {
		/*
		 * Need to skip '.' in the path.
		 */
		int curLen;

		if (retVal == NULL) {
		    const char *path = TclGetString(pathPtr);
		    retVal = Tcl_NewStringObj(path, dirSep - path);
		    Tcl_IncrRefCount(retVal);
		}
		TclGetStringFromObj(retVal, &curLen);
		if (curLen == 0) {
		    Tcl_AppendToObj(retVal, dirSep, 1);
		}
		dirSep += 2;
		oldDirSep = dirSep;
		if (dirSep[0] != 0 && dirSep[1] == '.') {
		    goto again;
		}
		continue;
	    }
	    if (dirSep[2] == '.' && IsSeparatorOrNull(dirSep[3])) {
		Tcl_Obj *linkObj;
		int curLen;
		char *linkStr;

		/*
		 * Have '..' so need to skip previous directory.
		 */

		if (retVal == NULL) {
		    const char *path = TclGetString(pathPtr);

		    retVal = Tcl_NewStringObj(path, dirSep - path);
		    Tcl_IncrRefCount(retVal);
		}
		TclGetStringFromObj(retVal, &curLen);
		if (curLen == 0) {
		    Tcl_AppendToObj(retVal, dirSep, 1);
		}
		if (!first || (tclPlatform == TCL_PLATFORM_UNIX)) {
		    linkObj = Tcl_FSLink(retVal, NULL, 0);

		    /* Safety check in case driver caused sharing */
		    if (Tcl_IsShared(retVal)) {
			TclDecrRefCount(retVal);
			retVal = Tcl_DuplicateObj(retVal);
			Tcl_IncrRefCount(retVal);
		    }

		    if (linkObj != NULL) {
			/*
			 * Got a link. Need to check if the link is relative
			 * or absolute, for those platforms where relative
			 * links exist.
			 */

			if (tclPlatform != TCL_PLATFORM_WINDOWS
				&& Tcl_FSGetPathType(linkObj)
					== TCL_PATH_RELATIVE) {
			    /*
			     * We need to follow this link which is relative
			     * to retVal's directory. This means concatenating
			     * the link onto the directory of the path so far.
			     */

			    const char *path =
				    TclGetStringFromObj(retVal, &curLen);

			    while (--curLen >= 0) {
				if (IsSeparatorOrNull(path[curLen])) {
				    break;
				}
			    }

			    /*
			     * We want the trailing slash.
			     */

			    Tcl_SetObjLength(retVal, curLen+1);
			    Tcl_AppendObjToObj(retVal, linkObj);
			    TclDecrRefCount(linkObj);
			    linkStr = TclGetStringFromObj(retVal, &curLen);
			} else {
			    /*
			     * Absolute link.
			     */

			    TclDecrRefCount(retVal);
			    if (Tcl_IsShared(linkObj)) {
				retVal = Tcl_DuplicateObj(linkObj);
				TclDecrRefCount(linkObj);
			    } else {
				retVal = linkObj;
			    }
			    linkStr = TclGetStringFromObj(retVal, &curLen);

			    /*
			     * Convert to forward-slashes on windows.
			     */

			    if (tclPlatform == TCL_PLATFORM_WINDOWS) {
				int i;

				for (i = 0; i < curLen; i++) {
				    if (linkStr[i] == '\\') {
					linkStr[i] = '/';
				    }
				}
			    }
			}
		    } else {
			linkStr = TclGetStringFromObj(retVal, &curLen);
		    }

		    /*
		     * Either way, we now remove the last path element (but
		     * not the first character of the path).
		     */

		    while (--curLen >= 0) {
			if (IsSeparatorOrNull(linkStr[curLen])) {
			    if (curLen) {
				Tcl_SetObjLength(retVal, curLen);
			    } else {
				Tcl_SetObjLength(retVal, 1);
			    }
			    break;
			}
		    }
		}
		dirSep += 3;
		oldDirSep = dirSep;

		if ((curLen == 0) && (dirSep[0] != 0)) {
		    Tcl_SetObjLength(retVal, 0);
		}

		if (dirSep[0] != 0 && dirSep[1] == '.') {
		    goto again;
		}
		continue;
	    }
	}
	first = 0;
	if (retVal != NULL) {
	    Tcl_AppendToObj(retVal, oldDirSep, dirSep - oldDirSep);
	}
    }

    /*
     * If we didn't make any changes, just use the input path.
     */

    if (retVal == NULL) {
	retVal = pathPtr;
	Tcl_IncrRefCount(retVal);

	if (Tcl_IsShared(retVal)) {
	    /*
	     * Unfortunately, the platform-specific normalization code which
	     * will be called below has no way of dealing with the case where
	     * an object is shared. It is expecting to modify an object in
	     * place. So, we must duplicate this here to ensure an object with
	     * a single ref-count.
	     *
	     * If that changes in the future (e.g. the normalize proc is given
	     * one object and is able to return a different one), then we
	     * could remove this code.
	     */

	    TclDecrRefCount(retVal);
	    retVal = Tcl_DuplicateObj(pathPtr);
	    Tcl_IncrRefCount(retVal);
	}
    }

    /*
     * Ensure a windows drive like C:/ has a trailing separator.
     */

    if (tclPlatform == TCL_PLATFORM_WINDOWS) {
	int len;
	const char *path = TclGetStringFromObj(retVal, &len);

	if (len == 2 && path[0] != 0 && path[1] == ':') {
	    if (Tcl_IsShared(retVal)) {
		TclDecrRefCount(retVal);
		retVal = Tcl_DuplicateObj(retVal);
		Tcl_IncrRefCount(retVal);
	    }
	    Tcl_AppendToObj(retVal, "/", 1);
	}
    }

    /*
     * Now we have an absolute path, with no '..', '.' sequences, but it still
     * may not be in 'unique' form, depending on the platform. For instance,
     * Unix is case-sensitive, so the path is ok. Windows is case-insensitive,
     * and also has the weird 'longname/shortname' thing (e.g. C:/Program
     * Files/ and C:/Progra~1/ are equivalent).
     *
     * Virtual file systems which may be registered may have other criteria
     * for normalizing a path.
     */

    TclFSNormalizeToUniquePath(interp, retVal, 0);

    /*
     * Since we know it is a normalized path, we can actually convert this
     * object into an FsPath for greater efficiency
     */

    MakePathFromNormalized(interp, retVal);

    /*
     * This has a refCount of 1 for the caller, unlike many Tcl_Obj APIs.
     */

    return retVal;
}

/*
 *----------------------------------------------------------------------
 *
 * Tcl_FSGetPathType --
 *
 *	Determines whether a given path is relative to the current directory,
 *	relative to the current volume, or absolute.
 *
 * Results:
 *	Returns one of TCL_PATH_ABSOLUTE, TCL_PATH_RELATIVE, or
 *	TCL_PATH_VOLUME_RELATIVE.
 *
 * Side effects:
 *	None.
 *
 *----------------------------------------------------------------------
 */

Tcl_PathType
Tcl_FSGetPathType(
    Tcl_Obj *pathPtr)
{
    return TclFSGetPathType(pathPtr, NULL, NULL);
}

/*
 *----------------------------------------------------------------------
 *
 * TclFSGetPathType --
 *
 *	Determines whether a given path is relative to the current directory,
 *	relative to the current volume, or absolute. If the caller wishes to
 *	know which filesystem claimed the path (in the case for which the path
 *	is absolute), then a reference to a filesystem pointer can be passed
 *	in (but passing NULL is acceptable).
 *
 * Results:
 *	Returns one of TCL_PATH_ABSOLUTE, TCL_PATH_RELATIVE, or
 *	TCL_PATH_VOLUME_RELATIVE. The filesystem reference will be set if and
 *	only if it is non-NULL and the function's return value is
 *	TCL_PATH_ABSOLUTE.
 *
 * Side effects:
 *	None.
 *
 *----------------------------------------------------------------------
 */

Tcl_PathType
TclFSGetPathType(
    Tcl_Obj *pathPtr,
    const Tcl_Filesystem **filesystemPtrPtr,
    int *driveNameLengthPtr)
{
    FsPath *fsPathPtr;

    if (Tcl_FSConvertToPathType(NULL, pathPtr) != TCL_OK) {
	return TclGetPathType(pathPtr, filesystemPtrPtr, driveNameLengthPtr,
		NULL);
    }

    fsPathPtr = PATHOBJ(pathPtr);
    if (fsPathPtr->cwdPtr == NULL) {
	return TclGetPathType(pathPtr, filesystemPtrPtr, driveNameLengthPtr,
		NULL);
    }

    if (PATHFLAGS(pathPtr) == 0) {
	/* The path is not absolute... */
#ifdef _WIN32
	/* ... on Windows we must make another call to determine whether
	 * it's relative or volumerelative [Bug 2571597]. */
	return TclGetPathType(pathPtr, filesystemPtrPtr, driveNameLengthPtr,
		NULL);
#else
	/* On other systems, quickly deduce !absolute -> relative */
	return TCL_PATH_RELATIVE;
#endif
    }
    return TclFSGetPathType(fsPathPtr->cwdPtr, filesystemPtrPtr,
	    driveNameLengthPtr);
}

/*
 *---------------------------------------------------------------------------
 *
 * TclPathPart
 *
 *	This function calculates the requested part of the given path, which
 *	can be:
 *
 *	- the directory above ('file dirname')
 *	- the tail            ('file tail')
 *	- the extension       ('file extension')
 *	- the root            ('file root')
 *
 *	The 'portion' parameter dictates which of these to calculate. There
 *	are a number of special cases both to be more efficient, and because
 *	the behaviour when given a path with only a single element is defined
 *	to require the expansion of that single element, where possible.
 *
 *	Should look into integrating 'FileBasename' in tclFCmd.c into this
 *	function.
 *
 * Results:
 *	NULL if an error occurred, otherwise a Tcl_Obj owned by the caller
 *	(i.e. most likely with refCount 1).
 *
 * Side effects:
 *	None.
 *
 *---------------------------------------------------------------------------
 */

Tcl_Obj *
TclPathPart(
    Tcl_Interp *interp,		/* Used for error reporting */
    Tcl_Obj *pathPtr,		/* Path to take dirname of */
    Tcl_PathPart portion)	/* Requested portion of name */
{
    if (pathPtr->typePtr == &tclFsPathType) {
	FsPath *fsPathPtr = PATHOBJ(pathPtr);

	if (PATHFLAGS(pathPtr) != 0) {
	    switch (portion) {
	    case TCL_PATH_DIRNAME: {
		/*
		 * Check if the joined-on bit has any directory delimiters in
		 * it. If so, the 'dirname' would be a joining of the main
		 * part with the dirname of the joined-on bit. We could handle
		 * that special case here, but we don't, and instead just use
		 * the standardPath code.
		 */

		int numBytes;
		const char *rest =
			TclGetStringFromObj(fsPathPtr->normPathPtr, &numBytes);

		if (strchr(rest, '/') != NULL) {
		    goto standardPath;
		}
		/*
		 * If the joined-on bit is empty, then [file dirname] is
		 * documented to return all but the last non-empty element
		 * of the path, so we need to split apart the main part to
		 * get the right answer.  We could do that here, but it's
		 * simpler to fall back to the standardPath code.
		 * [Bug 2710920]
		 */
		if (numBytes == 0) {
		    goto standardPath;
		}
		if (tclPlatform == TCL_PLATFORM_WINDOWS
			&& strchr(rest, '\\') != NULL) {
		    goto standardPath;
		}

		/*
		 * The joined-on path is simple, so we can just return here.
		 */

		Tcl_IncrRefCount(fsPathPtr->cwdPtr);
		return fsPathPtr->cwdPtr;
	    }
	    case TCL_PATH_TAIL: {
		/*
		 * Check if the joined-on bit has any directory delimiters in
		 * it. If so, the 'tail' would be only the part following the
		 * last delimiter. We could handle that special case here, but
		 * we don't, and instead just use the standardPath code.
		 */

		int numBytes;
		const char *rest =
			TclGetStringFromObj(fsPathPtr->normPathPtr, &numBytes);

		if (strchr(rest, '/') != NULL) {
		    goto standardPath;
		}
		/*
		 * If the joined-on bit is empty, then [file tail] is
		 * documented to return the last non-empty element
		 * of the path, so we need to split off the last element
		 * of the main part to get the right answer.  We could do
		 * that here, but it's simpler to fall back to the
		 * standardPath code.  [Bug 2710920]
		 */
		if (numBytes == 0) {
		    goto standardPath;
		}
		if (tclPlatform == TCL_PLATFORM_WINDOWS
			&& strchr(rest, '\\') != NULL) {
		    goto standardPath;
		}
		Tcl_IncrRefCount(fsPathPtr->normPathPtr);
		return fsPathPtr->normPathPtr;
	    }
	    case TCL_PATH_EXTENSION:
		return GetExtension(fsPathPtr->normPathPtr);
	    case TCL_PATH_ROOT: {
		const char *fileName, *extension;
		int length;

		fileName = TclGetStringFromObj(fsPathPtr->normPathPtr,
			&length);
		extension = TclGetExtension(fileName);
		if (extension == NULL) {
		    /*
		     * There is no extension so the root is the same as the
		     * path we were given.
		     */

		    Tcl_IncrRefCount(pathPtr);
		    return pathPtr;
		} else {
		    /*
		     * Need to return the whole path with the extension
		     * suffix removed.  Do that by joining our "head" to
		     * our "tail" with the extension suffix removed from
		     * the tail.
		     */

		    Tcl_Obj *resultPtr =
			    TclNewFSPathObj(fsPathPtr->cwdPtr, fileName,
			    (int)(length - strlen(extension)));

		    Tcl_IncrRefCount(resultPtr);
		    return resultPtr;
		}
	    }
	    default:
		/* We should never get here */
		Tcl_Panic("Bad portion to TclPathPart");
		/* For less clever compilers */
		return NULL;
	    }
	} else if (fsPathPtr->cwdPtr != NULL) {
	    /* Relative path */
	    goto standardPath;
	} else {
	    /* Absolute path */
	    goto standardPath;
	}
    } else {
	int splitElements;
	Tcl_Obj *splitPtr, *resultPtr;

    standardPath:
	resultPtr = NULL;
	if (portion == TCL_PATH_EXTENSION) {
	    return GetExtension(pathPtr);
	} else if (portion == TCL_PATH_ROOT) {
	    int length;
	    const char *fileName, *extension;

	    fileName = TclGetStringFromObj(pathPtr, &length);
	    extension = TclGetExtension(fileName);
	    if (extension == NULL) {
		Tcl_IncrRefCount(pathPtr);
		return pathPtr;
	    } else {
		Tcl_Obj *root = Tcl_NewStringObj(fileName,
			(int) (length - strlen(extension)));

		Tcl_IncrRefCount(root);
		return root;
	    }
	}

	/*
	 * The behaviour we want here is slightly different to the standard
	 * Tcl_FSSplitPath in the handling of home directories;
	 * Tcl_FSSplitPath preserves the "~" while this code computes the
	 * actual full path name, if we had just a single component.
	 */

	splitPtr = Tcl_FSSplitPath(pathPtr, &splitElements);
	Tcl_IncrRefCount(splitPtr);
	if (splitElements == 1  &&  TclGetString(pathPtr)[0] == '~') {
	    Tcl_Obj *norm;

	    TclDecrRefCount(splitPtr);
	    norm = Tcl_FSGetNormalizedPath(interp, pathPtr);
	    if (norm == NULL) {
		return NULL;
	    }
	    splitPtr = Tcl_FSSplitPath(norm, &splitElements);
	    Tcl_IncrRefCount(splitPtr);
	}
	if (portion == TCL_PATH_TAIL) {
	    /*
	     * Return the last component, unless it is the only component, and
	     * it is the root of an absolute path.
	     */

	    if ((splitElements > 0) && ((splitElements > 1) ||
		    (Tcl_FSGetPathType(pathPtr) == TCL_PATH_RELATIVE))) {
		Tcl_ListObjIndex(NULL, splitPtr, splitElements-1, &resultPtr);
	    } else {
		resultPtr = Tcl_NewObj();
	    }
	} else {
	    /*
	     * Return all but the last component. If there is only one
	     * component, return it if the path was non-relative, otherwise
	     * return the current directory.
	     */

	    if (splitElements > 1) {
		resultPtr = Tcl_FSJoinPath(splitPtr, splitElements - 1);
	    } else if (splitElements == 0 ||
		    (Tcl_FSGetPathType(pathPtr) == TCL_PATH_RELATIVE)) {
		TclNewLiteralStringObj(resultPtr, ".");
	    } else {
		Tcl_ListObjIndex(NULL, splitPtr, 0, &resultPtr);
	    }
	}
	Tcl_IncrRefCount(resultPtr);
	TclDecrRefCount(splitPtr);
	return resultPtr;
    }
}

/*
 * Simple helper function
 */

static Tcl_Obj *
GetExtension(
    Tcl_Obj *pathPtr)
{
    const char *tail, *extension;
    Tcl_Obj *ret;

    tail = TclGetString(pathPtr);
    extension = TclGetExtension(tail);
    if (extension == NULL) {
	ret = Tcl_NewObj();
    } else {
	ret = Tcl_NewStringObj(extension, -1);
    }
    Tcl_IncrRefCount(ret);
    return ret;
}

/*
 *---------------------------------------------------------------------------
 *
 * Tcl_FSJoinPath --
 *
 *	This function takes the given Tcl_Obj, which should be a valid list,
 *	and returns the path object given by considering the first 'elements'
 *	elements as valid path segments (each path segment may be a complete
 *	path, a partial path or just a single possible directory or file
 *	name). If any path segment is actually an absolute path, then all
 *	prior path segments are discarded.
 *
 *	If elements < 0, we use the entire list that was given.
 *
 *	It is possible that the returned object is actually an element of the
 *	given list, so the caller should be careful to store a refCount to it
 *	before freeing the list.
 *
 * Results:
 *	Returns object with refCount of zero, (or if non-zero, it has
 *	references elsewhere in Tcl). Either way, the caller must increment
 *	its refCount before use. Note that in the case where the caller has
 *	asked to join zero elements of the list, the return value will be an
 *	empty-string Tcl_Obj.
 *
 *	If the given listObj was invalid, then the calling routine has a bug,
 *	and this function will just return NULL.
 *
 * Side effects:
 *	None.
 *
 *---------------------------------------------------------------------------
 */

Tcl_Obj *
Tcl_FSJoinPath(
    Tcl_Obj *listObj,		/* Path elements to join, may have a zero
				 * reference count. */
    int elements)		/* Number of elements to use (-1 = all) */
{
    Tcl_Obj *copy, *res;
    int objc;
    Tcl_Obj **objv;

    if (Tcl_ListObjLength(NULL, listObj, &objc) != TCL_OK) {
	return NULL;
    }

    elements = ((elements >= 0) && (elements <= objc)) ? elements : objc;
    copy = TclListObjCopy(NULL, listObj);
    Tcl_ListObjGetElements(NULL, listObj, &objc, &objv);
    res = TclJoinPath(elements, objv);
    Tcl_DecrRefCount(copy);
    return res;
}

Tcl_Obj *
TclJoinPath(
    int elements,
    Tcl_Obj * const objv[])
{
    Tcl_Obj *res = NULL;
    int i;
    const Tcl_Filesystem *fsPtr = NULL;

    assert ( elements >= 0 );

    if (elements == 0) {
	return Tcl_NewObj();
    }

    assert ( elements > 0 );

    if (elements == 2) {
	Tcl_Obj *elt = objv[0];

	/*
	 * This is a special case where we can be much more efficient, where
	 * we are joining a single relative path onto an object that is
	 * already of path type. The 'TclNewFSPathObj' call below creates an
	 * object which can be normalized more efficiently. Currently we only
	 * use the special case when we have exactly two elements, but we
	 * could expand that in the future.
	 *
	 * Bugfix [a47641a0]. TclNewFSPathObj requires first argument
	 * to be an absolute path. Added a check for that elt is absolute.
	 */

	if ((elt->typePtr == &tclFsPathType)
		&& !((elt->bytes != NULL) && (elt->bytes[0] == '\0'))
                && TclGetPathType(elt, NULL, NULL, NULL) == TCL_PATH_ABSOLUTE) {
            Tcl_Obj *tailObj = objv[1];
	    Tcl_PathType type = TclGetPathType(tailObj, NULL, NULL, NULL);

	    if (type == TCL_PATH_RELATIVE) {
		const char *str;
		int len;

		str = TclGetStringFromObj(tailObj, &len);
		if (len == 0) {
		    /*
		     * This happens if we try to handle the root volume '/'.
		     * There's no need to return a special path object, when
		     * the base itself is just fine!
		     */

		    return elt;
		}

		/*
		 * If it doesn't begin with '.' and is a unix path or it a
		 * windows path without backslashes, then we can be very
		 * efficient here. (In fact even a windows path with
		 * backslashes can be joined efficiently, but the path object
		 * would not have forward slashes only, and this would
		 * therefore contradict our 'file join' documentation).
		 */

		if (str[0] != '.' && ((tclPlatform != TCL_PLATFORM_WINDOWS)
			|| (strchr(str, '\\') == NULL))) {
		    /*
		     * Finally, on Windows, 'file join' is defined to convert
		     * all backslashes to forward slashes, so the base part
		     * cannot have backslashes either.
		     */

		    if ((tclPlatform != TCL_PLATFORM_WINDOWS)
			    || (strchr(Tcl_GetString(elt), '\\') == NULL)) {

			if (PATHFLAGS(elt)) {
			    return TclNewFSPathObj(elt, str, len);
			}
			if (TCL_PATH_ABSOLUTE != Tcl_FSGetPathType(elt)) {
			    return TclNewFSPathObj(elt, str, len);
			}
			(void) Tcl_FSGetNormalizedPath(NULL, elt);
			if (elt == PATHOBJ(elt)->normPathPtr) {
			    return TclNewFSPathObj(elt, str, len);
			}
		    }
		}

		/*
		 * Otherwise we don't have an easy join, and we must let the
		 * more general code below handle things.
		 */
	    } else if (tclPlatform == TCL_PLATFORM_UNIX) {
		return tailObj;
	    } else {
		const char *str = TclGetString(tailObj);

		if (tclPlatform == TCL_PLATFORM_WINDOWS) {
		    if (strchr(str, '\\') == NULL) {
			return tailObj;
		    }
		}
	    }
	}
    }

    assert ( res == NULL );

    for (i = 0; i < elements; i++) {
	int driveNameLength, strEltLen, length;
	Tcl_PathType type;
	char *strElt, *ptr;
	Tcl_Obj *driveName = NULL;
	Tcl_Obj *elt = objv[i];

	strElt = TclGetStringFromObj(elt, &strEltLen);
	driveNameLength = 0;
	type = TclGetPathType(elt, &fsPtr, &driveNameLength, &driveName);
	if (type != TCL_PATH_RELATIVE) {
	    /*
	     * Zero out the current result.
	     */

	    if (res != NULL) {
		TclDecrRefCount(res);
	    }

	    if (driveName != NULL) {
		/*
		 * We've been given a separate drive-name object, because the
		 * prefix in 'elt' is not in a suitable format for us (e.g. it
		 * may contain irrelevant multiple separators, like
		 * C://///foo).
		 */

		res = Tcl_DuplicateObj(driveName);
		TclDecrRefCount(driveName);

		/*
		 * Do not set driveName to NULL, because we will check its
		 * value below (but we won't access the contents, since those
		 * have been cleaned-up).
		 */
	    } else {
		res = Tcl_NewStringObj(strElt, driveNameLength);
	    }
	    strElt += driveNameLength;
	} else if (driveName != NULL) {
	    Tcl_DecrRefCount(driveName);
	}

	/*
	 * Optimisation block: if this is the last element to be examined, and
	 * it is absolute or the only element, and the drive-prefix was ok (if
	 * there is one), it might be that the path is already in a suitable
	 * form to be returned. Then we can short-cut the rest of this
	 * function.
	 */

	if ((driveName == NULL) && (i == (elements - 1))
		&& (type != TCL_PATH_RELATIVE || res == NULL)) {
	    /*
	     * It's the last path segment. Perform a quick check if the path
	     * is already in a suitable form.
	     */

	    if (tclPlatform == TCL_PLATFORM_WINDOWS) {
		if (strchr(strElt, '\\') != NULL) {
		    goto noQuickReturn;
		}
	    }
	    ptr = strElt;
	    /* [Bug f34cf83dd0] */
	    if (driveNameLength > 0) {
		if (ptr[0] == '/' && ptr[-1] == '/') {
		    goto noQuickReturn;
		}
	    }
	    while (*ptr != '\0') {
		if (*ptr == '/' && (ptr[1] == '/' || ptr[1] == '\0')) {
		    /*
		     * We have a repeated file separator, which means the path
		     * is not in normalized form
		     */

		    goto noQuickReturn;
		}
		ptr++;
	    }
	    if (res != NULL) {
		TclDecrRefCount(res);
	    }

	    /*
	     * This element is just what we want to return already; no further
	     * manipulation is requred.
	     */

	    return elt;
	}

	/*
	 * The path element was not of a suitable form to be returned as is.
	 * We need to perform a more complex operation here.
	 */

    noQuickReturn:
	if (res == NULL) {
	    res = Tcl_NewObj();
	}
	ptr = TclGetStringFromObj(res, &length);

	/*
	 * Strip off any './' before a tilde, unless this is the beginning of
	 * the path.
	 */

	if (length > 0 && strEltLen > 0 && (strElt[0] == '.') &&
		(strElt[1] == '/') && (strElt[2] == '~')) {
	    strElt += 2;
	}

	/*
	 * A NULL value for fsPtr at this stage basically means we're trying
	 * to join a relative path onto something which is also relative (or
	 * empty). There's nothing particularly wrong with that.
	 */

	if (*strElt == '\0') {
	    continue;
	}

	if (fsPtr == &tclNativeFilesystem || fsPtr == NULL) {
	    TclpNativeJoinPath(res, strElt);
	} else {
	    char separator = '/';
	    int needsSep = 0;

	    if (fsPtr->filesystemSeparatorProc != NULL) {
		Tcl_Obj *sep = fsPtr->filesystemSeparatorProc(res);

		if (sep != NULL) {
		    separator = TclGetString(sep)[0];
		    TclDecrRefCount(sep);
		}
		/* Safety check in case the VFS driver caused sharing */
		if (Tcl_IsShared(res)) {
		    TclDecrRefCount(res);
		    res = Tcl_DuplicateObj(res);
		    Tcl_IncrRefCount(res);
		}
	    }

	    if (length > 0 && ptr[length -1] != '/') {
		Tcl_AppendToObj(res, &separator, 1);
		TclGetStringFromObj(res, &length);
	    }
	    Tcl_SetObjLength(res, length + (int) strlen(strElt));

	    ptr = TclGetString(res) + length;
	    for (; *strElt != '\0'; strElt++) {
		if (*strElt == separator) {
		    while (strElt[1] == separator) {
			strElt++;
		    }
		    if (strElt[1] != '\0') {
			if (needsSep) {
			    *ptr++ = separator;
			}
		    }
		} else {
		    *ptr++ = *strElt;
		    needsSep = 1;
		}
	    }
	    length = ptr - TclGetString(res);
	    Tcl_SetObjLength(res, length);
	}
    }
    assert ( res != NULL );
    return res;
}

/*
 *---------------------------------------------------------------------------
 *
 * Tcl_FSConvertToPathType --
 *
 *	This function tries to convert the given Tcl_Obj to a valid Tcl path
 *	type, taking account of the fact that the cwd may have changed even if
 *	this object is already supposedly of the correct type.
 *
 *	The filename may begin with "~" (to indicate current user's home
 *	directory) or "~<user>" (to indicate any user's home directory).
 *
 * Results:
 *	Standard Tcl error code.
 *
 * Side effects:
 *	The old representation may be freed, and new memory allocated.
 *
 *---------------------------------------------------------------------------
 */

int
Tcl_FSConvertToPathType(
    Tcl_Interp *interp,		/* Interpreter in which to store error message
				 * (if necessary). */
    Tcl_Obj *pathPtr)		/* Object to convert to a valid, current path
				 * type. */
{
    /*
     * While it is bad practice to examine an object's type directly, this is
     * actually the best thing to do here. The reason is that if we are
     * converting this object to FsPath type for the first time, we don't need
     * to worry whether the 'cwd' has changed. On the other hand, if this
     * object is already of FsPath type, and is a relative path, we do have to
     * worry about the cwd. If the cwd has changed, we must recompute the
     * path.
     */

    if (pathPtr->typePtr == &tclFsPathType) {
	if (TclFSEpochOk(PATHOBJ(pathPtr)->filesystemEpoch)) {
	    return TCL_OK;
	}

	if (pathPtr->bytes == NULL) {
	    UpdateStringOfFsPath(pathPtr);
	}
	FreeFsPathInternalRep(pathPtr);
    }

    return SetFsPathFromAny(interp, pathPtr);

    /*
     * We used to have more complex code here:
     *
     * FsPath *fsPathPtr = PATHOBJ(pathPtr);
     * if (fsPathPtr->cwdPtr == NULL || PATHFLAGS(pathPtr) != 0) {
     *     return TCL_OK;
     * } else {
     *     if (TclFSCwdPointerEquals(&fsPathPtr->cwdPtr)) {
     *         return TCL_OK;
     *     } else {
     *         if (pathPtr->bytes == NULL) {
     *             UpdateStringOfFsPath(pathPtr);
     *         }
     *         FreeFsPathInternalRep(pathPtr);
     *         return Tcl_ConvertToType(interp, pathPtr, &tclFsPathType);
     *     }
     * }
     *
     * But we no longer believe this is necessary.
     */
}

/*
 * Helper function for normalization.
 */

static int
IsSeparatorOrNull(
    int ch)
{
    if (ch == 0) {
	return 1;
    }
    switch (tclPlatform) {
    case TCL_PLATFORM_UNIX:
	return (ch == '/' ? 1 : 0);
    case TCL_PLATFORM_WINDOWS:
	return ((ch == '/' || ch == '\\') ? 1 : 0);
    }
    return 0;
}

/*
 * Helper function for SetFsPathFromAny. Returns position of first directory
 * delimiter in the path. If no separator is found, then returns the position
 * of the end of the string.
 */

static int
FindSplitPos(
    const char *path,
    int separator)
{
    int count = 0;
    switch (tclPlatform) {
    case TCL_PLATFORM_UNIX:
	while (path[count] != 0) {
	    if (path[count] == separator) {
		return count;
	    }
	    count++;
	}
	break;

    case TCL_PLATFORM_WINDOWS:
	while (path[count] != 0) {
	    if (path[count] == separator || path[count] == '\\') {
		return count;
	    }
	    count++;
	}
	break;
    }
    return count;
}

/*
 *---------------------------------------------------------------------------
 *
 * TclNewFSPathObj --
 *
 *	Creates a path object whose string representation is '[file join
 *	dirPtr addStrRep]', but does so in a way that allows for more
 *	efficient creation and caching of normalized paths, and more efficient
 *	'file dirname', 'file tail', etc.
 *
 * Assumptions:
 *	'dirPtr' must be an absolute path. 'len' may not be zero.
 *
 * Results:
 *	The new Tcl object, with refCount zero.
 *
 * Side effects:
 *	Memory is allocated. 'dirPtr' gets an additional refCount.
 *
 *---------------------------------------------------------------------------
 */

Tcl_Obj *
TclNewFSPathObj(
    Tcl_Obj *dirPtr,
    const char *addStrRep,
    int len)
{
    FsPath *fsPathPtr;
    Tcl_Obj *pathPtr;
    const char *p;
    int state = 0, count = 0;

    /* [Bug 2806250] - this is only a partial solution of the problem.
     * The PATHFLAGS != 0 representation assumes in many places that
     * the "tail" part stored in the normPathPtr field is itself a
     * relative path.  Strings that begin with "~" are not relative paths,
     * so we must prevent their storage in the normPathPtr field.
     *
     * More generally we ought to be testing "addStrRep" for any value
     * that is not a relative path, but in an unconstrained VFS world
     * that could be just about anything, and testing could be expensive.
     * Since this routine plays a big role in [glob], anything that slows
     * it down would be unwelcome.  For now, continue the risk of further
     * bugs when some Tcl_Filesystem uses otherwise relative path strings
     * as absolute path strings.  Sensible Tcl_Filesystems will avoid
     * that by mounting on path prefixes like foo:// which cannot be the
     * name of a file or directory read from a native [glob] operation.
     */
    if (addStrRep[0] == '~') {
	Tcl_Obj *tail = Tcl_NewStringObj(addStrRep, len);

	pathPtr = AppendPath(dirPtr, tail);
	Tcl_DecrRefCount(tail);
	return pathPtr;
    }

    pathPtr = Tcl_NewObj();
    fsPathPtr = ckalloc(sizeof(FsPath));

    /*
     * Set up the path.
     */

    fsPathPtr->translatedPathPtr = NULL;
    fsPathPtr->normPathPtr = Tcl_NewStringObj(addStrRep, len);
    Tcl_IncrRefCount(fsPathPtr->normPathPtr);
    fsPathPtr->cwdPtr = dirPtr;
    Tcl_IncrRefCount(dirPtr);
    fsPathPtr->nativePathPtr = NULL;
    fsPathPtr->fsPtr = NULL;
    fsPathPtr->filesystemEpoch = 0;

    SETPATHOBJ(pathPtr, fsPathPtr);
    PATHFLAGS(pathPtr) = TCLPATH_APPENDED;
    pathPtr->typePtr = &tclFsPathType;
    pathPtr->bytes = NULL;
    pathPtr->length = 0;

    /*
     * Look for path components made up of only "."
     * This is overly conservative analysis to keep simple. It may mark some
     * things as needing more aggressive normalization that don't actually
     * need it. No harm done.
     */
    for (p = addStrRep; len > 0; p++, len--) {
	switch (state) {
	case 0:		/* So far only "." since last dirsep or start */
	    switch (*p) {
	    case '.':
		count++;
		break;
	    case '/':
	    case '\\':
	    case ':':
		if (count) {
		    PATHFLAGS(pathPtr) |= TCLPATH_NEEDNORM;
		    len = 0;
		}
		break;
	    default:
		count = 0;
		state = 1;
	    }
	case 1:		/* Scanning for next dirsep */
	    switch (*p) {
	    case '/':
	    case '\\':
	    case ':':
		state = 0;
		break;
	    }
	}
    }
    if (len == 0 && count) {
	PATHFLAGS(pathPtr) |= TCLPATH_NEEDNORM;
    }

    return pathPtr;
}

static Tcl_Obj *
AppendPath(
    Tcl_Obj *head,
    Tcl_Obj *tail)
{
    int numBytes;
    const char *bytes;
    Tcl_Obj *copy = Tcl_DuplicateObj(head);

    /*
     * This is likely buggy when dealing with virtual filesystem drivers
     * that use some character other than "/" as a path separator.  I know
     * of no evidence that such a foolish thing exists.  This solution was
     * chosen so that "JoinPath" operations that pass through either path
     * intrep produce the same results; that is, bugward compatibility.  If
     * we need to fix that bug here, it needs fixing in TclJoinPath() too.
     */
    bytes = TclGetStringFromObj(tail, &numBytes);
    if (numBytes == 0) {
	Tcl_AppendToObj(copy, "/", 1);
    } else {
	TclpNativeJoinPath(copy, bytes);
    }
    return copy;
}

/*
 *---------------------------------------------------------------------------
 *
 * TclFSMakePathRelative --
 *
 *	Only for internal use.
 *
 *	Takes a path and a directory, where we _assume_ both path and
 *	directory are absolute, normalized and that the path lies inside the
 *	directory. Returns a Tcl_Obj representing filename of the path
 *	relative to the directory.
 *
 * Results:
 *	NULL on error, otherwise a valid object, typically with refCount of
 *	zero, which it is assumed the caller will increment.
 *
 * Side effects:
 *	The old representation may be freed, and new memory allocated.
 *
 *---------------------------------------------------------------------------
 */

Tcl_Obj *
TclFSMakePathRelative(
    Tcl_Interp *interp,		/* Used for error reporting if not NULL. */
    Tcl_Obj *pathPtr,		/* The path we have. */
    Tcl_Obj *cwdPtr)		/* Make it relative to this. */
{
    int cwdLen, len;
    const char *tempStr;

    if (pathPtr->typePtr == &tclFsPathType) {
	FsPath *fsPathPtr = PATHOBJ(pathPtr);

	if (PATHFLAGS(pathPtr) != 0 && fsPathPtr->cwdPtr == cwdPtr) {
	    return fsPathPtr->normPathPtr;
	}
    }

    /*
     * We know the cwd is a normalised object which does not end in a
     * directory delimiter, unless the cwd is the name of a volume, in which
     * case it will end in a delimiter! We handle this situation here. A
     * better test than the '!= sep' might be to simply check if 'cwd' is a
     * root volume.
     *
     * Note that if we get this wrong, we will strip off either too much or
     * too little below, leading to wrong answers returned by glob.
     */

    tempStr = TclGetStringFromObj(cwdPtr, &cwdLen);

    /*
     * Should we perhaps use 'Tcl_FSPathSeparator'? But then what about the
     * Windows special case? Perhaps we should just check if cwd is a root
     * volume.
     */

    switch (tclPlatform) {
    case TCL_PLATFORM_UNIX:
	if (tempStr[cwdLen-1] != '/') {
	    cwdLen++;
	}
	break;
    case TCL_PLATFORM_WINDOWS:
	if (tempStr[cwdLen-1] != '/' && tempStr[cwdLen-1] != '\\') {
	    cwdLen++;
	}
	break;
    }
    tempStr = TclGetStringFromObj(pathPtr, &len);

    return Tcl_NewStringObj(tempStr + cwdLen, len - cwdLen);
}

/*
 *---------------------------------------------------------------------------
 *
 * MakePathFromNormalized --
 *
 *	Like SetFsPathFromAny, but assumes the given object is an absolute
 *	normalized path. Only for internal use.
 *
 * Results:
 *	Standard Tcl error code.
 *
 * Side effects:
 *	The old representation may be freed, and new memory allocated.
 *
 *---------------------------------------------------------------------------
 */

static int
MakePathFromNormalized(
    Tcl_Interp *interp,		/* Used for error reporting if not NULL. */
    Tcl_Obj *pathPtr)		/* The object to convert. */
{
    FsPath *fsPathPtr;

    if (pathPtr->typePtr == &tclFsPathType) {
	return TCL_OK;
    }

    /*
     * Free old representation
     */

    if (pathPtr->typePtr != NULL) {
	if (pathPtr->bytes == NULL) {
	    if (pathPtr->typePtr->updateStringProc == NULL) {
		if (interp != NULL) {
		    Tcl_SetObjResult(interp, Tcl_NewStringObj(
			    "can't find object string representation", -1));
		    Tcl_SetErrorCode(interp, "TCL", "VALUE", "PATH", "WTF",
			    NULL);
		}
		return TCL_ERROR;
	    }
	    pathPtr->typePtr->updateStringProc(pathPtr);
	}
	TclFreeIntRep(pathPtr);
    }

    fsPathPtr = ckalloc(sizeof(FsPath));

    /*
     * It's a pure normalized absolute path.
     */

    fsPathPtr->translatedPathPtr = NULL;

    /*
     * Circular reference by design.
     */

    fsPathPtr->normPathPtr = pathPtr;
    fsPathPtr->cwdPtr = NULL;
    fsPathPtr->nativePathPtr = NULL;
    fsPathPtr->fsPtr = NULL;
    /* Remember the epoch under which we decided pathPtr was normalized */
    fsPathPtr->filesystemEpoch = TclFSEpoch();

    SETPATHOBJ(pathPtr, fsPathPtr);
    PATHFLAGS(pathPtr) = 0;
    pathPtr->typePtr = &tclFsPathType;

    return TCL_OK;
}

/*
 *---------------------------------------------------------------------------
 *
 * Tcl_FSNewNativePath --
 *
 *	This function performs the something like the reverse of the usual
 *	obj->path->nativerep conversions. If some code retrieves a path in
 *	native form (from, e.g. readlink or a native dialog), and that path is
 *	to be used at the Tcl level, then calling this function is an
 *	efficient way of creating the appropriate path object type.
 *
 *	Any memory which is allocated for 'clientData' should be retained
 *	until clientData is passed to the filesystem's freeInternalRepProc
 *	when it can be freed. The built in platform-specific filesystems use
 *	'ckalloc' to allocate clientData, and ckfree to free it.
 *
 * Results:
 *	NULL or a valid path object pointer, with refCount zero.
 *
 * Side effects:
 *	New memory may be allocated.
 *
 *---------------------------------------------------------------------------
 */

Tcl_Obj *
Tcl_FSNewNativePath(
    const Tcl_Filesystem *fromFilesystem,
    ClientData clientData)
{
    Tcl_Obj *pathPtr = NULL;
    FsPath *fsPathPtr;


    if (fromFilesystem->internalToNormalizedProc != NULL) {
	pathPtr = (*fromFilesystem->internalToNormalizedProc)(clientData);
    }
    if (pathPtr == NULL) {
	return NULL;
    }

    /*
     * Free old representation; shouldn't normally be any, but best to be
     * safe.
     */

    if (pathPtr->typePtr != NULL) {
	if (pathPtr->bytes == NULL) {
	    if (pathPtr->typePtr->updateStringProc == NULL) {
		return NULL;
	    }
	    pathPtr->typePtr->updateStringProc(pathPtr);
	}
	TclFreeIntRep(pathPtr);
    }

    fsPathPtr = ckalloc(sizeof(FsPath));

    fsPathPtr->translatedPathPtr = NULL;

    /*
     * Circular reference, by design.
     */

    fsPathPtr->normPathPtr = pathPtr;
    fsPathPtr->cwdPtr = NULL;
    fsPathPtr->nativePathPtr = clientData;
    fsPathPtr->fsPtr = fromFilesystem;
    fsPathPtr->filesystemEpoch = TclFSEpoch();

    SETPATHOBJ(pathPtr, fsPathPtr);
    PATHFLAGS(pathPtr) = 0;
    pathPtr->typePtr = &tclFsPathType;

    return pathPtr;
}

/*
 *---------------------------------------------------------------------------
 *
 * Tcl_FSGetTranslatedPath --
 *
 *	This function attempts to extract the translated path from the given
 *	Tcl_Obj. If the translation succeeds (i.e. the object is a valid
 *	path), then it is returned. Otherwise NULL will be returned, and an
 *	error message may be left in the interpreter (if it is non-NULL)
 *
 * Results:
 *	NULL or a valid Tcl_Obj pointer.
 *
 * Side effects:
 *	Only those of 'Tcl_FSConvertToPathType'
 *
 *---------------------------------------------------------------------------
 */

Tcl_Obj *
Tcl_FSGetTranslatedPath(
    Tcl_Interp *interp,
    Tcl_Obj *pathPtr)
{
    Tcl_Obj *retObj = NULL;
    FsPath *srcFsPathPtr;

    if (Tcl_FSConvertToPathType(interp, pathPtr) != TCL_OK) {
	return NULL;
    }
    srcFsPathPtr = PATHOBJ(pathPtr);
    if (srcFsPathPtr->translatedPathPtr == NULL) {
	if (PATHFLAGS(pathPtr) != 0) {
	    /*
	     * We lack a translated path result, but we have a directory
	     * (cwdPtr) and a tail (normPathPtr), and if we join the
	     * translated version of cwdPtr to normPathPtr, we'll get the
	     * translated result we need, and can store it for future use.
	     */

	    Tcl_Obj *translatedCwdPtr = Tcl_FSGetTranslatedPath(interp,
		    srcFsPathPtr->cwdPtr);
	    if (translatedCwdPtr == NULL) {
		return NULL;
	    }

	    retObj = Tcl_FSJoinToPath(translatedCwdPtr, 1,
		    &srcFsPathPtr->normPathPtr);
	    srcFsPathPtr->translatedPathPtr = retObj;
	    if (translatedCwdPtr->typePtr == &tclFsPathType) {
		srcFsPathPtr->filesystemEpoch
			= PATHOBJ(translatedCwdPtr)->filesystemEpoch;
	    } else {
		srcFsPathPtr->filesystemEpoch = 0;
	    }
	    Tcl_IncrRefCount(retObj);
	    Tcl_DecrRefCount(translatedCwdPtr);
	} else {
	    /*
	     * It is a pure absolute, normalized path object. This is
	     * something like being a 'pure list'. The object's string,
	     * translatedPath and normalizedPath are all identical.
	     */

	    retObj = srcFsPathPtr->normPathPtr;
	}
    } else {
	/*
	 * It is an ordinary path object.
	 */

	retObj = srcFsPathPtr->translatedPathPtr;
    }

    if (retObj != NULL) {
	Tcl_IncrRefCount(retObj);
    }
    return retObj;
}

/*
 *---------------------------------------------------------------------------
 *
 * Tcl_FSGetTranslatedStringPath --
 *
 *	This function attempts to extract the translated path from the given
 *	Tcl_Obj. If the translation succeeds (i.e. the object is a valid
 *	path), then the path is returned. Otherwise NULL will be returned, and
 *	an error message may be left in the interpreter (if it is non-NULL)
 *
 * Results:
 *	NULL or a valid string.
 *
 * Side effects:
 *	Only those of 'Tcl_FSConvertToPathType'
 *
 *---------------------------------------------------------------------------
 */

const char *
Tcl_FSGetTranslatedStringPath(
    Tcl_Interp *interp,
    Tcl_Obj *pathPtr)
{
    Tcl_Obj *transPtr = Tcl_FSGetTranslatedPath(interp, pathPtr);

    if (transPtr != NULL) {
	int len;
	const char *orig = TclGetStringFromObj(transPtr, &len);
	char *result = ckalloc(len+1);

	memcpy(result, orig, (size_t) len+1);
	TclDecrRefCount(transPtr);
	return result;
    }

    return NULL;
}

/*
 *---------------------------------------------------------------------------
 *
 * Tcl_FSGetNormalizedPath --
 *
 *	This important function attempts to extract from the given Tcl_Obj a
 *	unique normalised path representation, whose string value can be used
 *	as a unique identifier for the file.
 *
 * Results:
 *	NULL or a valid path object pointer.
 *
 * Side effects:
 *	New memory may be allocated. The Tcl 'errno' may be modified in the
 *	process of trying to examine various path possibilities.
 *
 *---------------------------------------------------------------------------
 */

Tcl_Obj *
Tcl_FSGetNormalizedPath(
    Tcl_Interp *interp,
    Tcl_Obj *pathPtr)
{
    FsPath *fsPathPtr;

    if (Tcl_FSConvertToPathType(interp, pathPtr) != TCL_OK) {
	return NULL;
    }
    fsPathPtr = PATHOBJ(pathPtr);

    if (PATHFLAGS(pathPtr) != 0) {
	/*
	 * This is a special path object which is the result of something like
	 * 'file join'
	 */

	Tcl_Obj *dir, *copy;
	int tailLen, cwdLen, pathType;

	pathType = Tcl_FSGetPathType(fsPathPtr->cwdPtr);
	dir = Tcl_FSGetNormalizedPath(interp, fsPathPtr->cwdPtr);
	if (dir == NULL) {
	    return NULL;
	}
	/* TODO: Figure out why this is needed. */
	if (pathPtr->bytes == NULL) {
	    UpdateStringOfFsPath(pathPtr);
	}

	TclGetStringFromObj(fsPathPtr->normPathPtr, &tailLen);
	if (tailLen) {
	    copy = AppendPath(dir, fsPathPtr->normPathPtr);
	} else {
	    copy = Tcl_DuplicateObj(dir);
	}
	Tcl_IncrRefCount(dir);
	Tcl_IncrRefCount(copy);

	/*
	 * We now own a reference on both 'dir' and 'copy'
	 */

<<<<<<< HEAD
	(void) TclGetStringFromObj(dir, &cwdLen);
	cwdLen += (Tcl_GetString(copy)[cwdLen] == '/');
=======
	(void) Tcl_GetStringFromObj(dir, &cwdLen);
>>>>>>> 820bb4fd

	/* Normalize the combined string. */

	if (PATHFLAGS(pathPtr) & TCLPATH_NEEDNORM) {
	    /*
	     * If the "tail" part has components (like /../) that cause the
	     * combined path to need more complete normalizing, call on the
	     * more powerful routine to accomplish that so we avoid [Bug
	     * 2385549] ...
	     */

	    Tcl_Obj *newCopy = TclFSNormalizeAbsolutePath(interp, copy);

	    Tcl_DecrRefCount(copy);
	    copy = newCopy;
	} else {
	    /*
	     * ... but in most cases where we join a trouble free tail to a
	     * normalized head, we can more efficiently normalize the combined
	     * path by passing over only the unnormalized tail portion. When
	     * this is sufficient, prior developers claim this should be much
	     * faster. We use 'cwdLen' so that we are already pointing at
	     * the dir-separator that we know about. The normalization code
	     * will actually start off directly after that separator.
	     */

	    TclFSNormalizeToUniquePath(interp, copy, cwdLen);
	}

	/* Now we need to construct the new path object. */

	if (pathType == TCL_PATH_RELATIVE) {
	    Tcl_Obj *origDir = fsPathPtr->cwdPtr;

	    /*
	     * NOTE: here we are (dangerously?) assuming that origDir points
	     * to a Tcl_Obj with Tcl_ObjType == &tclFsPathType. The
	     *     pathType = Tcl_FSGetPathType(fsPathPtr->cwdPtr);
	     * above that set the pathType value should have established that,
	     * but it's far less clear on what basis we know there's been no
	     * shimmering since then.
	     */

	    FsPath *origDirFsPathPtr = PATHOBJ(origDir);

	    fsPathPtr->cwdPtr = origDirFsPathPtr->cwdPtr;
	    Tcl_IncrRefCount(fsPathPtr->cwdPtr);

	    TclDecrRefCount(fsPathPtr->normPathPtr);
	    fsPathPtr->normPathPtr = copy;

	    /*
	     * That's our reference to copy used.
	     */

	    TclDecrRefCount(dir);
	    TclDecrRefCount(origDir);
	} else {
	    TclDecrRefCount(fsPathPtr->cwdPtr);
	    fsPathPtr->cwdPtr = NULL;
	    TclDecrRefCount(fsPathPtr->normPathPtr);
	    fsPathPtr->normPathPtr = copy;

	    /*
	     * That's our reference to copy used.
	     */

	    TclDecrRefCount(dir);
	}
	PATHFLAGS(pathPtr) = 0;
    }

    /*
     * Ensure cwd hasn't changed.
     */

    if (fsPathPtr->cwdPtr != NULL) {
	if (!TclFSCwdPointerEquals(&fsPathPtr->cwdPtr)) {
	    if (pathPtr->bytes == NULL) {
		UpdateStringOfFsPath(pathPtr);
	    }
	    FreeFsPathInternalRep(pathPtr);
	    if (SetFsPathFromAny(interp, pathPtr) != TCL_OK) {
		return NULL;
	    }
	    fsPathPtr = PATHOBJ(pathPtr);
	} else if (fsPathPtr->normPathPtr == NULL) {
	    int cwdLen;
	    Tcl_Obj *copy;

	    copy = AppendPath(fsPathPtr->cwdPtr, pathPtr);

	    (void) TclGetStringFromObj(fsPathPtr->cwdPtr, &cwdLen);
	    cwdLen += (Tcl_GetString(copy)[cwdLen] == '/');

	    /*
	     * Normalize the combined string, but only starting after the end
	     * of the previously normalized 'dir'. This should be much faster!
	     */

	    TclFSNormalizeToUniquePath(interp, copy, cwdLen-1);
	    fsPathPtr->normPathPtr = copy;
	    Tcl_IncrRefCount(fsPathPtr->normPathPtr);
	}
    }
    if (fsPathPtr->normPathPtr == NULL) {
	Tcl_Obj *useThisCwd = NULL;
	int pureNormalized = 1;

	/*
	 * Since normPathPtr is NULL, but this is a valid path object, we know
	 * that the translatedPathPtr cannot be NULL.
	 */

	Tcl_Obj *absolutePath = fsPathPtr->translatedPathPtr;
	const char *path = TclGetString(absolutePath);

	Tcl_IncrRefCount(absolutePath);

	/*
	 * We have to be a little bit careful here to avoid infinite loops
	 * we're asking Tcl_FSGetPathType to return the path's type, but that
	 * call can actually result in a lot of other filesystem action, which
	 * might loop back through here.
	 */

	if (path[0] == '\0') {
	    /*
	     * Special handling for the empty string value. This one is very
	     * weird with [file normalize {}] => {}. (The reasoning supporting
	     * this is unknown to DGP, but he fears changing it.) Attempt here
	     * to keep the expectations of other parts of Tcl_Filesystem code
	     * about state of the FsPath fields satisfied.
	     *
	     * In particular, capture the cwd value and save so it can be
	     * stored in the cwdPtr field below.
	     */

	    useThisCwd = Tcl_FSGetCwd(interp);
	} else {
	    /*
	     * We don't ask for the type of 'pathPtr' here, because that is
	     * not correct for our purposes when we have a path like '~'. Tcl
	     * has a bit of a contradiction in that '~' paths are defined as
	     * 'absolute', but in reality can be just about anything,
	     * depending on how env(HOME) is set.
	     */

	    Tcl_PathType type = Tcl_FSGetPathType(absolutePath);

	    if (type == TCL_PATH_RELATIVE) {
		useThisCwd = Tcl_FSGetCwd(interp);

		if (useThisCwd == NULL) {
		    return NULL;
		}

		pureNormalized = 0;
		Tcl_DecrRefCount(absolutePath);
		absolutePath = Tcl_FSJoinToPath(useThisCwd, 1, &absolutePath);
		Tcl_IncrRefCount(absolutePath);

		/*
		 * We have a refCount on the cwd.
		 */
#ifdef _WIN32
	    } else if (type == TCL_PATH_VOLUME_RELATIVE) {
		/*
		 * Only Windows has volume-relative paths.
		 */

		Tcl_DecrRefCount(absolutePath);
		absolutePath = TclWinVolumeRelativeNormalize(interp,
			path, &useThisCwd);
		if (absolutePath == NULL) {
		    return NULL;
		}
		pureNormalized = 0;
#endif /* _WIN32 */
	    }
	}

	/*
	 * Already has refCount incremented.
	 */

	fsPathPtr->normPathPtr = TclFSNormalizeAbsolutePath(interp,
		absolutePath);

	/*
	 * Check if path is pure normalized (this can only be the case if it
	 * is an absolute path).
	 */

	if (pureNormalized) {
	    int normPathLen, pathLen;
	    const char *normPath;

	    path = TclGetStringFromObj(pathPtr, &pathLen);
	    normPath = TclGetStringFromObj(fsPathPtr->normPathPtr, &normPathLen);
	    if ((pathLen == normPathLen) && !memcmp(path, normPath, pathLen)) {
		/*
		 * The path was already normalized. Get rid of the duplicate.
		 */

		TclDecrRefCount(fsPathPtr->normPathPtr);

		/*
		 * We do *not* increment the refCount for this circular
		 * reference.
		 */

		fsPathPtr->normPathPtr = pathPtr;
	    }
	}
	if (useThisCwd != NULL) {
	    /*
	     * We just need to free an object we allocated above for relative
	     * paths (this was returned by Tcl_FSJoinToPath above), and then
	     * of course store the cwd.
	     */

	    fsPathPtr->cwdPtr = useThisCwd;
	}
	TclDecrRefCount(absolutePath);
    }

    return fsPathPtr->normPathPtr;
}

/*
 *---------------------------------------------------------------------------
 *
 * Tcl_FSGetInternalRep --
 *
 *	Extract the internal representation of a given path object, in the
 *	given filesystem. If the path object belongs to a different
 *	filesystem, we return NULL.
 *
 *	If the internal representation is currently NULL, we attempt to
 *	generate it, by calling the filesystem's
 *	'Tcl_FSCreateInternalRepProc'.
 *
 * Results:
 *	NULL or a valid internal representation.
 *
 * Side effects:
 *	An attempt may be made to convert the object.
 *
 *---------------------------------------------------------------------------
 */

ClientData
Tcl_FSGetInternalRep(
    Tcl_Obj *pathPtr,
    const Tcl_Filesystem *fsPtr)
{
    FsPath *srcFsPathPtr;

    if (Tcl_FSConvertToPathType(NULL, pathPtr) != TCL_OK) {
	return NULL;
    }
    srcFsPathPtr = PATHOBJ(pathPtr);

    /*
     * We will only return the native representation for the caller's
     * filesystem. Otherwise we will simply return NULL. This means that there
     * must be a unique bi-directional mapping between paths and filesystems,
     * and that this mapping will not allow 'remapped' files -- files which
     * are in one filesystem but mapped into another. Another way of putting
     * this is that 'stacked' filesystems are not allowed. We recognise that
     * this is a potentially useful feature for the future.
     *
     * Even something simple like a 'pass through' filesystem which logs all
     * activity and passes the calls onto the native system would be nice, but
     * not easily achievable with the current implementation.
     */

    if (srcFsPathPtr->fsPtr == NULL) {
	/*
	 * This only usually happens in wrappers like TclpStat which create a
	 * string object and pass it to TclpObjStat. Code which calls the
	 * Tcl_FS.. functions should always have a filesystem already set.
	 * Whether this code path is legal or not depends on whether we decide
	 * to allow external code to call the native filesystem directly. It
	 * is at least safer to allow this sub-optimal routing.
	 */

	Tcl_FSGetFileSystemForPath(pathPtr);

	/*
	 * If we fail through here, then the path is probably not a valid path
	 * in the filesystsem, and is most likely to be a use of the empty
	 * path "" via a direct call to one of the objectified interfaces
	 * (e.g. from the Tcl testsuite).
	 */

	srcFsPathPtr = PATHOBJ(pathPtr);
	if (srcFsPathPtr->fsPtr == NULL) {
	    return NULL;
	}
    }

    /*
     * There is still one possibility we should consider; if the file belongs
     * to a different filesystem, perhaps it is actually linked through to a
     * file in our own filesystem which we do care about. The way we can check
     * for this is we ask what filesystem this path belongs to.
     */

    if (fsPtr != srcFsPathPtr->fsPtr) {
	const Tcl_Filesystem *actualFs = Tcl_FSGetFileSystemForPath(pathPtr);

	if (actualFs == fsPtr) {
	    return Tcl_FSGetInternalRep(pathPtr, fsPtr);
	}
	return NULL;
    }

    if (srcFsPathPtr->nativePathPtr == NULL) {
	Tcl_FSCreateInternalRepProc *proc;
	char *nativePathPtr;

	proc = srcFsPathPtr->fsPtr->createInternalRepProc;
	if (proc == NULL) {
	    return NULL;
	}

	nativePathPtr = proc(pathPtr);
	srcFsPathPtr = PATHOBJ(pathPtr);
	srcFsPathPtr->nativePathPtr = nativePathPtr;
    }

    return srcFsPathPtr->nativePathPtr;
}

/*
 *---------------------------------------------------------------------------
 *
 * TclFSEnsureEpochOk --
 *
 *	This will ensure the pathPtr is up to date and can be converted into a
 *	"path" type, and that we are able to generate a complete normalized
 *	path which is used to determine the filesystem match.
 *
 * Results:
 *	Standard Tcl return code.
 *
 * Side effects:
 *	An attempt may be made to convert the object.
 *
 *---------------------------------------------------------------------------
 */

int
TclFSEnsureEpochOk(
    Tcl_Obj *pathPtr,
    const Tcl_Filesystem **fsPtrPtr)
{
    FsPath *srcFsPathPtr;

    if (pathPtr->typePtr != &tclFsPathType) {
	return TCL_OK;
    }

    srcFsPathPtr = PATHOBJ(pathPtr);

    /*
     * Check if the filesystem has changed in some way since this object's
     * internal representation was calculated.
     */

    if (!TclFSEpochOk(srcFsPathPtr->filesystemEpoch)) {
	/*
	 * We have to discard the stale representation and recalculate it.
	 */

	if (pathPtr->bytes == NULL) {
	    UpdateStringOfFsPath(pathPtr);
	}
	FreeFsPathInternalRep(pathPtr);
	if (SetFsPathFromAny(NULL, pathPtr) != TCL_OK) {
	    return TCL_ERROR;
	}
	srcFsPathPtr = PATHOBJ(pathPtr);
    }

    /*
     * Check whether the object is already assigned to a fs.
     */

    if (srcFsPathPtr->fsPtr != NULL) {
	*fsPtrPtr = srcFsPathPtr->fsPtr;
    }
    return TCL_OK;
}

/*
 *---------------------------------------------------------------------------
 *
 * TclFSSetPathDetails --
 *
 *	???
 *
 * Results:
 *	None
 *
 * Side effects:
 *	???
 *
 *---------------------------------------------------------------------------
 */

void
TclFSSetPathDetails(
    Tcl_Obj *pathPtr,
    const Tcl_Filesystem *fsPtr,
    ClientData clientData)
{
    FsPath *srcFsPathPtr;

    /*
     * Make sure pathPtr is of the correct type.
     */

    if (pathPtr->typePtr != &tclFsPathType) {
	if (SetFsPathFromAny(NULL, pathPtr) != TCL_OK) {
	    return;
	}
    }

    srcFsPathPtr = PATHOBJ(pathPtr);
    srcFsPathPtr->fsPtr = fsPtr;
    srcFsPathPtr->nativePathPtr = clientData;
    srcFsPathPtr->filesystemEpoch = TclFSEpoch();
}

/*
 *---------------------------------------------------------------------------
 *
 * Tcl_FSEqualPaths --
 *
 *	This function tests whether the two paths given are equal path
 *	objects. If either or both is NULL, 0 is always returned.
 *
 * Results:
 *	1 or 0.
 *
 * Side effects:
 *	None.
 *
 *---------------------------------------------------------------------------
 */

int
Tcl_FSEqualPaths(
    Tcl_Obj *firstPtr,
    Tcl_Obj *secondPtr)
{
    const char *firstStr, *secondStr;
    int firstLen, secondLen, tempErrno;

    if (firstPtr == secondPtr) {
	return 1;
    }

    if (firstPtr == NULL || secondPtr == NULL) {
	return 0;
    }
    firstStr = TclGetStringFromObj(firstPtr, &firstLen);
    secondStr = TclGetStringFromObj(secondPtr, &secondLen);
    if ((firstLen == secondLen) && !memcmp(firstStr, secondStr, firstLen)) {
	return 1;
    }

    /*
     * Try the most thorough, correct method of comparing fully normalized
     * paths.
     */

    tempErrno = Tcl_GetErrno();
    firstPtr = Tcl_FSGetNormalizedPath(NULL, firstPtr);
    secondPtr = Tcl_FSGetNormalizedPath(NULL, secondPtr);
    Tcl_SetErrno(tempErrno);

    if (firstPtr == NULL || secondPtr == NULL) {
	return 0;
    }

    firstStr = TclGetStringFromObj(firstPtr, &firstLen);
    secondStr = TclGetStringFromObj(secondPtr, &secondLen);
    return ((firstLen == secondLen) && !memcmp(firstStr, secondStr, firstLen));
}

/*
 *---------------------------------------------------------------------------
 *
 * SetFsPathFromAny --
 *
 *	This function tries to convert the given Tcl_Obj to a valid Tcl path
 *	type.
 *
 *	The filename may begin with "~" (to indicate current user's home
 *	directory) or "~<user>" (to indicate any user's home directory).
 *
 * Results:
 *	Standard Tcl error code.
 *
 * Side effects:
 *	The old representation may be freed, and new memory allocated.
 *
 *---------------------------------------------------------------------------
 */

static int
SetFsPathFromAny(
    Tcl_Interp *interp,		/* Used for error reporting if not NULL. */
    Tcl_Obj *pathPtr)		/* The object to convert. */
{
    int len;
    FsPath *fsPathPtr;
    Tcl_Obj *transPtr;
    char *name;

    if (pathPtr->typePtr == &tclFsPathType) {
	return TCL_OK;
    }

    /*
     * First step is to translate the filename. This is similar to
     * Tcl_TranslateFilename, but shouldn't convert everything to windows
     * backslashes on that platform. The current implementation of this piece
     * is a slightly optimised version of the various Tilde/Split/Join stuff
     * to avoid multiple split/join operations.
     *
     * We remove any trailing directory separator.
     *
     * However, the split/join routines are quite complex, and one has to make
     * sure not to break anything on Unix or Win (fCmd.test, fileName.test and
     * cmdAH.test exercise most of the code).
     */

    name = TclGetStringFromObj(pathPtr, &len);

    /*
     * Handle tilde substitutions, if needed.
     */

    if (name[0] == '~') {
	Tcl_DString temp;
	int split;
	char separator = '/';

	split = FindSplitPos(name, separator);
	if (split != len) {
	    /*
	     * We have multiple pieces '~user/foo/bar...'
	     */

	    name[split] = '\0';
	}

	/*
	 * Do some tilde substitution.
	 */

	if (name[1] == '\0') {
	    /*
	     * We have just '~'
	     */

	    const char *dir;
	    Tcl_DString dirString;

	    if (split != len) {
		name[split] = separator;
	    }

	    dir = TclGetEnv("HOME", &dirString);
	    if (dir == NULL) {
		if (interp) {
		    Tcl_SetObjResult(interp, Tcl_NewStringObj(
			    "couldn't find HOME environment variable to"
			    " expand path", -1));
		    Tcl_SetErrorCode(interp, "TCL", "VALUE", "PATH",
			    "HOMELESS", NULL);
		}
		return TCL_ERROR;
	    }
	    Tcl_DStringInit(&temp);
	    Tcl_JoinPath(1, &dir, &temp);
	    Tcl_DStringFree(&dirString);
	} else {
	    /*
	     * We have a user name '~user'
	     */

	    Tcl_DStringInit(&temp);
	    if (TclpGetUserHome(name+1, &temp) == NULL) {
		if (interp != NULL) {
		    Tcl_SetObjResult(interp, Tcl_ObjPrintf(
			    "user \"%s\" doesn't exist", name+1));
		    Tcl_SetErrorCode(interp, "TCL", "VALUE", "PATH", "NOUSER",
			    NULL);
		}
		Tcl_DStringFree(&temp);
		if (split != len) {
		    name[split] = separator;
		}
		return TCL_ERROR;
	    }
	    if (split != len) {
		name[split] = separator;
	    }
	}

	transPtr = TclDStringToObj(&temp);

	if (split != len) {
	    /*
	     * Join up the tilde substitution with the rest.
	     */

	    if (name[split+1] == separator) {
		/*
		 * Somewhat tricky case like ~//foo/bar. Make use of
		 * Split/Join machinery to get it right. Assumes all paths
		 * beginning with ~ are part of the native filesystem.
		 */

		int objc;
		Tcl_Obj **objv;
		Tcl_Obj *parts = TclpNativeSplitPath(pathPtr, NULL);

		Tcl_ListObjGetElements(NULL, parts, &objc, &objv);

		/*
		 * Skip '~'. It's replaced by its expansion.
		 */

		objc--; objv++;
		while (objc--) {
		    TclpNativeJoinPath(transPtr, Tcl_GetString(*objv++));
		}
		TclDecrRefCount(parts);
	    } else {
		Tcl_Obj *pair[2];

		pair[0] = transPtr;
		pair[1] = Tcl_NewStringObj(name+split+1, -1);
		transPtr = TclJoinPath(2, pair);
		Tcl_DecrRefCount(pair[0]);
		Tcl_DecrRefCount(pair[1]);
	    }
	}
    } else {
	transPtr = TclJoinPath(1, &pathPtr);
    }

    /*
     * Now we have a translated filename in 'transPtr'. This will have forward
     * slashes on Windows, and will not contain any ~user sequences.
     */

    fsPathPtr = ckalloc(sizeof(FsPath));

    fsPathPtr->translatedPathPtr = transPtr;
    if (transPtr != pathPtr) {
	Tcl_IncrRefCount(fsPathPtr->translatedPathPtr);
	/* Redo translation when $env(HOME) changes */
	fsPathPtr->filesystemEpoch = TclFSEpoch();
    } else {
	fsPathPtr->filesystemEpoch = 0;
    }
    fsPathPtr->normPathPtr = NULL;
    fsPathPtr->cwdPtr = NULL;
    fsPathPtr->nativePathPtr = NULL;
    fsPathPtr->fsPtr = NULL;

    /*
     * Free old representation before installing our new one.
     */

    TclFreeIntRep(pathPtr);
    SETPATHOBJ(pathPtr, fsPathPtr);
    PATHFLAGS(pathPtr) = 0;
    pathPtr->typePtr = &tclFsPathType;
    return TCL_OK;
}

static void
FreeFsPathInternalRep(
    Tcl_Obj *pathPtr)		/* Path object with internal rep to free. */
{
    FsPath *fsPathPtr = PATHOBJ(pathPtr);

    if (fsPathPtr->translatedPathPtr != NULL) {
	if (fsPathPtr->translatedPathPtr != pathPtr) {
	    TclDecrRefCount(fsPathPtr->translatedPathPtr);
	}
    }
    if (fsPathPtr->normPathPtr != NULL) {
	if (fsPathPtr->normPathPtr != pathPtr) {
	    TclDecrRefCount(fsPathPtr->normPathPtr);
	}
	fsPathPtr->normPathPtr = NULL;
    }
    if (fsPathPtr->cwdPtr != NULL) {
	TclDecrRefCount(fsPathPtr->cwdPtr);
    }
    if (fsPathPtr->nativePathPtr != NULL && fsPathPtr->fsPtr != NULL) {
	Tcl_FSFreeInternalRepProc *freeProc =
		fsPathPtr->fsPtr->freeInternalRepProc;

	if (freeProc != NULL) {
	    freeProc(fsPathPtr->nativePathPtr);
	    fsPathPtr->nativePathPtr = NULL;
	}
    }

    ckfree(fsPathPtr);
    pathPtr->typePtr = NULL;
}

static void
DupFsPathInternalRep(
    Tcl_Obj *srcPtr,		/* Path obj with internal rep to copy. */
    Tcl_Obj *copyPtr)		/* Path obj with internal rep to set. */
{
    FsPath *srcFsPathPtr = PATHOBJ(srcPtr);
    FsPath *copyFsPathPtr = ckalloc(sizeof(FsPath));

    SETPATHOBJ(copyPtr, copyFsPathPtr);

    if (srcFsPathPtr->translatedPathPtr == srcPtr) {
	/* Cycle in src -> make cycle in copy. */
	copyFsPathPtr->translatedPathPtr = copyPtr;
    } else {
	copyFsPathPtr->translatedPathPtr = srcFsPathPtr->translatedPathPtr;
	if (copyFsPathPtr->translatedPathPtr != NULL) {
	    Tcl_IncrRefCount(copyFsPathPtr->translatedPathPtr);
	}
    }

    if (srcFsPathPtr->normPathPtr == srcPtr) {
	/* Cycle in src -> make cycle in copy. */
	copyFsPathPtr->normPathPtr = copyPtr;
    } else {
	copyFsPathPtr->normPathPtr = srcFsPathPtr->normPathPtr;
	if (copyFsPathPtr->normPathPtr != NULL) {
	    Tcl_IncrRefCount(copyFsPathPtr->normPathPtr);
	}
    }

    copyFsPathPtr->cwdPtr = srcFsPathPtr->cwdPtr;
    if (copyFsPathPtr->cwdPtr != NULL) {
	Tcl_IncrRefCount(copyFsPathPtr->cwdPtr);
    }

    copyFsPathPtr->flags = srcFsPathPtr->flags;

    if (srcFsPathPtr->fsPtr != NULL
	    && srcFsPathPtr->nativePathPtr != NULL) {
	Tcl_FSDupInternalRepProc *dupProc =
		srcFsPathPtr->fsPtr->dupInternalRepProc;

	if (dupProc != NULL) {
	    copyFsPathPtr->nativePathPtr =
		    dupProc(srcFsPathPtr->nativePathPtr);
	} else {
	    copyFsPathPtr->nativePathPtr = NULL;
	}
    } else {
	copyFsPathPtr->nativePathPtr = NULL;
    }
    copyFsPathPtr->fsPtr = srcFsPathPtr->fsPtr;
    copyFsPathPtr->filesystemEpoch = srcFsPathPtr->filesystemEpoch;

    copyPtr->typePtr = &tclFsPathType;
}

/*
 *---------------------------------------------------------------------------
 *
 * UpdateStringOfFsPath --
 *
 *	Gives an object a valid string rep.
 *
 * Results:
 *	None.
 *
 * Side effects:
 *	Memory may be allocated.
 *
 *---------------------------------------------------------------------------
 */

static void
UpdateStringOfFsPath(
    register Tcl_Obj *pathPtr)	/* path obj with string rep to update. */
{
    FsPath *fsPathPtr = PATHOBJ(pathPtr);
    int cwdLen;
    Tcl_Obj *copy;

    if (PATHFLAGS(pathPtr) == 0 || fsPathPtr->cwdPtr == NULL) {
	Tcl_Panic("Called UpdateStringOfFsPath with invalid object");
    }

    copy = AppendPath(fsPathPtr->cwdPtr, fsPathPtr->normPathPtr);

    pathPtr->bytes = TclGetStringFromObj(copy, &cwdLen);
    pathPtr->length = cwdLen;
    copy->bytes = &tclEmptyString;
    copy->length = 0;
    TclDecrRefCount(copy);
}

/*
 *---------------------------------------------------------------------------
 *
 * TclNativePathInFilesystem --
 *
 *	Any path object is acceptable to the native filesystem, by default (we
 *	will throw errors when illegal paths are actually tried to be used).
 *
 *	However, this behavior means the native filesystem must be the last
 *	filesystem in the lookup list (otherwise it will claim all files
 *	belong to it, and other filesystems will never get a look in).
 *
 * Results:
 *	TCL_OK, to indicate 'yes', -1 to indicate no.
 *
 * Side effects:
 *	None.
 *
 *---------------------------------------------------------------------------
 */

int
TclNativePathInFilesystem(
    Tcl_Obj *pathPtr,
    ClientData *clientDataPtr)
{
    /*
     * A special case is required to handle the empty path "". This is a valid
     * path (i.e. the user should be able to do 'file exists ""' without
     * throwing an error), but equally the path doesn't exist. Those are the
     * semantics of Tcl (at present anyway), so we have to abide by them here.
     */

    if (pathPtr->typePtr == &tclFsPathType) {
	if (pathPtr->bytes != NULL && pathPtr->bytes[0] == '\0') {
	    /*
	     * We reject the empty path "".
	     */

	    return -1;
	}

	/*
	 * Otherwise there is no way this path can be empty.
	 */
    } else {
	/*
	 * It is somewhat unusual to reach this code path without the object
	 * being of tclFsPathType. However, we do our best to deal with the
	 * situation.
	 */

	int len;

	(void) TclGetStringFromObj(pathPtr, &len);
	if (len == 0) {
	    /*
	     * We reject the empty path "".
	     */

	    return -1;
	}
    }

    /*
     * Path is of correct type, or is of non-zero length, so we accept it.
     */

    return TCL_OK;
}

/*
 * Local Variables:
 * mode: c
 * c-basic-offset: 4
 * fill-column: 78
 * End:
 */<|MERGE_RESOLUTION|>--- conflicted
+++ resolved
@@ -1824,12 +1824,7 @@
 	 * We now own a reference on both 'dir' and 'copy'
 	 */
 
-<<<<<<< HEAD
 	(void) TclGetStringFromObj(dir, &cwdLen);
-	cwdLen += (Tcl_GetString(copy)[cwdLen] == '/');
-=======
-	(void) Tcl_GetStringFromObj(dir, &cwdLen);
->>>>>>> 820bb4fd
 
 	/* Normalize the combined string. */
 
