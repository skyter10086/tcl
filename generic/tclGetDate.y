--- conflicted
+++ resolved
@@ -12,11 +12,6 @@
  *
  * See the file "license.terms" for information on usage and redistribution of
  * this file, and for a DISCLAIMER OF ALL WARRANTIES.
-<<<<<<< HEAD
- *
- * RCS: @(#) $Id: tclGetDate.y,v 1.45 2010/03/04 23:16:56 nijtmans Exp $
-=======
->>>>>>> 09374559
  */
 
 %parse-param {DateInfo* info}
