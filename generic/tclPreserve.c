/*
 * tclPreserve.c --
 *
 *	This file contains a collection of functions that are used to make
 *	sure that widget records and other data structures aren't reallocated
 *	when there are nested functions that depend on their existence.
 *
 * Copyright (c) 1991-1994 The Regents of the University of California.
 * Copyright (c) 1994-1998 Sun Microsystems, Inc.
 *
 * See the file "license.terms" for information on usage and redistribution of
 * this file, and for a DISCLAIMER OF ALL WARRANTIES.
 *
<<<<<<< HEAD
 * RCS: @(#) $Id: tclPreserve.c,v 1.10 2007/03/21 18:02:51 dgp Exp $
=======
 * RCS: @(#) $Id: tclPreserve.c,v 1.13 2011/01/18 08:43:53 nijtmans Exp $
>>>>>>> c246782c
 */

#include "tclInt.h"

/*
 * The following data structure is used to keep track of all the Tcl_Preserve
 * calls that are still in effect. It grows as needed to accommodate any
 * number of calls in effect.
 */

typedef struct {
    ClientData clientData;	/* Address of preserved block. */
    int refCount;		/* Number of Tcl_Preserve calls in effect for
				 * block. */
    int mustFree;		/* Non-zero means Tcl_EventuallyFree was
				 * called while a Tcl_Preserve call was in
				 * effect, so the structure must be freed when
				 * refCount becomes zero. */
    Tcl_FreeProc *freeProc;	/* Function to call to free. */
} Reference;

/*
 * Global data structures used to hold the list of preserved data references.
 * These variables are protected by "preserveMutex".
 */

static Reference *refArray = NULL;	/* First in array of references. */
static int spaceAvl = 0;	/* Total number of structures available at
				 * *firstRefPtr. */
static int inUse = 0;		/* Count of structures currently in use in
				 * refArray. */
TCL_DECLARE_MUTEX(preserveMutex)/* To protect the above statics */

#define INITIAL_SIZE	2	/* Initial number of reference slots to make */

/*
 * The following data structure is used to keep track of whether an arbitrary
 * block of memory has been deleted. This is used by the TclHandle code to
 * avoid the more time-expensive algorithm of Tcl_Preserve(). This mechanism
 * is mainly used when we have lots of references to a few big, expensive
 * objects that we don't want to live any longer than necessary.
 */

typedef struct HandleStruct {
    void *ptr;			/* Pointer to the memory block being tracked.
				 * This field will become NULL when the memory
				 * block is deleted. This field must be the
				 * first in the structure. */
#ifdef TCL_MEM_DEBUG
    void *ptr2;			/* Backup copy of the above pointer used to
				 * ensure that the contents of the handle are
				 * not changed by anyone else. */
#endif
    int refCount;		/* Number of TclHandlePreserve() calls in
				 * effect on this handle. */
} HandleStruct;

/*
 *----------------------------------------------------------------------
 *
 * TclFinalizePreserve --
 *
 *	Called during exit processing to clean up the reference array.
 *
 * Results:
 *	None.
 *
 * Side effects:
 *	Frees the storage of the reference array.
 *
 *----------------------------------------------------------------------
 */

	/* ARGSUSED */
void
TclFinalizePreserve(void)
{
    Tcl_MutexLock(&preserveMutex);
    if (spaceAvl != 0) {
	ckfree((char *) refArray);
	refArray = NULL;
	inUse = 0;
	spaceAvl = 0;
    }
    Tcl_MutexUnlock(&preserveMutex);
}

/*
 *----------------------------------------------------------------------
 *
 * Tcl_Preserve --
 *
 *	This function is used by a function to declare its interest in a
 *	particular block of memory, so that the block will not be reallocated
 *	until a matching call to Tcl_Release has been made.
 *
 * Results:
 *	None.
 *
 * Side effects:
 *	Information is retained so that the block of memory will not be freed
 *	until at least the matching call to Tcl_Release.
 *
 *----------------------------------------------------------------------
 */

void
Tcl_Preserve(
    ClientData clientData)	/* Pointer to malloc'ed block of memory. */
{
    Reference *refPtr;
    int i;

    /*
     * See if there is already a reference for this pointer. If so, just
     * increment its reference count.
     */

    Tcl_MutexLock(&preserveMutex);
    for (i=0, refPtr=refArray ; i<inUse ; i++, refPtr++) {
	if (refPtr->clientData == clientData) {
	    refPtr->refCount++;
	    Tcl_MutexUnlock(&preserveMutex);
	    return;
	}
    }

    /*
     * Make a reference array if it doesn't already exist, or make it bigger
     * if it is full.
     */

    if (inUse == spaceAvl) {
	spaceAvl = spaceAvl ? 2*spaceAvl : INITIAL_SIZE;
	refArray = (Reference *) ckrealloc((char *) refArray,
		spaceAvl * sizeof(Reference));
    }

    /*
     * Make a new entry for the new reference.
     */

    refPtr = &refArray[inUse];
    refPtr->clientData = clientData;
    refPtr->refCount = 1;
    refPtr->mustFree = 0;
    refPtr->freeProc = TCL_STATIC;
    inUse += 1;
    Tcl_MutexUnlock(&preserveMutex);
}

/*
 *----------------------------------------------------------------------
 *
 * Tcl_Release --
 *
 *	This function is called to cancel a previous call to Tcl_Preserve,
 *	thereby allowing a block of memory to be freed (if no one else cares
 *	about it).
 *
 * Results:
 *	None.
 *
 * Side effects:
 *	If Tcl_EventuallyFree has been called for clientData, and if no other
 *	call to Tcl_Preserve is still in effect, the block of memory is freed.
 *
 *----------------------------------------------------------------------
 */

void
Tcl_Release(
    ClientData clientData)	/* Pointer to malloc'ed block of memory. */
{
    Reference *refPtr;
    int i;

    Tcl_MutexLock(&preserveMutex);
    for (i=0, refPtr=refArray ; i<inUse ; i++, refPtr++) {
	int mustFree;
	Tcl_FreeProc *freeProc;

	if (refPtr->clientData != clientData) {
	    continue;
	}

	if (--refPtr->refCount != 0) {
	    Tcl_MutexUnlock(&preserveMutex);
	    return;
	}

	/*
	 * Must remove information from the slot before calling freeProc to
	 * avoid reentrancy problems if the freeProc calls Tcl_Preserve on the
	 * same clientData. Copy down the last reference in the array to
	 * overwrite the current slot.
	 */

	freeProc = refPtr->freeProc;
	mustFree = refPtr->mustFree;
	inUse--;
	if (i < inUse) {
	    refArray[i] = refArray[inUse];
	}

	/*
	 * Now committed to disposing the data. But first, we've patched up
	 * all the global data structures so we should release the mutex now.
	 * Only then should we dabble around with potentially-slow memory
	 * managers...
	 */

	Tcl_MutexUnlock(&preserveMutex);
	if (mustFree) {
	    if (freeProc == TCL_DYNAMIC) {
		ckfree((char *) clientData);
	    } else {
		freeProc((char *) clientData);
	    }
	}
	return;
    }
    Tcl_MutexUnlock(&preserveMutex);

    /*
     * Reference not found. This is a bug in the caller.
     */

    Tcl_Panic("Tcl_Release couldn't find reference for 0x%x", PTR2UINT(clientData));
}

/*
 *----------------------------------------------------------------------
 *
 * Tcl_EventuallyFree --
 *
 *	Free up a block of memory, unless a call to Tcl_Preserve is in effect
 *	for that block. In this case, defer the free until all calls to
 *	Tcl_Preserve have been undone by matching calls to Tcl_Release.
 *
 * Results:
 *	None.
 *
 * Side effects:
 *	Ptr may be released by calling free().
 *
 *----------------------------------------------------------------------
 */

void
Tcl_EventuallyFree(
    ClientData clientData,	/* Pointer to malloc'ed block of memory. */
    Tcl_FreeProc *freeProc)	/* Function to actually do free. */
{
    Reference *refPtr;
    int i;

    /*
     * See if there is a reference for this pointer. If so, set its "mustFree"
     * flag (the flag had better not be set already!).
     */

    Tcl_MutexLock(&preserveMutex);
    for (i = 0, refPtr = refArray; i < inUse; i++, refPtr++) {
	if (refPtr->clientData != clientData) {
	    continue;
	}
	if (refPtr->mustFree) {
	    Tcl_Panic("Tcl_EventuallyFree called twice for 0x%x", PTR2UINT(clientData));
	}
	refPtr->mustFree = 1;
	refPtr->freeProc = freeProc;
	Tcl_MutexUnlock(&preserveMutex);
	return;
    }
    Tcl_MutexUnlock(&preserveMutex);

    /*
     * No reference for this block.  Free it now.
     */

    if (freeProc == TCL_DYNAMIC) {
	ckfree((char *) clientData);
    } else {
	freeProc((char *)clientData);
    }
}

/*
 *---------------------------------------------------------------------------
 *
 * TclHandleCreate --
 *
 *	Allocate a handle that contains enough information to determine if an
 *	arbitrary malloc'd block has been deleted. This is used to avoid the
 *	more time-expensive algorithm of Tcl_Preserve().
 *
 * Results:
 *	The return value is a TclHandle that refers to the given malloc'd
 *	block. Doubly dereferencing the returned handle will give back the
 *	pointer to the block, or will give NULL if the block has been deleted.
 *
 * Side effects:
 *	The caller must keep track of this handle (generally by storing it in
 *	a field in the malloc'd block) and call TclHandleFree() on this handle
 *	when the block is deleted. Everything else that wishes to keep track
 *	of whether the malloc'd block has been deleted should use calls to
 *	TclHandlePreserve() and TclHandleRelease() on the associated handle.
 *
 *---------------------------------------------------------------------------
 */

TclHandle
TclHandleCreate(
    void *ptr)			/* Pointer to an arbitrary block of memory to
				 * be tracked for deletion. Must not be
				 * NULL. */
{
    HandleStruct *handlePtr;

    handlePtr = (HandleStruct *) ckalloc(sizeof(HandleStruct));
    handlePtr->ptr = ptr;
#ifdef TCL_MEM_DEBUG
    handlePtr->ptr2 = ptr;
#endif
    handlePtr->refCount = 0;
    return (TclHandle) handlePtr;
}

/*
 *---------------------------------------------------------------------------
 *
 * TclHandleFree --
 *
 *	Called when the arbitrary malloc'd block associated with the handle is
 *	being deleted. Modifies the handle so that doubly dereferencing it
 *	will give NULL. This informs any user of the handle that the block of
 *	memory formerly referenced by the handle has been freed.
 *
 * Results:
 *	None.
 *
 * Side effects:
 *	If nothing is referring to the handle, the handle will be reclaimed.
 *
 *---------------------------------------------------------------------------
 */

void
TclHandleFree(
    TclHandle handle)		/* Previously created handle associated with a
				 * malloc'd block that is being deleted. The
				 * handle is modified so that doubly
				 * dereferencing it will give NULL. */
{
    HandleStruct *handlePtr;

    handlePtr = (HandleStruct *) handle;
#ifdef TCL_MEM_DEBUG
    if (handlePtr->refCount == 0x61616161) {
	Tcl_Panic("using previously disposed TclHandle %x", handlePtr);
    }
    if (handlePtr->ptr2 != handlePtr->ptr) {
	Tcl_Panic("someone has changed the block referenced by the handle %x\nfrom %x to %x",
		handlePtr, handlePtr->ptr2, handlePtr->ptr);
    }
#endif
    handlePtr->ptr = NULL;
    if (handlePtr->refCount == 0) {
	ckfree((char *) handlePtr);
    }
}

/*
 *---------------------------------------------------------------------------
 *
 * TclHandlePreserve --
 *
 *	Declare an interest in the arbitrary malloc'd block associated with
 *	the handle.
 *
 * Results:
 *	The return value is the handle argument, with its ref count
 *	incremented.
 *
 * Side effects:
 *	For each call to TclHandlePreserve(), there should be a matching call
 *	to TclHandleRelease() when the caller is no longer interested in the
 *	malloc'd block associated with the handle.
 *
 *---------------------------------------------------------------------------
 */

TclHandle
TclHandlePreserve(
    TclHandle handle)		/* Declare an interest in the block of memory
				 * referenced by this handle. */
{
    HandleStruct *handlePtr;

    handlePtr = (HandleStruct *) handle;
#ifdef TCL_MEM_DEBUG
    if (handlePtr->refCount == 0x61616161) {
	Tcl_Panic("using previously disposed TclHandle %x", handlePtr);
    }
    if ((handlePtr->ptr != NULL) && (handlePtr->ptr != handlePtr->ptr2)) {
	Tcl_Panic("someone has changed the block referenced by the handle %x\nfrom %x to %x",
		handlePtr, handlePtr->ptr2, handlePtr->ptr);
    }
#endif
    handlePtr->refCount++;

    return handle;
}

/*
 *---------------------------------------------------------------------------
 *
 * TclHandleRelease --
 *
 *	This function is called to release an interest in the malloc'd block
 *	associated with the handle.
 *
 * Results:
 *	None.
 *
 * Side effects:
 *	The ref count of the handle is decremented. If the malloc'd block has
 *	been freed and if no one is using the handle any more, the handle will
 *	be reclaimed.
 *
 *---------------------------------------------------------------------------
 */

void
TclHandleRelease(
    TclHandle handle)		/* Unregister interest in the block of memory
				 * referenced by this handle. */
{
    HandleStruct *handlePtr;

    handlePtr = (HandleStruct *) handle;
#ifdef TCL_MEM_DEBUG
    if (handlePtr->refCount == 0x61616161) {
	Tcl_Panic("using previously disposed TclHandle %x", handlePtr);
    }
    if ((handlePtr->ptr != NULL) && (handlePtr->ptr != handlePtr->ptr2)) {
	Tcl_Panic("someone has changed the block referenced by the handle %x\nfrom %x to %x",
		handlePtr, handlePtr->ptr2, handlePtr->ptr);
    }
#endif
    handlePtr->refCount--;
    if ((handlePtr->refCount == 0) && (handlePtr->ptr == NULL)) {
	ckfree((char *) handlePtr);
    }
}

/*
 * Local Variables:
 * mode: c
 * c-basic-offset: 4
 * fill-column: 78
 * End:
 */<|MERGE_RESOLUTION|>--- conflicted
+++ resolved
@@ -11,11 +11,7 @@
  * See the file "license.terms" for information on usage and redistribution of
  * this file, and for a DISCLAIMER OF ALL WARRANTIES.
  *
-<<<<<<< HEAD
  * RCS: @(#) $Id: tclPreserve.c,v 1.10 2007/03/21 18:02:51 dgp Exp $
-=======
- * RCS: @(#) $Id: tclPreserve.c,v 1.13 2011/01/18 08:43:53 nijtmans Exp $
->>>>>>> c246782c
  */
 
 #include "tclInt.h"
