--- conflicted
+++ resolved
@@ -7,15 +7,8 @@
  * Copyright (c) 1998-2000 Ajuba Solutions
  * Copyright (c) 1995-1997 Sun Microsystems, Inc.
  *
-<<<<<<< HEAD
  * See the file "license.terms" for information on usage and redistribution of
  * this file, and for a DISCLAIMER OF ALL WARRANTIES.
- *
- * RCS: @(#) $Id: tclIO.h,v 1.11.2.2 2010/03/20 17:53:07 dkf Exp $
-=======
- * See the file "license.terms" for information on usage and redistribution
- * of this file, and for a DISCLAIMER OF ALL WARRANTIES.
->>>>>>> 01562d4f
  */
 
 /*
