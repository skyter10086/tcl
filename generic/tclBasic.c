--- conflicted
+++ resolved
@@ -92,10 +92,6 @@
 static void		DeleteCoroutine(ClientData clientData);
 static void		DeleteInterpProc(Tcl_Interp *interp);
 static void		DeleteOpCmdClientData(ClientData clientData);
-<<<<<<< HEAD
-static void		AddObjErrorInfo(Tcl_Interp *, const char *, size_t length);
-=======
->>>>>>> 7997c72c
 #ifdef USE_DTRACE
 static Tcl_ObjCmdProc	DTraceObjCmd;
 static Tcl_NRPostProc	DTraceCmdReturn;
@@ -6289,53 +6285,11 @@
 				 * pertains. */
     Tcl_Obj *objPtr)		/* Message to record. */
 {
-<<<<<<< HEAD
     size_t length;
     const char *message = TclGetStringFromObj(objPtr, &length);
+    register Interp *iPtr = (Interp *) interp;
 
     Tcl_IncrRefCount(objPtr);
-    AddObjErrorInfo(interp, message, objPtr->length);
-    Tcl_DecrRefCount(objPtr);
-}
--
-/*
- *----------------------------------------------------------------------
- *
- * AddObjErrorInfo --
- *
- *	Add information to the errorInfo field that describes the current
- *	error. This routine differs from Tcl_AddErrorInfo by taking a byte
- *	pointer and length.
- *
- * Results:
- *	None.
- *
- * Side effects:
- *	"length" bytes from "message" are appended to the errorInfo field. If
- *	"length" is negative, use bytes up to the first NULL byte. If we are
- *	just starting to log an error, errorInfo is initialized from the error
- *	message in the interpreter's result.
- *
- *----------------------------------------------------------------------
- */
-
-void
-AddObjErrorInfo(
-    Tcl_Interp *interp,		/* Interpreter to which error information
-				 * pertains. */
-    const char *message,	/* Points to the first byte of an array of
-				 * bytes of the message. */
-    size_t length)		/* The number of bytes in the message. If (size_t)-1,
-				 * then append all bytes up to a NULL byte. */
-{
-    register Interp *iPtr = (Interp *) interp;
-=======
-    const char *message = TclGetString(objPtr);
-    register Interp *iPtr = (Interp *) interp;
-
-    Tcl_IncrRefCount(objPtr);
->>>>>>> 7997c72c
 
     /*
      * If we are just starting to log an error, errorInfo is initialized from
