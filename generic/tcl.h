--- conflicted
+++ resolved
@@ -370,13 +370,9 @@
 #   elif defined(__GNUC__)
 #      define TCL_WIDE_INT_TYPE long long
 #      define TCL_LL_MODIFIER	"ll"
-<<<<<<< HEAD
-=======
-#      define TCL_LL_MODIFIER_SIZE	2
 #      if defined(__WIN32__)
 typedef struct _stat32i64 Tcl_StatBuf;
 #      else
->>>>>>> 7e07607c
 typedef struct stat	Tcl_StatBuf;
 #      endif
 #   else /* ! __WIN32__ && ! __GNUC__ */
