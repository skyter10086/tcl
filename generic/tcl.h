/*
 * tcl.h --
 *
 *	This header file describes the externally-visible facilities of the
 *	Tcl interpreter.
 *
 * Copyright (c) 1987-1994 The Regents of the University of California.
 * Copyright (c) 1993-1996 Lucent Technologies.
 * Copyright (c) 1994-1998 Sun Microsystems, Inc.
 * Copyright (c) 1998-2000 by Scriptics Corporation.
 * Copyright (c) 2002 by Kevin B. Kenny.  All rights reserved.
 *
 * See the file "license.terms" for information on usage and redistribution of
 * this file, and for a DISCLAIMER OF ALL WARRANTIES.
 */

#ifndef _TCL
#define _TCL

/*
 * For C++ compilers, use extern "C"
 */

#ifdef __cplusplus
extern "C" {
#endif

/*
 * The following defines are used to indicate the various release levels.
 */

#define TCL_ALPHA_RELEASE	0
#define TCL_BETA_RELEASE	1
#define TCL_FINAL_RELEASE	2

/*
 * When version numbers change here, must also go into the following files and
 * update the version numbers:
 *
 * library/init.tcl	(1 LOC patch)
 * unix/configure.in	(2 LOC Major, 2 LOC minor, 1 LOC patch)
 * win/configure.in	(as above)
 * win/tcl.m4		(not patchlevel)
 * win/makefile.bc	(not patchlevel) 2 LOC
 * README		(sections 0 and 2, with and without separator)
 * macosx/Tcl.pbproj/project.pbxproj (not patchlevel) 1 LOC
 * macosx/Tcl.pbproj/default.pbxuser (not patchlevel) 1 LOC
 * macosx/Tcl.xcode/project.pbxproj (not patchlevel) 2 LOC
 * macosx/Tcl.xcode/default.pbxuser (not patchlevel) 1 LOC
 * macosx/Tcl-Common.xcconfig (not patchlevel) 1 LOC
 * win/README		(not patchlevel) (sections 0 and 2)
 * unix/tcl.spec	(1 LOC patch)
 * tools/tcl.hpj.in	(not patchlevel, for windows installer)
 */

#define TCL_MAJOR_VERSION   9
#define TCL_MINOR_VERSION   0
#define TCL_RELEASE_LEVEL   TCL_ALPHA_RELEASE
#define TCL_RELEASE_SERIAL  0

#define TCL_VERSION	    "9.0"
#define TCL_PATCH_LEVEL	    "9.0a0"

/*
 *----------------------------------------------------------------------------
 * The following definitions set up the proper options for Windows compilers.
 * We use this method because there is no autoconf equivalent.
 */

#ifndef __WIN32__
#   if defined(_WIN32) || defined(WIN32) || defined(__MINGW32__) || defined(__BORLANDC__) || (defined(__WATCOMC__) && defined(__WINDOWS_386__))
#	define __WIN32__
#	ifndef WIN32
#	    define WIN32
#	endif
#	ifndef _WIN32
#	    define _WIN32
#	endif
#   endif
#endif

/*
 * STRICT: See MSDN Article Q83456
 */

#ifdef __WIN32__
#   ifndef STRICT
#	define STRICT
#   endif
#endif /* __WIN32__ */

/*
 * Utility macros: STRINGIFY takes an argument and wraps it in "" (double
 * quotation marks), JOIN joins two arguments.
 */

#ifndef STRINGIFY
#  define STRINGIFY(x) STRINGIFY1(x)
#  define STRINGIFY1(x) #x
#endif
#ifndef JOIN
#  define JOIN(a,b) JOIN1(a,b)
#  define JOIN1(a,b) a##b
#endif

/*
 * A special definition used to allow this header file to be included from
 * windows resource files so that they can obtain version information.
 * RC_INVOKED is defined by default by the windows RC tool.
 *
 * Resource compilers don't like all the C stuff, like typedefs and function
 * declarations, that occur below, so block them out.
 */

#ifndef RC_INVOKED

/*
 * Special macro to define mutexes, that doesn't do anything if we are not
 * using threads.
 */

#ifdef TCL_THREADS
#define TCL_DECLARE_MUTEX(name) static Tcl_Mutex name;
#else
#define TCL_DECLARE_MUTEX(name)
#endif

/*
 * Tcl's public routine Tcl_FSSeek() uses the values SEEK_SET, SEEK_CUR, and
 * SEEK_END, all #define'd by stdio.h .
 *
 * Also, many extensions need stdio.h, and they've grown accustomed to tcl.h
 * providing it for them rather than #include-ing it themselves as they
 * should, so also for their sake, we keep the #include to be consistent with
 * prior Tcl releases.
 */

#include <stdio.h>

/*
 *----------------------------------------------------------------------------
 * Support for functions with a variable number of arguments.
 *
 * The following TCL_VARARGS* macros are to support old extensions
 * written for older versions of Tcl where the macros permitted
 * support for the varargs.h system as well as stdarg.h .
 *
 * New code should just directly be written to use stdarg.h conventions.
 */

#include <stdarg.h>
#if defined(__GNUC__) && (__GNUC__ > 2)
#   define TCL_FORMAT_PRINTF(a,b) __attribute__ ((__format__ (__printf__, a, b)))
#else
#   define TCL_FORMAT_PRINTF(a,b)
#endif

/*
 * Allow a part of Tcl's API to be explicitly marked as deprecated.
 *
 * Used to make TIP 330/336 generate moans even if people use the
 * compatibility macros. Change your code, guys! We won't support you forever.
 */

#if defined(__GNUC__) && ((__GNUC__ >= 4) || ((__GNUC__ == 3) && (__GNUC_MINOR__ >= 1)))
#   if (__GNUC__ > 4) || ((__GNUC__ == 4) && (__GNUC__MINOR__ >= 5))
#	define TCL_DEPRECATED_API(msg)	__attribute__ ((__deprecated__ (msg)))
#   else
#	define TCL_DEPRECATED_API(msg)	__attribute__ ((__deprecated__))
#   endif
#else
#   define TCL_DEPRECATED_API(msg)	/* nothing portable */
#endif

/*
 *----------------------------------------------------------------------------
 * Macros used to declare a function to be exported by a DLL. Used by Windows,
 * maps to no-op declarations on non-Windows systems. The default build on
 * windows is for a DLL, which causes the DLLIMPORT and DLLEXPORT macros to be
 * nonempty. To build a static library, the macro STATIC_BUILD should be
 * defined.
 *
 * Note: when building static but linking dynamically to MSVCRT we must still
 *       correctly decorate the C library imported function.  Use CRTIMPORT
 *       for this purpose.  _DLL is defined by the compiler when linking to
 *       MSVCRT.
 */

#if (defined(__WIN32__) && (defined(_MSC_VER) || (__BORLANDC__ >= 0x0550) || defined(__LCC__) || defined(__WATCOMC__) || (defined(__GNUC__) && defined(__declspec))))
#   define HAVE_DECLSPEC 1
#   ifdef STATIC_BUILD
#       define DLLIMPORT
#       define DLLEXPORT
#       ifdef _DLL
#           define CRTIMPORT __declspec(dllimport)
#       else
#           define CRTIMPORT
#       endif
#   else
#       define DLLIMPORT __declspec(dllimport)
#       define DLLEXPORT __declspec(dllexport)
#       define CRTIMPORT __declspec(dllimport)
#   endif
#else
#   define DLLIMPORT
#   if defined(__GNUC__) && __GNUC__ > 3
#       define DLLEXPORT __attribute__ ((visibility("default")))
#   else
#       define DLLEXPORT
#   endif
#   define CRTIMPORT
#endif

/*
 * These macros are used to control whether functions are being declared for
 * import or export. If a function is being declared while it is being built
 * to be included in a shared library, then it should have the DLLEXPORT
 * storage class. If is being declared for use by a module that is going to
 * link against the shared library, then it should have the DLLIMPORT storage
 * class. If the symbol is beind declared for a static build or for use from a
 * stub library, then the storage class should be empty.
 *
 * The convention is that a macro called BUILD_xxxx, where xxxx is the name of
 * a library we are building, is set on the compile line for sources that are
 * to be placed in the library. When this macro is set, the storage class will
 * be set to DLLEXPORT. At the end of the header file, the storage class will
 * be reset to DLLIMPORT.
 */

#undef TCL_STORAGE_CLASS
#ifdef BUILD_tcl
#   define TCL_STORAGE_CLASS DLLEXPORT
#else
#   ifdef USE_TCL_STUBS
#      define TCL_STORAGE_CLASS
#   else
#      define TCL_STORAGE_CLASS DLLIMPORT
#   endif
#endif

/*
 * Definitions that allow this header file to be used either with or without
 * ANSI C features.
 */

#ifndef INLINE
#   define INLINE
#endif

/*
 * Make sure EXTERN isn't defined elsewhere.
 */

#ifdef EXTERN
#   undef EXTERN
#endif /* EXTERN */

#ifdef __cplusplus
#   define EXTERN extern "C" TCL_STORAGE_CLASS
#else
#   define EXTERN extern TCL_STORAGE_CLASS
#endif

/*
 *----------------------------------------------------------------------------
 * The following code is copied from winnt.h. If we don't replicate it here,
 * then <windows.h> can't be included after tcl.h, since tcl.h also defines
 * VOID. This block is skipped under Cygwin and Mingw.
 */

#if defined(__WIN32__) && !defined(HAVE_WINNT_IGNORE_VOID)
#ifndef VOID
#define VOID void
typedef char CHAR;
typedef short SHORT;
typedef long LONG;
#endif
#endif /* __WIN32__ && !HAVE_WINNT_IGNORE_VOID */

/*
 * Macro to use instead of "void" for arguments that must have type "void *"
 * in ANSI C; maps them to type "char *" in non-ANSI systems.
 */

#ifndef NO_VOID
#   define VOID void
#else
#   define VOID char
#endif

/*
 * Miscellaneous declarations.
 */

#ifndef _CLIENTDATA
#   ifndef NO_VOID
	typedef void *ClientData;
#   else
	typedef int *ClientData;
#   endif
#   define _CLIENTDATA
#endif

/*
 * Darwin specific configure overrides (to support fat compiles, where
 * configure runs only once for multiple architectures):
 */

#ifdef __APPLE__
#   ifdef __LP64__
#	undef TCL_WIDE_INT_TYPE
#	define TCL_WIDE_INT_IS_LONG 1
#	define TCL_CFG_DO64BIT 1
#    else /* !__LP64__ */
#	define TCL_WIDE_INT_TYPE long long
#	undef TCL_WIDE_INT_IS_LONG
#	undef TCL_CFG_DO64BIT
#    endif /* __LP64__ */
#    undef HAVE_STRUCT_STAT64
#endif /* __APPLE__ */

/*
 * Define Tcl_WideInt to be a type that is (at least) 64-bits wide, and define
 * Tcl_WideUInt to be the unsigned variant of that type (assuming that where
 * we have one, we can have the other.)
 *
 * Also defines the following macros:
 * TCL_WIDE_INT_IS_LONG - if wide ints are really longs (i.e. we're on a real
 *	64-bit system.)
 * Tcl_WideAsLong - forgetful converter from wideInt to long.
 * Tcl_LongAsWide - sign-extending converter from long to wideInt.
 * Tcl_WideAsDouble - converter from wideInt to double.
 * Tcl_DoubleAsWide - converter from double to wideInt.
 *
 * The following invariant should hold for any long value 'longVal':
 *	longVal == Tcl_WideAsLong(Tcl_LongAsWide(longVal))
 *
 * Note on converting between Tcl_WideInt and strings. This implementation (in
 * tclObj.c) depends on the function
 * sprintf(...,"%" TCL_LL_MODIFIER "d",...).
 */

#if !defined(TCL_WIDE_INT_TYPE)&&!defined(TCL_WIDE_INT_IS_LONG)
#   if defined(__WIN32__)
#      define TCL_WIDE_INT_TYPE __int64
#      ifdef __BORLANDC__
#         define TCL_LL_MODIFIER	"L"
#      else /* __BORLANDC__ */
#         define TCL_LL_MODIFIER	"I64"
#      endif /* __BORLANDC__ */
#   elif defined(__GNUC__)
#      define TCL_WIDE_INT_TYPE long long
#      define TCL_LL_MODIFIER	"ll"
#   else /* ! __WIN32__ && ! __GNUC__ */
/*
 * Don't know what platform it is and configure hasn't discovered what is
 * going on for us. Try to guess...
 */
#      ifdef NO_LIMITS_H
#	  error please define either TCL_WIDE_INT_TYPE or TCL_WIDE_INT_IS_LONG
#      else /* !NO_LIMITS_H */
#	  include <limits.h>
#	  if (INT_MAX < LONG_MAX)
#	     define TCL_WIDE_INT_IS_LONG	1
#	  else
#	     define TCL_WIDE_INT_TYPE long long
#         endif
#      endif /* NO_LIMITS_H */
#   endif /* __WIN32__ */
#endif /* !TCL_WIDE_INT_TYPE & !TCL_WIDE_INT_IS_LONG */
#ifdef TCL_WIDE_INT_IS_LONG
#   undef TCL_WIDE_INT_TYPE
#   define TCL_WIDE_INT_TYPE	long
#endif /* TCL_WIDE_INT_IS_LONG */

typedef TCL_WIDE_INT_TYPE		Tcl_WideInt;
typedef unsigned TCL_WIDE_INT_TYPE	Tcl_WideUInt;

#ifdef TCL_WIDE_INT_IS_LONG
#   define Tcl_WideAsLong(val)		((long)(val))
#   define Tcl_LongAsWide(val)		((long)(val))
#   define Tcl_WideAsDouble(val)	((double)((long)(val)))
#   define Tcl_DoubleAsWide(val)	((long)((double)(val)))
#   ifndef TCL_LL_MODIFIER
#      define TCL_LL_MODIFIER		"l"
#   endif /* !TCL_LL_MODIFIER */
#else /* TCL_WIDE_INT_IS_LONG */
/*
 * The next short section of defines are only done when not running on Windows
 * or some other strange platform.
 */
#   ifndef TCL_LL_MODIFIER
#      define TCL_LL_MODIFIER		"ll"
#   endif /* !TCL_LL_MODIFIER */
#   define Tcl_WideAsLong(val)		((long)((Tcl_WideInt)(val)))
#   define Tcl_LongAsWide(val)		((Tcl_WideInt)((long)(val)))
#   define Tcl_WideAsDouble(val)	((double)((Tcl_WideInt)(val)))
#   define Tcl_DoubleAsWide(val)	((Tcl_WideInt)((double)(val)))
#endif /* TCL_WIDE_INT_IS_LONG */

#if defined(__WIN32__)
#   ifdef __BORLANDC__
	typedef struct stati64 Tcl_StatBuf;
#   elif defined(_WIN64)
	typedef struct __stat64 Tcl_StatBuf;
#   elif (defined(_MSC_VER) && (_MSC_VER < 1400)) || defined(_USE_32BIT_TIME_T)
	typedef struct _stati64	Tcl_StatBuf;
#   else
	typedef struct _stat32i64 Tcl_StatBuf;
#   endif /* _MSC_VER < 1400 */
#elif defined(__CYGWIN__)
    typedef struct _stat32i64 {
	dev_t st_dev;
	unsigned short st_ino;
	unsigned short st_mode;
	short st_nlink;
	short st_uid;
	short st_gid;
	/* Here is a 2-byte gap */
	dev_t st_rdev;
	/* Here is a 4-byte gap */
	long long st_size;
	struct {long tv_sec;} st_atim;
	struct {long tv_sec;} st_mtim;
	struct {long tv_sec;} st_ctim;
	/* Here is a 4-byte gap */
    } Tcl_StatBuf;
#elif defined(HAVE_STRUCT_STAT64)
    typedef struct stat64 Tcl_StatBuf;
#else
    typedef struct stat Tcl_StatBuf;
#endif

/*
 *----------------------------------------------------------------------------
 * Data structures defined opaquely in this module. The definitions below just
 * provide dummy types. A few fields are made visible in Tcl_Interp
 * structures, namely those used for returning a string result from commands.
 * Direct access to the result field is discouraged in Tcl 8.0. The
 * interpreter result is either an object or a string, and the two values are
 * kept consistent unless some C code sets interp->result directly.
 * Programmers should use either the function Tcl_GetObjResult() or
 * Tcl_GetStringResult() to read the interpreter's result. See the SetResult
 * man page for details.
 *
 * Note: any change to the Tcl_Interp definition below must be mirrored in the
 * "real" definition in tclInt.h.
 *
 * Note: Tcl_ObjCmdProc functions do not directly set result and freeProc.
 * Instead, they set a Tcl_Obj member in the "real" structure that can be
 * accessed with Tcl_GetObjResult() and Tcl_SetObjResult().
 */

typedef struct Tcl_Interp Tcl_Interp;

typedef struct Tcl_AsyncHandler_ *Tcl_AsyncHandler;
typedef struct Tcl_Channel_ *Tcl_Channel;
typedef struct Tcl_ChannelTypeVersion_ *Tcl_ChannelTypeVersion;
typedef struct Tcl_Command_ *Tcl_Command;
typedef struct Tcl_Condition_ *Tcl_Condition;
typedef struct Tcl_Dict_ *Tcl_Dict;
typedef struct Tcl_EncodingState_ *Tcl_EncodingState;
typedef struct Tcl_Encoding_ *Tcl_Encoding;
typedef struct Tcl_Event Tcl_Event;
typedef struct Tcl_InterpState_ *Tcl_InterpState;
typedef struct Tcl_LoadHandle_ *Tcl_LoadHandle;
typedef struct Tcl_Mutex_ *Tcl_Mutex;
typedef struct Tcl_Pid_ *Tcl_Pid;
typedef struct Tcl_RegExp_ *Tcl_RegExp;
typedef struct Tcl_ThreadDataKey_ *Tcl_ThreadDataKey;
typedef struct Tcl_ThreadId_ *Tcl_ThreadId;
typedef struct Tcl_TimerToken_ *Tcl_TimerToken;
typedef struct Tcl_Trace_ *Tcl_Trace;
typedef struct Tcl_Var_ *Tcl_Var;
typedef struct Tcl_ZLibStream_ *Tcl_ZlibStream;

/*
 *----------------------------------------------------------------------------
 * Definition of the interface to functions implementing threads. A function
 * following this definition is given to each call of 'Tcl_CreateThread' and
 * will be called as the main fuction of the new thread created by that call.
 */

#if defined __WIN32__
typedef unsigned (__stdcall Tcl_ThreadCreateProc) (ClientData clientData);
#else
typedef void (Tcl_ThreadCreateProc) (ClientData clientData);
#endif

/*
 * Threading function return types used for abstracting away platform
 * differences when writing a Tcl_ThreadCreateProc. See the NewThread function
 * in generic/tclThreadTest.c for it's usage.
 */

#if defined __WIN32__
#   define Tcl_ThreadCreateType		unsigned __stdcall
#   define TCL_THREAD_CREATE_RETURN	return 0
#else
#   define Tcl_ThreadCreateType		void
#   define TCL_THREAD_CREATE_RETURN
#endif

/*
 * Definition of values for default stacksize and the possible flags to be
 * given to Tcl_CreateThread.
 */

#define TCL_THREAD_STACK_DEFAULT (0)    /* Use default size for stack. */
#define TCL_THREAD_NOFLAGS	 (0000) /* Standard flags, default
					 * behaviour. */
#define TCL_THREAD_JOINABLE	 (0001) /* Mark the thread as joinable. */

/*
 * Flag values passed to Tcl_StringCaseMatch.
 */

#define TCL_MATCH_NOCASE	(1<<0)

/*
 * Flag values passed to Tcl_GetRegExpFromObj.
 */

#define	TCL_REG_BASIC		000000	/* BREs (convenience). */
#define	TCL_REG_EXTENDED	000001	/* EREs. */
#define	TCL_REG_ADVF		000002	/* Advanced features in EREs. */
#define	TCL_REG_ADVANCED	000003	/* AREs (which are also EREs). */
#define	TCL_REG_QUOTE		000004	/* No special characters, none. */
#define	TCL_REG_NOCASE		000010	/* Ignore case. */
#define	TCL_REG_NOSUB		000020	/* Don't care about subexpressions. */
#define	TCL_REG_EXPANDED	000040	/* Expanded format, white space &
					 * comments. */
#define	TCL_REG_NLSTOP		000100  /* \n doesn't match . or [^ ] */
#define	TCL_REG_NLANCH		000200  /* ^ matches after \n, $ before. */
#define	TCL_REG_NEWLINE		000300  /* Newlines are line terminators. */
#define	TCL_REG_CANMATCH	001000  /* Report details on partial/limited
					 * matches. */

/*
 * Flags values passed to Tcl_RegExpExecObj.
 */

#define	TCL_REG_NOTBOL	0001	/* Beginning of string does not match ^.  */
#define	TCL_REG_NOTEOL	0002	/* End of string does not match $. */

/*
 * Structures filled in by Tcl_RegExpInfo. Note that all offset values are
 * relative to the start of the match string, not the beginning of the entire
 * string.
 */

typedef struct Tcl_RegExpIndices {
    long start;			/* Character offset of first character in
				 * match. */
    long end;			/* Character offset of first character after
				 * the match. */
} Tcl_RegExpIndices;

typedef struct Tcl_RegExpInfo {
    int nsubs;			/* Number of subexpressions in the compiled
				 * expression. */
    Tcl_RegExpIndices *matches;	/* Array of nsubs match offset pairs. */
    long extendStart;		/* The offset at which a subsequent match
				 * might begin. */
    long reserved;		/* Reserved for later use. */
} Tcl_RegExpInfo;

/*
 * Picky compilers complain if this typdef doesn't appear before the struct's
 * reference in tclDecls.h.
 */

typedef Tcl_StatBuf *Tcl_Stat_;
typedef struct stat *Tcl_OldStat_;

/*
 *----------------------------------------------------------------------------
 * When a TCL command returns, the interpreter contains a result from the
 * command. Programmers are strongly encouraged to use one of the functions
 * Tcl_GetObjResult() or Tcl_GetStringResult() to read the interpreter's
 * result. See the SetResult man page for details. Besides this result, the
 * command function returns an integer code, which is one of the following:
 *
 * TCL_OK		Command completed normally; the interpreter's result
 *			contains the command's result.
 * TCL_ERROR		The command couldn't be completed successfully; the
 *			interpreter's result describes what went wrong.
 * TCL_RETURN		The command requests that the current function return;
 *			the interpreter's result contains the function's
 *			return value.
 * TCL_BREAK		The command requests that the innermost loop be
 *			exited; the interpreter's result is meaningless.
 * TCL_CONTINUE		Go on to the next iteration of the current loop; the
 *			interpreter's result is meaningless.
 */

#define TCL_OK			0
#define TCL_ERROR		1
#define TCL_RETURN		2
#define TCL_BREAK		3
#define TCL_CONTINUE		4

#define TCL_RESULT_SIZE		200

/*
 *----------------------------------------------------------------------------
 * Flags to control what substitutions are performed by Tcl_SubstObj():
 */

#define TCL_SUBST_COMMANDS	001
#define TCL_SUBST_VARIABLES	002
#define TCL_SUBST_BACKSLASHES	004
#define TCL_SUBST_ALL		007

/*
 * Argument descriptors for math function callbacks in expressions:
 */

typedef enum {
    TCL_INT, TCL_DOUBLE, TCL_EITHER, TCL_WIDE_INT
} Tcl_ValueType;

typedef struct Tcl_Value {
    Tcl_ValueType type;		/* Indicates intValue or doubleValue is valid,
				 * or both. */
    long intValue;		/* Integer value. */
    double doubleValue;		/* Double-precision floating value. */
    Tcl_WideInt wideValue;	/* Wide (min. 64-bit) integer value. */
} Tcl_Value;

/*
 * Forward declaration of Tcl_Obj to prevent an error when the forward
 * reference to Tcl_Obj is encountered in the function types declared below.
 */

struct Tcl_Obj;

/*
 *----------------------------------------------------------------------------
 * Function types defined by Tcl:
 */

typedef int (Tcl_AppInitProc) (Tcl_Interp *interp);
typedef int (Tcl_AsyncProc) (ClientData clientData, Tcl_Interp *interp,
	int code);
typedef void (Tcl_ChannelProc) (ClientData clientData, int mask);
typedef void (Tcl_CloseProc) (ClientData data);
typedef void (Tcl_CmdDeleteProc) (ClientData clientData);
typedef int (Tcl_CmdProc) (ClientData clientData, Tcl_Interp *interp,
<<<<<<< HEAD
	size_t argc, const char *argv[]);
typedef void (Tcl_CmdTraceProc) (ClientData clientData, Tcl_Interp *interp,
	int level, char *command, Tcl_CmdProc *proc,
	ClientData cmdClientData, size_t argc, const char *argv[]);
=======
	int argc, const char *argv[]);
typedef void (Tcl_CmdTraceProc) (ClientData clientData, Tcl_Interp *interp,
	int level, char *command, Tcl_CmdProc *proc,
	ClientData cmdClientData, int argc, const char *argv[]);
>>>>>>> 4b2f989a
typedef int (Tcl_CmdObjTraceProc) (ClientData clientData, Tcl_Interp *interp,
	int level, const char *command, Tcl_Command commandInfo, size_t objc,
	struct Tcl_Obj *const *objv);
typedef void (Tcl_CmdObjTraceDeleteProc) (ClientData clientData);
typedef void (Tcl_DupInternalRepProc) (struct Tcl_Obj *srcPtr,
	struct Tcl_Obj *dupPtr);
typedef int (Tcl_EncodingConvertProc) (ClientData clientData, const char *src,
	size_t srcLen, int flags, Tcl_EncodingState *statePtr, char *dst,
	size_t dstLen, size_t *srcReadPtr, size_t *dstWrotePtr,
	size_t *dstCharsPtr);
typedef void (Tcl_EncodingFreeProc) (ClientData clientData);
typedef int (Tcl_EventProc) (Tcl_Event *evPtr, int flags);
typedef void (Tcl_EventCheckProc) (ClientData clientData, int flags);
typedef int (Tcl_EventDeleteProc) (Tcl_Event *evPtr, ClientData clientData);
typedef void (Tcl_EventSetupProc) (ClientData clientData, int flags);
typedef void (Tcl_ExitProc) (ClientData clientData);
typedef void (Tcl_FileProc) (ClientData clientData, int mask);
typedef void (Tcl_FileFreeProc) (ClientData clientData);
typedef void (Tcl_FreeInternalRepProc) (struct Tcl_Obj *objPtr);
typedef void (Tcl_FreeProc) (char *blockPtr);
typedef void (Tcl_IdleProc) (ClientData clientData);
typedef void (Tcl_InterpDeleteProc) (ClientData clientData,
	Tcl_Interp *interp);
typedef int (Tcl_MathProc) (ClientData clientData, Tcl_Interp *interp,
	Tcl_Value *args, Tcl_Value *resultPtr);
typedef void (Tcl_NamespaceDeleteProc) (ClientData clientData);
typedef int (Tcl_ObjCmdProc) (ClientData clientData, Tcl_Interp *interp,
	size_t objc, struct Tcl_Obj *const *objv);
typedef int (Tcl_PackageInitProc) (Tcl_Interp *interp);
typedef int (Tcl_PackageUnloadProc) (Tcl_Interp *interp, int flags);
typedef void (Tcl_PanicProc) (const char *format, ...);
typedef void (Tcl_TcpAcceptProc) (ClientData callbackData, Tcl_Channel chan,
	char *address, int port);
typedef void (Tcl_TimerProc) (ClientData clientData);
typedef int (Tcl_SetFromAnyProc) (Tcl_Interp *interp, struct Tcl_Obj *objPtr);
typedef void (Tcl_UpdateStringProc) (struct Tcl_Obj *objPtr);
typedef char * (Tcl_VarTraceProc) (ClientData clientData, Tcl_Interp *interp,
	const char *part1, const char *part2, int flags);
typedef void (Tcl_CommandTraceProc) (ClientData clientData, Tcl_Interp *interp,
	const char *oldName, const char *newName, int flags);
typedef void (Tcl_CreateFileHandlerProc) (int fd, int mask, Tcl_FileProc *proc,
	ClientData clientData);
typedef void (Tcl_DeleteFileHandlerProc) (int fd);
typedef void (Tcl_AlertNotifierProc) (ClientData clientData);
typedef void (Tcl_ServiceModeHookProc) (int mode);
typedef ClientData (Tcl_InitNotifierProc) (void);
typedef void (Tcl_FinalizeNotifierProc) (ClientData clientData);
typedef void (Tcl_MainLoopProc) (void);

/*
 *----------------------------------------------------------------------------
 * The following structure represents a type of object, which is a particular
 * internal representation for an object plus a set of functions that provide
 * standard operations on objects of that type.
 */

typedef struct Tcl_ObjType {
    const char *name;		/* Name of the type, e.g. "int". */
    Tcl_FreeInternalRepProc *freeIntRepProc;
				/* Called to free any storage for the type's
				 * internal rep. NULL if the internal rep does
				 * not need freeing. */
    Tcl_DupInternalRepProc *dupIntRepProc;
				/* Called to create a new object as a copy of
				 * an existing object. */
    Tcl_UpdateStringProc *updateStringProc;
				/* Called to update the string rep from the
				 * type's internal representation. */
    Tcl_SetFromAnyProc *setFromAnyProc;
				/* Called to convert the object's internal rep
				 * to this type. Frees the internal rep of the
				 * old type. Returns TCL_ERROR on failure. */
} Tcl_ObjType;

/*
 * One of the following structures exists for each object in the Tcl system.
 * An object stores a value as either a string, some internal representation,
 * or both.
 */

typedef struct Tcl_Obj {
    int refCount;		/* When 0 the object will be freed. */
    char *bytes;		/* This points to the first byte of the
				 * object's string representation. The array
				 * must be followed by a null byte (i.e., at
				 * offset length) but may also contain
				 * embedded null characters. The array's
				 * storage is allocated by ckalloc. NULL means
				 * the string rep is invalid and must be
				 * regenerated from the internal rep.  Clients
				 * should use Tcl_GetStringFromObj or
				 * Tcl_GetString to get a pointer to the byte
				 * array as a readonly value. */
    size_t length;		/* The number of bytes at *bytes, not
				 * including the terminating null. */
    const Tcl_ObjType *typePtr;	/* Denotes the object's type. Always
				 * corresponds to the type of the object's
				 * internal rep. NULL indicates the object has
				 * no internal rep (has no type). */
    union {			/* The internal representation: */
	long longValue;		/*   - an long integer value. */
	double doubleValue;	/*   - a double-precision floating value. */
	void *otherValuePtr;	/*   - another, type-specific value. */
	Tcl_WideInt wideValue;	/*   - a long long value. */
	struct {		/*   - internal rep as two pointers. */
	    void *ptr1;
	    void *ptr2;
	} twoPtrValue;
	struct {		/*   - internal rep as a pointer and a long,
				 *     the main use of which is a bignum's
				 *     tightly packed fields, where the alloc,
				 *     used and signum flags are packed into a
				 *     single word with everything else hung
				 *     off the pointer. */
	    void *ptr;
	    unsigned long value;
	} ptrAndLongRep;
    } internalRep;
} Tcl_Obj;

/*
 * Used in many functions to indicate that the length of the string argument
 * is not directly known and should be worked out by using strlen() or
 * equivalent.
 */

#define TCL_STRLEN	((size_t) -1)

/*
 * Macros to increment and decrement a Tcl_Obj's reference count, and to test
 * whether an object is shared (i.e. has reference count > 1). Note: clients
 * should use Tcl_DecrRefCount() when they are finished using an object, and
 * should never call TclFreeObj() directly. TclFreeObj() is only defined and
 * made public in tcl.h to support Tcl_DecrRefCount's macro definition. Note
 * also that Tcl_DecrRefCount() refers to the parameter "obj" twice. This
 * means that you should avoid calling it with an expression that is expensive
 * to compute or has side effects.
 */

void		Tcl_IncrRefCount(Tcl_Obj *objPtr);
void		Tcl_DecrRefCount(Tcl_Obj *objPtr);
int		Tcl_IsShared(Tcl_Obj *objPtr);

/*
 *----------------------------------------------------------------------------
 * The following structure contains the state needed by Tcl_SaveResult. No-one
 * outside of Tcl should access any of these fields. This structure is
 * typically allocated on the stack.
 */

typedef struct Tcl_SavedResult {
    char *result;
    Tcl_FreeProc *freeProc;
    Tcl_Obj *objResultPtr;
    char *appendResult;
    int appendAvl;
    int appendUsed;
    char resultSpace[TCL_RESULT_SIZE+1];
} Tcl_SavedResult;

/*
 *----------------------------------------------------------------------------
 * The following definitions support Tcl's namespace facility. Note: the first
 * five fields must match exactly the fields in a Namespace structure (see
 * tclInt.h).
 */

typedef struct Tcl_Namespace {
    char *name;			/* The namespace's name within its parent
				 * namespace. This contains no ::'s. The name
				 * of the global namespace is "" although "::"
				 * is an synonym. */
    char *fullName;		/* The namespace's fully qualified name. This
				 * starts with ::. */
    ClientData clientData;	/* Arbitrary value associated with this
				 * namespace. */
    Tcl_NamespaceDeleteProc *deleteProc;
				/* Function invoked when deleting the
				 * namespace to, e.g., free clientData. */
    struct Tcl_Namespace *parentPtr;
				/* Points to the namespace that contains this
				 * one. NULL if this is the global
				 * namespace. */
} Tcl_Namespace;

/*
 *----------------------------------------------------------------------------
 * The following structure represents a call frame, or activation record. A
 * call frame defines a naming context for a procedure call: its local scope
 * (for local variables) and its namespace scope (used for non-local
 * variables; often the global :: namespace). A call frame can also define the
 * naming context for a namespace eval or namespace inscope command: the
 * namespace in which the command's code should execute. The Tcl_CallFrame
 * structures exist only while procedures or namespace eval/inscope's are
 * being executed, and provide a Tcl call stack.
 *
 * A call frame is initialized and pushed using Tcl_PushCallFrame and popped
 * using Tcl_PopCallFrame. Storage for a Tcl_CallFrame must be provided by the
 * Tcl_PushCallFrame caller, and callers typically allocate them on the C call
 * stack for efficiency. For this reason, Tcl_CallFrame is defined as a
 * structure and not as an opaque token. However, most Tcl_CallFrame fields
 * are hidden since applications should not access them directly; others are
 * declared as "dummyX".
 *
 * WARNING!! The structure definition must be kept consistent with the
 * CallFrame structure in tclInt.h. If you change one, change the other.
 */

typedef struct Tcl_CallFrame {
    Tcl_Namespace *nsPtr;
    int dummy1;
    int dummy2;
    void *dummy3;
    void *dummy4;
    void *dummy5;
    int dummy6;
    void *dummy7;
    void *dummy8;
    int dummy9;
    void *dummy10;
    void *dummy11;
    void *dummy12;
    void *dummy13;
} Tcl_CallFrame;

/*
 *----------------------------------------------------------------------------
 * Information about commands that is returned by Tcl_GetCommandInfo and
 * passed to Tcl_SetCommandInfo. objProc is an objc/objv object-based command
 * function while proc is a traditional Tcl argc/argv string-based function.
 * Tcl_CreateObjCommand and Tcl_CreateCommand ensure that both objProc and
 * proc are non-NULL and can be called to execute the command. However, it may
 * be faster to call one instead of the other. The member isNativeObjectProc
 * is set to 1 if an object-based function was registered by
 * Tcl_CreateObjCommand, and to 0 if a string-based function was registered by
 * Tcl_CreateCommand. The other function is typically set to a compatibility
 * wrapper that does string-to-object or object-to-string argument conversions
 * then calls the other function.
 */

typedef struct Tcl_CmdInfo {
    int isNativeObjectProc;	/* 1 if objProc was registered by a call to
				 * Tcl_CreateObjCommand; 0 otherwise.
				 * Tcl_SetCmdInfo does not modify this
				 * field. */
    Tcl_ObjCmdProc *objProc;	/* Command's object-based function. */
    ClientData objClientData;	/* ClientData for object proc. */
    Tcl_CmdProc *proc;		/* Command's string-based function. */
    ClientData clientData;	/* ClientData for string proc. */
    Tcl_CmdDeleteProc *deleteProc;
				/* Function to call when command is
				 * deleted. */
    ClientData deleteData;	/* Value to pass to deleteProc (usually the
				 * same as clientData). */
    Tcl_Namespace *namespacePtr;/* Points to the namespace that contains this
				 * command. Note that Tcl_SetCmdInfo will not
				 * change a command's namespace; use
				 * TclRenameCommand or Tcl_Eval (of 'rename')
				 * to do that. */
} Tcl_CmdInfo;

/*
 *----------------------------------------------------------------------------
 * The structure defined below is used to hold dynamic strings. The only
 * fields that clients should use are string and length, accessible via the
 * macros Tcl_DStringValue and Tcl_DStringLength.
 */

#define TCL_DSTRING_STATIC_SIZE 200
typedef struct Tcl_DString {
    char *string;		/* Points to beginning of string: either
				 * staticSpace below or a malloced array. */
    size_t length;		/* Number of non-NULL characters in the
				 * string. */
    size_t spaceAvl;		/* Total number of bytes available for the
				 * string and its terminating NULL char. */
    char staticSpace[TCL_DSTRING_STATIC_SIZE];
				/* Space to use in common case where string is
				 * small. */
} Tcl_DString;

#define Tcl_DStringLength(dsPtr) ((dsPtr)->length)
#define Tcl_DStringValue(dsPtr) ((dsPtr)->string)
#define Tcl_DStringTrunc Tcl_DStringSetLength

/*
 * Definitions for the maximum number of digits of precision that may be
 * specified in the "tcl_precision" variable, and the number of bytes of
 * buffer space required by Tcl_PrintDouble.
 */

#define TCL_MAX_PREC		17
#define TCL_DOUBLE_SPACE	(TCL_MAX_PREC+10)

/*
 * Definition for a number of bytes of buffer space sufficient to hold the
 * string representation of an integer in base 10 (assuming the existence of
 * 64-bit integers).
 */

#define TCL_INTEGER_SPACE	24

/*
 * Flag values passed to Tcl_ConvertElement.
 * TCL_DONT_USE_BRACES forces it not to enclose the element in braces, but to
 *	use backslash quoting instead.
 * TCL_DONT_QUOTE_HASH disables the default quoting of the '#' character. It
 *	is safe to leave the hash unquoted when the element is not the first
 *	element of a list, and this flag can be used by the caller to indicate
 *	that condition.
 */

#define TCL_DONT_USE_BRACES	1
#define TCL_DONT_QUOTE_HASH	8

/*
 * Flag that may be passed to Tcl_GetIndexFromObj to force it to disallow
 * abbreviated strings.
 */

#define TCL_EXACT	1

/*
 *----------------------------------------------------------------------------
 * Flag values passed to Tcl_RecordAndEval, Tcl_EvalObj, Tcl_EvalObjv.
 * WARNING: these bit choices must not conflict with the bit choices for
 * evalFlag bits in tclInt.h!
 *
 * Meanings:
 *	TCL_NO_EVAL:		Just record this command
 *	TCL_EVAL_GLOBAL:	Execute script in global namespace
 *	TCL_EVAL_DIRECT:	Do not compile this script
 *	TCL_EVAL_INVOKE:	Magical Tcl_EvalObjv mode for aliases/ensembles
 *				o Run in iPtr->lookupNsPtr or global namespace
 *				o Cut out of error traces
 *				o Don't reset the flags controlling ensemble
 *				  error message rewriting.
 *	TCL_CANCEL_UNWIND:	Magical Tcl_CancelEval mode that causes the
 *				stack for the script in progress to be
 *				completely unwound.
 *	TCL_EVAL_NOERR:	Do no exception reporting at all, just return
 *				as the caller will report.
 */

#define TCL_NO_EVAL		0x010000
#define TCL_EVAL_GLOBAL		0x020000
#define TCL_EVAL_DIRECT		0x040000
#define TCL_EVAL_INVOKE		0x080000
#define TCL_CANCEL_UNWIND	0x100000
#define TCL_EVAL_NOERR          0x200000

/*
 * Special freeProc values that may be passed to Tcl_SetResult (see the man
 * page for details):
 */

#define TCL_VOLATILE		((Tcl_FreeProc *) 1)
#define TCL_STATIC		((Tcl_FreeProc *) 0)
#define TCL_DYNAMIC		((Tcl_FreeProc *) 3)

/*
 * Flag values passed to variable-related functions.
 * WARNING: these bit choices must not conflict with the bit choice for
 * TCL_CANCEL_UNWIND, above.
 */

#define TCL_GLOBAL_ONLY		 1
#define TCL_NAMESPACE_ONLY	 2
#define TCL_APPEND_VALUE	 4
#define TCL_LIST_ELEMENT	 8
#define TCL_TRACE_READS		 0x10
#define TCL_TRACE_WRITES	 0x20
#define TCL_TRACE_UNSETS	 0x40
#define TCL_TRACE_DESTROYED	 0x80
#define TCL_INTERP_DESTROYED	 0x100
#define TCL_LEAVE_ERR_MSG	 0x200
#define TCL_TRACE_ARRAY		 0x800
#ifndef TCL_REMOVE_OBSOLETE_TRACES
/* Required to support old variable/vdelete/vinfo traces. */
#define TCL_TRACE_OLD_STYLE	 0x1000
#endif
/* Indicate the semantics of the result of a trace. */
#define TCL_TRACE_RESULT_DYNAMIC 0x8000
#define TCL_TRACE_RESULT_OBJECT  0x10000

/*
 * Flag values for ensemble commands.
 */

#define TCL_ENSEMBLE_PREFIX 0x02/* Flag value to say whether to allow
				 * unambiguous prefixes of commands or to
				 * require exact matches for command names. */

/*
 * Flag values passed to command-related functions.
 */

#define TCL_TRACE_RENAME	0x2000
#define TCL_TRACE_DELETE	0x4000

#define TCL_ALLOW_INLINE_COMPILATION 0x20000

/*
 * Types for linked variables:
 */

#define TCL_LINK_INT		1
#define TCL_LINK_DOUBLE		2
#define TCL_LINK_BOOLEAN	3
#define TCL_LINK_STRING		4
#define TCL_LINK_WIDE_INT	5
#define TCL_LINK_CHAR		6
#define TCL_LINK_UCHAR		7
#define TCL_LINK_SHORT		8
#define TCL_LINK_USHORT		9
#define TCL_LINK_UINT		10
#define TCL_LINK_LONG		11
#define TCL_LINK_ULONG		12
#define TCL_LINK_FLOAT		13
#define TCL_LINK_WIDE_UINT	14
#define TCL_LINK_READ_ONLY	0x80

/*
 *----------------------------------------------------------------------------
 * Forward declarations of Tcl_HashTable and related types.
 */

typedef struct Tcl_HashKeyType Tcl_HashKeyType;
typedef struct Tcl_HashTable Tcl_HashTable;
typedef struct Tcl_HashEntry Tcl_HashEntry;

typedef unsigned (Tcl_HashKeyProc) (Tcl_HashTable *tablePtr, void *keyPtr);
typedef int (Tcl_CompareHashKeysProc) (void *keyPtr, Tcl_HashEntry *hPtr);
typedef Tcl_HashEntry * (Tcl_AllocHashEntryProc) (Tcl_HashTable *tablePtr,
	void *keyPtr);
typedef void (Tcl_FreeHashEntryProc) (Tcl_HashEntry *hPtr);

/*
 * This flag controls whether the hash table stores the hash of a key, or
 * recalculates it. There should be no reason for turning this flag off as it
 * is completely binary and source compatible unless you directly access the
 * bucketPtr member of the Tcl_HashTableEntry structure. This member has been
 * removed and the space used to store the hash value.
 */

#ifndef TCL_HASH_KEY_STORE_HASH
#   define TCL_HASH_KEY_STORE_HASH 1
#endif

/*
 * Structure definition for an entry in a hash table. No-one outside Tcl
 * should access any of these fields directly; use the macros defined below.
 */

struct Tcl_HashEntry {
    Tcl_HashEntry *nextPtr;	/* Pointer to next entry in this hash bucket,
				 * or NULL for end of chain. */
    Tcl_HashTable *tablePtr;	/* Pointer to table containing entry. */
#if TCL_HASH_KEY_STORE_HASH
    void *hash;			/* Hash value, stored as pointer to ensure
				 * that the offsets of the fields in this
				 * structure are not changed. */
#else
    Tcl_HashEntry **bucketPtr;	/* Pointer to bucket that points to first
				 * entry in this entry's chain: used for
				 * deleting the entry. */
#endif
    ClientData clientData;	/* Application stores something here with
				 * Tcl_SetHashValue. */
    union {			/* Key has one of these forms: */
	char *oneWordValue;	/* One-word value for key. */
	Tcl_Obj *objPtr;	/* Tcl_Obj * key value. */
	int words[1];		/* Multiple integer words for key. The actual
				 * size will be as large as necessary for this
				 * table's keys. */
	char string[1];		/* String for key. The actual size will be as
				 * large as needed to hold the key. */
    } key;			/* MUST BE LAST FIELD IN RECORD!! */
};

/*
 * Flags used in Tcl_HashKeyType.
 *
 * TCL_HASH_KEY_RANDOMIZE_HASH -
 *				There are some things, pointers for example
 *				which don't hash well because they do not use
 *				the lower bits. If this flag is set then the
 *				hash table will attempt to rectify this by
 *				randomising the bits and then using the upper
 *				N bits as the index into the table.
 * TCL_HASH_KEY_SYSTEM_HASH -	If this flag is set then all memory internally
 *                              allocated for the hash table that is not for an
 *                              entry will use the system heap.
 */

#define TCL_HASH_KEY_RANDOMIZE_HASH 0x1
#define TCL_HASH_KEY_SYSTEM_HASH    0x2

/*
 * Structure definition for the methods associated with a hash table key type.
 */

#define TCL_HASH_KEY_TYPE_VERSION 1
struct Tcl_HashKeyType {
    int version;		/* Version of the table. If this structure is
				 * extended in future then the version can be
				 * used to distinguish between different
				 * structures. */
    int flags;			/* Flags, see above for details. */
    Tcl_HashKeyProc *hashKeyProc;
				/* Calculates a hash value for the key. If
				 * this is NULL then the pointer itself is
				 * used as a hash value. */
    Tcl_CompareHashKeysProc *compareKeysProc;
				/* Compares two keys and returns zero if they
				 * do not match, and non-zero if they do. If
				 * this is NULL then the pointers are
				 * compared. */
    Tcl_AllocHashEntryProc *allocEntryProc;
				/* Called to allocate memory for a new entry,
				 * i.e. if the key is a string then this could
				 * allocate a single block which contains
				 * enough space for both the entry and the
				 * string. Only the key field of the allocated
				 * Tcl_HashEntry structure needs to be filled
				 * in. If something else needs to be done to
				 * the key, i.e. incrementing a reference
				 * count then that should be done by this
				 * function. If this is NULL then Tcl_Alloc is
				 * used to allocate enough space for a
				 * Tcl_HashEntry and the key pointer is
				 * assigned to key.oneWordValue. */
    Tcl_FreeHashEntryProc *freeEntryProc;
				/* Called to free memory associated with an
				 * entry. If something else needs to be done
				 * to the key, i.e. decrementing a reference
				 * count then that should be done by this
				 * function. If this is NULL then Tcl_Free is
				 * used to free the Tcl_HashEntry. */
};

/*
 * Structure definition for a hash table.  Must be in tcl.h so clients can
 * allocate space for these structures, but clients should never access any
 * fields in this structure.
 */

#define TCL_SMALL_HASH_TABLE 4
struct Tcl_HashTable {
    Tcl_HashEntry **buckets;	/* Pointer to bucket array. Each element
				 * points to first entry in bucket's hash
				 * chain, or NULL. */
    Tcl_HashEntry *staticBuckets[TCL_SMALL_HASH_TABLE];
				/* Bucket array used for small tables (to
				 * avoid mallocs and frees). */
    size_t numBuckets;		/* Total number of buckets allocated at
				 * **bucketPtr. */
    size_t numEntries;		/* Total number of entries present in
				 * table. */
    size_t rebuildSize;		/* Enlarge table when numEntries gets to be
				 * this large. */
    size_t downShift;		/* Shift count used in hashing function.
				 * Designed to use high-order bits of
				 * randomized keys. */
    size_t mask;		/* Mask value used in hashing function. */
    int keyType;		/* Type of keys used in this table. It's
				 * either TCL_CUSTOM_KEYS, TCL_STRING_KEYS,
				 * TCL_ONE_WORD_KEYS, or an integer giving the
				 * number of ints that is the size of the
				 * key. */
    Tcl_HashEntry *(*findProc) (Tcl_HashTable *tablePtr, const char *key);
    Tcl_HashEntry *(*createProc) (Tcl_HashTable *tablePtr, const char *key,
	    int *newPtr);
    const Tcl_HashKeyType *typePtr;
				/* Type of the keys used in the
				 * Tcl_HashTable. */
};

/*
 * Structure definition for information used to keep track of searches through
 * hash tables:
 */

typedef struct Tcl_HashSearch {
    Tcl_HashTable *tablePtr;	/* Table being searched. */
    size_t nextIndex;		/* Index of next bucket to be enumerated after
				 * present one. */
    Tcl_HashEntry *nextEntryPtr;/* Next entry to be enumerated in the current
				 * bucket. */
} Tcl_HashSearch;

/*
 * Acceptable key types for hash tables:
 *
 * TCL_STRING_KEYS:		The keys are strings, they are copied into the
 *				entry.
 * TCL_ONE_WORD_KEYS:		The keys are pointers, the pointer is stored
 *				in the entry.
 * TCL_CUSTOM_TYPE_KEYS:	The keys are arbitrary types which are copied
 *				into the entry.
 * TCL_CUSTOM_PTR_KEYS:		The keys are pointers to arbitrary types, the
 *				pointer is stored in the entry.
 *
 * While maintaining binary compatability the above have to be distinct values
 * as they are used to differentiate between old versions of the hash table
 * which don't have a typePtr and new ones which do. Once binary compatability
 * is discarded in favour of making more wide spread changes TCL_STRING_KEYS
 * can be the same as TCL_CUSTOM_TYPE_KEYS, and TCL_ONE_WORD_KEYS can be the
 * same as TCL_CUSTOM_PTR_KEYS because they simply determine how the key is
 * accessed from the entry and not the behaviour.
 */

#define TCL_STRING_KEYS		(0)
#define TCL_ONE_WORD_KEYS	(1)
#define TCL_CUSTOM_TYPE_KEYS	(-2)
#define TCL_CUSTOM_PTR_KEYS	(-1)

/*
 * Structure definition for information used to keep track of searches through
 * dictionaries. These fields should not be accessed by code outside
 * tclDictObj.c
 */

typedef struct {
    void *next;			/* Search position for underlying hash
				 * table. */
    int epoch;			/* Epoch marker for dictionary being searched,
				 * or -1 if search has terminated. */
    Tcl_Dict dictionaryPtr;	/* Reference to dictionary being searched. */
} Tcl_DictSearch;

/*
 *----------------------------------------------------------------------------
 * Flag values to pass to Tcl_DoOneEvent to disable searches for some kinds of
 * events:
 */

#define TCL_DONT_WAIT		(1<<1)
#define TCL_WINDOW_EVENTS	(1<<2)
#define TCL_FILE_EVENTS		(1<<3)
#define TCL_TIMER_EVENTS	(1<<4)
#define TCL_IDLE_EVENTS		(1<<5)	/* WAS 0x10 ???? */
#define TCL_ALL_EVENTS		(~TCL_DONT_WAIT)

/*
 * The following structure defines a generic event for the Tcl event system.
 * These are the things that are queued in calls to Tcl_QueueEvent and
 * serviced later by Tcl_DoOneEvent. There can be many different kinds of
 * events with different fields, corresponding to window events, timer events,
 * etc. The structure for a particular event consists of a Tcl_Event header
 * followed by additional information specific to that event.
 */

struct Tcl_Event {
    Tcl_EventProc *proc;	/* Function to call to service this event. */
    struct Tcl_Event *nextPtr;	/* Next in list of pending events, or NULL. */
};

/*
 * Positions to pass to Tcl_QueueEvent:
 */

typedef enum {
    TCL_QUEUE_TAIL, TCL_QUEUE_HEAD, TCL_QUEUE_MARK
} Tcl_QueuePosition;

/*
 * Values to pass to Tcl_SetServiceMode to specify the behavior of notifier
 * event routines.
 */

#define TCL_SERVICE_NONE 0
#define TCL_SERVICE_ALL 1

/*
 * The following structure keeps is used to hold a time value, either as an
 * absolute time (the number of seconds from the epoch) or as an elapsed time.
 * On Unix systems the epoch is Midnight Jan 1, 1970 GMT.
 */

typedef struct Tcl_Time {
    long sec;			/* Seconds. */
    long usec;			/* Microseconds. */
} Tcl_Time;

typedef void (Tcl_SetTimerProc) (const Tcl_Time *timePtr);
typedef int (Tcl_WaitForEventProc) (const Tcl_Time *timePtr);

/*
 * TIP #233 (Virtualized Time)
 */

typedef void (Tcl_GetTimeProc)   (Tcl_Time *timebuf, ClientData clientData);
typedef void (Tcl_ScaleTimeProc) (Tcl_Time *timebuf, ClientData clientData);

/*
 *----------------------------------------------------------------------------
 * Bits to pass to Tcl_CreateFileHandler and Tcl_CreateChannelHandler to
 * indicate what sorts of events are of interest:
 */

#define TCL_READABLE		(1<<1)
#define TCL_WRITABLE		(1<<2)
#define TCL_EXCEPTION		(1<<3)

/*
 * Flag values to pass to Tcl_OpenCommandChannel to indicate the disposition
 * of the stdio handles. TCL_STDIN, TCL_STDOUT, TCL_STDERR, are also used in
 * Tcl_GetStdChannel.
 */

#define TCL_STDIN		(1<<1)
#define TCL_STDOUT		(1<<2)
#define TCL_STDERR		(1<<3)
#define TCL_ENFORCE_MODE	(1<<4)

/*
 * Bits passed to Tcl_DriverClose2Proc to indicate which side of a channel
 * should be closed.
 */

#define TCL_CLOSE_READ		(1<<1)
#define TCL_CLOSE_WRITE		(1<<2)

/*
 * Value to use as the closeProc for a channel that supports the close2Proc
 * interface.
 */

#define TCL_CLOSE2PROC		((Tcl_DriverCloseProc *) 1)

/*
 * Channel version tag. This was introduced in 8.3.2/8.4.
 */

#define TCL_CHANNEL_VERSION_1	((Tcl_ChannelTypeVersion) 0x1)
#define TCL_CHANNEL_VERSION_2	((Tcl_ChannelTypeVersion) 0x2)
#define TCL_CHANNEL_VERSION_3	((Tcl_ChannelTypeVersion) 0x3)
#define TCL_CHANNEL_VERSION_4	((Tcl_ChannelTypeVersion) 0x4)
#define TCL_CHANNEL_VERSION_5	((Tcl_ChannelTypeVersion) 0x5)

/*
 * TIP #218: Channel Actions, Ids for Tcl_DriverThreadActionProc.
 */

#define TCL_CHANNEL_THREAD_INSERT (0)
#define TCL_CHANNEL_THREAD_REMOVE (1)

/*
 * Typedefs for the various operations in a channel type:
 */

typedef int	(Tcl_DriverBlockModeProc) (ClientData instanceData, int mode);
typedef int	(Tcl_DriverCloseProc) (ClientData instanceData,
			Tcl_Interp *interp);
typedef int	(Tcl_DriverClose2Proc) (ClientData instanceData,
			Tcl_Interp *interp, int flags);
<<<<<<< HEAD
typedef int	(Tcl_DriverInputProc) (ClientData instanceData, char *buf,
			size_t toRead, int *errorCodePtr);
typedef int	(Tcl_DriverOutputProc) (ClientData instanceData,
=======
typedef size_t	(Tcl_DriverInputProc) (ClientData instanceData, char *buf,
			size_t toRead, int *errorCodePtr);
typedef size_t	(Tcl_DriverOutputProc) (ClientData instanceData,
>>>>>>> 4b2f989a
			const char *buf, size_t toWrite, int *errorCodePtr);
typedef int	(Tcl_DriverSeekProc) (ClientData instanceData, long offset,
			int mode, int *errorCodePtr);
typedef int	(Tcl_DriverSetOptionProc) (ClientData instanceData,
			Tcl_Interp *interp, const char *optionName,
			const char *value);
typedef int	(Tcl_DriverGetOptionProc) (ClientData instanceData,
			Tcl_Interp *interp, const char *optionName,
			Tcl_DString *dsPtr);
typedef void	(Tcl_DriverWatchProc) (ClientData instanceData, int mask);
typedef int	(Tcl_DriverGetHandleProc) (ClientData instanceData,
			int direction, ClientData *handlePtr);
typedef int	(Tcl_DriverFlushProc) (ClientData instanceData);
typedef int	(Tcl_DriverHandlerProc) (ClientData instanceData,
			int interestMask);
typedef Tcl_WideInt (Tcl_DriverWideSeekProc) (ClientData instanceData,
			Tcl_WideInt offset, int mode, int *errorCodePtr);
/*
 * TIP #218, Channel Thread Actions
 */
typedef void	(Tcl_DriverThreadActionProc) (ClientData instanceData,
			int action);
/*
 * TIP #208, File Truncation (etc.)
 */
typedef int	(Tcl_DriverTruncateProc) (ClientData instanceData,
			Tcl_WideInt length);

/*
 * struct Tcl_ChannelType:
 *
 * One such structure exists for each type (kind) of channel. It collects
 * together in one place all the functions that are part of the specific
 * channel type.
 *
 * It is recommend that the Tcl_Channel* functions are used to access elements
 * of this structure, instead of direct accessing.
 */

typedef struct Tcl_ChannelType {
    const char *typeName;	/* The name of the channel type in Tcl
				 * commands. This storage is owned by channel
				 * type. */
    Tcl_ChannelTypeVersion version;
				/* Version of the channel type. */
    Tcl_DriverCloseProc *closeProc;
				/* Function to call to close the channel, or
				 * TCL_CLOSE2PROC if the close2Proc should be
				 * used instead. */
    Tcl_DriverInputProc *inputProc;
				/* Function to call for input on channel. */
    Tcl_DriverOutputProc *outputProc;
				/* Function to call for output on channel. */
    Tcl_DriverSeekProc *seekProc;
				/* Function to call to seek on the channel.
				 * May be NULL. */
    Tcl_DriverSetOptionProc *setOptionProc;
				/* Set an option on a channel. */
    Tcl_DriverGetOptionProc *getOptionProc;
				/* Get an option from a channel. */
    Tcl_DriverWatchProc *watchProc;
				/* Set up the notifier to watch for events on
				 * this channel. */
    Tcl_DriverGetHandleProc *getHandleProc;
				/* Get an OS handle from the channel or NULL
				 * if not supported. */
    Tcl_DriverClose2Proc *close2Proc;
				/* Function to call to close the channel if
				 * the device supports closing the read &
				 * write sides independently. */
    Tcl_DriverBlockModeProc *blockModeProc;
				/* Set blocking mode for the raw channel. May
				 * be NULL. */
    /*
     * Only valid in TCL_CHANNEL_VERSION_2 channels or later.
     */
    Tcl_DriverFlushProc *flushProc;
				/* Function to call to flush a channel. May be
				 * NULL. */
    Tcl_DriverHandlerProc *handlerProc;
				/* Function to call to handle a channel event.
				 * This will be passed up the stacked channel
				 * chain. */
    /*
     * Only valid in TCL_CHANNEL_VERSION_3 channels or later.
     */
    Tcl_DriverWideSeekProc *wideSeekProc;
				/* Function to call to seek on the channel
				 * which can handle 64-bit offsets. May be
				 * NULL, and must be NULL if seekProc is
				 * NULL. */
    /*
     * Only valid in TCL_CHANNEL_VERSION_4 channels or later.
     * TIP #218, Channel Thread Actions.
     */
    Tcl_DriverThreadActionProc *threadActionProc;
				/* Function to call to notify the driver of
				 * thread specific activity for a channel. May
				 * be NULL. */
    /*
     * Only valid in TCL_CHANNEL_VERSION_5 channels or later.
     * TIP #208, File Truncation.
     */
    Tcl_DriverTruncateProc *truncateProc;
				/* Function to call to truncate the underlying
				 * file to a particular length. May be NULL if
				 * the channel does not support truncation. */
} Tcl_ChannelType;

/*
 * The following flags determine whether the blockModeProc above should set
 * the channel into blocking or nonblocking mode. They are passed as arguments
 * to the blockModeProc function in the above structure.
 */

#define TCL_MODE_BLOCKING	0	/* Put channel into blocking mode. */
#define TCL_MODE_NONBLOCKING	1	/* Put channel into nonblocking
					 * mode. */

/*
 *----------------------------------------------------------------------------
 * Enum for different types of file paths.
 */

typedef enum Tcl_PathType {
    TCL_PATH_ABSOLUTE,
    TCL_PATH_RELATIVE,
    TCL_PATH_VOLUME_RELATIVE
} Tcl_PathType;

/*
 * The following structure is used to pass glob type data amongst the various
 * glob routines and Tcl_FSMatchInDirectory.
 */

typedef struct Tcl_GlobTypeData {
    int type;			/* Corresponds to bcdpfls as in 'find -t'. */
    int perm;			/* Corresponds to file permissions. */
    Tcl_Obj *macType;		/* Acceptable Mac type. */
    Tcl_Obj *macCreator;	/* Acceptable Mac creator. */
} Tcl_GlobTypeData;

/*
 * Type and permission definitions for glob command.
 */

#define TCL_GLOB_TYPE_BLOCK		(1<<0)
#define TCL_GLOB_TYPE_CHAR		(1<<1)
#define TCL_GLOB_TYPE_DIR		(1<<2)
#define TCL_GLOB_TYPE_PIPE		(1<<3)
#define TCL_GLOB_TYPE_FILE		(1<<4)
#define TCL_GLOB_TYPE_LINK		(1<<5)
#define TCL_GLOB_TYPE_SOCK		(1<<6)
#define TCL_GLOB_TYPE_MOUNT		(1<<7)

#define TCL_GLOB_PERM_RONLY		(1<<0)
#define TCL_GLOB_PERM_HIDDEN		(1<<1)
#define TCL_GLOB_PERM_R			(1<<2)
#define TCL_GLOB_PERM_W			(1<<3)
#define TCL_GLOB_PERM_X			(1<<4)

/*
 * Flags for the unload callback function.
 */

#define TCL_UNLOAD_DETACH_FROM_INTERPRETER	(1<<0)
#define TCL_UNLOAD_DETACH_FROM_PROCESS		(1<<1)

/*
 * Typedefs for the various filesystem operations:
 */

typedef int (Tcl_FSStatProc) (Tcl_Obj *pathPtr, Tcl_StatBuf *buf);
typedef int (Tcl_FSAccessProc) (Tcl_Obj *pathPtr, int mode);
typedef Tcl_Channel (Tcl_FSOpenFileChannelProc) (Tcl_Interp *interp,
	Tcl_Obj *pathPtr, int mode, int permissions);
typedef int (Tcl_FSMatchInDirectoryProc) (Tcl_Interp *interp, Tcl_Obj *result,
	Tcl_Obj *pathPtr, const char *pattern, Tcl_GlobTypeData *types);
typedef Tcl_Obj * (Tcl_FSGetCwdProc) (Tcl_Interp *interp);
typedef int (Tcl_FSChdirProc) (Tcl_Obj *pathPtr);
typedef int (Tcl_FSLstatProc) (Tcl_Obj *pathPtr, Tcl_StatBuf *buf);
typedef int (Tcl_FSCreateDirectoryProc) (Tcl_Obj *pathPtr);
typedef int (Tcl_FSDeleteFileProc) (Tcl_Obj *pathPtr);
typedef int (Tcl_FSCopyDirectoryProc) (Tcl_Obj *srcPathPtr,
	Tcl_Obj *destPathPtr, Tcl_Obj **errorPtr);
typedef int (Tcl_FSCopyFileProc) (Tcl_Obj *srcPathPtr, Tcl_Obj *destPathPtr);
typedef int (Tcl_FSRemoveDirectoryProc) (Tcl_Obj *pathPtr, int recursive,
	Tcl_Obj **errorPtr);
typedef int (Tcl_FSRenameFileProc) (Tcl_Obj *srcPathPtr, Tcl_Obj *destPathPtr);
typedef void (Tcl_FSUnloadFileProc) (Tcl_LoadHandle loadHandle);
typedef Tcl_Obj * (Tcl_FSListVolumesProc) (void);
/* We have to declare the utime structure here. */
struct utimbuf;
typedef int (Tcl_FSUtimeProc) (Tcl_Obj *pathPtr, struct utimbuf *tval);
typedef int (Tcl_FSNormalizePathProc) (Tcl_Interp *interp, Tcl_Obj *pathPtr,
	int nextCheckpoint);
typedef int (Tcl_FSFileAttrsGetProc) (Tcl_Interp *interp, int index,
	Tcl_Obj *pathPtr, Tcl_Obj **objPtrRef);
typedef const char *const * (Tcl_FSFileAttrStringsProc) (Tcl_Obj *pathPtr,
	Tcl_Obj **objPtrRef);
typedef int (Tcl_FSFileAttrsSetProc) (Tcl_Interp *interp, int index,
	Tcl_Obj *pathPtr, Tcl_Obj *objPtr);
typedef Tcl_Obj * (Tcl_FSLinkProc) (Tcl_Obj *pathPtr, Tcl_Obj *toPtr,
	int linkType);
typedef int (Tcl_FSLoadFileProc) (Tcl_Interp *interp, Tcl_Obj *pathPtr,
	Tcl_LoadHandle *handlePtr, Tcl_FSUnloadFileProc **unloadProcPtr);
typedef int (Tcl_FSPathInFilesystemProc) (Tcl_Obj *pathPtr,
	ClientData *clientDataPtr);
typedef Tcl_Obj * (Tcl_FSFilesystemPathTypeProc) (Tcl_Obj *pathPtr);
typedef Tcl_Obj * (Tcl_FSFilesystemSeparatorProc) (Tcl_Obj *pathPtr);
typedef void (Tcl_FSFreeInternalRepProc) (ClientData clientData);
typedef ClientData (Tcl_FSDupInternalRepProc) (ClientData clientData);
typedef Tcl_Obj * (Tcl_FSInternalToNormalizedProc) (ClientData clientData);
typedef ClientData (Tcl_FSCreateInternalRepProc) (Tcl_Obj *pathPtr);

typedef struct Tcl_FSVersion_ *Tcl_FSVersion;

/*
 *----------------------------------------------------------------------------
 * Data structures related to hooking into the filesystem
 */

/*
 * Filesystem version tag.  This was introduced in 8.4.
 */

#define TCL_FILESYSTEM_VERSION_1	((Tcl_FSVersion) 0x1)

/*
 * struct Tcl_Filesystem:
 *
 * One such structure exists for each type (kind) of filesystem. It collects
 * together in one place all the functions that are part of the specific
 * filesystem. Tcl always accesses the filesystem through one of these
 * structures.
 *
 * Not all entries need be non-NULL; any which are NULL are simply ignored.
 * However, a complete filesystem should provide all of these functions. The
 * explanations in the structure show the importance of each function.
 */

typedef struct Tcl_Filesystem {
    const char *typeName;	/* The name of the filesystem. */
    int structureLength;	/* Length of this structure, so future binary
				 * compatibility can be assured. */
    Tcl_FSVersion version;	/* Version of the filesystem type. */
    Tcl_FSPathInFilesystemProc *pathInFilesystemProc;
				/* Function to check whether a path is in this
				 * filesystem. This is the most important
				 * filesystem function. */
    Tcl_FSDupInternalRepProc *dupInternalRepProc;
				/* Function to duplicate internal fs rep. May
				 * be NULL (but then fs is less efficient). */
    Tcl_FSFreeInternalRepProc *freeInternalRepProc;
				/* Function to free internal fs rep. Must be
				 * implemented if internal representations
				 * need freeing, otherwise it can be NULL. */
    Tcl_FSInternalToNormalizedProc *internalToNormalizedProc;
				/* Function to convert internal representation
				 * to a normalized path. Only required if the
				 * fs creates pure path objects with no
				 * string/path representation. */
    Tcl_FSCreateInternalRepProc *createInternalRepProc;
				/* Function to create a filesystem-specific
				 * internal representation. May be NULL if
				 * paths have no internal representation, or
				 * if the Tcl_FSPathInFilesystemProc for this
				 * filesystem always immediately creates an
				 * internal representation for paths it
				 * accepts. */
    Tcl_FSNormalizePathProc *normalizePathProc;
				/* Function to normalize a path.  Should be
				 * implemented for all filesystems which can
				 * have multiple string representations for
				 * the same path object. */
    Tcl_FSFilesystemPathTypeProc *filesystemPathTypeProc;
				/* Function to determine the type of a path in
				 * this filesystem. May be NULL. */
    Tcl_FSFilesystemSeparatorProc *filesystemSeparatorProc;
				/* Function to return the separator
				 * character(s) for this filesystem. Must be
				 * implemented. */
    Tcl_FSStatProc *statProc;	/* Function to process a 'Tcl_FSStat()' call.
				 * Must be implemented for any reasonable
				 * filesystem. */
    Tcl_FSAccessProc *accessProc;
				/* Function to process a 'Tcl_FSAccess()'
				 * call. Must be implemented for any
				 * reasonable filesystem. */
    Tcl_FSOpenFileChannelProc *openFileChannelProc;
				/* Function to process a
				 * 'Tcl_FSOpenFileChannel()' call. Must be
				 * implemented for any reasonable
				 * filesystem. */
    Tcl_FSMatchInDirectoryProc *matchInDirectoryProc;
				/* Function to process a
				 * 'Tcl_FSMatchInDirectory()'.  If not
				 * implemented, then glob and recursive copy
				 * functionality will be lacking in the
				 * filesystem. */
    Tcl_FSUtimeProc *utimeProc;	/* Function to process a 'Tcl_FSUtime()' call.
				 * Required to allow setting (not reading) of
				 * times with 'file mtime', 'file atime' and
				 * the open-r/open-w/fcopy implementation of
				 * 'file copy'. */
    Tcl_FSLinkProc *linkProc;	/* Function to process a 'Tcl_FSLink()' call.
				 * Should be implemented only if the
				 * filesystem supports links (reading or
				 * creating). */
    Tcl_FSListVolumesProc *listVolumesProc;
				/* Function to list any filesystem volumes
				 * added by this filesystem. Should be
				 * implemented only if the filesystem adds
				 * volumes at the head of the filesystem. */
    Tcl_FSFileAttrStringsProc *fileAttrStringsProc;
				/* Function to list all attributes strings
				 * which are valid for this filesystem. If not
				 * implemented the filesystem will not support
				 * the 'file attributes' command. This allows
				 * arbitrary additional information to be
				 * attached to files in the filesystem. */
    Tcl_FSFileAttrsGetProc *fileAttrsGetProc;
				/* Function to process a
				 * 'Tcl_FSFileAttrsGet()' call, used by 'file
				 * attributes'. */
    Tcl_FSFileAttrsSetProc *fileAttrsSetProc;
				/* Function to process a
				 * 'Tcl_FSFileAttrsSet()' call, used by 'file
				 * attributes'.  */
    Tcl_FSCreateDirectoryProc *createDirectoryProc;
				/* Function to process a
				 * 'Tcl_FSCreateDirectory()' call. Should be
				 * implemented unless the FS is read-only. */
    Tcl_FSRemoveDirectoryProc *removeDirectoryProc;
				/* Function to process a
				 * 'Tcl_FSRemoveDirectory()' call. Should be
				 * implemented unless the FS is read-only. */
    Tcl_FSDeleteFileProc *deleteFileProc;
				/* Function to process a 'Tcl_FSDeleteFile()'
				 * call. Should be implemented unless the FS
				 * is read-only. */
    Tcl_FSCopyFileProc *copyFileProc;
				/* Function to process a 'Tcl_FSCopyFile()'
				 * call. If not implemented Tcl will fall back
				 * on open-r, open-w and fcopy as a copying
				 * mechanism, for copying actions initiated in
				 * Tcl (not C). */
    Tcl_FSRenameFileProc *renameFileProc;
				/* Function to process a 'Tcl_FSRenameFile()'
				 * call. If not implemented, Tcl will fall
				 * back on a copy and delete mechanism, for
				 * rename actions initiated in Tcl (not C). */
    Tcl_FSCopyDirectoryProc *copyDirectoryProc;
				/* Function to process a
				 * 'Tcl_FSCopyDirectory()' call. If not
				 * implemented, Tcl will fall back on a
				 * recursive create-dir, file copy mechanism,
				 * for copying actions initiated in Tcl (not
				 * C). */
    Tcl_FSLstatProc *lstatProc;	/* Function to process a 'Tcl_FSLstat()' call.
				 * If not implemented, Tcl will attempt to use
				 * the 'statProc' defined above instead. */
    Tcl_FSLoadFileProc *loadFileProc;
				/* Function to process a 'Tcl_FSLoadFile()'
				 * call. If not implemented, Tcl will fall
				 * back on a copy to native-temp followed by a
				 * Tcl_FSLoadFile on that temporary copy. */
    Tcl_FSGetCwdProc *getCwdProc;
				/* Function to process a 'Tcl_FSGetCwd()'
				 * call. Most filesystems need not implement
				 * this. It will usually only be called once,
				 * if 'getcwd' is called before 'chdir'. May
				 * be NULL. */
    Tcl_FSChdirProc *chdirProc;	/* Function to process a 'Tcl_FSChdir()' call.
				 * If filesystems do not implement this, it
				 * will be emulated by a series of directory
				 * access checks. Otherwise, virtual
				 * filesystems which do implement it need only
				 * respond with a positive return result if
				 * the dirName is a valid directory in their
				 * filesystem. They need not remember the
				 * result, since that will be automatically
				 * remembered for use by GetCwd. Real
				 * filesystems should carry out the correct
				 * action (i.e. call the correct system
				 * 'chdir' api). If not implemented, then 'cd'
				 * and 'pwd' will fail inside the
				 * filesystem. */
} Tcl_Filesystem;

/*
 * The following definitions are used as values for the 'linkAction' flag to
 * Tcl_FSLink, or the linkProc of any filesystem. Any combination of flags can
 * be given. For link creation, the linkProc should create a link which
 * matches any of the types given.
 *
 * TCL_CREATE_SYMBOLIC_LINK -	Create a symbolic or soft link.
 * TCL_CREATE_HARD_LINK -	Create a hard link.
 */

#define TCL_CREATE_SYMBOLIC_LINK	0x01
#define TCL_CREATE_HARD_LINK		0x02

/*
 *----------------------------------------------------------------------------
 * The following structure represents the Notifier functions that you can
 * override with the Tcl_SetNotifier call.
 */

typedef struct Tcl_NotifierProcs {
    Tcl_SetTimerProc *setTimerProc;
    Tcl_WaitForEventProc *waitForEventProc;
    Tcl_CreateFileHandlerProc *createFileHandlerProc;
    Tcl_DeleteFileHandlerProc *deleteFileHandlerProc;
    Tcl_InitNotifierProc *initNotifierProc;
    Tcl_FinalizeNotifierProc *finalizeNotifierProc;
    Tcl_AlertNotifierProc *alertNotifierProc;
    Tcl_ServiceModeHookProc *serviceModeHookProc;
} Tcl_NotifierProcs;

/*
 *----------------------------------------------------------------------------
 * The following data structures and declarations are for the new Tcl parser.
 *
 * For each word of a command, and for each piece of a word such as a variable
 * reference, one of the following structures is created to describe the
 * token.
 */

typedef struct Tcl_Token {
    int type;			/* Type of token, such as TCL_TOKEN_WORD; see
				 * below for valid types. */
    const char *start;		/* First character in token. */
    size_t size;		/* Number of bytes in token. */
    size_t numComponents;	/* If this token is composed of other tokens,
				 * this field tells how many of them there are
				 * (including components of components, etc.).
				 * The component tokens immediately follow
				 * this one. */
} Tcl_Token;

/*
 * Type values defined for Tcl_Token structures. These values are defined as
 * mask bits so that it's easy to check for collections of types.
 *
 * TCL_TOKEN_WORD -		The token describes one word of a command,
 *				from the first non-blank character of the word
 *				(which may be " or {) up to but not including
 *				the space, semicolon, or bracket that
 *				terminates the word. NumComponents counts the
 *				total number of sub-tokens that make up the
 *				word. This includes, for example, sub-tokens
 *				of TCL_TOKEN_VARIABLE tokens.
 * TCL_TOKEN_SIMPLE_WORD -	This token is just like TCL_TOKEN_WORD except
 *				that the word is guaranteed to consist of a
 *				single TCL_TOKEN_TEXT sub-token.
 * TCL_TOKEN_TEXT -		The token describes a range of literal text
 *				that is part of a word. NumComponents is
 *				always 0.
 * TCL_TOKEN_BS -		The token describes a backslash sequence that
 *				must be collapsed. NumComponents is always 0.
 * TCL_TOKEN_COMMAND -		The token describes a command whose result
 *				must be substituted into the word. The token
 *				includes the enclosing brackets. NumComponents
 *				is always 0.
 * TCL_TOKEN_VARIABLE -		The token describes a variable substitution,
 *				including the dollar sign, variable name, and
 *				array index (if there is one) up through the
 *				right parentheses. NumComponents tells how
 *				many additional tokens follow to represent the
 *				variable name. The first token will be a
 *				TCL_TOKEN_TEXT token that describes the
 *				variable name. If the variable is an array
 *				reference then there will be one or more
 *				additional tokens, of type TCL_TOKEN_TEXT,
 *				TCL_TOKEN_BS, TCL_TOKEN_COMMAND, and
 *				TCL_TOKEN_VARIABLE, that describe the array
 *				index; numComponents counts the total number
 *				of nested tokens that make up the variable
 *				reference, including sub-tokens of
 *				TCL_TOKEN_VARIABLE tokens.
 * TCL_TOKEN_SUB_EXPR -		The token describes one subexpression of an
 *				expression, from the first non-blank character
 *				of the subexpression up to but not including
 *				the space, brace, or bracket that terminates
 *				the subexpression. NumComponents counts the
 *				total number of following subtokens that make
 *				up the subexpression; this includes all
 *				subtokens for any nested TCL_TOKEN_SUB_EXPR
 *				tokens. For example, a numeric value used as a
 *				primitive operand is described by a
 *				TCL_TOKEN_SUB_EXPR token followed by a
 *				TCL_TOKEN_TEXT token. A binary subexpression
 *				is described by a TCL_TOKEN_SUB_EXPR token
 *				followed by the TCL_TOKEN_OPERATOR token for
 *				the operator, then TCL_TOKEN_SUB_EXPR tokens
 *				for the left then the right operands.
 * TCL_TOKEN_OPERATOR -		The token describes one expression operator.
 *				An operator might be the name of a math
 *				function such as "abs". A TCL_TOKEN_OPERATOR
 *				token is always preceeded by one
 *				TCL_TOKEN_SUB_EXPR token for the operator's
 *				subexpression, and is followed by zero or more
 *				TCL_TOKEN_SUB_EXPR tokens for the operator's
 *				operands. NumComponents is always 0.
 * TCL_TOKEN_EXPAND_WORD -	This token is just like TCL_TOKEN_WORD except
 *				that it marks a word that began with the
 *				literal character prefix "{*}". This word is
 *				marked to be expanded - that is, broken into
 *				words after substitution is complete.
 */

#define TCL_TOKEN_WORD		1
#define TCL_TOKEN_SIMPLE_WORD	2
#define TCL_TOKEN_TEXT		4
#define TCL_TOKEN_BS		8
#define TCL_TOKEN_COMMAND	16
#define TCL_TOKEN_VARIABLE	32
#define TCL_TOKEN_SUB_EXPR	64
#define TCL_TOKEN_OPERATOR	128
#define TCL_TOKEN_EXPAND_WORD	256

/*
 * Parsing error types. On any parsing error, one of these values will be
 * stored in the error field of the Tcl_Parse structure defined below.
 */

#define TCL_PARSE_SUCCESS		0
#define TCL_PARSE_QUOTE_EXTRA		1
#define TCL_PARSE_BRACE_EXTRA		2
#define TCL_PARSE_MISSING_BRACE		3
#define TCL_PARSE_MISSING_BRACKET	4
#define TCL_PARSE_MISSING_PAREN		5
#define TCL_PARSE_MISSING_QUOTE		6
#define TCL_PARSE_MISSING_VAR_BRACE	7
#define TCL_PARSE_SYNTAX		8
#define TCL_PARSE_BAD_NUMBER		9

/*
 * A structure of the following type is filled in by Tcl_ParseCommand. It
 * describes a single command parsed from an input string.
 */

#define NUM_STATIC_TOKENS 20

typedef struct Tcl_Parse {
    const char *commentStart;	/* Pointer to # that begins the first of one
				 * or more comments preceding the command. */
    size_t commentSize;		/* Number of bytes in comments (up through
				 * newline character that terminates the last
				 * comment). If there were no comments, this
				 * field is 0. */
    const char *commandStart;	/* First character in first word of
				 * command. */
    size_t commandSize;		/* Number of bytes in command, including first
				 * character of first word, up through the
				 * terminating newline, close bracket, or
				 * semicolon. */
    size_t numWords;		/* Total number of words in command. May be
				 * 0. */
    Tcl_Token *tokenPtr;	/* Pointer to first token representing the
				 * words of the command. Initially points to
				 * staticTokens, but may change to point to
				 * malloc-ed space if command exceeds space in
				 * staticTokens. */
    size_t numTokens;		/* Total number of tokens in command. */
    size_t tokensAvailable;	/* Total number of tokens available at
				 * *tokenPtr. */
    int errorType;		/* One of the parsing error types defined
				 * above. */

    /*
     * The fields below are intended only for the private use of the parser.
     * They should not be used by functions that invoke Tcl_ParseCommand.
     */

    const char *string;		/* The original command string passed to
				 * Tcl_ParseCommand. */
    const char *end;		/* Points to the character just after the last
				 * one in the command string. */
    Tcl_Interp *interp;		/* Interpreter to use for error reporting, or
				 * NULL. */
    const char *term;		/* Points to character in string that
				 * terminated most recent token. Filled in by
				 * ParseTokens. If an error occurs, points to
				 * beginning of region where the error
				 * occurred (e.g. the open brace if the close
				 * brace is missing). */
    int incomplete;		/* This field is set to 1 by Tcl_ParseCommand
				 * if the command appears to be incomplete.
				 * This information is used by
				 * Tcl_CommandComplete. */
    Tcl_Token staticTokens[NUM_STATIC_TOKENS];
				/* Initial space for tokens for command. This
				 * space should be large enough to accommodate
				 * most commands; dynamic space is allocated
				 * for very large commands that don't fit
				 * here. */
} Tcl_Parse;

/*
 *----------------------------------------------------------------------------
 * The following structure represents a user-defined encoding. It collects
 * together all the functions that are used by the specific encoding.
 */

typedef struct Tcl_EncodingType {
    const char *encodingName;	/* The name of the encoding, e.g. "euc-jp".
				 * This name is the unique key for this
				 * encoding type. */
    Tcl_EncodingConvertProc *toUtfProc;
				/* Function to convert from external encoding
				 * into UTF-8. */
    Tcl_EncodingConvertProc *fromUtfProc;
				/* Function to convert from UTF-8 into
				 * external encoding. */
    Tcl_EncodingFreeProc *freeProc;
				/* If non-NULL, function to call when this
				 * encoding is deleted. */
    ClientData clientData;	/* Arbitrary value associated with encoding
				 * type. Passed to conversion functions. */
    int nullSize;		/* Number of zero bytes that signify
				 * end-of-string in this encoding. This number
				 * is used to determine the source string
				 * length when the srcLen argument is
				 * negative. Must be 1 or 2. */
} Tcl_EncodingType;

/*
 * The following definitions are used as values for the conversion control
 * flags argument when converting text from one character set to another:
 *
 * TCL_ENCODING_START -		Signifies that the source buffer is the first
 *				block in a (potentially multi-block) input
 *				stream. Tells the conversion function to reset
 *				to an initial state and perform any
 *				initialization that needs to occur before the
 *				first byte is converted. If the source buffer
 *				contains the entire input stream to be
 *				converted, this flag should be set.
 * TCL_ENCODING_END -		Signifies that the source buffer is the last
 *				block in a (potentially multi-block) input
 *				stream. Tells the conversion routine to
 *				perform any finalization that needs to occur
 *				after the last byte is converted and then to
 *				reset to an initial state. If the source
 *				buffer contains the entire input stream to be
 *				converted, this flag should be set.
 * TCL_ENCODING_STOPONERROR -	If set, then the converter will return
 *				immediately upon encountering an invalid byte
 *				sequence or a source character that has no
 *				mapping in the target encoding. If clear, then
 *				the converter will skip the problem,
 *				substituting one or more "close" characters in
 *				the destination buffer and then continue to
 *				convert the source.
 */

#define TCL_ENCODING_START		0x01
#define TCL_ENCODING_END		0x02
#define TCL_ENCODING_STOPONERROR	0x04

/*
 * The following definitions are the error codes returned by the conversion
 * routines:
 *
 * TCL_OK -			All characters were converted.
 * TCL_CONVERT_NOSPACE -	The output buffer would not have been large
 *				enough for all of the converted data; as many
 *				characters as could fit were converted though.
 * TCL_CONVERT_MULTIBYTE -	The last few bytes in the source string were
 *				the beginning of a multibyte sequence, but
 *				more bytes were needed to complete this
 *				sequence. A subsequent call to the conversion
 *				routine should pass the beginning of this
 *				unconverted sequence plus additional bytes
 *				from the source stream to properly convert the
 *				formerly split-up multibyte sequence.
 * TCL_CONVERT_SYNTAX -		The source stream contained an invalid
 *				character sequence. This may occur if the
 *				input stream has been damaged or if the input
 *				encoding method was misidentified. This error
 *				is reported only if TCL_ENCODING_STOPONERROR
 *				was specified.
 * TCL_CONVERT_UNKNOWN -	The source string contained a character that
 *				could not be represented in the target
 *				encoding. This error is reported only if
 *				TCL_ENCODING_STOPONERROR was specified.
 */

#define TCL_CONVERT_MULTIBYTE	(-1)
#define TCL_CONVERT_SYNTAX	(-2)
#define TCL_CONVERT_UNKNOWN	(-3)
#define TCL_CONVERT_NOSPACE	(-4)

/*
 * The maximum number of bytes that are necessary to represent a single
 * Unicode character in UTF-8. The valid values should be 3, 4 or 6
 * (or perhaps 1 if we want to support a non-unicode enabled core). If 3 or
 * 4, then Tcl_UniChar must be 2-bytes in size (UCS-2) (the default). If 6,
 * then Tcl_UniChar must be 4-bytes in size (UCS-4). At this time UCS-2 mode
 * is the default and recommended mode. UCS-4 is experimental and not
 * recommended. It works for the core, but most extensions expect UCS-2.
 */

#ifndef TCL_UTF_MAX
#define TCL_UTF_MAX		3
#endif

/*
 * This represents a Unicode character. Any changes to this should also be
 * reflected in regcustom.h.
 */

#if TCL_UTF_MAX > 4
    /*
     * unsigned int isn't 100% accurate as it should be a strict 4-byte value
     * (perhaps wchar_t). 64-bit systems may have troubles. The size of this
     * value must be reflected correctly in regcustom.h and
     * in tclEncoding.c.
     * XXX: Tcl is currently UCS-2 and planning UTF-16 for the Unicode
     * XXX: string rep that Tcl_UniChar represents.  Changing the size
     * XXX: of Tcl_UniChar is /not/ supported.
     */
typedef unsigned int Tcl_UniChar;
#else
typedef unsigned short Tcl_UniChar;
#endif

/*
 *----------------------------------------------------------------------------
 * TIP #59: The following structure is used in calls 'Tcl_RegisterConfig' to
 * provide the system with the embedded configuration data.
 */

typedef struct Tcl_Config {
    const char *key;		/* Configuration key to register. ASCII
				 * encoded, thus UTF-8. */
    const char *value;		/* The value associated with the key. System
				 * encoding. */
} Tcl_Config;

/*
 *----------------------------------------------------------------------------
 * Flags for TIP#143 limits, detailing which limits are active in an
 * interpreter. Used for Tcl_{Add,Remove}LimitHandler type argument.
 */

#define TCL_LIMIT_COMMANDS	0x01
#define TCL_LIMIT_TIME		0x02

/*
 * Structure containing information about a limit handler to be called when a
 * command- or time-limit is exceeded by an interpreter.
 */

typedef void (Tcl_LimitHandlerProc) (ClientData clientData, Tcl_Interp *interp);
typedef void (Tcl_LimitHandlerDeleteProc) (ClientData clientData);

/*
 *----------------------------------------------------------------------------
 * Override definitions for libtommath.
 */

typedef struct mp_int mp_int;
#define MP_INT_DECLARED
typedef unsigned int mp_digit;
#define MP_DIGIT_DECLARED

/*
 *----------------------------------------------------------------------------
 * Definitions needed for Tcl_ParseArgvObj routines.
 * Based on tkArgv.c.
 * Modifications from the original are copyright (c) Sam Bromley 2006
 */

typedef struct {
    int type;			/* Indicates the option type; see below. */
    const char *keyStr;		/* The key string that flags the option in the
				 * argv array. */
    void *srcPtr;		/* Value to be used in setting dst; usage
				 * depends on type.*/
    void *dstPtr;		/* Address of value to be modified; usage
				 * depends on type.*/
    const char *helpStr;	/* Documentation message describing this
				 * option. */
    ClientData clientData;	/* Word to pass to function callbacks. */
} Tcl_ArgvInfo;

/*
 * Legal values for the type field of a Tcl_ArgInfo: see the user
 * documentation for details.
 */

#define TCL_ARGV_CONSTANT	15
#define TCL_ARGV_INT		16
#define TCL_ARGV_STRING		17
#define TCL_ARGV_REST		18
#define TCL_ARGV_FLOAT		19
#define TCL_ARGV_FUNC		20
#define TCL_ARGV_GENFUNC	21
#define TCL_ARGV_HELP		22
#define TCL_ARGV_END		23

/*
 * Types of callback functions for the TCL_ARGV_FUNC and TCL_ARGV_GENFUNC
 * argument types:
 */

typedef int (Tcl_ArgvFuncProc)(ClientData clientData, Tcl_Obj *objPtr,
	void *dstPtr);
typedef int (Tcl_ArgvGenFuncProc)(ClientData clientData, Tcl_Interp *interp,
	size_t objc, Tcl_Obj *const *objv, void *dstPtr);

/*
 * Shorthand for commonly used argTable entries.
 */

#define TCL_ARGV_AUTO_HELP \
    {TCL_ARGV_HELP,	"-help",	NULL,	NULL, \
	    "Print summary of command-line options and abort", NULL}
#define TCL_ARGV_AUTO_REST \
    {TCL_ARGV_REST,	"--",		NULL,	NULL, \
	    "Marks the end of the options", NULL}
#define TCL_ARGV_TABLE_END \
    {TCL_ARGV_END, NULL, NULL, NULL, NULL, NULL}

/*
 *----------------------------------------------------------------------------
 * Definitions needed for Tcl_Zlib routines. [TIP #234]
 *
 * Constants for the format flags describing what sort of data format is
 * desired/expected for the Tcl_ZlibDeflate, Tcl_ZlibInflate and
 * Tcl_ZlibStreamInit functions.
 */

#define TCL_ZLIB_FORMAT_RAW	1
#define TCL_ZLIB_FORMAT_ZLIB	2
#define TCL_ZLIB_FORMAT_GZIP	4
#define TCL_ZLIB_FORMAT_AUTO	8

/*
 * Constants that describe whether the stream is to operate in compressing or
 * decompressing mode.
 */

#define TCL_ZLIB_STREAM_DEFLATE	16
#define TCL_ZLIB_STREAM_INFLATE	32

/*
 * Constants giving compression levels. Use of TCL_ZLIB_COMPRESS_DEFAULT is
 * recommended.
 */

#define TCL_ZLIB_COMPRESS_NONE	0
#define TCL_ZLIB_COMPRESS_FAST	1
#define TCL_ZLIB_COMPRESS_BEST	9
#define TCL_ZLIB_COMPRESS_DEFAULT (-1)

/*
 * Constants for types of flushing, used with Tcl_ZlibFlush.
 */

#define TCL_ZLIB_NO_FLUSH	0
#define TCL_ZLIB_FLUSH		2
#define TCL_ZLIB_FULLFLUSH	3
#define TCL_ZLIB_FINALIZE	4

/*
 *----------------------------------------------------------------------------
 * Definitions needed for the Tcl_LoadFile function. [TIP #416]
 */

#define TCL_LOAD_GLOBAL 1
#define TCL_LOAD_LAZY 2

/*
 *----------------------------------------------------------------------------
 * Single public declaration for NRE.
 */

typedef int (Tcl_NRPostProc) (ClientData data[], Tcl_Interp *interp,
				int result);

/*
 *----------------------------------------------------------------------------
 * The following constant is used to test for older versions of Tcl in the
 * stubs tables.
 *
 * Jan Nijtman's plus patch uses 0xFCA1BACF, so we need to pick a different
 * value since the stubs tables don't match.
 */

#define TCL_STUB_MAGIC		((int) 0xFCA3BACF)

/*
 * The following function is required to be defined in all stubs aware
 * extensions. The function is actually implemented in the stub library, not
 * the main Tcl library, although there is a trivial implementation in the
 * main library in case an extension is statically linked into an application.
 */

const char *		Tcl_InitStubs(Tcl_Interp *interp, const char *version,
			    int exact);
const char *		TclTomMathInitializeStubs(Tcl_Interp *interp,
			    const char *version, int epoch, int revision);

/*
 * When not using stubs, make it a macro.
 */

#ifndef USE_TCL_STUBS
#define Tcl_InitStubs(interp, version, exact) \
    Tcl_PkgInitStubsCheck(interp, version, exact)
#endif

/*
 * TODO - tommath stubs export goes here!
 */

/*
 * Public functions that are not accessible via the stubs table.
 * Tcl_GetMemoryInfo is needed for AOLserver. [Bug 1868171]
 */

#define Tcl_Main(argc, argv, proc) Tcl_MainEx(argc, argv, proc, \
	    (Tcl_FindExecutable(argv[0]), (Tcl_CreateInterp)()))
EXTERN void		Tcl_MainEx(int argc, char **argv,
			    Tcl_AppInitProc *appInitProc, Tcl_Interp *interp);
EXTERN const char *	Tcl_PkgInitStubsCheck(Tcl_Interp *interp,
			    const char *version, int exact);
#if defined(TCL_THREADS) && defined(USE_THREAD_ALLOC)
EXTERN void		Tcl_GetMemoryInfo(Tcl_DString *dsPtr);
#endif

/*
 *----------------------------------------------------------------------------
 * Include the public function declarations that are accessible via the stubs
 * table.
 */

#include "tclDecls.h"

/*
 * Include platform specific public function declarations that are accessible
 * via the stubs table.
 */

#include "tclPlatDecls.h"

/*
 *----------------------------------------------------------------------------
 * The following declarations either map ckalloc and ckfree to malloc and
 * free, or they map them to functions with all sorts of debugging hooks
 * defined in tclCkalloc.c.
 */

#ifdef TCL_MEM_DEBUG

#   define ckalloc(x) \
    ((VOID *) Tcl_DbCkalloc((unsigned)(x), __FILE__, __LINE__))
#   define ckfree(x) \
    Tcl_DbCkfree((char *)(x), __FILE__, __LINE__)
#   define ckrealloc(x,y) \
    ((VOID *) Tcl_DbCkrealloc((char *)(x), (unsigned)(y), __FILE__, __LINE__))
#   define attemptckalloc(x) \
    ((VOID *) Tcl_AttemptDbCkalloc((unsigned)(x), __FILE__, __LINE__))
#   define attemptckrealloc(x,y) \
    ((VOID *) Tcl_AttemptDbCkrealloc((char *)(x), (unsigned)(y), __FILE__, __LINE__))

#else /* !TCL_MEM_DEBUG */

/*
 * If we are not using the debugging allocator, we should call the Tcl_Alloc,
 * et al. routines in order to guarantee that every module is using the same
 * memory allocator both inside and outside of the Tcl library.
 */

#   define ckalloc(x) \
    ((VOID *) Tcl_Alloc((unsigned)(x)))
#   define ckfree(x) \
    Tcl_Free((char *)(x))
#   define ckrealloc(x,y) \
    ((VOID *) Tcl_Realloc((char *)(x), (unsigned)(y)))
#   define attemptckalloc(x) \
    ((VOID *) Tcl_AttemptAlloc((unsigned)(x)))
#   define attemptckrealloc(x,y) \
    ((VOID *) Tcl_AttemptRealloc((char *)(x), (unsigned)(y)))
#   undef  Tcl_InitMemory
#   define Tcl_InitMemory(x)
#   undef  Tcl_DumpActiveMemory
#   define Tcl_DumpActiveMemory(x)
#   undef  Tcl_ValidateAllMemory
#   define Tcl_ValidateAllMemory(x,y)

#endif /* !TCL_MEM_DEBUG */

#ifdef TCL_MEM_DEBUG
#   define Tcl_IncrRefCount(objPtr) \
	Tcl_DbIncrRefCount(objPtr, __FILE__, __LINE__)
#   define Tcl_DecrRefCount(objPtr) \
	Tcl_DbDecrRefCount(objPtr, __FILE__, __LINE__)
#   define Tcl_IsShared(objPtr) \
	Tcl_DbIsShared(objPtr, __FILE__, __LINE__)
#else
#   define Tcl_IncrRefCount(objPtr) \
	++(objPtr)->refCount
    /*
     * Use do/while0 idiom for optimum correctness without compiler warnings.
     * http://c2.com/cgi/wiki?TrivialDoWhileLoop
     */
#   define Tcl_DecrRefCount(objPtr) \
	do { if (--(objPtr)->refCount <= 0) TclFreeObj(objPtr); } while(0)
#   define Tcl_IsShared(objPtr) \
	((objPtr)->refCount > 1)
#endif

/*
 * Macros and definitions that help to debug the use of Tcl objects. When
 * TCL_MEM_DEBUG is defined, the Tcl_New declarations are overridden to call
 * debugging versions of the object creation functions.
 */

#ifdef TCL_MEM_DEBUG
#  undef  Tcl_NewBignumObj
#  define Tcl_NewBignumObj(val) \
     Tcl_DbNewBignumObj(val, __FILE__, __LINE__)
#  undef  Tcl_NewBooleanObj
#  define Tcl_NewBooleanObj(val) \
     Tcl_DbNewBooleanObj(val, __FILE__, __LINE__)
#  undef  Tcl_NewByteArrayObj
#  define Tcl_NewByteArrayObj(bytes, len) \
     Tcl_DbNewByteArrayObj(bytes, len, __FILE__, __LINE__)
#  undef  Tcl_NewDoubleObj
#  define Tcl_NewDoubleObj(val) \
     Tcl_DbNewDoubleObj(val, __FILE__, __LINE__)
#  undef  Tcl_NewIntObj
#  define Tcl_NewIntObj(val) \
     Tcl_DbNewLongObj(val, __FILE__, __LINE__)
#  undef  Tcl_NewListObj
#  define Tcl_NewListObj(objc, objv) \
     Tcl_DbNewListObj(objc, objv, __FILE__, __LINE__)
#  undef  Tcl_NewLongObj
#  define Tcl_NewLongObj(val) \
     Tcl_DbNewLongObj(val, __FILE__, __LINE__)
#  undef  Tcl_NewObj
#  define Tcl_NewObj() \
     Tcl_DbNewObj(__FILE__, __LINE__)
#  undef  Tcl_NewStringObj
#  define Tcl_NewStringObj(bytes, len) \
     Tcl_DbNewStringObj(bytes, len, __FILE__, __LINE__)
#  undef  Tcl_NewWideIntObj
#  define Tcl_NewWideIntObj(val) \
     Tcl_DbNewWideIntObj(val, __FILE__, __LINE__)
#endif /* TCL_MEM_DEBUG */

/*
 *----------------------------------------------------------------------------
 * Macros for clients to use to access fields of hash entries:
 */

#define Tcl_GetHashValue(h) ((h)->clientData)
#define Tcl_SetHashValue(h, value) ((h)->clientData = (ClientData) (value))
#define Tcl_GetHashKey(tablePtr, h) \
	((void *) (((tablePtr)->keyType == TCL_ONE_WORD_KEYS || \
		    (tablePtr)->keyType == TCL_CUSTOM_PTR_KEYS) \
		   ? (h)->key.oneWordValue \
		   : (h)->key.string))

/*
 * Macros to use for clients to use to invoke find and create functions for
 * hash tables:
 */

#undef  Tcl_FindHashEntry
#define Tcl_FindHashEntry(tablePtr, key) \
	(*((tablePtr)->findProc))(tablePtr, (const char *)(key))
#undef  Tcl_CreateHashEntry
#define Tcl_CreateHashEntry(tablePtr, key, newPtr) \
	(*((tablePtr)->createProc))(tablePtr, (const char *)(key), newPtr)

/*
 *----------------------------------------------------------------------------
 * Macros that eliminate the overhead of the thread synchronization functions
 * when compiling without thread support.
 */

#ifndef TCL_THREADS
#undef  Tcl_MutexLock
#define Tcl_MutexLock(mutexPtr)
#undef  Tcl_MutexUnlock
#define Tcl_MutexUnlock(mutexPtr)
#undef  Tcl_MutexFinalize
#define Tcl_MutexFinalize(mutexPtr)
#undef  Tcl_ConditionNotify
#define Tcl_ConditionNotify(condPtr)
#undef  Tcl_ConditionWait
#define Tcl_ConditionWait(condPtr, mutexPtr, timePtr)
#undef  Tcl_ConditionFinalize
#define Tcl_ConditionFinalize(condPtr)
#endif /* TCL_THREADS */

/*
 *----------------------------------------------------------------------------
 * Deprecated Tcl functions:
 */

#ifndef TCL_NO_DEPRECATED
#   undef  Tcl_EvalObj
#   define Tcl_EvalObj(interp,objPtr) \
	Tcl_EvalObjEx((interp),(objPtr),0)
#   undef  Tcl_GlobalEvalObj
#   define Tcl_GlobalEvalObj(interp,objPtr) \
	Tcl_EvalObjEx((interp),(objPtr),TCL_EVAL_GLOBAL)

#endif /* !TCL_NO_DEPRECATED */

/*
 *----------------------------------------------------------------------------
 * Convenience declaration of Tcl_AppInit for backwards compatibility. This
 * function is not *implemented* by the tcl library, so the storage class is
 * neither DLLEXPORT nor DLLIMPORT.
 */

extern Tcl_AppInitProc Tcl_AppInit;

#endif /* RC_INVOKED */

/*
 * end block for C++
 */

#ifdef __cplusplus
}
#endif

#endif /* _TCL */

/*
 * Local Variables:
 * mode: c
 * c-basic-offset: 4
 * fill-column: 78
 * End:
 */<|MERGE_RESOLUTION|>--- conflicted
+++ resolved
@@ -649,17 +649,10 @@
 typedef void (Tcl_CloseProc) (ClientData data);
 typedef void (Tcl_CmdDeleteProc) (ClientData clientData);
 typedef int (Tcl_CmdProc) (ClientData clientData, Tcl_Interp *interp,
-<<<<<<< HEAD
 	size_t argc, const char *argv[]);
 typedef void (Tcl_CmdTraceProc) (ClientData clientData, Tcl_Interp *interp,
 	int level, char *command, Tcl_CmdProc *proc,
 	ClientData cmdClientData, size_t argc, const char *argv[]);
-=======
-	int argc, const char *argv[]);
-typedef void (Tcl_CmdTraceProc) (ClientData clientData, Tcl_Interp *interp,
-	int level, char *command, Tcl_CmdProc *proc,
-	ClientData cmdClientData, int argc, const char *argv[]);
->>>>>>> 4b2f989a
 typedef int (Tcl_CmdObjTraceProc) (ClientData clientData, Tcl_Interp *interp,
 	int level, const char *command, Tcl_Command commandInfo, size_t objc,
 	struct Tcl_Obj *const *objv);
@@ -1421,15 +1414,9 @@
 			Tcl_Interp *interp);
 typedef int	(Tcl_DriverClose2Proc) (ClientData instanceData,
 			Tcl_Interp *interp, int flags);
-<<<<<<< HEAD
-typedef int	(Tcl_DriverInputProc) (ClientData instanceData, char *buf,
+typedef ssize_t	(Tcl_DriverInputProc) (ClientData instanceData, char *buf,
 			size_t toRead, int *errorCodePtr);
-typedef int	(Tcl_DriverOutputProc) (ClientData instanceData,
-=======
-typedef size_t	(Tcl_DriverInputProc) (ClientData instanceData, char *buf,
-			size_t toRead, int *errorCodePtr);
-typedef size_t	(Tcl_DriverOutputProc) (ClientData instanceData,
->>>>>>> 4b2f989a
+typedef ssize_t	(Tcl_DriverOutputProc) (ClientData instanceData,
 			const char *buf, size_t toWrite, int *errorCodePtr);
 typedef int	(Tcl_DriverSeekProc) (ClientData instanceData, long offset,
 			int mode, int *errorCodePtr);
