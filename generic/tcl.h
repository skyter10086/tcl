/*
 * tcl.h --
 *
 *	This header file describes the externally-visible facilities of the
 *	Tcl interpreter.
 *
 * Copyright (c) 1987-1994 The Regents of the University of California.
 * Copyright (c) 1993-1996 Lucent Technologies.
 * Copyright (c) 1994-1998 Sun Microsystems, Inc.
 * Copyright (c) 1998-2000 by Scriptics Corporation.
 * Copyright (c) 2002 by Kevin B. Kenny.  All rights reserved.
 *
 * See the file "license.terms" for information on usage and redistribution of
 * this file, and for a DISCLAIMER OF ALL WARRANTIES.
 */

#ifndef _TCL
#define _TCL

/*
 * For C++ compilers, use extern "C"
 */

#ifdef __cplusplus
extern "C" {
#endif

/*
 * The following defines are used to indicate the various release levels.
 */

#define TCL_ALPHA_RELEASE	0
#define TCL_BETA_RELEASE	1
#define TCL_FINAL_RELEASE	2

/*
 * When version numbers change here, must also go into the following files and
 * update the version numbers:
 *
 * library/init.tcl	(1 LOC patch)
 * unix/configure.in	(2 LOC Major, 2 LOC minor, 1 LOC patch)
 * win/configure.in	(as above)
 * win/tcl.m4		(not patchlevel)
 * win/makefile.bc	(not patchlevel) 2 LOC
 * README		(sections 0 and 2, with and without separator)
 * macosx/Tcl.pbproj/project.pbxproj (not patchlevel) 1 LOC
 * macosx/Tcl.pbproj/default.pbxuser (not patchlevel) 1 LOC
 * macosx/Tcl.xcode/project.pbxproj (not patchlevel) 2 LOC
 * macosx/Tcl.xcode/default.pbxuser (not patchlevel) 1 LOC
 * macosx/Tcl-Common.xcconfig (not patchlevel) 1 LOC
 * win/README		(not patchlevel) (sections 0 and 2)
 * unix/tcl.spec	(1 LOC patch)
 * tools/tcl.hpj.in	(not patchlevel, for windows installer)
 */

#define TCL_MAJOR_VERSION   8
#define TCL_MINOR_VERSION   6
#define TCL_RELEASE_LEVEL   TCL_FINAL_RELEASE
#define TCL_RELEASE_SERIAL  4

#define TCL_VERSION	    "8.6"
#define TCL_PATCH_LEVEL	    "8.6.4"

/*
 *----------------------------------------------------------------------------
 * The following definitions set up the proper options for Windows compilers.
 * We use this method because there is no autoconf equivalent.
 */

#ifdef _WIN32
#   ifndef __WIN32__
#	define __WIN32__
#   endif
#   ifndef WIN32
#	define WIN32
#   endif
#endif

/*
 * Utility macros: STRINGIFY takes an argument and wraps it in "" (double
 * quotation marks), JOIN joins two arguments.
 */

#ifndef STRINGIFY
#  define STRINGIFY(x) STRINGIFY1(x)
#  define STRINGIFY1(x) #x
#endif
#ifndef JOIN
#  define JOIN(a,b) JOIN1(a,b)
#  define JOIN1(a,b) a##b
#endif

/*
 * A special definition used to allow this header file to be included from
 * windows resource files so that they can obtain version information.
 * RC_INVOKED is defined by default by the windows RC tool.
 *
 * Resource compilers don't like all the C stuff, like typedefs and function
 * declarations, that occur below, so block them out.
 */

#ifndef RC_INVOKED

/*
 * Special macro to define mutexes, that doesn't do anything if we are not
 * using threads.
 */

#ifdef TCL_THREADS
#define TCL_DECLARE_MUTEX(name) static Tcl_Mutex name;
#else
#define TCL_DECLARE_MUTEX(name)
#endif

/*
 * Tcl's public routine Tcl_FSSeek() uses the values SEEK_SET, SEEK_CUR, and
 * SEEK_END, all #define'd by stdio.h .
 *
 * Also, many extensions need stdio.h, and they've grown accustomed to tcl.h
 * providing it for them rather than #include-ing it themselves as they
 * should, so also for their sake, we keep the #include to be consistent with
 * prior Tcl releases.
 */

#include <stdio.h>

/*
 *----------------------------------------------------------------------------
 * Support for functions with a variable number of arguments.
 *
 * The following TCL_VARARGS* macros are to support old extensions
 * written for older versions of Tcl where the macros permitted
 * support for the varargs.h system as well as stdarg.h .
 *
 * New code should just directly be written to use stdarg.h conventions.
 */

#include <stdarg.h>
#ifndef TCL_NO_DEPRECATED
#    define TCL_VARARGS(type, name) (type name, ...)
#    define TCL_VARARGS_DEF(type, name) (type name, ...)
#    define TCL_VARARGS_START(type, name, list) (va_start(list, name), name)
#endif
#if defined(__GNUC__) && (__GNUC__ > 2)
#   define TCL_FORMAT_PRINTF(a,b) __attribute__ ((__format__ (__printf__, a, b)))
#   define TCL_NORETURN __attribute__ ((noreturn))
#   if defined(BUILD_tcl) || defined(BUILD_tk)
#	define TCL_NORETURN1 __attribute__ ((noreturn))
#   else
#	define TCL_NORETURN1 /* nothing */
#   endif
#else
#   define TCL_FORMAT_PRINTF(a,b)
#   if defined(_MSC_VER) && (_MSC_VER >= 1310)
#	define TCL_NORETURN _declspec(noreturn)
#   else
#	define TCL_NORETURN /* nothing */
#   endif
#   define TCL_NORETURN1 /* nothing */
#endif

/*
 * Allow a part of Tcl's API to be explicitly marked as deprecated.
 *
 * Used to make TIP 330/336 generate moans even if people use the
 * compatibility macros. Change your code, guys! We won't support you forever.
 */

#if defined(__GNUC__) && ((__GNUC__ >= 4) || ((__GNUC__ == 3) && (__GNUC_MINOR__ >= 1)))
#   if (__GNUC__ > 4) || ((__GNUC__ == 4) && (__GNUC_MINOR__ >= 5))
#	define TCL_DEPRECATED_API(msg)	__attribute__ ((__deprecated__ (msg)))
#   else
#	define TCL_DEPRECATED_API(msg)	__attribute__ ((__deprecated__))
#   endif
#else
#   define TCL_DEPRECATED_API(msg)	/* nothing portable */
#endif

/*
 *----------------------------------------------------------------------------
 * Macros used to declare a function to be exported by a DLL. Used by Windows,
 * maps to no-op declarations on non-Windows systems. The default build on
 * windows is for a DLL, which causes the DLLIMPORT and DLLEXPORT macros to be
 * nonempty. To build a static library, the macro STATIC_BUILD should be
 * defined.
 *
 * Note: when building static but linking dynamically to MSVCRT we must still
 *       correctly decorate the C library imported function.  Use CRTIMPORT
 *       for this purpose.  _DLL is defined by the compiler when linking to
 *       MSVCRT.
 */

#if (defined(_WIN32) && (defined(_MSC_VER) || (defined(__BORLANDC__) && (__BORLANDC__ >= 0x0550)) || defined(__LCC__) || defined(__WATCOMC__) || (defined(__GNUC__) && defined(__declspec))))
#   define HAVE_DECLSPEC 1
#   ifdef STATIC_BUILD
#       define DLLIMPORT
#       define DLLEXPORT
#       ifdef _DLL
#           define CRTIMPORT __declspec(dllimport)
#       else
#           define CRTIMPORT
#       endif
#   else
#       define DLLIMPORT __declspec(dllimport)
#       define DLLEXPORT __declspec(dllexport)
#       define CRTIMPORT __declspec(dllimport)
#   endif
#else
#   define DLLIMPORT
#   if defined(__GNUC__) && __GNUC__ > 3
#       define DLLEXPORT __attribute__ ((visibility("default")))
#   else
#       define DLLEXPORT
#   endif
#   define CRTIMPORT
#endif

/*
 * These macros are used to control whether functions are being declared for
 * import or export. If a function is being declared while it is being built
 * to be included in a shared library, then it should have the DLLEXPORT
 * storage class. If is being declared for use by a module that is going to
 * link against the shared library, then it should have the DLLIMPORT storage
 * class. If the symbol is beind declared for a static build or for use from a
 * stub library, then the storage class should be empty.
 *
 * The convention is that a macro called BUILD_xxxx, where xxxx is the name of
 * a library we are building, is set on the compile line for sources that are
 * to be placed in the library. When this macro is set, the storage class will
 * be set to DLLEXPORT. At the end of the header file, the storage class will
 * be reset to DLLIMPORT.
 */

#undef TCL_STORAGE_CLASS
#ifdef BUILD_tcl
#   define TCL_STORAGE_CLASS DLLEXPORT
#else
#   ifdef USE_TCL_STUBS
#      define TCL_STORAGE_CLASS
#   else
#      define TCL_STORAGE_CLASS DLLIMPORT
#   endif
#endif

/*
 * The following _ANSI_ARGS_ macro is to support old extensions
 * written for older versions of Tcl where it permitted support
 * for compilers written in the pre-prototype era of C.
 *
 * New code should use prototypes.
 */

#ifndef TCL_NO_DEPRECATED
#   undef _ANSI_ARGS_
#   define _ANSI_ARGS_(x)	x
#endif

/*
 * Definitions that allow this header file to be used either with or without
 * ANSI C features.
 */

#ifndef INLINE
#   define INLINE
#endif

#ifdef NO_CONST
#   ifndef const
#      define const
#   endif
#endif
#ifndef CONST
#   define CONST const
#endif

#ifdef USE_NON_CONST
#   ifdef USE_COMPAT_CONST
#      error define at most one of USE_NON_CONST and USE_COMPAT_CONST
#   endif
#   define CONST84
#   define CONST84_RETURN
#else
#   ifdef USE_COMPAT_CONST
#      define CONST84
#      define CONST84_RETURN const
#   else
#      define CONST84 const
#      define CONST84_RETURN const
#   endif
#endif

#ifndef CONST86
#      define CONST86 CONST84
#endif

/*
 * Make sure EXTERN isn't defined elsewhere.
 */

#ifdef EXTERN
#   undef EXTERN
#endif /* EXTERN */

#ifdef __cplusplus
#   define EXTERN extern "C" TCL_STORAGE_CLASS
#else
#   define EXTERN extern TCL_STORAGE_CLASS
#endif

/*
 *----------------------------------------------------------------------------
 * The following code is copied from winnt.h. If we don't replicate it here,
 * then <windows.h> can't be included after tcl.h, since tcl.h also defines
 * VOID. This block is skipped under Cygwin and Mingw.
 */

#if defined(_WIN32) && !defined(HAVE_WINNT_IGNORE_VOID)
#ifndef VOID
#define VOID void
typedef char CHAR;
typedef short SHORT;
typedef long LONG;
#endif
#endif /* _WIN32 && !HAVE_WINNT_IGNORE_VOID */

/*
 * Macro to use instead of "void" for arguments that must have type "void *"
 * in ANSI C; maps them to type "char *" in non-ANSI systems.
 */

#ifndef __VXWORKS__
#   ifndef NO_VOID
#	define VOID void
#   else
#	define VOID char
#   endif
#endif

/*
 * Miscellaneous declarations.
 */

#ifndef _CLIENTDATA
#   ifndef NO_VOID
	typedef void *ClientData;
#   else
	typedef int *ClientData;
#   endif
#   define _CLIENTDATA
#endif

/*
 * Darwin specific configure overrides (to support fat compiles, where
 * configure runs only once for multiple architectures):
 */

#ifdef __APPLE__
#   ifdef __LP64__
#	undef TCL_WIDE_INT_TYPE
#	define TCL_WIDE_INT_IS_LONG 1
#	define TCL_CFG_DO64BIT 1
#    else /* !__LP64__ */
#	define TCL_WIDE_INT_TYPE long long
#	undef TCL_WIDE_INT_IS_LONG
#	undef TCL_CFG_DO64BIT
#    endif /* __LP64__ */
#    undef HAVE_STRUCT_STAT64
#endif /* __APPLE__ */

/*
 * Define Tcl_WideInt to be a type that is (at least) 64-bits wide, and define
 * Tcl_WideUInt to be the unsigned variant of that type (assuming that where
 * we have one, we can have the other.)
 *
 * Also defines the following macros:
 * TCL_WIDE_INT_IS_LONG - if wide ints are really longs (i.e. we're on a real
 *	64-bit system.)
 * Tcl_WideAsLong - forgetful converter from wideInt to long.
 * Tcl_LongAsWide - sign-extending converter from long to wideInt.
 * Tcl_WideAsDouble - converter from wideInt to double.
 * Tcl_DoubleAsWide - converter from double to wideInt.
 *
 * The following invariant should hold for any long value 'longVal':
 *	longVal == Tcl_WideAsLong(Tcl_LongAsWide(longVal))
 *
 * Note on converting between Tcl_WideInt and strings. This implementation (in
 * tclObj.c) depends on the function
 * sprintf(...,"%" TCL_LL_MODIFIER "d",...).
 */

#if !defined(TCL_WIDE_INT_TYPE)&&!defined(TCL_WIDE_INT_IS_LONG)
#   if defined(_WIN32)
#      define TCL_WIDE_INT_TYPE __int64
#      ifdef __BORLANDC__
#         define TCL_LL_MODIFIER	"L"
#      else /* __BORLANDC__ */
#         define TCL_LL_MODIFIER	"I64"
#      endif /* __BORLANDC__ */
#   elif defined(__GNUC__)
#      define TCL_WIDE_INT_TYPE long long
#      define TCL_LL_MODIFIER	"ll"
#   else /* ! _WIN32 && ! __GNUC__ */
/*
 * Don't know what platform it is and configure hasn't discovered what is
 * going on for us. Try to guess...
 */
#      include <limits.h>
#      if (INT_MAX < LONG_MAX)
#         define TCL_WIDE_INT_IS_LONG	1
#      else
#         define TCL_WIDE_INT_TYPE long long
#      endif
#   endif /* _WIN32 */
#endif /* !TCL_WIDE_INT_TYPE & !TCL_WIDE_INT_IS_LONG */
#ifdef TCL_WIDE_INT_IS_LONG
#   undef TCL_WIDE_INT_TYPE
#   define TCL_WIDE_INT_TYPE	long
#endif /* TCL_WIDE_INT_IS_LONG */

typedef TCL_WIDE_INT_TYPE		Tcl_WideInt;
typedef unsigned TCL_WIDE_INT_TYPE	Tcl_WideUInt;

#ifdef TCL_WIDE_INT_IS_LONG
#   define Tcl_WideAsLong(val)		((long)(val))
#   define Tcl_LongAsWide(val)		((long)(val))
#   define Tcl_WideAsDouble(val)	((double)((long)(val)))
#   define Tcl_DoubleAsWide(val)	((long)((double)(val)))
#   ifndef TCL_LL_MODIFIER
#      define TCL_LL_MODIFIER		"l"
#   endif /* !TCL_LL_MODIFIER */
#else /* TCL_WIDE_INT_IS_LONG */
/*
 * The next short section of defines are only done when not running on Windows
 * or some other strange platform.
 */
#   ifndef TCL_LL_MODIFIER
#      define TCL_LL_MODIFIER		"ll"
#   endif /* !TCL_LL_MODIFIER */
#   define Tcl_WideAsLong(val)		((long)((Tcl_WideInt)(val)))
#   define Tcl_LongAsWide(val)		((Tcl_WideInt)((long)(val)))
#   define Tcl_WideAsDouble(val)	((double)((Tcl_WideInt)(val)))
#   define Tcl_DoubleAsWide(val)	((Tcl_WideInt)((double)(val)))
#endif /* TCL_WIDE_INT_IS_LONG */

#if defined(_WIN32)
#   ifdef __BORLANDC__
	typedef struct stati64 Tcl_StatBuf;
#   elif defined(_WIN64)
	typedef struct __stat64 Tcl_StatBuf;
#   elif (defined(_MSC_VER) && (_MSC_VER < 1400)) || defined(_USE_32BIT_TIME_T)
	typedef struct _stati64	Tcl_StatBuf;
#   else
	typedef struct _stat32i64 Tcl_StatBuf;
#   endif /* _MSC_VER < 1400 */
#elif defined(__CYGWIN__)
    typedef struct {
	dev_t st_dev;
	unsigned short st_ino;
	unsigned short st_mode;
	short st_nlink;
	short st_uid;
	short st_gid;
	/* Here is a 2-byte gap */
	dev_t st_rdev;
	/* Here is a 4-byte gap */
	long long st_size;
	struct {long tv_sec;} st_atim;
	struct {long tv_sec;} st_mtim;
	struct {long tv_sec;} st_ctim;
	/* Here is a 4-byte gap */
    } Tcl_StatBuf;
#elif defined(HAVE_STRUCT_STAT64) && !defined(__APPLE__)
    typedef struct stat64 Tcl_StatBuf;
#else
    typedef struct stat Tcl_StatBuf;
#endif

/*
 *----------------------------------------------------------------------------
 * Data structures defined opaquely in this module. The definitions below just
 * provide dummy types. A few fields are made visible in Tcl_Interp
 * structures, namely those used for returning a string result from commands.
 * Direct access to the result field is discouraged in Tcl 8.0. The
 * interpreter result is either an object or a string, and the two values are
 * kept consistent unless some C code sets interp->result directly.
 * Programmers should use either the function Tcl_GetObjResult() or
 * Tcl_GetStringResult() to read the interpreter's result. See the SetResult
 * man page for details.
 *
 * Note: any change to the Tcl_Interp definition below must be mirrored in the
 * "real" definition in tclInt.h.
 *
 * Note: Tcl_ObjCmdProc functions do not directly set result and freeProc.
 * Instead, they set a Tcl_Obj member in the "real" structure that can be
 * accessed with Tcl_GetObjResult() and Tcl_SetObjResult().
 */

typedef struct Tcl_Interp
#ifndef TCL_NO_DEPRECATED
{
    /* TIP #330: Strongly discourage extensions from using the string
     * result. */
#ifdef USE_INTERP_RESULT
    char *result TCL_DEPRECATED_API("use Tcl_GetStringResult/Tcl_SetResult");
				/* If the last command returned a string
				 * result, this points to it. */
    void (*freeProc) (char *blockPtr)
	    TCL_DEPRECATED_API("use Tcl_GetStringResult/Tcl_SetResult");
				/* Zero means the string result is statically
				 * allocated. TCL_DYNAMIC means it was
				 * allocated with ckalloc and should be freed
				 * with ckfree. Other values give the address
				 * of function to invoke to free the result.
				 * Tcl_Eval must free it before executing next
				 * command. */
#else
    char *resultDontUse; /* Don't use in extensions! */
    void (*freeProcDontUse) (char *); /* Don't use in extensions! */
#endif
#ifdef USE_INTERP_ERRORLINE
    int errorLine TCL_DEPRECATED_API("use Tcl_GetErrorLine/Tcl_SetErrorLine");
				/* When TCL_ERROR is returned, this gives the
				 * line number within the command where the
				 * error occurred (1 if first line). */
#else
    int errorLineDontUse; /* Don't use in extensions! */
#endif
}
#endif /* TCL_NO_DEPRECATED */
Tcl_Interp;

typedef struct Tcl_AsyncHandler_ *Tcl_AsyncHandler;
typedef struct Tcl_Channel_ *Tcl_Channel;
typedef struct Tcl_ChannelTypeVersion_ *Tcl_ChannelTypeVersion;
typedef struct Tcl_Command_ *Tcl_Command;
typedef struct Tcl_Condition_ *Tcl_Condition;
typedef struct Tcl_Dict_ *Tcl_Dict;
typedef struct Tcl_EncodingState_ *Tcl_EncodingState;
typedef struct Tcl_Encoding_ *Tcl_Encoding;
typedef struct Tcl_Event Tcl_Event;
typedef struct Tcl_InterpState_ *Tcl_InterpState;
typedef struct Tcl_LoadHandle_ *Tcl_LoadHandle;
typedef struct Tcl_Mutex_ *Tcl_Mutex;
typedef struct Tcl_Pid_ *Tcl_Pid;
typedef struct Tcl_RegExp_ *Tcl_RegExp;
typedef struct Tcl_ThreadDataKey_ *Tcl_ThreadDataKey;
typedef struct Tcl_ThreadId_ *Tcl_ThreadId;
typedef struct Tcl_TimerToken_ *Tcl_TimerToken;
typedef struct Tcl_Trace_ *Tcl_Trace;
typedef struct Tcl_Var_ *Tcl_Var;
typedef struct Tcl_ZLibStream_ *Tcl_ZlibStream;

/*
 *----------------------------------------------------------------------------
 * Definition of the interface to functions implementing threads. A function
 * following this definition is given to each call of 'Tcl_CreateThread' and
 * will be called as the main fuction of the new thread created by that call.
 */

#if defined _WIN32
typedef unsigned (__stdcall Tcl_ThreadCreateProc) (ClientData clientData);
#else
typedef void (Tcl_ThreadCreateProc) (ClientData clientData);
#endif

/*
 * Threading function return types used for abstracting away platform
 * differences when writing a Tcl_ThreadCreateProc. See the NewThread function
 * in generic/tclThreadTest.c for it's usage.
 */

#if defined _WIN32
#   define Tcl_ThreadCreateType		unsigned __stdcall
#   define TCL_THREAD_CREATE_RETURN	return 0
#else
#   define Tcl_ThreadCreateType		void
#   define TCL_THREAD_CREATE_RETURN
#endif

/*
 * Definition of values for default stacksize and the possible flags to be
 * given to Tcl_CreateThread.
 */

#define TCL_THREAD_STACK_DEFAULT (0)    /* Use default size for stack. */
#define TCL_THREAD_NOFLAGS	 (0000) /* Standard flags, default
					 * behaviour. */
#define TCL_THREAD_JOINABLE	 (0001) /* Mark the thread as joinable. */

/*
 * Flag values passed to Tcl_StringCaseMatch.
 */

#define TCL_MATCH_NOCASE	(1<<0)

/*
 * Flag values passed to Tcl_GetRegExpFromObj.
 */

#define	TCL_REG_BASIC		000000	/* BREs (convenience). */
#define	TCL_REG_EXTENDED	000001	/* EREs. */
#define	TCL_REG_ADVF		000002	/* Advanced features in EREs. */
#define	TCL_REG_ADVANCED	000003	/* AREs (which are also EREs). */
#define	TCL_REG_QUOTE		000004	/* No special characters, none. */
#define	TCL_REG_NOCASE		000010	/* Ignore case. */
#define	TCL_REG_NOSUB		000020	/* Don't care about subexpressions. */
#define	TCL_REG_EXPANDED	000040	/* Expanded format, white space &
					 * comments. */
#define	TCL_REG_NLSTOP		000100  /* \n doesn't match . or [^ ] */
#define	TCL_REG_NLANCH		000200  /* ^ matches after \n, $ before. */
#define	TCL_REG_NEWLINE		000300  /* Newlines are line terminators. */
#define	TCL_REG_CANMATCH	001000  /* Report details on partial/limited
					 * matches. */

/*
 * Flags values passed to Tcl_RegExpExecObj.
 */

#define	TCL_REG_NOTBOL	0001	/* Beginning of string does not match ^.  */
#define	TCL_REG_NOTEOL	0002	/* End of string does not match $. */

/*
 * Structures filled in by Tcl_RegExpInfo. Note that all offset values are
 * relative to the start of the match string, not the beginning of the entire
 * string.
 */

typedef struct Tcl_RegExpIndices {
    long start;			/* Character offset of first character in
				 * match. */
    long end;			/* Character offset of first character after
				 * the match. */
} Tcl_RegExpIndices;

typedef struct Tcl_RegExpInfo {
    int nsubs;			/* Number of subexpressions in the compiled
				 * expression. */
    Tcl_RegExpIndices *matches;	/* Array of nsubs match offset pairs. */
    long extendStart;		/* The offset at which a subsequent match
				 * might begin. */
    long reserved;		/* Reserved for later use. */
} Tcl_RegExpInfo;

/*
 * Picky compilers complain if this typdef doesn't appear before the struct's
 * reference in tclDecls.h.
 */

typedef Tcl_StatBuf *Tcl_Stat_;
typedef struct stat *Tcl_OldStat_;

/*
 *----------------------------------------------------------------------------
 * When a TCL command returns, the interpreter contains a result from the
 * command. Programmers are strongly encouraged to use one of the functions
 * Tcl_GetObjResult() or Tcl_GetStringResult() to read the interpreter's
 * result. See the SetResult man page for details. Besides this result, the
 * command function returns an integer code, which is one of the following:
 *
 * TCL_OK		Command completed normally; the interpreter's result
 *			contains the command's result.
 * TCL_ERROR		The command couldn't be completed successfully; the
 *			interpreter's result describes what went wrong.
 * TCL_RETURN		The command requests that the current function return;
 *			the interpreter's result contains the function's
 *			return value.
 * TCL_BREAK		The command requests that the innermost loop be
 *			exited; the interpreter's result is meaningless.
 * TCL_CONTINUE		Go on to the next iteration of the current loop; the
 *			interpreter's result is meaningless.
 */

#define TCL_OK			0
#define TCL_ERROR		1
#define TCL_RETURN		2
#define TCL_BREAK		3
#define TCL_CONTINUE		4

#define TCL_RESULT_SIZE		200

/*
 *----------------------------------------------------------------------------
 * Flags to control what substitutions are performed by Tcl_SubstObj():
 */

#define TCL_SUBST_COMMANDS	001
#define TCL_SUBST_VARIABLES	002
#define TCL_SUBST_BACKSLASHES	004
#define TCL_SUBST_ALL		007

/*
 * Argument descriptors for math function callbacks in expressions:
 */

typedef enum {
    TCL_INT, TCL_DOUBLE, TCL_EITHER, TCL_WIDE_INT
} Tcl_ValueType;

typedef struct Tcl_Value {
    Tcl_ValueType type;		/* Indicates intValue or doubleValue is valid,
				 * or both. */
    long intValue;		/* Integer value. */
    double doubleValue;		/* Double-precision floating value. */
    Tcl_WideInt wideValue;	/* Wide (min. 64-bit) integer value. */
} Tcl_Value;

/*
 * Forward declaration of Tcl_Obj to prevent an error when the forward
 * reference to Tcl_Obj is encountered in the function types declared below.
 */

struct Tcl_Obj;

/*
 *----------------------------------------------------------------------------
 * Function types defined by Tcl:
 */

typedef int (Tcl_AppInitProc) (Tcl_Interp *interp);
typedef int (Tcl_AsyncProc) (ClientData clientData, Tcl_Interp *interp,
	int code);
typedef void (Tcl_ChannelProc) (ClientData clientData, int mask);
typedef void (Tcl_CloseProc) (ClientData data);
typedef void (Tcl_CmdDeleteProc) (ClientData clientData);
typedef int (Tcl_CmdProc) (ClientData clientData, Tcl_Interp *interp,
	int argc, CONST84 char *argv[]);
typedef void (Tcl_CmdTraceProc) (ClientData clientData, Tcl_Interp *interp,
	int level, char *command, Tcl_CmdProc *proc,
	ClientData cmdClientData, int argc, CONST84 char *argv[]);
typedef int (Tcl_CmdObjTraceProc) (ClientData clientData, Tcl_Interp *interp,
	int level, const char *command, Tcl_Command commandInfo, int objc,
	struct Tcl_Obj *const *objv);
typedef void (Tcl_CmdObjTraceDeleteProc) (ClientData clientData);
typedef void (Tcl_DupInternalRepProc) (struct Tcl_Obj *srcPtr,
	struct Tcl_Obj *dupPtr);
typedef int (Tcl_EncodingConvertProc) (ClientData clientData, const char *src,
	int srcLen, int flags, Tcl_EncodingState *statePtr, char *dst,
	int dstLen, int *srcReadPtr, int *dstWrotePtr, int *dstCharsPtr);
typedef void (Tcl_EncodingFreeProc) (ClientData clientData);
typedef int (Tcl_EventProc) (Tcl_Event *evPtr, int flags);
typedef void (Tcl_EventCheckProc) (ClientData clientData, int flags);
typedef int (Tcl_EventDeleteProc) (Tcl_Event *evPtr, ClientData clientData);
typedef void (Tcl_EventSetupProc) (ClientData clientData, int flags);
typedef void (Tcl_ExitProc) (ClientData clientData);
typedef void (Tcl_FileProc) (ClientData clientData, int mask);
typedef void (Tcl_FileFreeProc) (ClientData clientData);
typedef void (Tcl_FreeInternalRepProc) (struct Tcl_Obj *objPtr);
typedef void (Tcl_FreeProc) (char *blockPtr);
typedef void (Tcl_IdleProc) (ClientData clientData);
typedef void (Tcl_InterpDeleteProc) (ClientData clientData,
	Tcl_Interp *interp);
typedef int (Tcl_MathProc) (ClientData clientData, Tcl_Interp *interp,
	Tcl_Value *args, Tcl_Value *resultPtr);
typedef void (Tcl_NamespaceDeleteProc) (ClientData clientData);
typedef int (Tcl_ObjCmdProc) (ClientData clientData, Tcl_Interp *interp,
	int objc, struct Tcl_Obj *const *objv);
typedef int (Tcl_PackageInitProc) (Tcl_Interp *interp);
typedef int (Tcl_PackageUnloadProc) (Tcl_Interp *interp, int flags);
typedef void (Tcl_PanicProc) (const char *format, ...);
typedef void (Tcl_TcpAcceptProc) (ClientData callbackData, Tcl_Channel chan,
	char *address, int port);
typedef void (Tcl_TimerProc) (ClientData clientData);
typedef int (Tcl_SetFromAnyProc) (Tcl_Interp *interp, struct Tcl_Obj *objPtr);
typedef void (Tcl_UpdateStringProc) (struct Tcl_Obj *objPtr);
typedef char * (Tcl_VarTraceProc) (ClientData clientData, Tcl_Interp *interp,
	CONST84 char *part1, CONST84 char *part2, int flags);
typedef void (Tcl_CommandTraceProc) (ClientData clientData, Tcl_Interp *interp,
	const char *oldName, const char *newName, int flags);
typedef void (Tcl_CreateFileHandlerProc) (int fd, int mask, Tcl_FileProc *proc,
	ClientData clientData);
typedef void (Tcl_DeleteFileHandlerProc) (int fd);
typedef void (Tcl_AlertNotifierProc) (ClientData clientData);
typedef void (Tcl_ServiceModeHookProc) (int mode);
typedef ClientData (Tcl_InitNotifierProc) (void);
typedef void (Tcl_FinalizeNotifierProc) (ClientData clientData);
typedef void (Tcl_MainLoopProc) (void);

/*
 *----------------------------------------------------------------------------
 * The following structure represents a type of object, which is a particular
 * internal representation for an object plus a set of functions that provide
 * standard operations on objects of that type.
 */

typedef struct Tcl_ObjType {
    const char *name;		/* Name of the type, e.g. "int". */
    Tcl_FreeInternalRepProc *freeIntRepProc;
				/* Called to free any storage for the type's
				 * internal rep. NULL if the internal rep does
				 * not need freeing. */
    Tcl_DupInternalRepProc *dupIntRepProc;
				/* Called to create a new object as a copy of
				 * an existing object. */
    Tcl_UpdateStringProc *updateStringProc;
				/* Called to update the string rep from the
				 * type's internal representation. */
    Tcl_SetFromAnyProc *setFromAnyProc;
				/* Called to convert the object's internal rep
				 * to this type. Frees the internal rep of the
				 * old type. Returns TCL_ERROR on failure. */
} Tcl_ObjType;

/*
 * One of the following structures exists for each object in the Tcl system.
 * An object stores a value as either a string, some internal representation,
 * or both.
 */

typedef struct Tcl_Obj {
    int refCount;		/* When 0 the object will be freed. */
    char *bytes;		/* This points to the first byte of the
				 * object's string representation. The array
				 * must be followed by a null byte (i.e., at
				 * offset length) but may also contain
				 * embedded null characters. The array's
				 * storage is allocated by ckalloc. NULL means
				 * the string rep is invalid and must be
				 * regenerated from the internal rep.  Clients
				 * should use Tcl_GetStringFromObj or
				 * Tcl_GetString to get a pointer to the byte
				 * array as a readonly value. */
    int length;			/* The number of bytes at *bytes, not
				 * including the terminating null. */
    const Tcl_ObjType *typePtr;	/* Denotes the object's type. Always
				 * corresponds to the type of the object's
				 * internal rep. NULL indicates the object has
				 * no internal rep (has no type). */
    union {			/* The internal representation: */
	long longValue;		/*   - an long integer value. */
	double doubleValue;	/*   - a double-precision floating value. */
	void *otherValuePtr;	/*   - another, type-specific value,
	                       not used internally any more. */
	Tcl_WideInt wideValue;	/*   - a long long value. */
	struct {		/*   - internal rep as two pointers.
				 *     the main use of which is a bignum's
				 *     tightly packed fields, where the alloc,
				 *     used and signum flags are packed into
				 *     ptr2 with everything else hung off ptr1. */
	    void *ptr1;
	    void *ptr2;
	} twoPtrValue;
	struct {		/*   - internal rep as a pointer and a long,
	                       not used internally any more. */
	    void *ptr;
	    unsigned long value;
	} ptrAndLongRep;
    } internalRep;
} Tcl_Obj;

/*
 * Macros to increment and decrement a Tcl_Obj's reference count, and to test
 * whether an object is shared (i.e. has reference count > 1). Note: clients
 * should use Tcl_DecrRefCount() when they are finished using an object, and
 * should never call TclFreeObj() directly. TclFreeObj() is only defined and
 * made public in tcl.h to support Tcl_DecrRefCount's macro definition.
 */

void		Tcl_IncrRefCount(Tcl_Obj *objPtr);
void		Tcl_DecrRefCount(Tcl_Obj *objPtr);
int		Tcl_IsShared(Tcl_Obj *objPtr);

/*
 *----------------------------------------------------------------------------
 * The following structure contains the state needed by Tcl_SaveResult. No-one
 * outside of Tcl should access any of these fields. This structure is
 * typically allocated on the stack.
 */

typedef struct Tcl_SavedResult {
    char *result;
    Tcl_FreeProc *freeProc;
    Tcl_Obj *objResultPtr;
    char *appendResult;
    int appendAvl;
    int appendUsed;
    char resultSpace[TCL_RESULT_SIZE+1];
} Tcl_SavedResult;

/*
 *----------------------------------------------------------------------------
 * The following definitions support Tcl's namespace facility. Note: the first
 * five fields must match exactly the fields in a Namespace structure (see
 * tclInt.h).
 */

typedef struct Tcl_Namespace {
    char *name;			/* The namespace's name within its parent
				 * namespace. This contains no ::'s. The name
				 * of the global namespace is "" although "::"
				 * is an synonym. */
    char *fullName;		/* The namespace's fully qualified name. This
				 * starts with ::. */
    ClientData clientData;	/* Arbitrary value associated with this
				 * namespace. */
    Tcl_NamespaceDeleteProc *deleteProc;
				/* Function invoked when deleting the
				 * namespace to, e.g., free clientData. */
    struct Tcl_Namespace *parentPtr;
				/* Points to the namespace that contains this
				 * one. NULL if this is the global
				 * namespace. */
} Tcl_Namespace;

/*
 *----------------------------------------------------------------------------
 * The following structure represents a call frame, or activation record. A
 * call frame defines a naming context for a procedure call: its local scope
 * (for local variables) and its namespace scope (used for non-local
 * variables; often the global :: namespace). A call frame can also define the
 * naming context for a namespace eval or namespace inscope command: the
 * namespace in which the command's code should execute. The Tcl_CallFrame
 * structures exist only while procedures or namespace eval/inscope's are
 * being executed, and provide a Tcl call stack.
 *
 * A call frame is initialized and pushed using Tcl_PushCallFrame and popped
 * using Tcl_PopCallFrame. Storage for a Tcl_CallFrame must be provided by the
 * Tcl_PushCallFrame caller, and callers typically allocate them on the C call
 * stack for efficiency. For this reason, Tcl_CallFrame is defined as a
 * structure and not as an opaque token. However, most Tcl_CallFrame fields
 * are hidden since applications should not access them directly; others are
 * declared as "dummyX".
 *
 * WARNING!! The structure definition must be kept consistent with the
 * CallFrame structure in tclInt.h. If you change one, change the other.
 */

typedef struct Tcl_CallFrame {
    Tcl_Namespace *nsPtr;
    int dummy1;
    int dummy2;
    void *dummy3;
    void *dummy4;
    void *dummy5;
    int dummy6;
    void *dummy7;
    void *dummy8;
    int dummy9;
    void *dummy10;
    void *dummy11;
    void *dummy12;
    void *dummy13;
} Tcl_CallFrame;

/*
 *----------------------------------------------------------------------------
 * Information about commands that is returned by Tcl_GetCommandInfo and
 * passed to Tcl_SetCommandInfo. objProc is an objc/objv object-based command
 * function while proc is a traditional Tcl argc/argv string-based function.
 * Tcl_CreateObjCommand and Tcl_CreateCommand ensure that both objProc and
 * proc are non-NULL and can be called to execute the command. However, it may
 * be faster to call one instead of the other. The member isNativeObjectProc
 * is set to 1 if an object-based function was registered by
 * Tcl_CreateObjCommand, and to 0 if a string-based function was registered by
 * Tcl_CreateCommand. The other function is typically set to a compatibility
 * wrapper that does string-to-object or object-to-string argument conversions
 * then calls the other function.
 */

typedef struct Tcl_CmdInfo {
    int isNativeObjectProc;	/* 1 if objProc was registered by a call to
				 * Tcl_CreateObjCommand; 0 otherwise.
				 * Tcl_SetCmdInfo does not modify this
				 * field. */
    Tcl_ObjCmdProc *objProc;	/* Command's object-based function. */
    ClientData objClientData;	/* ClientData for object proc. */
    Tcl_CmdProc *proc;		/* Command's string-based function. */
    ClientData clientData;	/* ClientData for string proc. */
    Tcl_CmdDeleteProc *deleteProc;
				/* Function to call when command is
				 * deleted. */
    ClientData deleteData;	/* Value to pass to deleteProc (usually the
				 * same as clientData). */
    Tcl_Namespace *namespacePtr;/* Points to the namespace that contains this
				 * command. Note that Tcl_SetCmdInfo will not
				 * change a command's namespace; use
				 * TclRenameCommand or Tcl_Eval (of 'rename')
				 * to do that. */
} Tcl_CmdInfo;

/*
 *----------------------------------------------------------------------------
 * The structure defined below is used to hold dynamic strings. The only
 * fields that clients should use are string and length, accessible via the
 * macros Tcl_DStringValue and Tcl_DStringLength.
 */

#define TCL_DSTRING_STATIC_SIZE 200
typedef struct Tcl_DString {
    char *string;		/* Points to beginning of string: either
				 * staticSpace below or a malloced array. */
    int length;			/* Number of non-NULL characters in the
				 * string. */
    int spaceAvl;		/* Total number of bytes available for the
				 * string and its terminating NULL char. */
    char staticSpace[TCL_DSTRING_STATIC_SIZE];
				/* Space to use in common case where string is
				 * small. */
} Tcl_DString;

#define Tcl_DStringLength(dsPtr) ((dsPtr)->length)
#define Tcl_DStringValue(dsPtr) ((dsPtr)->string)
#define Tcl_DStringTrunc Tcl_DStringSetLength

/*
 * Definitions for the maximum number of digits of precision that may be
 * specified in the "tcl_precision" variable, and the number of bytes of
 * buffer space required by Tcl_PrintDouble.
 */

#define TCL_MAX_PREC		17
#define TCL_DOUBLE_SPACE	(TCL_MAX_PREC+10)

/*
 * Definition for a number of bytes of buffer space sufficient to hold the
 * string representation of an integer in base 10 (assuming the existence of
 * 64-bit integers).
 */

#define TCL_INTEGER_SPACE	24

/*
 * Flag values passed to Tcl_ConvertElement.
 * TCL_DONT_USE_BRACES forces it not to enclose the element in braces, but to
 *	use backslash quoting instead.
 * TCL_DONT_QUOTE_HASH disables the default quoting of the '#' character. It
 *	is safe to leave the hash unquoted when the element is not the first
 *	element of a list, and this flag can be used by the caller to indicate
 *	that condition.
 */

#define TCL_DONT_USE_BRACES	1
#define TCL_DONT_QUOTE_HASH	8

/*
 * Flag that may be passed to Tcl_GetIndexFromObj to force it to disallow
 * abbreviated strings.
 */

#define TCL_EXACT	1

/*
 *----------------------------------------------------------------------------
 * Flag values passed to Tcl_RecordAndEval, Tcl_EvalObj, Tcl_EvalObjv.
 * WARNING: these bit choices must not conflict with the bit choices for
 * evalFlag bits in tclInt.h!
 *
 * Meanings:
 *	TCL_NO_EVAL:		Just record this command
 *	TCL_EVAL_GLOBAL:	Execute script in global namespace
 *	TCL_EVAL_DIRECT:	Do not compile this script
 *	TCL_EVAL_INVOKE:	Magical Tcl_EvalObjv mode for aliases/ensembles
 *				o Run in iPtr->lookupNsPtr or global namespace
 *				o Cut out of error traces
 *				o Don't reset the flags controlling ensemble
 *				  error message rewriting.
 *	TCL_CANCEL_UNWIND:	Magical Tcl_CancelEval mode that causes the
 *				stack for the script in progress to be
 *				completely unwound.
 *	TCL_EVAL_NOERR:	Do no exception reporting at all, just return
 *				as the caller will report.
 */

#define TCL_NO_EVAL		0x010000
#define TCL_EVAL_GLOBAL		0x020000
#define TCL_EVAL_DIRECT		0x040000
#define TCL_EVAL_INVOKE		0x080000
#define TCL_CANCEL_UNWIND	0x100000
#define TCL_EVAL_NOERR          0x200000

/*
 * Special freeProc values that may be passed to Tcl_SetResult (see the man
 * page for details):
 */

#define TCL_VOLATILE		((Tcl_FreeProc *) 1)
#define TCL_STATIC		((Tcl_FreeProc *) 0)
#define TCL_DYNAMIC		((Tcl_FreeProc *) 3)

/*
 * Flag values passed to variable-related functions.
 * WARNING: these bit choices must not conflict with the bit choice for
 * TCL_CANCEL_UNWIND, above.
 */

#define TCL_GLOBAL_ONLY		 1
#define TCL_NAMESPACE_ONLY	 2
#define TCL_APPEND_VALUE	 4
#define TCL_LIST_ELEMENT	 8
#define TCL_TRACE_READS		 0x10
#define TCL_TRACE_WRITES	 0x20
#define TCL_TRACE_UNSETS	 0x40
#define TCL_TRACE_DESTROYED	 0x80
#define TCL_INTERP_DESTROYED	 0x100
#define TCL_LEAVE_ERR_MSG	 0x200
#define TCL_TRACE_ARRAY		 0x800
#ifndef TCL_REMOVE_OBSOLETE_TRACES
/* Required to support old variable/vdelete/vinfo traces. */
#define TCL_TRACE_OLD_STYLE	 0x1000
#endif
/* Indicate the semantics of the result of a trace. */
#define TCL_TRACE_RESULT_DYNAMIC 0x8000
#define TCL_TRACE_RESULT_OBJECT  0x10000

/*
 * Flag values for ensemble commands.
 */

#define TCL_ENSEMBLE_PREFIX 0x02/* Flag value to say whether to allow
				 * unambiguous prefixes of commands or to
				 * require exact matches for command names. */

/*
 * Flag values passed to command-related functions.
 */

#define TCL_TRACE_RENAME	0x2000
#define TCL_TRACE_DELETE	0x4000

#define TCL_ALLOW_INLINE_COMPILATION 0x20000

/*
 * The TCL_PARSE_PART1 flag is deprecated and has no effect. The part1 is now
 * always parsed whenever the part2 is NULL. (This is to avoid a common error
 * when converting code to use the new object based APIs and forgetting to
 * give the flag)
 */

#ifndef TCL_NO_DEPRECATED
#   define TCL_PARSE_PART1	0x400
#endif

/*
 * Types for linked variables:
 */

#define TCL_LINK_INT		1
#define TCL_LINK_DOUBLE		2
#define TCL_LINK_BOOLEAN	3
#define TCL_LINK_STRING		4
#define TCL_LINK_WIDE_INT	5
#define TCL_LINK_CHAR		6
#define TCL_LINK_UCHAR		7
#define TCL_LINK_SHORT		8
#define TCL_LINK_USHORT		9
#define TCL_LINK_UINT		10
#define TCL_LINK_LONG		11
#define TCL_LINK_ULONG		12
#define TCL_LINK_FLOAT		13
#define TCL_LINK_WIDE_UINT	14
#define TCL_LINK_READ_ONLY	0x80

/*
 *----------------------------------------------------------------------------
 * Forward declarations of Tcl_HashTable and related types.
 */

typedef struct Tcl_HashKeyType Tcl_HashKeyType;
typedef struct Tcl_HashTable Tcl_HashTable;
typedef struct Tcl_HashEntry Tcl_HashEntry;

typedef unsigned (Tcl_HashKeyProc) (Tcl_HashTable *tablePtr, void *keyPtr);
typedef int (Tcl_CompareHashKeysProc) (void *keyPtr, Tcl_HashEntry *hPtr);
typedef Tcl_HashEntry * (Tcl_AllocHashEntryProc) (Tcl_HashTable *tablePtr,
	void *keyPtr);
typedef void (Tcl_FreeHashEntryProc) (Tcl_HashEntry *hPtr);

/*
 * This flag controls whether the hash table stores the hash of a key, or
 * recalculates it. There should be no reason for turning this flag off as it
 * is completely binary and source compatible unless you directly access the
 * bucketPtr member of the Tcl_HashTableEntry structure. This member has been
 * removed and the space used to store the hash value.
 */

#ifndef TCL_HASH_KEY_STORE_HASH
#   define TCL_HASH_KEY_STORE_HASH 1
#endif

/*
 * Structure definition for an entry in a hash table. No-one outside Tcl
 * should access any of these fields directly; use the macros defined below.
 */

struct Tcl_HashEntry {
    Tcl_HashEntry *nextPtr;	/* Pointer to next entry in this hash bucket,
				 * or NULL for end of chain. */
    Tcl_HashTable *tablePtr;	/* Pointer to table containing entry. */
#if TCL_HASH_KEY_STORE_HASH
    void *hash;			/* Hash value, stored as pointer to ensure
				 * that the offsets of the fields in this
				 * structure are not changed. */
#else
    Tcl_HashEntry **bucketPtr;	/* Pointer to bucket that points to first
				 * entry in this entry's chain: used for
				 * deleting the entry. */
#endif
    ClientData clientData;	/* Application stores something here with
				 * Tcl_SetHashValue. */
    union {			/* Key has one of these forms: */
	char *oneWordValue;	/* One-word value for key. */
	Tcl_Obj *objPtr;	/* Tcl_Obj * key value. */
	int words[1];		/* Multiple integer words for key. The actual
				 * size will be as large as necessary for this
				 * table's keys. */
	char string[1];		/* String for key. The actual size will be as
				 * large as needed to hold the key. */
    } key;			/* MUST BE LAST FIELD IN RECORD!! */
};

/*
 * Flags used in Tcl_HashKeyType.
 *
 * TCL_HASH_KEY_RANDOMIZE_HASH -
 *				There are some things, pointers for example
 *				which don't hash well because they do not use
 *				the lower bits. If this flag is set then the
 *				hash table will attempt to rectify this by
 *				randomising the bits and then using the upper
 *				N bits as the index into the table.
 * TCL_HASH_KEY_SYSTEM_HASH -	If this flag is set then all memory internally
 *                              allocated for the hash table that is not for an
 *                              entry will use the system heap.
 */

#define TCL_HASH_KEY_RANDOMIZE_HASH 0x1
#define TCL_HASH_KEY_SYSTEM_HASH    0x2

/*
 * Structure definition for the methods associated with a hash table key type.
 */

#define TCL_HASH_KEY_TYPE_VERSION 1
struct Tcl_HashKeyType {
    int version;		/* Version of the table. If this structure is
				 * extended in future then the version can be
				 * used to distinguish between different
				 * structures. */
    int flags;			/* Flags, see above for details. */
    Tcl_HashKeyProc *hashKeyProc;
				/* Calculates a hash value for the key. If
				 * this is NULL then the pointer itself is
				 * used as a hash value. */
    Tcl_CompareHashKeysProc *compareKeysProc;
				/* Compares two keys and returns zero if they
				 * do not match, and non-zero if they do. If
				 * this is NULL then the pointers are
				 * compared. */
    Tcl_AllocHashEntryProc *allocEntryProc;
				/* Called to allocate memory for a new entry,
				 * i.e. if the key is a string then this could
				 * allocate a single block which contains
				 * enough space for both the entry and the
				 * string. Only the key field of the allocated
				 * Tcl_HashEntry structure needs to be filled
				 * in. If something else needs to be done to
				 * the key, i.e. incrementing a reference
				 * count then that should be done by this
				 * function. If this is NULL then Tcl_Alloc is
				 * used to allocate enough space for a
				 * Tcl_HashEntry and the key pointer is
				 * assigned to key.oneWordValue. */
    Tcl_FreeHashEntryProc *freeEntryProc;
				/* Called to free memory associated with an
				 * entry. If something else needs to be done
				 * to the key, i.e. decrementing a reference
				 * count then that should be done by this
				 * function. If this is NULL then Tcl_Free is
				 * used to free the Tcl_HashEntry. */
};

/*
 * Structure definition for a hash table.  Must be in tcl.h so clients can
 * allocate space for these structures, but clients should never access any
 * fields in this structure.
 */

#define TCL_SMALL_HASH_TABLE 4
struct Tcl_HashTable {
    Tcl_HashEntry **buckets;	/* Pointer to bucket array. Each element
				 * points to first entry in bucket's hash
				 * chain, or NULL. */
    Tcl_HashEntry *staticBuckets[TCL_SMALL_HASH_TABLE];
				/* Bucket array used for small tables (to
				 * avoid mallocs and frees). */
    int numBuckets;		/* Total number of buckets allocated at
				 * **bucketPtr. */
    int numEntries;		/* Total number of entries present in
				 * table. */
    int rebuildSize;		/* Enlarge table when numEntries gets to be
				 * this large. */
    int downShift;		/* Shift count used in hashing function.
				 * Designed to use high-order bits of
				 * randomized keys. */
    int mask;			/* Mask value used in hashing function. */
    int keyType;		/* Type of keys used in this table. It's
				 * either TCL_CUSTOM_KEYS, TCL_STRING_KEYS,
				 * TCL_ONE_WORD_KEYS, or an integer giving the
				 * number of ints that is the size of the
				 * key. */
    Tcl_HashEntry *(*findProc) (Tcl_HashTable *tablePtr, const char *key);
    Tcl_HashEntry *(*createProc) (Tcl_HashTable *tablePtr, const char *key,
	    int *newPtr);
    const Tcl_HashKeyType *typePtr;
				/* Type of the keys used in the
				 * Tcl_HashTable. */
};

/*
 * Structure definition for information used to keep track of searches through
 * hash tables:
 */

typedef struct Tcl_HashSearch {
    Tcl_HashTable *tablePtr;	/* Table being searched. */
    int nextIndex;		/* Index of next bucket to be enumerated after
				 * present one. */
    Tcl_HashEntry *nextEntryPtr;/* Next entry to be enumerated in the current
				 * bucket. */
} Tcl_HashSearch;

/*
 * Acceptable key types for hash tables:
 *
 * TCL_STRING_KEYS:		The keys are strings, they are copied into the
 *				entry.
 * TCL_ONE_WORD_KEYS:		The keys are pointers, the pointer is stored
 *				in the entry.
 * TCL_CUSTOM_TYPE_KEYS:	The keys are arbitrary types which are copied
 *				into the entry.
 * TCL_CUSTOM_PTR_KEYS:		The keys are pointers to arbitrary types, the
 *				pointer is stored in the entry.
 *
 * While maintaining binary compatability the above have to be distinct values
 * as they are used to differentiate between old versions of the hash table
 * which don't have a typePtr and new ones which do. Once binary compatability
 * is discarded in favour of making more wide spread changes TCL_STRING_KEYS
 * can be the same as TCL_CUSTOM_TYPE_KEYS, and TCL_ONE_WORD_KEYS can be the
 * same as TCL_CUSTOM_PTR_KEYS because they simply determine how the key is
 * accessed from the entry and not the behaviour.
 */

#define TCL_STRING_KEYS		(0)
#define TCL_ONE_WORD_KEYS	(1)
#define TCL_CUSTOM_TYPE_KEYS	(-2)
#define TCL_CUSTOM_PTR_KEYS	(-1)

/*
 * Structure definition for information used to keep track of searches through
 * dictionaries. These fields should not be accessed by code outside
 * tclDictObj.c
 */

typedef struct {
    void *next;			/* Search position for underlying hash
				 * table. */
    int epoch;			/* Epoch marker for dictionary being searched,
				 * or -1 if search has terminated. */
    Tcl_Dict dictionaryPtr;	/* Reference to dictionary being searched. */
} Tcl_DictSearch;

/*
 *----------------------------------------------------------------------------
 * Flag values to pass to Tcl_DoOneEvent to disable searches for some kinds of
 * events:
 */

#define TCL_DONT_WAIT		(1<<1)
#define TCL_WINDOW_EVENTS	(1<<2)
#define TCL_FILE_EVENTS		(1<<3)
#define TCL_TIMER_EVENTS	(1<<4)
#define TCL_IDLE_EVENTS		(1<<5)	/* WAS 0x10 ???? */
#define TCL_ALL_EVENTS		(~TCL_DONT_WAIT)

/*
 * The following structure defines a generic event for the Tcl event system.
 * These are the things that are queued in calls to Tcl_QueueEvent and
 * serviced later by Tcl_DoOneEvent. There can be many different kinds of
 * events with different fields, corresponding to window events, timer events,
 * etc. The structure for a particular event consists of a Tcl_Event header
 * followed by additional information specific to that event.
 */

struct Tcl_Event {
    Tcl_EventProc *proc;	/* Function to call to service this event. */
    struct Tcl_Event *nextPtr;	/* Next in list of pending events, or NULL. */
};

/*
 * Positions to pass to Tcl_QueueEvent:
 */

typedef enum {
    TCL_QUEUE_TAIL, TCL_QUEUE_HEAD, TCL_QUEUE_MARK
} Tcl_QueuePosition;

/*
 * Values to pass to Tcl_SetServiceMode to specify the behavior of notifier
 * event routines.
 */

#define TCL_SERVICE_NONE 0
#define TCL_SERVICE_ALL 1

/*
 * The following structure keeps is used to hold a time value, either as an
 * absolute time (the number of seconds from the epoch) or as an elapsed time.
 * On Unix systems the epoch is Midnight Jan 1, 1970 GMT.
 */

typedef struct Tcl_Time {
    long sec;			/* Seconds. */
    long usec;			/* Microseconds. */
} Tcl_Time;

typedef void (Tcl_SetTimerProc) (CONST86 Tcl_Time *timePtr);
typedef int (Tcl_WaitForEventProc) (CONST86 Tcl_Time *timePtr);

/*
 * TIP #233 (Virtualized Time)
 */

typedef void (Tcl_GetTimeProc)   (Tcl_Time *timebuf, ClientData clientData);
typedef void (Tcl_ScaleTimeProc) (Tcl_Time *timebuf, ClientData clientData);

/*
 *----------------------------------------------------------------------------
 * Bits to pass to Tcl_CreateFileHandler and Tcl_CreateChannelHandler to
 * indicate what sorts of events are of interest:
 */

#define TCL_READABLE		(1<<1)
#define TCL_WRITABLE		(1<<2)
#define TCL_EXCEPTION		(1<<3)

/*
 * Flag values to pass to Tcl_OpenCommandChannel to indicate the disposition
 * of the stdio handles. TCL_STDIN, TCL_STDOUT, TCL_STDERR, are also used in
 * Tcl_GetStdChannel.
 */

#define TCL_STDIN		(1<<1)
#define TCL_STDOUT		(1<<2)
#define TCL_STDERR		(1<<3)
#define TCL_ENFORCE_MODE	(1<<4)

/*
 * Bits passed to Tcl_DriverClose2Proc to indicate which side of a channel
 * should be closed.
 */

#define TCL_CLOSE_READ		(1<<1)
#define TCL_CLOSE_WRITE		(1<<2)

/*
 * Value to use as the closeProc for a channel that supports the close2Proc
 * interface.
 */

#define TCL_CLOSE2PROC		((Tcl_DriverCloseProc *) 1)

/*
 * Channel version tag. This was introduced in 8.3.2/8.4.
 */

#define TCL_CHANNEL_VERSION_1	((Tcl_ChannelTypeVersion) 0x1)
#define TCL_CHANNEL_VERSION_2	((Tcl_ChannelTypeVersion) 0x2)
#define TCL_CHANNEL_VERSION_3	((Tcl_ChannelTypeVersion) 0x3)
#define TCL_CHANNEL_VERSION_4	((Tcl_ChannelTypeVersion) 0x4)
#define TCL_CHANNEL_VERSION_5	((Tcl_ChannelTypeVersion) 0x5)

/*
 * TIP #218: Channel Actions, Ids for Tcl_DriverThreadActionProc.
 */

#define TCL_CHANNEL_THREAD_INSERT (0)
#define TCL_CHANNEL_THREAD_REMOVE (1)

/*
 * Typedefs for the various operations in a channel type:
 */

typedef int	(Tcl_DriverBlockModeProc) (ClientData instanceData, int mode);
typedef int	(Tcl_DriverCloseProc) (ClientData instanceData,
			Tcl_Interp *interp);
typedef int	(Tcl_DriverClose2Proc) (ClientData instanceData,
			Tcl_Interp *interp, int flags);
typedef int	(Tcl_DriverInputProc) (ClientData instanceData, char *buf,
			int toRead, int *errorCodePtr);
typedef int	(Tcl_DriverOutputProc) (ClientData instanceData,
			CONST84 char *buf, int toWrite, int *errorCodePtr);
typedef int	(Tcl_DriverSeekProc) (ClientData instanceData, long offset,
			int mode, int *errorCodePtr);
typedef int	(Tcl_DriverSetOptionProc) (ClientData instanceData,
			Tcl_Interp *interp, const char *optionName,
			const char *value);
typedef int	(Tcl_DriverGetOptionProc) (ClientData instanceData,
			Tcl_Interp *interp, CONST84 char *optionName,
			Tcl_DString *dsPtr);
typedef void	(Tcl_DriverWatchProc) (ClientData instanceData, int mask);
typedef int	(Tcl_DriverGetHandleProc) (ClientData instanceData,
			int direction, ClientData *handlePtr);
typedef int	(Tcl_DriverFlushProc) (ClientData instanceData);
typedef int	(Tcl_DriverHandlerProc) (ClientData instanceData,
			int interestMask);
typedef Tcl_WideInt (Tcl_DriverWideSeekProc) (ClientData instanceData,
			Tcl_WideInt offset, int mode, int *errorCodePtr);
/*
 * TIP #218, Channel Thread Actions
 */
typedef void	(Tcl_DriverThreadActionProc) (ClientData instanceData,
			int action);
/*
 * TIP #208, File Truncation (etc.)
 */
typedef int	(Tcl_DriverTruncateProc) (ClientData instanceData,
			Tcl_WideInt length);

/*
 * struct Tcl_ChannelType:
 *
 * One such structure exists for each type (kind) of channel. It collects
 * together in one place all the functions that are part of the specific
 * channel type.
 *
 * It is recommend that the Tcl_Channel* functions are used to access elements
 * of this structure, instead of direct accessing.
 */

typedef struct Tcl_ChannelType {
    const char *typeName;	/* The name of the channel type in Tcl
				 * commands. This storage is owned by channel
				 * type. */
    Tcl_ChannelTypeVersion version;
				/* Version of the channel type. */
    Tcl_DriverCloseProc *closeProc;
				/* Function to call to close the channel, or
				 * TCL_CLOSE2PROC if the close2Proc should be
				 * used instead. */
    Tcl_DriverInputProc *inputProc;
				/* Function to call for input on channel. */
    Tcl_DriverOutputProc *outputProc;
				/* Function to call for output on channel. */
    Tcl_DriverSeekProc *seekProc;
				/* Function to call to seek on the channel.
				 * May be NULL. */
    Tcl_DriverSetOptionProc *setOptionProc;
				/* Set an option on a channel. */
    Tcl_DriverGetOptionProc *getOptionProc;
				/* Get an option from a channel. */
    Tcl_DriverWatchProc *watchProc;
				/* Set up the notifier to watch for events on
				 * this channel. */
    Tcl_DriverGetHandleProc *getHandleProc;
				/* Get an OS handle from the channel or NULL
				 * if not supported. */
    Tcl_DriverClose2Proc *close2Proc;
				/* Function to call to close the channel if
				 * the device supports closing the read &
				 * write sides independently. */
    Tcl_DriverBlockModeProc *blockModeProc;
				/* Set blocking mode for the raw channel. May
				 * be NULL. */
    /*
     * Only valid in TCL_CHANNEL_VERSION_2 channels or later.
     */
    Tcl_DriverFlushProc *flushProc;
				/* Function to call to flush a channel. May be
				 * NULL. */
    Tcl_DriverHandlerProc *handlerProc;
				/* Function to call to handle a channel event.
				 * This will be passed up the stacked channel
				 * chain. */
    /*
     * Only valid in TCL_CHANNEL_VERSION_3 channels or later.
     */
    Tcl_DriverWideSeekProc *wideSeekProc;
				/* Function to call to seek on the channel
				 * which can handle 64-bit offsets. May be
				 * NULL, and must be NULL if seekProc is
				 * NULL. */
    /*
     * Only valid in TCL_CHANNEL_VERSION_4 channels or later.
     * TIP #218, Channel Thread Actions.
     */
    Tcl_DriverThreadActionProc *threadActionProc;
				/* Function to call to notify the driver of
				 * thread specific activity for a channel. May
				 * be NULL. */
    /*
     * Only valid in TCL_CHANNEL_VERSION_5 channels or later.
     * TIP #208, File Truncation.
     */
    Tcl_DriverTruncateProc *truncateProc;
				/* Function to call to truncate the underlying
				 * file to a particular length. May be NULL if
				 * the channel does not support truncation. */
} Tcl_ChannelType;

/*
 * The following flags determine whether the blockModeProc above should set
 * the channel into blocking or nonblocking mode. They are passed as arguments
 * to the blockModeProc function in the above structure.
 */

#define TCL_MODE_BLOCKING	0	/* Put channel into blocking mode. */
#define TCL_MODE_NONBLOCKING	1	/* Put channel into nonblocking
					 * mode. */

/*
 *----------------------------------------------------------------------------
 * Enum for different types of file paths.
 */

typedef enum Tcl_PathType {
    TCL_PATH_ABSOLUTE,
    TCL_PATH_RELATIVE,
    TCL_PATH_VOLUME_RELATIVE
} Tcl_PathType;

/*
 * The following structure is used to pass glob type data amongst the various
 * glob routines and Tcl_FSMatchInDirectory.
 */

typedef struct Tcl_GlobTypeData {
    int type;			/* Corresponds to bcdpfls as in 'find -t'. */
    int perm;			/* Corresponds to file permissions. */
    Tcl_Obj *macType;		/* Acceptable Mac type. */
    Tcl_Obj *macCreator;	/* Acceptable Mac creator. */
} Tcl_GlobTypeData;

/*
 * Type and permission definitions for glob command.
 */

#define TCL_GLOB_TYPE_BLOCK		(1<<0)
#define TCL_GLOB_TYPE_CHAR		(1<<1)
#define TCL_GLOB_TYPE_DIR		(1<<2)
#define TCL_GLOB_TYPE_PIPE		(1<<3)
#define TCL_GLOB_TYPE_FILE		(1<<4)
#define TCL_GLOB_TYPE_LINK		(1<<5)
#define TCL_GLOB_TYPE_SOCK		(1<<6)
#define TCL_GLOB_TYPE_MOUNT		(1<<7)

#define TCL_GLOB_PERM_RONLY		(1<<0)
#define TCL_GLOB_PERM_HIDDEN		(1<<1)
#define TCL_GLOB_PERM_R			(1<<2)
#define TCL_GLOB_PERM_W			(1<<3)
#define TCL_GLOB_PERM_X			(1<<4)

/*
 * Flags for the unload callback function.
 */

#define TCL_UNLOAD_DETACH_FROM_INTERPRETER	(1<<0)
#define TCL_UNLOAD_DETACH_FROM_PROCESS		(1<<1)

/*
 * Typedefs for the various filesystem operations:
 */

typedef int (Tcl_FSStatProc) (Tcl_Obj *pathPtr, Tcl_StatBuf *buf);
typedef int (Tcl_FSAccessProc) (Tcl_Obj *pathPtr, int mode);
typedef Tcl_Channel (Tcl_FSOpenFileChannelProc) (Tcl_Interp *interp,
	Tcl_Obj *pathPtr, int mode, int permissions);
typedef int (Tcl_FSMatchInDirectoryProc) (Tcl_Interp *interp, Tcl_Obj *result,
	Tcl_Obj *pathPtr, const char *pattern, Tcl_GlobTypeData *types);
typedef Tcl_Obj * (Tcl_FSGetCwdProc) (Tcl_Interp *interp);
typedef int (Tcl_FSChdirProc) (Tcl_Obj *pathPtr);
typedef int (Tcl_FSLstatProc) (Tcl_Obj *pathPtr, Tcl_StatBuf *buf);
typedef int (Tcl_FSCreateDirectoryProc) (Tcl_Obj *pathPtr);
typedef int (Tcl_FSDeleteFileProc) (Tcl_Obj *pathPtr);
typedef int (Tcl_FSCopyDirectoryProc) (Tcl_Obj *srcPathPtr,
	Tcl_Obj *destPathPtr, Tcl_Obj **errorPtr);
typedef int (Tcl_FSCopyFileProc) (Tcl_Obj *srcPathPtr, Tcl_Obj *destPathPtr);
typedef int (Tcl_FSRemoveDirectoryProc) (Tcl_Obj *pathPtr, int recursive,
	Tcl_Obj **errorPtr);
typedef int (Tcl_FSRenameFileProc) (Tcl_Obj *srcPathPtr, Tcl_Obj *destPathPtr);
typedef void (Tcl_FSUnloadFileProc) (Tcl_LoadHandle loadHandle);
typedef Tcl_Obj * (Tcl_FSListVolumesProc) (void);
/* We have to declare the utime structure here. */
struct utimbuf;
typedef int (Tcl_FSUtimeProc) (Tcl_Obj *pathPtr, struct utimbuf *tval);
typedef int (Tcl_FSNormalizePathProc) (Tcl_Interp *interp, Tcl_Obj *pathPtr,
	int nextCheckpoint);
typedef int (Tcl_FSFileAttrsGetProc) (Tcl_Interp *interp, int index,
	Tcl_Obj *pathPtr, Tcl_Obj **objPtrRef);
typedef const char *CONST86 * (Tcl_FSFileAttrStringsProc) (Tcl_Obj *pathPtr,
	Tcl_Obj **objPtrRef);
typedef int (Tcl_FSFileAttrsSetProc) (Tcl_Interp *interp, int index,
	Tcl_Obj *pathPtr, Tcl_Obj *objPtr);
typedef Tcl_Obj * (Tcl_FSLinkProc) (Tcl_Obj *pathPtr, Tcl_Obj *toPtr,
	int linkType);
typedef int (Tcl_FSLoadFileProc) (Tcl_Interp *interp, Tcl_Obj *pathPtr,
	Tcl_LoadHandle *handlePtr, Tcl_FSUnloadFileProc **unloadProcPtr);
typedef int (Tcl_FSPathInFilesystemProc) (Tcl_Obj *pathPtr,
	ClientData *clientDataPtr);
typedef Tcl_Obj * (Tcl_FSFilesystemPathTypeProc) (Tcl_Obj *pathPtr);
typedef Tcl_Obj * (Tcl_FSFilesystemSeparatorProc) (Tcl_Obj *pathPtr);
typedef void (Tcl_FSFreeInternalRepProc) (ClientData clientData);
typedef ClientData (Tcl_FSDupInternalRepProc) (ClientData clientData);
typedef Tcl_Obj * (Tcl_FSInternalToNormalizedProc) (ClientData clientData);
typedef ClientData (Tcl_FSCreateInternalRepProc) (Tcl_Obj *pathPtr);

typedef struct Tcl_FSVersion_ *Tcl_FSVersion;

/*
 *----------------------------------------------------------------------------
 * Data structures related to hooking into the filesystem
 */

/*
 * Filesystem version tag.  This was introduced in 8.4.
 */

#define TCL_FILESYSTEM_VERSION_1	((Tcl_FSVersion) 0x1)

/*
 * struct Tcl_Filesystem:
 *
 * One such structure exists for each type (kind) of filesystem. It collects
 * together in one place all the functions that are part of the specific
 * filesystem. Tcl always accesses the filesystem through one of these
 * structures.
 *
 * Not all entries need be non-NULL; any which are NULL are simply ignored.
 * However, a complete filesystem should provide all of these functions. The
 * explanations in the structure show the importance of each function.
 */

typedef struct Tcl_Filesystem {
    const char *typeName;	/* The name of the filesystem. */
    int structureLength;	/* Length of this structure, so future binary
				 * compatibility can be assured. */
    Tcl_FSVersion version;	/* Version of the filesystem type. */
    Tcl_FSPathInFilesystemProc *pathInFilesystemProc;
				/* Function to check whether a path is in this
				 * filesystem. This is the most important
				 * filesystem function. */
    Tcl_FSDupInternalRepProc *dupInternalRepProc;
				/* Function to duplicate internal fs rep. May
				 * be NULL (but then fs is less efficient). */
    Tcl_FSFreeInternalRepProc *freeInternalRepProc;
				/* Function to free internal fs rep. Must be
				 * implemented if internal representations
				 * need freeing, otherwise it can be NULL. */
    Tcl_FSInternalToNormalizedProc *internalToNormalizedProc;
				/* Function to convert internal representation
				 * to a normalized path. Only required if the
				 * fs creates pure path objects with no
				 * string/path representation. */
    Tcl_FSCreateInternalRepProc *createInternalRepProc;
				/* Function to create a filesystem-specific
				 * internal representation. May be NULL if
				 * paths have no internal representation, or
				 * if the Tcl_FSPathInFilesystemProc for this
				 * filesystem always immediately creates an
				 * internal representation for paths it
				 * accepts. */
    Tcl_FSNormalizePathProc *normalizePathProc;
				/* Function to normalize a path.  Should be
				 * implemented for all filesystems which can
				 * have multiple string representations for
				 * the same path object. */
    Tcl_FSFilesystemPathTypeProc *filesystemPathTypeProc;
				/* Function to determine the type of a path in
				 * this filesystem. May be NULL. */
    Tcl_FSFilesystemSeparatorProc *filesystemSeparatorProc;
				/* Function to return the separator
				 * character(s) for this filesystem. Must be
				 * implemented. */
    Tcl_FSStatProc *statProc;	/* Function to process a 'Tcl_FSStat()' call.
				 * Must be implemented for any reasonable
				 * filesystem. */
    Tcl_FSAccessProc *accessProc;
				/* Function to process a 'Tcl_FSAccess()'
				 * call. Must be implemented for any
				 * reasonable filesystem. */
    Tcl_FSOpenFileChannelProc *openFileChannelProc;
				/* Function to process a
				 * 'Tcl_FSOpenFileChannel()' call. Must be
				 * implemented for any reasonable
				 * filesystem. */
    Tcl_FSMatchInDirectoryProc *matchInDirectoryProc;
				/* Function to process a
				 * 'Tcl_FSMatchInDirectory()'.  If not
				 * implemented, then glob and recursive copy
				 * functionality will be lacking in the
				 * filesystem. */
    Tcl_FSUtimeProc *utimeProc;	/* Function to process a 'Tcl_FSUtime()' call.
				 * Required to allow setting (not reading) of
				 * times with 'file mtime', 'file atime' and
				 * the open-r/open-w/fcopy implementation of
				 * 'file copy'. */
    Tcl_FSLinkProc *linkProc;	/* Function to process a 'Tcl_FSLink()' call.
				 * Should be implemented only if the
				 * filesystem supports links (reading or
				 * creating). */
    Tcl_FSListVolumesProc *listVolumesProc;
				/* Function to list any filesystem volumes
				 * added by this filesystem. Should be
				 * implemented only if the filesystem adds
				 * volumes at the head of the filesystem. */
    Tcl_FSFileAttrStringsProc *fileAttrStringsProc;
				/* Function to list all attributes strings
				 * which are valid for this filesystem. If not
				 * implemented the filesystem will not support
				 * the 'file attributes' command. This allows
				 * arbitrary additional information to be
				 * attached to files in the filesystem. */
    Tcl_FSFileAttrsGetProc *fileAttrsGetProc;
				/* Function to process a
				 * 'Tcl_FSFileAttrsGet()' call, used by 'file
				 * attributes'. */
    Tcl_FSFileAttrsSetProc *fileAttrsSetProc;
				/* Function to process a
				 * 'Tcl_FSFileAttrsSet()' call, used by 'file
				 * attributes'.  */
    Tcl_FSCreateDirectoryProc *createDirectoryProc;
				/* Function to process a
				 * 'Tcl_FSCreateDirectory()' call. Should be
				 * implemented unless the FS is read-only. */
    Tcl_FSRemoveDirectoryProc *removeDirectoryProc;
				/* Function to process a
				 * 'Tcl_FSRemoveDirectory()' call. Should be
				 * implemented unless the FS is read-only. */
    Tcl_FSDeleteFileProc *deleteFileProc;
				/* Function to process a 'Tcl_FSDeleteFile()'
				 * call. Should be implemented unless the FS
				 * is read-only. */
    Tcl_FSCopyFileProc *copyFileProc;
				/* Function to process a 'Tcl_FSCopyFile()'
				 * call. If not implemented Tcl will fall back
				 * on open-r, open-w and fcopy as a copying
				 * mechanism, for copying actions initiated in
				 * Tcl (not C). */
    Tcl_FSRenameFileProc *renameFileProc;
				/* Function to process a 'Tcl_FSRenameFile()'
				 * call. If not implemented, Tcl will fall
				 * back on a copy and delete mechanism, for
				 * rename actions initiated in Tcl (not C). */
    Tcl_FSCopyDirectoryProc *copyDirectoryProc;
				/* Function to process a
				 * 'Tcl_FSCopyDirectory()' call. If not
				 * implemented, Tcl will fall back on a
				 * recursive create-dir, file copy mechanism,
				 * for copying actions initiated in Tcl (not
				 * C). */
    Tcl_FSLstatProc *lstatProc;	/* Function to process a 'Tcl_FSLstat()' call.
				 * If not implemented, Tcl will attempt to use
				 * the 'statProc' defined above instead. */
    Tcl_FSLoadFileProc *loadFileProc;
				/* Function to process a 'Tcl_FSLoadFile()'
				 * call. If not implemented, Tcl will fall
				 * back on a copy to native-temp followed by a
				 * Tcl_FSLoadFile on that temporary copy. */
    Tcl_FSGetCwdProc *getCwdProc;
				/* Function to process a 'Tcl_FSGetCwd()'
				 * call. Most filesystems need not implement
				 * this. It will usually only be called once,
				 * if 'getcwd' is called before 'chdir'. May
				 * be NULL. */
    Tcl_FSChdirProc *chdirProc;	/* Function to process a 'Tcl_FSChdir()' call.
				 * If filesystems do not implement this, it
				 * will be emulated by a series of directory
				 * access checks. Otherwise, virtual
				 * filesystems which do implement it need only
				 * respond with a positive return result if
				 * the dirName is a valid directory in their
				 * filesystem. They need not remember the
				 * result, since that will be automatically
				 * remembered for use by GetCwd. Real
				 * filesystems should carry out the correct
				 * action (i.e. call the correct system
				 * 'chdir' api). If not implemented, then 'cd'
				 * and 'pwd' will fail inside the
				 * filesystem. */
} Tcl_Filesystem;

/*
 * The following definitions are used as values for the 'linkAction' flag to
 * Tcl_FSLink, or the linkProc of any filesystem. Any combination of flags can
 * be given. For link creation, the linkProc should create a link which
 * matches any of the types given.
 *
 * TCL_CREATE_SYMBOLIC_LINK -	Create a symbolic or soft link.
 * TCL_CREATE_HARD_LINK -	Create a hard link.
 */

#define TCL_CREATE_SYMBOLIC_LINK	0x01
#define TCL_CREATE_HARD_LINK		0x02

/*
 *----------------------------------------------------------------------------
 * The following structure represents the Notifier functions that you can
 * override with the Tcl_SetNotifier call.
 */

typedef struct Tcl_NotifierProcs {
    Tcl_SetTimerProc *setTimerProc;
    Tcl_WaitForEventProc *waitForEventProc;
    Tcl_CreateFileHandlerProc *createFileHandlerProc;
    Tcl_DeleteFileHandlerProc *deleteFileHandlerProc;
    Tcl_InitNotifierProc *initNotifierProc;
    Tcl_FinalizeNotifierProc *finalizeNotifierProc;
    Tcl_AlertNotifierProc *alertNotifierProc;
    Tcl_ServiceModeHookProc *serviceModeHookProc;
} Tcl_NotifierProcs;

/*
 *----------------------------------------------------------------------------
 * The following data structures and declarations are for the new Tcl parser.
 *
 * For each word of a command, and for each piece of a word such as a variable
 * reference, one of the following structures is created to describe the
 * token.
 */

typedef struct Tcl_Token {
    int type;			/* Type of token, such as TCL_TOKEN_WORD; see
				 * below for valid types. */
    const char *start;		/* First character in token. */
    int size;			/* Number of bytes in token. */
    int numComponents;		/* If this token is composed of other tokens,
				 * this field tells how many of them there are
				 * (including components of components, etc.).
				 * The component tokens immediately follow
				 * this one. */
} Tcl_Token;

/*
 * Type values defined for Tcl_Token structures. These values are defined as
 * mask bits so that it's easy to check for collections of types.
 *
 * TCL_TOKEN_WORD -		The token describes one word of a command,
 *				from the first non-blank character of the word
 *				(which may be " or {) up to but not including
 *				the space, semicolon, or bracket that
 *				terminates the word. NumComponents counts the
 *				total number of sub-tokens that make up the
 *				word. This includes, for example, sub-tokens
 *				of TCL_TOKEN_VARIABLE tokens.
 * TCL_TOKEN_SIMPLE_WORD -	This token is just like TCL_TOKEN_WORD except
 *				that the word is guaranteed to consist of a
 *				single TCL_TOKEN_TEXT sub-token.
 * TCL_TOKEN_TEXT -		The token describes a range of literal text
 *				that is part of a word. NumComponents is
 *				always 0.
 * TCL_TOKEN_BS -		The token describes a backslash sequence that
 *				must be collapsed. NumComponents is always 0.
 * TCL_TOKEN_COMMAND -		The token describes a command whose result
 *				must be substituted into the word. The token
 *				includes the enclosing brackets. NumComponents
 *				is always 0.
 * TCL_TOKEN_VARIABLE -		The token describes a variable substitution,
 *				including the dollar sign, variable name, and
 *				array index (if there is one) up through the
 *				right parentheses. NumComponents tells how
 *				many additional tokens follow to represent the
 *				variable name. The first token will be a
 *				TCL_TOKEN_TEXT token that describes the
 *				variable name. If the variable is an array
 *				reference then there will be one or more
 *				additional tokens, of type TCL_TOKEN_TEXT,
 *				TCL_TOKEN_BS, TCL_TOKEN_COMMAND, and
 *				TCL_TOKEN_VARIABLE, that describe the array
 *				index; numComponents counts the total number
 *				of nested tokens that make up the variable
 *				reference, including sub-tokens of
 *				TCL_TOKEN_VARIABLE tokens.
 * TCL_TOKEN_SUB_EXPR -		The token describes one subexpression of an
 *				expression, from the first non-blank character
 *				of the subexpression up to but not including
 *				the space, brace, or bracket that terminates
 *				the subexpression. NumComponents counts the
 *				total number of following subtokens that make
 *				up the subexpression; this includes all
 *				subtokens for any nested TCL_TOKEN_SUB_EXPR
 *				tokens. For example, a numeric value used as a
 *				primitive operand is described by a
 *				TCL_TOKEN_SUB_EXPR token followed by a
 *				TCL_TOKEN_TEXT token. A binary subexpression
 *				is described by a TCL_TOKEN_SUB_EXPR token
 *				followed by the TCL_TOKEN_OPERATOR token for
 *				the operator, then TCL_TOKEN_SUB_EXPR tokens
 *				for the left then the right operands.
 * TCL_TOKEN_OPERATOR -		The token describes one expression operator.
 *				An operator might be the name of a math
 *				function such as "abs". A TCL_TOKEN_OPERATOR
 *				token is always preceeded by one
 *				TCL_TOKEN_SUB_EXPR token for the operator's
 *				subexpression, and is followed by zero or more
 *				TCL_TOKEN_SUB_EXPR tokens for the operator's
 *				operands. NumComponents is always 0.
 * TCL_TOKEN_EXPAND_WORD -	This token is just like TCL_TOKEN_WORD except
 *				that it marks a word that began with the
 *				literal character prefix "{*}". This word is
 *				marked to be expanded - that is, broken into
 *				words after substitution is complete.
 */

#define TCL_TOKEN_WORD		1
#define TCL_TOKEN_SIMPLE_WORD	2
#define TCL_TOKEN_TEXT		4
#define TCL_TOKEN_BS		8
#define TCL_TOKEN_COMMAND	16
#define TCL_TOKEN_VARIABLE	32
#define TCL_TOKEN_SUB_EXPR	64
#define TCL_TOKEN_OPERATOR	128
#define TCL_TOKEN_EXPAND_WORD	256

/*
 * Parsing error types. On any parsing error, one of these values will be
 * stored in the error field of the Tcl_Parse structure defined below.
 */

#define TCL_PARSE_SUCCESS		0
#define TCL_PARSE_QUOTE_EXTRA		1
#define TCL_PARSE_BRACE_EXTRA		2
#define TCL_PARSE_MISSING_BRACE		3
#define TCL_PARSE_MISSING_BRACKET	4
#define TCL_PARSE_MISSING_PAREN		5
#define TCL_PARSE_MISSING_QUOTE		6
#define TCL_PARSE_MISSING_VAR_BRACE	7
#define TCL_PARSE_SYNTAX		8
#define TCL_PARSE_BAD_NUMBER		9

/*
 * A structure of the following type is filled in by Tcl_ParseCommand. It
 * describes a single command parsed from an input string.
 */

#define NUM_STATIC_TOKENS 20

typedef struct Tcl_Parse {
    const char *commentStart;	/* Pointer to # that begins the first of one
				 * or more comments preceding the command. */
    int commentSize;		/* Number of bytes in comments (up through
				 * newline character that terminates the last
				 * comment). If there were no comments, this
				 * field is 0. */
    const char *commandStart;	/* First character in first word of
				 * command. */
    int commandSize;		/* Number of bytes in command, including first
				 * character of first word, up through the
				 * terminating newline, close bracket, or
				 * semicolon. */
    int numWords;		/* Total number of words in command. May be
				 * 0. */
    Tcl_Token *tokenPtr;	/* Pointer to first token representing the
				 * words of the command. Initially points to
				 * staticTokens, but may change to point to
				 * malloc-ed space if command exceeds space in
				 * staticTokens. */
    int numTokens;		/* Total number of tokens in command. */
    int tokensAvailable;	/* Total number of tokens available at
				 * *tokenPtr. */
    int errorType;		/* One of the parsing error types defined
				 * above. */

    /*
     * The fields below are intended only for the private use of the parser.
     * They should not be used by functions that invoke Tcl_ParseCommand.
     */

    const char *string;		/* The original command string passed to
				 * Tcl_ParseCommand. */
    const char *end;		/* Points to the character just after the last
				 * one in the command string. */
    Tcl_Interp *interp;		/* Interpreter to use for error reporting, or
				 * NULL. */
    const char *term;		/* Points to character in string that
				 * terminated most recent token. Filled in by
				 * ParseTokens. If an error occurs, points to
				 * beginning of region where the error
				 * occurred (e.g. the open brace if the close
				 * brace is missing). */
    int incomplete;		/* This field is set to 1 by Tcl_ParseCommand
				 * if the command appears to be incomplete.
				 * This information is used by
				 * Tcl_CommandComplete. */
    Tcl_Token staticTokens[NUM_STATIC_TOKENS];
				/* Initial space for tokens for command. This
				 * space should be large enough to accommodate
				 * most commands; dynamic space is allocated
				 * for very large commands that don't fit
				 * here. */
} Tcl_Parse;

/*
 *----------------------------------------------------------------------------
 * The following structure represents a user-defined encoding. It collects
 * together all the functions that are used by the specific encoding.
 */

typedef struct Tcl_EncodingType {
    const char *encodingName;	/* The name of the encoding, e.g. "euc-jp".
				 * This name is the unique key for this
				 * encoding type. */
    Tcl_EncodingConvertProc *toUtfProc;
				/* Function to convert from external encoding
				 * into UTF-8. */
    Tcl_EncodingConvertProc *fromUtfProc;
				/* Function to convert from UTF-8 into
				 * external encoding. */
    Tcl_EncodingFreeProc *freeProc;
				/* If non-NULL, function to call when this
				 * encoding is deleted. */
    ClientData clientData;	/* Arbitrary value associated with encoding
				 * type. Passed to conversion functions. */
    int nullSize;		/* Number of zero bytes that signify
				 * end-of-string in this encoding. This number
				 * is used to determine the source string
				 * length when the srcLen argument is
				 * negative. Must be 1 or 2. */
} Tcl_EncodingType;

/*
 * The following definitions are used as values for the conversion control
 * flags argument when converting text from one character set to another:
 *
 * TCL_ENCODING_START -		Signifies that the source buffer is the first
 *				block in a (potentially multi-block) input
 *				stream. Tells the conversion function to reset
 *				to an initial state and perform any
 *				initialization that needs to occur before the
 *				first byte is converted. If the source buffer
 *				contains the entire input stream to be
 *				converted, this flag should be set.
 * TCL_ENCODING_END -		Signifies that the source buffer is the last
 *				block in a (potentially multi-block) input
 *				stream. Tells the conversion routine to
 *				perform any finalization that needs to occur
 *				after the last byte is converted and then to
 *				reset to an initial state. If the source
 *				buffer contains the entire input stream to be
 *				converted, this flag should be set.
 * TCL_ENCODING_STOPONERROR -	If set, then the converter will return
 *				immediately upon encountering an invalid byte
 *				sequence or a source character that has no
 *				mapping in the target encoding. If clear, then
 *				the converter will skip the problem,
 *				substituting one or more "close" characters in
 *				the destination buffer and then continue to
 *				convert the source.
 * TCL_ENCODING_NO_TERMINATE - 	If set, Tcl_ExternalToUtf will not append a
 *				terminating NUL byte.  Knowing that it will
 *				not need space to do so, it will fill all
 *				dstLen bytes with encoded UTF-8 content, as
 *				other circumstances permit.  If clear, the
 *				default behavior is to reserve a byte in
 *				the dst space for NUL termination, and to
 *				append the NUL byte.
 * TCL_ENCODING_CHAR_LIMIT -	If set and dstCharsPtr is not NULL, then
 *				Tcl_ExternalToUtf takes the initial value
 *				of *dstCharsPtr is taken as a limit of the
 *				maximum number of chars to produce in the
 *				encoded UTF-8 content.  Otherwise, the
 *				number of chars produced is controlled only
 *				by other limiting factors.
 */

#define TCL_ENCODING_START		0x01
#define TCL_ENCODING_END		0x02
#define TCL_ENCODING_STOPONERROR	0x04
#define TCL_ENCODING_NO_TERMINATE	0x08
#define TCL_ENCODING_CHAR_LIMIT		0x10

/*
 * The following definitions are the error codes returned by the conversion
 * routines:
 *
 * TCL_OK -			All characters were converted.
 * TCL_CONVERT_NOSPACE -	The output buffer would not have been large
 *				enough for all of the converted data; as many
 *				characters as could fit were converted though.
 * TCL_CONVERT_MULTIBYTE -	The last few bytes in the source string were
 *				the beginning of a multibyte sequence, but
 *				more bytes were needed to complete this
 *				sequence. A subsequent call to the conversion
 *				routine should pass the beginning of this
 *				unconverted sequence plus additional bytes
 *				from the source stream to properly convert the
 *				formerly split-up multibyte sequence.
 * TCL_CONVERT_SYNTAX -		The source stream contained an invalid
 *				character sequence. This may occur if the
 *				input stream has been damaged or if the input
 *				encoding method was misidentified. This error
 *				is reported only if TCL_ENCODING_STOPONERROR
 *				was specified.
 * TCL_CONVERT_UNKNOWN -	The source string contained a character that
 *				could not be represented in the target
 *				encoding. This error is reported only if
 *				TCL_ENCODING_STOPONERROR was specified.
 */

#define TCL_CONVERT_MULTIBYTE	(-1)
#define TCL_CONVERT_SYNTAX	(-2)
#define TCL_CONVERT_UNKNOWN	(-3)
#define TCL_CONVERT_NOSPACE	(-4)

/*
 * The maximum number of bytes that are necessary to represent a single
 * Unicode character in UTF-8. The valid values should be 3, 4 or 6
 * (or perhaps 1 if we want to support a non-unicode enabled core). If 3 or
 * 4, then Tcl_UniChar must be 2-bytes in size (UCS-2) (the default). If 6,
 * then Tcl_UniChar must be 4-bytes in size (UCS-4). At this time UCS-2 mode
 * is the default and recommended mode. UCS-4 is experimental and not
 * recommended. It works for the core, but most extensions expect UCS-2.
 */

#ifndef TCL_UTF_MAX
#define TCL_UTF_MAX		3
#endif

/*
 * This represents a Unicode character. Any changes to this should also be
 * reflected in regcustom.h.
 */

#if TCL_UTF_MAX > 4
    /*
     * unsigned int isn't 100% accurate as it should be a strict 4-byte value
     * (perhaps wchar_t). 64-bit systems may have troubles. The size of this
     * value must be reflected correctly in regcustom.h and
     * in tclEncoding.c.
     * XXX: Tcl is currently UCS-2 and planning UTF-16 for the Unicode
     * XXX: string rep that Tcl_UniChar represents.  Changing the size
     * XXX: of Tcl_UniChar is /not/ supported.
     */
typedef unsigned int Tcl_UniChar;
#else
typedef unsigned short Tcl_UniChar;
#endif

/*
 *----------------------------------------------------------------------------
 * TIP #59: The following structure is used in calls 'Tcl_RegisterConfig' to
 * provide the system with the embedded configuration data.
 */

typedef struct Tcl_Config {
    const char *key;		/* Configuration key to register. ASCII
				 * encoded, thus UTF-8. */
    const char *value;		/* The value associated with the key. System
				 * encoding. */
} Tcl_Config;

/*
 *----------------------------------------------------------------------------
 * Flags for TIP#143 limits, detailing which limits are active in an
 * interpreter. Used for Tcl_{Add,Remove}LimitHandler type argument.
 */

#define TCL_LIMIT_COMMANDS	0x01
#define TCL_LIMIT_TIME		0x02

/*
 * Structure containing information about a limit handler to be called when a
 * command- or time-limit is exceeded by an interpreter.
 */

typedef void (Tcl_LimitHandlerProc) (ClientData clientData, Tcl_Interp *interp);
typedef void (Tcl_LimitHandlerDeleteProc) (ClientData clientData);

/*
 *----------------------------------------------------------------------------
 * Override definitions for libtommath.
 */

typedef struct mp_int mp_int;
#define MP_INT_DECLARED
typedef unsigned int mp_digit;
#define MP_DIGIT_DECLARED

/*
 *----------------------------------------------------------------------------
 * Definitions needed for Tcl_ParseArgvObj routines.
 * Based on tkArgv.c.
 * Modifications from the original are copyright (c) Sam Bromley 2006
 */

typedef struct {
    int type;			/* Indicates the option type; see below. */
    const char *keyStr;		/* The key string that flags the option in the
				 * argv array. */
    void *srcPtr;		/* Value to be used in setting dst; usage
				 * depends on type.*/
    void *dstPtr;		/* Address of value to be modified; usage
				 * depends on type.*/
    const char *helpStr;	/* Documentation message describing this
				 * option. */
    ClientData clientData;	/* Word to pass to function callbacks. */
} Tcl_ArgvInfo;

/*
 * Legal values for the type field of a Tcl_ArgInfo: see the user
 * documentation for details.
 */

#define TCL_ARGV_CONSTANT	15
#define TCL_ARGV_INT		16
#define TCL_ARGV_STRING		17
#define TCL_ARGV_REST		18
#define TCL_ARGV_FLOAT		19
#define TCL_ARGV_FUNC		20
#define TCL_ARGV_GENFUNC	21
#define TCL_ARGV_HELP		22
#define TCL_ARGV_END		23

/*
 * Types of callback functions for the TCL_ARGV_FUNC and TCL_ARGV_GENFUNC
 * argument types:
 */

typedef int (Tcl_ArgvFuncProc)(ClientData clientData, Tcl_Obj *objPtr,
	void *dstPtr);
typedef int (Tcl_ArgvGenFuncProc)(ClientData clientData, Tcl_Interp *interp,
	int objc, Tcl_Obj *const *objv, void *dstPtr);

/*
 * Shorthand for commonly used argTable entries.
 */

#define TCL_ARGV_AUTO_HELP \
    {TCL_ARGV_HELP,	"-help",	NULL,	NULL, \
	    "Print summary of command-line options and abort", NULL}
#define TCL_ARGV_AUTO_REST \
    {TCL_ARGV_REST,	"--",		NULL,	NULL, \
	    "Marks the end of the options", NULL}
#define TCL_ARGV_TABLE_END \
    {TCL_ARGV_END, NULL, NULL, NULL, NULL, NULL}

/*
 *----------------------------------------------------------------------------
 * Definitions needed for Tcl_Zlib routines. [TIP #234]
 *
 * Constants for the format flags describing what sort of data format is
 * desired/expected for the Tcl_ZlibDeflate, Tcl_ZlibInflate and
 * Tcl_ZlibStreamInit functions.
 */

#define TCL_ZLIB_FORMAT_RAW	1
#define TCL_ZLIB_FORMAT_ZLIB	2
#define TCL_ZLIB_FORMAT_GZIP	4
#define TCL_ZLIB_FORMAT_AUTO	8

/*
 * Constants that describe whether the stream is to operate in compressing or
 * decompressing mode.
 */

#define TCL_ZLIB_STREAM_DEFLATE	16
#define TCL_ZLIB_STREAM_INFLATE	32

/*
 * Constants giving compression levels. Use of TCL_ZLIB_COMPRESS_DEFAULT is
 * recommended.
 */

#define TCL_ZLIB_COMPRESS_NONE	0
#define TCL_ZLIB_COMPRESS_FAST	1
#define TCL_ZLIB_COMPRESS_BEST	9
#define TCL_ZLIB_COMPRESS_DEFAULT (-1)

/*
 * Constants for types of flushing, used with Tcl_ZlibFlush.
 */

#define TCL_ZLIB_NO_FLUSH	0
#define TCL_ZLIB_FLUSH		2
#define TCL_ZLIB_FULLFLUSH	3
#define TCL_ZLIB_FINALIZE	4

/*
 *----------------------------------------------------------------------------
 * Definitions needed for the Tcl_LoadFile function. [TIP #416]
 */

#define TCL_LOAD_GLOBAL 1
#define TCL_LOAD_LAZY 2

/*
 *----------------------------------------------------------------------------
 * Single public declaration for NRE.
 */

typedef int (Tcl_NRPostProc) (ClientData data[], Tcl_Interp *interp,
				int result);

/*
 *----------------------------------------------------------------------------
 * The following constant is used to test for older versions of Tcl in the
 * stubs tables.
 *
 * Jan Nijtman's plus patch uses 0xFCA1BACF, so we need to pick a different
 * value since the stubs tables don't match.
 */

#define TCL_STUB_MAGIC		((int) 0xFCA3BACF)

/*
 * The following function is required to be defined in all stubs aware
 * extensions. The function is actually implemented in the stub library, not
 * the main Tcl library, although there is a trivial implementation in the
 * main library in case an extension is statically linked into an application.
 */

const char *		Tcl_InitStubs(Tcl_Interp *interp, const char *version,
			    int exact);
const char *		TclTomMathInitializeStubs(Tcl_Interp *interp,
			    const char *version, int epoch, int revision);
const char *		TclInitStubTable(const char *version);

/*
 * When not using stubs, make it a macro.
 */

#ifndef USE_TCL_STUBS
#define Tcl_InitStubs(interp, version, exact) \
    Tcl_PkgInitStubsCheck(interp, version, exact)
#endif

/*
 * TODO - tommath stubs export goes here!
 */

/* Tcl_InitSubsystems, see TIP #414 */

<<<<<<< HEAD
EXTERN const char *Tcl_InitSubsystems(Tcl_PanicProc *panicProc);
#ifdef USE_TCL_STUBS
#define Tcl_InitSubsystems(panicProc) \
    TclInitStubTable((Tcl_InitSubsystems)(panicProc))
=======
#ifndef USE_TCL_STUBS
    EXTERN const char *Tcl_InitSubsystems(TCL_NORETURN1 Tcl_PanicProc *panicProc);
>>>>>>> 6f338852
#endif

/*
 * Public functions that are not accessible via the stubs table.
 * Tcl_GetMemoryInfo is needed for AOLserver. [Bug 1868171]
 */

#define Tcl_Main(argc, argv, proc) Tcl_MainEx(argc, argv, proc, \
	    ((Tcl_CreateInterp)()))
EXTERN void		Tcl_MainEx(int argc, char **argv,
			    Tcl_AppInitProc *appInitProc, Tcl_Interp *interp);
EXTERN const char *	Tcl_PkgInitStubsCheck(Tcl_Interp *interp,
			    const char *version, int exact);
EXTERN void		Tcl_GetMemoryInfo(Tcl_DString *dsPtr);

/*
 *----------------------------------------------------------------------------
 * Include the public function declarations that are accessible via the stubs
 * table.
 */

#include "tclDecls.h"

/*
 * Include platform specific public function declarations that are accessible
 * via the stubs table. Make all TclOO symbols MODULE_SCOPE (which only
 * has effect on building it as a shared library). See ticket [3010352].
 */

#if defined(BUILD_tcl)
#   undef TCLAPI
#   define TCLAPI MODULE_SCOPE
#endif

#include "tclPlatDecls.h"

/*
 *----------------------------------------------------------------------------
 * The following declarations either map ckalloc and ckfree to malloc and
 * free, or they map them to functions with all sorts of debugging hooks
 * defined in tclCkalloc.c.
 */

#ifdef TCL_MEM_DEBUG

#   define ckalloc(x) \
    ((void *) Tcl_DbCkalloc((unsigned)(x), __FILE__, __LINE__))
#   define ckfree(x) \
    Tcl_DbCkfree((char *)(x), __FILE__, __LINE__)
#   define ckrealloc(x,y) \
    ((void *) Tcl_DbCkrealloc((char *)(x), (unsigned)(y), __FILE__, __LINE__))
#   define attemptckalloc(x) \
    ((void *) Tcl_AttemptDbCkalloc((unsigned)(x), __FILE__, __LINE__))
#   define attemptckrealloc(x,y) \
    ((void *) Tcl_AttemptDbCkrealloc((char *)(x), (unsigned)(y), __FILE__, __LINE__))

#else /* !TCL_MEM_DEBUG */

/*
 * If we are not using the debugging allocator, we should call the Tcl_Alloc,
 * et al. routines in order to guarantee that every module is using the same
 * memory allocator both inside and outside of the Tcl library.
 */

#   define ckalloc(x) \
    ((void *) Tcl_Alloc((unsigned)(x)))
#   define ckfree(x) \
    Tcl_Free((char *)(x))
#   define ckrealloc(x,y) \
    ((void *) Tcl_Realloc((char *)(x), (unsigned)(y)))
#   define attemptckalloc(x) \
    ((void *) Tcl_AttemptAlloc((unsigned)(x)))
#   define attemptckrealloc(x,y) \
    ((void *) Tcl_AttemptRealloc((char *)(x), (unsigned)(y)))
#   undef  Tcl_InitMemory
#   define Tcl_InitMemory(x)
#   undef  Tcl_DumpActiveMemory
#   define Tcl_DumpActiveMemory(x)
#   undef  Tcl_ValidateAllMemory
#   define Tcl_ValidateAllMemory(x,y)

#endif /* !TCL_MEM_DEBUG */

#ifdef TCL_MEM_DEBUG
#   define Tcl_IncrRefCount(objPtr) \
	Tcl_DbIncrRefCount(objPtr, __FILE__, __LINE__)
#   define Tcl_DecrRefCount(objPtr) \
	Tcl_DbDecrRefCount(objPtr, __FILE__, __LINE__)
#   define Tcl_IsShared(objPtr) \
	Tcl_DbIsShared(objPtr, __FILE__, __LINE__)
#else
#   define Tcl_IncrRefCount(objPtr) \
	++(objPtr)->refCount
    /*
     * Use do/while0 idiom for optimum correctness without compiler warnings.
     * http://c2.com/cgi/wiki?TrivialDoWhileLoop
     */
#   define Tcl_DecrRefCount(objPtr) \
	do { \
	    Tcl_Obj *_objPtr = (objPtr); \
	    if ((_objPtr)->refCount-- <= 1) { \
		TclFreeObj(_objPtr); \
	    } \
	} while(0)
#   define Tcl_IsShared(objPtr) \
	((objPtr)->refCount > 1)
#endif

/*
 * Macros and definitions that help to debug the use of Tcl objects. When
 * TCL_MEM_DEBUG is defined, the Tcl_New declarations are overridden to call
 * debugging versions of the object creation functions.
 */

#ifdef TCL_MEM_DEBUG
#  undef  Tcl_NewBignumObj
#  define Tcl_NewBignumObj(val) \
     Tcl_DbNewBignumObj(val, __FILE__, __LINE__)
#  undef  Tcl_NewBooleanObj
#  define Tcl_NewBooleanObj(val) \
     Tcl_DbNewBooleanObj(val, __FILE__, __LINE__)
#  undef  Tcl_NewByteArrayObj
#  define Tcl_NewByteArrayObj(bytes, len) \
     Tcl_DbNewByteArrayObj(bytes, len, __FILE__, __LINE__)
#  undef  Tcl_NewDoubleObj
#  define Tcl_NewDoubleObj(val) \
     Tcl_DbNewDoubleObj(val, __FILE__, __LINE__)
#  undef  Tcl_NewIntObj
#  define Tcl_NewIntObj(val) \
     Tcl_DbNewLongObj(val, __FILE__, __LINE__)
#  undef  Tcl_NewListObj
#  define Tcl_NewListObj(objc, objv) \
     Tcl_DbNewListObj(objc, objv, __FILE__, __LINE__)
#  undef  Tcl_NewLongObj
#  define Tcl_NewLongObj(val) \
     Tcl_DbNewLongObj(val, __FILE__, __LINE__)
#  undef  Tcl_NewObj
#  define Tcl_NewObj() \
     Tcl_DbNewObj(__FILE__, __LINE__)
#  undef  Tcl_NewStringObj
#  define Tcl_NewStringObj(bytes, len) \
     Tcl_DbNewStringObj(bytes, len, __FILE__, __LINE__)
#  undef  Tcl_NewWideIntObj
#  define Tcl_NewWideIntObj(val) \
     Tcl_DbNewWideIntObj(val, __FILE__, __LINE__)
#endif /* TCL_MEM_DEBUG */

/*
 *----------------------------------------------------------------------------
 * Macros for clients to use to access fields of hash entries:
 */

#define Tcl_GetHashValue(h) ((h)->clientData)
#define Tcl_SetHashValue(h, value) ((h)->clientData = (ClientData) (value))
#define Tcl_GetHashKey(tablePtr, h) \
	((void *) (((tablePtr)->keyType == TCL_ONE_WORD_KEYS || \
		    (tablePtr)->keyType == TCL_CUSTOM_PTR_KEYS) \
		   ? (h)->key.oneWordValue \
		   : (h)->key.string))

/*
 * Macros to use for clients to use to invoke find and create functions for
 * hash tables:
 */

#undef  Tcl_FindHashEntry
#define Tcl_FindHashEntry(tablePtr, key) \
	(*((tablePtr)->findProc))(tablePtr, (const char *)(key))
#undef  Tcl_CreateHashEntry
#define Tcl_CreateHashEntry(tablePtr, key, newPtr) \
	(*((tablePtr)->createProc))(tablePtr, (const char *)(key), newPtr)

/*
 *----------------------------------------------------------------------------
 * Macros that eliminate the overhead of the thread synchronization functions
 * when compiling without thread support.
 */

#ifndef TCL_THREADS
#undef  Tcl_MutexLock
#define Tcl_MutexLock(mutexPtr)
#undef  Tcl_MutexUnlock
#define Tcl_MutexUnlock(mutexPtr)
#undef  Tcl_MutexFinalize
#define Tcl_MutexFinalize(mutexPtr)
#undef  Tcl_ConditionNotify
#define Tcl_ConditionNotify(condPtr)
#undef  Tcl_ConditionWait
#define Tcl_ConditionWait(condPtr, mutexPtr, timePtr)
#undef  Tcl_ConditionFinalize
#define Tcl_ConditionFinalize(condPtr)
#endif /* TCL_THREADS */

/*
 *----------------------------------------------------------------------------
 * Deprecated Tcl functions:
 */

#ifndef TCL_NO_DEPRECATED
/*
 * These function have been renamed. The old names are deprecated, but we
 * define these macros for backwards compatibilty.
 */

#   define Tcl_Ckalloc		Tcl_Alloc
#   define Tcl_Ckfree		Tcl_Free
#   define Tcl_Ckrealloc	Tcl_Realloc
#   define Tcl_Return		Tcl_SetResult
#   define Tcl_TildeSubst	Tcl_TranslateFileName
#   define panic		Tcl_Panic
#   define panicVA		Tcl_PanicVA
#endif /* !TCL_NO_DEPRECATED */

/*
 *----------------------------------------------------------------------------
 * Convenience declaration of Tcl_AppInit for backwards compatibility. This
 * function is not *implemented* by the tcl library, so the storage class is
 * neither DLLEXPORT nor DLLIMPORT.
 */

extern Tcl_AppInitProc Tcl_AppInit;

#endif /* RC_INVOKED */

/*
 * end block for C++
 */

#ifdef __cplusplus
}
#endif

#endif /* _TCL */

/*
 * Local Variables:
 * mode: c
 * c-basic-offset: 4
 * fill-column: 78
 * End:
 */<|MERGE_RESOLUTION|>--- conflicted
+++ resolved
@@ -2436,15 +2436,10 @@
 
 /* Tcl_InitSubsystems, see TIP #414 */
 
-<<<<<<< HEAD
-EXTERN const char *Tcl_InitSubsystems(Tcl_PanicProc *panicProc);
+EXTERN const char *Tcl_InitSubsystems(TCL_NORETURN1 Tcl_PanicProc *panicProc);
 #ifdef USE_TCL_STUBS
 #define Tcl_InitSubsystems(panicProc) \
     TclInitStubTable((Tcl_InitSubsystems)(panicProc))
-=======
-#ifndef USE_TCL_STUBS
-    EXTERN const char *Tcl_InitSubsystems(TCL_NORETURN1 Tcl_PanicProc *panicProc);
->>>>>>> 6f338852
 #endif
 
 /*
