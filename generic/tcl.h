--- conflicted
+++ resolved
@@ -2641,15 +2641,8 @@
 #   define Tcl_Ckrealloc	Tcl_Realloc
 #   define Tcl_Return		Tcl_SetResult
 #   define Tcl_TildeSubst	Tcl_TranslateFileName
-<<<<<<< HEAD
-#ifndef MAC_OSX_TCL /* On OSX, there is a conflict with "mach.h" */
-#   define panic		Tcl_Panic
-=======
 #if !defined(__APPLE__) /* On OSX, there is a conflict with "mach/mach.h" */
 #   define panic		Tcl_Panic
-#endif
-#   define panicVA		Tcl_PanicVA
->>>>>>> a9263ba9
 #endif
 #   define panicVA		Tcl_PanicVA
 #endif /* !TCL_NO_DEPRECATED */
