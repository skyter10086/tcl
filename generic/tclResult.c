/*
 * tclResult.c --
 *
 *	This file contains code to manage the interpreter result.
 *
 * Copyright (c) 1997 by Sun Microsystems, Inc.
 *
 * See the file "license.terms" for information on usage and redistribution of
 * this file, and for a DISCLAIMER OF ALL WARRANTIES.
 */

#include "tclInt.h"

/*
 * Indices of the standard return options dictionary keys.
 */

enum returnKeys {
    KEY_CODE,	KEY_ERRORCODE,	KEY_ERRORINFO,	KEY_ERRORLINE,
    KEY_LEVEL,	KEY_OPTIONS,	KEY_ERRORSTACK,	KEY_LAST
};

/*
 * Function prototypes for local functions in this file:
 */

static Tcl_Obj **	GetKeys(void);
static void		ReleaseKeys(ClientData clientData);
static void		ResetObjResult(Interp *iPtr);

/*
 * This structure is used to take a snapshot of the interpreter state in
 * Tcl_SaveInterpState. You can snapshot the state, execute a command, and
 * then back up to the result or the error that was previously in progress.
 */

typedef struct {
    int status;			/* return code status */
    int flags;			/* Each remaining field saves the */
    int returnLevel;		/* corresponding field of the Interp */
    int returnCode;		/* struct. These fields taken together are */
    Tcl_Obj *errorInfo;		/* the "state" of the interp. */
    Tcl_Obj *errorCode;
    Tcl_Obj *returnOpts;
    Tcl_Obj *objResult;
    Tcl_Obj *errorStack;
    int resetErrorStack;
} InterpState;

/*
 *----------------------------------------------------------------------
 *
 * Tcl_SaveInterpState --
 *
 *	Fills a token with a snapshot of the current state of the interpreter.
 *	The snapshot can be restored at any point by TclRestoreInterpState.
 *
 *	The token returned must be eventally passed to one of the routines
 *	TclRestoreInterpState or TclDiscardInterpState, or there will be a
 *	memory leak.
 *
 * Results:
 *	Returns a token representing the interp state.
 *
 * Side effects:
 *	None.
 *
 *----------------------------------------------------------------------
 */

Tcl_InterpState
Tcl_SaveInterpState(
    Tcl_Interp *interp,		/* Interpreter's state to be saved */
    int status)			/* status code for current operation */
{
    Interp *iPtr = (Interp *) interp;
    InterpState *statePtr = ckalloc(sizeof(InterpState));

    statePtr->status = status;
    statePtr->flags = iPtr->flags & ERR_ALREADY_LOGGED;
    statePtr->returnLevel = iPtr->returnLevel;
    statePtr->returnCode = iPtr->returnCode;
    statePtr->errorInfo = iPtr->errorInfo;
    statePtr->errorStack = iPtr->errorStack;
    statePtr->resetErrorStack = iPtr->resetErrorStack;
    if (statePtr->errorInfo) {
	Tcl_IncrRefCount(statePtr->errorInfo);
    }
    statePtr->errorCode = iPtr->errorCode;
    if (statePtr->errorCode) {
	Tcl_IncrRefCount(statePtr->errorCode);
    }
    statePtr->returnOpts = iPtr->returnOpts;
    if (statePtr->returnOpts) {
	Tcl_IncrRefCount(statePtr->returnOpts);
    }
    if (statePtr->errorStack) {
	Tcl_IncrRefCount(statePtr->errorStack);
    }
    statePtr->objResult = Tcl_GetObjResult(interp);
    Tcl_IncrRefCount(statePtr->objResult);
    return (Tcl_InterpState) statePtr;
}

/*
 *----------------------------------------------------------------------
 *
 * Tcl_RestoreInterpState --
 *
 *	Accepts an interp and a token previously returned by
 *	Tcl_SaveInterpState. Restore the state of the interp to what it was at
 *	the time of the Tcl_SaveInterpState call.
 *
 * Results:
 *	Returns the status value originally passed in to Tcl_SaveInterpState.
 *
 * Side effects:
 *	Restores the interp state and frees memory held by token.
 *
 *----------------------------------------------------------------------
 */

int
Tcl_RestoreInterpState(
    Tcl_Interp *interp,		/* Interpreter's state to be restored. */
    Tcl_InterpState state)	/* Saved interpreter state. */
{
    Interp *iPtr = (Interp *) interp;
    InterpState *statePtr = (InterpState *) state;
    int status = statePtr->status;

    iPtr->flags &= ~ERR_ALREADY_LOGGED;
    iPtr->flags |= (statePtr->flags & ERR_ALREADY_LOGGED);

    iPtr->returnLevel = statePtr->returnLevel;
    iPtr->returnCode = statePtr->returnCode;
    iPtr->resetErrorStack = statePtr->resetErrorStack;
    if (iPtr->errorInfo) {
	Tcl_DecrRefCount(iPtr->errorInfo);
    }
    iPtr->errorInfo = statePtr->errorInfo;
    if (iPtr->errorInfo) {
	Tcl_IncrRefCount(iPtr->errorInfo);
    }
    if (iPtr->errorCode) {
	Tcl_DecrRefCount(iPtr->errorCode);
    }
    iPtr->errorCode = statePtr->errorCode;
    if (iPtr->errorCode) {
	Tcl_IncrRefCount(iPtr->errorCode);
    }
    if (iPtr->errorStack) {
	Tcl_DecrRefCount(iPtr->errorStack);
    }
    iPtr->errorStack = statePtr->errorStack;
    if (iPtr->errorStack) {
	Tcl_IncrRefCount(iPtr->errorStack);
    }
    if (iPtr->returnOpts) {
	Tcl_DecrRefCount(iPtr->returnOpts);
    }
    iPtr->returnOpts = statePtr->returnOpts;
    if (iPtr->returnOpts) {
	Tcl_IncrRefCount(iPtr->returnOpts);
    }
    Tcl_SetObjResult(interp, statePtr->objResult);
    Tcl_DiscardInterpState(state);
    return status;
}

/*
 *----------------------------------------------------------------------
 *
 * Tcl_DiscardInterpState --
 *
 *	Accepts a token previously returned by Tcl_SaveInterpState. Frees the
 *	memory it uses.
 *
 * Results:
 *	None.
 *
 * Side effects:
 *	Frees memory.
 *
 *----------------------------------------------------------------------
 */

void
Tcl_DiscardInterpState(
    Tcl_InterpState state)	/* saved interpreter state */
{
    InterpState *statePtr = (InterpState *) state;

    if (statePtr->errorInfo) {
	Tcl_DecrRefCount(statePtr->errorInfo);
    }
    if (statePtr->errorCode) {
	Tcl_DecrRefCount(statePtr->errorCode);
    }
    if (statePtr->returnOpts) {
	Tcl_DecrRefCount(statePtr->returnOpts);
    }
    if (statePtr->errorStack) {
	Tcl_DecrRefCount(statePtr->errorStack);
    }
    Tcl_DecrRefCount(statePtr->objResult);
    ckfree(statePtr);
}

/*
 *----------------------------------------------------------------------
 *
 * Tcl_SetResult --
 *
 *	Arrange for "result" to be the Tcl return value.
 *
 * Results:
 *	None.
 *
 * Side effects:
 *	interp->result is left pointing either to "result" or to a copy of it.
 *	Also, the object result is reset.
 *
 *----------------------------------------------------------------------
 */

void
Tcl_SetResult(
    Tcl_Interp *interp,		/* Interpreter with which to associate the
				 * return value. */
    register char *result,	/* Value to be returned. If NULL, the result
				 * is set to an empty string. */
    Tcl_FreeProc *freeProc)	/* Gives information about the string:
				 * TCL_STATIC, TCL_VOLATILE, or the address of
				 * a Tcl_FreeProc such as free. */
{
    Tcl_SetObjResult(interp, Tcl_NewStringObj(result, -1));
    if (result == NULL || freeProc == NULL || freeProc == TCL_VOLATILE) {
	return;
    }
    if (freeProc == TCL_DYNAMIC) {
	ckfree(result);
    } else {
	(*freeProc)(result);
    }
}

/*
 *----------------------------------------------------------------------
 *
 * Tcl_GetStringResult --
 *
 *	Returns an interpreter's result value as a string.
 *
 * Results:
 *	The interpreter's result as a string.
 *
 * Side effects:
 *	If the string result is empty, the object result is moved to the
 *	string result, then the object result is reset.
 *
 *----------------------------------------------------------------------
 */

const char *
Tcl_GetStringResult(
    register Tcl_Interp *interp)/* Interpreter whose result to return. */
{
    Interp *iPtr = (Interp *) interp;

    return Tcl_GetString(iPtr->objResultPtr);
}

/*
 *----------------------------------------------------------------------
 *
 * Tcl_SetObjResult --
 *
 *	Arrange for objPtr to be an interpreter's result value.
 *
 * Results:
 *	None.
 *
 * Side effects:
 *	interp->objResultPtr is left pointing to the object referenced by
 *	objPtr. The object's reference count is incremented since there is now
 *	a new reference to it. The reference count for any old objResultPtr
 *	value is decremented. Also, the string result is reset.
 *
 *----------------------------------------------------------------------
 */

void
Tcl_SetObjResult(
    Tcl_Interp *interp,		/* Interpreter with which to associate the
				 * return object value. */
    register Tcl_Obj *objPtr)	/* Tcl object to be returned. If NULL, the obj
				 * result is made an empty string object. */
{
    register Interp *iPtr = (Interp *) interp;
    register Tcl_Obj *oldObjResult = iPtr->objResultPtr;

    iPtr->objResultPtr = objPtr;
    Tcl_IncrRefCount(objPtr);	/* since interp result is a reference */

    /*
     * We wait until the end to release the old object result, in case we are
     * setting the result to itself.
     */

    TclDecrRefCount(oldObjResult);
}

/*
 *----------------------------------------------------------------------
 *
 * Tcl_GetObjResult --
 *
 *	Returns an interpreter's result value as a Tcl object. The object's
 *	reference count is not modified; the caller must do that if it needs
 *	to hold on to a long-term reference to it.
 *
 * Results:
 *	The interpreter's result as an object.
 *
 * Side effects:
 *	If the interpreter has a non-empty string result, the result object is
 *	either empty or stale because some function set interp->result
 *	directly. If so, the string result is moved to the result object then
 *	the string result is reset.
 *
 *----------------------------------------------------------------------
 */

Tcl_Obj *
Tcl_GetObjResult(
    Tcl_Interp *interp)		/* Interpreter whose result to return. */
{
    register Interp *iPtr = (Interp *) interp;

    return iPtr->objResultPtr;
}

/*
 *----------------------------------------------------------------------
 *
 * Tcl_AppendResultVA --
 *
 *	Append a variable number of strings onto the interpreter's result.
 *
 * Results:
 *	None.
 *
 * Side effects:
 *	The result of the interpreter given by the first argument is extended
 *	by the strings in the va_list (up to a terminating NULL argument).
 *
 *	If the string result is non-empty, the object result forced to be a
 *	duplicate of it first. There will be a string result afterwards.
 *
 *----------------------------------------------------------------------
 */

void
Tcl_AppendResultVA(
    Tcl_Interp *interp,		/* Interpreter with which to associate the
				 * return value. */
    va_list argList)		/* Variable argument list. */
{
    Tcl_Obj *objPtr = Tcl_GetObjResult(interp);

    if (Tcl_IsShared(objPtr)) {
	objPtr = Tcl_DuplicateObj(objPtr);
    }
    Tcl_AppendStringsToObjVA(objPtr, argList);
    Tcl_SetObjResult(interp, objPtr);
}

/*
 *----------------------------------------------------------------------
 *
 * Tcl_AppendResult --
 *
 *	Append a variable number of strings onto the interpreter's result.
 *
 * Results:
 *	None.
 *
 * Side effects:
 *	The result of the interpreter given by the first argument is extended
 *	by the strings given by the second and following arguments (up to a
 *	terminating NULL argument).
 *
 *	If the string result is non-empty, the object result forced to be a
 *	duplicate of it first. There will be a string result afterwards.
 *
 *----------------------------------------------------------------------
 */

void
Tcl_AppendResult(
    Tcl_Interp *interp, ...)
{
    va_list argList;

    va_start(argList, interp);
    Tcl_AppendResultVA(interp, argList);
    va_end(argList);
}

/*
 *----------------------------------------------------------------------
 *
 * Tcl_AppendElement --
 *
 *	Convert a string to a valid Tcl list element and append it to the
 *	result (which is ostensibly a list).
 *
 * Results:
 *	None.
 *
 * Side effects:
 *	The result in the interpreter given by the first argument is extended
 *	with a list element converted from string. A separator space is added
 *	before the converted list element unless the current result is empty,
 *	contains the single character "{", or ends in " {".
 *
 *	If the string result is empty, the object result is moved to the
 *	string result, then the object result is reset.
 *
 *----------------------------------------------------------------------
 */

void
Tcl_AppendElement(
    Tcl_Interp *interp,		/* Interpreter whose result is to be
				 * extended. */
    const char *element)	/* String to convert to list element and add
				 * to result. */
{
    Interp *iPtr = (Interp *) interp;
    Tcl_Obj *elementPtr = Tcl_NewStringObj(element, -1);
    Tcl_Obj *listPtr = Tcl_NewListObj(1, &elementPtr);
    int length;
    const char *bytes;

    if (Tcl_IsShared(iPtr->objResultPtr)) {
	Tcl_SetObjResult(interp, Tcl_DuplicateObj(iPtr->objResultPtr));
    } 
    bytes = Tcl_GetStringFromObj(iPtr->objResultPtr, &length);
    if (TclNeedSpace(bytes, bytes+length)) {
	Tcl_AppendToObj(iPtr->objResultPtr, " ", 1);
    }
    Tcl_AppendObjToObj(iPtr->objResultPtr, listPtr);
    Tcl_DecrRefCount(listPtr);
}

/*
 *----------------------------------------------------------------------
 *
 * Tcl_FreeResult --
 *
 *	This function frees up the memory associated with an interpreter's
 *	result, resetting the interpreter's result object.  Tcl_FreeResult is
 *	most commonly used when a function is about to replace one result
 *	value with another.
 *
 * Results:
 *	None.
 *
 * Side effects:
 *	Frees the memory associated with interp's result but does not change
 *	any part of the error dictionary (i.e., the errorinfo and errorcode
 *	remain the same).
 *
 *----------------------------------------------------------------------
 */

void
Tcl_FreeResult(
    register Tcl_Interp *interp)/* Interpreter for which to free result. */
{
    register Interp *iPtr = (Interp *) interp;

    ResetObjResult(iPtr);
}

/*
 *----------------------------------------------------------------------
 *
 * Tcl_ResetResult --
 *
 *	This function resets both the interpreter's string and object results.
 *
 * Results:
 *	None.
 *
 * Side effects:
 *	It resets the result object to an unshared empty object. It then
 *	restores the interpreter's string result area to its default
 *	initialized state, freeing up any memory that may have been allocated.
 *	It also clears any error information for the interpreter.
 *
 *----------------------------------------------------------------------
 */

void
Tcl_ResetResult(
    register Tcl_Interp *interp)/* Interpreter for which to clear result. */
{
    register Interp *iPtr = (Interp *) interp;

    ResetObjResult(iPtr);
    if (iPtr->errorCode) {
	/* Legacy support */
	if (iPtr->flags & ERR_LEGACY_COPY) {
	    Tcl_ObjSetVar2(interp, iPtr->ecVar, NULL,
		    iPtr->errorCode, TCL_GLOBAL_ONLY);
	}
	Tcl_DecrRefCount(iPtr->errorCode);
	iPtr->errorCode = NULL;
    }
    if (iPtr->errorInfo) {
	/* Legacy support */
	if (iPtr->flags & ERR_LEGACY_COPY) {
	    Tcl_ObjSetVar2(interp, iPtr->eiVar, NULL,
		    iPtr->errorInfo, TCL_GLOBAL_ONLY);
	}
	Tcl_DecrRefCount(iPtr->errorInfo);
	iPtr->errorInfo = NULL;
    }
    iPtr->resetErrorStack = 1;
    iPtr->returnLevel = 1;
    iPtr->returnCode = TCL_OK;
    if (iPtr->returnOpts) {
	Tcl_DecrRefCount(iPtr->returnOpts);
	iPtr->returnOpts = NULL;
    }
    iPtr->flags &= ~(ERR_ALREADY_LOGGED | ERR_LEGACY_COPY);
}

/*
 *----------------------------------------------------------------------
 *
 * ResetObjResult --
 *
 *	Function used to reset an interpreter's Tcl result object.
 *
 * Results:
 *	None.
 *
 * Side effects:
 *	Resets the interpreter's result object to an unshared empty string
 *	object with ref count one. It does not clear any error information in
 *	the interpreter.
 *
 *----------------------------------------------------------------------
 */

static void
ResetObjResult(
    register Interp *iPtr)	/* Points to the interpreter whose result
				 * object should be reset. */
{
    register Tcl_Obj *objResultPtr = iPtr->objResultPtr;

    if (Tcl_IsShared(objResultPtr)) {
	TclDecrRefCount(objResultPtr);
	TclNewObj(objResultPtr);
	Tcl_IncrRefCount(objResultPtr);
	iPtr->objResultPtr = objResultPtr;
    } else {
	if (objResultPtr->bytes != tclEmptyStringRep) {
	    if (objResultPtr->bytes) {
		ckfree(objResultPtr->bytes);
	    }
	    objResultPtr->bytes = tclEmptyStringRep;
	    objResultPtr->length = 0;
	}
	TclFreeIntRep(objResultPtr);
    }
}

/*
 *----------------------------------------------------------------------
 *
 * Tcl_SetErrorCodeVA --
 *
 *	This function is called to record machine-readable information about
 *	an error that is about to be returned.
 *
 * Results:
 *	None.
 *
 * Side effects:
 *	The errorCode field of the interp is modified to hold all of the
 *	arguments to this function, in a list form with each argument becoming
 *	one element of the list.
 *
 *----------------------------------------------------------------------
 */

void
Tcl_SetErrorCodeVA(
    Tcl_Interp *interp,		/* Interpreter in which to set errorCode */
    va_list argList)		/* Variable argument list. */
{
    Tcl_Obj *errorObj = Tcl_NewObj();

    /*
     * Scan through the arguments one at a time, appending them to the
     * errorCode field as list elements.
     */

    while (1) {
	char *elem = va_arg(argList, char *);

	if (elem == NULL) {
	    break;
	}
	Tcl_ListObjAppendElement(NULL, errorObj,
                Tcl_NewStringObj(elem, TCL_STRLEN));
    }
    Tcl_SetObjErrorCode(interp, errorObj);
}

/*
 *----------------------------------------------------------------------
 *
 * Tcl_SetErrorCode --
 *
 *	This function is called to record machine-readable information about
 *	an error that is about to be returned.
 *
 * Results:
 *	None.
 *
 * Side effects:
 *	The errorCode field of the interp is modified to hold all of the
 *	arguments to this function, in a list form with each argument becoming
 *	one element of the list.
 *
 *----------------------------------------------------------------------
 */

void
Tcl_SetErrorCode(
    Tcl_Interp *interp, ...)
{
    va_list argList;

    /*
     * Scan through the arguments one at a time, appending them to the
     * errorCode field as list elements.
     */

    va_start(argList, interp);
    Tcl_SetErrorCodeVA(interp, argList);
    va_end(argList);
}

/*
 *----------------------------------------------------------------------
 *
 * Tcl_SetObjErrorCode --
 *
 *	This function is called to record machine-readable information about
 *	an error that is about to be returned. The caller should build a list
 *	object up and pass it to this routine.
 *
 * Results:
 *	None.
 *
 * Side effects:
 *	The errorCode field of the interp is set to the new value.
 *
 *----------------------------------------------------------------------
 */

void
Tcl_SetObjErrorCode(
    Tcl_Interp *interp,
    Tcl_Obj *errorObjPtr)
{
    Interp *iPtr = (Interp *) interp;

    if (iPtr->errorCode) {
	Tcl_DecrRefCount(iPtr->errorCode);
    }
    iPtr->errorCode = errorObjPtr;
    Tcl_IncrRefCount(iPtr->errorCode);
}

/*
 *----------------------------------------------------------------------
 *
 * Tcl_GetErrorLine --
 *
 *      Returns the line number associated with the current error.
 *
 *----------------------------------------------------------------------
 */

int
Tcl_GetErrorLine(
    Tcl_Interp *interp)
{
    return ((Interp *) interp)->errorLine;
}

/*
 *----------------------------------------------------------------------
 *
 * Tcl_SetErrorLine --
 *
 *      Sets the line number associated with the current error.
 *
 *----------------------------------------------------------------------
 */

void
Tcl_SetErrorLine(
    Tcl_Interp *interp,
    int value)
{
    ((Interp *) interp)->errorLine = value;
}

/*
 *----------------------------------------------------------------------
 *
 * GetKeys --
 *
 *	Returns a Tcl_Obj * array of the standard keys used in the return
 *	options dictionary.
 *
 *	Broadly sharing one copy of these key values helps with both memory
 *	efficiency and dictionary lookup times.
 *
 * Results:
 *	A Tcl_Obj * array.
 *
 * Side effects:
 *	First time called in a thread, creates the keys (allocating memory)
 *	and arranges for their cleanup at thread exit.
 *
 *----------------------------------------------------------------------
 */

static Tcl_Obj **
GetKeys(void)
{
    static Tcl_ThreadDataKey returnKeysKey;
    Tcl_Obj **keys = Tcl_GetThreadData(&returnKeysKey,
	    (int) (KEY_LAST * sizeof(Tcl_Obj *)));

    if (keys[0] == NULL) {
	/*
	 * First call in this thread, create the keys...
	 */

	int i;

	TclNewLiteralStringObj(keys[KEY_CODE],	    "-code");
	TclNewLiteralStringObj(keys[KEY_ERRORCODE], "-errorcode");
	TclNewLiteralStringObj(keys[KEY_ERRORINFO], "-errorinfo");
	TclNewLiteralStringObj(keys[KEY_ERRORLINE], "-errorline");
	TclNewLiteralStringObj(keys[KEY_ERRORSTACK],"-errorstack");
	TclNewLiteralStringObj(keys[KEY_LEVEL],	    "-level");
	TclNewLiteralStringObj(keys[KEY_OPTIONS],   "-options");

	for (i = KEY_CODE; i < KEY_LAST; i++) {
	    Tcl_IncrRefCount(keys[i]);
	}

	/*
	 * ... and arrange for their clenaup.
	 */

	Tcl_CreateThreadExitHandler(ReleaseKeys, keys);
    }
    return keys;
}

/*
 *----------------------------------------------------------------------
 *
 * ReleaseKeys --
 *
 *	Called as a thread exit handler to cleanup return options dictionary
 *	keys.
 *
 * Results:
 *	None.
 *
 * Side effects:
 *	Frees memory.
 *
 *----------------------------------------------------------------------
 */

static void
ReleaseKeys(
    ClientData clientData)
{
    Tcl_Obj **keys = clientData;
    int i;

    for (i = KEY_CODE; i < KEY_LAST; i++) {
	Tcl_DecrRefCount(keys[i]);
	keys[i] = NULL;
    }
}

/*
 *----------------------------------------------------------------------
 *
 * TclProcessReturn --
 *
 *	Does the work of the [return] command based on the code, level, and
 *	returnOpts arguments. Note that the code argument must agree with the
 *	-code entry in returnOpts and the level argument must agree with the
 *	-level entry in returnOpts, as is the case for values returned from
 *	TclMergeReturnOptions.
 *
 * Results:
 *	Returns the return code the [return] command should return.
 *
 * Side effects:
 *	None.
 *
 *----------------------------------------------------------------------
 */

int
TclProcessReturn(
    Tcl_Interp *interp,
    int code,
    int level,
    Tcl_Obj *returnOpts)
{
    Interp *iPtr = (Interp *) interp;
    Tcl_Obj *valuePtr;
    Tcl_Obj **keys = GetKeys();

    /*
     * Store the merged return options.
     */

    if (iPtr->returnOpts != returnOpts) {
	if (iPtr->returnOpts) {
	    Tcl_DecrRefCount(iPtr->returnOpts);
	}
	iPtr->returnOpts = returnOpts;
	Tcl_IncrRefCount(iPtr->returnOpts);
    }

    if (code == TCL_ERROR) {
	if (iPtr->errorInfo) {
	    Tcl_DecrRefCount(iPtr->errorInfo);
	    iPtr->errorInfo = NULL;
	}
	Tcl_DictObjGet(NULL, iPtr->returnOpts, keys[KEY_ERRORINFO],
                &valuePtr);
	if (valuePtr != NULL) {
	    size_t infoLen;

	    (void) TclGetStringFromObj(valuePtr, &infoLen);
	    if (infoLen) {
		iPtr->errorInfo = valuePtr;
		Tcl_IncrRefCount(iPtr->errorInfo);
		iPtr->flags |= ERR_ALREADY_LOGGED;
	    }
	}
	Tcl_DictObjGet(NULL, iPtr->returnOpts, keys[KEY_ERRORSTACK],
                &valuePtr);
	if (valuePtr != NULL) {
            size_t len, valueObjc;
            Tcl_Obj **valueObjv;

            if (Tcl_IsShared(iPtr->errorStack)) {
                Tcl_Obj *newObj;
                
                newObj = Tcl_DuplicateObj(iPtr->errorStack);
                Tcl_DecrRefCount(iPtr->errorStack);
                Tcl_IncrRefCount(newObj);
                iPtr->errorStack = newObj;
            }

            /*
             * List extraction done after duplication to avoid moving the rug
             * if someone does [return -errorstack [info errorstack]]
             */

            if (Tcl_ListObjGetElements(interp, valuePtr, &valueObjc,
                    &valueObjv) == TCL_ERROR) {
                return TCL_ERROR;
            }
            iPtr->resetErrorStack = 0;
            Tcl_ListObjLength(interp, iPtr->errorStack, &len);

            /*
             * Reset while keeping the list intrep as much as possible.
             */

            Tcl_ListObjReplace(interp, iPtr->errorStack, 0, len, valueObjc,
                    valueObjv);
 	}
	Tcl_DictObjGet(NULL, iPtr->returnOpts, keys[KEY_ERRORCODE],
                &valuePtr);
	if (valuePtr != NULL) {
	    Tcl_SetObjErrorCode(interp, valuePtr);
	} else {
	    Tcl_SetErrorCode(interp, "NONE", NULL);
	}

	Tcl_DictObjGet(NULL, iPtr->returnOpts, keys[KEY_ERRORLINE],
                &valuePtr);
	if (valuePtr != NULL) {
	    TclGetIntFromObj(NULL, valuePtr, &iPtr->errorLine);
	}
    }
    if (level != 0) {
	iPtr->returnLevel = level;
	iPtr->returnCode = code;
	return TCL_RETURN;
    }
    if (code == TCL_ERROR) {
	iPtr->flags |= ERR_LEGACY_COPY;
    }
    return code;
}

/*
 *----------------------------------------------------------------------
 *
 * TclMergeReturnOptions --
 *
 *	Parses, checks, and stores the options to the [return] command.
 *
 * Results:
 *	Returns TCL_ERROR if any of the option values are invalid. Otherwise,
 *	returns TCL_OK, and writes the returnOpts, code, and level values to
 *	the pointers provided.
 *
 * Side effects:
 *	None.
 *
 *----------------------------------------------------------------------
 */

int
TclMergeReturnOptions(
    Tcl_Interp *interp,		/* Current interpreter. */
    size_t objc,		/* Number of arguments. */
    Tcl_Obj *const objv[],	/* Argument objects. */
    Tcl_Obj **optionsPtrPtr,	/* If not NULL, points to space for a (Tcl_Obj
				 * *) where the pointer to the merged return
				 * options dictionary should be written. */
    int *codePtr,		/* If not NULL, points to space where the
				 * -code value should be written. */
    int *levelPtr)		/* If not NULL, points to space where the
				 * -level value should be written. */
{
    int code = TCL_OK;
    int level = 1;
    Tcl_Obj *valuePtr;
    Tcl_Obj *returnOpts = Tcl_NewObj();
    Tcl_Obj **keys = GetKeys();

    for (;  objc > 1;  objv += 2, objc -= 2) {
	size_t optLen, compareLen;
	const char *opt = TclGetStringFromObj(objv[0], &optLen);
	const char *compare =
		TclGetStringFromObj(keys[KEY_OPTIONS], &compareLen);

	if ((optLen == compareLen) && (memcmp(opt, compare, optLen) == 0)) {
	    Tcl_DictSearch search;
	    int done = 0;
	    Tcl_Obj *keyPtr;
	    Tcl_Obj *dict = objv[1];

	nestedOptions:
	    if (TCL_ERROR == Tcl_DictObjFirst(NULL, dict, &search,
		    &keyPtr, &valuePtr, &done)) {
		/*
		 * Value is not a legal dictionary.
		 */

		Tcl_SetObjResult(interp, Tcl_ObjPrintf(
                        "bad %s value: expected dictionary but got \"%s\"",
                        compare, TclGetString(objv[1])));
		Tcl_SetErrorCode(interp, "TCL", "RESULT", "ILLEGAL_OPTIONS",
			NULL);
		goto error;
	    }

	    while (!done) {
		Tcl_DictObjPut(NULL, returnOpts, keyPtr, valuePtr);
		Tcl_DictObjNext(&search, &keyPtr, &valuePtr, &done);
	    }

	    Tcl_DictObjGet(NULL, returnOpts, keys[KEY_OPTIONS], &valuePtr);
	    if (valuePtr != NULL) {
		dict = valuePtr;
		Tcl_DictObjRemove(NULL, returnOpts, keys[KEY_OPTIONS]);
		goto nestedOptions;
	    }

	} else {
	    Tcl_DictObjPut(NULL, returnOpts, objv[0], objv[1]);
	}
    }

    /*
     * Check for bogus -code value.
     */

    Tcl_DictObjGet(NULL, returnOpts, keys[KEY_CODE], &valuePtr);
    if (valuePtr != NULL) {
	if (TclGetCompletionCodeFromObj(interp, valuePtr,
                &code) == TCL_ERROR) {
	    goto error;
	}
	Tcl_DictObjRemove(NULL, returnOpts, keys[KEY_CODE]);
    }

    /*
     * Check for bogus -level value.
     */

    Tcl_DictObjGet(NULL, returnOpts, keys[KEY_LEVEL], &valuePtr);
    if (valuePtr != NULL) {
	if ((TCL_ERROR == TclGetIntFromObj(NULL, valuePtr, &level))
		|| (level < 0)) {
	    /*
	     * Value is not a legal level.
	     */

	    Tcl_SetObjResult(interp, Tcl_ObjPrintf(
                    "bad -level value: expected non-negative integer but got"
                    " \"%s\"", TclGetString(valuePtr)));
	    Tcl_SetErrorCode(interp, "TCL", "RESULT", "ILLEGAL_LEVEL", NULL);
	    goto error;
	}
	Tcl_DictObjRemove(NULL, returnOpts, keys[KEY_LEVEL]);
    }

    /*
     * Check for bogus -errorcode value.
     */

    Tcl_DictObjGet(NULL, returnOpts, keys[KEY_ERRORCODE], &valuePtr);
    if (valuePtr != NULL) {
	size_t length;

	if (TCL_ERROR == Tcl_ListObjLength(NULL, valuePtr, &length)) {
	    /*
	     * Value is not a list, which is illegal for -errorcode.
	     */

	    Tcl_SetObjResult(interp, Tcl_ObjPrintf(
                    "bad -errorcode value: expected a list but got \"%s\"",
                    TclGetString(valuePtr)));
	    Tcl_SetErrorCode(interp, "TCL", "RESULT", "ILLEGAL_ERRORCODE",
		    NULL);
	    goto error;
	}
    }

    /*
     * Check for bogus -errorstack value.
     */

    Tcl_DictObjGet(NULL, returnOpts, keys[KEY_ERRORSTACK], &valuePtr);
    if (valuePtr != NULL) {
	size_t length;

	if (TCL_ERROR == Tcl_ListObjLength(NULL, valuePtr, &length)) {
	    /*
	     * Value is not a list, which is illegal for -errorstack.
	     */

	    Tcl_SetObjResult(interp, Tcl_ObjPrintf(
                    "bad -errorstack value: expected a list but got \"%s\"",
                    TclGetString(valuePtr)));
	    Tcl_SetErrorCode(interp, "TCL", "RESULT", "NONLIST_ERRORSTACK",
                    NULL);
	    goto error;
	}
        if (length % 2) {
            /*
             * Errorstack must always be an even-sized list
             */

	    Tcl_SetObjResult(interp, Tcl_ObjPrintf(
                    "forbidden odd-sized list for -errorstack: \"%s\"",
		    TclGetString(valuePtr)));
	    Tcl_SetErrorCode(interp, "TCL", "RESULT",
                    "ODDSIZEDLIST_ERRORSTACK", NULL);
	    goto error;
        }
    }

    /*
     * Convert [return -code return -level X] to [return -code ok -level X+1]
     */

    if (code == TCL_RETURN) {
	level++;
	code = TCL_OK;
    }

    if (codePtr != NULL) {
	*codePtr = code;
    }
    if (levelPtr != NULL) {
	*levelPtr = level;
    }

    if (optionsPtrPtr == NULL) {
	/*
	 * Not passing back the options (?!), so clean them up.
	 */

	Tcl_DecrRefCount(returnOpts);
    } else {
	*optionsPtrPtr = returnOpts;
    }
    return TCL_OK;

  error:
    Tcl_DecrRefCount(returnOpts);
    return TCL_ERROR;
}

/*
 *-------------------------------------------------------------------------
 *
 * Tcl_GetReturnOptions --
 *
 *	Packs up the interp state into a dictionary of return options.
 *
 * Results:
 *	A dictionary of return options.
 *
 * Side effects:
 *	None.
 *
 *-------------------------------------------------------------------------
 */

Tcl_Obj *
Tcl_GetReturnOptions(
    Tcl_Interp *interp,
    int result)
{
    Interp *iPtr = (Interp *) interp;
    Tcl_Obj *options;
    Tcl_Obj **keys = GetKeys();

    if (iPtr->returnOpts) {
	options = Tcl_DuplicateObj(iPtr->returnOpts);
    } else {
	options = Tcl_NewObj();
    }

    if (result == TCL_RETURN) {
	Tcl_DictObjPut(NULL, options, keys[KEY_CODE],
		Tcl_NewIntObj(iPtr->returnCode));
	Tcl_DictObjPut(NULL, options, keys[KEY_LEVEL],
		Tcl_NewIntObj(iPtr->returnLevel));
    } else {
	Tcl_DictObjPut(NULL, options, keys[KEY_CODE],
		Tcl_NewIntObj(result));
	Tcl_DictObjPut(NULL, options, keys[KEY_LEVEL],
		Tcl_NewIntObj(0));
    }

    if (result == TCL_ERROR) {
<<<<<<< HEAD
	Tcl_AddObjErrorInfo(interp, "", TCL_STRLEN);
=======
	Tcl_AddErrorInfo(interp, "");
>>>>>>> 234c7a84
        Tcl_DictObjPut(NULL, options, keys[KEY_ERRORSTACK], iPtr->errorStack);
    }
    if (iPtr->errorCode) {
	Tcl_DictObjPut(NULL, options, keys[KEY_ERRORCODE], iPtr->errorCode);
    }
    if (iPtr->errorInfo) {
	Tcl_DictObjPut(NULL, options, keys[KEY_ERRORINFO], iPtr->errorInfo);
	Tcl_DictObjPut(NULL, options, keys[KEY_ERRORLINE],
		Tcl_NewIntObj(iPtr->errorLine));
    }
    return options;
}

/*
 *-------------------------------------------------------------------------
 *
 * TclNoErrorStack --
 *
 *	Removes the -errorstack entry from an options dict to avoid reference
 *	cycles.
 *
 * Results:
 *	The (unshared) argument options dict, modified in -place.
 *
 *-------------------------------------------------------------------------
 */

Tcl_Obj *
TclNoErrorStack(
    Tcl_Interp *interp,
    Tcl_Obj *options)
{
    Tcl_Obj **keys = GetKeys();
    
    Tcl_DictObjRemove(interp, options, keys[KEY_ERRORSTACK]);
    return options;
}

/*
 *-------------------------------------------------------------------------
 *
 * Tcl_SetReturnOptions --
 *
 *	Accepts an interp and a dictionary of return options, and sets the
 *	return options of the interp to match the dictionary.
 *
 * Results:
 *	A standard status code. Usually TCL_OK, but TCL_ERROR if an invalid
 *	option value was found in the dictionary. If a -level value of 0 is in
 *	the dictionary, then the -code value in the dictionary will be
 *	returned (TCL_OK default).
 *
 * Side effects:
 *	Sets the state of the interp.
 *
 *-------------------------------------------------------------------------
 */

int
Tcl_SetReturnOptions(
    Tcl_Interp *interp,
    Tcl_Obj *options)
{
    int level, code;
    size_t objc;
    Tcl_Obj **objv, *mergedOpts;

    Tcl_IncrRefCount(options);
    if (TCL_ERROR == TclListObjGetElements(interp, options, &objc, &objv)
	    || (objc % 2)) {
	Tcl_SetObjResult(interp, Tcl_ObjPrintf(
                "expected dict but got \"%s\"", TclGetString(options)));
	Tcl_SetErrorCode(interp, "TCL", "RESULT", "ILLEGAL_OPTIONS", NULL);
	code = TCL_ERROR;
    } else if (TCL_ERROR == TclMergeReturnOptions(interp, objc, objv,
	    &mergedOpts, &code, &level)) {
	code = TCL_ERROR;
    } else {
	code = TclProcessReturn(interp, code, level, mergedOpts);
    }

    Tcl_DecrRefCount(options);
    return code;
}

/*
 *-------------------------------------------------------------------------
 *
 * Tcl_TransferResult --
 *
 *	Copy the result (and error information) from one interp to another.
 *	Used when one interp has caused another interp to evaluate a script
 *	and then wants to transfer the results back to itself.
 *
 *	This routine copies the string reps of the result and error
 *	information. It does not simply increment the refcounts of the result
 *	and error information objects themselves. It is not legal to exchange
 *	objects between interps, because an object may be kept alive by one
 *	interp, but have an internal rep that is only valid while some other
 *	interp is alive.
 *
 * Results:
 *	The target interp's result is set to a copy of the source interp's
 *	result. The source's errorInfo field may be transferred to the
 *	target's errorInfo field, and the source's errorCode field may be
 *	transferred to the target's errorCode field.
 *
 * Side effects:
 *	None.
 *
 *-------------------------------------------------------------------------
 */

void
Tcl_TransferResult(
    Tcl_Interp *sourceInterp,	/* Interp whose result and error information
				 * should be moved to the target interp.
				 * After moving result, this interp's result
				 * is reset. */
    int result,			/* TCL_OK if just the result should be copied,
				 * TCL_ERROR if both the result and error
				 * information should be copied. */
    Tcl_Interp *targetInterp)	/* Interp where result and error information
				 * should be stored. If source and target are
				 * the same, nothing is done. */
{
    Interp *tiPtr = (Interp *) targetInterp;
    Interp *siPtr = (Interp *) sourceInterp;

    if (sourceInterp == targetInterp) {
	return;
    }

    if (result == TCL_OK && siPtr->returnOpts == NULL) {
	/*
	 * Special optimization for the common case of normal command return
	 * code and no explicit return options.
	 */

	if (tiPtr->returnOpts) {
	    Tcl_DecrRefCount(tiPtr->returnOpts);
	    tiPtr->returnOpts = NULL;
	}
    } else {
	Tcl_SetReturnOptions(targetInterp,
		Tcl_GetReturnOptions(sourceInterp, result));
	tiPtr->flags &= ~(ERR_ALREADY_LOGGED);
    }
    Tcl_SetObjResult(targetInterp, Tcl_GetObjResult(sourceInterp));
    Tcl_ResetResult(sourceInterp);
}

/*
 * Local Variables:
 * mode: c
 * c-basic-offset: 4
 * fill-column: 78
 * tab-width: 8
 * indent-tabs-mode: nil
 * End:
 */<|MERGE_RESOLUTION|>--- conflicted
+++ resolved
@@ -1201,11 +1201,7 @@
     }
 
     if (result == TCL_ERROR) {
-<<<<<<< HEAD
-	Tcl_AddObjErrorInfo(interp, "", TCL_STRLEN);
-=======
 	Tcl_AddErrorInfo(interp, "");
->>>>>>> 234c7a84
         Tcl_DictObjPut(NULL, options, keys[KEY_ERRORSTACK], iPtr->errorStack);
     }
     if (iPtr->errorCode) {
