# tcl.decls --
#
#	This file contains the declarations for all supported public
#	functions that are exported by the Tcl library via the stubs table.
#	This file is used to generate the tclDecls.h, tclPlatDecls.h
#	and tclStubInit.c files.
#
# Copyright (c) 1998-1999 by Scriptics Corporation.
# Copyright (c) 2001, 2002 by Kevin B. Kenny.  All rights reserved.
# Copyright (c) 2007 Daniel A. Steffen <das@users.sourceforge.net>
#
# See the file "license.terms" for information on usage and redistribution
# of this file, and for a DISCLAIMER OF ALL WARRANTIES.

library tcl

# Define the tcl interface with several sub interfaces:
#     tclPlat	 - platform specific public
#     tclInt	 - generic private
#     tclPlatInt - platform specific private
#     tclOO	 - tclOO public
#     tclOOInt	 - tclOO private

interface tcl
hooks {tclPlat tclInt tclIntPlat tclOO tclOOInt}
scspec TCLAPI

# Declare each of the functions in the public Tcl interface.  Note that
# the an index should never be reused for a different function in order
# to preserve backwards compatibility.

declare 0 {
    int Tcl_PkgProvideEx(Tcl_Interp *interp, const char *name,
	    const char *version, const void *clientData)
}
declare 1 {
    const char *Tcl_PkgRequireEx(Tcl_Interp *interp,
	    const char *name, const char *version, int exact,
	    void *clientDataPtr)
}
declare 2 {
    TCL_NORETURN void Tcl_Panic(const char *format, ...)
}
declare 3 {
    char *Tcl_Alloc(unsigned int size)
}
declare 4 {
    void Tcl_Free(char *ptr)
}
declare 5 {
    char *Tcl_Realloc(char *ptr, unsigned int size)
}
declare 6 {
    char *Tcl_DbCkalloc(unsigned int size, const char *file, int line)
}
declare 7 {
    void Tcl_DbCkfree(char *ptr, const char *file, int line)
}
declare 8 {
    char *Tcl_DbCkrealloc(char *ptr, unsigned int size,
	    const char *file, int line)
}

# Tcl_CreateFileHandler and Tcl_DeleteFileHandler are only available on unix,
# but they are part of the old generic interface, so we include them here for
# compatibility reasons.

declare 9 unix {
    void Tcl_CreateFileHandler(int fd, int mask, Tcl_FileProc *proc,
	    ClientData clientData)
}
declare 10 unix {
    void Tcl_DeleteFileHandler(int fd)
}
declare 11 {
    void Tcl_SetTimer(const Tcl_Time *timePtr)
}
declare 12 {
    void Tcl_Sleep(int ms)
}
declare 13 {
    int Tcl_WaitForEvent(const Tcl_Time *timePtr)
}
declare 14 {
    int Tcl_AppendAllObjTypes(Tcl_Interp *interp, Tcl_Obj *objPtr)
}
declare 15 {
    void Tcl_AppendStringsToObj(Tcl_Obj *objPtr, ...)
}
declare 16 {
    void Tcl_AppendToObj(Tcl_Obj *objPtr, const char *bytes, int length)
}
declare 17 {
    Tcl_Obj *Tcl_ConcatObj(int objc, Tcl_Obj *const objv[])
}
declare 18 {
    int Tcl_ConvertToType(Tcl_Interp *interp, Tcl_Obj *objPtr,
	    const Tcl_ObjType *typePtr)
}
declare 19 {
    void Tcl_DbDecrRefCount(Tcl_Obj *objPtr, const char *file, int line)
}
declare 20 {
    void Tcl_DbIncrRefCount(Tcl_Obj *objPtr, const char *file, int line)
}
declare 21 {
    int Tcl_DbIsShared(Tcl_Obj *objPtr, const char *file, int line)
}
<<<<<<< HEAD
# Removed in 9.0
=======
# Removed in 9.0 (changed to macro):
>>>>>>> 48fa9fef
#declare 22 {
#    Tcl_Obj *Tcl_DbNewBooleanObj(int boolValue, const char *file, int line)
#}
declare 23 {
    Tcl_Obj *Tcl_DbNewByteArrayObj(const unsigned char *bytes, int length,
	    const char *file, int line)
}
declare 24 {
    Tcl_Obj *Tcl_DbNewDoubleObj(double doubleValue, const char *file,
	    int line)
}
declare 25 {
    Tcl_Obj *Tcl_DbNewListObj(int objc, Tcl_Obj *const *objv,
	    const char *file, int line)
}
# Removed in 9.0 (changed to macro):
#declare 26 {
#    Tcl_Obj *Tcl_DbNewLongObj(long longValue, const char *file, int line)
#}
declare 27 {
    Tcl_Obj *Tcl_DbNewObj(const char *file, int line)
}
declare 28 {
    Tcl_Obj *Tcl_DbNewStringObj(const char *bytes, int length,
	    const char *file, int line)
}
declare 29 {
    Tcl_Obj *Tcl_DuplicateObj(Tcl_Obj *objPtr)
}
declare 30 {
    void TclFreeObj(Tcl_Obj *objPtr)
}
declare 31 {
    int Tcl_GetBoolean(Tcl_Interp *interp, const char *src, int *boolPtr)
}
declare 32 {
    int Tcl_GetBooleanFromObj(Tcl_Interp *interp, Tcl_Obj *objPtr,
	    int *boolPtr)
}
declare 33 {
    unsigned char *Tcl_GetByteArrayFromObj(Tcl_Obj *objPtr, int *lengthPtr)
}
declare 34 {
    int Tcl_GetDouble(Tcl_Interp *interp, const char *src, double *doublePtr)
}
declare 35 {
    int Tcl_GetDoubleFromObj(Tcl_Interp *interp, Tcl_Obj *objPtr,
	    double *doublePtr)
}
# Removed in 9.0
#declare 36 {
#    int Tcl_GetIndexFromObj(Tcl_Interp *interp, Tcl_Obj *objPtr,
#	    const char *const *tablePtr, const char *msg, int flags, int *indexPtr)
#}
declare 37 {
    int Tcl_GetInt(Tcl_Interp *interp, const char *src, int *intPtr)
}
declare 38 {
    int Tcl_GetIntFromObj(Tcl_Interp *interp, Tcl_Obj *objPtr, int *intPtr)
}
declare 39 {
    int Tcl_GetLongFromObj(Tcl_Interp *interp, Tcl_Obj *objPtr, long *longPtr)
}
declare 40 {
    const Tcl_ObjType *Tcl_GetObjType(const char *typeName)
}
declare 41 {
    char *Tcl_GetStringFromObj(Tcl_Obj *objPtr, int *lengthPtr)
}
declare 42 {
    void Tcl_InvalidateStringRep(Tcl_Obj *objPtr)
}
declare 43 {
    int Tcl_ListObjAppendList(Tcl_Interp *interp, Tcl_Obj *listPtr,
	    Tcl_Obj *elemListPtr)
}
declare 44 {
    int Tcl_ListObjAppendElement(Tcl_Interp *interp, Tcl_Obj *listPtr,
	    Tcl_Obj *objPtr)
}
declare 45 {
    int Tcl_ListObjGetElements(Tcl_Interp *interp, Tcl_Obj *listPtr,
	    int *objcPtr, Tcl_Obj ***objvPtr)
}
declare 46 {
    int Tcl_ListObjIndex(Tcl_Interp *interp, Tcl_Obj *listPtr, int index,
	    Tcl_Obj **objPtrPtr)
}
declare 47 {
    int Tcl_ListObjLength(Tcl_Interp *interp, Tcl_Obj *listPtr,
	    int *lengthPtr)
}
declare 48 {
    int Tcl_ListObjReplace(Tcl_Interp *interp, Tcl_Obj *listPtr, int first,
	    int count, int objc, Tcl_Obj *const objv[])
}
<<<<<<< HEAD
# Removed in 9.0:
=======
# Removed in 9.0 (changed to macro):
>>>>>>> 48fa9fef
#declare 49 {
#    Tcl_Obj *Tcl_NewBooleanObj(int boolValue)
#}
declare 50 {
    Tcl_Obj *Tcl_NewByteArrayObj(const unsigned char *bytes, int length)
}
declare 51 {
    Tcl_Obj *Tcl_NewDoubleObj(double doubleValue)
}
# Removed in 9.0 (changed to macro):
#declare 52 {
#    Tcl_Obj *Tcl_NewIntObj(int intValue)
#}
declare 53 {
    Tcl_Obj *Tcl_NewListObj(int objc, Tcl_Obj *const objv[])
}
# Removed in 9.0 (changed to macro):
#declare 54 {
#    Tcl_Obj *Tcl_NewLongObj(long longValue)
#}
declare 55 {
    Tcl_Obj *Tcl_NewObj(void)
}
declare 56 {
    Tcl_Obj *Tcl_NewStringObj(const char *bytes, int length)
}
<<<<<<< HEAD
# Removed in 9.0:
=======
# Removed in 9.0 (changed to macro):
>>>>>>> 48fa9fef
#declare 57 {
#    void Tcl_SetBooleanObj(Tcl_Obj *objPtr, int boolValue)
#}
declare 58 {
    unsigned char *Tcl_SetByteArrayLength(Tcl_Obj *objPtr, int length)
}
declare 59 {
    void Tcl_SetByteArrayObj(Tcl_Obj *objPtr, const unsigned char *bytes,
	    int length)
}
declare 60 {
    void Tcl_SetDoubleObj(Tcl_Obj *objPtr, double doubleValue)
}
# Removed in 9.0 (changed to macro):
#declare 61 {
#    void Tcl_SetIntObj(Tcl_Obj *objPtr, int intValue)
#}
declare 62 {
    void Tcl_SetListObj(Tcl_Obj *objPtr, int objc, Tcl_Obj *const objv[])
}
# Removed in 9.0 (changed to macro):
#declare 63 {
#    void Tcl_SetLongObj(Tcl_Obj *objPtr, long longValue)
#}
declare 64 {
    void Tcl_SetObjLength(Tcl_Obj *objPtr, int length)
}
declare 65 {
    void Tcl_SetStringObj(Tcl_Obj *objPtr, const char *bytes, int length)
}
# Removed in 9.0:
#declare 66 {
#    void Tcl_AddErrorInfo(Tcl_Interp *interp, const char *message)
#}
#declare 67 {
#    void Tcl_AddObjErrorInfo(Tcl_Interp *interp, const char *message,
#	    int length)
#}
declare 68 {
    void Tcl_AllowExceptions(Tcl_Interp *interp)
}
declare 69 {
    void Tcl_AppendElement(Tcl_Interp *interp, const char *element)
}
declare 70 {
    void Tcl_AppendResult(Tcl_Interp *interp, ...)
}
declare 71 {
    Tcl_AsyncHandler Tcl_AsyncCreate(Tcl_AsyncProc *proc,
	    ClientData clientData)
}
declare 72 {
    void Tcl_AsyncDelete(Tcl_AsyncHandler async)
}
declare 73 {
    int Tcl_AsyncInvoke(Tcl_Interp *interp, int code)
}
declare 74 {
    void Tcl_AsyncMark(Tcl_AsyncHandler async)
}
declare 75 {
    int Tcl_AsyncReady(void)
}
declare 76 {
    void Tcl_BackgroundError(Tcl_Interp *interp)
}
# Removed in 9.0:
#declare 77 {deprecated {Use Tcl_UtfBackslash}} {
#    char Tcl_Backslash(const char *src, int *readPtr)
#}
declare 78 {
    int Tcl_BadChannelOption(Tcl_Interp *interp, const char *optionName,
	    const char *optionList)
}
declare 79 {
    void Tcl_CallWhenDeleted(Tcl_Interp *interp, Tcl_InterpDeleteProc *proc,
	    ClientData clientData)
}
declare 80 {
    void Tcl_CancelIdleCall(Tcl_IdleProc *idleProc, ClientData clientData)
}
declare 81 {
    int Tcl_Close(Tcl_Interp *interp, Tcl_Channel chan)
}
declare 82 {
    int Tcl_CommandComplete(const char *cmd)
}
declare 83 {
    char *Tcl_Concat(int argc, const char *const *argv)
}
declare 84 {
    int Tcl_ConvertElement(const char *src, char *dst, int flags)
}
declare 85 {
    int Tcl_ConvertCountedElement(const char *src, int length, char *dst,
	    int flags)
}
declare 86 {
    int Tcl_CreateAlias(Tcl_Interp *slave, const char *slaveCmd,
	    Tcl_Interp *target, const char *targetCmd, int argc,
	    const char *const *argv)
}
declare 87 {
    int Tcl_CreateAliasObj(Tcl_Interp *slave, const char *slaveCmd,
	    Tcl_Interp *target, const char *targetCmd, int objc,
	    Tcl_Obj *const objv[])
}
declare 88 {
    Tcl_Channel Tcl_CreateChannel(const Tcl_ChannelType *typePtr,
	    const char *chanName, ClientData instanceData, int mask)
}
declare 89 {
    void Tcl_CreateChannelHandler(Tcl_Channel chan, int mask,
	    Tcl_ChannelProc *proc, ClientData clientData)
}
declare 90 {
    void Tcl_CreateCloseHandler(Tcl_Channel chan, Tcl_CloseProc *proc,
	    ClientData clientData)
}
declare 91 {
    Tcl_Command Tcl_CreateCommand(Tcl_Interp *interp, const char *cmdName,
	    Tcl_CmdProc *proc, ClientData clientData,
	    Tcl_CmdDeleteProc *deleteProc)
}
declare 92 {
    void Tcl_CreateEventSource(Tcl_EventSetupProc *setupProc,
	    Tcl_EventCheckProc *checkProc, ClientData clientData)
}
declare 93 {
    void Tcl_CreateExitHandler(Tcl_ExitProc *proc, ClientData clientData)
}
declare 94 {
    Tcl_Interp *Tcl_CreateInterp(void)
}
# Removed in 9.0:
#declare 95 {deprecated {}} {
#    void Tcl_CreateMathFunc(Tcl_Interp *interp, const char *name,
#	    int numArgs, Tcl_ValueType *argTypes,
#	    Tcl_MathProc *proc, ClientData clientData)
#}
declare 96 {
    Tcl_Command Tcl_CreateObjCommand(Tcl_Interp *interp,
	    const char *cmdName,
	    Tcl_ObjCmdProc *proc, ClientData clientData,
	    Tcl_CmdDeleteProc *deleteProc)
}
declare 97 {
    Tcl_Interp *Tcl_CreateSlave(Tcl_Interp *interp, const char *slaveName,
	    int isSafe)
}
declare 98 {
    Tcl_TimerToken Tcl_CreateTimerHandler(int milliseconds,
	    Tcl_TimerProc *proc, ClientData clientData)
}
declare 99 {
    Tcl_Trace Tcl_CreateTrace(Tcl_Interp *interp, int level,
	    Tcl_CmdTraceProc *proc, ClientData clientData)
}
declare 100 {
    void Tcl_DeleteAssocData(Tcl_Interp *interp, const char *name)
}
declare 101 {
    void Tcl_DeleteChannelHandler(Tcl_Channel chan, Tcl_ChannelProc *proc,
	    ClientData clientData)
}
declare 102 {
    void Tcl_DeleteCloseHandler(Tcl_Channel chan, Tcl_CloseProc *proc,
	    ClientData clientData)
}
declare 103 {
    int Tcl_DeleteCommand(Tcl_Interp *interp, const char *cmdName)
}
declare 104 {
    int Tcl_DeleteCommandFromToken(Tcl_Interp *interp, Tcl_Command command)
}
declare 105 {
    void Tcl_DeleteEvents(Tcl_EventDeleteProc *proc, ClientData clientData)
}
declare 106 {
    void Tcl_DeleteEventSource(Tcl_EventSetupProc *setupProc,
	    Tcl_EventCheckProc *checkProc, ClientData clientData)
}
declare 107 {
    void Tcl_DeleteExitHandler(Tcl_ExitProc *proc, ClientData clientData)
}
declare 108 {
    void Tcl_DeleteHashEntry(Tcl_HashEntry *entryPtr)
}
declare 109 {
    void Tcl_DeleteHashTable(Tcl_HashTable *tablePtr)
}
declare 110 {
    void Tcl_DeleteInterp(Tcl_Interp *interp)
}
declare 111 {
    void Tcl_DetachPids(int numPids, Tcl_Pid *pidPtr)
}
declare 112 {
    void Tcl_DeleteTimerHandler(Tcl_TimerToken token)
}
declare 113 {
    void Tcl_DeleteTrace(Tcl_Interp *interp, Tcl_Trace trace)
}
declare 114 {
    void Tcl_DontCallWhenDeleted(Tcl_Interp *interp,
	    Tcl_InterpDeleteProc *proc, ClientData clientData)
}
declare 115 {
    int Tcl_DoOneEvent(int flags)
}
declare 116 {
    void Tcl_DoWhenIdle(Tcl_IdleProc *proc, ClientData clientData)
}
declare 117 {
    char *Tcl_DStringAppend(Tcl_DString *dsPtr, const char *bytes, int length)
}
declare 118 {
    char *Tcl_DStringAppendElement(Tcl_DString *dsPtr, const char *element)
}
declare 119 {
    void Tcl_DStringEndSublist(Tcl_DString *dsPtr)
}
declare 120 {
    void Tcl_DStringFree(Tcl_DString *dsPtr)
}
declare 121 {
    void Tcl_DStringGetResult(Tcl_Interp *interp, Tcl_DString *dsPtr)
}
declare 122 {
    void Tcl_DStringInit(Tcl_DString *dsPtr)
}
declare 123 {
    void Tcl_DStringResult(Tcl_Interp *interp, Tcl_DString *dsPtr)
}
declare 124 {
    void Tcl_DStringSetLength(Tcl_DString *dsPtr, int length)
}
declare 125 {
    void Tcl_DStringStartSublist(Tcl_DString *dsPtr)
}
declare 126 {
    int Tcl_Eof(Tcl_Channel chan)
}
declare 127 {
    const char *Tcl_ErrnoId(void)
}
declare 128 {
    const char *Tcl_ErrnoMsg(int err)
}
# Removed in 9.0:
#declare 129 {
#    int Tcl_Eval(Tcl_Interp *interp, const char *script)
#}
declare 130 {
    int Tcl_EvalFile(Tcl_Interp *interp, const char *fileName)
}
# Removed in 9.0, replaced by macro.
#declare 131 {
#    int Tcl_EvalObj(Tcl_Interp *interp, Tcl_Obj *objPtr)
#}
declare 132 {
    void Tcl_EventuallyFree(ClientData clientData, Tcl_FreeProc *freeProc)
}
declare 133 {
    TCL_NORETURN void Tcl_Exit(int status)
}
declare 134 {
    int Tcl_ExposeCommand(Tcl_Interp *interp, const char *hiddenCmdToken,
	    const char *cmdName)
}
declare 135 {
    int Tcl_ExprBoolean(Tcl_Interp *interp, const char *expr, int *ptr)
}
declare 136 {
    int Tcl_ExprBooleanObj(Tcl_Interp *interp, Tcl_Obj *objPtr, int *ptr)
}
declare 137 {
    int Tcl_ExprDouble(Tcl_Interp *interp, const char *expr, double *ptr)
}
declare 138 {
    int Tcl_ExprDoubleObj(Tcl_Interp *interp, Tcl_Obj *objPtr, double *ptr)
}
declare 139 {
    int Tcl_ExprLong(Tcl_Interp *interp, const char *expr, long *ptr)
}
declare 140 {
    int Tcl_ExprLongObj(Tcl_Interp *interp, Tcl_Obj *objPtr, long *ptr)
}
declare 141 {
    int Tcl_ExprObj(Tcl_Interp *interp, Tcl_Obj *objPtr,
	    Tcl_Obj **resultPtrPtr)
}
declare 142 {
    int Tcl_ExprString(Tcl_Interp *interp, const char *expr)
}
declare 143 {
    void Tcl_Finalize(void)
}
# Removed (from stubtable only) in 9.0:
#declare 144 {
#    void Tcl_FindExecutable(const char *argv0)
#}
declare 145 {
    Tcl_HashEntry *Tcl_FirstHashEntry(Tcl_HashTable *tablePtr,
	    Tcl_HashSearch *searchPtr)
}
declare 146 {
    int Tcl_Flush(Tcl_Channel chan)
}
declare 147 {
    void Tcl_FreeResult(Tcl_Interp *interp)
}
declare 148 {
    int Tcl_GetAlias(Tcl_Interp *interp, const char *slaveCmd,
	    Tcl_Interp **targetInterpPtr, const char **targetCmdPtr,
	    int *argcPtr, const char ***argvPtr)
}
declare 149 {
    int Tcl_GetAliasObj(Tcl_Interp *interp, const char *slaveCmd,
	    Tcl_Interp **targetInterpPtr, const char **targetCmdPtr,
	    int *objcPtr, Tcl_Obj ***objv)
}
declare 150 {
    ClientData Tcl_GetAssocData(Tcl_Interp *interp, const char *name,
	    Tcl_InterpDeleteProc **procPtr)
}
declare 151 {
    Tcl_Channel Tcl_GetChannel(Tcl_Interp *interp, const char *chanName,
	    int *modePtr)
}
declare 152 {
    int Tcl_GetChannelBufferSize(Tcl_Channel chan)
}
declare 153 {
    int Tcl_GetChannelHandle(Tcl_Channel chan, int direction,
	    ClientData *handlePtr)
}
declare 154 {
    ClientData Tcl_GetChannelInstanceData(Tcl_Channel chan)
}
declare 155 {
    int Tcl_GetChannelMode(Tcl_Channel chan)
}
declare 156 {
    const char *Tcl_GetChannelName(Tcl_Channel chan)
}
declare 157 {
    int Tcl_GetChannelOption(Tcl_Interp *interp, Tcl_Channel chan,
	    const char *optionName, Tcl_DString *dsPtr)
}
declare 158 {
    const Tcl_ChannelType *Tcl_GetChannelType(Tcl_Channel chan)
}
declare 159 {
    int Tcl_GetCommandInfo(Tcl_Interp *interp, const char *cmdName,
	    Tcl_CmdInfo *infoPtr)
}
declare 160 {
    const char *Tcl_GetCommandName(Tcl_Interp *interp,
	    Tcl_Command command)
}
declare 161 {
    int Tcl_GetErrno(void)
}
declare 162 {
    const char *Tcl_GetHostName(void)
}
declare 163 {
    int Tcl_GetInterpPath(Tcl_Interp *askInterp, Tcl_Interp *slaveInterp)
}
declare 164 {
    Tcl_Interp *Tcl_GetMaster(Tcl_Interp *interp)
}
declare 165 {
    const char *Tcl_GetNameOfExecutable(void)
}
declare 166 {
    Tcl_Obj *Tcl_GetObjResult(Tcl_Interp *interp)
}

# Tcl_GetOpenFile is only available on unix, but it is a part of the old
# generic interface, so we inlcude it here for compatibility reasons.

declare 167 unix {
    int Tcl_GetOpenFile(Tcl_Interp *interp, const char *chanID, int forWriting,
	    int checkUsage, ClientData *filePtr)
}
# Obsolete.  Should now use Tcl_FSGetPathType which is objectified
# and therefore usually faster.
declare 168 {
    Tcl_PathType Tcl_GetPathType(const char *path)
}
declare 169 {
    int Tcl_Gets(Tcl_Channel chan, Tcl_DString *dsPtr)
}
declare 170 {
    int Tcl_GetsObj(Tcl_Channel chan, Tcl_Obj *objPtr)
}
declare 171 {
    int Tcl_GetServiceMode(void)
}
declare 172 {
    Tcl_Interp *Tcl_GetSlave(Tcl_Interp *interp, const char *slaveName)
}
declare 173 {
    Tcl_Channel Tcl_GetStdChannel(int type)
}
declare 174 {
    const char *Tcl_GetStringResult(Tcl_Interp *interp)
}
# Removed in 9.0
#declare 175 {
#    const char *Tcl_GetVar(Tcl_Interp *interp, const char *varName,
#	    int flags)
#}
declare 176 {
    const char *Tcl_GetVar2(Tcl_Interp *interp, const char *part1,
	    const char *part2, int flags)
}
# Removed in 9.0
#declare 177 {
#    int Tcl_GlobalEval(Tcl_Interp *interp, const char *command)
#}
# Removed in 9.0, replaced by macro.
#declare 178 {
#    int Tcl_GlobalEvalObj(Tcl_Interp *interp, Tcl_Obj *objPtr)
#}
declare 179 {
    int Tcl_HideCommand(Tcl_Interp *interp, const char *cmdName,
	    const char *hiddenCmdToken)
}
declare 180 {
    int Tcl_Init(Tcl_Interp *interp)
}
declare 181 {
    void Tcl_InitHashTable(Tcl_HashTable *tablePtr, int keyType)
}
declare 182 {
    int Tcl_InputBlocked(Tcl_Channel chan)
}
declare 183 {
    int Tcl_InputBuffered(Tcl_Channel chan)
}
declare 184 {
    int Tcl_InterpDeleted(Tcl_Interp *interp)
}
declare 185 {
    int Tcl_IsSafe(Tcl_Interp *interp)
}
# Obsolete, use Tcl_FSJoinPath
declare 186 {
    char *Tcl_JoinPath(int argc, const char *const *argv,
	    Tcl_DString *resultPtr)
}
declare 187 {
    int Tcl_LinkVar(Tcl_Interp *interp, const char *varName, char *addr,
	    int type)
}

# This slot is reserved for use by the plus patch:
#  declare 188 {
#	Tcl_MainLoop
#  }

declare 189 {
    Tcl_Channel Tcl_MakeFileChannel(ClientData handle, int mode)
}
declare 190 {
    int Tcl_MakeSafe(Tcl_Interp *interp)
}
declare 191 {
    Tcl_Channel Tcl_MakeTcpClientChannel(ClientData tcpSocket)
}
declare 192 {
    char *Tcl_Merge(int argc, const char *const *argv)
}
declare 193 {
    Tcl_HashEntry *Tcl_NextHashEntry(Tcl_HashSearch *searchPtr)
}
declare 194 {
    void Tcl_NotifyChannel(Tcl_Channel channel, int mask)
}
declare 195 {
    Tcl_Obj *Tcl_ObjGetVar2(Tcl_Interp *interp, Tcl_Obj *part1Ptr,
	    Tcl_Obj *part2Ptr, int flags)
}
declare 196 {
    Tcl_Obj *Tcl_ObjSetVar2(Tcl_Interp *interp, Tcl_Obj *part1Ptr,
	    Tcl_Obj *part2Ptr, Tcl_Obj *newValuePtr, int flags)
}
declare 197 {
    Tcl_Channel Tcl_OpenCommandChannel(Tcl_Interp *interp, int argc,
	    const char **argv, int flags)
}
# This is obsolete, use Tcl_FSOpenFileChannel
declare 198 {
    Tcl_Channel Tcl_OpenFileChannel(Tcl_Interp *interp, const char *fileName,
	    const char *modeString, int permissions)
}
declare 199 {
    Tcl_Channel Tcl_OpenTcpClient(Tcl_Interp *interp, int port,
	    const char *address, const char *myaddr, int myport, int async)
}
declare 200 {
    Tcl_Channel Tcl_OpenTcpServer(Tcl_Interp *interp, int port,
	    const char *host, Tcl_TcpAcceptProc *acceptProc,
	    ClientData callbackData)
}
declare 201 {
    void Tcl_Preserve(ClientData data)
}
declare 202 {
    void Tcl_PrintDouble(Tcl_Interp *interp, double value, char *dst)
}
declare 203 {
    int Tcl_PutEnv(const char *assignment)
}
declare 204 {
    const char *Tcl_PosixError(Tcl_Interp *interp)
}
declare 205 {
    void Tcl_QueueEvent(Tcl_Event *evPtr, Tcl_QueuePosition position)
}
declare 206 {
    int Tcl_Read(Tcl_Channel chan, char *bufPtr, int toRead)
}
declare 207 {
    void Tcl_ReapDetachedProcs(void)
}
declare 208 {
    int Tcl_RecordAndEval(Tcl_Interp *interp, const char *cmd, int flags)
}
declare 209 {
    int Tcl_RecordAndEvalObj(Tcl_Interp *interp, Tcl_Obj *cmdPtr, int flags)
}
declare 210 {
    void Tcl_RegisterChannel(Tcl_Interp *interp, Tcl_Channel chan)
}
declare 211 {
    void Tcl_RegisterObjType(const Tcl_ObjType *typePtr)
}
declare 212 {
    Tcl_RegExp Tcl_RegExpCompile(Tcl_Interp *interp, const char *pattern)
}
declare 213 {
    int Tcl_RegExpExec(Tcl_Interp *interp, Tcl_RegExp regexp,
	    const char *text, const char *start)
}
declare 214 {
    int Tcl_RegExpMatch(Tcl_Interp *interp, const char *text,
	    const char *pattern)
}
declare 215 {
    void Tcl_RegExpRange(Tcl_RegExp regexp, int index,
	    const char **startPtr, const char **endPtr)
}
declare 216 {
    void Tcl_Release(ClientData clientData)
}
declare 217 {
    void Tcl_ResetResult(Tcl_Interp *interp)
}
declare 218 {
    int Tcl_ScanElement(const char *src, int *flagPtr)
}
declare 219 {
    int Tcl_ScanCountedElement(const char *src, int length, int *flagPtr)
}
# Removed in 9.0:
#declare 220 {
#    int Tcl_SeekOld(Tcl_Channel chan, int offset, int mode)
#}
declare 221 {
    int Tcl_ServiceAll(void)
}
declare 222 {
    int Tcl_ServiceEvent(int flags)
}
declare 223 {
    void Tcl_SetAssocData(Tcl_Interp *interp, const char *name,
	    Tcl_InterpDeleteProc *proc, ClientData clientData)
}
declare 224 {
    void Tcl_SetChannelBufferSize(Tcl_Channel chan, int sz)
}
declare 225 {
    int Tcl_SetChannelOption(Tcl_Interp *interp, Tcl_Channel chan,
	    const char *optionName, const char *newValue)
}
declare 226 {
    int Tcl_SetCommandInfo(Tcl_Interp *interp, const char *cmdName,
	    const Tcl_CmdInfo *infoPtr)
}
declare 227 {
    void Tcl_SetErrno(int err)
}
declare 228 {
    void Tcl_SetErrorCode(Tcl_Interp *interp, ...)
}
declare 229 {
    void Tcl_SetMaxBlockTime(const Tcl_Time *timePtr)
}
# Removed (from stubtable only) in 9.0:
#declare 230 {
#    void Tcl_SetPanicProc(Tcl_PanicProc *panicProc)
#}
declare 231 {
    int Tcl_SetRecursionLimit(Tcl_Interp *interp, int depth)
}
# Removed (from stubtable only) in 9.0:
#declare 232 {
#    void Tcl_SetResult(Tcl_Interp *interp, char *result,
#	    Tcl_FreeProc *freeProc)
#}
declare 233 {
    int Tcl_SetServiceMode(int mode)
}
declare 234 {
    void Tcl_SetObjErrorCode(Tcl_Interp *interp, Tcl_Obj *errorObjPtr)
}
declare 235 {
    void Tcl_SetObjResult(Tcl_Interp *interp, Tcl_Obj *resultObjPtr)
}
declare 236 {
    void Tcl_SetStdChannel(Tcl_Channel channel, int type)
}
# Removed in 9.0:
#declare 237 {
#    const char *Tcl_SetVar(Tcl_Interp *interp, const char *varName,
#	    const char *newValue, int flags)
#}
declare 238 {
    const char *Tcl_SetVar2(Tcl_Interp *interp, const char *part1,
	    const char *part2, const char *newValue, int flags)
}
declare 239 {
    const char *Tcl_SignalId(int sig)
}
declare 240 {
    const char *Tcl_SignalMsg(int sig)
}
declare 241 {
    void Tcl_SourceRCFile(Tcl_Interp *interp)
}
declare 242 {
    int Tcl_SplitList(Tcl_Interp *interp, const char *listStr, int *argcPtr,
	    const char ***argvPtr)
}
# Obsolete, use Tcl_FSSplitPath
declare 243 {
    void Tcl_SplitPath(const char *path, int *argcPtr, const char ***argvPtr)
}
declare 244 {
    void Tcl_StaticPackage(Tcl_Interp *interp, const char *pkgName,
	    Tcl_PackageInitProc *initProc, Tcl_PackageInitProc *safeInitProc)
}
declare 245 {
    int Tcl_StringMatch(const char *str, const char *pattern)
}
# Removed in 9.0:
#declare 246 {
#    int Tcl_TellOld(Tcl_Channel chan)
#}
# Removed in 9.0:
#declare 247 {
#    int Tcl_TraceVar(Tcl_Interp *interp, const char *varName, int flags,
#	    Tcl_VarTraceProc *proc, ClientData clientData)
#}
declare 248 {
    int Tcl_TraceVar2(Tcl_Interp *interp, const char *part1, const char *part2,
	    int flags, Tcl_VarTraceProc *proc, ClientData clientData)
}
declare 249 {
    char *Tcl_TranslateFileName(Tcl_Interp *interp, const char *name,
	    Tcl_DString *bufferPtr)
}
declare 250 {
    int Tcl_Ungets(Tcl_Channel chan, const char *str, int len, int atHead)
}
declare 251 {
    void Tcl_UnlinkVar(Tcl_Interp *interp, const char *varName)
}
declare 252 {
    int Tcl_UnregisterChannel(Tcl_Interp *interp, Tcl_Channel chan)
}
# Removed in 9.0:
#declare 253 {
#    int Tcl_UnsetVar(Tcl_Interp *interp, const char *varName, int flags)
#}
declare 254 {
    int Tcl_UnsetVar2(Tcl_Interp *interp, const char *part1, const char *part2,
	    int flags)
}
# Removed in 9.0:
#declare 255 {
#    void Tcl_UntraceVar(Tcl_Interp *interp, const char *varName, int flags,
#	    Tcl_VarTraceProc *proc, ClientData clientData)
#}
declare 256 {
    void Tcl_UntraceVar2(Tcl_Interp *interp, const char *part1,
	    const char *part2, int flags, Tcl_VarTraceProc *proc,
	    ClientData clientData)
}
declare 257 {
    void Tcl_UpdateLinkedVar(Tcl_Interp *interp, const char *varName)
}
# Removed in 9.0
#declare 258 {
#    int Tcl_UpVar(Tcl_Interp *interp, const char *frameName,
#	    const char *varName, const char *localName, int flags)
#}
declare 259 {
    int Tcl_UpVar2(Tcl_Interp *interp, const char *frameName, const char *part1,
	    const char *part2, const char *localName, int flags)
}
# Removed in 9.0
#declare 260 {
#    int Tcl_VarEval(Tcl_Interp *interp, ...)
#}
# Removed in 9.0
#declare 261 {
#    ClientData Tcl_VarTraceInfo(Tcl_Interp *interp, const char *varName,
#	    int flags, Tcl_VarTraceProc *procPtr, ClientData prevClientData)
#}
declare 262 {
    ClientData Tcl_VarTraceInfo2(Tcl_Interp *interp, const char *part1,
	    const char *part2, int flags, Tcl_VarTraceProc *procPtr,
	    ClientData prevClientData)
}
declare 263 {
    int Tcl_Write(Tcl_Channel chan, const char *s, int slen)
}
declare 264 {
    void Tcl_WrongNumArgs(Tcl_Interp *interp, int objc,
	    Tcl_Obj *const objv[], const char *message)
}
declare 265 {
    int Tcl_DumpActiveMemory(const char *fileName)
}
declare 266 {
    void Tcl_ValidateAllMemory(const char *file, int line)
}
# Removed in 9.0:
#declare 267 {
#    void Tcl_AppendResultVA(Tcl_Interp *interp, va_list argList)
#}
# Removed in 9.0:
#declare 268 {
#    void Tcl_AppendStringsToObjVA(Tcl_Obj *objPtr, va_list argList)
#}
declare 269 {
    char *Tcl_HashStats(Tcl_HashTable *tablePtr)
}
declare 270 {
    const char *Tcl_ParseVar(Tcl_Interp *interp, const char *start,
	    const char **termPtr)
}
# Removed in 9.0, converted to macro
#declare 271 {
#    const char *Tcl_PkgPresent(Tcl_Interp *interp, const char *name,
#	    const char *version, int exact)
#}
declare 272 {
    const char *Tcl_PkgPresentEx(Tcl_Interp *interp,
	    const char *name, const char *version, int exact,
	    void *clientDataPtr)
}
# Changed to a macro, only (internally) exposed for legacy protection.
declare 273 {
    int TclPkgProvide(Tcl_Interp *interp, const char *name,
	    const char *version)
}
# TIP #268: The internally used new Require function is in slot 573.
# Removed in 9.0, converted to macro
#declare 274 {
#    const char *Tcl_PkgRequire(Tcl_Interp *interp, const char *name,
#	    const char *version, int exact)
#}
# Removed in 9.0:
#declare 275 {
#    void Tcl_SetErrorCodeVA(Tcl_Interp *interp, va_list argList)
#}
# Removed in 9.0:
#declare 276 {
#    int  Tcl_VarEvalVA(Tcl_Interp *interp, va_list argList)
#}
declare 277 {
    Tcl_Pid Tcl_WaitPid(Tcl_Pid pid, int *statPtr, int options)
}
# Removed in 9.0:
#declare 278 {
#    TCL_NORETURN void Tcl_PanicVA(const char *format, va_list argList)
#}
declare 279 {
    void Tcl_GetVersion(int *major, int *minor, int *patchLevel, int *type)
}
declare 280 {
    void Tcl_InitMemory(Tcl_Interp *interp)
}

# Andreas Kupries <a.kupries@westend.com>, 03/21/1999
# "Trf-Patch for filtering channels"
#
# C-Level API for (un)stacking of channels. This allows the introduction
# of filtering channels with relatively little changes to the core.
# This patch was created in cooperation with Jan Nijtmans j.nijtmans@chello.nl
# and is therefore part of his plus-patches too.
#
# It would have been possible to place the following definitions according
# to the alphabetical order used elsewhere in this file, but I decided
# against that to ease the maintenance of the patch across new tcl versions
# (patch usually has no problems to integrate the patch file for the last
# version into the new one).

declare 281 {
    Tcl_Channel Tcl_StackChannel(Tcl_Interp *interp,
	    const Tcl_ChannelType *typePtr, ClientData instanceData,
	    int mask, Tcl_Channel prevChan)
}
declare 282 {
    int Tcl_UnstackChannel(Tcl_Interp *interp, Tcl_Channel chan)
}
declare 283 {
    Tcl_Channel Tcl_GetStackedChannel(Tcl_Channel chan)
}

# 284 was reserved, but added in 8.4a2
declare 284 {
    void Tcl_SetMainLoop(Tcl_MainLoopProc *proc)
}

# Reserved for future use (8.0.x vs. 8.1)
#  declare 285 {
#  }

# Added in 8.1:

declare 286 {
    void Tcl_AppendObjToObj(Tcl_Obj *objPtr, Tcl_Obj *appendObjPtr)
}
declare 287 {
    Tcl_Encoding Tcl_CreateEncoding(const Tcl_EncodingType *typePtr)
}
declare 288 {
    void Tcl_CreateThreadExitHandler(Tcl_ExitProc *proc, ClientData clientData)
}
declare 289 {
    void Tcl_DeleteThreadExitHandler(Tcl_ExitProc *proc, ClientData clientData)
}
# Removed in 9.0:
#declare 290 {
#    void Tcl_DiscardResult(Tcl_SavedResult *statePtr)
#}
declare 291 {
    int Tcl_EvalEx(Tcl_Interp *interp, const char *script, int numBytes,
	    int flags)
}
declare 292 {
    int Tcl_EvalObjv(Tcl_Interp *interp, int objc, Tcl_Obj *const objv[],
	    int flags)
}
declare 293 {
    int Tcl_EvalObjEx(Tcl_Interp *interp, Tcl_Obj *objPtr, int flags)
}
declare 294 {
    TCL_NORETURN void Tcl_ExitThread(int status)
}
declare 295 {
    int Tcl_ExternalToUtf(Tcl_Interp *interp, Tcl_Encoding encoding,
	    const char *src, int srcLen, int flags,
	    Tcl_EncodingState *statePtr, char *dst, int dstLen,
	    int *srcReadPtr, int *dstWrotePtr, int *dstCharsPtr)
}
declare 296 {
    char *Tcl_ExternalToUtfDString(Tcl_Encoding encoding,
	    const char *src, int srcLen, Tcl_DString *dsPtr)
}
declare 297 {
    void Tcl_FinalizeThread(void)
}
declare 298 {
    void Tcl_FinalizeNotifier(ClientData clientData)
}
declare 299 {
    void Tcl_FreeEncoding(Tcl_Encoding encoding)
}
declare 300 {
    Tcl_ThreadId Tcl_GetCurrentThread(void)
}
declare 301 {
    Tcl_Encoding Tcl_GetEncoding(Tcl_Interp *interp, const char *name)
}
declare 302 {
    const char *Tcl_GetEncodingName(Tcl_Encoding encoding)
}
declare 303 {
    void Tcl_GetEncodingNames(Tcl_Interp *interp)
}
declare 304 {
    int Tcl_GetIndexFromObjStruct(Tcl_Interp *interp, Tcl_Obj *objPtr,
	    const void *tablePtr, int offset, const char *msg, int flags,
	    int *indexPtr)
}
declare 305 {
    void *Tcl_GetThreadData(Tcl_ThreadDataKey *keyPtr, int size)
}
declare 306 {
    Tcl_Obj *Tcl_GetVar2Ex(Tcl_Interp *interp, const char *part1,
	    const char *part2, int flags)
}
declare 307 {
    ClientData Tcl_InitNotifier(void)
}
declare 308 {
    void Tcl_MutexLock(Tcl_Mutex *mutexPtr)
}
declare 309 {
    void Tcl_MutexUnlock(Tcl_Mutex *mutexPtr)
}
declare 310 {
    void Tcl_ConditionNotify(Tcl_Condition *condPtr)
}
declare 311 {
    void Tcl_ConditionWait(Tcl_Condition *condPtr, Tcl_Mutex *mutexPtr,
	    const Tcl_Time *timePtr)
}
declare 312 {
    int Tcl_NumUtfChars(const char *src, int length)
}
declare 313 {
    int Tcl_ReadChars(Tcl_Channel channel, Tcl_Obj *objPtr, int charsToRead,
	    int appendFlag)
}
# Removed in 9.0:
#declare 314 {
#    void Tcl_RestoreResult(Tcl_Interp *interp, Tcl_SavedResult *statePtr)
#}
# Removed in 9.0:
#declare 315 {
#    void Tcl_SaveResult(Tcl_Interp *interp, Tcl_SavedResult *statePtr)
#}
declare 316 {
    int Tcl_SetSystemEncoding(Tcl_Interp *interp, const char *name)
}
declare 317 {
    Tcl_Obj *Tcl_SetVar2Ex(Tcl_Interp *interp, const char *part1,
	    const char *part2, Tcl_Obj *newValuePtr, int flags)
}
declare 318 {
    void Tcl_ThreadAlert(Tcl_ThreadId threadId)
}
declare 319 {
    void Tcl_ThreadQueueEvent(Tcl_ThreadId threadId, Tcl_Event *evPtr,
	    Tcl_QueuePosition position)
}
declare 320 {
    Tcl_UniChar Tcl_UniCharAtIndex(const char *src, int index)
}
declare 321 {
    Tcl_UniChar Tcl_UniCharToLower(int ch)
}
declare 322 {
    Tcl_UniChar Tcl_UniCharToTitle(int ch)
}
declare 323 {
    Tcl_UniChar Tcl_UniCharToUpper(int ch)
}
declare 324 {
    int Tcl_UniCharToUtf(int ch, char *buf)
}
declare 325 {
    const char *Tcl_UtfAtIndex(const char *src, int index)
}
declare 326 {
    int Tcl_UtfCharComplete(const char *src, int length)
}
declare 327 {
    int Tcl_UtfBackslash(const char *src, int *readPtr, char *dst)
}
declare 328 {
    const char *Tcl_UtfFindFirst(const char *src, int ch)
}
declare 329 {
    const char *Tcl_UtfFindLast(const char *src, int ch)
}
declare 330 {
    const char *Tcl_UtfNext(const char *src)
}
declare 331 {
    const char *Tcl_UtfPrev(const char *src, const char *start)
}
declare 332 {
    int Tcl_UtfToExternal(Tcl_Interp *interp, Tcl_Encoding encoding,
	    const char *src, int srcLen, int flags,
	    Tcl_EncodingState *statePtr, char *dst, int dstLen,
	    int *srcReadPtr, int *dstWrotePtr, int *dstCharsPtr)
}
declare 333 {
    char *Tcl_UtfToExternalDString(Tcl_Encoding encoding,
	    const char *src, int srcLen, Tcl_DString *dsPtr)
}
declare 334 {
    int Tcl_UtfToLower(char *src)
}
declare 335 {
    int Tcl_UtfToTitle(char *src)
}
declare 336 {
    int Tcl_UtfToUniChar(const char *src, Tcl_UniChar *chPtr)
}
declare 337 {
    int Tcl_UtfToUpper(char *src)
}
declare 338 {
    int Tcl_WriteChars(Tcl_Channel chan, const char *src, int srcLen)
}
declare 339 {
    int Tcl_WriteObj(Tcl_Channel chan, Tcl_Obj *objPtr)
}
declare 340 {
    char *Tcl_GetString(Tcl_Obj *objPtr)
}
# Removed in 9.0:
#declare 341 {deprecated {Use Tcl_GetEncodingSearchPath}} {
#    const char *Tcl_GetDefaultEncodingDir(void)
#}
# Removed in 9.0:
#declare 342 {deprecated {Use Tcl_SetEncodingSearchPath}} {
#    void Tcl_SetDefaultEncodingDir(const char *path)
#}
declare 343 {
    void Tcl_AlertNotifier(ClientData clientData)
}
declare 344 {
    void Tcl_ServiceModeHook(int mode)
}
declare 345 {
    int Tcl_UniCharIsAlnum(int ch)
}
declare 346 {
    int Tcl_UniCharIsAlpha(int ch)
}
declare 347 {
    int Tcl_UniCharIsDigit(int ch)
}
declare 348 {
    int Tcl_UniCharIsLower(int ch)
}
declare 349 {
    int Tcl_UniCharIsSpace(int ch)
}
declare 350 {
    int Tcl_UniCharIsUpper(int ch)
}
declare 351 {
    int Tcl_UniCharIsWordChar(int ch)
}
declare 352 {
    int Tcl_UniCharLen(const Tcl_UniChar *uniStr)
}
declare 353 {
    int Tcl_UniCharNcmp(const Tcl_UniChar *ucs, const Tcl_UniChar *uct,
	    unsigned long numChars)
}
declare 354 {
    char *Tcl_UniCharToUtfDString(const Tcl_UniChar *uniStr,
	    int uniLength, Tcl_DString *dsPtr)
}
declare 355 {
    Tcl_UniChar *Tcl_UtfToUniCharDString(const char *src,
	    int length, Tcl_DString *dsPtr)
}
declare 356 {
    Tcl_RegExp Tcl_GetRegExpFromObj(Tcl_Interp *interp, Tcl_Obj *patObj,
	    int flags)
}
# Removed in 9.0:
#declare 357 {deprecated {Use Tcl_EvalTokensStandard}} {
#    Tcl_Obj *Tcl_EvalTokens(Tcl_Interp *interp, Tcl_Token *tokenPtr,
#	    int count)
#}
declare 358 {
    void Tcl_FreeParse(Tcl_Parse *parsePtr)
}
declare 359 {
    void Tcl_LogCommandInfo(Tcl_Interp *interp, const char *script,
	    const char *command, int length)
}
declare 360 {
    int Tcl_ParseBraces(Tcl_Interp *interp, const char *start, int numBytes,
	    Tcl_Parse *parsePtr, int append, const char **termPtr)
}
declare 361 {
    int Tcl_ParseCommand(Tcl_Interp *interp, const char *start, int numBytes,
	    int nested, Tcl_Parse *parsePtr)
}
declare 362 {
    int Tcl_ParseExpr(Tcl_Interp *interp, const char *start, int numBytes,
	    Tcl_Parse *parsePtr)
}
declare 363 {
    int Tcl_ParseQuotedString(Tcl_Interp *interp, const char *start,
	    int numBytes, Tcl_Parse *parsePtr, int append,
	    const char **termPtr)
}
declare 364 {
    int Tcl_ParseVarName(Tcl_Interp *interp, const char *start, int numBytes,
	    Tcl_Parse *parsePtr, int append)
}
# These 4 functions are obsolete, use Tcl_FSGetCwd, Tcl_FSChdir,
# Tcl_FSAccess and Tcl_FSStat
declare 365 {
    char *Tcl_GetCwd(Tcl_Interp *interp, Tcl_DString *cwdPtr)
}
declare 366 {
   int Tcl_Chdir(const char *dirName)
}
declare 367 {
   int Tcl_Access(const char *path, int mode)
}
declare 368 {
    int Tcl_Stat(const char *path, struct stat *bufPtr)
}
declare 369 {
    int Tcl_UtfNcmp(const char *s1, const char *s2, unsigned long n)
}
declare 370 {
    int Tcl_UtfNcasecmp(const char *s1, const char *s2, unsigned long n)
}
declare 371 {
    int Tcl_StringCaseMatch(const char *str, const char *pattern, int nocase)
}
declare 372 {
    int Tcl_UniCharIsControl(int ch)
}
declare 373 {
    int Tcl_UniCharIsGraph(int ch)
}
declare 374 {
    int Tcl_UniCharIsPrint(int ch)
}
declare 375 {
    int Tcl_UniCharIsPunct(int ch)
}
declare 376 {
    int Tcl_RegExpExecObj(Tcl_Interp *interp, Tcl_RegExp regexp,
	    Tcl_Obj *textObj, int offset, int nmatches, int flags)
}
declare 377 {
    void Tcl_RegExpGetInfo(Tcl_RegExp regexp, Tcl_RegExpInfo *infoPtr)
}
declare 378 {
    Tcl_Obj *Tcl_NewUnicodeObj(const Tcl_UniChar *unicode, int numChars)
}
declare 379 {
    void Tcl_SetUnicodeObj(Tcl_Obj *objPtr, const Tcl_UniChar *unicode,
	    int numChars)
}
declare 380 {
    int Tcl_GetCharLength(Tcl_Obj *objPtr)
}
declare 381 {
    Tcl_UniChar Tcl_GetUniChar(Tcl_Obj *objPtr, int index)
}
declare 382 {
    Tcl_UniChar *Tcl_GetUnicode(Tcl_Obj *objPtr)
}
declare 383 {
    Tcl_Obj *Tcl_GetRange(Tcl_Obj *objPtr, int first, int last)
}
declare 384 {
    void Tcl_AppendUnicodeToObj(Tcl_Obj *objPtr, const Tcl_UniChar *unicode,
	    int length)
}
declare 385 {
    int Tcl_RegExpMatchObj(Tcl_Interp *interp, Tcl_Obj *textObj,
	    Tcl_Obj *patternObj)
}
declare 386 {
    void Tcl_SetNotifier(Tcl_NotifierProcs *notifierProcPtr)
}
declare 387 {
    Tcl_Mutex *Tcl_GetAllocMutex(void)
}
declare 388 {
    int Tcl_GetChannelNames(Tcl_Interp *interp)
}
declare 389 {
    int Tcl_GetChannelNamesEx(Tcl_Interp *interp, const char *pattern)
}
declare 390 {
    int Tcl_ProcObjCmd(ClientData clientData, Tcl_Interp *interp,
	    int objc, Tcl_Obj *const objv[])
}
declare 391 {
    void Tcl_ConditionFinalize(Tcl_Condition *condPtr)
}
declare 392 {
    void Tcl_MutexFinalize(Tcl_Mutex *mutex)
}
declare 393 {
    int Tcl_CreateThread(Tcl_ThreadId *idPtr, Tcl_ThreadCreateProc *proc,
	    ClientData clientData, int stackSize, int flags)
}

# Introduced in 8.3.2
declare 394 {
    int Tcl_ReadRaw(Tcl_Channel chan, char *dst, int bytesToRead)
}
declare 395 {
    int Tcl_WriteRaw(Tcl_Channel chan, const char *src, int srcLen)
}
declare 396 {
    Tcl_Channel Tcl_GetTopChannel(Tcl_Channel chan)
}
declare 397 {
    int Tcl_ChannelBuffered(Tcl_Channel chan)
}
declare 398 {
    const char *Tcl_ChannelName(const Tcl_ChannelType *chanTypePtr)
}
declare 399 {
    Tcl_ChannelTypeVersion Tcl_ChannelVersion(
	    const Tcl_ChannelType *chanTypePtr)
}
declare 400 {
    Tcl_DriverBlockModeProc *Tcl_ChannelBlockModeProc(
	    const Tcl_ChannelType *chanTypePtr)
}
declare 401 {
    Tcl_DriverCloseProc *Tcl_ChannelCloseProc(
	    const Tcl_ChannelType *chanTypePtr)
}
declare 402 {
    Tcl_DriverClose2Proc *Tcl_ChannelClose2Proc(
	    const Tcl_ChannelType *chanTypePtr)
}
declare 403 {
    Tcl_DriverInputProc *Tcl_ChannelInputProc(
	    const Tcl_ChannelType *chanTypePtr)
}
declare 404 {
    Tcl_DriverOutputProc *Tcl_ChannelOutputProc(
	    const Tcl_ChannelType *chanTypePtr)
}
declare 405 {
    Tcl_DriverSeekProc *Tcl_ChannelSeekProc(
	    const Tcl_ChannelType *chanTypePtr)
}
declare 406 {
    Tcl_DriverSetOptionProc *Tcl_ChannelSetOptionProc(
	    const Tcl_ChannelType *chanTypePtr)
}
declare 407 {
    Tcl_DriverGetOptionProc *Tcl_ChannelGetOptionProc(
	    const Tcl_ChannelType *chanTypePtr)
}
declare 408 {
    Tcl_DriverWatchProc *Tcl_ChannelWatchProc(
	    const Tcl_ChannelType *chanTypePtr)
}
declare 409 {
    Tcl_DriverGetHandleProc *Tcl_ChannelGetHandleProc(
	    const Tcl_ChannelType *chanTypePtr)
}
declare 410 {
    Tcl_DriverFlushProc *Tcl_ChannelFlushProc(
	    const Tcl_ChannelType *chanTypePtr)
}
declare 411 {
    Tcl_DriverHandlerProc *Tcl_ChannelHandlerProc(
	    const Tcl_ChannelType *chanTypePtr)
}

# Introduced in 8.4a2
declare 412 {
    int Tcl_JoinThread(Tcl_ThreadId threadId, int *result)
}
declare 413 {
    int Tcl_IsChannelShared(Tcl_Channel channel)
}
declare 414 {
    int Tcl_IsChannelRegistered(Tcl_Interp *interp, Tcl_Channel channel)
}
declare 415 {
    void Tcl_CutChannel(Tcl_Channel channel)
}
declare 416 {
    void Tcl_SpliceChannel(Tcl_Channel channel)
}
declare 417 {
    void Tcl_ClearChannelHandlers(Tcl_Channel channel)
}
declare 418 {
    int Tcl_IsChannelExisting(const char *channelName)
}
declare 419 {
    int Tcl_UniCharNcasecmp(const Tcl_UniChar *ucs, const Tcl_UniChar *uct,
	    unsigned long numChars)
}
declare 420 {
    int Tcl_UniCharCaseMatch(const Tcl_UniChar *uniStr,
	    const Tcl_UniChar *uniPattern, int nocase)
}
# Removed in 9.0, as it is actually a macro:
#declare 421 {
#    Tcl_HashEntry *Tcl_FindHashEntry(Tcl_HashTable *tablePtr, const void *key)
#}
# Removed in 9.0, as it is actually a macro:
#declare 422 {
#    Tcl_HashEntry *Tcl_CreateHashEntry(Tcl_HashTable *tablePtr,
#	    const void *key, int *newPtr)
#}
declare 423 {
    void Tcl_InitCustomHashTable(Tcl_HashTable *tablePtr, int keyType,
	    const Tcl_HashKeyType *typePtr)
}
declare 424 {
    void Tcl_InitObjHashTable(Tcl_HashTable *tablePtr)
}
declare 425 {
    ClientData Tcl_CommandTraceInfo(Tcl_Interp *interp, const char *varName,
	    int flags, Tcl_CommandTraceProc *procPtr,
	    ClientData prevClientData)
}
declare 426 {
    int Tcl_TraceCommand(Tcl_Interp *interp, const char *varName, int flags,
	    Tcl_CommandTraceProc *proc, ClientData clientData)
}
declare 427 {
    void Tcl_UntraceCommand(Tcl_Interp *interp, const char *varName,
	    int flags, Tcl_CommandTraceProc *proc, ClientData clientData)
}
declare 428 {
    char *Tcl_AttemptAlloc(unsigned int size)
}
declare 429 {
    char *Tcl_AttemptDbCkalloc(unsigned int size, const char *file, int line)
}
declare 430 {
    char *Tcl_AttemptRealloc(char *ptr, unsigned int size)
}
declare 431 {
    char *Tcl_AttemptDbCkrealloc(char *ptr, unsigned int size,
	    const char *file, int line)
}
declare 432 {
    int Tcl_AttemptSetObjLength(Tcl_Obj *objPtr, int length)
}

# TIP#10 (thread-aware channels) akupries
declare 433 {
    Tcl_ThreadId Tcl_GetChannelThread(Tcl_Channel channel)
}

# introduced in 8.4a3
declare 434 {
    Tcl_UniChar *Tcl_GetUnicodeFromObj(Tcl_Obj *objPtr, int *lengthPtr)
}

# TIP#15 (math function introspection) dkf
# Removed in 9.0:
#declare 435 {deprecated {}} {
#    int Tcl_GetMathFuncInfo(Tcl_Interp *interp, const char *name,
#	    int *numArgsPtr, Tcl_ValueType **argTypesPtr,
#	    Tcl_MathProc **procPtr, ClientData *clientDataPtr)
#}
# Removed in 9.0:
#declare 436 {deprecated {}} {
#    Tcl_Obj *Tcl_ListMathFuncs(Tcl_Interp *interp, const char *pattern)
#}
# TIP#36 (better access to 'subst') dkf
declare 437 {
    Tcl_Obj *Tcl_SubstObj(Tcl_Interp *interp, Tcl_Obj *objPtr, int flags)
}

# TIP#17 (virtual filesystem layer) vdarley
declare 438 {
    int Tcl_DetachChannel(Tcl_Interp *interp, Tcl_Channel channel)
}
declare 439 {
    int Tcl_IsStandardChannel(Tcl_Channel channel)
}
declare 440 {
    int	Tcl_FSCopyFile(Tcl_Obj *srcPathPtr, Tcl_Obj *destPathPtr)
}
declare 441 {
    int	Tcl_FSCopyDirectory(Tcl_Obj *srcPathPtr,
	    Tcl_Obj *destPathPtr, Tcl_Obj **errorPtr)
}
declare 442 {
    int	Tcl_FSCreateDirectory(Tcl_Obj *pathPtr)
}
declare 443 {
    int	Tcl_FSDeleteFile(Tcl_Obj *pathPtr)
}
declare 444 {
    int	Tcl_FSLoadFile(Tcl_Interp *interp, Tcl_Obj *pathPtr, const char *sym1,
	    const char *sym2, Tcl_PackageInitProc **proc1Ptr,
	    Tcl_PackageInitProc **proc2Ptr, Tcl_LoadHandle *handlePtr,
	    Tcl_FSUnloadFileProc **unloadProcPtr)
}
declare 445 {
    int	Tcl_FSMatchInDirectory(Tcl_Interp *interp, Tcl_Obj *result,
	    Tcl_Obj *pathPtr, const char *pattern, Tcl_GlobTypeData *types)
}
declare 446 {
    Tcl_Obj *Tcl_FSLink(Tcl_Obj *pathPtr, Tcl_Obj *toPtr, int linkAction)
}
declare 447 {
    int Tcl_FSRemoveDirectory(Tcl_Obj *pathPtr,
	    int recursive, Tcl_Obj **errorPtr)
}
declare 448 {
    int	Tcl_FSRenameFile(Tcl_Obj *srcPathPtr, Tcl_Obj *destPathPtr)
}
declare 449 {
    int	Tcl_FSLstat(Tcl_Obj *pathPtr, Tcl_StatBuf *buf)
}
declare 450 {
    int Tcl_FSUtime(Tcl_Obj *pathPtr, struct utimbuf *tval)
}
declare 451 {
    int Tcl_FSFileAttrsGet(Tcl_Interp *interp,
	    int index, Tcl_Obj *pathPtr, Tcl_Obj **objPtrRef)
}
declare 452 {
    int Tcl_FSFileAttrsSet(Tcl_Interp *interp,
	    int index, Tcl_Obj *pathPtr, Tcl_Obj *objPtr)
}
declare 453 {
    const char *const *Tcl_FSFileAttrStrings(Tcl_Obj *pathPtr,
	    Tcl_Obj **objPtrRef)
}
declare 454 {
    int Tcl_FSStat(Tcl_Obj *pathPtr, Tcl_StatBuf *buf)
}
declare 455 {
    int Tcl_FSAccess(Tcl_Obj *pathPtr, int mode)
}
declare 456 {
    Tcl_Channel Tcl_FSOpenFileChannel(Tcl_Interp *interp, Tcl_Obj *pathPtr,
	    const char *modeString, int permissions)
}
declare 457 {
    Tcl_Obj *Tcl_FSGetCwd(Tcl_Interp *interp)
}
declare 458 {
    int Tcl_FSChdir(Tcl_Obj *pathPtr)
}
declare 459 {
    int Tcl_FSConvertToPathType(Tcl_Interp *interp, Tcl_Obj *pathPtr)
}
declare 460 {
    Tcl_Obj *Tcl_FSJoinPath(Tcl_Obj *listObj, int elements)
}
declare 461 {
    Tcl_Obj *Tcl_FSSplitPath(Tcl_Obj *pathPtr, int *lenPtr)
}
declare 462 {
    int Tcl_FSEqualPaths(Tcl_Obj *firstPtr, Tcl_Obj *secondPtr)
}
declare 463 {
    Tcl_Obj *Tcl_FSGetNormalizedPath(Tcl_Interp *interp, Tcl_Obj *pathPtr)
}
declare 464 {
    Tcl_Obj *Tcl_FSJoinToPath(Tcl_Obj *pathPtr, int objc,
	    Tcl_Obj *const objv[])
}
declare 465 {
    ClientData Tcl_FSGetInternalRep(Tcl_Obj *pathPtr,
	    const Tcl_Filesystem *fsPtr)
}
declare 466 {
    Tcl_Obj *Tcl_FSGetTranslatedPath(Tcl_Interp *interp, Tcl_Obj *pathPtr)
}
declare 467 {
    int Tcl_FSEvalFile(Tcl_Interp *interp, Tcl_Obj *fileName)
}
declare 468 {
    Tcl_Obj *Tcl_FSNewNativePath(const Tcl_Filesystem *fromFilesystem,
	    ClientData clientData)
}
declare 469 {
    const void *Tcl_FSGetNativePath(Tcl_Obj *pathPtr)
}
declare 470 {
    Tcl_Obj *Tcl_FSFileSystemInfo(Tcl_Obj *pathPtr)
}
declare 471 {
    Tcl_Obj *Tcl_FSPathSeparator(Tcl_Obj *pathPtr)
}
declare 472 {
    Tcl_Obj *Tcl_FSListVolumes(void)
}
declare 473 {
    int Tcl_FSRegister(ClientData clientData, const Tcl_Filesystem *fsPtr)
}
declare 474 {
    int Tcl_FSUnregister(const Tcl_Filesystem *fsPtr)
}
declare 475 {
    ClientData Tcl_FSData(const Tcl_Filesystem *fsPtr)
}
declare 476 {
    const char *Tcl_FSGetTranslatedStringPath(Tcl_Interp *interp,
	    Tcl_Obj *pathPtr)
}
declare 477 {
    const Tcl_Filesystem *Tcl_FSGetFileSystemForPath(Tcl_Obj *pathPtr)
}
declare 478 {
    Tcl_PathType Tcl_FSGetPathType(Tcl_Obj *pathPtr)
}

# TIP#49 (detection of output buffering) akupries
declare 479 {
    int Tcl_OutputBuffered(Tcl_Channel chan)
}
declare 480 {
    void Tcl_FSMountsChanged(const Tcl_Filesystem *fsPtr)
}

# TIP#56 (evaluate a parsed script) msofer
declare 481 {
    int Tcl_EvalTokensStandard(Tcl_Interp *interp, Tcl_Token *tokenPtr,
	    int count)
}

# TIP#73 (access to current time) kbk
declare 482 {
    void Tcl_GetTime(Tcl_Time *timeBuf)
}

# TIP#32 (object-enabled traces) kbk
declare 483 {
    Tcl_Trace Tcl_CreateObjTrace(Tcl_Interp *interp, int level, int flags,
	    Tcl_CmdObjTraceProc *objProc, ClientData clientData,
	    Tcl_CmdObjTraceDeleteProc *delProc)
}
declare 484 {
    int Tcl_GetCommandInfoFromToken(Tcl_Command token, Tcl_CmdInfo *infoPtr)
}
declare 485 {
    int Tcl_SetCommandInfoFromToken(Tcl_Command token,
	    const Tcl_CmdInfo *infoPtr)
}

### New functions on 64-bit dev branch ###
# TIP#72 (64-bit values) dkf
declare 486 {
    Tcl_Obj *Tcl_DbNewWideIntObj(Tcl_WideInt wideValue,
	    const char *file, int line)
}
declare 487 {
    int Tcl_GetWideIntFromObj(Tcl_Interp *interp, Tcl_Obj *objPtr,
	    Tcl_WideInt *widePtr)
}
declare 488 {
    Tcl_Obj *Tcl_NewWideIntObj(Tcl_WideInt wideValue)
}
declare 489 {
    void Tcl_SetWideIntObj(Tcl_Obj *objPtr, Tcl_WideInt wideValue)
}
declare 490 {
    Tcl_StatBuf *Tcl_AllocStatBuf(void)
}
declare 491 {
    Tcl_WideInt Tcl_Seek(Tcl_Channel chan, Tcl_WideInt offset, int mode)
}
declare 492 {
    Tcl_WideInt Tcl_Tell(Tcl_Channel chan)
}

# TIP#91 (back-compat enhancements for channels) dkf
declare 493 {
    Tcl_DriverWideSeekProc *Tcl_ChannelWideSeekProc(
	    const Tcl_ChannelType *chanTypePtr)
}

# ----- BASELINE -- FOR -- 8.4.0 ----- #

# TIP#111 (dictionaries) dkf
declare 494 {
    int Tcl_DictObjPut(Tcl_Interp *interp, Tcl_Obj *dictPtr,
	    Tcl_Obj *keyPtr, Tcl_Obj *valuePtr)
}
declare 495 {
    int Tcl_DictObjGet(Tcl_Interp *interp, Tcl_Obj *dictPtr, Tcl_Obj *keyPtr,
	    Tcl_Obj **valuePtrPtr)
}
declare 496 {
    int Tcl_DictObjRemove(Tcl_Interp *interp, Tcl_Obj *dictPtr,
	    Tcl_Obj *keyPtr)
}
declare 497 {
    int Tcl_DictObjSize(Tcl_Interp *interp, Tcl_Obj *dictPtr, int *sizePtr)
}
declare 498 {
    int Tcl_DictObjFirst(Tcl_Interp *interp, Tcl_Obj *dictPtr,
	    Tcl_DictSearch *searchPtr,
	    Tcl_Obj **keyPtrPtr, Tcl_Obj **valuePtrPtr, int *donePtr)
}
declare 499 {
    void Tcl_DictObjNext(Tcl_DictSearch *searchPtr,
	    Tcl_Obj **keyPtrPtr, Tcl_Obj **valuePtrPtr, int *donePtr)
}
declare 500 {
    void Tcl_DictObjDone(Tcl_DictSearch *searchPtr)
}
declare 501 {
    int Tcl_DictObjPutKeyList(Tcl_Interp *interp, Tcl_Obj *dictPtr,
	    int keyc, Tcl_Obj *const *keyv, Tcl_Obj *valuePtr)
}
declare 502 {
    int Tcl_DictObjRemoveKeyList(Tcl_Interp *interp, Tcl_Obj *dictPtr,
	    int keyc, Tcl_Obj *const *keyv)
}
declare 503 {
    Tcl_Obj *Tcl_NewDictObj(void)
}
declare 504 {
    Tcl_Obj *Tcl_DbNewDictObj(const char *file, int line)
}

# TIP#59 (configuration reporting) akupries
declare 505 {
    void Tcl_RegisterConfig(Tcl_Interp *interp, const char *pkgName,
	    const Tcl_Config *configuration, const char *valEncoding)
}

# TIP #139 (partial exposure of namespace API - transferred from tclInt.decls)
# dkf, API by Brent Welch?
declare 506 {
    Tcl_Namespace *Tcl_CreateNamespace(Tcl_Interp *interp, const char *name,
	    ClientData clientData, Tcl_NamespaceDeleteProc *deleteProc)
}
declare 507 {
    void Tcl_DeleteNamespace(Tcl_Namespace *nsPtr)
}
declare 508 {
    int Tcl_AppendExportList(Tcl_Interp *interp, Tcl_Namespace *nsPtr,
	    Tcl_Obj *objPtr)
}
declare 509 {
    int Tcl_Export(Tcl_Interp *interp, Tcl_Namespace *nsPtr,
	    const char *pattern, int resetListFirst)
}
declare 510 {
    int Tcl_Import(Tcl_Interp *interp, Tcl_Namespace *nsPtr,
	    const char *pattern, int allowOverwrite)
}
declare 511 {
    int Tcl_ForgetImport(Tcl_Interp *interp, Tcl_Namespace *nsPtr,
	    const char *pattern)
}
declare 512 {
    Tcl_Namespace *Tcl_GetCurrentNamespace(Tcl_Interp *interp)
}
declare 513 {
    Tcl_Namespace *Tcl_GetGlobalNamespace(Tcl_Interp *interp)
}
declare 514 {
    Tcl_Namespace *Tcl_FindNamespace(Tcl_Interp *interp, const char *name,
	    Tcl_Namespace *contextNsPtr, int flags)
}
declare 515 {
    Tcl_Command Tcl_FindCommand(Tcl_Interp *interp, const char *name,
	    Tcl_Namespace *contextNsPtr, int flags)
}
declare 516 {
    Tcl_Command Tcl_GetCommandFromObj(Tcl_Interp *interp, Tcl_Obj *objPtr)
}
declare 517 {
    void Tcl_GetCommandFullName(Tcl_Interp *interp, Tcl_Command command,
	    Tcl_Obj *objPtr)
}

# TIP#137 (encoding-aware source command) dgp for Anton Kovalenko
declare 518 {
    int Tcl_FSEvalFileEx(Tcl_Interp *interp, Tcl_Obj *fileName,
	    const char *encodingName)
}

# TIP#121 (exit handler) dkf for Joe Mistachkin
declare 519 {
    Tcl_ExitProc *Tcl_SetExitProc(TCL_NORETURN Tcl_ExitProc *proc)
}

# TIP#143 (resource limits) dkf
declare 520 {
    void Tcl_LimitAddHandler(Tcl_Interp *interp, int type,
	    Tcl_LimitHandlerProc *handlerProc, ClientData clientData,
	    Tcl_LimitHandlerDeleteProc *deleteProc)
}
declare 521 {
    void Tcl_LimitRemoveHandler(Tcl_Interp *interp, int type,
	    Tcl_LimitHandlerProc *handlerProc, ClientData clientData)
}
declare 522 {
    int Tcl_LimitReady(Tcl_Interp *interp)
}
declare 523 {
    int Tcl_LimitCheck(Tcl_Interp *interp)
}
declare 524 {
    int Tcl_LimitExceeded(Tcl_Interp *interp)
}
declare 525 {
    void Tcl_LimitSetCommands(Tcl_Interp *interp, int commandLimit)
}
declare 526 {
    void Tcl_LimitSetTime(Tcl_Interp *interp, Tcl_Time *timeLimitPtr)
}
declare 527 {
    void Tcl_LimitSetGranularity(Tcl_Interp *interp, int type, int granularity)
}
declare 528 {
    int Tcl_LimitTypeEnabled(Tcl_Interp *interp, int type)
}
declare 529 {
    int Tcl_LimitTypeExceeded(Tcl_Interp *interp, int type)
}
declare 530 {
    void Tcl_LimitTypeSet(Tcl_Interp *interp, int type)
}
declare 531 {
    void Tcl_LimitTypeReset(Tcl_Interp *interp, int type)
}
declare 532 {
    int Tcl_LimitGetCommands(Tcl_Interp *interp)
}
declare 533 {
    void Tcl_LimitGetTime(Tcl_Interp *interp, Tcl_Time *timeLimitPtr)
}
declare 534 {
    int Tcl_LimitGetGranularity(Tcl_Interp *interp, int type)
}

# TIP#226 (interpreter result state management) dgp
declare 535 {
    Tcl_InterpState Tcl_SaveInterpState(Tcl_Interp *interp, int status)
}
declare 536 {
    int Tcl_RestoreInterpState(Tcl_Interp *interp, Tcl_InterpState state)
}
declare 537 {
    void Tcl_DiscardInterpState(Tcl_InterpState state)
}

# TIP#227 (return options interface) dgp
declare 538 {
    int Tcl_SetReturnOptions(Tcl_Interp *interp, Tcl_Obj *options)
}
declare 539 {
    Tcl_Obj *Tcl_GetReturnOptions(Tcl_Interp *interp, int result)
}

# TIP#235 (ensembles) dkf
declare 540 {
    int Tcl_IsEnsemble(Tcl_Command token)
}
declare 541 {
    Tcl_Command Tcl_CreateEnsemble(Tcl_Interp *interp, const char *name,
	    Tcl_Namespace *namespacePtr, int flags)
}
declare 542 {
    Tcl_Command Tcl_FindEnsemble(Tcl_Interp *interp, Tcl_Obj *cmdNameObj,
	    int flags)
}
declare 543 {
    int Tcl_SetEnsembleSubcommandList(Tcl_Interp *interp, Tcl_Command token,
	    Tcl_Obj *subcmdList)
}
declare 544 {
    int Tcl_SetEnsembleMappingDict(Tcl_Interp *interp, Tcl_Command token,
	    Tcl_Obj *mapDict)
}
declare 545 {
    int Tcl_SetEnsembleUnknownHandler(Tcl_Interp *interp, Tcl_Command token,
	    Tcl_Obj *unknownList)
}
declare 546 {
    int Tcl_SetEnsembleFlags(Tcl_Interp *interp, Tcl_Command token, int flags)
}
declare 547 {
    int Tcl_GetEnsembleSubcommandList(Tcl_Interp *interp, Tcl_Command token,
	    Tcl_Obj **subcmdListPtr)
}
declare 548 {
    int Tcl_GetEnsembleMappingDict(Tcl_Interp *interp, Tcl_Command token,
	    Tcl_Obj **mapDictPtr)
}
declare 549 {
    int Tcl_GetEnsembleUnknownHandler(Tcl_Interp *interp, Tcl_Command token,
	    Tcl_Obj **unknownListPtr)
}
declare 550 {
    int Tcl_GetEnsembleFlags(Tcl_Interp *interp, Tcl_Command token,
	    int *flagsPtr)
}
declare 551 {
    int Tcl_GetEnsembleNamespace(Tcl_Interp *interp, Tcl_Command token,
	    Tcl_Namespace **namespacePtrPtr)
}

# TIP#233 (virtualized time) akupries
declare 552 {
    void Tcl_SetTimeProc(Tcl_GetTimeProc *getProc,
	    Tcl_ScaleTimeProc *scaleProc,
	    ClientData clientData)
}
declare 553 {
    void Tcl_QueryTimeProc(Tcl_GetTimeProc **getProc,
	    Tcl_ScaleTimeProc **scaleProc,
	    ClientData *clientData)
}

# TIP#218 (driver thread actions) davygrvy/akupries ChannelType ver 4
declare 554 {
    Tcl_DriverThreadActionProc *Tcl_ChannelThreadActionProc(
	    const Tcl_ChannelType *chanTypePtr)
}

# TIP#237 (arbitrary-precision integers) kbk
declare 555 {
    Tcl_Obj *Tcl_NewBignumObj(mp_int *value)
}
declare 556 {
    Tcl_Obj *Tcl_DbNewBignumObj(mp_int *value, const char *file, int line)
}
declare 557 {
    void Tcl_SetBignumObj(Tcl_Obj *obj, mp_int *value)
}
declare 558 {
    int Tcl_GetBignumFromObj(Tcl_Interp *interp, Tcl_Obj *obj, mp_int *value)
}
declare 559 {
    int Tcl_TakeBignumFromObj(Tcl_Interp *interp, Tcl_Obj *obj, mp_int *value)
}

# TIP #208 ('chan' command) jeffh
declare 560 {
    int Tcl_TruncateChannel(Tcl_Channel chan, Tcl_WideInt length)
}
declare 561 {
    Tcl_DriverTruncateProc *Tcl_ChannelTruncateProc(
	    const Tcl_ChannelType *chanTypePtr)
}

# TIP#219 (channel reflection api) akupries
declare 562 {
    void Tcl_SetChannelErrorInterp(Tcl_Interp *interp, Tcl_Obj *msg)
}
declare 563 {
    void Tcl_GetChannelErrorInterp(Tcl_Interp *interp, Tcl_Obj **msg)
}
declare 564 {
    void Tcl_SetChannelError(Tcl_Channel chan, Tcl_Obj *msg)
}
declare 565 {
    void Tcl_GetChannelError(Tcl_Channel chan, Tcl_Obj **msg)
}

# TIP #237 (additional conversion functions for bignum support) kbk/dgp
declare 566 {
    int Tcl_InitBignumFromDouble(Tcl_Interp *interp, double initval,
	    mp_int *toInit)
}

# TIP#181 (namespace unknown command) dgp for Neil Madden
declare 567 {
    Tcl_Obj *Tcl_GetNamespaceUnknownHandler(Tcl_Interp *interp,
	    Tcl_Namespace *nsPtr)
}
declare 568 {
    int Tcl_SetNamespaceUnknownHandler(Tcl_Interp *interp,
	    Tcl_Namespace *nsPtr, Tcl_Obj *handlerPtr)
}

# TIP#258 (enhanced interface for encodings) dgp
declare 569 {
    int Tcl_GetEncodingFromObj(Tcl_Interp *interp, Tcl_Obj *objPtr,
	    Tcl_Encoding *encodingPtr)
}
declare 570 {
    Tcl_Obj *Tcl_GetEncodingSearchPath(void)
}
declare 571 {
    int Tcl_SetEncodingSearchPath(Tcl_Obj *searchPath)
}
declare 572 {
    const char *Tcl_GetEncodingNameFromEnvironment(Tcl_DString *bufPtr)
}

# TIP#268 (extended version numbers and requirements) akupries
declare 573 {
    int Tcl_PkgRequireProc(Tcl_Interp *interp, const char *name,
	    int objc, Tcl_Obj *const objv[], void *clientDataPtr)
}

# TIP#270 (utility C routines for string formatting) dgp
declare 574 {
    void Tcl_AppendObjToErrorInfo(Tcl_Interp *interp, Tcl_Obj *objPtr)
}
declare 575 {
    void Tcl_AppendLimitedToObj(Tcl_Obj *objPtr, const char *bytes, int length,
	    int limit, const char *ellipsis)
}
declare 576 {
    Tcl_Obj *Tcl_Format(Tcl_Interp *interp, const char *format, int objc,
	    Tcl_Obj *const objv[])
}
declare 577 {
    int Tcl_AppendFormatToObj(Tcl_Interp *interp, Tcl_Obj *objPtr,
	    const char *format, int objc, Tcl_Obj *const objv[])
}
declare 578 {
    Tcl_Obj *Tcl_ObjPrintf(const char *format, ...)
}
declare 579 {
    void Tcl_AppendPrintfToObj(Tcl_Obj *objPtr, const char *format, ...)
}

# ----- BASELINE -- FOR -- 8.5.0 ----- #

# TIP #285 (script cancellation support) jmistachkin
declare 580 {
    int Tcl_CancelEval(Tcl_Interp *interp, Tcl_Obj *resultObjPtr,
	    ClientData clientData, int flags)
}
declare 581 {
    int Tcl_Canceled(Tcl_Interp *interp, int flags)
}

# TIP#304 (chan pipe) aferrieux
declare 582 {
    int Tcl_CreatePipe(Tcl_Interp  *interp, Tcl_Channel *rchan,
	    Tcl_Channel *wchan, int flags)
}

# TIP #322 (NRE public interface) msofer
declare 583 {
    Tcl_Command Tcl_NRCreateCommand(Tcl_Interp *interp,
	    const char *cmdName, Tcl_ObjCmdProc *proc,
	    Tcl_ObjCmdProc *nreProc, ClientData clientData,
	    Tcl_CmdDeleteProc *deleteProc)
}
declare 584 {
    int Tcl_NREvalObj(Tcl_Interp *interp, Tcl_Obj *objPtr, int flags)
}
declare 585 {
    int Tcl_NREvalObjv(Tcl_Interp *interp, int objc, Tcl_Obj *const objv[],
	    int flags)
}
declare 586 {
    int Tcl_NRCmdSwap(Tcl_Interp *interp, Tcl_Command cmd, int objc,
	    Tcl_Obj *const objv[], int flags)
}
declare 587 {
    void Tcl_NRAddCallback(Tcl_Interp *interp, Tcl_NRPostProc *postProcPtr,
	    ClientData data0, ClientData data1, ClientData data2,
	    ClientData data3)
}
# For use by NR extenders, to have a simple way to also provide a (required!)
# classic objProc
declare 588 {
    int Tcl_NRCallObjProc(Tcl_Interp *interp, Tcl_ObjCmdProc *objProc,
	    ClientData clientData, int objc, Tcl_Obj *const objv[])
}

# TIP#316 (Tcl_StatBuf reader functions) dkf
declare 589 {
    unsigned Tcl_GetFSDeviceFromStat(const Tcl_StatBuf *statPtr)
}
declare 590 {
    unsigned Tcl_GetFSInodeFromStat(const Tcl_StatBuf *statPtr)
}
declare 591 {
    unsigned Tcl_GetModeFromStat(const Tcl_StatBuf *statPtr)
}
declare 592 {
    int Tcl_GetLinkCountFromStat(const Tcl_StatBuf *statPtr)
}
declare 593 {
    int Tcl_GetUserIdFromStat(const Tcl_StatBuf *statPtr)
}
declare 594 {
    int Tcl_GetGroupIdFromStat(const Tcl_StatBuf *statPtr)
}
declare 595 {
    int Tcl_GetDeviceTypeFromStat(const Tcl_StatBuf *statPtr)
}
declare 596 {
    Tcl_WideInt Tcl_GetAccessTimeFromStat(const Tcl_StatBuf *statPtr)
}
declare 597 {
    Tcl_WideInt Tcl_GetModificationTimeFromStat(const Tcl_StatBuf *statPtr)
}
declare 598 {
    Tcl_WideInt Tcl_GetChangeTimeFromStat(const Tcl_StatBuf *statPtr)
}
declare 599 {
    Tcl_WideUInt Tcl_GetSizeFromStat(const Tcl_StatBuf *statPtr)
}
declare 600 {
    Tcl_WideUInt Tcl_GetBlocksFromStat(const Tcl_StatBuf *statPtr)
}
declare 601 {
    unsigned Tcl_GetBlockSizeFromStat(const Tcl_StatBuf *statPtr)
}

# TIP#314 (ensembles with parameters) dkf for Lars Hellstr"om
declare 602 {
    int Tcl_SetEnsembleParameterList(Tcl_Interp *interp, Tcl_Command token,
	    Tcl_Obj *paramList)
}
declare 603 {
    int Tcl_GetEnsembleParameterList(Tcl_Interp *interp, Tcl_Command token,
	    Tcl_Obj **paramListPtr)
}

# TIP#265 (option parser) dkf for Sam Bromley
declare 604 {
    int Tcl_ParseArgsObjv(Tcl_Interp *interp, const Tcl_ArgvInfo *argTable,
	    int *objcPtr, Tcl_Obj *const *objv, Tcl_Obj ***remObjv)
}

# TIP#336 (manipulate the error line) dgp
declare 605 {
    int Tcl_GetErrorLine(Tcl_Interp *interp)
}
declare 606 {
    void Tcl_SetErrorLine(Tcl_Interp *interp, int lineNum)
}

# TIP#307 (move results between interpreters) dkf
declare 607 {
    void Tcl_TransferResult(Tcl_Interp *sourceInterp, int result,
	    Tcl_Interp *targetInterp)
}

# TIP#335 (detect if interpreter in use) jmistachkin
declare 608 {
    int Tcl_InterpActive(Tcl_Interp *interp)
}

# TIP#337 (log exception for background processing) dgp
declare 609 {
    void Tcl_BackgroundException(Tcl_Interp *interp, int code)
}

# TIP#234 (zlib interface) dkf/Pascal Scheffers
declare 610 {
    int Tcl_ZlibDeflate(Tcl_Interp *interp, int format, Tcl_Obj *data,
	    int level, Tcl_Obj *gzipHeaderDictObj)
}
declare 611 {
    int Tcl_ZlibInflate(Tcl_Interp *interp, int format, Tcl_Obj *data,
	    int buffersize, Tcl_Obj *gzipHeaderDictObj)
}
declare 612 {
    unsigned int Tcl_ZlibCRC32(unsigned int crc, const unsigned char *buf,
	    int len)
}
declare 613 {
    unsigned int Tcl_ZlibAdler32(unsigned int adler, const unsigned char *buf,
	    int len)
}
declare 614 {
    int Tcl_ZlibStreamInit(Tcl_Interp *interp, int mode, int format,
	    int level, Tcl_Obj *dictObj, Tcl_ZlibStream *zshandle)
}
declare 615 {
    Tcl_Obj *Tcl_ZlibStreamGetCommandName(Tcl_ZlibStream zshandle)
}
declare 616 {
    int Tcl_ZlibStreamEof(Tcl_ZlibStream zshandle)
}
declare 617 {
    int Tcl_ZlibStreamChecksum(Tcl_ZlibStream zshandle)
}
declare 618 {
    int Tcl_ZlibStreamPut(Tcl_ZlibStream zshandle, Tcl_Obj *data, int flush)
}
declare 619 {
    int Tcl_ZlibStreamGet(Tcl_ZlibStream zshandle, Tcl_Obj *data, int count)
}
declare 620 {
    int Tcl_ZlibStreamClose(Tcl_ZlibStream zshandle)
}
declare 621 {
    int Tcl_ZlibStreamReset(Tcl_ZlibStream zshandle)
}

# TIP 338 (control over startup script) dgp
declare 622 {
    void Tcl_SetStartupScript(Tcl_Obj *path, const char *encoding)
}
declare 623 {
    Tcl_Obj *Tcl_GetStartupScript(const char **encodingPtr)
}

# TIP#332 (half-close made public) aferrieux
declare 624 {
    int Tcl_CloseEx(Tcl_Interp *interp, Tcl_Channel chan, int flags)
}

# TIP #353 (NR-enabled expressions) dgp
declare 625 {
    int Tcl_NRExprObj(Tcl_Interp *interp, Tcl_Obj *objPtr, Tcl_Obj *resultPtr)
}

# TIP #356 (NR-enabled substitution) dgp
declare 626 {
    int Tcl_NRSubstObj(Tcl_Interp *interp, Tcl_Obj *objPtr, int flags)
}

# TIP #357 (Export TclLoadFile and TclpFindSymbol) kbk
declare 627 {
    int Tcl_LoadFile(Tcl_Interp *interp, Tcl_Obj *pathPtr,
		     const char *const symv[], int flags, void *procPtrs,
		     Tcl_LoadHandle *handlePtr)
}
declare 628 {
    void *Tcl_FindSymbol(Tcl_Interp *interp, Tcl_LoadHandle handle,
			 const char *symbol)
}
declare 629 {
    int Tcl_FSUnloadFile(Tcl_Interp *interp, Tcl_LoadHandle handlePtr)
}

# TIP #400
declare 630 {
    void Tcl_ZlibStreamSetCompressionDictionary(Tcl_ZlibStream zhandle,
	    Tcl_Obj *compressionDictionaryObj)
}

# ----- BASELINE -- FOR -- 8.6.0 ----- #

# TIP #456
declare 631 {
    Tcl_Channel Tcl_OpenTcpServerEx(Tcl_Interp *interp, const char *service,
	    const char *host, unsigned int flags, Tcl_TcpAcceptProc *acceptProc,
	    ClientData callbackData)
}

# ----- BASELINE -- FOR -- 8.7.0 ----- #



##############################################################################

# Define the platform specific public Tcl interface. These functions are only
# available on the designated platform.

interface tclPlat

################################
# Unix specific functions
#   (none)

################################
# Windows specific functions

# Added in Tcl 8.1

declare 0 win {
    TCHAR *Tcl_WinUtfToTChar(const char *str, int len, Tcl_DString *dsPtr)
}
declare 1 win {
    char *Tcl_WinTCharToUtf(const TCHAR *str, int len, Tcl_DString *dsPtr)
}

################################
# Mac OS X specific functions

declare 0 macosx {
    int Tcl_MacOSXOpenBundleResources(Tcl_Interp *interp,
	    const char *bundleName, int hasResourceFile,
	    int maxPathLen, char *libraryPath)
}
declare 1 macosx {
    int Tcl_MacOSXOpenVersionedBundleResources(Tcl_Interp *interp,
	    const char *bundleName, const char *bundleVersion,
	    int hasResourceFile, int maxPathLen, char *libraryPath)
}

##############################################################################

# Public functions that are not accessible via the stubs table.

export {
    const char *Tcl_InitStubs(Tcl_Interp *interp, const char *version,
	int exact)
}
export {
    const char *TclTomMathInitializeStubs(Tcl_Interp* interp,
	const char* version, int epoch, int revision)
}
export {
    const char *Tcl_PkgInitStubsCheck(Tcl_Interp *interp, const char *version,
	int exact)
}
export {
    void Tcl_GetMemoryInfo(Tcl_DString *dsPtr)
}

# Local Variables:
# mode: tcl
# End:<|MERGE_RESOLUTION|>--- conflicted
+++ resolved
@@ -106,11 +106,7 @@
 declare 21 {
     int Tcl_DbIsShared(Tcl_Obj *objPtr, const char *file, int line)
 }
-<<<<<<< HEAD
-# Removed in 9.0
-=======
 # Removed in 9.0 (changed to macro):
->>>>>>> 48fa9fef
 #declare 22 {
 #    Tcl_Obj *Tcl_DbNewBooleanObj(int boolValue, const char *file, int line)
 #}
@@ -207,11 +203,7 @@
     int Tcl_ListObjReplace(Tcl_Interp *interp, Tcl_Obj *listPtr, int first,
 	    int count, int objc, Tcl_Obj *const objv[])
 }
-<<<<<<< HEAD
-# Removed in 9.0:
-=======
 # Removed in 9.0 (changed to macro):
->>>>>>> 48fa9fef
 #declare 49 {
 #    Tcl_Obj *Tcl_NewBooleanObj(int boolValue)
 #}
@@ -238,11 +230,7 @@
 declare 56 {
     Tcl_Obj *Tcl_NewStringObj(const char *bytes, int length)
 }
-<<<<<<< HEAD
-# Removed in 9.0:
-=======
 # Removed in 9.0 (changed to macro):
->>>>>>> 48fa9fef
 #declare 57 {
 #    void Tcl_SetBooleanObj(Tcl_Obj *objPtr, int boolValue)
 #}
