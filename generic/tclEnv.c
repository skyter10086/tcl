--- conflicted
+++ resolved
@@ -443,13 +443,8 @@
      * that no = should be included, and Windows requires it.
      */
 
-<<<<<<< HEAD
-#if defined(_WIN32) || defined(__CYGWIN__)
+#if defined(_WIN32)
     string = ckalloc(length + 2);
-=======
-#if defined(__WIN32__)
-    string = ckalloc((unsigned) length+2);
->>>>>>> 621d3d10
     memcpy(string, name, (size_t) length);
     string[length] = '=';
     string[length+1] = '\0';
@@ -749,102 +744,6 @@
 }
  
-<<<<<<< HEAD
-#if defined(__CYGWIN__)
-
-/*
- * When using cygwin, when an environment variable changes, we need to synch
- * with both the cygwin environment (in case the application C code calls
- * fork) and the Windows environment (in case the application TCL code calls
- * exec, which calls the Windows CreateProcess function).
- */
-DLLIMPORT extern void __stdcall SetEnvironmentVariableA(const char*, const char *);
-
-static void
-TclCygwinPutenv(
-    char *str)
-{
-    char *name, *value;
-
-    /*
-     * Get the name and value, so that we can change the environment variable
-     * for Windows.
-     */
-
-    name = alloca(strlen(str) + 1);
-    strcpy(name, str);
-    for (value=name ; *value!='=' && *value!='\0' ; ++value) {
-	/* Empty body */
-    }
-    if (*value == '\0') {
-	/* Can't happen. */
-	return;
-    }
-    *(value++) = '\0';
-    if (*value == '\0') {
-	value = NULL;
-    }
-
-    /*
-     * Set the cygwin environment variable.
-     */
-
-#undef putenv
-    if (value == NULL) {
-	unsetenv(name);
-    } else {
-	putenv(str);
-    }
-
-    /*
-     * Before changing the environment variable in Windows, if this is PATH,
-     * we need to convert the value back to a Windows style path.
-     *
-     * FIXME: The calling program may know it is running under windows, and
-     * may have set the path to a Windows path, or, worse, appended or
-     * prepended a Windows path to PATH.
-     */
-
-    if (strcmp(name, "PATH") != 0) {
-	/*
-	 * If this is Path, eliminate any PATH variable, to prevent any
-	 * confusion.
-	 */
-
-	if (strcmp(name, "Path") == 0) {
-	    SetEnvironmentVariableA("PATH", NULL);
-	    unsetenv("PATH");
-	}
-
-	SetEnvironmentVariableA(name, value);
-    } else {
-	char *buf;
-
-	/*
-	 * Eliminate any Path variable, to prevent any confusion.
-	 */
-
-	SetEnvironmentVariableA("Path", NULL);
-	unsetenv("Path");
-
-	if (value == NULL) {
-	    buf = NULL;
-	} else {
-	    int size;
-
-	    size = cygwin_conv_path_list(0, value, NULL, 0);
-	    buf = alloca(size + 1);
-	    cygwin_conv_path_list(0, value, buf, size);
-	}
-
-	SetEnvironmentVariableA(name, buf);
-    }
-}
-#endif /* __CYGWIN__ */
--
-=======
->>>>>>> 621d3d10
 /*
  * Local Variables:
  * mode: c
