/*
 * tclExecute.c --
 *
 *	This file contains procedures that execute byte-compiled Tcl commands.
 *
 * Copyright (c) 1996-1997 Sun Microsystems, Inc.
 * Copyright (c) 1998-2000 by Scriptics Corporation.
 * Copyright (c) 2001 by Kevin B. Kenny. All rights reserved.
 * Copyright (c) 2002-2010 by Miguel Sofer.
 * Copyright (c) 2005-2007 by Donal K. Fellows.
 * Copyright (c) 2007 Daniel A. Steffen <das@users.sourceforge.net>
 * Copyright (c) 2006-2008 by Joe Mistachkin.  All rights reserved.
 *
 * See the file "license.terms" for information on usage and redistribution of
 * this file, and for a DISCLAIMER OF ALL WARRANTIES.
 */

#include "tclInt.h"
#include "tclCompile.h"
#include "tclOOInt.h"
#include "tommath.h"
#include <math.h>

#if NRE_ENABLE_ASSERTS
#include <assert.h>
#endif

/*
 * Hack to determine whether we may expect IEEE floating point. The hack is
 * formally incorrect in that non-IEEE platforms might have the same precision
 * and range, but VAX, IBM, and Cray do not; are there any other floating
 * point units that we might care about?
 */

#if (FLT_RADIX == 2) && (DBL_MANT_DIG == 53) && (DBL_MAX_EXP == 1024)
#define IEEE_FLOATING_POINT
#endif

/*
 * A mask (should be 2**n-1) that is used to work out when the bytecode engine
 * should call Tcl_AsyncReady() to see whether there is a signal that needs
 * handling.
 */

#ifndef ASYNC_CHECK_COUNT_MASK
#   define ASYNC_CHECK_COUNT_MASK	63
#endif /* !ASYNC_CHECK_COUNT_MASK */

/*
 * Boolean flag indicating whether the Tcl bytecode interpreter has been
 * initialized.
 */

static int execInitialized = 0;
TCL_DECLARE_MUTEX(execMutex)

static int cachedInExit = 0;

#ifdef TCL_COMPILE_DEBUG
/*
 * Variable that controls whether execution tracing is enabled and, if so,
 * what level of tracing is desired:
 *    0: no execution tracing
 *    1: trace invocations of Tcl procs only
 *    2: trace invocations of all (not compiled away) commands
 *    3: display each instruction executed
 * This variable is linked to the Tcl variable "tcl_traceExec".
 */

int tclTraceExec = 0;
#endif

/*
 * Mapping from expression instruction opcodes to strings; used for error
 * messages. Note that these entries must match the order and number of the
 * expression opcodes (e.g., INST_LOR) in tclCompile.h.
 *
 * Does not include the string for INST_EXPON (and beyond), as that is
 * disjoint for backward-compatability reasons.
 */

static const char *const operatorStrings[] = {
    "||", "&&", "|", "^", "&", "==", "!=", "<", ">", "<=", ">=", "<<", ">>",
    "+", "-", "*", "/", "%", "+", "-", "~", "!",
    "BUILTIN FUNCTION", "FUNCTION",
    "", "", "", "", "", "", "", "", "eq", "ne"
};

/*
 * Mapping from Tcl result codes to strings; used for error and debugging
 * messages.
 */

#ifdef TCL_COMPILE_DEBUG
static const char *const resultStrings[] = {
    "TCL_OK", "TCL_ERROR", "TCL_RETURN", "TCL_BREAK", "TCL_CONTINUE"
};
#endif

/*
 * These are used by evalstats to monitor object usage in Tcl.
 */

#ifdef TCL_COMPILE_STATS
long		tclObjsAlloced = 0;
long		tclObjsFreed = 0;
long		tclObjsShared[TCL_MAX_SHARED_OBJ_STATS] = { 0, 0, 0, 0, 0 };
#endif /* TCL_COMPILE_STATS */

/*
 * Support pre-8.5 bytecodes unless specifically requested otherwise.
 */

#ifndef TCL_SUPPORT_84_BYTECODE
#define TCL_SUPPORT_84_BYTECODE 1
#endif

#if TCL_SUPPORT_84_BYTECODE
/*
 * We need to know the tclBuiltinFuncTable to support translation of pre-8.5
 * math functions to the namespace-based ::tcl::mathfunc::op in 8.5+.
 */

typedef struct {
    const char *name;		/* Name of function. */
    int numArgs;		/* Number of arguments for function. */
} BuiltinFunc;

/*
 * Table describing the built-in math functions. Entries in this table are
 * indexed by the values of the INST_CALL_BUILTIN_FUNC instruction's
 * operand byte.
 */

static BuiltinFunc const tclBuiltinFuncTable[] = {
    {"acos", 1},
    {"asin", 1},
    {"atan", 1},
    {"atan2", 2},
    {"ceil", 1},
    {"cos", 1},
    {"cosh", 1},
    {"exp", 1},
    {"floor", 1},
    {"fmod", 2},
    {"hypot", 2},
    {"log", 1},
    {"log10", 1},
    {"pow", 2},
    {"sin", 1},
    {"sinh", 1},
    {"sqrt", 1},
    {"tan", 1},
    {"tanh", 1},
    {"abs", 1},
    {"double", 1},
    {"int", 1},
    {"rand", 0},
    {"round", 1},
    {"srand", 1},
    {"wide", 1},
    {NULL, 0},
};

#define LAST_BUILTIN_FUNC	25
#endif

/*
 * NR_TEBC
 * Helpers for NR - non-recursive calls to TEBC
 * Minimal data required to fully reconstruct the execution state.
 */

typedef struct TEBCdata {
    ByteCode *codePtr;		/* Constant until the BC returns */
				/* -----------------------------------------*/
    const unsigned char *pc;	/* These fields are used on return TO this */
    ptrdiff_t *catchTop;	/* this level: they record the state when a */
    int cleanup;		/* new codePtr was received for NR */
    Tcl_Obj *auxObjList;	/* execution. */
    CmdFrame cmdFrame;
    void *stack[1];		/* Start of the actual combined catch and obj
				 * stacks; the struct will be expanded as
				 * necessary */
} TEBCdata;

#define TEBC_YIELD() \
    do {								\
	esPtr->tosPtr = tosPtr;						\
	TD->pc = pc;							\
	TD->cleanup = cleanup;						\
	TclNRAddCallback(interp, TEBCresume, TD, INT2PTR(1), NULL, NULL); \
    } while (0)

#define TEBC_DATA_DIG() \
    do {					\
	pc = TD->pc;				\
	cleanup = TD->cleanup;			\
	tosPtr = esPtr->tosPtr;			\
    } while (0)

#define PUSH_TAUX_OBJ(objPtr) \
    do {							\
	if (auxObjList) {					\
	    objPtr->length += auxObjList->length;		\
	}							\
	objPtr->internalRep.ptrAndLongRep.ptr = auxObjList;	\
	auxObjList = objPtr;					\
    } while (0)

#define POP_TAUX_OBJ() \
    do {							\
	tmpPtr = auxObjList;					\
	auxObjList = tmpPtr->internalRep.ptrAndLongRep.ptr;	\
	Tcl_DecrRefCount(tmpPtr);				\
    } while (0)

/*
 * These variable-access macros have to coincide with those in tclVar.c
 */

#define VarHashGetValue(hPtr) \
    ((Var *) ((char *)hPtr - TclOffset(VarInHash, entry)))

static inline Var *
VarHashCreateVar(
    TclVarHashTable *tablePtr,
    Tcl_Obj *key,
    int *newPtr)
{
    Tcl_HashEntry *hPtr = Tcl_CreateHashEntry(&tablePtr->table,
	    key, newPtr);

    if (!hPtr) {
	return NULL;
    }
    return VarHashGetValue(hPtr);
}

#define VarHashFindVar(tablePtr, key) \
    VarHashCreateVar((tablePtr), (key), NULL)

/*
 * The new macro for ending an instruction; note that a reasonable C-optimiser
 * will resolve all branches at compile time. (result) is always a constant;
 * the macro NEXT_INST_F handles constant (nCleanup), NEXT_INST_V is resolved
 * at runtime for variable (nCleanup).
 *
 * ARGUMENTS:
 *    pcAdjustment: how much to increment pc
 *    nCleanup: how many objects to remove from the stack
 *    resultHandling: 0 indicates no object should be pushed on the stack;
 *	otherwise, push objResultPtr. If (result < 0), objResultPtr already
 *	has the correct reference count.
 *
 * We use the new compile-time assertions to check that nCleanup is constant
 * and within range.
 */

/* Verify the stack depth, only when no expansion is in progress */

#ifdef TCL_COMPILE_DEBUG
#define CHECK_STACK()							\
    do {								\
	ValidatePcAndStackTop(codePtr, pc, CURR_DEPTH,			\
		/*checkStack*/ !(starting || auxObjList));		\
	starting = 0;							\
    } while (0)
#else
#define CHECK_STACK()
#endif

#define NEXT_INST_F(pcAdjustment, nCleanup, resultHandling)	\
    do {							\
	TCL_CT_ASSERT((nCleanup >= 0) && (nCleanup <= 2));	\
	CHECK_STACK();						\
	if (nCleanup == 0) {					\
	    if (resultHandling != 0) {				\
		if ((resultHandling) > 0) {			\
		    PUSH_OBJECT(objResultPtr);			\
		} else {					\
		    *(++tosPtr) = objResultPtr;			\
		}						\
	    }							\
	    pc += (pcAdjustment);				\
	    goto cleanup0;					\
	} else if (resultHandling != 0) {			\
	    if ((resultHandling) > 0) {				\
		Tcl_IncrRefCount(objResultPtr);			\
	    }							\
	    pc += (pcAdjustment);				\
	    switch (nCleanup) {					\
	    case 1: goto cleanup1_pushObjResultPtr;		\
	    case 2: goto cleanup2_pushObjResultPtr;		\
	    case 0: break;					\
	    }							\
	} else {						\
	    pc += (pcAdjustment);				\
	    switch (nCleanup) {					\
	    case 1: goto cleanup1;				\
	    case 2: goto cleanup2;				\
	    case 0: break;					\
	    }							\
	}							\
    } while (0)

#define NEXT_INST_V(pcAdjustment, nCleanup, resultHandling)	\
    CHECK_STACK();						\
    do {							\
	pc += (pcAdjustment);					\
	cleanup = (nCleanup);					\
	if (resultHandling) {					\
	    if ((resultHandling) > 0) {				\
		Tcl_IncrRefCount(objResultPtr);			\
	    }							\
	    goto cleanupV_pushObjResultPtr;			\
	} else {						\
	    goto cleanupV;					\
	}							\
    } while (0)

#ifndef TCL_COMPILE_DEBUG
#define JUMP_PEEPHOLE_F(condition, pcAdjustment, cleanup) \
    do {								\
	pc += (pcAdjustment);						\
	switch (*pc) {							\
	case INST_JUMP_FALSE1:						\
	    NEXT_INST_F(((condition)? 2 : TclGetInt1AtPtr(pc+1)), (cleanup), 0); \
	case INST_JUMP_TRUE1:						\
	    NEXT_INST_F(((condition)? TclGetInt1AtPtr(pc+1) : 2), (cleanup), 0); \
	case INST_JUMP_FALSE4:						\
	    NEXT_INST_F(((condition)? 5 : TclGetInt4AtPtr(pc+1)), (cleanup), 0); \
	case INST_JUMP_TRUE4:						\
	    NEXT_INST_F(((condition)? TclGetInt4AtPtr(pc+1) : 5), (cleanup), 0); \
	default:							\
	    if ((condition) < 0) {					\
		TclNewIntObj(objResultPtr, -1);				\
	    } else {							\
		objResultPtr = TCONST((condition) > 0);			\
	    }								\
	    NEXT_INST_F(0, (cleanup), 1);				\
	}								\
    } while (0)
#define JUMP_PEEPHOLE_V(condition, pcAdjustment, cleanup) \
    do {								\
	pc += (pcAdjustment);						\
	switch (*pc) {							\
	case INST_JUMP_FALSE1:						\
	    NEXT_INST_V(((condition)? 2 : TclGetInt1AtPtr(pc+1)), (cleanup), 0); \
	case INST_JUMP_TRUE1:						\
	    NEXT_INST_V(((condition)? TclGetInt1AtPtr(pc+1) : 2), (cleanup), 0); \
	case INST_JUMP_FALSE4:						\
	    NEXT_INST_V(((condition)? 5 : TclGetInt4AtPtr(pc+1)), (cleanup), 0); \
	case INST_JUMP_TRUE4:						\
	    NEXT_INST_V(((condition)? TclGetInt4AtPtr(pc+1) : 5), (cleanup), 0); \
	default:							\
	    if ((condition) < 0) {					\
		TclNewIntObj(objResultPtr, -1);				\
	    } else {							\
		objResultPtr = TCONST((condition) > 0);			\
	    }								\
	    NEXT_INST_V(0, (cleanup), 1);				\
	}								\
    } while (0)
#else /* TCL_COMPILE_DEBUG */
#define JUMP_PEEPHOLE_F(condition, pcAdjustment, cleanup) \
    do{									\
	if ((condition) < 0) {						\
	    TclNewIntObj(objResultPtr, -1);				\
	} else {							\
	    objResultPtr = TCONST((condition) > 0);			\
	}								\
	NEXT_INST_F((pcAdjustment), (cleanup), 1);			\
    } while (0)
#define JUMP_PEEPHOLE_V(condition, pcAdjustment, cleanup) \
    do{									\
	if ((condition) < 0) {						\
	    TclNewIntObj(objResultPtr, -1);				\
	} else {							\
	    objResultPtr = TCONST((condition) > 0);			\
	}								\
	NEXT_INST_V((pcAdjustment), (cleanup), 1);			\
    } while (0)
#endif

/*
 * Macros used to cache often-referenced Tcl evaluation stack information
 * in local variables. Note that a DECACHE_STACK_INFO()-CACHE_STACK_INFO()
 * pair must surround any call inside TclNRExecuteByteCode (and a few other
 * procedures that use this scheme) that could result in a recursive call
 * to TclNRExecuteByteCode.
 */

#define CACHE_STACK_INFO() \
    checkInterp = 1

#define DECACHE_STACK_INFO() \
    esPtr->tosPtr = tosPtr

/*
 * Macros used to access items on the Tcl evaluation stack. PUSH_OBJECT
 * increments the object's ref count since it makes the stack have another
 * reference pointing to the object. However, POP_OBJECT does not decrement
 * the ref count. This is because the stack may hold the only reference to the
 * object, so the object would be destroyed if its ref count were decremented
 * before the caller had a chance to, e.g., store it in a variable. It is the
 * caller's responsibility to decrement the ref count when it is finished with
 * an object.
 *
 * WARNING! It is essential that objPtr only appear once in the PUSH_OBJECT
 * macro. The actual parameter might be an expression with side effects, and
 * this ensures that it will be executed only once.
 */

#define PUSH_OBJECT(objPtr) \
    Tcl_IncrRefCount(*(++tosPtr) = (objPtr))

#define POP_OBJECT()	*(tosPtr--)

#define OBJ_AT_TOS	*tosPtr

#define OBJ_UNDER_TOS	*(tosPtr-1)

#define OBJ_AT_DEPTH(n)	*(tosPtr-(n))

#define CURR_DEPTH	((ptrdiff_t) (tosPtr - initTosPtr))

#define STACK_BASE(esPtr) ((esPtr)->stackWords - 1)

/*
 * Macros used to trace instruction execution. The macros TRACE,
 * TRACE_WITH_OBJ, and O2S are only used inside TclNRExecuteByteCode. O2S is
 * only used in TRACE* calls to get a string from an object.
 */

#ifdef TCL_COMPILE_DEBUG
#   define TRACE(a) \
    while (traceInstructions) {					\
	fprintf(stdout, "%2d: %2d (%u) %s ", iPtr->numLevels,	\
		(int) CURR_DEPTH,				\
		(unsigned) (pc - codePtr->codeStart),		\
		GetOpcodeName(pc));				\
	printf a;						\
	break;							\
    }
#   define TRACE_APPEND(a) \
    while (traceInstructions) {		\
	printf a;			\
	break;				\
    }
#   define TRACE_ERROR(interp) \
    TRACE_APPEND(("ERROR: %.30s\n", O2S(Tcl_GetObjResult(interp))));
#   define TRACE_WITH_OBJ(a, objPtr) \
    while (traceInstructions) {					\
	fprintf(stdout, "%2d: %2d (%u) %s ", iPtr->numLevels,	\
		(int) CURR_DEPTH,				\
		(unsigned) (pc - codePtr->codeStart),		\
		GetOpcodeName(pc));				\
	printf a;						\
	TclPrintObject(stdout, objPtr, 30);			\
	fprintf(stdout, "\n");					\
	break;							\
    }
#   define O2S(objPtr) \
    (objPtr ? TclGetString(objPtr) : "")
#else /* !TCL_COMPILE_DEBUG */
#   define TRACE(a)
#   define TRACE_APPEND(a)
#   define TRACE_ERROR(interp)
#   define TRACE_WITH_OBJ(a, objPtr)
#   define O2S(objPtr)
#endif /* TCL_COMPILE_DEBUG */

/*
 * DTrace instruction probe macros.
 */

#define TCL_DTRACE_INST_NEXT() \
    do {								\
	if (TCL_DTRACE_INST_DONE_ENABLED()) {				\
	    if (curInstName) {						\
		TCL_DTRACE_INST_DONE(curInstName, (int) CURR_DEPTH,	\
			tosPtr);					\
	    }								\
	    curInstName = tclInstructionTable[*pc].name;		\
	    if (TCL_DTRACE_INST_START_ENABLED()) {			\
		TCL_DTRACE_INST_START(curInstName, (int) CURR_DEPTH,	\
			tosPtr);					\
	    }								\
	} else if (TCL_DTRACE_INST_START_ENABLED()) {			\
	    TCL_DTRACE_INST_START(tclInstructionTable[*pc].name,	\
			(int) CURR_DEPTH, tosPtr);			\
	}								\
    } while (0)
#define TCL_DTRACE_INST_LAST() \
    do {								\
	if (TCL_DTRACE_INST_DONE_ENABLED() && curInstName) {		\
	    TCL_DTRACE_INST_DONE(curInstName, (int) CURR_DEPTH, tosPtr);\
	}								\
    } while (0)

/*
 * Macro used in this file to save a function call for common uses of
 * TclGetNumberFromObj(). The ANSI C "prototype" is:
 *
 * MODULE_SCOPE int GetNumberFromObj(Tcl_Interp *interp, Tcl_Obj *objPtr,
 *			ClientData *ptrPtr, int *tPtr);
 */

#ifdef TCL_WIDE_INT_IS_LONG
#define GetNumberFromObj(interp, objPtr, ptrPtr, tPtr) \
    (((objPtr)->typePtr == &tclIntType)					\
	?	(*(tPtr) = TCL_NUMBER_LONG,				\
		*(ptrPtr) = (ClientData)				\
		    (&((objPtr)->internalRep.longValue)), TCL_OK) :	\
    ((objPtr)->typePtr == &tclDoubleType)				\
	?	(((TclIsNaN((objPtr)->internalRep.doubleValue))		\
		    ?	(*(tPtr) = TCL_NUMBER_NAN)			\
		    :	(*(tPtr) = TCL_NUMBER_DOUBLE)),			\
		*(ptrPtr) = (ClientData)				\
		    (&((objPtr)->internalRep.doubleValue)), TCL_OK) :	\
    ((((objPtr)->typePtr == NULL) && ((objPtr)->bytes == NULL)) ||	\
    (((objPtr)->bytes != NULL) && ((objPtr)->length == 0)))		\
	? (*(tPtr) = TCL_NUMBER_LONG),TCL_ERROR :			\
    TclGetNumberFromObj((interp), (objPtr), (ptrPtr), (tPtr)))
#else /* !TCL_WIDE_INT_IS_LONG */
#define GetNumberFromObj(interp, objPtr, ptrPtr, tPtr) \
    (((objPtr)->typePtr == &tclIntType)					\
	?	(*(tPtr) = TCL_NUMBER_LONG,				\
		*(ptrPtr) = (ClientData)				\
		    (&((objPtr)->internalRep.longValue)), TCL_OK) :	\
    ((objPtr)->typePtr == &tclWideIntType)				\
	?	(*(tPtr) = TCL_NUMBER_WIDE,				\
		*(ptrPtr) = (ClientData)				\
		    (&((objPtr)->internalRep.wideValue)), TCL_OK) :	\
    ((objPtr)->typePtr == &tclDoubleType)				\
	?	(((TclIsNaN((objPtr)->internalRep.doubleValue))		\
		    ?	(*(tPtr) = TCL_NUMBER_NAN)			\
		    :	(*(tPtr) = TCL_NUMBER_DOUBLE)),			\
		*(ptrPtr) = (ClientData)				\
		    (&((objPtr)->internalRep.doubleValue)), TCL_OK) :	\
    ((((objPtr)->typePtr == NULL) && ((objPtr)->bytes == NULL)) ||	\
    (((objPtr)->bytes != NULL) && ((objPtr)->length == 0)))		\
	? (*(tPtr) = TCL_NUMBER_LONG),TCL_ERROR :			\
    TclGetNumberFromObj((interp), (objPtr), (ptrPtr), (tPtr)))
#endif /* TCL_WIDE_INT_IS_LONG */

/*
 * Macro used in this file to save a function call for common uses of
 * Tcl_GetBooleanFromObj(). The ANSI C "prototype" is:
 *
 * MODULE_SCOPE int TclGetBooleanFromObj(Tcl_Interp *interp, Tcl_Obj *objPtr,
 *			int *boolPtr);
 */

#define TclGetBooleanFromObj(interp, objPtr, boolPtr) \
    ((((objPtr)->typePtr == &tclIntType)				\
	|| ((objPtr)->typePtr == &tclBooleanType))			\
	? (*(boolPtr) = ((objPtr)->internalRep.longValue!=0), TCL_OK)	\
	: Tcl_GetBooleanFromObj((interp), (objPtr), (boolPtr)))

/*
 * Macro used in this file to save a function call for common uses of
 * Tcl_GetWideIntFromObj(). The ANSI C "prototype" is:
 *
 * MODULE_SCOPE int TclGetWideIntFromObj(Tcl_Interp *interp, Tcl_Obj *objPtr,
 *			Tcl_WideInt *wideIntPtr);
 */

#ifdef TCL_WIDE_INT_IS_LONG
#define TclGetWideIntFromObj(interp, objPtr, wideIntPtr) \
    (((objPtr)->typePtr == &tclIntType)					\
	? (*(wideIntPtr) = (Tcl_WideInt)				\
		((objPtr)->internalRep.longValue), TCL_OK) :		\
	Tcl_GetWideIntFromObj((interp), (objPtr), (wideIntPtr)))
#else /* !TCL_WIDE_INT_IS_LONG */
#define TclGetWideIntFromObj(interp, objPtr, wideIntPtr)		\
    (((objPtr)->typePtr == &tclWideIntType)				\
	? (*(wideIntPtr) = (objPtr)->internalRep.wideValue, TCL_OK) :	\
    ((objPtr)->typePtr == &tclIntType)					\
	? (*(wideIntPtr) = (Tcl_WideInt)				\
		((objPtr)->internalRep.longValue), TCL_OK) :		\
	Tcl_GetWideIntFromObj((interp), (objPtr), (wideIntPtr)))
#endif /* TCL_WIDE_INT_IS_LONG */

/*
 * Macro used to make the check for type overflow more mnemonic. This works by
 * comparing sign bits; the rest of the word is irrelevant. The ANSI C
 * "prototype" (where inttype_t is any integer type) is:
 *
 * MODULE_SCOPE int Overflowing(inttype_t a, inttype_t b, inttype_t sum);
 *
 * Check first the condition most likely to fail in usual code (at least for
 * usage in [incr]: do the first summand and the sum have != signs?
 */

#define Overflowing(a,b,sum) ((((a)^(sum)) < 0) && (((a)^(b)) >= 0))

/*
 * Macro for checking whether the type is NaN, used when we're thinking about
 * throwing an error for supplying a non-number number.
 */

#ifndef ACCEPT_NAN
#define IsErroringNaNType(type)		((type) == TCL_NUMBER_NAN)
#else
#define IsErroringNaNType(type)		0
#endif

/*
 * Auxiliary tables used to compute powers of small integers.
 */

#if (LONG_MAX == 0x7fffffff)

/*
 * Maximum base that, when raised to powers 2, 3, ... 8, fits in a 32-bit
 * signed integer.
 */

static const long MaxBase32[] = {46340, 1290, 215, 73, 35, 21, 14};
static const size_t MaxBase32Size = sizeof(MaxBase32)/sizeof(long);

/*
 * Table giving 3, 4, ..., 11, raised to the powers 9, 10, ..., as far as they
 * fit in a 32-bit signed integer. Exp32Index[i] gives the starting index of
 * powers of i+3; Exp32Value[i] gives the corresponding powers.
 */

static const unsigned short Exp32Index[] = {
    0, 11, 18, 23, 26, 29, 31, 32, 33
};
static const size_t Exp32IndexSize =
    sizeof(Exp32Index) / sizeof(unsigned short);
static const long Exp32Value[] = {
    19683, 59049, 177147, 531441, 1594323, 4782969, 14348907, 43046721,
    129140163, 387420489, 1162261467, 262144, 1048576, 4194304,
    16777216, 67108864, 268435456, 1073741824, 1953125, 9765625,
    48828125, 244140625, 1220703125, 10077696, 60466176, 362797056,
    40353607, 282475249, 1977326743, 134217728, 1073741824, 387420489,
    1000000000
};
static const size_t Exp32ValueSize = sizeof(Exp32Value)/sizeof(long);
#endif /* LONG_MAX == 0x7fffffff -- 32 bit machine */

#if (LONG_MAX > 0x7fffffff) || !defined(TCL_WIDE_INT_IS_LONG)

/*
 * Maximum base that, when raised to powers 2, 3, ..., 16, fits in a
 * Tcl_WideInt.
 */

static const Tcl_WideInt MaxBase64[] = {
    (Tcl_WideInt)46340*65536+62259,	/* 3037000499 == isqrt(2**63-1) */
    (Tcl_WideInt)2097151, (Tcl_WideInt)55108, (Tcl_WideInt)6208,
    (Tcl_WideInt)1448, (Tcl_WideInt)511, (Tcl_WideInt)234, (Tcl_WideInt)127,
    (Tcl_WideInt)78, (Tcl_WideInt)52, (Tcl_WideInt)38, (Tcl_WideInt)28,
    (Tcl_WideInt)22, (Tcl_WideInt)18, (Tcl_WideInt)15
};
static const size_t MaxBase64Size = sizeof(MaxBase64)/sizeof(Tcl_WideInt);

/*
 * Table giving 3, 4, ..., 13 raised to powers greater than 16 when the
 * results fit in a 64-bit signed integer.
 */

static const unsigned short Exp64Index[] = {
    0, 23, 38, 49, 57, 63, 67, 70, 72, 74, 75, 76
};
static const size_t Exp64IndexSize =
    sizeof(Exp64Index) / sizeof(unsigned short);
static const Tcl_WideInt Exp64Value[] = {
    (Tcl_WideInt)243*243*243*3*3,
    (Tcl_WideInt)243*243*243*3*3*3,
    (Tcl_WideInt)243*243*243*3*3*3*3,
    (Tcl_WideInt)243*243*243*243,
    (Tcl_WideInt)243*243*243*243*3,
    (Tcl_WideInt)243*243*243*243*3*3,
    (Tcl_WideInt)243*243*243*243*3*3*3,
    (Tcl_WideInt)243*243*243*243*3*3*3*3,
    (Tcl_WideInt)243*243*243*243*243,
    (Tcl_WideInt)243*243*243*243*243*3,
    (Tcl_WideInt)243*243*243*243*243*3*3,
    (Tcl_WideInt)243*243*243*243*243*3*3*3,
    (Tcl_WideInt)243*243*243*243*243*3*3*3*3,
    (Tcl_WideInt)243*243*243*243*243*243,
    (Tcl_WideInt)243*243*243*243*243*243*3,
    (Tcl_WideInt)243*243*243*243*243*243*3*3,
    (Tcl_WideInt)243*243*243*243*243*243*3*3*3,
    (Tcl_WideInt)243*243*243*243*243*243*3*3*3*3,
    (Tcl_WideInt)243*243*243*243*243*243*243,
    (Tcl_WideInt)243*243*243*243*243*243*243*3,
    (Tcl_WideInt)243*243*243*243*243*243*243*3*3,
    (Tcl_WideInt)243*243*243*243*243*243*243*3*3*3,
    (Tcl_WideInt)243*243*243*243*243*243*243*3*3*3*3,
    (Tcl_WideInt)1024*1024*1024*4*4,
    (Tcl_WideInt)1024*1024*1024*4*4*4,
    (Tcl_WideInt)1024*1024*1024*4*4*4*4,
    (Tcl_WideInt)1024*1024*1024*1024,
    (Tcl_WideInt)1024*1024*1024*1024*4,
    (Tcl_WideInt)1024*1024*1024*1024*4*4,
    (Tcl_WideInt)1024*1024*1024*1024*4*4*4,
    (Tcl_WideInt)1024*1024*1024*1024*4*4*4*4,
    (Tcl_WideInt)1024*1024*1024*1024*1024,
    (Tcl_WideInt)1024*1024*1024*1024*1024*4,
    (Tcl_WideInt)1024*1024*1024*1024*1024*4*4,
    (Tcl_WideInt)1024*1024*1024*1024*1024*4*4*4,
    (Tcl_WideInt)1024*1024*1024*1024*1024*4*4*4*4,
    (Tcl_WideInt)1024*1024*1024*1024*1024*1024,
    (Tcl_WideInt)1024*1024*1024*1024*1024*1024*4,
    (Tcl_WideInt)3125*3125*3125*5*5,
    (Tcl_WideInt)3125*3125*3125*5*5*5,
    (Tcl_WideInt)3125*3125*3125*5*5*5*5,
    (Tcl_WideInt)3125*3125*3125*3125,
    (Tcl_WideInt)3125*3125*3125*3125*5,
    (Tcl_WideInt)3125*3125*3125*3125*5*5,
    (Tcl_WideInt)3125*3125*3125*3125*5*5*5,
    (Tcl_WideInt)3125*3125*3125*3125*5*5*5*5,
    (Tcl_WideInt)3125*3125*3125*3125*3125,
    (Tcl_WideInt)3125*3125*3125*3125*3125*5,
    (Tcl_WideInt)3125*3125*3125*3125*3125*5*5,
    (Tcl_WideInt)7776*7776*7776*6*6,
    (Tcl_WideInt)7776*7776*7776*6*6*6,
    (Tcl_WideInt)7776*7776*7776*6*6*6*6,
    (Tcl_WideInt)7776*7776*7776*7776,
    (Tcl_WideInt)7776*7776*7776*7776*6,
    (Tcl_WideInt)7776*7776*7776*7776*6*6,
    (Tcl_WideInt)7776*7776*7776*7776*6*6*6,
    (Tcl_WideInt)7776*7776*7776*7776*6*6*6*6,
    (Tcl_WideInt)16807*16807*16807*7*7,
    (Tcl_WideInt)16807*16807*16807*7*7*7,
    (Tcl_WideInt)16807*16807*16807*7*7*7*7,
    (Tcl_WideInt)16807*16807*16807*16807,
    (Tcl_WideInt)16807*16807*16807*16807*7,
    (Tcl_WideInt)16807*16807*16807*16807*7*7,
    (Tcl_WideInt)32768*32768*32768*8*8,
    (Tcl_WideInt)32768*32768*32768*8*8*8,
    (Tcl_WideInt)32768*32768*32768*8*8*8*8,
    (Tcl_WideInt)32768*32768*32768*32768,
    (Tcl_WideInt)59049*59049*59049*9*9,
    (Tcl_WideInt)59049*59049*59049*9*9*9,
    (Tcl_WideInt)59049*59049*59049*9*9*9*9,
    (Tcl_WideInt)100000*100000*100000*10*10,
    (Tcl_WideInt)100000*100000*100000*10*10*10,
    (Tcl_WideInt)161051*161051*161051*11*11,
    (Tcl_WideInt)161051*161051*161051*11*11*11,
    (Tcl_WideInt)248832*248832*248832*12*12,
    (Tcl_WideInt)371293*371293*371293*13*13
};
static const size_t Exp64ValueSize = sizeof(Exp64Value) / sizeof(Tcl_WideInt);
#endif /* (LONG_MAX > 0x7fffffff) || !defined(TCL_WIDE_INT_IS_LONG) */

/*
 * Markers for ExecuteExtendedBinaryMathOp.
 */

#define DIVIDED_BY_ZERO		((Tcl_Obj *) -1)
#define EXPONENT_OF_ZERO	((Tcl_Obj *) -2)
#define GENERAL_ARITHMETIC_ERROR ((Tcl_Obj *) -3)

/*
 * Declarations for local procedures to this file:
 */

#ifdef TCL_COMPILE_STATS
static int		EvalStatsCmd(ClientData clientData,
			    Tcl_Interp *interp, int objc,
			    Tcl_Obj *const objv[]);
#endif /* TCL_COMPILE_STATS */
#ifdef TCL_COMPILE_DEBUG
static const char *	GetOpcodeName(const unsigned char *pc);
static void		PrintByteCodeInfo(ByteCode *codePtr);
static const char *	StringForResultCode(int result);
static void		ValidatePcAndStackTop(ByteCode *codePtr,
			    const unsigned char *pc, int stackTop,
			    int checkStack);
#endif /* TCL_COMPILE_DEBUG */
static ByteCode *	CompileExprObj(Tcl_Interp *interp, Tcl_Obj *objPtr);
static void		DeleteExecStack(ExecStack *esPtr);
static void		DupExprCodeInternalRep(Tcl_Obj *srcPtr,
			    Tcl_Obj *copyPtr);
MODULE_SCOPE int	TclCompareTwoNumbers(Tcl_Obj *valuePtr,
			    Tcl_Obj *value2Ptr);
static Tcl_Obj *	ExecuteExtendedBinaryMathOp(Tcl_Interp *interp,
			    int opcode, Tcl_Obj **constants,
			    Tcl_Obj *valuePtr, Tcl_Obj *value2Ptr);
static Tcl_Obj *	ExecuteExtendedUnaryMathOp(int opcode,
			    Tcl_Obj *valuePtr);
static void		FreeExprCodeInternalRep(Tcl_Obj *objPtr);
static ExceptionRange *	GetExceptRangeForPc(const unsigned char *pc,
			    int catchOnly, ByteCode *codePtr);
static const char *	GetSrcInfoForPc(const unsigned char *pc,
			    ByteCode *codePtr, int *lengthPtr,
			    const unsigned char **pcBeg, int *cmdIdxPtr);
static Tcl_Obj **	GrowEvaluationStack(ExecEnv *eePtr, int growth,
			    int move);
static void		IllegalExprOperandType(Tcl_Interp *interp,
			    const unsigned char *pc, Tcl_Obj *opndPtr);
static void		InitByteCodeExecution(Tcl_Interp *interp);
static inline int	wordSkip(void *ptr);
static void		ReleaseDictIterator(Tcl_Obj *objPtr);
/* Useful elsewhere, make available in tclInt.h or stubs? */
static Tcl_Obj **	StackAllocWords(Tcl_Interp *interp, int numWords);
static Tcl_Obj **	StackReallocWords(Tcl_Interp *interp, int numWords);
static Tcl_NRPostProc	CopyCallback;
static Tcl_NRPostProc	ExprObjCallback;

static Tcl_NRPostProc   TEBCresume;

/*
 * The structure below defines a bytecode Tcl object type to hold the
 * compiled bytecode for Tcl expressions.
 */

static const Tcl_ObjType exprCodeType = {
    "exprcode",
    FreeExprCodeInternalRep,	/* freeIntRepProc */
    DupExprCodeInternalRep,	/* dupIntRepProc */
    NULL,			/* updateStringProc */
    NULL			/* setFromAnyProc */
};

/*
 * Custom object type only used in this file; values of its type should never
 * be seen by user scripts.
 */

static const Tcl_ObjType dictIteratorType = {
    "dictIterator",
    ReleaseDictIterator,
    NULL, NULL, NULL
};

/*
 *----------------------------------------------------------------------
 *
 * ReleaseDictIterator --
 *
 *	This takes apart a dictionary iterator that is stored in the given Tcl
 *	object.
 *
 * Results:
 *	None.
 *
 * Side effects:
 *	Deallocates memory, marks the object as being untyped.
 *
 *----------------------------------------------------------------------
 */

static void
ReleaseDictIterator(
    Tcl_Obj *objPtr)
{
    Tcl_DictSearch *searchPtr;
    Tcl_Obj *dictPtr;

    /*
     * First kill the search, and then release the reference to the dictionary
     * that we were holding.
     */

    searchPtr = objPtr->internalRep.twoPtrValue.ptr1;
    Tcl_DictObjDone(searchPtr);
    ckfree(searchPtr);

    dictPtr = objPtr->internalRep.twoPtrValue.ptr2;
    TclDecrRefCount(dictPtr);

    objPtr->typePtr = NULL;
}

/*
 *----------------------------------------------------------------------
 *
 * InitByteCodeExecution --
 *
 *	This procedure is called once to initialize the Tcl bytecode
 *	interpreter.
 *
 * Results:
 *	None.
 *
 * Side effects:
 *	This procedure initializes the array of instruction names. If
 *	compiling with the TCL_COMPILE_STATS flag, it initializes the array
 *	that counts the executions of each instruction and it creates the
 *	"evalstats" command. It also establishes the link between the Tcl
 *	"tcl_traceExec" and C "tclTraceExec" variables.
 *
 *----------------------------------------------------------------------
 */

static void
InitByteCodeExecution(
    Tcl_Interp *interp)		/* Interpreter for which the Tcl variable
				 * "tcl_traceExec" is linked to control
				 * instruction tracing. */
{
#ifdef TCL_COMPILE_DEBUG
    if (Tcl_LinkVar(interp, "tcl_traceExec", (char *) &tclTraceExec,
	    TCL_LINK_INT) != TCL_OK) {
	Tcl_Panic("InitByteCodeExecution: can't create link for tcl_traceExec variable");
    }
#endif
#ifdef TCL_COMPILE_STATS
    Tcl_CreateObjCommand(interp, "evalstats", EvalStatsCmd, NULL, NULL);
#endif /* TCL_COMPILE_STATS */
}

/*
 *----------------------------------------------------------------------
 *
 * TclCreateExecEnv --
 *
 *	This procedure creates a new execution environment for Tcl bytecode
 *	execution. An ExecEnv points to a Tcl evaluation stack. An ExecEnv is
 *	typically created once for each Tcl interpreter (Interp structure) and
 *	recursively passed to TclNRExecuteByteCode to execute ByteCode sequences
 *	for nested commands.
 *
 * Results:
 *	A newly allocated ExecEnv is returned. This points to an empty
 *	evaluation stack of the standard initial size.
 *
 * Side effects:
 *	The bytecode interpreter is also initialized here, as this procedure
 *	will be called before any call to TclNRExecuteByteCode.
 *
 *----------------------------------------------------------------------
 */

ExecEnv *
TclCreateExecEnv(
    Tcl_Interp *interp,		/* Interpreter for which the execution
				 * environment is being created. */
    int size)			/* The initial stack size, in number of words
				 * [sizeof(Tcl_Obj*)] */
{
    ExecEnv *eePtr = ckalloc(sizeof(ExecEnv));
    ExecStack *esPtr = ckalloc(sizeof(ExecStack)
	    + (size_t) (size-1) * sizeof(Tcl_Obj *));

    eePtr->execStackPtr = esPtr;
    TclNewBooleanObj(eePtr->constants[0], 0);
    Tcl_IncrRefCount(eePtr->constants[0]);
    TclNewBooleanObj(eePtr->constants[1], 1);
    Tcl_IncrRefCount(eePtr->constants[1]);
    eePtr->interp = interp;
    eePtr->callbackPtr = NULL;
    eePtr->corPtr = NULL;
    eePtr->rewind = 0;

    esPtr->prevPtr = NULL;
    esPtr->nextPtr = NULL;
    esPtr->markerPtr = NULL;
    esPtr->endPtr = &esPtr->stackWords[size-1];
    esPtr->tosPtr = STACK_BASE(esPtr);

    Tcl_MutexLock(&execMutex);
    if (!execInitialized) {
	TclInitAuxDataTypeTable();
	InitByteCodeExecution(interp);
	execInitialized = 1;
    }
    Tcl_MutexUnlock(&execMutex);

    return eePtr;
}

/*
 *----------------------------------------------------------------------
 *
 * TclDeleteExecEnv --
 *
 *	Frees the storage for an ExecEnv.
 *
 * Results:
 *	None.
 *
 * Side effects:
 *	Storage for an ExecEnv and its contained storage (e.g. the evaluation
 *	stack) is freed.
 *
 *----------------------------------------------------------------------
 */

static void
DeleteExecStack(
    ExecStack *esPtr)
{
    if (esPtr->markerPtr && !cachedInExit) {
	Tcl_Panic("freeing an execStack which is still in use");
    }

    if (esPtr->prevPtr) {
	esPtr->prevPtr->nextPtr = esPtr->nextPtr;
    }
    if (esPtr->nextPtr) {
	esPtr->nextPtr->prevPtr = esPtr->prevPtr;
    }
    ckfree(esPtr);
}

void
TclDeleteExecEnv(
    ExecEnv *eePtr)		/* Execution environment to free. */
{
    ExecStack *esPtr = eePtr->execStackPtr, *tmpPtr;

	cachedInExit = TclInExit();

    /*
     * Delete all stacks in this exec env.
     */

    while (esPtr->nextPtr) {
	esPtr = esPtr->nextPtr;
    }
    while (esPtr) {
	tmpPtr = esPtr;
	esPtr = tmpPtr->prevPtr;
	DeleteExecStack(tmpPtr);
    }

    TclDecrRefCount(eePtr->constants[0]);
    TclDecrRefCount(eePtr->constants[1]);
    if (eePtr->callbackPtr && !cachedInExit) {
	Tcl_Panic("Deleting execEnv with pending TEOV callbacks!");
    }
    if (eePtr->corPtr && !cachedInExit) {
	Tcl_Panic("Deleting execEnv with existing coroutine");
    }
    ckfree(eePtr);
}

/*
 *----------------------------------------------------------------------
 *
 * TclFinalizeExecution --
 *
 *	Finalizes the execution environment setup so that it can be later
 *	reinitialized.
 *
 * Results:
 *	None.
 *
 * Side effects:
 *	After this call, the next time TclCreateExecEnv will be called it will
 *	call InitByteCodeExecution.
 *
 *----------------------------------------------------------------------
 */

void
TclFinalizeExecution(void)
{
    Tcl_MutexLock(&execMutex);
    execInitialized = 0;
    Tcl_MutexUnlock(&execMutex);
    TclFinalizeAuxDataTypeTable();
}

/*
 * Auxiliary code to insure that GrowEvaluationStack always returns correctly
 * aligned memory.
 *
 * WALLOCALIGN represents the alignment reqs in words, just as TCL_ALLOCALIGN
 * represents the reqs in bytes. This assumes that TCL_ALLOCALIGN is a
 * multiple of the wordsize 'sizeof(Tcl_Obj *)'.
 */

#define WALLOCALIGN \
    (TCL_ALLOCALIGN/sizeof(Tcl_Obj *))

/*
 * wordSkip computes how many words have to be skipped until the next aligned
 * word. Note that we are only interested in the low order bits of ptr, so
 * that any possible information loss in PTR2INT is of no consequence.
 */

static inline int
wordSkip(
    void *ptr)
{
    int mask = TCL_ALLOCALIGN-1;
    int base = PTR2INT(ptr) & mask;
    return (TCL_ALLOCALIGN - base)/sizeof(Tcl_Obj *);
}

/*
 * Given a marker, compute where the following aligned memory starts.
 */

#define MEMSTART(markerPtr) \
    ((markerPtr) + wordSkip(markerPtr))

/*
 *----------------------------------------------------------------------
 *
 * GrowEvaluationStack --
 *
 *	This procedure grows a Tcl evaluation stack stored in an ExecEnv,
 *	copying over the words since the last mark if so requested. A mark is
 *	set at the beginning of the new area when no copying is requested.
 *
 * Results:
 *	Returns a pointer to the first usable word in the (possibly) grown
 *	stack.
 *
 * Side effects:
 *	The size of the evaluation stack may be grown, a marker is set
 *
 *----------------------------------------------------------------------
 */

static Tcl_Obj **
GrowEvaluationStack(
    ExecEnv *eePtr,		/* Points to the ExecEnv with an evaluation
				 * stack to enlarge. */
    int growth,			/* How much larger than the current used
				 * size. */
    int move)			/* 1 if move words since last marker. */
{
    ExecStack *esPtr = eePtr->execStackPtr, *oldPtr = NULL;
    int newBytes, newElems, currElems;
    int needed = growth - (esPtr->endPtr - esPtr->tosPtr);
    Tcl_Obj **markerPtr = esPtr->markerPtr, **memStart;
    int moveWords = 0;

    if (move) {
	if (!markerPtr) {
	    Tcl_Panic("STACK: Reallocating with no previous alloc");
	}
	if (needed <= 0) {
	    return MEMSTART(markerPtr);
	}
    } else {
#ifndef PURIFY
	Tcl_Obj **tmpMarkerPtr = esPtr->tosPtr + 1;
	int offset = wordSkip(tmpMarkerPtr);

	if (needed + offset < 0) {
	    /*
	     * Put a marker pointing to the previous marker in this stack, and
	     * store it in esPtr as the current marker. Return a pointer to
	     * the start of aligned memory.
	     */

	    esPtr->markerPtr = tmpMarkerPtr;
	    memStart = tmpMarkerPtr + offset;
	    esPtr->tosPtr = memStart - 1;
	    *esPtr->markerPtr = (Tcl_Obj *) markerPtr;
	    return memStart;
	}
#endif
    }

    /*
     * Reset move to hold the number of words to be moved to new stack (if
     * any) and growth to hold the complete stack requirements: add one for
     * the marker, (WALLOCALIGN-1) for the maximal possible offset.
     */

    if (move) {
	moveWords = esPtr->tosPtr - MEMSTART(markerPtr) + 1;
    }
    needed = growth + moveWords + WALLOCALIGN;

    
    /*
     * Check if there is enough room in the next stack (if there is one, it
     * should be both empty and the last one!)
     */

    if (esPtr->nextPtr) {
	oldPtr = esPtr;
	esPtr = oldPtr->nextPtr;
	currElems = esPtr->endPtr - STACK_BASE(esPtr);
	if (esPtr->markerPtr || (esPtr->tosPtr != STACK_BASE(esPtr))) {
	    Tcl_Panic("STACK: Stack after current is in use");
	}
	if (esPtr->nextPtr) {
	    Tcl_Panic("STACK: Stack after current is not last");
	}
	if (needed <= currElems) {
	    goto newStackReady;
	}
	DeleteExecStack(esPtr);
	esPtr = oldPtr;
    } else {
	currElems = esPtr->endPtr - STACK_BASE(esPtr);
    }

    /*
     * We need to allocate a new stack! It needs to store 'growth' words,
     * including the elements to be copied over and the new marker.
     */

#ifndef PURIFY
    newElems = 2*currElems;
    while (needed > newElems) {
	newElems *= 2;
    }
#else
    newElems = needed;
#endif
    
    newBytes = sizeof(ExecStack) + (newElems-1) * sizeof(Tcl_Obj *);

    oldPtr = esPtr;
    esPtr = ckalloc(newBytes);

    oldPtr->nextPtr = esPtr;
    esPtr->prevPtr = oldPtr;
    esPtr->nextPtr = NULL;
    esPtr->endPtr = &esPtr->stackWords[newElems-1];

  newStackReady:
    eePtr->execStackPtr = esPtr;

    /*
     * Store a NULL marker at the beginning of the stack, to indicate that
     * this is the first marker in this stack and that rewinding to here
     * should actually be a return to the previous stack.
     */

    esPtr->stackWords[0] = NULL;
    esPtr->markerPtr = &esPtr->stackWords[0];
    memStart = MEMSTART(esPtr->markerPtr);
    esPtr->tosPtr = memStart - 1;

    if (move) {
	memcpy(memStart, MEMSTART(markerPtr), moveWords*sizeof(Tcl_Obj *));
	esPtr->tosPtr += moveWords;
	oldPtr->markerPtr = (Tcl_Obj **) *markerPtr;
	oldPtr->tosPtr = markerPtr-1;
    }

    /*
     * Free the old stack if it is now unused.
     */

    if (!oldPtr->markerPtr) {
	DeleteExecStack(oldPtr);
    }

    return memStart;
}

/*
 *--------------------------------------------------------------
 *
 * TclStackAlloc, TclStackRealloc, TclStackFree --
 *
 *	Allocate memory from the execution stack; it has to be returned later
 *	with a call to TclStackFree.
 *
 * Results:
 *	A pointer to the first byte allocated, or panics if the allocation did
 *	not succeed.
 *
 * Side effects:
 *	The execution stack may be grown.
 *
 *--------------------------------------------------------------
 */

static Tcl_Obj **
StackAllocWords(
    Tcl_Interp *interp,
    int numWords)
{
    /*
     * Note that GrowEvaluationStack sets a marker in the stack. This marker
     * is read when rewinding, e.g., by TclStackFree.
     */

    Interp *iPtr = (Interp *) interp;
    ExecEnv *eePtr = iPtr->execEnvPtr;
    Tcl_Obj **resPtr = GrowEvaluationStack(eePtr, numWords, 0);

    eePtr->execStackPtr->tosPtr += numWords;
    return resPtr;
}

static Tcl_Obj **
StackReallocWords(
    Tcl_Interp *interp,
    int numWords)
{
    Interp *iPtr = (Interp *) interp;
    ExecEnv *eePtr = iPtr->execEnvPtr;
    Tcl_Obj **resPtr = GrowEvaluationStack(eePtr, numWords, 1);

    eePtr->execStackPtr->tosPtr += numWords;
    return resPtr;
}

void
TclStackFree(
    Tcl_Interp *interp,
    void *freePtr)
{
    Interp *iPtr = (Interp *) interp;
    ExecEnv *eePtr;
    ExecStack *esPtr;
    Tcl_Obj **markerPtr, *marker;

    if (iPtr == NULL || iPtr->execEnvPtr == NULL) {
	ckfree((char *) freePtr);
	return;
    }

    /*
     * Rewind the stack to the previous marker position. The current marker,
     * as set in the last call to GrowEvaluationStack, contains a pointer to
     * the previous marker.
     */

    eePtr = iPtr->execEnvPtr;
    esPtr = eePtr->execStackPtr;
    markerPtr = esPtr->markerPtr;
    marker = *markerPtr;

    if ((freePtr != NULL) && (MEMSTART(markerPtr) != (Tcl_Obj **)freePtr)) {
	Tcl_Panic("TclStackFree: incorrect freePtr (%p != %p). Call out of sequence?",
		freePtr, MEMSTART(markerPtr));
    }

    esPtr->tosPtr = markerPtr - 1;
    esPtr->markerPtr = (Tcl_Obj **) marker;
    if (marker) {
	return;
    }

    /*
     * Return to previous active stack. Note that repeated expansions or
     * reallocs could have generated several unused intervening stacks: free
     * them too.
     */

    while (esPtr->nextPtr) {
	esPtr = esPtr->nextPtr;
    }
    esPtr->tosPtr = STACK_BASE(esPtr);
    while (esPtr->prevPtr) {
	ExecStack *tmpPtr = esPtr->prevPtr;
	if (tmpPtr->tosPtr == STACK_BASE(tmpPtr)) {
	    DeleteExecStack(tmpPtr);
	} else {
	    break;
	}
    }
    if (esPtr->prevPtr) {
	eePtr->execStackPtr = esPtr->prevPtr;
#ifdef PURIFY
	eePtr->execStackPtr->nextPtr = NULL;
	DeleteExecStack(esPtr);
#endif
    } else {
	eePtr->execStackPtr = esPtr;
    }
}

void *
TclStackAlloc(
    Tcl_Interp *interp,
    int numBytes)
{
    Interp *iPtr = (Interp *) interp;
    int numWords = (numBytes + (sizeof(Tcl_Obj *) - 1))/sizeof(Tcl_Obj *);

    if (iPtr == NULL || iPtr->execEnvPtr == NULL) {
	return (void *) ckalloc(numBytes);
    }

    return (void *) StackAllocWords(interp, numWords);
}

void *
TclStackRealloc(
    Tcl_Interp *interp,
    void *ptr,
    int numBytes)
{
    Interp *iPtr = (Interp *) interp;
    ExecEnv *eePtr;
    ExecStack *esPtr;
    Tcl_Obj **markerPtr;
    int numWords;

    if (iPtr == NULL || iPtr->execEnvPtr == NULL) {
	return (void *) ckrealloc((char *) ptr, numBytes);
    }

    eePtr = iPtr->execEnvPtr;
    esPtr = eePtr->execStackPtr;
    markerPtr = esPtr->markerPtr;

    if (MEMSTART(markerPtr) != (Tcl_Obj **)ptr) {
	Tcl_Panic("TclStackRealloc: incorrect ptr. Call out of sequence?");
    }

    numWords = (numBytes + (sizeof(Tcl_Obj *) - 1))/sizeof(Tcl_Obj *);
    return (void *) StackReallocWords(interp, numWords);
}

/*
 *--------------------------------------------------------------
 *
 * Tcl_ExprObj --
 *
 *	Evaluate an expression in a Tcl_Obj.
 *
 * Results:
 *	A standard Tcl object result. If the result is other than TCL_OK, then
 *	the interpreter's result contains an error message. If the result is
 *	TCL_OK, then a pointer to the expression's result value object is
 *	stored in resultPtrPtr. In that case, the object's ref count is
 *	incremented to reflect the reference returned to the caller; the
 *	caller is then responsible for the resulting object and must, for
 *	example, decrement the ref count when it is finished with the object.
 *
 * Side effects:
 *	Any side effects caused by subcommands in the expression, if any. The
 *	interpreter result is not modified unless there is an error.
 *
 *--------------------------------------------------------------
 */

int
Tcl_ExprObj(
    Tcl_Interp *interp,		/* Context in which to evaluate the
				 * expression. */
    register Tcl_Obj *objPtr,	/* Points to Tcl object containing expression
				 * to evaluate. */
    Tcl_Obj **resultPtrPtr)	/* Where the Tcl_Obj* that is the expression
				 * result is stored if no errors occur. */
{
    NRE_callback *rootPtr = TOP_CB(interp);
    Tcl_Obj *resultPtr;

    TclNewObj(resultPtr);
    TclNRAddCallback(interp, CopyCallback, resultPtrPtr, resultPtr,
	    NULL, NULL);
    Tcl_NRExprObj(interp, objPtr, resultPtr);
    return TclNRRunCallbacks(interp, TCL_OK, rootPtr);
}

static int
CopyCallback(
    ClientData data[],
    Tcl_Interp *interp,
    int result)
{
    Tcl_Obj **resultPtrPtr = data[0];
    Tcl_Obj *resultPtr = data[1];

    if (result == TCL_OK) {
	*resultPtrPtr = resultPtr;
	Tcl_IncrRefCount(resultPtr);
    } else {
	Tcl_DecrRefCount(resultPtr);
    }
    return result;
}

/*
 *--------------------------------------------------------------
 *
 * Tcl_NRExprObj --
 *
 *	Request evaluation of the expression in a Tcl_Obj by the NR stack.
 *
 * Results:
 *	Returns TCL_OK.
 *
 * Side effects:
 *	Compiles objPtr as a Tcl expression and places callbacks on the
 *	NR stack to execute the bytecode and store the result in resultPtr.
 *	If bytecode execution raises an exception, nothing is written
 *	to resultPtr, and the exceptional return code flows up the NR
 *	stack.  If the exception is TCL_ERROR, an error message is left
 *	in the interp result and the interp's return options dictionary
 *	holds additional error information too.  Execution of the bytecode
 *	may have other side effects, depending on the expression.
 *
 *--------------------------------------------------------------
 */

int
Tcl_NRExprObj(
    Tcl_Interp *interp,
    Tcl_Obj *objPtr,
    Tcl_Obj *resultPtr)
{
    ByteCode *codePtr;
    Tcl_InterpState state = Tcl_SaveInterpState(interp, TCL_OK);

    Tcl_ResetResult(interp);
    codePtr = CompileExprObj(interp, objPtr);

    Tcl_NRAddCallback(interp, ExprObjCallback, state, resultPtr,
	    NULL, NULL);
    return TclNRExecuteByteCode(interp, codePtr);
}

static int
ExprObjCallback(
    ClientData data[],
    Tcl_Interp *interp,
    int result)
{
    Tcl_InterpState state = data[0];
    Tcl_Obj *resultPtr = data[1];

    if (result == TCL_OK) {
	TclSetDuplicateObj(resultPtr, Tcl_GetObjResult(interp));
	(void) Tcl_RestoreInterpState(interp, state);
    } else {
	Tcl_DiscardInterpState(state);
    }
    return result;
}

/*
 *----------------------------------------------------------------------
 *
 * CompileExprObj --
 *	Compile a Tcl expression value into ByteCode.
 *
 * Results:
 *	A (ByteCode *) is returned pointing to the resulting ByteCode.
 *	The caller must manage its refCount and arrange for a call to
 *	TclCleanupByteCode() when the last reference disappears.
 *
 * Side effects:
 *	The Tcl_ObjType of objPtr is changed to the "bytecode" type,
 *	and the ByteCode is kept in the internal rep (along with context
 *	data for checking validity) for faster operations the next time
 *	CompileExprObj is called on the same value.
 *
 *----------------------------------------------------------------------
 */

static ByteCode *
CompileExprObj(
    Tcl_Interp *interp,
    Tcl_Obj *objPtr)
{
    Interp *iPtr = (Interp *) interp;
    CompileEnv compEnv;		/* Compilation environment structure allocated
				 * in frame. */
    register ByteCode *codePtr = NULL;
				/* Tcl Internal type of bytecode. Initialized
				 * to avoid compiler warning. */

    /*
     * Get the expression ByteCode from the object. If it exists, make sure it
     * is valid in the current context.
     */
    if (objPtr->typePtr == &exprCodeType) {
	Namespace *namespacePtr = iPtr->varFramePtr->nsPtr;

	codePtr = objPtr->internalRep.twoPtrValue.ptr1;
	if (((Interp *) *codePtr->interpHandle != iPtr)
		|| (codePtr->compileEpoch != iPtr->compileEpoch)
		|| (codePtr->nsPtr != namespacePtr)
		|| (codePtr->nsEpoch != namespacePtr->resolverEpoch)
		|| (codePtr->localCachePtr != iPtr->varFramePtr->localCachePtr)) {
	    FreeExprCodeInternalRep(objPtr);
	}
    }
    if (objPtr->typePtr != &exprCodeType) {
	/*
	 * TIP #280: No invoker (yet) - Expression compilation.
	 */

	int length;
	const char *string = TclGetStringFromObj(objPtr, &length);

	TclInitCompileEnv(interp, &compEnv, string, length, NULL, 0);
	TclCompileExpr(interp, string, length, &compEnv, 0);

	/*
	 * Successful compilation. If the expression yielded no instructions,
	 * push an zero object as the expression's result.
	 */

	if (compEnv.codeNext == compEnv.codeStart) {
	    TclEmitPush(TclRegisterNewLiteral(&compEnv, "0", 1),
		    &compEnv);
	}

	/*
	 * Add a "done" instruction as the last instruction and change the
	 * object into a ByteCode object. Ownership of the literal objects and
	 * aux data items is given to the ByteCode object.
	 */

	TclEmitOpcode(INST_DONE, &compEnv);
	TclInitByteCodeObj(objPtr, &compEnv);
	objPtr->typePtr = &exprCodeType;
	TclFreeCompileEnv(&compEnv);
	codePtr = objPtr->internalRep.twoPtrValue.ptr1;
	if (iPtr->varFramePtr->localCachePtr) {
	    codePtr->localCachePtr = iPtr->varFramePtr->localCachePtr;
	    codePtr->localCachePtr->refCount++;
	}
#ifdef TCL_COMPILE_DEBUG
	if (tclTraceCompile == 2) {
	    TclPrintByteCodeObj(interp, objPtr);
	    fflush(stdout);
	}
#endif /* TCL_COMPILE_DEBUG */
    }
    return codePtr;
}

/*
 *----------------------------------------------------------------------
 *
 * DupExprCodeInternalRep --
 *
 *	Part of the Tcl object type implementation for Tcl expression
 *	bytecode. We do not copy the bytecode intrep. Instead, we return
 *	without setting copyPtr->typePtr, so the copy is a plain string copy
 *	of the expression value, and if it is to be used as a compiled
 *	expression, it will just need a recompile.
 *
 *	This makes sense, because with Tcl's copy-on-write practices, the
 *	usual (only?) time Tcl_DuplicateObj() will be called is when the copy
 *	is about to be modified, which would invalidate any copied bytecode
 *	anyway. The only reason it might make sense to copy the bytecode is if
 *	we had some modifying routines that operated directly on the intrep,
 *	like we do for lists and dicts.
 *
 * Results:
 *	None.
 *
 * Side effects:
 *	None.
 *
 *----------------------------------------------------------------------
 */

static void
DupExprCodeInternalRep(
    Tcl_Obj *srcPtr,
    Tcl_Obj *copyPtr)
{
    return;
}

/*
 *----------------------------------------------------------------------
 *
 * FreeExprCodeInternalRep --
 *
 *	Part of the Tcl object type implementation for Tcl expression
 *	bytecode. Frees the storage allocated to hold the internal rep, unless
 *	ref counts indicate bytecode execution is still in progress.
 *
 * Results:
 *	None.
 *
 * Side effects:
 *	May free allocated memory. Leaves objPtr untyped.
 *
 *----------------------------------------------------------------------
 */

static void
FreeExprCodeInternalRep(
    Tcl_Obj *objPtr)
{
    ByteCode *codePtr = objPtr->internalRep.twoPtrValue.ptr1;

    objPtr->typePtr = NULL;
    codePtr->refCount--;
    if (codePtr->refCount <= 0) {
	TclCleanupByteCode(codePtr);
    }
}

/*
 *----------------------------------------------------------------------
 *
 * TclCompileObj --
 *
 *	This procedure compiles the script contained in a Tcl_Obj.
 *
 * Results:
 *	A pointer to the corresponding ByteCode, never NULL.
 *
 * Side effects:
 *	The object is shimmered to bytecode type.
 *
 *----------------------------------------------------------------------
 */

ByteCode *
TclCompileObj(
    Tcl_Interp *interp,
    Tcl_Obj *objPtr,
    const CmdFrame *invoker,
    int word)
{
    register Interp *iPtr = (Interp *) interp;
    register ByteCode *codePtr;	/* Tcl Internal type of bytecode. */
    Namespace *namespacePtr = iPtr->varFramePtr->nsPtr;

    /*
     * If the object is not already of tclByteCodeType, compile it (and reset
     * the compilation flags in the interpreter; this should be done after any
     * compilation). Otherwise, check that it is "fresh" enough.
     */

    if (objPtr->typePtr == &tclByteCodeType) {
	/*
	 * Make sure the Bytecode hasn't been invalidated by, e.g., someone
	 * redefining a command with a compile procedure (this might make the
	 * compiled code wrong). The object needs to be recompiled if it was
	 * compiled in/for a different interpreter, or for a different
	 * namespace, or for the same namespace but with different name
	 * resolution rules. Precompiled objects, however, are immutable and
	 * therefore they are not recompiled, even if the epoch has changed.
	 *
	 * To be pedantically correct, we should also check that the
	 * originating procPtr is the same as the current context procPtr
	 * (assuming one exists at all - none for global level). This code is
	 * #def'ed out because [info body] was changed to never return a
	 * bytecode type object, which should obviate us from the extra checks
	 * here.
	 */

	codePtr = objPtr->internalRep.twoPtrValue.ptr1;
	if (((Interp *) *codePtr->interpHandle != iPtr)
		|| (codePtr->compileEpoch != iPtr->compileEpoch)
		|| (codePtr->nsPtr != namespacePtr)
		|| (codePtr->nsEpoch != namespacePtr->resolverEpoch)) {
	    if (!(codePtr->flags & TCL_BYTECODE_PRECOMPILED)) {
		goto recompileObj;
	    }
	    if ((Interp *) *codePtr->interpHandle != iPtr) {
		Tcl_Panic("Tcl_EvalObj: compiled script jumped interps");
	    }
	    codePtr->compileEpoch = iPtr->compileEpoch;
	}

	/*
	 * Check that any compiled locals do refer to the current proc
	 * environment! If not, recompile.
	 */

	if (!(codePtr->flags & TCL_BYTECODE_PRECOMPILED) &&
		(codePtr->procPtr == NULL) &&
		(codePtr->localCachePtr != iPtr->varFramePtr->localCachePtr)){
	    goto recompileObj;
	}

	/*
	 * #280.
	 * Literal sharing fix. This part of the fix is not required by 8.4
	 * nor 8.5, because they eval-direct any literals, so just saving the
	 * argument locations per command in bytecode is enough, embedded
	 * 'eval' commands, etc. get the correct information.
	 *
	 * But in 8.6 all the embedded script are compiled, and the resulting
	 * bytecode stored in the literal. Now the shared literal has bytecode
	 * with location data for _one_ particular location this literal is
	 * found at. If we get executed from a different location the bytecode
	 * has to be recompiled to get the correct locations. Not doing this
	 * will execute the saved bytecode with data for a different location,
	 * causing 'info frame' to point to the wrong place in the sources.
	 *
	 * Future optimizations ...
	 * (1) Save the location data (ExtCmdLoc) keyed by start line. In that
	 *     case we recompile once per location of the literal, but not
	 *     continously, because the moment we have all locations we do not
	 *     need to recompile any longer.
	 *
	 * (2) Alternative: Do not recompile, tell the execution engine the
	 *     offset between saved starting line and actual one. Then modify
	 *     the users to adjust the locations they have by this offset.
	 *
	 * (3) Alternative 2: Do not fully recompile, adjust just the location
	 *     information.
	 */

	if (invoker == NULL) {
	    return codePtr;
	} else {
	    Tcl_HashEntry *hePtr =
		    Tcl_FindHashEntry(iPtr->lineBCPtr, codePtr);
	    ExtCmdLoc *eclPtr;
	    CmdFrame *ctxCopyPtr;
	    int redo;

	    if (!hePtr) {
		return codePtr;
	    }

	    eclPtr = Tcl_GetHashValue(hePtr);
	    redo = 0;
	    ctxCopyPtr = TclStackAlloc(interp, sizeof(CmdFrame));
	    *ctxCopyPtr = *invoker;

	    if (invoker->type == TCL_LOCATION_BC) {
		/*
		 * Note: Type BC => ctx.data.eval.path    is not used.
		 *		    ctx.data.tebc.codePtr used instead
		 */

		TclGetSrcInfoForPc(ctxCopyPtr);
		if (ctxCopyPtr->type == TCL_LOCATION_SOURCE) {
		    /*
		     * The reference made by 'TclGetSrcInfoForPc' is dead.
		     */

		    Tcl_DecrRefCount(ctxCopyPtr->data.eval.path);
		    ctxCopyPtr->data.eval.path = NULL;
		}
	    }

	    if (word < ctxCopyPtr->nline) {
		/*
		 * Note: We do not care if the line[word] is -1. This is a
		 * difference and requires a recompile (location changed from
		 * absolute to relative, literal is used fixed and through
		 * variable)
		 *
		 * Example:
		 * test info-32.0 using literal of info-24.8
		 *     (dict with ... vs           set body ...).
		 */

		redo = ((eclPtr->type == TCL_LOCATION_SOURCE)
			    && (eclPtr->start != ctxCopyPtr->line[word]))
			|| ((eclPtr->type == TCL_LOCATION_BC)
			    && (ctxCopyPtr->type == TCL_LOCATION_SOURCE));
	    }

	    TclStackFree(interp, ctxCopyPtr);
	    if (!redo) {
		return codePtr;
	    }
	}
    }

  recompileObj:
    iPtr->errorLine = 1;

    /*
     * TIP #280. Remember the invoker for a moment in the interpreter
     * structures so that the byte code compiler can pick it up when
     * initializing the compilation environment, i.e. the extended location
     * information.
     */

    iPtr->invokeCmdFramePtr = invoker;
    iPtr->invokeWord = word;
    TclSetByteCodeFromAny(interp, objPtr, NULL, NULL);
    iPtr->invokeCmdFramePtr = NULL;
    codePtr = objPtr->internalRep.twoPtrValue.ptr1;
    if (iPtr->varFramePtr->localCachePtr) {
	codePtr->localCachePtr = iPtr->varFramePtr->localCachePtr;
	codePtr->localCachePtr->refCount++;
    }
    return codePtr;
}

/*
 *----------------------------------------------------------------------
 *
 * TclIncrObj --
 *
 *	Increment an integeral value in a Tcl_Obj by an integeral value held
 *	in another Tcl_Obj. Caller is responsible for making sure we can
 *	update the first object.
 *
 * Results:
 *	TCL_ERROR if either object is non-integer, and TCL_OK otherwise. On
 *	error, an error message is left in the interpreter (if it is not NULL,
 *	of course).
 *
 * Side effects:
 *	valuePtr gets the new incrmented value.
 *
 *----------------------------------------------------------------------
 */

int
TclIncrObj(
    Tcl_Interp *interp,
    Tcl_Obj *valuePtr,
    Tcl_Obj *incrPtr)
{
    ClientData ptr1, ptr2;
    int type1, type2;
    mp_int value, incr;

    if (Tcl_IsShared(valuePtr)) {
	Tcl_Panic("%s called with shared object", "TclIncrObj");
    }

    if (GetNumberFromObj(NULL, valuePtr, &ptr1, &type1) != TCL_OK) {
	/*
	 * Produce error message (reparse?!)
	 */

	return TclGetIntFromObj(interp, valuePtr, &type1);
    }
    if (GetNumberFromObj(NULL, incrPtr, &ptr2, &type2) != TCL_OK) {
	/*
	 * Produce error message (reparse?!)
	 */

	TclGetIntFromObj(interp, incrPtr, &type1);
	Tcl_AddErrorInfo(interp, "\n    (reading increment)");
	return TCL_ERROR;
    }

    if ((type1 == TCL_NUMBER_LONG) && (type2 == TCL_NUMBER_LONG)) {
	long augend = *((const long *) ptr1);
	long addend = *((const long *) ptr2);
	long sum = augend + addend;

	/*
	 * Overflow when (augend and sum have different sign) and (augend and
	 * addend have the same sign). This is encapsulated in the Overflowing
	 * macro.
	 */

	if (!Overflowing(augend, addend, sum)) {
	    TclSetLongObj(valuePtr, sum);
	    return TCL_OK;
	}
#ifndef TCL_WIDE_INT_IS_LONG
	{
	    Tcl_WideInt w1 = (Tcl_WideInt) augend;
	    Tcl_WideInt w2 = (Tcl_WideInt) addend;

	    /*
	     * We know the sum value is outside the long range, so we use the
	     * macro form that doesn't range test again.
	     */

	    TclSetWideIntObj(valuePtr, w1 + w2);
	    return TCL_OK;
	}
#endif
    }

    if ((type1 == TCL_NUMBER_DOUBLE) || (type1 == TCL_NUMBER_NAN)) {
	/*
	 * Produce error message (reparse?!)
	 */

	return TclGetIntFromObj(interp, valuePtr, &type1);
    }
    if ((type2 == TCL_NUMBER_DOUBLE) || (type2 == TCL_NUMBER_NAN)) {
	/*
	 * Produce error message (reparse?!)
	 */

	TclGetIntFromObj(interp, incrPtr, &type1);
	Tcl_AddErrorInfo(interp, "\n    (reading increment)");
	return TCL_ERROR;
    }

#ifndef TCL_WIDE_INT_IS_LONG
    if ((type1 != TCL_NUMBER_BIG) && (type2 != TCL_NUMBER_BIG)) {
	Tcl_WideInt w1, w2, sum;

	TclGetWideIntFromObj(NULL, valuePtr, &w1);
	TclGetWideIntFromObj(NULL, incrPtr, &w2);
	sum = w1 + w2;

	/*
	 * Check for overflow.
	 */

	if (!Overflowing(w1, w2, sum)) {
	    Tcl_SetWideIntObj(valuePtr, sum);
	    return TCL_OK;
	}
    }
#endif

    Tcl_TakeBignumFromObj(interp, valuePtr, &value);
    Tcl_GetBignumFromObj(interp, incrPtr, &incr);
    mp_add(&value, &incr, &value);
    mp_clear(&incr);
    Tcl_SetBignumObj(valuePtr, &value);
    return TCL_OK;
}

/*
 *----------------------------------------------------------------------
 *
 * TclNRExecuteByteCode --
 *
 *	This procedure executes the instructions of a ByteCode structure. It
 *	returns when a "done" instruction is executed or an error occurs.
 *
 * Results:
 *	The return value is one of the return codes defined in tcl.h (such as
 *	TCL_OK), and interp->objResultPtr refers to a Tcl object that either
 *	contains the result of executing the code or an error message.
 *
 * Side effects:
 *	Almost certainly, depending on the ByteCode's instructions.
 *
 *----------------------------------------------------------------------
 */
#define	bcFramePtr	(&TD->cmdFrame)
#define	initCatchTop	((ptrdiff_t *) (&TD->stack[-1]))
#define	initTosPtr	((Tcl_Obj **) (initCatchTop+codePtr->maxExceptDepth))
#define esPtr		(iPtr->execEnvPtr->execStackPtr)

int
TclNRExecuteByteCode(
    Tcl_Interp *interp,		/* Token for command interpreter. */
    ByteCode *codePtr)		/* The bytecode sequence to interpret. */
{
    Interp *iPtr = (Interp *) interp;
    TEBCdata *TD;
    int size = sizeof(TEBCdata) - 1
	    + (codePtr->maxStackDepth + codePtr->maxExceptDepth)
		* sizeof(void *);
    int numWords = (size + sizeof(Tcl_Obj *) - 1) / sizeof(Tcl_Obj *);

    if (iPtr->execEnvPtr->rewind) {
	return TCL_ERROR;
    }

    codePtr->refCount++;

    /*
     * Reserve the stack, setup the TEBCdataPtr (TD) and CallFrame
     *
     * The execution uses a unified stack: first a TEBCdata, immediately
     * above it a CmdFrame, then the catch stack, then the execution stack.
     *
     * Make sure the catch stack is large enough to hold the maximum number of
     * catch commands that could ever be executing at the same time (this will
     * be no more than the exception range array's depth). Make sure the
     * execution stack is large enough to execute this ByteCode.
     */

    TD = (TEBCdata *) GrowEvaluationStack(iPtr->execEnvPtr, numWords, 0);
    esPtr->tosPtr = initTosPtr;

    TD->codePtr     = codePtr;
    TD->pc	    = codePtr->codeStart;
    TD->catchTop    = initCatchTop;
    TD->cleanup     = 0;
    TD->auxObjList  = NULL;

    /*
     * TIP #280: Initialize the frame. Do not push it yet: it will be pushed
     * every time that we call out from this TD, popped when we return to it.
     */

    bcFramePtr->type = ((codePtr->flags & TCL_BYTECODE_PRECOMPILED)
	    ? TCL_LOCATION_PREBC : TCL_LOCATION_BC);
    bcFramePtr->level = (iPtr->cmdFramePtr ? iPtr->cmdFramePtr->level+1 : 1);
    bcFramePtr->framePtr = iPtr->framePtr;
    bcFramePtr->nextPtr = iPtr->cmdFramePtr;
    bcFramePtr->nline = 0;
    bcFramePtr->line = NULL;
    bcFramePtr->litarg = NULL;
    bcFramePtr->data.tebc.codePtr = codePtr;
    bcFramePtr->data.tebc.pc = NULL;
    bcFramePtr->cmdObj = NULL;
    bcFramePtr->cmd = NULL;
    bcFramePtr->len = 0;

#ifdef TCL_COMPILE_STATS
    iPtr->stats.numExecutions++;
#endif

    /*
     * Push the callback for bytecode execution
     */

    TclNRAddCallback(interp, TEBCresume, TD, /*resume*/ INT2PTR(0),
	    NULL, NULL);
    return TCL_OK;
}

static int
TEBCresume(
    ClientData data[],
    Tcl_Interp *interp,
    int result)
{
    /*
     * Compiler cast directive - not a real variable.
     *	   Interp *iPtr = (Interp *) interp;
     */
#define iPtr ((Interp *) interp)

    /*
     * Check just the read-traced/write-traced bit of a variable.
     */

#define ReadTraced(varPtr) ((varPtr)->flags & VAR_TRACED_READ)
#define WriteTraced(varPtr) ((varPtr)->flags & VAR_TRACED_WRITE)
#define UnsetTraced(varPtr) ((varPtr)->flags & VAR_TRACED_UNSET)

    /*
     * Bottom of allocated stack holds the NR data
     */

    /*
     * Constants: variables that do not change during the execution, used
     * sporadically: no special need for speed.
     */

    int instructionCount = 0;	/* Counter that is used to work out when to
				 * call Tcl_AsyncReady() */
    const char *curInstName;
#ifdef TCL_COMPILE_DEBUG
    int traceInstructions;	/* Whether we are doing instruction-level
				 * tracing or not. */
#endif

    Var *compiledLocals = iPtr->varFramePtr->compiledLocals;
    Tcl_Obj **constants = &iPtr->execEnvPtr->constants[0];

#define LOCAL(i)	(&compiledLocals[(i)])
#define TCONST(i)	(constants[(i)])

    /*
     * These macros are just meant to save some global variables that are not
     * used too frequently
     */

    TEBCdata *TD = data[0];
#define auxObjList	(TD->auxObjList)
#define catchTop	(TD->catchTop)
#define codePtr		(TD->codePtr)

    /*
     * Globals: variables that store state, must remain valid at all times.
     */

    Tcl_Obj **tosPtr;		/* Cached pointer to top of evaluation
				 * stack. */
    const unsigned char *pc;	/* The current program counter. */
    unsigned char inst;         /* The currently running instruction */
    
    /*
     * Transfer variables - needed only between opcodes, but not while
     * executing an instruction.
     */

    int cleanup = 0;
    Tcl_Obj *objResultPtr;
    int checkInterp;            /* Indicates when a check of interp readyness
				 * is necessary. Set by CACHE_STACK_INFO() */

    /*
     * Locals - variables that are used within opcodes or bounded sections of
     * the file (jumps between opcodes within a family).
     * NOTE: These are now mostly defined locally where needed.
     */

    Tcl_Obj *objPtr, *valuePtr, *value2Ptr, *part1Ptr, *part2Ptr, *tmpPtr;
    Tcl_Obj **objv;
    int objc = 0;
    int opnd, length, pcAdjustment;
    Var *varPtr, *arrayPtr;
#ifdef TCL_COMPILE_DEBUG
    char cmdNameBuf[21];
#endif

#ifdef TCL_COMPILE_DEBUG
    int starting = 1;
    traceInstructions = (tclTraceExec == 3);
#endif

    TEBC_DATA_DIG();

#ifdef TCL_COMPILE_DEBUG
    if (!data[1] && (tclTraceExec >= 2)) {
	PrintByteCodeInfo(codePtr);
	fprintf(stdout, "  Starting stack top=%d\n", (int) CURR_DEPTH);
	fflush(stdout);
    }
#endif

    if (!data[1]) {
	/* bytecode is starting from scratch */
	checkInterp = 0;
	goto cleanup0;
    } else {
        /* resume from invocation */
	CACHE_STACK_INFO();
	if (iPtr->execEnvPtr->rewind) {
	    result = TCL_ERROR;
	    goto abnormalReturn;
	}

	NRE_ASSERT(iPtr->cmdFramePtr == bcFramePtr);
	if (bcFramePtr->cmdObj) {
	    Tcl_DecrRefCount(bcFramePtr->cmdObj);
	    bcFramePtr->cmdObj = NULL;
	    bcFramePtr->cmd = NULL;
	}
	iPtr->cmdFramePtr = bcFramePtr->nextPtr;
	if (iPtr->flags & INTERP_DEBUG_FRAME) {
	    TclArgumentBCRelease((Tcl_Interp *) iPtr, bcFramePtr);
	}
	if (codePtr->flags & TCL_BYTECODE_RECOMPILE) {
	    iPtr->flags |= ERR_ALREADY_LOGGED;
	    codePtr->flags &= ~TCL_BYTECODE_RECOMPILE;
	}

	if (result != TCL_OK) {
	    pc--;
	    goto processExceptionReturn;
	}

	/*
	 * Push the call's object result and continue execution with the next
	 * instruction.
	 */

	TRACE_WITH_OBJ(("%u => ... after \"%.20s\": TCL_OK, result=",
		objc, cmdNameBuf), Tcl_GetObjResult(interp));

	/*
	 * Reset the interp's result to avoid possible duplications of large
	 * objects [Bug 781585]. We do not call Tcl_ResetResult to avoid any
	 * side effects caused by the resetting of errorInfo and errorCode
	 * [Bug 804681], which are not needed here. We chose instead to
	 * manipulate the interp's object result directly.
	 *
	 * Note that the result object is now in objResultPtr, it keeps the
	 * refCount it had in its role of iPtr->objResultPtr.
	 */

	objResultPtr = Tcl_GetObjResult(interp);
	TclNewObj(objPtr);
	Tcl_IncrRefCount(objPtr);
	iPtr->objResultPtr = objPtr;
#ifndef TCL_COMPILE_DEBUG
	if (*pc == INST_POP) {
	    TclDecrRefCount(objResultPtr);
	    NEXT_INST_V(1, cleanup, 0);
	}
#endif
	NEXT_INST_V(0, cleanup, -1);
    }

    /*
     * Targets for standard instruction endings; unrolled for speed in the
     * most frequent cases (instructions that consume up to two stack
     * elements).
     *
     * This used to be a "for(;;)" loop, with each instruction doing its own
     * cleanup.
     */

  cleanupV_pushObjResultPtr:
    switch (cleanup) {
    case 0:
	*(++tosPtr) = (objResultPtr);
	goto cleanup0;
    default:
	cleanup -= 2;
	while (cleanup--) {
	    objPtr = POP_OBJECT();
	    TclDecrRefCount(objPtr);
	}
    case 2:
    cleanup2_pushObjResultPtr:
	objPtr = POP_OBJECT();
	TclDecrRefCount(objPtr);
    case 1:
    cleanup1_pushObjResultPtr:
	objPtr = OBJ_AT_TOS;
	TclDecrRefCount(objPtr);
    }
    OBJ_AT_TOS = objResultPtr;
    goto cleanup0;

  cleanupV:
    switch (cleanup) {
    default:
	cleanup -= 2;
	while (cleanup--) {
	    objPtr = POP_OBJECT();
	    TclDecrRefCount(objPtr);
	}
    case 2:
    cleanup2:
	objPtr = POP_OBJECT();
	TclDecrRefCount(objPtr);
    case 1:
    cleanup1:
	objPtr = POP_OBJECT();
	TclDecrRefCount(objPtr);
    case 0:
	/*
	 * We really want to do nothing now, but this is needed for some
	 * compilers (SunPro CC).
	 */

	break;
    }
  cleanup0:

    /*
     * Check for asynchronous handlers [Bug 746722]; we do the check every
     * ASYNC_CHECK_COUNT_MASK instruction, of the form (2**n-1).
     */

    if ((instructionCount++ & ASYNC_CHECK_COUNT_MASK) == 0) {
	DECACHE_STACK_INFO();
	if (TclAsyncReady(iPtr)) {
	    result = Tcl_AsyncInvoke(interp, result);
	    if (result == TCL_ERROR) {
		CACHE_STACK_INFO();
		goto gotError;
	    }
	}

	if (TclCanceled(iPtr)) {
	    if (Tcl_Canceled(interp, TCL_LEAVE_ERR_MSG) == TCL_ERROR) {
		CACHE_STACK_INFO();
		goto gotError;
	    }
	}

	if (TclLimitReady(iPtr->limit)) {
	    if (Tcl_LimitCheck(interp) == TCL_ERROR) {
		CACHE_STACK_INFO();
		goto gotError;
	    }
	}
	CACHE_STACK_INFO();
    }

    /*
     * These two instructions account for 26% of all instructions (according
     * to measurements on tclbench by Ben Vitale
     * [http://www.cs.toronto.edu/syslab/pubs/tcl2005-vitale-zaleski.pdf]
     * Resolving them before the switch reduces the cost of branch
     * mispredictions, seems to improve runtime by 5% to 15%, and (amazingly!)
     * reduces total obj size.
     */

    inst = *pc;
    
    peepholeStart:
#ifdef TCL_COMPILE_STATS
    iPtr->stats.instructionCount[*pc]++;
#endif

#ifdef TCL_COMPILE_DEBUG
    /*
     * Skip the stack depth check if an expansion is in progress.
     */

    CHECK_STACK();
    if (traceInstructions) {
	fprintf(stdout, "%2d: %2d ", iPtr->numLevels, (int) CURR_DEPTH);
	TclPrintInstruction(codePtr, pc);
	fflush(stdout);
    }
#endif /* TCL_COMPILE_DEBUG */

    TCL_DTRACE_INST_NEXT();
    
    if (inst == INST_LOAD_SCALAR1) {
	goto instLoadScalar1;
    } else if (inst == INST_PUSH1) {
	PUSH_OBJECT(codePtr->objArrayPtr[TclGetUInt1AtPtr(pc+1)]);
	TRACE_WITH_OBJ(("%u => ", TclGetUInt1AtPtr(pc+1)), OBJ_AT_TOS);
	inst = *(pc += 2);
	goto peepholeStart;
    } else if (inst == INST_START_CMD) {
	/*
	 * Peephole: do not run INST_START_CMD, just skip it
	 */
	
	iPtr->cmdCount += TclGetUInt4AtPtr(pc+5);
	if (checkInterp) {
	    checkInterp = 0;
	    if (((codePtr->compileEpoch != iPtr->compileEpoch) ||
		 (codePtr->nsEpoch != iPtr->varFramePtr->nsPtr->resolverEpoch)) &&
		!(codePtr->flags & TCL_BYTECODE_PRECOMPILED)) {
		goto instStartCmdFailed;
	    }
	}
	inst = *(pc += 9);
	goto peepholeStart;
    } else if (inst == INST_NOP) {
#ifndef TCL_COMPILE_DEBUG
	while (inst == INST_NOP)
#endif
	{
	    inst = *++pc;
	}
	goto peepholeStart;
    }
    
    switch (inst) {
    case INST_SYNTAX:
    case INST_RETURN_IMM: {
	int code = TclGetInt4AtPtr(pc+1);
	int level = TclGetUInt4AtPtr(pc+5);

	/*
	 * OBJ_AT_TOS is returnOpts, OBJ_UNDER_TOS is resultObjPtr.
	 */

	TRACE(("%u %u => ", code, level));
	result = TclProcessReturn(interp, code, level, OBJ_AT_TOS);
	if (result == TCL_OK) {
	    TRACE_APPEND(("continuing to next instruction (result=\"%.30s\")\n",
		    O2S(objResultPtr)));
	    NEXT_INST_F(9, 1, 0);
	}
	Tcl_SetObjResult(interp, OBJ_UNDER_TOS);
	if (*pc == INST_SYNTAX) {
	    iPtr->flags &= ~ERR_ALREADY_LOGGED;
	}
	cleanup = 2;
	TRACE_APPEND(("\n"));
	goto processExceptionReturn;
    }

    case INST_RETURN_STK:
	TRACE(("=> "));
	objResultPtr = POP_OBJECT();
	result = Tcl_SetReturnOptions(interp, OBJ_AT_TOS);
	if (result == TCL_OK) {
	    Tcl_DecrRefCount(OBJ_AT_TOS);
	    OBJ_AT_TOS = objResultPtr;
	    TRACE_APPEND(("continuing to next instruction (result=\"%.30s\")\n",
		    O2S(objResultPtr)));
	    NEXT_INST_F(1, 0, 0);
	} else if (result == TCL_ERROR) {
	    /*
	     * BEWARE! Must do this in this order, because an error in the
	     * option dictionary overrides the result (and can be verified by
	     * test).
	     */

	    Tcl_SetObjResult(interp, objResultPtr);
	    Tcl_SetReturnOptions(interp, OBJ_AT_TOS);
	    Tcl_DecrRefCount(OBJ_AT_TOS);
	    OBJ_AT_TOS = objResultPtr;
	} else {
	    Tcl_DecrRefCount(OBJ_AT_TOS);
	    OBJ_AT_TOS = objResultPtr;
	    Tcl_SetObjResult(interp, objResultPtr);
	}
	cleanup = 1;
	TRACE_APPEND(("\n"));
	goto processExceptionReturn;

    case INST_YIELD: {
	CoroutineData *corPtr = iPtr->execEnvPtr->corPtr;

	TRACE(("%.30s => ", O2S(OBJ_AT_TOS)));
	if (!corPtr) {
	    TRACE_APPEND(("ERROR: yield outside coroutine\n"));
	    Tcl_SetObjResult(interp, Tcl_NewStringObj(
		    "yield can only be called in a coroutine", -1));
	    DECACHE_STACK_INFO();
	    Tcl_SetErrorCode(interp, "TCL", "COROUTINE", "ILLEGAL_YIELD",
		    NULL);
	    CACHE_STACK_INFO();
	    goto gotError;
	}

#ifdef TCL_COMPILE_DEBUG
	TRACE_WITH_OBJ(("yield, result="), iPtr->objResultPtr);
	if (traceInstructions) {
	    fprintf(stdout, "\n");
	}
#endif
	/* TIP #280: Record the last piece of info needed by
	 * 'TclGetSrcInfoForPc', and push the frame.
	 */
	
	bcFramePtr->data.tebc.pc = (char *) pc;
	iPtr->cmdFramePtr = bcFramePtr;

	if (iPtr->flags & INTERP_DEBUG_FRAME) {
	    int cmd;
	    if (GetSrcInfoForPc(pc, codePtr, NULL, NULL, &cmd)) {
		TclArgumentBCEnter((Tcl_Interp *) iPtr, objv, objc,
			codePtr, bcFramePtr, cmd, pc - codePtr->codeStart);
	    }
	}

	pc++;
	cleanup = 1;
	TEBC_YIELD();
	
	Tcl_SetObjResult(interp, OBJ_AT_TOS);
	TclNRAddCallback(interp, TclNRCoroutineActivateCallback, corPtr,
		INT2PTR(0), NULL, NULL);

	return TCL_OK;
    }

    case INST_TAILCALL: {
	Tcl_Obj *listPtr, *nsObjPtr;

	opnd = TclGetUInt1AtPtr(pc+1);

	if (!(iPtr->varFramePtr->isProcCallFrame & 1)) {
	    TRACE(("%d => ERROR: tailcall in non-proc context\n", opnd));
	    Tcl_SetObjResult(interp, Tcl_NewStringObj(
		    "tailcall can only be called from a proc or lambda", -1));
	    DECACHE_STACK_INFO();
	    Tcl_SetErrorCode(interp, "TCL", "TAILCALL", "ILLEGAL", NULL);
	    CACHE_STACK_INFO();
	    goto gotError;
	}

#ifdef TCL_COMPILE_DEBUG
	{
	    register int i;

	    TRACE(("%d [", opnd));
	    for (i=opnd-1 ; i>=0 ; i--) {
		TRACE_APPEND(("\"%.30s\"", O2S(OBJ_AT_DEPTH(i))));
		if (i > 0) {
		    TRACE_APPEND((" "));
		}
	    }
	    TRACE_APPEND(("] => RETURN..."));
	}
#endif

	/*
	 * Push the evaluation of the called command into the NR callback
	 * stack.
	 */

	listPtr = Tcl_NewListObj(opnd, &OBJ_AT_DEPTH(opnd-1));
	nsObjPtr = Tcl_NewStringObj(iPtr->varFramePtr->nsPtr->fullName, -1);
	TclListObjSetElement(interp, listPtr, 0, nsObjPtr);
	if (iPtr->varFramePtr->tailcallPtr) {
	    Tcl_DecrRefCount(iPtr->varFramePtr->tailcallPtr);
	}
	iPtr->varFramePtr->tailcallPtr = listPtr;

	result = TCL_RETURN;
	cleanup = opnd;
	goto processExceptionReturn;
    }

    case INST_DONE:
	if (tosPtr > initTosPtr) {
	    /*
	     * Set the interpreter's object result to point to the topmost
	     * object from the stack, and check for a possible [catch]. The
	     * stackTop's level and refCount will be handled by "processCatch"
	     * or "abnormalReturn".
	     */

	    Tcl_SetObjResult(interp, OBJ_AT_TOS);
#ifdef TCL_COMPILE_DEBUG
	    TRACE_WITH_OBJ(("=> return code=%d, result=", result),
		    iPtr->objResultPtr);
	    if (traceInstructions) {
		fprintf(stdout, "\n");
	    }
#endif
	    goto checkForCatch;
	}
	(void) POP_OBJECT();
	goto abnormalReturn;

    case INST_PUSH4:
	objResultPtr = codePtr->objArrayPtr[TclGetUInt4AtPtr(pc+1)];
	TRACE_WITH_OBJ(("%u => ", TclGetUInt4AtPtr(pc+1)), objResultPtr);
	NEXT_INST_F(5, 0, 1);

    case INST_POP:
	TRACE_WITH_OBJ(("=> discarding "), OBJ_AT_TOS);
	objPtr = POP_OBJECT();
	TclDecrRefCount(objPtr);
	NEXT_INST_F(1, 0, 0);

    case INST_DUP:
	objResultPtr = OBJ_AT_TOS;
	TRACE_WITH_OBJ(("=> "), objResultPtr);
	NEXT_INST_F(1, 0, 1);

    case INST_OVER:
	opnd = TclGetUInt4AtPtr(pc+1);
	objResultPtr = OBJ_AT_DEPTH(opnd);
	TRACE_WITH_OBJ(("%u => ", opnd), objResultPtr);
	NEXT_INST_F(5, 0, 1);

    case INST_REVERSE: {
	Tcl_Obj **a, **b;

	opnd = TclGetUInt4AtPtr(pc+1);
	a = tosPtr-(opnd-1);
	b = tosPtr;
	while (a<b) {
	    tmpPtr = *a;
	    *a = *b;
	    *b = tmpPtr;
	    a++; b--;
	}
	TRACE(("%u => OK\n", opnd));
	NEXT_INST_F(5, 0, 0);
    }

    case INST_CONCAT1: {
	int appendLen = 0;
	char *bytes, *p;
	Tcl_Obj **currPtr;
	int onlyb = 1;

	opnd = TclGetUInt1AtPtr(pc+1);

	/*
	 * Detect only-bytearray-or-null case.
	 */

	for (currPtr=&OBJ_AT_DEPTH(opnd-1); currPtr<=&OBJ_AT_TOS; currPtr++) {
	    if (((*currPtr)->typePtr != &tclByteArrayType)
		    && ((*currPtr)->bytes != tclEmptyStringRep)) {
		onlyb = 0;
		break;
	    } else if (((*currPtr)->typePtr == &tclByteArrayType) &&
		    ((*currPtr)->bytes != NULL)) {
		onlyb = 0;
		break;
	    }
	}

	/*
	 * Compute the length to be appended.
	 */

	if (onlyb) {
	    for (currPtr = &OBJ_AT_DEPTH(opnd-2);
		    appendLen >= 0 && currPtr <= &OBJ_AT_TOS; currPtr++) {
		if ((*currPtr)->bytes != tclEmptyStringRep) {
		    Tcl_GetByteArrayFromObj(*currPtr, &length);
		    appendLen += length;
		}
	    }
	} else {
	    for (currPtr = &OBJ_AT_DEPTH(opnd-2);
		    appendLen >= 0 && currPtr <= &OBJ_AT_TOS; currPtr++) {
		bytes = TclGetStringFromObj(*currPtr, &length);
		if (bytes != NULL) {
		    appendLen += length;
		}
	    }
	}

	if (appendLen < 0) {
	    /* TODO: convert panic to error ? */
	    Tcl_Panic("max size for a Tcl value (%d bytes) exceeded", INT_MAX);
	}

	/*
	 * If nothing is to be appended, just return the first object by
	 * dropping all the others from the stack; this saves both the
	 * computation and copy of the string rep of the first object,
	 * enabling the fast '$x[set x {}]' idiom for 'K $x [set x {}]'.
	 */

	if (appendLen == 0) {
	    TRACE_WITH_OBJ(("%u => ", opnd), objResultPtr);
	    NEXT_INST_V(2, (opnd-1), 0);
	}

	/*
	 * If the first object is shared, we need a new obj for the result;
	 * otherwise, we can reuse the first object. In any case, make sure it
	 * has enough room to accomodate all the concatenated bytes. Note that
	 * if it is unshared its bytes are copied by ckrealloc, so that we set
	 * the loop parameters to avoid copying them again: p points to the
	 * end of the already copied bytes, currPtr to the second object.
	 */

	objResultPtr = OBJ_AT_DEPTH(opnd-1);
	if (!onlyb) {
	    bytes = TclGetStringFromObj(objResultPtr, &length);
	    if (length + appendLen < 0) {
		/* TODO: convert panic to error ? */
		Tcl_Panic("max size for a Tcl value (%d bytes) exceeded",
			INT_MAX);
	    }
#ifndef TCL_COMPILE_DEBUG
	    if (bytes != tclEmptyStringRep && !Tcl_IsShared(objResultPtr)) {
		TclFreeIntRep(objResultPtr);
		objResultPtr->bytes = ckrealloc(bytes, length+appendLen+1);
		objResultPtr->length = length + appendLen;
		p = TclGetString(objResultPtr) + length;
		currPtr = &OBJ_AT_DEPTH(opnd - 2);
	    } else
#endif
	    {
		p = ckalloc(length + appendLen + 1);
		TclNewObj(objResultPtr);
		objResultPtr->bytes = p;
		objResultPtr->length = length + appendLen;
		currPtr = &OBJ_AT_DEPTH(opnd - 1);
	    }

	    /*
	     * Append the remaining characters.
	     */

	    for (; currPtr <= &OBJ_AT_TOS; currPtr++) {
		bytes = TclGetStringFromObj(*currPtr, &length);
		if (bytes != NULL) {
		    memcpy(p, bytes, (size_t) length);
		    p += length;
		}
	    }
	    *p = '\0';
	} else {
	    bytes = (char *) Tcl_GetByteArrayFromObj(objResultPtr, &length);
	    if (length + appendLen < 0) {
		/* TODO: convert panic to error ? */
		Tcl_Panic("max size for a Tcl value (%d bytes) exceeded",
			INT_MAX);
	    }
#ifndef TCL_COMPILE_DEBUG
	    if (!Tcl_IsShared(objResultPtr)) {
		bytes = (char *) Tcl_SetByteArrayLength(objResultPtr,
			length + appendLen);
		p = bytes + length;
		currPtr = &OBJ_AT_DEPTH(opnd - 2);
	    } else
#endif
	    {
		TclNewObj(objResultPtr);
		bytes = (char *) Tcl_SetByteArrayLength(objResultPtr,
			length + appendLen);
		p = bytes;
		currPtr = &OBJ_AT_DEPTH(opnd - 1);
	    }

	    /*
	     * Append the remaining characters.
	     */

	    for (; currPtr <= &OBJ_AT_TOS; currPtr++) {
		if ((*currPtr)->bytes != tclEmptyStringRep) {
		    bytes = (char *) Tcl_GetByteArrayFromObj(*currPtr,&length);
		    memcpy(p, bytes, (size_t) length);
		    p += length;
		}
	    }
	}

	TRACE_WITH_OBJ(("%u => ", opnd), objResultPtr);
	NEXT_INST_V(2, opnd, 1);
    }

    case INST_EXPAND_START:
	/*
	 * Push an element to the auxObjList. This records the current
	 * stack depth - i.e., the point in the stack where the expanded
	 * command starts.
	 *
	 * Use a Tcl_Obj as linked list element; slight mem waste, but faster
	 * allocation than ckalloc. This also abuses the Tcl_Obj structure, as
	 * we do not define a special tclObjType for it. It is not dangerous
	 * as the obj is never passed anywhere, so that all manipulations are
	 * performed here and in INST_INVOKE_EXPANDED (in case of an expansion
	 * error, also in INST_EXPAND_STKTOP).
	 */

	TclNewObj(objPtr);
	objPtr->internalRep.ptrAndLongRep.value = CURR_DEPTH;
	objPtr->length = 0;
	PUSH_TAUX_OBJ(objPtr);
	TRACE(("=> mark depth as %d\n", (int) CURR_DEPTH));
	NEXT_INST_F(1, 0, 0);

    case INST_EXPAND_DROP:
	/*
	 * Drops an element of the auxObjList, popping stack elements to
	 * restore the stack to the state before the point where the aux
	 * element was created.
	 */

	CLANG_ASSERT(auxObjList);
	objc = CURR_DEPTH - auxObjList->internalRep.ptrAndLongRep.value;
	POP_TAUX_OBJ();
#ifdef TCL_COMPILE_DEBUG
	/* Ugly abuse! */
	starting = 1;
#endif
	TRACE(("=> drop %d items\n", objc));
	NEXT_INST_V(1, objc, 0);

    case INST_EXPAND_STKTOP: {
	int i;
	ptrdiff_t moved;

	/*
	 * Make sure that the element at stackTop is a list; if not, just
	 * leave with an error. Note that the element from the expand list
	 * will be removed at checkForCatch.
	 */

	objPtr = OBJ_AT_TOS;
	TRACE(("\"%.30s\" => ", O2S(objPtr)));
	if (TclListObjGetElements(interp, objPtr, &objc, &objv) != TCL_OK) {
	    TRACE_ERROR(interp);
	    goto gotError;
	}
	(void) POP_OBJECT();

	/*
	 * Make sure there is enough room in the stack to expand this list
	 * *and* process the rest of the command (at least up to the next
	 * argument expansion or command end). The operand is the current
	 * stack depth, as seen by the compiler.
	 */

	auxObjList->length += objc - 1;
	if ((objc > 1) && (auxObjList->length > 0)) {
	    length = auxObjList->length /* Total expansion room we need */
		    + codePtr->maxStackDepth /* Beyond the original max */
		    - CURR_DEPTH;	/* Relative to where we are */
	    DECACHE_STACK_INFO();
	    moved = GrowEvaluationStack(iPtr->execEnvPtr, length, 1)
		    - (Tcl_Obj **) TD;
	    if (moved) {
		/*
		 * Change the global data to point to the new stack: move the
		 * TEBCdataPtr TD, recompute the position of every other
		 * stack-allocated parameter, update the stack pointers.
		 */

		esPtr = iPtr->execEnvPtr->execStackPtr;
		TD = (TEBCdata *) (((Tcl_Obj **)TD) + moved);

		catchTop += moved;
		tosPtr += moved;
	    }
	}

	/*
	 * Expand the list at stacktop onto the stack; free the list. Knowing
	 * that it has a freeIntRepProc we use Tcl_DecrRefCount().
	 */

	for (i = 0; i < objc; i++) {
	    PUSH_OBJECT(objv[i]);
	}

	TRACE_APPEND(("OK\n"));
	Tcl_DecrRefCount(objPtr);
	NEXT_INST_F(5, 0, 0);
    }

    case INST_EXPR_STK: {
	ByteCode *newCodePtr;

	bcFramePtr->data.tebc.pc = (char *) pc;
	iPtr->cmdFramePtr = bcFramePtr;
	DECACHE_STACK_INFO();
	newCodePtr = CompileExprObj(interp, OBJ_AT_TOS);
	CACHE_STACK_INFO();
	cleanup = 1;
	pc++;
	TEBC_YIELD();
	return TclNRExecuteByteCode(interp, newCodePtr);
    }

	/*
	 * INVOCATION BLOCK
	 */

    instEvalStk:
    case INST_EVAL_STK:
	bcFramePtr->data.tebc.pc = (char *) pc;
	iPtr->cmdFramePtr = bcFramePtr;

	cleanup = 1;
	pc += 1;
	TEBC_YIELD();
	return TclNREvalObjEx(interp, OBJ_AT_TOS, 0, NULL, 0);

    case INST_INVOKE_EXPANDED:
	CLANG_ASSERT(auxObjList);
	objc = CURR_DEPTH - auxObjList->internalRep.ptrAndLongRep.value;
	POP_TAUX_OBJ();
	if (objc) {
	    pcAdjustment = 1;
	    goto doInvocation;
	}

	/*
	 * Nothing was expanded, return {}.
	 */

	TclNewObj(objResultPtr);
	NEXT_INST_F(1, 0, 1);

    case INST_INVOKE_STK4:
	objc = TclGetUInt4AtPtr(pc+1);
	pcAdjustment = 5;
	goto doInvocation;

    case INST_INVOKE_STK1:
	objc = TclGetUInt1AtPtr(pc+1);
	pcAdjustment = 2;

    doInvocation:
	objv = &OBJ_AT_DEPTH(objc-1);
	cleanup = objc;

#ifdef TCL_COMPILE_DEBUG
	if (tclTraceExec >= 2) {
	    int i;

	    if (traceInstructions) {
		strncpy(cmdNameBuf, TclGetString(objv[0]), 20);
		TRACE(("%u => call ", objc));
	    } else {
		fprintf(stdout, "%d: (%u) invoking ", iPtr->numLevels,
			(unsigned)(pc - codePtr->codeStart));
	    }
	    for (i = 0;  i < objc;  i++) {
		TclPrintObject(stdout, objv[i], 15);
		fprintf(stdout, " ");
	    }
	    fprintf(stdout, "\n");
	    fflush(stdout);
	}
#endif /*TCL_COMPILE_DEBUG*/

	/*
	 * Finally, let TclEvalObjv handle the command.
	 *
	 * TIP #280: Record the last piece of info needed by
	 * 'TclGetSrcInfoForPc', and push the frame.
	 */

	bcFramePtr->data.tebc.pc = (char *) pc;
	iPtr->cmdFramePtr = bcFramePtr;

	if (iPtr->flags & INTERP_DEBUG_FRAME) {
	    int cmd;
	    if (GetSrcInfoForPc(pc, codePtr, NULL, NULL, &cmd)) {
		TclArgumentBCEnter((Tcl_Interp *) iPtr, objv, objc,
			codePtr, bcFramePtr, cmd, pc - codePtr->codeStart);
	    }
	}

	DECACHE_STACK_INFO();

	pc += pcAdjustment;
	TEBC_YIELD();
	return TclNREvalObjv(interp, objc, objv,
		TCL_EVAL_NOERR | TCL_EVAL_SOURCE_IN_FRAME, NULL);

#if TCL_SUPPORT_84_BYTECODE
    case INST_CALL_BUILTIN_FUNC1:
	/*
	 * Call one of the built-in pre-8.5 Tcl math functions. This
	 * translates to INST_INVOKE_STK1 with the first argument of
	 * ::tcl::mathfunc::$objv[0]. We need to insert the named math
	 * function into the stack.
	 */

	opnd = TclGetUInt1AtPtr(pc+1);
	if ((opnd < 0) || (opnd > LAST_BUILTIN_FUNC)) {
	    TRACE(("UNRECOGNIZED BUILTIN FUNC CODE %d\n", opnd));
	    Tcl_Panic("TclNRExecuteByteCode: unrecognized builtin function code %d", opnd);
	}

	TclNewLiteralStringObj(objPtr, "::tcl::mathfunc::");
	Tcl_AppendToObj(objPtr, tclBuiltinFuncTable[opnd].name, -1);

	/*
	 * Only 0, 1 or 2 args.
	 */

	{
	    int numArgs = tclBuiltinFuncTable[opnd].numArgs;
	    Tcl_Obj *tmpPtr1, *tmpPtr2;

	    if (numArgs == 0) {
		PUSH_OBJECT(objPtr);
	    } else if (numArgs == 1) {
		tmpPtr1 = POP_OBJECT();
		PUSH_OBJECT(objPtr);
		PUSH_OBJECT(tmpPtr1);
		Tcl_DecrRefCount(tmpPtr1);
	    } else {
		tmpPtr2 = POP_OBJECT();
		tmpPtr1 = POP_OBJECT();
		PUSH_OBJECT(objPtr);
		PUSH_OBJECT(tmpPtr1);
		PUSH_OBJECT(tmpPtr2);
		Tcl_DecrRefCount(tmpPtr1);
		Tcl_DecrRefCount(tmpPtr2);
	    }
	    objc = numArgs + 1;
	}
	pcAdjustment = 2;
	goto doInvocation;

    case INST_CALL_FUNC1:
	/*
	 * Call a non-builtin Tcl math function previously registered by a
	 * call to Tcl_CreateMathFunc pre-8.5. This is essentially
	 * INST_INVOKE_STK1 converting the first arg to
	 * ::tcl::mathfunc::$objv[0].
	 */

	objc = TclGetUInt1AtPtr(pc+1);	/* Number of arguments. The function
					 * name is the 0-th argument. */

	objPtr = OBJ_AT_DEPTH(objc-1);
	TclNewLiteralStringObj(tmpPtr, "::tcl::mathfunc::");
	Tcl_AppendObjToObj(tmpPtr, objPtr);
	Tcl_DecrRefCount(objPtr);

	/*
	 * Variation of PUSH_OBJECT.
	 */

	OBJ_AT_DEPTH(objc-1) = tmpPtr;
	Tcl_IncrRefCount(tmpPtr);

	pcAdjustment = 2;
	goto doInvocation;
#else
    /*
     * INST_CALL_BUILTIN_FUNC1 and INST_CALL_FUNC1 were made obsolete by the
     * changes to add a ::tcl::mathfunc namespace in 8.5. Optional support
     * remains for existing bytecode precompiled files.
     */

    case INST_CALL_BUILTIN_FUNC1:
	Tcl_Panic("TclNRExecuteByteCode: obsolete INST_CALL_BUILTIN_FUNC1 found");
    case INST_CALL_FUNC1:
	Tcl_Panic("TclNRExecuteByteCode: obsolete INST_CALL_FUNC1 found");
#endif

    case INST_INVOKE_REPLACE:
	objc = TclGetUInt4AtPtr(pc+1);
	opnd = TclGetUInt1AtPtr(pc+5);
	objPtr = POP_OBJECT();
	objv = &OBJ_AT_DEPTH(objc-1);
	cleanup = objc;
#ifdef TCL_COMPILE_DEBUG
	if (tclTraceExec >= 2) {
	    int i;

	    if (traceInstructions) {
		strncpy(cmdNameBuf, TclGetString(objv[0]), 20);
		TRACE(("%u => call (implementation %s) ", objc, O2S(objPtr)));
	    } else {
		fprintf(stdout,
			"%d: (%u) invoking (using implementation %s) ",
			iPtr->numLevels, (unsigned)(pc - codePtr->codeStart),
			O2S(objPtr));
	    }
	    for (i = 0;  i < objc;  i++) {
		if (i < opnd) {
		    fprintf(stdout, "<");
		    TclPrintObject(stdout, objv[i], 15);
		    fprintf(stdout, ">");
		} else {
		    TclPrintObject(stdout, objv[i], 15);
		}
		fprintf(stdout, " ");
	    }
	    fprintf(stdout, "\n");
	    fflush(stdout);
	}
#endif /*TCL_COMPILE_DEBUG*/
	{
	    Tcl_Obj *copyPtr = Tcl_NewListObj(objc - opnd + 1, NULL);
	    register List *listRepPtr = copyPtr->internalRep.twoPtrValue.ptr1;
	    Tcl_Obj **copyObjv = &listRepPtr->elements;
	    int i;

	    listRepPtr->elemCount = objc - opnd + 1;
	    copyObjv[0] = objPtr;
	    memcpy(copyObjv+1, objv+opnd, sizeof(Tcl_Obj *) * (objc - opnd));
	    for (i=1 ; i<objc-opnd+1 ; i++) {
		Tcl_IncrRefCount(copyObjv[i]);
	    }
	    objPtr = copyPtr;
	}
	bcFramePtr->data.tebc.pc = (char *) pc;
	iPtr->cmdFramePtr = bcFramePtr;
	if (iPtr->flags & INTERP_DEBUG_FRAME) {
	    int cmd;
	    if (GetSrcInfoForPc(pc, codePtr, NULL, NULL, &cmd)) {
		TclArgumentBCEnter((Tcl_Interp *) iPtr, objv, objc,
			codePtr, bcFramePtr, cmd, pc - codePtr->codeStart);
	    }
	}
	iPtr->ensembleRewrite.sourceObjs = objv;
	iPtr->ensembleRewrite.numRemovedObjs = opnd;
	iPtr->ensembleRewrite.numInsertedObjs = 1;
	DECACHE_STACK_INFO();
	pc += 6;
	TEBC_YIELD();

	TclNRAddCallback(interp, TclClearRootEnsemble, NULL,NULL,NULL,NULL);
	TclSkipTailcall(interp);
	return TclNREvalObjEx(interp, objPtr, TCL_EVAL_INVOKE, NULL, INT_MIN);

    /*
     * -----------------------------------------------------------------
     *	   Start of INST_LOAD instructions.
     *
     * WARNING: more 'goto' here than your doctor recommended! The different
     * instructions set the value of some variables and then jump to some
     * common execution code.
     */

    case INST_LOAD_SCALAR1:
    instLoadScalar1:
	opnd = TclGetUInt1AtPtr(pc+1);
	varPtr = LOCAL(opnd);
	while (TclIsVarLink(varPtr)) {
	    varPtr = varPtr->value.linkPtr;
	}
	TRACE(("%u => ", opnd));
	if (TclIsVarDirectReadable(varPtr)) {
	    /*
	     * No errors, no traces: just get the value.
	     */

	    objResultPtr = varPtr->value.objPtr;
	    TRACE_APPEND(("%.30s\n", O2S(objResultPtr)));
	    NEXT_INST_F(2, 0, 1);
	}
	pcAdjustment = 2;
	cleanup = 0;
	arrayPtr = NULL;
	part1Ptr = part2Ptr = NULL;
	goto doCallPtrGetVar;

    case INST_LOAD_SCALAR4:
	opnd = TclGetUInt4AtPtr(pc+1);
	varPtr = LOCAL(opnd);
	while (TclIsVarLink(varPtr)) {
	    varPtr = varPtr->value.linkPtr;
	}
	TRACE(("%u => ", opnd));
	if (TclIsVarDirectReadable(varPtr)) {
	    /*
	     * No errors, no traces: just get the value.
	     */

	    objResultPtr = varPtr->value.objPtr;
	    TRACE_APPEND(("%.30s\n", O2S(objResultPtr)));
	    NEXT_INST_F(5, 0, 1);
	}
	pcAdjustment = 5;
	cleanup = 0;
	arrayPtr = NULL;
	part1Ptr = part2Ptr = NULL;
	goto doCallPtrGetVar;

    case INST_LOAD_ARRAY4:
	opnd = TclGetUInt4AtPtr(pc+1);
	pcAdjustment = 5;
	goto doLoadArray;

    case INST_LOAD_ARRAY1:
	opnd = TclGetUInt1AtPtr(pc+1);
	pcAdjustment = 2;

    doLoadArray:
	part1Ptr = NULL;
	part2Ptr = OBJ_AT_TOS;
	arrayPtr = LOCAL(opnd);
	while (TclIsVarLink(arrayPtr)) {
	    arrayPtr = arrayPtr->value.linkPtr;
	}
	TRACE(("%u \"%.30s\" => ", opnd, O2S(part2Ptr)));
	if (TclIsVarArray(arrayPtr) && !ReadTraced(arrayPtr)) {
	    varPtr = VarHashFindVar(arrayPtr->value.tablePtr, part2Ptr);
	    if (varPtr && TclIsVarDirectReadable(varPtr)) {
		/*
		 * No errors, no traces: just get the value.
		 */

		objResultPtr = varPtr->value.objPtr;
		TRACE_APPEND(("%.30s\n", O2S(objResultPtr)));
		NEXT_INST_F(pcAdjustment, 1, 1);
	    }
	}
	varPtr = TclLookupArrayElement(interp, part1Ptr, part2Ptr,
		TCL_LEAVE_ERR_MSG, "read", 0, 1, arrayPtr, opnd);
	if (varPtr == NULL) {
	    TRACE_ERROR(interp);
	    goto gotError;
	}
	cleanup = 1;
	goto doCallPtrGetVar;

    case INST_LOAD_ARRAY_STK:
	cleanup = 2;
	part2Ptr = OBJ_AT_TOS;		/* element name */
	objPtr = OBJ_UNDER_TOS;		/* array name */
	TRACE(("\"%.30s(%.30s)\" => ", O2S(objPtr), O2S(part2Ptr)));
	goto doLoadStk;

    case INST_LOAD_STK:
    case INST_LOAD_SCALAR_STK:
	cleanup = 1;
	part2Ptr = NULL;
	objPtr = OBJ_AT_TOS;		/* variable name */
	TRACE(("\"%.30s\" => ", O2S(objPtr)));

    doLoadStk:
	part1Ptr = objPtr;
	varPtr = TclObjLookupVarEx(interp, part1Ptr, part2Ptr,
		TCL_LEAVE_ERR_MSG, "read", /*createPart1*/0, /*createPart2*/1,
		&arrayPtr);
	if (!varPtr) {
	    TRACE_ERROR(interp);
	    goto gotError;
	}

	if (TclIsVarDirectReadable2(varPtr, arrayPtr)) {
	    /*
	     * No errors, no traces: just get the value.
	     */

	    objResultPtr = varPtr->value.objPtr;
	    TRACE_APPEND(("%.30s\n", O2S(objResultPtr)));
	    NEXT_INST_V(1, cleanup, 1);
	}
	pcAdjustment = 1;
	opnd = -1;

    doCallPtrGetVar:
	/*
	 * There are either errors or the variable is traced: call
	 * TclPtrGetVar to process fully.
	 */

	DECACHE_STACK_INFO();
	objResultPtr = TclPtrGetVar(interp, varPtr, arrayPtr,
		part1Ptr, part2Ptr, TCL_LEAVE_ERR_MSG, opnd);
	CACHE_STACK_INFO();
	if (!objResultPtr) {
	    TRACE_ERROR(interp);
	    goto gotError;
	}
	TRACE_APPEND(("%.30s\n", O2S(objResultPtr)));
	NEXT_INST_V(pcAdjustment, cleanup, 1);

    /*
     *	   End of INST_LOAD instructions.
     * -----------------------------------------------------------------
     *	   Start of INST_STORE and related instructions.
     *
     * WARNING: more 'goto' here than your doctor recommended! The different
     * instructions set the value of some variables and then jump to somme
     * common execution code.
     */

    {
	int storeFlags;

    case INST_STORE_ARRAY4:
	opnd = TclGetUInt4AtPtr(pc+1);
	pcAdjustment = 5;
	goto doStoreArrayDirect;

    case INST_STORE_ARRAY1:
	opnd = TclGetUInt1AtPtr(pc+1);
	pcAdjustment = 2;

    doStoreArrayDirect:
	valuePtr = OBJ_AT_TOS;
	part2Ptr = OBJ_UNDER_TOS;
	arrayPtr = LOCAL(opnd);
	TRACE(("%u \"%.30s\" <- \"%.30s\" => ", opnd, O2S(part2Ptr),
		O2S(valuePtr)));
	while (TclIsVarLink(arrayPtr)) {
	    arrayPtr = arrayPtr->value.linkPtr;
	}
	if (TclIsVarArray(arrayPtr) && !WriteTraced(arrayPtr)) {
	    varPtr = VarHashFindVar(arrayPtr->value.tablePtr, part2Ptr);
	    if (varPtr && TclIsVarDirectWritable(varPtr)) {
		tosPtr--;
		Tcl_DecrRefCount(OBJ_AT_TOS);
		OBJ_AT_TOS = valuePtr;
		goto doStoreVarDirect;
	    }
	}
	cleanup = 2;
	storeFlags = TCL_LEAVE_ERR_MSG;
	part1Ptr = NULL;
	goto doStoreArrayDirectFailed;

    case INST_STORE_SCALAR4:
	opnd = TclGetUInt4AtPtr(pc+1);
	pcAdjustment = 5;
	goto doStoreScalarDirect;

    case INST_STORE_SCALAR1:
	opnd = TclGetUInt1AtPtr(pc+1);
	pcAdjustment = 2;

    doStoreScalarDirect:
	valuePtr = OBJ_AT_TOS;
	varPtr = LOCAL(opnd);
	TRACE(("%u <- \"%.30s\" => ", opnd, O2S(valuePtr)));
	while (TclIsVarLink(varPtr)) {
	    varPtr = varPtr->value.linkPtr;
	}
	if (!TclIsVarDirectWritable(varPtr)) {
	    storeFlags = TCL_LEAVE_ERR_MSG;
	    part1Ptr = NULL;
	    goto doStoreScalar;
	}

	/*
	 * No traces, no errors, plain 'set': we can safely inline. The value
	 * *will* be set to what's requested, so that the stack top remains
	 * pointing to the same Tcl_Obj.
	 */

    doStoreVarDirect:
	valuePtr = varPtr->value.objPtr;
	if (valuePtr != NULL) {
	    TclDecrRefCount(valuePtr);
	}
	objResultPtr = OBJ_AT_TOS;
	varPtr->value.objPtr = objResultPtr;
#ifndef TCL_COMPILE_DEBUG
	if (*(pc+pcAdjustment) == INST_POP) {
	    tosPtr--;
	    NEXT_INST_F((pcAdjustment+1), 0, 0);
	}
#else
	TRACE_APPEND(("%.30s\n", O2S(objResultPtr)));
#endif
	Tcl_IncrRefCount(objResultPtr);
	NEXT_INST_F(pcAdjustment, 0, 0);

    case INST_LAPPEND_STK:
	valuePtr = OBJ_AT_TOS; /* value to append */
	part2Ptr = NULL;
	storeFlags = (TCL_LEAVE_ERR_MSG | TCL_APPEND_VALUE
		| TCL_LIST_ELEMENT);
	goto doStoreStk;

    case INST_LAPPEND_ARRAY_STK:
	valuePtr = OBJ_AT_TOS; /* value to append */
	part2Ptr = OBJ_UNDER_TOS;
	storeFlags = (TCL_LEAVE_ERR_MSG | TCL_APPEND_VALUE
		| TCL_LIST_ELEMENT);
	goto doStoreStk;

    case INST_APPEND_STK:
	valuePtr = OBJ_AT_TOS; /* value to append */
	part2Ptr = NULL;
	storeFlags = (TCL_LEAVE_ERR_MSG | TCL_APPEND_VALUE);
	goto doStoreStk;

    case INST_APPEND_ARRAY_STK:
	valuePtr = OBJ_AT_TOS; /* value to append */
	part2Ptr = OBJ_UNDER_TOS;
	storeFlags = (TCL_LEAVE_ERR_MSG | TCL_APPEND_VALUE);
	goto doStoreStk;

    case INST_STORE_ARRAY_STK:
	valuePtr = OBJ_AT_TOS;
	part2Ptr = OBJ_UNDER_TOS;
	storeFlags = TCL_LEAVE_ERR_MSG;
	goto doStoreStk;

    case INST_STORE_STK:
    case INST_STORE_SCALAR_STK:
	valuePtr = OBJ_AT_TOS;
	part2Ptr = NULL;
	storeFlags = TCL_LEAVE_ERR_MSG;

    doStoreStk:
	objPtr = OBJ_AT_DEPTH(1 + (part2Ptr != NULL)); /* variable name */
	part1Ptr = objPtr;
#ifdef TCL_COMPILE_DEBUG
	if (part2Ptr == NULL) {
	    TRACE(("\"%.30s\" <- \"%.30s\" =>", O2S(part1Ptr),O2S(valuePtr)));
	} else {
	    TRACE(("\"%.30s(%.30s)\" <- \"%.30s\" => ",
		    O2S(part1Ptr), O2S(part2Ptr), O2S(valuePtr)));
	}
#endif
	varPtr = TclObjLookupVarEx(interp, objPtr,part2Ptr, TCL_LEAVE_ERR_MSG,
		"set", /*createPart1*/ 1, /*createPart2*/ 1, &arrayPtr);
	if (!varPtr) {
	    TRACE_ERROR(interp);
	    goto gotError;
	}
	cleanup = ((part2Ptr == NULL)? 2 : 3);
	pcAdjustment = 1;
	opnd = -1;
	goto doCallPtrSetVar;

    case INST_LAPPEND_ARRAY4:
	opnd = TclGetUInt4AtPtr(pc+1);
	pcAdjustment = 5;
	storeFlags = (TCL_LEAVE_ERR_MSG | TCL_APPEND_VALUE
		| TCL_LIST_ELEMENT);
	goto doStoreArray;

    case INST_LAPPEND_ARRAY1:
	opnd = TclGetUInt1AtPtr(pc+1);
	pcAdjustment = 2;
	storeFlags = (TCL_LEAVE_ERR_MSG | TCL_APPEND_VALUE
		| TCL_LIST_ELEMENT);
	goto doStoreArray;

    case INST_APPEND_ARRAY4:
	opnd = TclGetUInt4AtPtr(pc+1);
	pcAdjustment = 5;
	storeFlags = (TCL_LEAVE_ERR_MSG | TCL_APPEND_VALUE);
	goto doStoreArray;

    case INST_APPEND_ARRAY1:
	opnd = TclGetUInt1AtPtr(pc+1);
	pcAdjustment = 2;
	storeFlags = (TCL_LEAVE_ERR_MSG | TCL_APPEND_VALUE);
	goto doStoreArray;

    doStoreArray:
	valuePtr = OBJ_AT_TOS;
	part2Ptr = OBJ_UNDER_TOS;
	arrayPtr = LOCAL(opnd);
	TRACE(("%u \"%.30s\" <- \"%.30s\" => ", opnd, O2S(part2Ptr),
		O2S(valuePtr)));
	while (TclIsVarLink(arrayPtr)) {
	    arrayPtr = arrayPtr->value.linkPtr;
	}
	cleanup = 2;
	part1Ptr = NULL;

    doStoreArrayDirectFailed:
	varPtr = TclLookupArrayElement(interp, part1Ptr, part2Ptr,
		TCL_LEAVE_ERR_MSG, "set", 1, 1, arrayPtr, opnd);
	if (!varPtr) {
	    TRACE_ERROR(interp);
	    goto gotError;
	}
	goto doCallPtrSetVar;

    case INST_LAPPEND_SCALAR4:
	opnd = TclGetUInt4AtPtr(pc+1);
	pcAdjustment = 5;
	storeFlags = (TCL_LEAVE_ERR_MSG | TCL_APPEND_VALUE
		| TCL_LIST_ELEMENT);
	goto doStoreScalar;

    case INST_LAPPEND_SCALAR1:
	opnd = TclGetUInt1AtPtr(pc+1);
	pcAdjustment = 2;
	storeFlags = (TCL_LEAVE_ERR_MSG | TCL_APPEND_VALUE
		| TCL_LIST_ELEMENT);
	goto doStoreScalar;

    case INST_APPEND_SCALAR4:
	opnd = TclGetUInt4AtPtr(pc+1);
	pcAdjustment = 5;
	storeFlags = (TCL_LEAVE_ERR_MSG | TCL_APPEND_VALUE);
	goto doStoreScalar;

    case INST_APPEND_SCALAR1:
	opnd = TclGetUInt1AtPtr(pc+1);
	pcAdjustment = 2;
	storeFlags = (TCL_LEAVE_ERR_MSG | TCL_APPEND_VALUE);
	goto doStoreScalar;

    doStoreScalar:
	valuePtr = OBJ_AT_TOS;
	varPtr = LOCAL(opnd);
	TRACE(("%u <- \"%.30s\" => ", opnd, O2S(valuePtr)));
	while (TclIsVarLink(varPtr)) {
	    varPtr = varPtr->value.linkPtr;
	}
	cleanup = 1;
	arrayPtr = NULL;
	part1Ptr = part2Ptr = NULL;

    doCallPtrSetVar:
	DECACHE_STACK_INFO();
	objResultPtr = TclPtrSetVar(interp, varPtr, arrayPtr,
		part1Ptr, part2Ptr, valuePtr, storeFlags, opnd);
	CACHE_STACK_INFO();
	if (!objResultPtr) {
	    TRACE_ERROR(interp);
	    goto gotError;
	}
#ifndef TCL_COMPILE_DEBUG
	if (*(pc+pcAdjustment) == INST_POP) {
	    NEXT_INST_V((pcAdjustment+1), cleanup, 0);
	}
#endif
	TRACE_APPEND(("%.30s\n", O2S(objResultPtr)));
	NEXT_INST_V(pcAdjustment, cleanup, 1);
    }

    /*
     *	   End of INST_STORE and related instructions.
     * -----------------------------------------------------------------
     *	   Start of INST_INCR instructions.
     *
     * WARNING: more 'goto' here than your doctor recommended! The different
     * instructions set the value of some variables and then jump to somme
     * common execution code.
     */

/*TODO: Consider more untangling here; merge with LOAD and STORE ? */

    {
	Tcl_Obj *incrPtr;
#ifndef TCL_WIDE_INT_IS_LONG
	Tcl_WideInt w;
#endif
	long increment;

    case INST_INCR_SCALAR1:
    case INST_INCR_ARRAY1:
    case INST_INCR_ARRAY_STK:
    case INST_INCR_SCALAR_STK:
    case INST_INCR_STK:
	opnd = TclGetUInt1AtPtr(pc+1);
	incrPtr = POP_OBJECT();
	switch (*pc) {
	case INST_INCR_SCALAR1:
	    pcAdjustment = 2;
	    goto doIncrScalar;
	case INST_INCR_ARRAY1:
	    pcAdjustment = 2;
	    goto doIncrArray;
	default:
	    pcAdjustment = 1;
	    goto doIncrStk;
	}

    case INST_INCR_ARRAY_STK_IMM:
    case INST_INCR_SCALAR_STK_IMM:
    case INST_INCR_STK_IMM:
	increment = TclGetInt1AtPtr(pc+1);
	incrPtr = Tcl_NewIntObj(increment);
	Tcl_IncrRefCount(incrPtr);
	pcAdjustment = 2;

    doIncrStk:
	if ((*pc == INST_INCR_ARRAY_STK_IMM)
		|| (*pc == INST_INCR_ARRAY_STK)) {
	    part2Ptr = OBJ_AT_TOS;
	    objPtr = OBJ_UNDER_TOS;
	    TRACE(("\"%.30s(%.30s)\" (by %ld) => ",
		    O2S(objPtr), O2S(part2Ptr), increment));
	} else {
	    part2Ptr = NULL;
	    objPtr = OBJ_AT_TOS;
	    TRACE(("\"%.30s\" (by %ld) => ", O2S(objPtr), increment));
	}
	part1Ptr = objPtr;
	opnd = -1;
	varPtr = TclObjLookupVarEx(interp, objPtr, part2Ptr,
		TCL_LEAVE_ERR_MSG, "read", 1, 1, &arrayPtr);
	if (!varPtr) {
	    DECACHE_STACK_INFO();
	    Tcl_AddErrorInfo(interp,
		    "\n    (reading value of variable to increment)");
	    CACHE_STACK_INFO();
	    TRACE_ERROR(interp);
	    Tcl_DecrRefCount(incrPtr);
	    goto gotError;
	}
	cleanup = ((part2Ptr == NULL)? 1 : 2);
	goto doIncrVar;

    case INST_INCR_ARRAY1_IMM:
	opnd = TclGetUInt1AtPtr(pc+1);
	increment = TclGetInt1AtPtr(pc+2);
	incrPtr = Tcl_NewIntObj(increment);
	Tcl_IncrRefCount(incrPtr);
	pcAdjustment = 3;

    doIncrArray:
	part1Ptr = NULL;
	part2Ptr = OBJ_AT_TOS;
	arrayPtr = LOCAL(opnd);
	cleanup = 1;
	while (TclIsVarLink(arrayPtr)) {
	    arrayPtr = arrayPtr->value.linkPtr;
	}
	TRACE(("%u \"%.30s\" (by %ld) => ", opnd, O2S(part2Ptr), increment));
	varPtr = TclLookupArrayElement(interp, part1Ptr, part2Ptr,
		TCL_LEAVE_ERR_MSG, "read", 1, 1, arrayPtr, opnd);
	if (!varPtr) {
	    TRACE_ERROR(interp);
	    Tcl_DecrRefCount(incrPtr);
	    goto gotError;
	}
	goto doIncrVar;

    case INST_INCR_SCALAR1_IMM:
	opnd = TclGetUInt1AtPtr(pc+1);
	increment = TclGetInt1AtPtr(pc+2);
	pcAdjustment = 3;
	cleanup = 0;
	varPtr = LOCAL(opnd);
	while (TclIsVarLink(varPtr)) {
	    varPtr = varPtr->value.linkPtr;
	}

	if (TclIsVarDirectModifyable(varPtr)) {
	    ClientData ptr;
	    int type;

	    objPtr = varPtr->value.objPtr;
	    if (GetNumberFromObj(NULL, objPtr, &ptr, &type) == TCL_OK) {
		if (type == TCL_NUMBER_LONG) {
		    long augend = *((const long *)ptr);
		    long sum = augend + increment;

		    /*
		     * Overflow when (augend and sum have different sign) and
		     * (augend and increment have the same sign). This is
		     * encapsulated in the Overflowing macro.
		     */

		    if (!Overflowing(augend, increment, sum)) {
			TRACE(("%u %ld => ", opnd, increment));
			if (Tcl_IsShared(objPtr)) {
			    objPtr->refCount--;	/* We know it's shared. */
			    TclNewLongObj(objResultPtr, sum);
			    Tcl_IncrRefCount(objResultPtr);
			    varPtr->value.objPtr = objResultPtr;
			} else {
			    objResultPtr = objPtr;
			    TclSetLongObj(objPtr, sum);
			}
			goto doneIncr;
		    }
#ifndef TCL_WIDE_INT_IS_LONG
		    w = (Tcl_WideInt)augend;

		    TRACE(("%u %ld => ", opnd, increment));
		    if (Tcl_IsShared(objPtr)) {
			objPtr->refCount--;	/* We know it's shared. */
			objResultPtr = Tcl_NewWideIntObj(w+increment);
			Tcl_IncrRefCount(objResultPtr);
			varPtr->value.objPtr = objResultPtr;
		    } else {
			objResultPtr = objPtr;

			/*
			 * We know the sum value is outside the long range;
			 * use macro form that doesn't range test again.
			 */

			TclSetWideIntObj(objPtr, w+increment);
		    }
		    goto doneIncr;
#endif
		}	/* end if (type == TCL_NUMBER_LONG) */
#ifndef TCL_WIDE_INT_IS_LONG
		if (type == TCL_NUMBER_WIDE) {
		    Tcl_WideInt sum;

		    w = *((const Tcl_WideInt *) ptr);
		    sum = w + increment;

		    /*
		     * Check for overflow.
		     */

		    if (!Overflowing(w, increment, sum)) {
			TRACE(("%u %ld => ", opnd, increment));
			if (Tcl_IsShared(objPtr)) {
			    objPtr->refCount--;	/* We know it's shared. */
			    objResultPtr = Tcl_NewWideIntObj(sum);
			    Tcl_IncrRefCount(objResultPtr);
			    varPtr->value.objPtr = objResultPtr;
			} else {
			    objResultPtr = objPtr;

			    /*
			     * We *do not* know the sum value is outside the
			     * long range (wide + long can yield long); use
			     * the function call that checks range.
			     */

			    Tcl_SetWideIntObj(objPtr, sum);
			}
			goto doneIncr;
		    }
		}
#endif
	    }
	    if (Tcl_IsShared(objPtr)) {
		objPtr->refCount--;	/* We know it's shared */
		objResultPtr = Tcl_DuplicateObj(objPtr);
		Tcl_IncrRefCount(objResultPtr);
		varPtr->value.objPtr = objResultPtr;
	    } else {
		objResultPtr = objPtr;
	    }
	    TclNewLongObj(incrPtr, increment);
	    if (TclIncrObj(interp, objResultPtr, incrPtr) != TCL_OK) {
		Tcl_DecrRefCount(incrPtr);
		TRACE_ERROR(interp);
		goto gotError;
	    }
	    Tcl_DecrRefCount(incrPtr);
	    goto doneIncr;
	}

	/*
	 * All other cases, flow through to generic handling.
	 */

	TclNewLongObj(incrPtr, increment);
	Tcl_IncrRefCount(incrPtr);

    doIncrScalar:
	varPtr = LOCAL(opnd);
	while (TclIsVarLink(varPtr)) {
	    varPtr = varPtr->value.linkPtr;
	}
	arrayPtr = NULL;
	part1Ptr = part2Ptr = NULL;
	cleanup = 0;
	TRACE(("%u %s => ", opnd, Tcl_GetString(incrPtr)));

    doIncrVar:
	if (TclIsVarDirectModifyable2(varPtr, arrayPtr)) {
	    objPtr = varPtr->value.objPtr;
	    if (Tcl_IsShared(objPtr)) {
		objPtr->refCount--;	/* We know it's shared */
		objResultPtr = Tcl_DuplicateObj(objPtr);
		Tcl_IncrRefCount(objResultPtr);
		varPtr->value.objPtr = objResultPtr;
	    } else {
		objResultPtr = objPtr;
	    }
	    if (TclIncrObj(interp, objResultPtr, incrPtr) != TCL_OK) {
		Tcl_DecrRefCount(incrPtr);
		TRACE_ERROR(interp);
		goto gotError;
	    }
	    Tcl_DecrRefCount(incrPtr);
	} else {
	    DECACHE_STACK_INFO();
	    objResultPtr = TclPtrIncrObjVar(interp, varPtr, arrayPtr,
		    part1Ptr, part2Ptr, incrPtr, TCL_LEAVE_ERR_MSG, opnd);
	    CACHE_STACK_INFO();
	    Tcl_DecrRefCount(incrPtr);
	    if (objResultPtr == NULL) {
		TRACE_ERROR(interp);
		goto gotError;
	    }
	}
    doneIncr:
	TRACE_APPEND(("%.30s\n", O2S(objResultPtr)));
#ifndef TCL_COMPILE_DEBUG
	if (*(pc+pcAdjustment) == INST_POP) {
	    NEXT_INST_V((pcAdjustment+1), cleanup, 0);
	}
#endif
	NEXT_INST_V(pcAdjustment, cleanup, 1);
    }

    /*
     *	   End of INST_INCR instructions.
     * -----------------------------------------------------------------
     *	   Start of INST_EXIST instructions.
     */

    case INST_EXIST_SCALAR:
	cleanup = 0;
	pcAdjustment = 5;
	opnd = TclGetUInt4AtPtr(pc+1);
	varPtr = LOCAL(opnd);
	while (TclIsVarLink(varPtr)) {
	    varPtr = varPtr->value.linkPtr;
	}
	TRACE(("%u => ", opnd));
	if (ReadTraced(varPtr)) {
	    DECACHE_STACK_INFO();
	    TclObjCallVarTraces(iPtr, NULL, varPtr, NULL, NULL,
		    TCL_TRACE_READS, 0, opnd);
	    CACHE_STACK_INFO();
	    if (TclIsVarUndefined(varPtr)) {
		TclCleanupVar(varPtr, NULL);
		varPtr = NULL;
	    }
	}
	goto afterExistsPeephole;

    case INST_EXIST_ARRAY:
	cleanup = 1;
	pcAdjustment = 5;
	opnd = TclGetUInt4AtPtr(pc+1);
	part2Ptr = OBJ_AT_TOS;
	arrayPtr = LOCAL(opnd);
	while (TclIsVarLink(arrayPtr)) {
	    arrayPtr = arrayPtr->value.linkPtr;
	}
	TRACE(("%u \"%.30s\" => ", opnd, O2S(part2Ptr)));
	if (TclIsVarArray(arrayPtr) && !ReadTraced(arrayPtr)) {
	    varPtr = VarHashFindVar(arrayPtr->value.tablePtr, part2Ptr);
	    if (!varPtr || !ReadTraced(varPtr)) {
		goto afterExistsPeephole;
	    }
	}
	varPtr = TclLookupArrayElement(interp, NULL, part2Ptr, 0, "access",
		0, 1, arrayPtr, opnd);
	if (varPtr) {
	    if (ReadTraced(varPtr) || (arrayPtr && ReadTraced(arrayPtr))) {
		DECACHE_STACK_INFO();
		TclObjCallVarTraces(iPtr, arrayPtr, varPtr, NULL, part2Ptr,
			TCL_TRACE_READS, 0, opnd);
		CACHE_STACK_INFO();
	    }
	    if (TclIsVarUndefined(varPtr)) {
		TclCleanupVar(varPtr, arrayPtr);
		varPtr = NULL;
	    }
	}
	goto afterExistsPeephole;

    case INST_EXIST_ARRAY_STK:
	cleanup = 2;
	pcAdjustment = 1;
	part2Ptr = OBJ_AT_TOS;		/* element name */
	part1Ptr = OBJ_UNDER_TOS;	/* array name */
	TRACE(("\"%.30s(%.30s)\" => ", O2S(part1Ptr), O2S(part2Ptr)));
	goto doExistStk;

    case INST_EXIST_STK:
	cleanup = 1;
	pcAdjustment = 1;
	part2Ptr = NULL;
	part1Ptr = OBJ_AT_TOS;		/* variable name */
	TRACE(("\"%.30s\" => ", O2S(part1Ptr)));

    doExistStk:
	varPtr = TclObjLookupVarEx(interp, part1Ptr, part2Ptr, 0, "access",
		/*createPart1*/0, /*createPart2*/1, &arrayPtr);
	if (varPtr) {
	    if (ReadTraced(varPtr) || (arrayPtr && ReadTraced(arrayPtr))) {
		DECACHE_STACK_INFO();
		TclObjCallVarTraces(iPtr, arrayPtr, varPtr, part1Ptr,part2Ptr,
			TCL_TRACE_READS, 0, -1);
		CACHE_STACK_INFO();
	    }
	    if (TclIsVarUndefined(varPtr)) {
		TclCleanupVar(varPtr, arrayPtr);
		varPtr = NULL;
	    }
	}

	/*
	 * Peep-hole optimisation: if you're about to jump, do jump from here.
	 */

    afterExistsPeephole: {
	int found = (varPtr && !TclIsVarUndefined(varPtr));

	TRACE_APPEND(("%d\n", found ? 1 : 0));
	JUMP_PEEPHOLE_V(found, pcAdjustment, cleanup);
    }

    /*
     *	   End of INST_EXIST instructions.
     * -----------------------------------------------------------------
     *	   Start of INST_UNSET instructions.
     */

    {
	int flags;

    case INST_UNSET_SCALAR:
	flags = TclGetUInt1AtPtr(pc+1) ? TCL_LEAVE_ERR_MSG : 0;
	opnd = TclGetUInt4AtPtr(pc+2);
	varPtr = LOCAL(opnd);
	while (TclIsVarLink(varPtr)) {
	    varPtr = varPtr->value.linkPtr;
	}
	TRACE(("%s %u => ", (flags ? "normal" : "noerr"), opnd));
	if (TclIsVarDirectUnsettable(varPtr) && !TclIsVarInHash(varPtr)) {
	    /*
	     * No errors, no traces, no searches: just make the variable cease
	     * to exist.
	     */

	    if (!TclIsVarUndefined(varPtr)) {
		TclDecrRefCount(varPtr->value.objPtr);
	    } else if (flags & TCL_LEAVE_ERR_MSG) {
		goto slowUnsetScalar;
	    }
	    varPtr->value.objPtr = NULL;
	    TRACE_APPEND(("OK\n"));
	    NEXT_INST_F(6, 0, 0);
	}

    slowUnsetScalar:
	DECACHE_STACK_INFO();
	if (TclPtrUnsetVar(interp, varPtr, NULL, NULL, NULL, flags,
		opnd) != TCL_OK && flags) {
	    goto errorInUnset;
	}
	CACHE_STACK_INFO();
	NEXT_INST_F(6, 0, 0);

    case INST_UNSET_ARRAY:
	flags = TclGetUInt1AtPtr(pc+1) ? TCL_LEAVE_ERR_MSG : 0;
	opnd = TclGetUInt4AtPtr(pc+2);
	part2Ptr = OBJ_AT_TOS;
	arrayPtr = LOCAL(opnd);
	while (TclIsVarLink(arrayPtr)) {
	    arrayPtr = arrayPtr->value.linkPtr;
	}
	TRACE(("%s %u \"%.30s\" => ",
		(flags ? "normal" : "noerr"), opnd, O2S(part2Ptr)));
	if (TclIsVarArray(arrayPtr) && !UnsetTraced(arrayPtr)) {
	    varPtr = VarHashFindVar(arrayPtr->value.tablePtr, part2Ptr);
	    if (varPtr && TclIsVarDirectUnsettable(varPtr)) {
		/*
		 * No nasty traces and element exists, so we can proceed to
		 * unset it. Might still not exist though...
		 */

		if (!TclIsVarUndefined(varPtr)) {
		    TclDecrRefCount(varPtr->value.objPtr);
		} else if (flags & TCL_LEAVE_ERR_MSG) {
		    goto slowUnsetArray;
		}
		varPtr->value.objPtr = NULL;
		TRACE_APPEND(("OK\n"));
		NEXT_INST_F(6, 1, 0);
	    } else if (!varPtr && !(flags & TCL_LEAVE_ERR_MSG)) {
		/*
		 * Don't need to do anything here.
		 */

		TRACE_APPEND(("OK\n"));
		NEXT_INST_F(6, 1, 0);
	    }
	}
    slowUnsetArray:
	DECACHE_STACK_INFO();
	varPtr = TclLookupArrayElement(interp, NULL, part2Ptr, flags, "unset",
		0, 0, arrayPtr, opnd);
	if (!varPtr) {
	    if (flags & TCL_LEAVE_ERR_MSG) {
		goto errorInUnset;
	    }
	} else if (TclPtrUnsetVar(interp, varPtr, arrayPtr, NULL, part2Ptr,
		flags, opnd) != TCL_OK && (flags & TCL_LEAVE_ERR_MSG)) {
	    goto errorInUnset;
	}
	CACHE_STACK_INFO();
	NEXT_INST_F(6, 1, 0);

    case INST_UNSET_ARRAY_STK:
	flags = TclGetUInt1AtPtr(pc+1) ? TCL_LEAVE_ERR_MSG : 0;
	cleanup = 2;
	part2Ptr = OBJ_AT_TOS;		/* element name */
	part1Ptr = OBJ_UNDER_TOS;	/* array name */
	TRACE(("%s \"%.30s(%.30s)\" => ", (flags ? "normal" : "noerr"),
		O2S(part1Ptr), O2S(part2Ptr)));
	goto doUnsetStk;

    case INST_UNSET_STK:
	flags = TclGetUInt1AtPtr(pc+1) ? TCL_LEAVE_ERR_MSG : 0;
	cleanup = 1;
	part2Ptr = NULL;
	part1Ptr = OBJ_AT_TOS;		/* variable name */
	TRACE(("%s \"%.30s\" => ", (flags ? "normal" : "noerr"),
		O2S(part1Ptr)));

    doUnsetStk:
	DECACHE_STACK_INFO();
	if (TclObjUnsetVar2(interp, part1Ptr, part2Ptr, flags) != TCL_OK
		&& (flags & TCL_LEAVE_ERR_MSG)) {
	    goto errorInUnset;
	}
	CACHE_STACK_INFO();
	TRACE_APPEND(("OK\n"));
	NEXT_INST_V(2, cleanup, 0);

    errorInUnset:
	CACHE_STACK_INFO();
	TRACE_ERROR(interp);
	goto gotError;

	/*
	 * This is really an unset operation these days. Do not issue.
	 */

    case INST_DICT_DONE:
	opnd = TclGetUInt4AtPtr(pc+1);
	TRACE(("%u => OK\n", opnd));
	varPtr = LOCAL(opnd);
	while (TclIsVarLink(varPtr)) {
	    varPtr = varPtr->value.linkPtr;
	}
	if (TclIsVarDirectUnsettable(varPtr) && !TclIsVarInHash(varPtr)) {
	    if (!TclIsVarUndefined(varPtr)) {
		TclDecrRefCount(varPtr->value.objPtr);
	    }
	    varPtr->value.objPtr = NULL;
	} else {
	    DECACHE_STACK_INFO();
	    TclPtrUnsetVar(interp, varPtr, NULL, NULL, NULL, 0, opnd);
	    CACHE_STACK_INFO();
	}
	NEXT_INST_F(5, 0, 0);
    }

    /*
     *	   End of INST_UNSET instructions.
     * -----------------------------------------------------------------
     *	   Start of INST_ARRAY instructions.
     */

    case INST_ARRAY_EXISTS_IMM:
	opnd = TclGetUInt4AtPtr(pc+1);
	pcAdjustment = 5;
	cleanup = 0;
	part1Ptr = NULL;
	arrayPtr = NULL;
	TRACE(("%u => ", opnd));
	varPtr = LOCAL(opnd);
	while (TclIsVarLink(varPtr)) {
	    varPtr = varPtr->value.linkPtr;
	}
	goto doArrayExists;
    case INST_ARRAY_EXISTS_STK:
	opnd = -1;
	pcAdjustment = 1;
	cleanup = 1;
	part1Ptr = OBJ_AT_TOS;
	TRACE(("\"%.30s\" => ", O2S(part1Ptr)));
	varPtr = TclObjLookupVarEx(interp, part1Ptr, NULL, 0, NULL,
		/*createPart1*/0, /*createPart2*/0, &arrayPtr);
    doArrayExists:
	if (varPtr && (varPtr->flags & VAR_TRACED_ARRAY)
		&& (TclIsVarArray(varPtr) || TclIsVarUndefined(varPtr))) {
	    DECACHE_STACK_INFO();
	    result = TclObjCallVarTraces(iPtr, arrayPtr, varPtr, part1Ptr,
		    NULL, (TCL_LEAVE_ERR_MSG|TCL_NAMESPACE_ONLY|
		    TCL_GLOBAL_ONLY|TCL_TRACE_ARRAY), 1, opnd);
	    CACHE_STACK_INFO();
	    if (result == TCL_ERROR) {
		TRACE_ERROR(interp);
		goto gotError;
	    }
	}
	if (varPtr && TclIsVarArray(varPtr) && !TclIsVarUndefined(varPtr)) {
	    objResultPtr = TCONST(1);
	} else {
	    objResultPtr = TCONST(0);
	}
	TRACE_APPEND(("%.30s\n", O2S(objResultPtr)));
	NEXT_INST_V(pcAdjustment, cleanup, 1);

    case INST_ARRAY_MAKE_IMM:
	opnd = TclGetUInt4AtPtr(pc+1);
	pcAdjustment = 5;
	cleanup = 0;
	part1Ptr = NULL;
	arrayPtr = NULL;
	TRACE(("%u => ", opnd));
	varPtr = LOCAL(opnd);
	while (TclIsVarLink(varPtr)) {
	    varPtr = varPtr->value.linkPtr;
	}
	goto doArrayMake;
    case INST_ARRAY_MAKE_STK:
	opnd = -1;
	pcAdjustment = 1;
	cleanup = 1;
	part1Ptr = OBJ_AT_TOS;
	TRACE(("\"%.30s\" => ", O2S(part1Ptr)));
	varPtr = TclObjLookupVarEx(interp, part1Ptr, NULL, TCL_LEAVE_ERR_MSG,
		"set", /*createPart1*/1, /*createPart2*/0, &arrayPtr);
	if (varPtr == NULL) {
	    TRACE_ERROR(interp);
	    goto gotError;
	}
    doArrayMake:
	if (varPtr && !TclIsVarArray(varPtr)) {
	    if (TclIsVarArrayElement(varPtr) || !TclIsVarUndefined(varPtr)) {
		/*
		 * Either an array element, or a scalar: lose!
		 */

		TclObjVarErrMsg(interp, part1Ptr, NULL, "array set",
			"variable isn't array", opnd);
		DECACHE_STACK_INFO();
		Tcl_SetErrorCode(interp, "TCL", "WRITE", "ARRAY", NULL);
		CACHE_STACK_INFO();
		TRACE_ERROR(interp);
		goto gotError;
	    }
	    TclSetVarArray(varPtr);
	    varPtr->value.tablePtr = ckalloc(sizeof(TclVarHashTable));
	    TclInitVarHashTable(varPtr->value.tablePtr,
		    TclGetVarNsPtr(varPtr));
#ifdef TCL_COMPILE_DEBUG
	    TRACE_APPEND(("done\n"));
	} else {
	    TRACE_APPEND(("nothing to do\n"));
#endif
	}
	NEXT_INST_V(pcAdjustment, cleanup, 0);

    /*
     *	   End of INST_ARRAY instructions.
     * -----------------------------------------------------------------
     *	   Start of variable linking instructions.
     */

    {
	Var *otherPtr;
	CallFrame *framePtr, *savedFramePtr;
	Tcl_Namespace *nsPtr;
	Namespace *savedNsPtr;

    case INST_UPVAR:
	TRACE(("%d %.30s %.30s => ", TclGetInt4AtPtr(pc+1),
		O2S(OBJ_UNDER_TOS), O2S(OBJ_AT_TOS)));

	if (TclObjGetFrame(interp, OBJ_UNDER_TOS, &framePtr) == -1) {
	    TRACE_ERROR(interp);
	    goto gotError;
	}

	/*
	 * Locate the other variable.
	 */

	savedFramePtr = iPtr->varFramePtr;
	iPtr->varFramePtr = framePtr;
	otherPtr = TclObjLookupVarEx(interp, OBJ_AT_TOS, NULL,
		TCL_LEAVE_ERR_MSG, "access", /*createPart1*/ 1,
		/*createPart2*/ 1, &varPtr);
	iPtr->varFramePtr = savedFramePtr;
	if (!otherPtr) {
	    TRACE_ERROR(interp);
	    goto gotError;
	}
	goto doLinkVars;

    case INST_NSUPVAR:
	TRACE(("%d %.30s %.30s => ", TclGetInt4AtPtr(pc+1),
		O2S(OBJ_UNDER_TOS), O2S(OBJ_AT_TOS)));
	if (TclGetNamespaceFromObj(interp, OBJ_UNDER_TOS, &nsPtr) != TCL_OK) {
	    TRACE_ERROR(interp);
	    goto gotError;
	}

	/*
	 * Locate the other variable.
	 */

	savedNsPtr = iPtr->varFramePtr->nsPtr;
	iPtr->varFramePtr->nsPtr = (Namespace *) nsPtr;
	otherPtr = TclObjLookupVarEx(interp, OBJ_AT_TOS, NULL,
		(TCL_NAMESPACE_ONLY | TCL_LEAVE_ERR_MSG), "access",
		/*createPart1*/ 1, /*createPart2*/ 1, &varPtr);
	iPtr->varFramePtr->nsPtr = savedNsPtr;
	if (!otherPtr) {
	    TRACE_ERROR(interp);
	    goto gotError;
	}
	goto doLinkVars;

    case INST_VARIABLE:
	TRACE(("%d, %.30s => ", TclGetInt4AtPtr(pc+1), O2S(OBJ_AT_TOS)));
	otherPtr = TclObjLookupVarEx(interp, OBJ_AT_TOS, NULL,
		(TCL_NAMESPACE_ONLY | TCL_LEAVE_ERR_MSG), "access",
		/*createPart1*/ 1, /*createPart2*/ 1, &varPtr);
	if (!otherPtr) {
	    TRACE_ERROR(interp);
	    goto gotError;
	}

	/*
	 * Do the [variable] magic.
	 */

	TclSetVarNamespaceVar(otherPtr);

    doLinkVars:

	/*
	 * If we are here, the local variable has already been created: do the
	 * little work of TclPtrMakeUpvar that remains to be done right here
	 * if there are no errors; otherwise, let it handle the case.
	 */

	opnd = TclGetInt4AtPtr(pc+1);
	varPtr = LOCAL(opnd);
	if ((varPtr != otherPtr) && !TclIsVarTraced(varPtr)
		&& (TclIsVarUndefined(varPtr) || TclIsVarLink(varPtr))) {
	    if (!TclIsVarUndefined(varPtr)) {
		/*
		 * Then it is a defined link.
		 */

		Var *linkPtr = varPtr->value.linkPtr;

		if (linkPtr == otherPtr) {
		    TRACE_APPEND(("already linked\n"));
		    NEXT_INST_F(5, 1, 0);
		}
		if (TclIsVarInHash(linkPtr)) {
		    VarHashRefCount(linkPtr)--;
		    if (TclIsVarUndefined(linkPtr)) {
			TclCleanupVar(linkPtr, NULL);
		    }
		}
	    }
	    TclSetVarLink(varPtr);
	    varPtr->value.linkPtr = otherPtr;
	    if (TclIsVarInHash(otherPtr)) {
		VarHashRefCount(otherPtr)++;
	    }
	} else if (TclPtrObjMakeUpvar(interp, otherPtr, NULL, 0,
		opnd) != TCL_OK) {
	    TRACE_ERROR(interp);
	    goto gotError;
	}

	/*
	 * Do not pop the namespace or frame index, it may be needed for other
	 * variables - and [variable] did not push it at all.
	 */

	TRACE_APPEND(("link made\n"));
	NEXT_INST_F(5, 1, 0);
    }

    /*
     *	   End of variable linking instructions.
     * -----------------------------------------------------------------
     */

    case INST_JUMP1:
	opnd = TclGetInt1AtPtr(pc+1);
	TRACE(("%d => new pc %u\n", opnd,
		(unsigned)(pc + opnd - codePtr->codeStart)));
	NEXT_INST_F(opnd, 0, 0);

    case INST_JUMP4:
	opnd = TclGetInt4AtPtr(pc+1);
	TRACE(("%d => new pc %u\n", opnd,
		(unsigned)(pc + opnd - codePtr->codeStart)));
	NEXT_INST_F(opnd, 0, 0);

    {
	int jmpOffset[2], b;

	/* TODO: consider rewrite so we don't compute the offset we're not
	 * going to take. */
    case INST_JUMP_FALSE4:
	jmpOffset[0] = TclGetInt4AtPtr(pc+1);	/* FALSE offset */
	jmpOffset[1] = 5;			/* TRUE offset */
	goto doCondJump;

    case INST_JUMP_TRUE4:
	jmpOffset[0] = 5;
	jmpOffset[1] = TclGetInt4AtPtr(pc+1);
	goto doCondJump;

    case INST_JUMP_FALSE1:
	jmpOffset[0] = TclGetInt1AtPtr(pc+1);
	jmpOffset[1] = 2;
	goto doCondJump;

    case INST_JUMP_TRUE1:
	jmpOffset[0] = 2;
	jmpOffset[1] = TclGetInt1AtPtr(pc+1);

    doCondJump:
	valuePtr = OBJ_AT_TOS;
	TRACE(("%d => ", jmpOffset[
		(*pc==INST_JUMP_FALSE1 || *pc==INST_JUMP_FALSE4) ? 0 : 1]));

	/* TODO - check claim that taking address of b harms performance */
	/* TODO - consider optimization search for constants */
	if (TclGetBooleanFromObj(interp, valuePtr, &b) != TCL_OK) {
	    TRACE_ERROR(interp);
	    goto gotError;
	}

#ifdef TCL_COMPILE_DEBUG
	if (b) {
	    if ((*pc == INST_JUMP_TRUE1) || (*pc == INST_JUMP_TRUE4)) {
		TRACE_APPEND(("%.20s true, new pc %u\n", O2S(valuePtr),
			(unsigned)(pc + jmpOffset[1] - codePtr->codeStart)));
	    } else {
		TRACE_APPEND(("%.20s true\n", O2S(valuePtr)));
	    }
	} else {
	    if ((*pc == INST_JUMP_TRUE1) || (*pc == INST_JUMP_TRUE4)) {
		TRACE_APPEND(("%.20s false\n", O2S(valuePtr)));
	    } else {
		TRACE_APPEND(("%.20s false, new pc %u\n", O2S(valuePtr),
			(unsigned)(pc + jmpOffset[0] - codePtr->codeStart)));
	    }
	}
#endif
	NEXT_INST_F(jmpOffset[b], 1, 0);
    }

    case INST_JUMP_TABLE: {
	Tcl_HashEntry *hPtr;
	JumptableInfo *jtPtr;

	/*
	 * Jump to location looked up in a hashtable; fall through to next
	 * instr if lookup fails.
	 */

	opnd = TclGetInt4AtPtr(pc+1);
<<<<<<< HEAD
	jtPtr = BA_AuxData_At(codePtr->auxData, opnd)->clientData;
	TRACE(("%d => %.20s ", opnd, O2S(OBJ_AT_TOS)));
=======
	jtPtr = (JumptableInfo *) codePtr->auxDataArrayPtr[opnd].clientData;
	TRACE(("%d \"%.20s\" => ", opnd, O2S(OBJ_AT_TOS)));
>>>>>>> 3a626d62
	hPtr = Tcl_FindHashEntry(&jtPtr->hashTable, TclGetString(OBJ_AT_TOS));
	if (hPtr != NULL) {
	    int jumpOffset = PTR2INT(Tcl_GetHashValue(hPtr));

	    TRACE_APPEND(("found in table, new pc %u\n",
		    (unsigned)(pc - codePtr->codeStart + jumpOffset)));
	    NEXT_INST_F(jumpOffset, 1, 0);
	} else {
	    TRACE_APPEND(("not found in table\n"));
	    NEXT_INST_F(5, 1, 0);
	}
    }

    /*
     * These two instructions are now redundant: the complete logic of the LOR
     * and LAND is now handled by the expression compiler.
     */

    case INST_LOR:
    case INST_LAND: {
	/*
	 * Operands must be boolean or numeric. No int->double conversions are
	 * performed.
	 */

	int i1, i2, iResult;

	value2Ptr = OBJ_AT_TOS;
	valuePtr = OBJ_UNDER_TOS;
	if (TclGetBooleanFromObj(NULL, valuePtr, &i1) != TCL_OK) {
	    TRACE(("\"%.20s\" => ILLEGAL TYPE %s \n", O2S(valuePtr),
		    (valuePtr->typePtr? valuePtr->typePtr->name : "null")));
	    DECACHE_STACK_INFO();
	    IllegalExprOperandType(interp, pc, valuePtr);
	    CACHE_STACK_INFO();
	    goto gotError;
	}

	if (TclGetBooleanFromObj(NULL, value2Ptr, &i2) != TCL_OK) {
	    TRACE(("\"%.20s\" => ILLEGAL TYPE %s \n", O2S(value2Ptr),
		    (value2Ptr->typePtr? value2Ptr->typePtr->name : "null")));
	    DECACHE_STACK_INFO();
	    IllegalExprOperandType(interp, pc, value2Ptr);
	    CACHE_STACK_INFO();
	    goto gotError;
	}

	if (*pc == INST_LOR) {
	    iResult = (i1 || i2);
	} else {
	    iResult = (i1 && i2);
	}
	objResultPtr = TCONST(iResult);
	TRACE(("%.20s %.20s => %d\n", O2S(valuePtr),O2S(value2Ptr),iResult));
	NEXT_INST_F(1, 2, 1);
    }

    /*
     * -----------------------------------------------------------------
     *	   Start of general introspector instructions.
     */

    case INST_NS_CURRENT: {
	Namespace *currNsPtr = (Namespace *) TclGetCurrentNamespace(interp);

	if (currNsPtr == (Namespace *) TclGetGlobalNamespace(interp)) {
	    TclNewLiteralStringObj(objResultPtr, "::");
	} else {
	    TclNewStringObj(objResultPtr, currNsPtr->fullName,
		    strlen(currNsPtr->fullName));
	}
	TRACE_WITH_OBJ(("=> "), objResultPtr);
	NEXT_INST_F(1, 0, 1);
    }
    case INST_COROUTINE_NAME: {
	CoroutineData *corPtr = iPtr->execEnvPtr->corPtr;

	TclNewObj(objResultPtr);
	if (corPtr && !(corPtr->cmdPtr->flags & CMD_IS_DELETED)) {
	    Tcl_GetCommandFullName(interp, (Tcl_Command) corPtr->cmdPtr,
		    objResultPtr);
	}
	TRACE_WITH_OBJ(("=> "), objResultPtr);
	NEXT_INST_F(1, 0, 1);
    }
    case INST_INFO_LEVEL_NUM:
	TclNewIntObj(objResultPtr, iPtr->varFramePtr->level);
	TRACE_WITH_OBJ(("=> "), objResultPtr);
	NEXT_INST_F(1, 0, 1);
    case INST_INFO_LEVEL_ARGS: {
	int level;
	register CallFrame *framePtr = iPtr->varFramePtr;
	register CallFrame *rootFramePtr = iPtr->rootFramePtr;

	if (TclGetIntFromObj(interp, OBJ_AT_TOS, &level) != TCL_OK) {
	    TRACE_WITH_OBJ(("\"%.30s\" => ERROR: ", O2S(OBJ_AT_TOS)),
		    Tcl_GetObjResult(interp));
	    goto gotError;
	}
	TRACE(("%d => ", level));
	if (level <= 0) {
	    level += framePtr->level;
	}
	for (; (framePtr->level!=level) && (framePtr!=rootFramePtr) ;
		framePtr = framePtr->callerVarPtr) {
	    /* Empty loop body */
	}
	if (framePtr == rootFramePtr) {
	    Tcl_SetObjResult(interp, Tcl_ObjPrintf(
		    "bad level \"%s\"", TclGetString(OBJ_AT_TOS)));
	    TRACE_ERROR(interp);
	    DECACHE_STACK_INFO();
	    Tcl_SetErrorCode(interp, "TCL", "LOOKUP", "STACK_LEVEL",
		    TclGetString(OBJ_AT_TOS), NULL);
	    CACHE_STACK_INFO();
	    goto gotError;
	}
	objResultPtr = Tcl_NewListObj(framePtr->objc, framePtr->objv);
	TRACE_APPEND(("%.30s\n", O2S(objResultPtr)));
	NEXT_INST_F(1, 1, 1);
    }
    case INST_RESOLVE_COMMAND: {
	Tcl_Command cmd = Tcl_GetCommandFromObj(interp, OBJ_AT_TOS);

	TclNewObj(objResultPtr);
	if (cmd != NULL) {
	    Tcl_GetCommandFullName(interp, cmd, objResultPtr);
	}
	TRACE_WITH_OBJ(("\"%.20s\" => ", O2S(OBJ_AT_TOS)), objResultPtr);
	NEXT_INST_F(1, 1, 1);
    }
    case INST_TCLOO_SELF: {
	CallFrame *framePtr = iPtr->varFramePtr;
	CallContext *contextPtr;

	if (framePtr == NULL ||
		!(framePtr->isProcCallFrame & FRAME_IS_METHOD)) {
	    TRACE(("=> ERROR: no TclOO call context\n"));
	    Tcl_SetObjResult(interp, Tcl_NewStringObj(
		    "self may only be called from inside a method",
		    -1));
	    DECACHE_STACK_INFO();
	    Tcl_SetErrorCode(interp, "TCL", "OO", "CONTEXT_REQUIRED", NULL);
	    CACHE_STACK_INFO();
	    goto gotError;
	}
	contextPtr = framePtr->clientData;

	/*
	 * Call out to get the name; it's expensive to compute but cached.
	 */

	objResultPtr = TclOOObjectName(interp, contextPtr->oPtr);
	TRACE_WITH_OBJ(("=> "), objResultPtr);
	NEXT_INST_F(1, 0, 1);
    }
    {
	Object *oPtr;

    case INST_TCLOO_IS_OBJECT:
	oPtr = (Object *) Tcl_GetObjectFromObj(interp, OBJ_AT_TOS);
	objResultPtr = TCONST(oPtr != NULL ? 1 : 0);
	TRACE_WITH_OBJ(("%.30s => ", O2S(OBJ_AT_TOS)), objResultPtr);
	NEXT_INST_F(1, 1, 1);
    case INST_TCLOO_CLASS:
	oPtr = (Object *) Tcl_GetObjectFromObj(interp, OBJ_AT_TOS);
	if (oPtr == NULL) {
	    TRACE(("%.30s => ERROR: not object\n", O2S(OBJ_AT_TOS)));
	    goto gotError;
	}
	objResultPtr = TclOOObjectName(interp, oPtr->selfCls->thisPtr);
	TRACE_WITH_OBJ(("%.30s => ", O2S(OBJ_AT_TOS)), objResultPtr);
	NEXT_INST_F(1, 1, 1);
    case INST_TCLOO_NS:
	oPtr = (Object *) Tcl_GetObjectFromObj(interp, OBJ_AT_TOS);
	if (oPtr == NULL) {
	    TRACE(("%.30s => ERROR: not object\n", O2S(OBJ_AT_TOS)));
	    goto gotError;
	}

	/*
	 * TclOO objects *never* have the global namespace as their NS.
	 */

	TclNewStringObj(objResultPtr, oPtr->namespacePtr->fullName,
		strlen(oPtr->namespacePtr->fullName));
	TRACE_WITH_OBJ(("%.30s => ", O2S(OBJ_AT_TOS)), objResultPtr);
	NEXT_INST_F(1, 1, 1);
    }

    /*
     * -----------------------------------------------------------------
     *	   Start of INST_LIST and related instructions.
     */

    {
	int index, numIndices, fromIdx, toIdx;
	int nocase, match, length2, cflags, s1len, s2len;
	const char *s1, *s2;

    case INST_LIST:
	/*
	 * Pop the opnd (objc) top stack elements into a new list obj and then
	 * decrement their ref counts.
	 */

	opnd = TclGetUInt4AtPtr(pc+1);
	objResultPtr = Tcl_NewListObj(opnd, &OBJ_AT_DEPTH(opnd-1));
	TRACE_WITH_OBJ(("%u => ", opnd), objResultPtr);
	NEXT_INST_V(5, opnd, 1);

    case INST_LIST_LENGTH:
	TRACE(("\"%.30s\" => ", O2S(OBJ_AT_TOS)));
	if (TclListObjLength(interp, OBJ_AT_TOS, &length) != TCL_OK) {
	    TRACE_ERROR(interp);
	    goto gotError;
	}
	TclNewIntObj(objResultPtr, length);
	TRACE_APPEND(("%d\n", length));
	NEXT_INST_F(1, 1, 1);

    case INST_LIST_INDEX:	/* lindex with objc == 3 */
	value2Ptr = OBJ_AT_TOS;
	valuePtr = OBJ_UNDER_TOS;
	TRACE(("\"%.30s\" \"%.30s\" => ", O2S(valuePtr), O2S(value2Ptr)));

	/*
	 * Extract the desired list element.
	 */

	if ((TclListObjGetElements(interp, valuePtr, &objc, &objv) == TCL_OK)
		&& (value2Ptr->typePtr != &tclListType)
		&& (TclGetIntForIndexM(NULL , value2Ptr, objc-1,
			&index) == TCL_OK)) {
	    TclDecrRefCount(value2Ptr);
	    tosPtr--;
	    pcAdjustment = 1;
	    goto lindexFastPath;
	}

	objResultPtr = TclLindexList(interp, valuePtr, value2Ptr);
	if (!objResultPtr) {
	    TRACE_ERROR(interp);
	    goto gotError;
	}

	/*
	 * Stash the list element on the stack.
	 */

	TRACE_APPEND(("\"%.30s\"\n", O2S(objResultPtr)));
	NEXT_INST_F(1, 2, -1);	/* Already has the correct refCount */

    case INST_LIST_INDEX_IMM:	/* lindex with objc==3 and index in bytecode
				 * stream */

	/*
	 * Pop the list and get the index.
	 */

	valuePtr = OBJ_AT_TOS;
	opnd = TclGetInt4AtPtr(pc+1);
	TRACE(("\%.30s\" %d => ", O2S(valuePtr), opnd));

	/*
	 * Get the contents of the list, making sure that it really is a list
	 * in the process.
	 */

	if (TclListObjGetElements(interp, valuePtr, &objc, &objv) != TCL_OK) {
	    TRACE_ERROR(interp);
	    goto gotError;
	}

	/*
	 * Select the list item based on the index. Negative operand means
	 * end-based indexing.
	 */

	if (opnd < -1) {
	    index = opnd+1 + objc;
	} else {
	    index = opnd;
	}
	pcAdjustment = 5;

    lindexFastPath:
	if (index >= 0 && index < objc) {
	    objResultPtr = objv[index];
	} else {
	    TclNewObj(objResultPtr);
	}

	TRACE_APPEND(("\"%.30s\"\n", O2S(objResultPtr)));
	NEXT_INST_F(pcAdjustment, 1, 1);

    case INST_LIST_INDEX_MULTI:	/* 'lindex' with multiple index args */
	/*
	 * Determine the count of index args.
	 */

	opnd = TclGetUInt4AtPtr(pc+1);
	numIndices = opnd-1;

	/*
	 * Do the 'lindex' operation.
	 */

	TRACE(("%d => ", opnd));
	objResultPtr = TclLindexFlat(interp, OBJ_AT_DEPTH(numIndices),
		numIndices, &OBJ_AT_DEPTH(numIndices - 1));
	if (!objResultPtr) {
	    TRACE_ERROR(interp);
	    goto gotError;
	}

	/*
	 * Set result.
	 */

	TRACE_APPEND(("\"%.30s\"\n", O2S(objResultPtr)));
	NEXT_INST_V(5, opnd, -1);

    case INST_LSET_FLAT:
	/*
	 * Lset with 3, 5, or more args. Get the number of index args.
	 */

	opnd = TclGetUInt4AtPtr(pc + 1);
	numIndices = opnd - 2;
	TRACE(("%d => ", opnd));

	/*
	 * Get the old value of variable, and remove the stack ref. This is
	 * safe because the variable still references the object; the ref
	 * count will never go zero here - we can use the smaller macro
	 * Tcl_DecrRefCount.
	 */

	valuePtr = POP_OBJECT();
	Tcl_DecrRefCount(valuePtr); /* This one should be done here */

	/*
	 * Compute the new variable value.
	 */

	objResultPtr = TclLsetFlat(interp, valuePtr, numIndices,
		&OBJ_AT_DEPTH(numIndices), OBJ_AT_TOS);
	if (!objResultPtr) {
	    TRACE_ERROR(interp);
	    goto gotError;
	}

	/*
	 * Set result.
	 */

	TRACE_APPEND(("\"%.30s\"\n", O2S(objResultPtr)));
	NEXT_INST_V(5, numIndices+1, -1);

    case INST_LSET_LIST:	/* 'lset' with 4 args */
	/*
	 * Get the old value of variable, and remove the stack ref. This is
	 * safe because the variable still references the object; the ref
	 * count will never go zero here - we can use the smaller macro
	 * Tcl_DecrRefCount.
	 */

	objPtr = POP_OBJECT();
	Tcl_DecrRefCount(objPtr);	/* This one should be done here. */

	/*
	 * Get the new element value, and the index list.
	 */

	valuePtr = OBJ_AT_TOS;
	value2Ptr = OBJ_UNDER_TOS;
	TRACE(("\"%.30s\" \"%.30s\" \"%.30s\" => ",
		O2S(value2Ptr), O2S(valuePtr), O2S(objPtr)));

	/*
	 * Compute the new variable value.
	 */

	objResultPtr = TclLsetList(interp, objPtr, value2Ptr, valuePtr);
	if (!objResultPtr) {
	    TRACE_ERROR(interp);
	    goto gotError;
	}

	/*
	 * Set result.
	 */

	TRACE_APPEND(("\"%.30s\"\n", O2S(objResultPtr)));
	NEXT_INST_F(1, 2, -1);

    case INST_LIST_RANGE_IMM:	/* lrange with objc==4 and both indices in
				 * bytecode stream */

	/*
	 * Pop the list and get the indices.
	 */

	valuePtr = OBJ_AT_TOS;
	fromIdx = TclGetInt4AtPtr(pc+1);
	toIdx = TclGetInt4AtPtr(pc+5);
	TRACE(("\"%.30s\" %d %d => ", O2S(valuePtr), TclGetInt4AtPtr(pc+1),
		TclGetInt4AtPtr(pc+5)));

	/*
	 * Get the contents of the list, making sure that it really is a list
	 * in the process.
	 */

	if (TclListObjGetElements(interp, valuePtr, &objc, &objv) != TCL_OK) {
	    TRACE_ERROR(interp);
	    goto gotError;
	}

	/*
	 * Skip a lot of work if we're about to throw the result away (common
	 * with uses of [lassign]).
	 */

#ifndef TCL_COMPILE_DEBUG
	if (*(pc+9) == INST_POP) {
	    NEXT_INST_F(10, 1, 0);
	}
#endif

	/*
	 * Adjust the indices for end-based handling.
	 */

	if (fromIdx < -1) {
	    fromIdx += 1+objc;
	    if (fromIdx < -1) {
		fromIdx = -1;
	    }
	} else if (fromIdx > objc) {
	    fromIdx = objc;
	}
	if (toIdx < -1) {
	    toIdx += 1 + objc;
	    if (toIdx < -1) {
		toIdx = -1;
	    }
	} else if (toIdx > objc) {
	    toIdx = objc;
	}

	/*
	 * Check if we are referring to a valid, non-empty list range, and if
	 * so, build the list of elements in that range.
	 */

	if (fromIdx<=toIdx && fromIdx<objc && toIdx>=0) {
	    if (fromIdx < 0) {
		fromIdx = 0;
	    }
	    if (toIdx >= objc) {
		toIdx = objc-1;
	    }
	    if (fromIdx == 0 && toIdx != objc-1 && !Tcl_IsShared(valuePtr)) {
		/*
		 * BEWARE! This is looking inside the implementation of the
		 * list type.
		 */

		List *listPtr = valuePtr->internalRep.twoPtrValue.ptr1;

		if (listPtr->refCount == 1) {
		    for (index=toIdx+1; index<objc ; index++) {
			TclDecrRefCount(objv[index]);
		    }
		    listPtr->elemCount = toIdx+1;
		    listPtr->canonicalFlag = 1;
		    TclInvalidateStringRep(valuePtr);
		    TRACE_APPEND(("%.30s\n", O2S(valuePtr)));
		    NEXT_INST_F(9, 0, 0);
		}
	    }
	    objResultPtr = Tcl_NewListObj(toIdx-fromIdx+1, objv+fromIdx);
	} else {
	    TclNewObj(objResultPtr);
	}

	TRACE_APPEND(("\"%.30s\"", O2S(objResultPtr)));
	NEXT_INST_F(9, 1, 1);

    case INST_LIST_IN:
    case INST_LIST_NOT_IN:	/* Basic list containment operators. */
	value2Ptr = OBJ_AT_TOS;
	valuePtr = OBJ_UNDER_TOS;

	s1 = TclGetStringFromObj(valuePtr, &s1len);
	TRACE(("\"%.30s\" \"%.30s\" => ", O2S(valuePtr), O2S(value2Ptr)));
	if (TclListObjLength(interp, value2Ptr, &length) != TCL_OK) {
	    TRACE_ERROR(interp);
	    goto gotError;
	}
	match = 0;
	if (length > 0) {
	    int i = 0;
	    Tcl_Obj *o;

	    /*
	     * An empty list doesn't match anything.
	     */

	    do {
		Tcl_ListObjIndex(NULL, value2Ptr, i, &o);
		if (o != NULL) {
		    s2 = TclGetStringFromObj(o, &s2len);
		} else {
		    s2 = "";
		    s2len = 0;
		}
		if (s1len == s2len) {
		    match = (memcmp(s1, s2, s1len) == 0);
		}
		i++;
	    } while (i < length && match == 0);
	}

	if (*pc == INST_LIST_NOT_IN) {
	    match = !match;
	}

	TRACE_APPEND(("%d\n", match));

	/*
	 * Peep-hole optimisation: if you're about to jump, do jump from here.
	 * We're saving the effort of pushing a boolean value only to pop it
	 * for branching.
	 */

	JUMP_PEEPHOLE_F(match, 1, 2);

    case INST_LIST_CONCAT:
	value2Ptr = OBJ_AT_TOS;
	valuePtr = OBJ_UNDER_TOS;
	TRACE(("\"%.30s\" \"%.30s\" => ", O2S(valuePtr), O2S(value2Ptr)));
	if (Tcl_IsShared(valuePtr)) {
	    objResultPtr = Tcl_DuplicateObj(valuePtr);
	    if (Tcl_ListObjAppendList(interp, objResultPtr,
		    value2Ptr) != TCL_OK) {
		TRACE_ERROR(interp);
		TclDecrRefCount(objResultPtr);
		goto gotError;
	    }
	    TRACE_APPEND(("\"%.30s\"\n", O2S(objResultPtr)));
	    NEXT_INST_F(1, 2, 1);
	} else {
	    if (Tcl_ListObjAppendList(interp, valuePtr, value2Ptr) != TCL_OK){
		TRACE_ERROR(interp);
		goto gotError;
	    }
	    TRACE_APPEND(("\"%.30s\"\n", O2S(valuePtr)));
	    NEXT_INST_F(1, 1, 0);
	}

    /*
     *	   End of INST_LIST and related instructions.
     * -----------------------------------------------------------------
     *	   Start of string-related instructions.
     */

    case INST_STR_EQ:
    case INST_STR_NEQ:		/* String (in)equality check */
    case INST_STR_CMP:		/* String compare. */
    stringCompare:
	value2Ptr = OBJ_AT_TOS;
	valuePtr = OBJ_UNDER_TOS;

	if (valuePtr == value2Ptr) {
	    match = 0;
	} else {
	    /*
	     * We only need to check (in)equality when we have equal length
	     * strings.  We can use memcmp in all (n)eq cases because we
	     * don't need to worry about lexical LE/BE variance.
	     */

	    typedef int (*memCmpFn_t)(const void*, const void*, size_t);
	    memCmpFn_t memCmpFn;
	    int checkEq = ((*pc == INST_EQ) || (*pc == INST_NEQ)
		    || (*pc == INST_STR_EQ) || (*pc == INST_STR_NEQ));

	    if (TclIsPureByteArray(valuePtr)
		    && TclIsPureByteArray(value2Ptr)) {
		s1 = (char *) Tcl_GetByteArrayFromObj(valuePtr, &s1len);
		s2 = (char *) Tcl_GetByteArrayFromObj(value2Ptr, &s2len);
		memCmpFn = memcmp;
	    } else if (((valuePtr->typePtr == &tclStringType)
		    && (value2Ptr->typePtr == &tclStringType))) {
		/*
		 * Do a unicode-specific comparison if both of the args are of
		 * String type. If the char length == byte length, we can do a
		 * memcmp. In benchmark testing this proved the most efficient
		 * check between the unicode and string comparison operations.
		 */

		s1len = Tcl_GetCharLength(valuePtr);
		s2len = Tcl_GetCharLength(value2Ptr);
		if ((s1len == valuePtr->length)
			&& (s2len == value2Ptr->length)) {
		    s1 = valuePtr->bytes;
		    s2 = value2Ptr->bytes;
		    memCmpFn = memcmp;
		} else {
		    s1 = (char *) Tcl_GetUnicode(valuePtr);
		    s2 = (char *) Tcl_GetUnicode(value2Ptr);
		    if (
#ifdef WORDS_BIGENDIAN
			1
#else
			checkEq
#endif
			) {
			memCmpFn = memcmp;
			s1len *= sizeof(Tcl_UniChar);
			s2len *= sizeof(Tcl_UniChar);
		    } else {
			memCmpFn = (memCmpFn_t) Tcl_UniCharNcmp;
		    }
		}
	    } else {
		/*
		 * strcmp can't do a simple memcmp in order to handle the
		 * special Tcl \xC0\x80 null encoding for utf-8.
		 */

		s1 = TclGetStringFromObj(valuePtr, &s1len);
		s2 = TclGetStringFromObj(value2Ptr, &s2len);
		if (checkEq) {
		    memCmpFn = memcmp;
		} else {
		    memCmpFn = (memCmpFn_t) TclpUtfNcmp2;
		}
	    }

	    if (checkEq && (s1len != s2len)) {
		match = 1;
	    } else {
		/*
		 * The comparison function should compare up to the minimum
		 * byte length only.
		 */
		match = memCmpFn(s1, s2,
			(size_t) ((s1len < s2len) ? s1len : s2len));
		if (match == 0) {
		    match = s1len - s2len;
		}
	    }
	}

	/*
	 * Make sure only -1,0,1 is returned
	 * TODO: consider peephole opt.
	 */

	if (*pc != INST_STR_CMP) {
	    /*
	     * Take care of the opcodes that goto'ed into here.
	     */

	    switch (*pc) {
	    case INST_STR_EQ:
	    case INST_EQ:
		match = (match == 0);
		break;
	    case INST_STR_NEQ:
	    case INST_NEQ:
		match = (match != 0);
		break;
	    case INST_LT:
		match = (match < 0);
		break;
	    case INST_GT:
		match = (match > 0);
		break;
	    case INST_LE:
		match = (match <= 0);
		break;
	    case INST_GE:
		match = (match >= 0);
		break;
	    }
	}

	TRACE(("\"%.20s\" \"%.20s\" => %d\n", O2S(valuePtr), O2S(value2Ptr),
		(match < 0 ? -1 : match > 0 ? 1 : 0)));
	JUMP_PEEPHOLE_F(match, 1, 2);

    case INST_STR_LEN:
	valuePtr = OBJ_AT_TOS;
	length = Tcl_GetCharLength(valuePtr);
	TclNewIntObj(objResultPtr, length);
	TRACE(("\"%.20s\" => %d\n", O2S(valuePtr), length));
	NEXT_INST_F(1, 1, 1);

    case INST_STR_INDEX:
	value2Ptr = OBJ_AT_TOS;
	valuePtr = OBJ_UNDER_TOS;
	TRACE(("\"%.20s\" %.20s => ", O2S(valuePtr), O2S(value2Ptr)));

	/*
	 * Get char length to calulate what 'end' means.
	 */

	length = Tcl_GetCharLength(valuePtr);
	if (TclGetIntForIndexM(interp, value2Ptr, length-1, &index)!=TCL_OK) {
	    TRACE_ERROR(interp);
	    goto gotError;
	}

	if ((index < 0) || (index >= length)) {
	    TclNewObj(objResultPtr);
	} else if (TclIsPureByteArray(valuePtr)) {
	    objResultPtr = Tcl_NewByteArrayObj(
		    Tcl_GetByteArrayFromObj(valuePtr, &length)+index, 1);
	} else if (valuePtr->bytes && length == valuePtr->length) {
	    objResultPtr = Tcl_NewStringObj((const char *)
		    valuePtr->bytes+index, 1);
	} else {
	    char buf[TCL_UTF_MAX];
	    Tcl_UniChar ch = Tcl_GetUniChar(valuePtr, index);

	    /*
	     * This could be: Tcl_NewUnicodeObj((const Tcl_UniChar *)&ch, 1)
	     * but creating the object as a string seems to be faster in
	     * practical use.
	     */

	    length = Tcl_UniCharToUtf(ch, buf);
	    objResultPtr = Tcl_NewStringObj(buf, length);
	}

	TRACE_APPEND(("\"%s\"\n", O2S(objResultPtr)));
	NEXT_INST_F(1, 2, 1);

    case INST_STR_RANGE:
	TRACE(("\"%.20s\" %.20s %.20s =>",
		O2S(OBJ_AT_DEPTH(2)), O2S(OBJ_UNDER_TOS), O2S(OBJ_AT_TOS)));
	length = Tcl_GetCharLength(OBJ_AT_DEPTH(2)) - 1;
	if (TclGetIntForIndexM(interp, OBJ_UNDER_TOS, length,
		    &fromIdx) != TCL_OK
	    || TclGetIntForIndexM(interp, OBJ_AT_TOS, length,
		    &toIdx) != TCL_OK) {
	    TRACE_ERROR(interp);
	    goto gotError;
	}

	if (fromIdx < 0) {
	    fromIdx = 0;
	}
	if (toIdx >= length) {
	    toIdx = length;
	}
	if (toIdx >= fromIdx) {
	    objResultPtr = Tcl_GetRange(OBJ_AT_DEPTH(2), fromIdx, toIdx);
	} else {
	    TclNewObj(objResultPtr);
	}
	TRACE_APPEND(("\"%.30s\"\n", O2S(objResultPtr)));
	NEXT_INST_V(1, 3, 1);

    case INST_STR_RANGE_IMM:
	valuePtr = OBJ_AT_TOS;
	fromIdx = TclGetInt4AtPtr(pc+1);
	toIdx = TclGetInt4AtPtr(pc+5);
	length = Tcl_GetCharLength(valuePtr);
	TRACE(("\"%.20s\" %d %d => ", O2S(valuePtr), fromIdx, toIdx));

	/*
	 * Adjust indices for end-based indexing.
	 */

	if (fromIdx < -1) {
	    fromIdx += 1 + length;
	    if (fromIdx < 0) {
		fromIdx = 0;
	    }
	} else if (fromIdx >= length) {
	    fromIdx = length;
	}
	if (toIdx < -1) {
	    toIdx += 1 + length;
	} else if (toIdx >= length) {
	    toIdx = length - 1;
	}

	/*
	 * Check if we can do a sane substring.
	 */

	if (fromIdx <= toIdx) {
	    objResultPtr = Tcl_GetRange(valuePtr, fromIdx, toIdx);
	} else {
	    TclNewObj(objResultPtr);
	}
	TRACE_APPEND(("%.30s\n", O2S(objResultPtr)));
	NEXT_INST_F(9, 1, 1);

    {
	Tcl_UniChar *ustring1, *ustring2, *ustring3, *end, *p;
	int length3;
	Tcl_Obj *value3Ptr;

    case INST_STR_MAP:
	valuePtr = OBJ_AT_TOS;		/* "Main" string. */
	value3Ptr = OBJ_UNDER_TOS;	/* "Target" string. */
	value2Ptr = OBJ_AT_DEPTH(2);	/* "Source" string. */
	if (value3Ptr == value2Ptr) {
	    objResultPtr = valuePtr;
	    goto doneStringMap;
	} else if (valuePtr == value2Ptr) {
	    objResultPtr = value3Ptr;
	    goto doneStringMap;
	}
	ustring1 = Tcl_GetUnicodeFromObj(valuePtr, &length);
	if (length == 0) {
	    objResultPtr = valuePtr;
	    goto doneStringMap;
	}
	ustring2 = Tcl_GetUnicodeFromObj(value2Ptr, &length2);
	if (length2 > length || length2 == 0) {
	    objResultPtr = valuePtr;
	    goto doneStringMap;
	} else if (length2 == length) {
	    if (memcmp(ustring1, ustring2, sizeof(Tcl_UniChar) * length)) {
		objResultPtr = valuePtr;
	    } else {
		objResultPtr = value3Ptr;
	    }
	    goto doneStringMap;
	}
	ustring3 = Tcl_GetUnicodeFromObj(value3Ptr, &length3);

	objResultPtr = Tcl_NewUnicodeObj(ustring1, 0);
	p = ustring1;
	end = ustring1 + length;
	for (; ustring1 < end; ustring1++) {
	    if ((*ustring1 == *ustring2) && (length2==1 ||
		    memcmp(ustring1, ustring2, sizeof(Tcl_UniChar) * length2)
			    == 0)) {
		if (p != ustring1) {
		    Tcl_AppendUnicodeToObj(objResultPtr, p, ustring1-p);
		    p = ustring1 + length2;
		} else {
		    p += length2;
		}
		ustring1 = p - 1;

		Tcl_AppendUnicodeToObj(objResultPtr, ustring3, length3);
	    }
	}
	if (p != ustring1) {
	    /*
	     * Put the rest of the unmapped chars onto result.
	     */

	    Tcl_AppendUnicodeToObj(objResultPtr, p, ustring1 - p);
	}
    doneStringMap:
	TRACE_WITH_OBJ(("%.20s %.20s %.20s => ",
		O2S(value2Ptr), O2S(value3Ptr), O2S(valuePtr)), objResultPtr);
	NEXT_INST_V(1, 3, 1);

    case INST_STR_FIND:
	ustring1 = Tcl_GetUnicodeFromObj(OBJ_AT_TOS, &length);	/* Haystack */
	ustring2 = Tcl_GetUnicodeFromObj(OBJ_UNDER_TOS, &length2);/* Needle */

	match = -1;
	if (length2 > 0 && length2 <= length) {
	    end = ustring1 + length - length2 + 1;
	    for (p=ustring1 ; p<end ; p++) {
		if ((*p == *ustring2) &&
			memcmp(ustring2,p,sizeof(Tcl_UniChar)*length2) == 0) {
		    match = p - ustring1;
		    break;
		}
	    }
	}

	TRACE(("%.20s %.20s => %d\n",
		O2S(OBJ_UNDER_TOS), O2S(OBJ_AT_TOS), match));
	TclNewIntObj(objResultPtr, match);
	NEXT_INST_F(1, 2, 1);

    case INST_STR_FIND_LAST:
	ustring1 = Tcl_GetUnicodeFromObj(OBJ_AT_TOS, &length);	/* Haystack */
	ustring2 = Tcl_GetUnicodeFromObj(OBJ_UNDER_TOS, &length2);/* Needle */

	match = -1;
	if (length2 > 0 && length2 <= length) {
	    for (p=ustring1+length-length2 ; p>=ustring1 ; p--) {
		if ((*p == *ustring2) &&
			memcmp(ustring2,p,sizeof(Tcl_UniChar)*length2) == 0) {
		    match = p - ustring1;
		    break;
		}
	    }
	}

	TRACE(("%.20s %.20s => %d\n",
		O2S(OBJ_UNDER_TOS), O2S(OBJ_AT_TOS), match));

	TclNewIntObj(objResultPtr, match);
	NEXT_INST_F(1, 2, 1);
    }

    case INST_STR_MATCH:
	nocase = TclGetInt1AtPtr(pc+1);
	valuePtr = OBJ_AT_TOS;		/* String */
	value2Ptr = OBJ_UNDER_TOS;	/* Pattern */

	/*
	 * Check that at least one of the objects is Unicode before promoting
	 * both.
	 */

	if ((valuePtr->typePtr == &tclStringType)
		|| (value2Ptr->typePtr == &tclStringType)) {
	    Tcl_UniChar *ustring1, *ustring2;

	    ustring1 = Tcl_GetUnicodeFromObj(valuePtr, &length);
	    ustring2 = Tcl_GetUnicodeFromObj(value2Ptr, &length2);
	    match = TclUniCharMatch(ustring1, length, ustring2, length2,
		    nocase);
	} else if (TclIsPureByteArray(valuePtr) && !nocase) {
	    unsigned char *bytes1, *bytes2;

	    bytes1 = Tcl_GetByteArrayFromObj(valuePtr, &length);
	    bytes2 = Tcl_GetByteArrayFromObj(value2Ptr, &length2);
	    match = TclByteArrayMatch(bytes1, length, bytes2, length2, 0);
	} else {
	    match = Tcl_StringCaseMatch(TclGetString(valuePtr),
		    TclGetString(value2Ptr), nocase);
	}

	/*
	 * Reuse value2Ptr object already on stack if possible. Adjustment is
	 * 2 due to the nocase byte
	 */

	TRACE(("%.20s %.20s => %d\n", O2S(valuePtr), O2S(value2Ptr), match));

	/*
	 * Peep-hole optimisation: if you're about to jump, do jump from here.
	 */

	JUMP_PEEPHOLE_F(match, 2, 2);

    case INST_REGEXP:
	cflags = TclGetInt1AtPtr(pc+1); /* RE compile flages like NOCASE */
	valuePtr = OBJ_AT_TOS;		/* String */
	value2Ptr = OBJ_UNDER_TOS;	/* Pattern */
	TRACE(("%.20s %.20s => ", O2S(valuePtr), O2S(value2Ptr)));

	/*
	 * Compile and match the regular expression.
	 */

	{
	    Tcl_RegExp regExpr =
		    Tcl_GetRegExpFromObj(interp, value2Ptr, cflags);

	    if (regExpr == NULL) {
		TRACE_ERROR(interp);
		goto gotError;
	    }
	    match = Tcl_RegExpExecObj(interp, regExpr, valuePtr, 0, 0, 0);
	    if (match < 0) {
		TRACE_ERROR(interp);
		goto gotError;
	    }
	}

	TRACE_APPEND(("%d\n", match));

	/*
	 * Peep-hole optimisation: if you're about to jump, do jump from here.
	 * Adjustment is 2 due to the nocase byte.
	 */

	JUMP_PEEPHOLE_F(match, 2, 2);
    }

    /*
     *	   End of string-related instructions.
     * -----------------------------------------------------------------
     *	   Start of numeric operator instructions.
     */

    {
	ClientData ptr1, ptr2;
	int type1, type2;
	long l1, l2, lResult;

    case INST_EQ:
    case INST_NEQ:
    case INST_LT:
    case INST_GT:
    case INST_LE:
    case INST_GE: {
	int iResult = 0, compare = 0;

	value2Ptr = OBJ_AT_TOS;
	valuePtr = OBJ_UNDER_TOS;

	if (GetNumberFromObj(NULL, valuePtr, &ptr1, &type1) != TCL_OK) {
	    /*
	     * At least one non-numeric argument - compare as strings.
	     */

	    goto stringCompare;
	}
	if (type1 == TCL_NUMBER_NAN) {
	    /*
	     * NaN first arg: NaN != to everything, other compares are false.
	     */

	    iResult = (*pc == INST_NEQ);
	    goto foundResult;
	}
	if (valuePtr == value2Ptr) {
	    compare = MP_EQ;
	    goto convertComparison;
	}
	if (GetNumberFromObj(NULL, value2Ptr, &ptr2, &type2) != TCL_OK) {
	    /*
	     * At least one non-numeric argument - compare as strings.
	     */

	    goto stringCompare;
	}
	if (type2 == TCL_NUMBER_NAN) {
	    /*
	     * NaN 2nd arg: NaN != to everything, other compares are false.
	     */

	    iResult = (*pc == INST_NEQ);
	    goto foundResult;
	}
	if ((type1 == TCL_NUMBER_LONG) && (type2 == TCL_NUMBER_LONG)) {
	    l1 = *((const long *)ptr1);
	    l2 = *((const long *)ptr2);
	    compare = (l1 < l2) ? MP_LT : ((l1 > l2) ? MP_GT : MP_EQ);
	} else {
	    compare = TclCompareTwoNumbers(valuePtr, value2Ptr);
	}

	/*
	 * Turn comparison outcome into appropriate result for opcode.
	 */

    convertComparison:
	switch (*pc) {
	case INST_EQ:
	    iResult = (compare == MP_EQ);
	    break;
	case INST_NEQ:
	    iResult = (compare != MP_EQ);
	    break;
	case INST_LT:
	    iResult = (compare == MP_LT);
	    break;
	case INST_GT:
	    iResult = (compare == MP_GT);
	    break;
	case INST_LE:
	    iResult = (compare != MP_GT);
	    break;
	case INST_GE:
	    iResult = (compare != MP_LT);
	    break;
	}

	/*
	 * Peep-hole optimisation: if you're about to jump, do jump from here.
	 */

    foundResult:
	TRACE(("\"%.20s\" \"%.20s\" => %d\n", O2S(valuePtr), O2S(value2Ptr),
		iResult));
	JUMP_PEEPHOLE_F(iResult, 1, 2);
    }

    case INST_MOD:
    case INST_LSHIFT:
    case INST_RSHIFT:
    case INST_BITOR:
    case INST_BITXOR:
    case INST_BITAND:
	value2Ptr = OBJ_AT_TOS;
	valuePtr = OBJ_UNDER_TOS;

	if ((GetNumberFromObj(NULL, valuePtr, &ptr1, &type1) != TCL_OK)
		|| (type1==TCL_NUMBER_DOUBLE) || (type1==TCL_NUMBER_NAN)) {
	    TRACE(("%.20s %.20s => ILLEGAL 1st TYPE %s\n", O2S(valuePtr),
		    O2S(value2Ptr), (valuePtr->typePtr?
		    valuePtr->typePtr->name : "null")));
	    DECACHE_STACK_INFO();
	    IllegalExprOperandType(interp, pc, valuePtr);
	    CACHE_STACK_INFO();
	    goto gotError;
	}

	if ((GetNumberFromObj(NULL, value2Ptr, &ptr2, &type2) != TCL_OK)
		|| (type2==TCL_NUMBER_DOUBLE) || (type2==TCL_NUMBER_NAN)) {
	    TRACE(("%.20s %.20s => ILLEGAL 2nd TYPE %s\n", O2S(valuePtr),
		    O2S(value2Ptr), (value2Ptr->typePtr?
		    value2Ptr->typePtr->name : "null")));
	    DECACHE_STACK_INFO();
	    IllegalExprOperandType(interp, pc, value2Ptr);
	    CACHE_STACK_INFO();
	    goto gotError;
	}

	/*
	 * Check for common, simple case.
	 */

	if ((type1 == TCL_NUMBER_LONG) && (type2 == TCL_NUMBER_LONG)) {
	    l1 = *((const long *)ptr1);
	    l2 = *((const long *)ptr2);

	    switch (*pc) {
	    case INST_MOD:
		if (l2 == 0) {
		    TRACE(("%s %s => DIVIDE BY ZERO\n", O2S(valuePtr),
			    O2S(value2Ptr)));
		    goto divideByZero;
		} else if ((l2 == 1) || (l2 == -1)) {
		    /*
		     * Div. by |1| always yields remainder of 0.
		     */

		    TRACE(("%s %s => ", O2S(valuePtr), O2S(value2Ptr)));
		    objResultPtr = TCONST(0);
		    TRACE(("%s\n", O2S(objResultPtr)));
		    NEXT_INST_F(1, 2, 1);
		} else if (l1 == 0) {
		    /*
		     * 0 % (non-zero) always yields remainder of 0.
		     */

		    TRACE(("%s %s => ", O2S(valuePtr), O2S(value2Ptr)));
		    objResultPtr = TCONST(0);
		    TRACE(("%s\n", O2S(objResultPtr)));
		    NEXT_INST_F(1, 2, 1);
		} else {
		    lResult = l1 / l2;

		    /*
		     * Force Tcl's integer division rules.
		     * TODO: examine for logic simplification
		     */

		    if ((lResult < 0 || (lResult == 0 &&
			    ((l1 < 0 && l2 > 0) || (l1 > 0 && l2 < 0)))) &&
			    (lResult * l2 != l1)) {
			lResult -= 1;
		    }
		    lResult = l1 - l2*lResult;
		    goto longResultOfArithmetic;
		}

	    case INST_RSHIFT:
		if (l2 < 0) {
		    Tcl_SetObjResult(interp, Tcl_NewStringObj(
			    "negative shift argument", -1));
#ifdef ERROR_CODE_FOR_EARLY_DETECTED_ARITH_ERROR
		    DECACHE_STACK_INFO();
		    Tcl_SetErrorCode(interp, "ARITH", "DOMAIN",
			    "domain error: argument not in valid range",
			    NULL);
		    CACHE_STACK_INFO();
#endif /* ERROR_CODE_FOR_EARLY_DETECTED_ARITH_ERROR */
		    goto gotError;
		} else if (l1 == 0) {
		    TRACE(("%s %s => ", O2S(valuePtr), O2S(value2Ptr)));
		    objResultPtr = TCONST(0);
		    TRACE(("%s\n", O2S(objResultPtr)));
		    NEXT_INST_F(1, 2, 1);
		} else {
		    /*
		     * Quickly force large right shifts to 0 or -1.
		     */

		    if (l2 >= (long)(CHAR_BIT*sizeof(long))) {
			/*
			 * We assume that INT_MAX is much larger than the
			 * number of bits in a long. This is a pretty safe
			 * assumption, given that the former is usually around
			 * 4e9 and the latter 32 or 64...
			 */

			TRACE(("%s %s => ", O2S(valuePtr), O2S(value2Ptr)));
			if (l1 > 0L) {
			    objResultPtr = TCONST(0);
			} else {
			    TclNewIntObj(objResultPtr, -1);
			}
			TRACE(("%s\n", O2S(objResultPtr)));
			NEXT_INST_F(1, 2, 1);
		    }

		    /*
		     * Handle shifts within the native long range.
		     */

		    lResult = l1 >> ((int) l2);
		    goto longResultOfArithmetic;
		}

	    case INST_LSHIFT:
		if (l2 < 0) {
		    Tcl_SetObjResult(interp, Tcl_NewStringObj(
			    "negative shift argument", -1));
#ifdef ERROR_CODE_FOR_EARLY_DETECTED_ARITH_ERROR
		    DECACHE_STACK_INFO();
		    Tcl_SetErrorCode(interp, "ARITH", "DOMAIN",
			    "domain error: argument not in valid range",
			    NULL);
		    CACHE_STACK_INFO();
#endif /* ERROR_CODE_FOR_EARLY_DETECTED_ARITH_ERROR */
		    goto gotError;
		} else if (l1 == 0) {
		    TRACE(("%s %s => ", O2S(valuePtr), O2S(value2Ptr)));
		    objResultPtr = TCONST(0);
		    TRACE(("%s\n", O2S(objResultPtr)));
		    NEXT_INST_F(1, 2, 1);
		} else if (l2 > (long) INT_MAX) {
		    /*
		     * Technically, we could hold the value (1 << (INT_MAX+1))
		     * in an mp_int, but since we're using mp_mul_2d() to do
		     * the work, and it takes only an int argument, that's a
		     * good place to draw the line.
		     */

		    Tcl_SetObjResult(interp, Tcl_NewStringObj(
			    "integer value too large to represent", -1));
#ifdef ERROR_CODE_FOR_EARLY_DETECTED_ARITH_ERROR
		    DECACHE_STACK_INFO();
		    Tcl_SetErrorCode(interp, "ARITH", "IOVERFLOW",
			    "integer value too large to represent", NULL);
		    CACHE_STACK_INFO();
#endif /* ERROR_CODE_FOR_EARLY_DETECTED_ARITH_ERROR */
		    goto gotError;
		} else {
		    int shift = (int) l2;

		    /*
		     * Handle shifts within the native long range.
		     */

		    if ((size_t) shift < CHAR_BIT*sizeof(long) && (l1 != 0)
			    && !((l1>0 ? l1 : ~l1) &
				-(1L<<(CHAR_BIT*sizeof(long) - 1 - shift)))) {
			lResult = l1 << shift;
			goto longResultOfArithmetic;
		    }
		}

		/*
		 * Too large; need to use the broken-out function.
		 */

		TRACE(("%s %s => ", O2S(valuePtr), O2S(value2Ptr)));
		break;

	    case INST_BITAND:
		lResult = l1 & l2;
		goto longResultOfArithmetic;
	    case INST_BITOR:
		lResult = l1 | l2;
		goto longResultOfArithmetic;
	    case INST_BITXOR:
		lResult = l1 ^ l2;
	    longResultOfArithmetic:
		TRACE(("%s %s => ", O2S(valuePtr), O2S(value2Ptr)));
		if (Tcl_IsShared(valuePtr)) {
		    TclNewLongObj(objResultPtr, lResult);
		    TRACE(("%s\n", O2S(objResultPtr)));
		    NEXT_INST_F(1, 2, 1);
		}
		TclSetLongObj(valuePtr, lResult);
		TRACE(("%s\n", O2S(valuePtr)));
		NEXT_INST_F(1, 1, 0);
	    }
	}

	/*
	 * DO NOT MERGE THIS WITH THE EQUIVALENT SECTION LATER! That would
	 * encourage the compiler to inline ExecuteExtendedBinaryMathOp, which
	 * is highly undesirable due to the overall impact on size.
	 */

	TRACE(("%s %s => ", O2S(valuePtr), O2S(value2Ptr)));
	objResultPtr = ExecuteExtendedBinaryMathOp(interp, *pc, &TCONST(0),
		valuePtr, value2Ptr);
	if (objResultPtr == DIVIDED_BY_ZERO) {
	    TRACE_APPEND(("DIVIDE BY ZERO\n"));
	    goto divideByZero;
	} else if (objResultPtr == GENERAL_ARITHMETIC_ERROR) {
	    TRACE_ERROR(interp);
	    goto gotError;
	} else if (objResultPtr == NULL) {
	    TRACE_APPEND(("%s\n", O2S(valuePtr)));
	    NEXT_INST_F(1, 1, 0);
	} else {
	    TRACE_APPEND(("%s\n", O2S(objResultPtr)));
	    NEXT_INST_F(1, 2, 1);
	}

    case INST_EXPON:
    case INST_ADD:
    case INST_SUB:
    case INST_DIV:
    case INST_MULT:
	value2Ptr = OBJ_AT_TOS;
	valuePtr = OBJ_UNDER_TOS;

	if ((GetNumberFromObj(NULL, valuePtr, &ptr1, &type1) != TCL_OK)
		|| IsErroringNaNType(type1)) {
	    TRACE(("%.20s %.20s => ILLEGAL 1st TYPE %s\n",
		    O2S(value2Ptr), O2S(valuePtr),
		    (valuePtr->typePtr? valuePtr->typePtr->name: "null")));
	    DECACHE_STACK_INFO();
	    IllegalExprOperandType(interp, pc, valuePtr);
	    CACHE_STACK_INFO();
	    goto gotError;
	}

#ifdef ACCEPT_NAN
	if (type1 == TCL_NUMBER_NAN) {
	    /*
	     * NaN first argument -> result is also NaN.
	     */

	    NEXT_INST_F(1, 1, 0);
	}
#endif

	if ((GetNumberFromObj(NULL, value2Ptr, &ptr2, &type2) != TCL_OK)
		|| IsErroringNaNType(type2)) {
	    TRACE(("%.20s %.20s => ILLEGAL 2nd TYPE %s\n",
		    O2S(value2Ptr), O2S(valuePtr),
		    (value2Ptr->typePtr? value2Ptr->typePtr->name: "null")));
	    DECACHE_STACK_INFO();
	    IllegalExprOperandType(interp, pc, value2Ptr);
	    CACHE_STACK_INFO();
	    goto gotError;
	}

#ifdef ACCEPT_NAN
	if (type2 == TCL_NUMBER_NAN) {
	    /*
	     * NaN second argument -> result is also NaN.
	     */

	    objResultPtr = value2Ptr;
	    NEXT_INST_F(1, 2, 1);
	}
#endif

	/*
	 * Handle (long,long) arithmetic as best we can without going out to
	 * an external function.
	 */

	if ((type1 == TCL_NUMBER_LONG) && (type2 == TCL_NUMBER_LONG)) {
	    Tcl_WideInt w1, w2, wResult;

	    l1 = *((const long *)ptr1);
	    l2 = *((const long *)ptr2);

	    switch (*pc) {
	    case INST_ADD:
		w1 = (Tcl_WideInt) l1;
		w2 = (Tcl_WideInt) l2;
		wResult = w1 + w2;
#ifdef TCL_WIDE_INT_IS_LONG
		/*
		 * Check for overflow.
		 */

		if (Overflowing(w1, w2, wResult)) {
		    goto overflow;
		}
#endif
		goto wideResultOfArithmetic;

	    case INST_SUB:
		w1 = (Tcl_WideInt) l1;
		w2 = (Tcl_WideInt) l2;
		wResult = w1 - w2;
#ifdef TCL_WIDE_INT_IS_LONG
		/*
		 * Must check for overflow. The macro tests for overflows in
		 * sums by looking at the sign bits. As we have a subtraction
		 * here, we are adding -w2. As -w2 could in turn overflow, we
		 * test with ~w2 instead: it has the opposite sign bit to w2
		 * so it does the job. Note that the only "bad" case (w2==0)
		 * is irrelevant for this macro, as in that case w1 and
		 * wResult have the same sign and there is no overflow anyway.
		 */

		if (Overflowing(w1, ~w2, wResult)) {
		    goto overflow;
		}
#endif
	    wideResultOfArithmetic:
		TRACE(("%s %s => ", O2S(valuePtr), O2S(value2Ptr)));
		if (Tcl_IsShared(valuePtr)) {
		    objResultPtr = Tcl_NewWideIntObj(wResult);
		    TRACE(("%s\n", O2S(objResultPtr)));
		    NEXT_INST_F(1, 2, 1);
		}
		Tcl_SetWideIntObj(valuePtr, wResult);
		TRACE(("%s\n", O2S(valuePtr)));
		NEXT_INST_F(1, 1, 0);

	    case INST_DIV:
		if (l2 == 0) {
		    TRACE(("%s %s => DIVIDE BY ZERO\n",
			    O2S(valuePtr), O2S(value2Ptr)));
		    goto divideByZero;
		} else if ((l1 == LONG_MIN) && (l2 == -1)) {
		    /*
		     * Can't represent (-LONG_MIN) as a long.
		     */

		    goto overflow;
		}
		lResult = l1 / l2;

		/*
		 * Force Tcl's integer division rules.
		 * TODO: examine for logic simplification
		 */

		if (((lResult < 0) || ((lResult == 0) &&
			((l1 < 0 && l2 > 0) || (l1 > 0 && l2 < 0)))) &&
			((lResult * l2) != l1)) {
		    lResult -= 1;
		}
		goto longResultOfArithmetic;

	    case INST_MULT:
		if (((sizeof(long) >= 2*sizeof(int))
			&& (l1 <= INT_MAX) && (l1 >= INT_MIN)
			&& (l2 <= INT_MAX) && (l2 >= INT_MIN))
			|| ((sizeof(long) >= 2*sizeof(short))
			&& (l1 <= SHRT_MAX) && (l1 >= SHRT_MIN)
			&& (l2 <= SHRT_MAX) && (l2 >= SHRT_MIN))) {
		    lResult = l1 * l2;
		    goto longResultOfArithmetic;
		}
	    }

	    /*
	     * Fall through with INST_EXPON, INST_DIV and large multiplies.
	     */
	}

    overflow:
	TRACE(("%s %s => ", O2S(valuePtr), O2S(value2Ptr)));
	objResultPtr = ExecuteExtendedBinaryMathOp(interp, *pc, &TCONST(0),
		valuePtr, value2Ptr);
	if (objResultPtr == DIVIDED_BY_ZERO) {
	    TRACE_APPEND(("DIVIDE BY ZERO\n"));
	    goto divideByZero;
	} else if (objResultPtr == EXPONENT_OF_ZERO) {
	    TRACE_APPEND(("EXPONENT OF ZERO\n"));
	    goto exponOfZero;
	} else if (objResultPtr == GENERAL_ARITHMETIC_ERROR) {
	    TRACE_ERROR(interp);
	    goto gotError;
	} else if (objResultPtr == NULL) {
	    TRACE_APPEND(("%s\n", O2S(valuePtr)));
	    NEXT_INST_F(1, 1, 0);
	} else {
	    TRACE_APPEND(("%s\n", O2S(objResultPtr)));
	    NEXT_INST_F(1, 2, 1);
	}

    case INST_LNOT: {
	int b;

	valuePtr = OBJ_AT_TOS;

	/* TODO - check claim that taking address of b harms performance */
	/* TODO - consider optimization search for constants */
	if (TclGetBooleanFromObj(NULL, valuePtr, &b) != TCL_OK) {
	    TRACE(("\"%.20s\" => ERROR: illegal type %s\n", O2S(valuePtr),
		    (valuePtr->typePtr? valuePtr->typePtr->name : "null")));
	    DECACHE_STACK_INFO();
	    IllegalExprOperandType(interp, pc, valuePtr);
	    CACHE_STACK_INFO();
	    goto gotError;
	}
	/* TODO: Consider peephole opt. */
	objResultPtr = TCONST(!b);
	TRACE_WITH_OBJ(("%s => ", O2S(valuePtr)), objResultPtr);
	NEXT_INST_F(1, 1, 1);
    }

    case INST_BITNOT:
	valuePtr = OBJ_AT_TOS;
	TRACE(("\"%.20s\" => ", O2S(valuePtr)));
	if ((GetNumberFromObj(NULL, valuePtr, &ptr1, &type1) != TCL_OK)
		|| (type1==TCL_NUMBER_NAN) || (type1==TCL_NUMBER_DOUBLE)) {
	    /*
	     * ... ~$NonInteger => raise an error.
	     */

	    TRACE_APPEND(("ERROR: illegal type %s\n",
		    (valuePtr->typePtr? valuePtr->typePtr->name : "null")));
	    DECACHE_STACK_INFO();
	    IllegalExprOperandType(interp, pc, valuePtr);
	    CACHE_STACK_INFO();
	    goto gotError;
	}
	if (type1 == TCL_NUMBER_LONG) {
	    l1 = *((const long *) ptr1);
	    if (Tcl_IsShared(valuePtr)) {
		TclNewLongObj(objResultPtr, ~l1);
		TRACE_APPEND(("%s\n", O2S(objResultPtr)));
		NEXT_INST_F(1, 1, 1);
	    }
	    TclSetLongObj(valuePtr, ~l1);
	    TRACE_APPEND(("%s\n", O2S(valuePtr)));
	    NEXT_INST_F(1, 0, 0);
	}
	objResultPtr = ExecuteExtendedUnaryMathOp(*pc, valuePtr);
	if (objResultPtr != NULL) {
	    TRACE_APPEND(("%s\n", O2S(objResultPtr)));
	    NEXT_INST_F(1, 1, 1);
	} else {
	    TRACE_APPEND(("%s\n", O2S(valuePtr)));
	    NEXT_INST_F(1, 0, 0);
	}

    case INST_UMINUS:
	valuePtr = OBJ_AT_TOS;
	TRACE(("\"%.20s\" => ", O2S(valuePtr)));
	if ((GetNumberFromObj(NULL, valuePtr, &ptr1, &type1) != TCL_OK)
		|| IsErroringNaNType(type1)) {
	    TRACE_APPEND(("ERROR: illegal type %s \n",
		    (valuePtr->typePtr? valuePtr->typePtr->name : "null")));
	    DECACHE_STACK_INFO();
	    IllegalExprOperandType(interp, pc, valuePtr);
	    CACHE_STACK_INFO();
	    goto gotError;
	}
	switch (type1) {
	case TCL_NUMBER_NAN:
	    /* -NaN => NaN */
	    TRACE_APPEND(("%s\n", O2S(valuePtr)));
	    NEXT_INST_F(1, 0, 0);
	case TCL_NUMBER_LONG:
	    l1 = *((const long *) ptr1);
	    if (l1 != LONG_MIN) {
		if (Tcl_IsShared(valuePtr)) {
		    TclNewLongObj(objResultPtr, -l1);
		    TRACE_APPEND(("%s\n", O2S(objResultPtr)));
		    NEXT_INST_F(1, 1, 1);
		}
		TclSetLongObj(valuePtr, -l1);
		TRACE_APPEND(("%s\n", O2S(valuePtr)));
		NEXT_INST_F(1, 0, 0);
	    }
	    /* FALLTHROUGH */
	}
	objResultPtr = ExecuteExtendedUnaryMathOp(*pc, valuePtr);
	if (objResultPtr != NULL) {
	    TRACE_APPEND(("%s\n", O2S(objResultPtr)));
	    NEXT_INST_F(1, 1, 1);
	} else {
	    TRACE_APPEND(("%s\n", O2S(valuePtr)));
	    NEXT_INST_F(1, 0, 0);
	}

    case INST_UPLUS:
    case INST_TRY_CVT_TO_NUMERIC:
	/*
	 * Try to convert the topmost stack object to numeric object. This is
	 * done in order to support [expr]'s policy of interpreting operands
	 * if at all possible as numbers first, then strings.
	 */

	valuePtr = OBJ_AT_TOS;
	TRACE(("\"%.20s\" => ", O2S(valuePtr)));

	if (GetNumberFromObj(NULL, valuePtr, &ptr1, &type1) != TCL_OK) {
	    if (*pc == INST_UPLUS) {
		/*
		 * ... +$NonNumeric => raise an error.
		 */

		TRACE_APPEND(("ERROR: illegal type %s\n",
			(valuePtr->typePtr? valuePtr->typePtr->name:"null")));
		DECACHE_STACK_INFO();
		IllegalExprOperandType(interp, pc, valuePtr);
		CACHE_STACK_INFO();
		goto gotError;
	    }

	    /* ... TryConvertToNumeric($NonNumeric) is acceptable */
	    TRACE_APPEND(("not numeric\n"));
	    NEXT_INST_F(1, 0, 0);
	}
	if (IsErroringNaNType(type1)) {
	    if (*pc == INST_UPLUS) {
		/*
		 * ... +$NonNumeric => raise an error.
		 */

		TRACE_APPEND(("ERROR: illegal type %s\n",
			(valuePtr->typePtr? valuePtr->typePtr->name:"null")));
		DECACHE_STACK_INFO();
		IllegalExprOperandType(interp, pc, valuePtr);
		CACHE_STACK_INFO();
	    } else {
		/*
		 * Numeric conversion of NaN -> error.
		 */

		TRACE_APPEND(("ERROR: IEEE floating pt error\n"));
		DECACHE_STACK_INFO();
		TclExprFloatError(interp, *((const double *) ptr1));
		CACHE_STACK_INFO();
	    }
	    goto gotError;
	}

	/*
	 * Ensure that the numeric value has a string rep the same as the
	 * formatted version of its internal rep. This is used, e.g., to make
	 * sure that "expr {0001}" yields "1", not "0001". We implement this
	 * by _discarding_ the string rep since we know it will be
	 * regenerated, if needed later, by formatting the internal rep's
	 * value.
	 */

	if (valuePtr->bytes == NULL) {
	    TRACE_APPEND(("numeric, same Tcl_Obj\n"));
	    NEXT_INST_F(1, 0, 0);
	}
	if (Tcl_IsShared(valuePtr)) {
	    /*
	     * Here we do some surgery within the Tcl_Obj internals. We want
	     * to copy the intrep, but not the string, so we temporarily hide
	     * the string so we do not copy it.
	     */

	    char *savedString = valuePtr->bytes;

	    valuePtr->bytes = NULL;
	    objResultPtr = Tcl_DuplicateObj(valuePtr);
	    valuePtr->bytes = savedString;
	    TRACE_APPEND(("numeric, new Tcl_Obj\n"));
	    NEXT_INST_F(1, 1, 1);
	}
	TclInvalidateStringRep(valuePtr);
	TRACE_APPEND(("numeric, same Tcl_Obj\n"));
	NEXT_INST_F(1, 0, 0);
    }

    /*
     *	   End of numeric operator instructions.
     * -----------------------------------------------------------------
     */

    case INST_BREAK:
	/*
	DECACHE_STACK_INFO();
	Tcl_ResetResult(interp);
	CACHE_STACK_INFO();
	*/
	result = TCL_BREAK;
	cleanup = 0;
	TRACE(("=> BREAK!\n"));
	goto processExceptionReturn;

    case INST_CONTINUE:
	/*
	DECACHE_STACK_INFO();
	Tcl_ResetResult(interp);
	CACHE_STACK_INFO();
	*/
	result = TCL_CONTINUE;
	cleanup = 0;
	TRACE(("=> CONTINUE!\n"));
	goto processExceptionReturn;

    {
	ForeachInfo *infoPtr;
	Var *iterVarPtr, *listVarPtr;
	Tcl_Obj *oldValuePtr, *listPtr, **elements;
	ForeachVarList *varListPtr;
	int numLists, iterNum, listTmpIndex, listLen, numVars;
	int varIndex, valIndex, continueLoop, j, iterTmpIndex;
	long i;

    case INST_FOREACH_START4: /* DEPRECATED */
	/*
	 * Initialize the temporary local var that holds the count of the
	 * number of iterations of the loop body to -1.
	 */

	opnd = TclGetUInt4AtPtr(pc+1);
	infoPtr = BA_AuxData_At(codePtr->auxData, opnd)->clientData;
	iterTmpIndex = infoPtr->loopCtTemp;
	iterVarPtr = LOCAL(iterTmpIndex);
	oldValuePtr = iterVarPtr->value.objPtr;

	if (oldValuePtr == NULL) {
	    TclNewLongObj(iterVarPtr->value.objPtr, -1);
	    Tcl_IncrRefCount(iterVarPtr->value.objPtr);
	} else {
	    TclSetLongObj(oldValuePtr, -1);
	}
	TRACE(("%u => loop iter count temp %d\n", opnd, iterTmpIndex));

#ifndef TCL_COMPILE_DEBUG
	/*
	 * Remark that the compiler ALWAYS sets INST_FOREACH_STEP4 immediately
	 * after INST_FOREACH_START4 - let us just fall through instead of
	 * jumping back to the top.
	 */

	pc += 5;
	TCL_DTRACE_INST_NEXT();
#else
	NEXT_INST_F(5, 0, 0);
#endif

    case INST_FOREACH_STEP4: /* DEPRECATED */
	/*
	 * "Step" a foreach loop (i.e., begin its next iteration) by assigning
	 * the next value list element to each loop var.
	 */

	opnd = TclGetUInt4AtPtr(pc+1);
<<<<<<< HEAD
	infoPtr = BA_AuxData_At(codePtr->auxData, opnd)->clientData;
=======
	TRACE(("%u => ", opnd));
	infoPtr = codePtr->auxDataArrayPtr[opnd].clientData;
>>>>>>> 3a626d62
	numLists = infoPtr->numLists;

	/*
	 * Increment the temp holding the loop iteration number.
	 */

	iterVarPtr = LOCAL(infoPtr->loopCtTemp);
	valuePtr = iterVarPtr->value.objPtr;
	iterNum = valuePtr->internalRep.longValue + 1;
	TclSetLongObj(valuePtr, iterNum);

	/*
	 * Check whether all value lists are exhausted and we should stop the
	 * loop.
	 */

	continueLoop = 0;
	listTmpIndex = infoPtr->firstValueTemp;
	for (i = 0;  i < numLists;  i++) {
	    varListPtr = infoPtr->varLists[i];
	    numVars = varListPtr->numVars;

	    listVarPtr = LOCAL(listTmpIndex);
	    listPtr = listVarPtr->value.objPtr;
	    if (TclListObjLength(interp, listPtr, &listLen) != TCL_OK) {
		TRACE_APPEND(("ERROR converting list %ld, \"%.30s\": %s\n",
			i, O2S(listPtr), O2S(Tcl_GetObjResult(interp))));
		goto gotError;
	    }
	    if (listLen > iterNum * numVars) {
		continueLoop = 1;
	    }
	    listTmpIndex++;
	}

	/*
	 * If some var in some var list still has a remaining list element
	 * iterate one more time. Assign to var the next element from its
	 * value list. We already checked above that each list temp holds a
	 * valid list object (by calling Tcl_ListObjLength), but cannot rely
	 * on that check remaining valid: one list could have been shimmered
	 * as a side effect of setting a traced variable.
	 */

	if (continueLoop) {
	    listTmpIndex = infoPtr->firstValueTemp;
	    for (i = 0;  i < numLists;  i++) {
		varListPtr = infoPtr->varLists[i];
		numVars = varListPtr->numVars;

		listVarPtr = LOCAL(listTmpIndex);
		listPtr = TclListObjCopy(NULL, listVarPtr->value.objPtr);
		TclListObjGetElements(interp, listPtr, &listLen, &elements);

		valIndex = (iterNum * numVars);
		for (j = 0;  j < numVars;  j++) {
		    if (valIndex >= listLen) {
			TclNewObj(valuePtr);
		    } else {
			valuePtr = elements[valIndex];
		    }

		    varIndex = varListPtr->varIndexes[j];
		    varPtr = LOCAL(varIndex);
		    while (TclIsVarLink(varPtr)) {
			varPtr = varPtr->value.linkPtr;
		    }
		    if (TclIsVarDirectWritable(varPtr)) {
			value2Ptr = varPtr->value.objPtr;
			if (valuePtr != value2Ptr) {
			    if (value2Ptr != NULL) {
				TclDecrRefCount(value2Ptr);
			    }
			    varPtr->value.objPtr = valuePtr;
			    Tcl_IncrRefCount(valuePtr);
			}
		    } else {
			DECACHE_STACK_INFO();
			if (TclPtrSetVar(interp, varPtr, NULL, NULL, NULL,
				valuePtr, TCL_LEAVE_ERR_MSG, varIndex)==NULL){
			    CACHE_STACK_INFO();
			    TRACE_APPEND((
				    "ERROR init. index temp %d: %s\n",
				    varIndex, O2S(Tcl_GetObjResult(interp))));
			    TclDecrRefCount(listPtr);
			    goto gotError;
			}
			CACHE_STACK_INFO();
		    }
		    valIndex++;
		}
		TclDecrRefCount(listPtr);
		listTmpIndex++;
	    }
	}
	TRACE_APPEND(("%d lists, iter %d, %s loop\n",
		numLists, iterNum, (continueLoop? "continue" : "exit")));

	/*
	 * Run-time peep-hole optimisation: the compiler ALWAYS follows
	 * INST_FOREACH_STEP4 with an INST_JUMP_FALSE. We just skip that
	 * instruction and jump direct from here.
	 */

	pc += 5;
	if (*pc == INST_JUMP_FALSE1) {
	    NEXT_INST_F((continueLoop? 2 : TclGetInt1AtPtr(pc+1)), 0, 0);
	} else {
	    NEXT_INST_F((continueLoop? 5 : TclGetInt4AtPtr(pc+1)), 0, 0);
	}

    }
    {
	ForeachInfo *infoPtr;
	Tcl_Obj *listPtr, **elements, *tmpPtr;
	ForeachVarList *varListPtr;
	int numLists, iterMax, listLen, numVars;
	int iterTmp, iterNum, listTmpDepth;
	int varIndex, valIndex, j;
	long i;

    case INST_FOREACH_START:
	/*
	 * Initialize the data for the looping construct, pushing the
	 * corresponding Tcl_Objs to the stack.
	 */

	opnd = TclGetUInt4AtPtr(pc+1);
	infoPtr = BA_AuxData_At(codePtr->auxData, opnd)->clientData;
	numLists = infoPtr->numLists;
	TRACE(("%u => ", opnd));

	/*
	 * Compute the number of iterations that will be run: iterMax
	 */

	iterMax = 0;
	listTmpDepth = numLists-1;
	for (i = 0;  i < numLists;  i++) {
	    varListPtr = infoPtr->varLists[i];
	    numVars = varListPtr->numVars;
	    listPtr = OBJ_AT_DEPTH(listTmpDepth);
	    if (TclListObjLength(interp, listPtr, &listLen) != TCL_OK) {
		TRACE_APPEND(("ERROR converting list %ld, \"%s\": %s",
			i, O2S(listPtr), O2S(Tcl_GetObjResult(interp))));
		goto gotError;
	    }
	    if (Tcl_IsShared(listPtr)) {
		objPtr = TclListObjCopy(NULL, listPtr);
		Tcl_IncrRefCount(objPtr);
		Tcl_DecrRefCount(listPtr);
		OBJ_AT_DEPTH(listTmpDepth) = objPtr;
	    }
	    iterTmp = (listLen + (numVars - 1))/numVars;
	    if (iterTmp > iterMax) {
		iterMax = iterTmp;
	    }
	    listTmpDepth--;
	}

	/*
	 * Store the iterNum and iterMax in a single Tcl_Obj; we keep a
	 * nul-string obj with the pointer stored in the ptrValue so that the
	 * thing is properly garbage collected. THIS OBJ MAKES NO SENSE, but
	 * it will never leave this scope and is read-only.
	 */

	TclNewObj(tmpPtr);
	tmpPtr->internalRep.twoPtrValue.ptr1 = INT2PTR(0);
	tmpPtr->internalRep.twoPtrValue.ptr2 = INT2PTR(iterMax);
	PUSH_OBJECT(tmpPtr); /* iterCounts object */

	/*
	 * Store a pointer to the ForeachInfo struct; same dirty trick
	 * as above
	 */

	TclNewObj(tmpPtr);
	tmpPtr->internalRep.otherValuePtr = infoPtr;
	PUSH_OBJECT(tmpPtr); /* infoPtr object */
	TRACE_APPEND(("jump to loop step\n"));

	/*
	 * Jump directly to the INST_FOREACH_STEP instruction; the C code just
	 * falls through.
	 */

	pc += 5 - infoPtr->loopCtTemp;

    case INST_FOREACH_STEP:
	/*
	 * "Step" a foreach loop (i.e., begin its next iteration) by assigning
	 * the next value list element to each loop var.
	 */

	tmpPtr = OBJ_AT_TOS;
	infoPtr = tmpPtr->internalRep.otherValuePtr;
	numLists = infoPtr->numLists;
	TRACE(("=> "));

	tmpPtr = OBJ_AT_DEPTH(1);
	iterNum = PTR2INT(tmpPtr->internalRep.twoPtrValue.ptr1);
	iterMax = PTR2INT(tmpPtr->internalRep.twoPtrValue.ptr2);

	/*
	 * If some list still has a remaining list element iterate one more
	 * time. Assign to var the next element from its value list.
	 */

	if (iterNum < iterMax) {
	    /*
	     * Set the variables and jump back to run the body
	     */

	    tmpPtr->internalRep.twoPtrValue.ptr1 = INT2PTR(iterNum + 1);

	    listTmpDepth = numLists + 1;

	    for (i = 0;  i < numLists;  i++) {
		varListPtr = infoPtr->varLists[i];
		numVars = varListPtr->numVars;

		listPtr = OBJ_AT_DEPTH(listTmpDepth);
		TclListObjGetElements(interp, listPtr, &listLen, &elements);

		valIndex = (iterNum * numVars);
		for (j = 0;  j < numVars;  j++) {
		    if (valIndex >= listLen) {
			TclNewObj(valuePtr);
		    } else {
			valuePtr = elements[valIndex];
		    }

		    varIndex = varListPtr->varIndexes[j];
		    varPtr = LOCAL(varIndex);
		    while (TclIsVarLink(varPtr)) {
			varPtr = varPtr->value.linkPtr;
		    }
		    if (TclIsVarDirectWritable(varPtr)) {
			value2Ptr = varPtr->value.objPtr;
			if (valuePtr != value2Ptr) {
			    if (value2Ptr != NULL) {
				TclDecrRefCount(value2Ptr);
			    }
			    varPtr->value.objPtr = valuePtr;
			    Tcl_IncrRefCount(valuePtr);
			}
		    } else {
			DECACHE_STACK_INFO();
			if (TclPtrSetVar(interp, varPtr, NULL, NULL, NULL,
				valuePtr, TCL_LEAVE_ERR_MSG, varIndex)==NULL){
			    CACHE_STACK_INFO();
			    TRACE_APPEND(("ERROR init. index temp %d: %.30s",
				    varIndex, O2S(Tcl_GetObjResult(interp))));
			    goto gotError;
			}
			CACHE_STACK_INFO();
		    }
		    valIndex++;
		}
		listTmpDepth--;
	    }
	    TRACE_APPEND(("jump to loop start\n"));
	    /* loopCtTemp being 'misused' for storing the jump size */
	    NEXT_INST_F(infoPtr->loopCtTemp, 0, 0);
	}

	TRACE_APPEND(("loop has no more iterations\n"));
#ifdef TCL_COMPILE_DEBUG
	NEXT_INST_F(1, 0, 0);
#else
	/*
	 * FALL THROUGH
	 */
	pc++;
#endif

    case INST_FOREACH_END:
	/* THIS INSTRUCTION IS ONLY CALLED AS A BREAK TARGET */
	tmpPtr = OBJ_AT_TOS;
	infoPtr = tmpPtr->internalRep.otherValuePtr;
	numLists = infoPtr->numLists;
	TRACE(("=> loop terminated\n"));
	NEXT_INST_V(1, numLists+2, 0);

    case INST_LMAP_COLLECT:
	/*
	 * This instruction is only issued by lmap. The stack is:
	 *   - result
	 *   - infoPtr
	 *   - loop counters
	 *   - valLists
	 *   - collecting obj (unshared)
	 * The instruction lappends the result to the collecting obj.
	 */

	tmpPtr = OBJ_AT_DEPTH(1);
	infoPtr = tmpPtr->internalRep.otherValuePtr;
	numLists = infoPtr->numLists;
	TRACE_APPEND(("=> appending to list at depth %d\n", 3 + numLists));
	
	objPtr = OBJ_AT_DEPTH(3 + numLists);
	Tcl_ListObjAppendElement(NULL, objPtr, OBJ_AT_TOS);
	NEXT_INST_F(1, 1, 0);
    }

    case INST_BEGIN_CATCH4:
	/*
	 * Record start of the catch command with exception range index equal
	 * to the operand. Push the current stack depth onto the special catch
	 * stack.
	 */

	*(++catchTop) = CURR_DEPTH;
	TRACE(("%u => catchTop=%d, stackTop=%d\n",
		TclGetUInt4AtPtr(pc+1), (int) (catchTop - initCatchTop - 1),
		(int) CURR_DEPTH));
	NEXT_INST_F(5, 0, 0);

    case INST_END_CATCH:
	catchTop--;
	DECACHE_STACK_INFO();
	Tcl_ResetResult(interp);
	CACHE_STACK_INFO();
	result = TCL_OK;
	TRACE(("=> catchTop=%d\n", (int) (catchTop - initCatchTop - 1)));
	NEXT_INST_F(1, 0, 0);

    case INST_PUSH_RESULT:
	objResultPtr = Tcl_GetObjResult(interp);
	TRACE_WITH_OBJ(("=> "), objResultPtr);

	/*
	 * See the comments at INST_INVOKE_STK
	 */

	TclNewObj(objPtr);
	Tcl_IncrRefCount(objPtr);
	iPtr->objResultPtr = objPtr;
	NEXT_INST_F(1, 0, -1);

    case INST_PUSH_RETURN_CODE:
	TclNewIntObj(objResultPtr, result);
	TRACE(("=> %u\n", result));
	NEXT_INST_F(1, 0, 1);

    case INST_PUSH_RETURN_OPTIONS:
	DECACHE_STACK_INFO();
	objResultPtr = Tcl_GetReturnOptions(interp, result);
	CACHE_STACK_INFO();
	TRACE_WITH_OBJ(("=> "), objResultPtr);
	NEXT_INST_F(1, 0, 1);

    case INST_RETURN_CODE_BRANCH: {
	int code;

	if (TclGetIntFromObj(NULL, OBJ_AT_TOS, &code) != TCL_OK) {
	    Tcl_Panic("INST_RETURN_CODE_BRANCH: TOS not a return code!");
	}
	if (code == TCL_OK) {
	    Tcl_Panic("INST_RETURN_CODE_BRANCH: TOS is TCL_OK!");
	}
	if (code < TCL_ERROR || code > TCL_CONTINUE) {
	    code = TCL_CONTINUE + 1;
	}
	TRACE(("\"%s\" => jump offset %d\n", O2S(OBJ_AT_TOS), 2*code-1));
	NEXT_INST_F(2*code-1, 1, 0);
    }

    /*
     * -----------------------------------------------------------------
     *	   Start of dictionary-related instructions.
     */

    {
	int opnd2, allocateDict, done, i, allocdict;
	Tcl_Obj *dictPtr, *statePtr, *keyPtr, *listPtr, *varNamePtr, *keysPtr;
	Tcl_Obj *emptyPtr, **keyPtrPtr;
	Tcl_DictSearch *searchPtr;
	DictUpdateInfo *duiPtr;

    case INST_DICT_VERIFY:
	dictPtr = OBJ_AT_TOS;
	TRACE(("\"%.30s\" => ", O2S(dictPtr)));
	if (Tcl_DictObjSize(interp, dictPtr, &done) != TCL_OK) {
	    TRACE_APPEND(("ERROR verifying dictionary nature of \"%.30s\": %s\n",
		    O2S(dictPtr), O2S(Tcl_GetObjResult(interp))));
	    goto gotError;
	}
	TRACE_APPEND(("OK\n"));
	NEXT_INST_F(1, 1, 0);

    case INST_DICT_GET:
    case INST_DICT_EXISTS: {
	register Tcl_Interp *interp2 = interp;
	register int found;

	opnd = TclGetUInt4AtPtr(pc+1);
	TRACE(("%u => ", opnd));
	dictPtr = OBJ_AT_DEPTH(opnd);
	if (*pc == INST_DICT_EXISTS) {
	    interp2 = NULL;
	}
	if (opnd > 1) {
	    dictPtr = TclTraceDictPath(interp2, dictPtr, opnd-1,
		    &OBJ_AT_DEPTH(opnd-1), DICT_PATH_READ);
	    if (dictPtr == NULL) {
		if (*pc == INST_DICT_EXISTS) {
		    found = 0;
		    goto afterDictExists;
		}
		TRACE_WITH_OBJ((
			"ERROR tracing dictionary path into \"%.30s\": ",
			O2S(OBJ_AT_DEPTH(opnd))),
			Tcl_GetObjResult(interp));
		goto gotError;
	    }
	}
	if (Tcl_DictObjGet(interp2, dictPtr, OBJ_AT_TOS,
		&objResultPtr) == TCL_OK) {
	    if (*pc == INST_DICT_EXISTS) {
		found = (objResultPtr ? 1 : 0);
		goto afterDictExists;
	    }
	    if (!objResultPtr) {
		Tcl_SetObjResult(interp, Tcl_ObjPrintf(
			"key \"%s\" not known in dictionary",
			TclGetString(OBJ_AT_TOS)));
		DECACHE_STACK_INFO();
		Tcl_SetErrorCode(interp, "TCL", "LOOKUP", "DICT",
			TclGetString(OBJ_AT_TOS), NULL);
		CACHE_STACK_INFO();
		TRACE_ERROR(interp);
		goto gotError;
	    }
	    TRACE_APPEND(("%.30s\n", O2S(objResultPtr)));
	    NEXT_INST_V(5, opnd+1, 1);
	} else if (*pc != INST_DICT_EXISTS) {
	    TRACE_APPEND(("ERROR reading leaf dictionary key \"%.30s\": %s",
		    O2S(dictPtr), O2S(Tcl_GetObjResult(interp))));
	    goto gotError;
	} else {
	    found = 0;
	}
    afterDictExists:
	TRACE_APPEND(("%d\n", found));

	/*
	 * The INST_DICT_EXISTS instruction is usually followed by a
	 * conditional jump, so we can take advantage of this to do some
	 * peephole optimization (note that we're careful to not close out
	 * someone doing something else).
	 */

	JUMP_PEEPHOLE_V(found, 5, opnd+1);
    }

    case INST_DICT_SET:
    case INST_DICT_UNSET:
    case INST_DICT_INCR_IMM:
	opnd = TclGetUInt4AtPtr(pc+1);
	opnd2 = TclGetUInt4AtPtr(pc+5);

	varPtr = LOCAL(opnd2);
	while (TclIsVarLink(varPtr)) {
	    varPtr = varPtr->value.linkPtr;
	}
	TRACE(("%u %u => ", opnd, opnd2));
	if (TclIsVarDirectReadable(varPtr)) {
	    dictPtr = varPtr->value.objPtr;
	} else {
	    DECACHE_STACK_INFO();
	    dictPtr = TclPtrGetVar(interp, varPtr, NULL,NULL,NULL, 0, opnd2);
	    CACHE_STACK_INFO();
	}
	if (dictPtr == NULL) {
	    TclNewObj(dictPtr);
	    allocateDict = 1;
	} else {
	    allocateDict = Tcl_IsShared(dictPtr);
	    if (allocateDict) {
		dictPtr = Tcl_DuplicateObj(dictPtr);
	    }
	}

	switch (*pc) {
	case INST_DICT_SET:
	    cleanup = opnd + 1;
	    result = Tcl_DictObjPutKeyList(interp, dictPtr, opnd,
		    &OBJ_AT_DEPTH(opnd), OBJ_AT_TOS);
	    break;
	case INST_DICT_INCR_IMM:
	    cleanup = 1;
	    opnd = TclGetInt4AtPtr(pc+1);
	    result = Tcl_DictObjGet(interp, dictPtr, OBJ_AT_TOS, &valuePtr);
	    if (result != TCL_OK) {
		break;
	    }
	    if (valuePtr == NULL) {
		Tcl_DictObjPut(NULL, dictPtr, OBJ_AT_TOS,Tcl_NewIntObj(opnd));
	    } else {
		value2Ptr = Tcl_NewIntObj(opnd);
		Tcl_IncrRefCount(value2Ptr);
		if (Tcl_IsShared(valuePtr)) {
		    valuePtr = Tcl_DuplicateObj(valuePtr);
		    Tcl_DictObjPut(NULL, dictPtr, OBJ_AT_TOS, valuePtr);
		}
		result = TclIncrObj(interp, valuePtr, value2Ptr);
		if (result == TCL_OK) {
		    TclInvalidateStringRep(dictPtr);
		}
		TclDecrRefCount(value2Ptr);
	    }
	    break;
	case INST_DICT_UNSET:
	    cleanup = opnd;
	    result = Tcl_DictObjRemoveKeyList(interp, dictPtr, opnd,
		    &OBJ_AT_DEPTH(opnd-1));
	    break;
	default:
	    cleanup = 0; /* stop compiler warning */
	    Tcl_Panic("Should not happen!");
	}

	if (result != TCL_OK) {
	    if (allocateDict) {
		TclDecrRefCount(dictPtr);
	    }
	    TRACE_APPEND(("ERROR updating dictionary: %s\n",
		    O2S(Tcl_GetObjResult(interp))));
	    goto checkForCatch;
	}

	if (TclIsVarDirectWritable(varPtr)) {
	    if (allocateDict) {
		value2Ptr = varPtr->value.objPtr;
		Tcl_IncrRefCount(dictPtr);
		if (value2Ptr != NULL) {
		    TclDecrRefCount(value2Ptr);
		}
		varPtr->value.objPtr = dictPtr;
	    }
	    objResultPtr = dictPtr;
	} else {
	    Tcl_IncrRefCount(dictPtr);
	    DECACHE_STACK_INFO();
	    objResultPtr = TclPtrSetVar(interp, varPtr, NULL, NULL, NULL,
		    dictPtr, TCL_LEAVE_ERR_MSG, opnd2);
	    CACHE_STACK_INFO();
	    TclDecrRefCount(dictPtr);
	    if (objResultPtr == NULL) {
		TRACE_ERROR(interp);
		goto gotError;
	    }
	}
#ifndef TCL_COMPILE_DEBUG
	if (*(pc+9) == INST_POP) {
	    NEXT_INST_V(10, cleanup, 0);
	}
#endif
	TRACE_APPEND(("\"%.30s\"\n", O2S(objResultPtr)));
	NEXT_INST_V(9, cleanup, 1);

    case INST_DICT_APPEND:
    case INST_DICT_LAPPEND:
	opnd = TclGetUInt4AtPtr(pc+1);
	varPtr = LOCAL(opnd);
	while (TclIsVarLink(varPtr)) {
	    varPtr = varPtr->value.linkPtr;
	}
	TRACE(("%u => ", opnd));
	if (TclIsVarDirectReadable(varPtr)) {
	    dictPtr = varPtr->value.objPtr;
	} else {
	    DECACHE_STACK_INFO();
	    dictPtr = TclPtrGetVar(interp, varPtr, NULL, NULL, NULL, 0, opnd);
	    CACHE_STACK_INFO();
	}
	if (dictPtr == NULL) {
	    TclNewObj(dictPtr);
	    allocateDict = 1;
	} else {
	    allocateDict = Tcl_IsShared(dictPtr);
	    if (allocateDict) {
		dictPtr = Tcl_DuplicateObj(dictPtr);
	    }
	}

	if (Tcl_DictObjGet(interp, dictPtr, OBJ_UNDER_TOS,
		&valuePtr) != TCL_OK) {
	    if (allocateDict) {
		TclDecrRefCount(dictPtr);
	    }
	    TRACE_ERROR(interp);
	    goto gotError;
	}

	/*
	 * Note that a non-existent key results in a NULL valuePtr, which is a
	 * case handled separately below. What we *can* say at this point is
	 * that the write-back will always succeed.
	 */

	switch (*pc) {
	case INST_DICT_APPEND:
	    if (valuePtr == NULL) {
		Tcl_DictObjPut(NULL, dictPtr, OBJ_UNDER_TOS, OBJ_AT_TOS);
	    } else if (Tcl_IsShared(valuePtr)) {
		valuePtr = Tcl_DuplicateObj(valuePtr);
		Tcl_AppendObjToObj(valuePtr, OBJ_AT_TOS);
		Tcl_DictObjPut(NULL, dictPtr, OBJ_UNDER_TOS, valuePtr);
	    } else {
		Tcl_AppendObjToObj(valuePtr, OBJ_AT_TOS);

		/*
		 * Must invalidate the string representation of dictionary
		 * here because we have directly updated the internal
		 * representation; if we don't, callers could see the wrong
		 * string rep despite the internal version of the dictionary
		 * having the correct value. [Bug 3079830]
		 */

		TclInvalidateStringRep(dictPtr);
	    }
	    break;
	case INST_DICT_LAPPEND:
	    /*
	     * More complex because list-append can fail.
	     */

	    if (valuePtr == NULL) {
		Tcl_DictObjPut(NULL, dictPtr, OBJ_UNDER_TOS,
			Tcl_NewListObj(1, &OBJ_AT_TOS));
		break;
	    } else if (Tcl_IsShared(valuePtr)) {
		valuePtr = Tcl_DuplicateObj(valuePtr);
		if (Tcl_ListObjAppendElement(interp, valuePtr,
			OBJ_AT_TOS) != TCL_OK) {
		    TclDecrRefCount(valuePtr);
		    if (allocateDict) {
			TclDecrRefCount(dictPtr);
		    }
		    TRACE_ERROR(interp);
		    goto gotError;
		}
		Tcl_DictObjPut(NULL, dictPtr, OBJ_UNDER_TOS, valuePtr);
	    } else {
		if (Tcl_ListObjAppendElement(interp, valuePtr,
			OBJ_AT_TOS) != TCL_OK) {
		    if (allocateDict) {
			TclDecrRefCount(dictPtr);
		    }
		    TRACE_ERROR(interp);
		    goto gotError;
		}

		/*
		 * Must invalidate the string representation of dictionary
		 * here because we have directly updated the internal
		 * representation; if we don't, callers could see the wrong
		 * string rep despite the internal version of the dictionary
		 * having the correct value. [Bug 3079830]
		 */

		TclInvalidateStringRep(dictPtr);
	    }
	    break;
	default:
	    Tcl_Panic("Should not happen!");
	}

	if (TclIsVarDirectWritable(varPtr)) {
	    if (allocateDict) {
		value2Ptr = varPtr->value.objPtr;
		Tcl_IncrRefCount(dictPtr);
		if (value2Ptr != NULL) {
		    TclDecrRefCount(value2Ptr);
		}
		varPtr->value.objPtr = dictPtr;
	    }
	    objResultPtr = dictPtr;
	} else {
	    Tcl_IncrRefCount(dictPtr);
	    DECACHE_STACK_INFO();
	    objResultPtr = TclPtrSetVar(interp, varPtr, NULL, NULL, NULL,
		    dictPtr, TCL_LEAVE_ERR_MSG, opnd);
	    CACHE_STACK_INFO();
	    TclDecrRefCount(dictPtr);
	    if (objResultPtr == NULL) {
		TRACE_ERROR(interp);
		goto gotError;
	    }
	}
#ifndef TCL_COMPILE_DEBUG
	if (*(pc+5) == INST_POP) {
	    NEXT_INST_F(6, 2, 0);
	}
#endif
	TRACE_APPEND(("%.30s\n", O2S(objResultPtr)));
	NEXT_INST_F(5, 2, 1);

    case INST_DICT_FIRST:
	opnd = TclGetUInt4AtPtr(pc+1);
	TRACE(("%u => ", opnd));
	dictPtr = POP_OBJECT();
	searchPtr = ckalloc(sizeof(Tcl_DictSearch));
	if (Tcl_DictObjFirst(interp, dictPtr, searchPtr, &keyPtr,
		&valuePtr, &done) != TCL_OK) {
	    ckfree(searchPtr);
	    TRACE_ERROR(interp);
	    goto gotError;
	}
	TclNewObj(statePtr);
	statePtr->typePtr = &dictIteratorType;
	statePtr->internalRep.twoPtrValue.ptr1 = searchPtr;
	statePtr->internalRep.twoPtrValue.ptr2 = dictPtr;
	varPtr = LOCAL(opnd);
	if (varPtr->value.objPtr) {
	    if (varPtr->value.objPtr->typePtr == &dictIteratorType) {
		Tcl_Panic("mis-issued dictFirst!");
	    }
	    TclDecrRefCount(varPtr->value.objPtr);
	}
	varPtr->value.objPtr = statePtr;
	Tcl_IncrRefCount(statePtr);
	goto pushDictIteratorResult;

    case INST_DICT_NEXT:
	opnd = TclGetUInt4AtPtr(pc+1);
	TRACE(("%u => ", opnd));
	statePtr = (*LOCAL(opnd)).value.objPtr;
	if (statePtr == NULL || statePtr->typePtr != &dictIteratorType) {
	    Tcl_Panic("mis-issued dictNext!");
	}
	searchPtr = statePtr->internalRep.twoPtrValue.ptr1;
	Tcl_DictObjNext(searchPtr, &keyPtr, &valuePtr, &done);
    pushDictIteratorResult:
	if (done) {
	    TclNewObj(emptyPtr);
	    PUSH_OBJECT(emptyPtr);
	    PUSH_OBJECT(emptyPtr);
	} else {
	    PUSH_OBJECT(valuePtr);
	    PUSH_OBJECT(keyPtr);
	}
	TRACE_APPEND(("\"%.30s\" \"%.30s\" %d\n",
		O2S(OBJ_UNDER_TOS), O2S(OBJ_AT_TOS), done));

	/*
	 * The INST_DICT_FIRST and INST_DICT_NEXT instructsions are always
	 * followed by a conditional jump, so we can take advantage of this to
	 * do some peephole optimization (note that we're careful to not close
	 * out someone doing something else).
	 */

	JUMP_PEEPHOLE_F(done, 5, 0);

    case INST_DICT_UPDATE_START:
	opnd = TclGetUInt4AtPtr(pc+1);
	opnd2 = TclGetUInt4AtPtr(pc+5);
	TRACE(("%u => ", opnd));
	varPtr = LOCAL(opnd);
	duiPtr = BA_AuxData_At(codePtr->auxData, opnd2)->clientData;
	while (TclIsVarLink(varPtr)) {
	    varPtr = varPtr->value.linkPtr;
	}
	if (TclIsVarDirectReadable(varPtr)) {
	    dictPtr = varPtr->value.objPtr;
	} else {
	    DECACHE_STACK_INFO();
	    dictPtr = TclPtrGetVar(interp, varPtr, NULL, NULL, NULL,
		    TCL_LEAVE_ERR_MSG, opnd);
	    CACHE_STACK_INFO();
	    if (dictPtr == NULL) {
		TRACE_ERROR(interp);
		goto gotError;
	    }
	}
	if (TclListObjGetElements(interp, OBJ_AT_TOS, &length,
		&keyPtrPtr) != TCL_OK) {
	    TRACE_ERROR(interp);
	    goto gotError;
	}
	if (length != duiPtr->length) {
	    Tcl_Panic("dictUpdateStart argument length mismatch");
	}
	for (i=0 ; i<length ; i++) {
	    if (Tcl_DictObjGet(interp, dictPtr, keyPtrPtr[i],
		    &valuePtr) != TCL_OK) {
		TRACE_ERROR(interp);
		goto gotError;
	    }
	    varPtr = LOCAL(duiPtr->varIndices[i]);
	    while (TclIsVarLink(varPtr)) {
		varPtr = varPtr->value.linkPtr;
	    }
	    DECACHE_STACK_INFO();
	    if (valuePtr == NULL) {
		TclObjUnsetVar2(interp,
			localName(iPtr->varFramePtr, duiPtr->varIndices[i]),
			NULL, 0);
	    } else if (TclPtrSetVar(interp, varPtr, NULL, NULL, NULL,
		    valuePtr, TCL_LEAVE_ERR_MSG,
		    duiPtr->varIndices[i]) == NULL) {
		CACHE_STACK_INFO();
		TRACE_ERROR(interp);
		goto gotError;
	    }
	    CACHE_STACK_INFO();
	}
	TRACE_APPEND(("OK\n"));
	NEXT_INST_F(9, 0, 0);

    case INST_DICT_UPDATE_END:
	opnd = TclGetUInt4AtPtr(pc+1);
	opnd2 = TclGetUInt4AtPtr(pc+5);
	TRACE(("%u => ", opnd));
	varPtr = LOCAL(opnd);
	duiPtr = BA_AuxData_At(codePtr->auxData, opnd2)->clientData;
	while (TclIsVarLink(varPtr)) {
	    varPtr = varPtr->value.linkPtr;
	}
	if (TclIsVarDirectReadable(varPtr)) {
	    dictPtr = varPtr->value.objPtr;
	} else {
	    DECACHE_STACK_INFO();
	    dictPtr = TclPtrGetVar(interp, varPtr, NULL, NULL, NULL, 0, opnd);
	    CACHE_STACK_INFO();
	}
	if (dictPtr == NULL) {
	    TRACE_APPEND(("storage was unset\n"));
	    NEXT_INST_F(9, 1, 0);
	}
	if (Tcl_DictObjSize(interp, dictPtr, &length) != TCL_OK
		|| TclListObjGetElements(interp, OBJ_AT_TOS, &length,
			&keyPtrPtr) != TCL_OK) {
	    TRACE_ERROR(interp);
	    goto gotError;
	}
	allocdict = Tcl_IsShared(dictPtr);
	if (allocdict) {
	    dictPtr = Tcl_DuplicateObj(dictPtr);
	}
	if (length > 0) {
	    TclInvalidateStringRep(dictPtr);
	}
	for (i=0 ; i<length ; i++) {
	    Var *var2Ptr = LOCAL(duiPtr->varIndices[i]);

	    while (TclIsVarLink(var2Ptr)) {
		var2Ptr = var2Ptr->value.linkPtr;
	    }
	    if (TclIsVarDirectReadable(var2Ptr)) {
		valuePtr = var2Ptr->value.objPtr;
	    } else {
		DECACHE_STACK_INFO();
		valuePtr = TclPtrGetVar(interp, var2Ptr, NULL, NULL, NULL, 0,
			duiPtr->varIndices[i]);
		CACHE_STACK_INFO();
	    }
	    if (valuePtr == NULL) {
		Tcl_DictObjRemove(interp, dictPtr, keyPtrPtr[i]);
	    } else if (dictPtr == valuePtr) {
		Tcl_DictObjPut(interp, dictPtr, keyPtrPtr[i],
			Tcl_DuplicateObj(valuePtr));
	    } else {
		Tcl_DictObjPut(interp, dictPtr, keyPtrPtr[i], valuePtr);
	    }
	}
	if (TclIsVarDirectWritable(varPtr)) {
	    Tcl_IncrRefCount(dictPtr);
	    TclDecrRefCount(varPtr->value.objPtr);
	    varPtr->value.objPtr = dictPtr;
	} else {
	    DECACHE_STACK_INFO();
	    objResultPtr = TclPtrSetVar(interp, varPtr, NULL, NULL, NULL,
		    dictPtr, TCL_LEAVE_ERR_MSG, opnd);
	    CACHE_STACK_INFO();
	    if (objResultPtr == NULL) {
		if (allocdict) {
		    TclDecrRefCount(dictPtr);
		}
		TRACE_ERROR(interp);
		goto gotError;
	    }
	}
	TRACE_APPEND(("written back\n"));
	NEXT_INST_F(9, 1, 0);

    case INST_DICT_EXPAND:
	dictPtr = OBJ_UNDER_TOS;
	listPtr = OBJ_AT_TOS;
	TRACE(("\"%.30s\" \"%.30s\" =>", O2S(dictPtr), O2S(listPtr)));
	if (TclListObjGetElements(interp, listPtr, &objc, &objv) != TCL_OK) {
	    TRACE_ERROR(interp);
	    goto gotError;
	}
	objResultPtr = TclDictWithInit(interp, dictPtr, objc, objv);
	if (objResultPtr == NULL) {
	    TRACE_ERROR(interp);
	    goto gotError;
	}
	TRACE_APPEND(("\"%.30s\"\n", O2S(objResultPtr)));
	NEXT_INST_F(1, 2, 1);

    case INST_DICT_RECOMBINE_STK:
	keysPtr = POP_OBJECT();
	varNamePtr = OBJ_UNDER_TOS;
	listPtr = OBJ_AT_TOS;
	TRACE(("\"%.30s\" \"%.30s\" \"%.30s\" => ",
		O2S(varNamePtr), O2S(valuePtr), O2S(keysPtr)));
	if (TclListObjGetElements(interp, listPtr, &objc, &objv) != TCL_OK) {
	    TRACE_ERROR(interp);
	    TclDecrRefCount(keysPtr);
	    goto gotError;
	}
	varPtr = TclObjLookupVarEx(interp, varNamePtr, NULL,
		TCL_LEAVE_ERR_MSG, "set", 1, 1, &arrayPtr);
	if (varPtr == NULL) {
	    TRACE_ERROR(interp);
	    TclDecrRefCount(keysPtr);
	    goto gotError;
	}
	DECACHE_STACK_INFO();
	result = TclDictWithFinish(interp, varPtr,arrayPtr,varNamePtr,NULL,-1,
		objc, objv, keysPtr);
	CACHE_STACK_INFO();
	TclDecrRefCount(keysPtr);
	if (result != TCL_OK) {
	    TRACE_ERROR(interp);
	    goto gotError;
	}
	TRACE_APPEND(("OK\n"));
	NEXT_INST_F(1, 2, 0);

    case INST_DICT_RECOMBINE_IMM:
	opnd = TclGetUInt4AtPtr(pc+1);
	listPtr = OBJ_UNDER_TOS;
	keysPtr = OBJ_AT_TOS;
	varPtr = LOCAL(opnd);
	TRACE(("%u <- \"%.30s\" \"%.30s\" => ", opnd, O2S(valuePtr),
		O2S(keysPtr)));
	if (TclListObjGetElements(interp, listPtr, &objc, &objv) != TCL_OK) {
	    TRACE_ERROR(interp);
	    goto gotError;
	}
	while (TclIsVarLink(varPtr)) {
	    varPtr = varPtr->value.linkPtr;
	}
	DECACHE_STACK_INFO();
	result = TclDictWithFinish(interp, varPtr, NULL, NULL, NULL, opnd,
		objc, objv, keysPtr);
	CACHE_STACK_INFO();
	if (result != TCL_OK) {
	    TRACE_ERROR(interp);
	    goto gotError;
	}
	TRACE_APPEND(("OK\n"));
	NEXT_INST_F(5, 2, 0);
    }

    /*
     *	   End of dictionary-related instructions.
     * -----------------------------------------------------------------
     */

    default:
	Tcl_Panic("TclNRExecuteByteCode: unrecognized opCode %u", *pc);
    } /* end of switch on opCode */

    /*
     * Block for variables needed to process exception returns.
     */

    {
	ExceptionRange *rangePtr;
				/* Points to closest loop or catch exception
				 * range enclosing the pc. Used by various
				 * instructions and processCatch to process
				 * break, continue, and errors. */
	const char *bytes;

	/*
	 * An external evaluation (INST_INVOKE or INST_EVAL) returned
	 * something different from TCL_OK, or else INST_BREAK or
	 * INST_CONTINUE were called.
	 */

    processExceptionReturn:
#ifdef TCL_COMPILE_DEBUG
	switch (*pc) {
	case INST_INVOKE_STK1:
	    opnd = TclGetUInt1AtPtr(pc+1);
	    TRACE(("%u => ... after \"%.20s\": ", opnd, cmdNameBuf));
	    break;
	case INST_INVOKE_STK4:
	    opnd = TclGetUInt4AtPtr(pc+1);
	    TRACE(("%u => ... after \"%.20s\": ", opnd, cmdNameBuf));
	    break;
	case INST_EVAL_STK:
	    /*
	     * Note that the object at stacktop has to be used before doing
	     * the cleanup.
	     */

	    TRACE(("\"%.30s\" => ", O2S(OBJ_AT_TOS)));
	    break;
	default:
	    TRACE(("=> "));
	}
#endif
	if ((result == TCL_CONTINUE) || (result == TCL_BREAK)) {
	    rangePtr = GetExceptRangeForPc(pc, /*catchOnly*/ 0, codePtr);
	    if (rangePtr == NULL) {
		TRACE_APPEND(("no encl. loop or catch, returning %s\n",
			StringForResultCode(result)));
		goto abnormalReturn;
	    }
	    if (rangePtr->type == CATCH_EXCEPTION_RANGE) {
		TRACE_APPEND(("%s ...\n", StringForResultCode(result)));
		goto processCatch;
	    }
	    while (cleanup--) {
		valuePtr = POP_OBJECT();
		TclDecrRefCount(valuePtr);
	    }
	    if (result == TCL_BREAK) {
		result = TCL_OK;
		pc = (codePtr->codeStart + rangePtr->breakOffset);
		TRACE_APPEND(("%s, range at %d, new pc %d\n",
			StringForResultCode(result),
			rangePtr->codeOffset, rangePtr->breakOffset));
		NEXT_INST_F(0, 0, 0);
	    }
	    if (rangePtr->continueOffset == -1) {
		TRACE_APPEND(("%s, loop w/o continue, checking for catch\n",
			StringForResultCode(result)));
		goto checkForCatch;
	    }
	    result = TCL_OK;
	    pc = (codePtr->codeStart + rangePtr->continueOffset);
	    TRACE_APPEND(("%s, range at %d, new pc %d\n",
		    StringForResultCode(result),
		    rangePtr->codeOffset, rangePtr->continueOffset));
	    NEXT_INST_F(0, 0, 0);
	}
#ifdef TCL_COMPILE_DEBUG
	if (traceInstructions) {
	    objPtr = Tcl_GetObjResult(interp);
	    if ((result != TCL_ERROR) && (result != TCL_RETURN)) {
		TRACE_APPEND(("OTHER RETURN CODE %d, result=\"%.30s\"\n ",
			result, O2S(objPtr)));
	    } else {
		TRACE_APPEND(("%s, result=\"%.30s\"\n",
			StringForResultCode(result), O2S(objPtr)));
	    }
	}
#endif
	goto checkForCatch;

	/*
	 * Division by zero in an expression. Control only reaches this point
	 * by "goto divideByZero".
	 */

    divideByZero:
	Tcl_SetObjResult(interp, Tcl_NewStringObj("divide by zero", -1));
	DECACHE_STACK_INFO();
	Tcl_SetErrorCode(interp, "ARITH", "DIVZERO", "divide by zero", NULL);
	CACHE_STACK_INFO();
	goto gotError;

	/*
	 * Exponentiation of zero by negative number in an expression. Control
	 * only reaches this point by "goto exponOfZero".
	 */

    exponOfZero:
	Tcl_SetObjResult(interp, Tcl_NewStringObj(
		"exponentiation of zero by negative power", -1));
	DECACHE_STACK_INFO();
	Tcl_SetErrorCode(interp, "ARITH", "DOMAIN",
		"exponentiation of zero by negative power", NULL);
	CACHE_STACK_INFO();

	/*
	 * Almost all error paths feed through here rather than assigning to
	 * result themselves (for a small but consistent saving).
	 */

    gotError:
	result = TCL_ERROR;

	/*
	 * Execution has generated an "exception" such as TCL_ERROR. If the
	 * exception is an error, record information about what was being
	 * executed when the error occurred. Find the closest enclosing catch
	 * range, if any. If no enclosing catch range is found, stop execution
	 * and return the "exception" code.
	 */

    checkForCatch:
	if (iPtr->execEnvPtr->rewind) {
	    goto abnormalReturn;
	}
	if ((result == TCL_ERROR) && !(iPtr->flags & ERR_ALREADY_LOGGED)) {
	    const unsigned char *pcBeg;

	    bytes = GetSrcInfoForPc(pc, codePtr, &length, &pcBeg, NULL);
	    DECACHE_STACK_INFO();
	    TclLogCommandInfo(interp, codePtr->source, bytes,
		    bytes ? length : 0, pcBeg, tosPtr);
	    CACHE_STACK_INFO();
	}
	iPtr->flags &= ~ERR_ALREADY_LOGGED;

	/*
	 * Clear all expansions that may have started after the last
	 * INST_BEGIN_CATCH.
	 */

	while (auxObjList) {
	    if ((catchTop != initCatchTop)
		    && (*catchTop > (ptrdiff_t)
			auxObjList->internalRep.ptrAndLongRep.value)) {
		break;
	    }
	    POP_TAUX_OBJ();
	}

	/*
	 * We must not catch if the script in progress has been canceled with
	 * the TCL_CANCEL_UNWIND flag. Instead, it blows outwards until we
	 * either hit another interpreter (presumably where the script in
	 * progress has not been canceled) or we get to the top-level. We do
	 * NOT modify the interpreter result here because we know it will
	 * already be set prior to vectoring down to this point in the code.
	 */

	if (TclCanceled(iPtr) && (Tcl_Canceled(interp, 0) == TCL_ERROR)) {
#ifdef TCL_COMPILE_DEBUG
	    if (traceInstructions) {
		fprintf(stdout, "   ... cancel with unwind, returning %s\n",
			StringForResultCode(result));
	    }
#endif
	    goto abnormalReturn;
	}

	/*
	 * We must not catch an exceeded limit. Instead, it blows outwards
	 * until we either hit another interpreter (presumably where the limit
	 * is not exceeded) or we get to the top-level.
	 */

	if (TclLimitExceeded(iPtr->limit)) {
#ifdef TCL_COMPILE_DEBUG
	    if (traceInstructions) {
		fprintf(stdout, "   ... limit exceeded, returning %s\n",
			StringForResultCode(result));
	    }
#endif
	    goto abnormalReturn;
	}
	if (catchTop == initCatchTop) {
#ifdef TCL_COMPILE_DEBUG
	    if (traceInstructions) {
		fprintf(stdout, "   ... no enclosing catch, returning %s\n",
			StringForResultCode(result));
	    }
#endif
	    goto abnormalReturn;
	}
	rangePtr = GetExceptRangeForPc(pc, /*catchOnly*/ 1, codePtr);
	if (rangePtr == NULL) {
	    /*
	     * This is only possible when compiling a [catch] that sends its
	     * script to INST_EVAL. Cannot correct the compiler without
	     * breaking compat with previous .tbc compiled scripts.
	     */

#ifdef TCL_COMPILE_DEBUG
	    if (traceInstructions) {
		fprintf(stdout, "   ... no enclosing catch, returning %s\n",
			StringForResultCode(result));
	    }
#endif
	    goto abnormalReturn;
	}

	/*
	 * A catch exception range (rangePtr) was found to handle an
	 * "exception". It was found either by checkForCatch just above or by
	 * an instruction during break, continue, or error processing. Jump to
	 * its catchOffset after unwinding the operand stack to the depth it
	 * had when starting to execute the range's catch command.
	 */

    processCatch:
	while (CURR_DEPTH > *catchTop) {
	    valuePtr = POP_OBJECT();
	    TclDecrRefCount(valuePtr);
	}
#ifdef TCL_COMPILE_DEBUG
	if (traceInstructions) {
	    fprintf(stdout, "  ... found catch at %d, catchTop=%d, "
		    "unwound to %ld, new pc %u\n",
		    rangePtr->codeOffset, (int) (catchTop - initCatchTop - 1),
		    (long) *catchTop, (unsigned) rangePtr->catchOffset);
	}
#endif
	pc = (codePtr->codeStart + rangePtr->catchOffset);
	NEXT_INST_F(0, 0, 0);	/* Restart the execution loop at pc. */

	/*
	 * end of infinite loop dispatching on instructions.
	 */

	/*
	 * Abnormal return code. Restore the stack to state it had when
	 * starting to execute the ByteCode. Panic if the stack is below the
	 * initial level.
	 */

    abnormalReturn:
	TCL_DTRACE_INST_LAST();

	/*
	 * Clear all expansions and same-level NR calls.
	 *
	 * Note that expansion markers have a NULL type; avoid removing other
	 * markers.
	 */

	while (auxObjList) {
	    POP_TAUX_OBJ();
	}
	while (tosPtr > initTosPtr) {
	    objPtr = POP_OBJECT();
	    Tcl_DecrRefCount(objPtr);
	}

	if (tosPtr < initTosPtr) {
	    fprintf(stderr,
		    "\nTclNRExecuteByteCode: abnormal return at pc %u: "
		    "stack top %d < entry stack top %d\n",
		    (unsigned)(pc - codePtr->codeStart),
		    (unsigned) CURR_DEPTH, (unsigned) 0);
	    Tcl_Panic("TclNRExecuteByteCode execution failure: end stack top < start stack top");
	}
	CLANG_ASSERT(bcFramePtr);
    }

    iPtr->cmdFramePtr = bcFramePtr->nextPtr;
    if (--codePtr->refCount <= 0) {
	TclCleanupByteCode(codePtr);
    }
    TclStackFree(interp, TD);	/* free my stack */

    return result;

    /*
     * INST_START_CMD failure case removed where it doesn't bother that much
     *
     * Remark that if the interpreter is marked for deletion its
     * compileEpoch is modified, so that the epoch check also verifies
     * that the interp is not deleted. If no outside call has been made
     * since the last check, it is safe to omit the check.

     * case INST_START_CMD:
     */

	instStartCmdFailed:
	{
	    const char *bytes;

	    checkInterp = 1;
	    length = 0;

	    /*
	     * We used to switch to direct eval; for NRE-awareness we now
	     * compile and eval the command so that this evaluation does not
	     * add a new TEBC instance. [Bug 2910748]
	     */

	    if (TclInterpReady(interp) == TCL_ERROR) {
		goto gotError;
	    }

	    codePtr->flags |= TCL_BYTECODE_RECOMPILE;
	    bytes = GetSrcInfoForPc(pc, codePtr, &length, NULL, NULL);
	    opnd = TclGetUInt4AtPtr(pc+1);
	    pc += (opnd-1);
	    PUSH_OBJECT(Tcl_NewStringObj(bytes, length));
	    goto instEvalStk;
	}
}

#undef codePtr
#undef iPtr
#undef bcFramePtr
#undef initCatchTop
#undef initTosPtr
#undef auxObjList
#undef catchTop
#undef TCONST

/*
 *----------------------------------------------------------------------
 *
 * ExecuteExtendedBinaryMathOp, ExecuteExtendedUnaryMathOp --
 *
 *	These functions do advanced math for binary and unary operators
 *	respectively, so that the main TEBC code does not bear the cost of
 *	them.
 *
 * Results:
 *	A Tcl_Obj* result, or a NULL (in which case valuePtr is updated to
 *	hold the result value), or one of the special flag values
 *	GENERAL_ARITHMETIC_ERROR, EXPONENT_OF_ZERO or DIVIDED_BY_ZERO. The
 *	latter two signify a zero value raised to a negative power or a value
 *	divided by zero, respectively. With GENERAL_ARITHMETIC_ERROR, all
 *	error information will have already been reported in the interpreter
 *	result.
 *
 * Side effects:
 *	May update the Tcl_Obj indicated valuePtr if it is unshared. Will
 *	return a NULL when that happens.
 *
 *----------------------------------------------------------------------
 */

static Tcl_Obj *
ExecuteExtendedBinaryMathOp(
    Tcl_Interp *interp,		/* Where to report errors. */
    int opcode,			/* What operation to perform. */
    Tcl_Obj **constants,	/* The execution environment's constants. */
    Tcl_Obj *valuePtr,		/* The first operand on the stack. */
    Tcl_Obj *value2Ptr)		/* The second operand on the stack. */
{
#define LONG_RESULT(l) \
    if (Tcl_IsShared(valuePtr)) {		\
	TclNewLongObj(objResultPtr, l);		\
	return objResultPtr;			\
    } else {					\
	Tcl_SetLongObj(valuePtr, l);		\
	return NULL;				\
    }
#define WIDE_RESULT(w) \
    if (Tcl_IsShared(valuePtr)) {		\
	return Tcl_NewWideIntObj(w);		\
    } else {					\
	Tcl_SetWideIntObj(valuePtr, w);		\
	return NULL;				\
    }
#define BIG_RESULT(b) \
    if (Tcl_IsShared(valuePtr)) {		\
	return Tcl_NewBignumObj(b);		\
    } else {					\
	Tcl_SetBignumObj(valuePtr, b);		\
	return NULL;				\
    }
#define DOUBLE_RESULT(d) \
    if (Tcl_IsShared(valuePtr)) {		\
	TclNewDoubleObj(objResultPtr, (d));	\
	return objResultPtr;			\
    } else {					\
	Tcl_SetDoubleObj(valuePtr, (d));	\
	return NULL;				\
    }

    int type1, type2;
    ClientData ptr1, ptr2;
    double d1, d2, dResult;
    long l1, l2, lResult;
    Tcl_WideInt w1, w2, wResult;
    mp_int big1, big2, bigResult, bigRemainder;
    Tcl_Obj *objResultPtr;
    int invalid, numPos, zero;
    long shift;

    (void) GetNumberFromObj(NULL, valuePtr, &ptr1, &type1);
    (void) GetNumberFromObj(NULL, value2Ptr, &ptr2, &type2);

    switch (opcode) {
    case INST_MOD:
	/* TODO: Attempts to re-use unshared operands on stack */

	l2 = 0;			/* silence gcc warning */
	if (type2 == TCL_NUMBER_LONG) {
	    l2 = *((const long *)ptr2);
	    if (l2 == 0) {
		return DIVIDED_BY_ZERO;
	    }
	    if ((l2 == 1) || (l2 == -1)) {
		/*
		 * Div. by |1| always yields remainder of 0.
		 */

		return constants[0];
	    }
	}
#ifndef TCL_WIDE_INT_IS_LONG
	if (type1 == TCL_NUMBER_WIDE) {
	    w1 = *((const Tcl_WideInt *)ptr1);
	    if (type2 != TCL_NUMBER_BIG) {
		Tcl_WideInt wQuotient, wRemainder;
		Tcl_GetWideIntFromObj(NULL, value2Ptr, &w2);
		wQuotient = w1 / w2;

		/*
		 * Force Tcl's integer division rules.
		 * TODO: examine for logic simplification
		 */

		if (((wQuotient < (Tcl_WideInt) 0)
			|| ((wQuotient == (Tcl_WideInt) 0)
			&& ((w1 < (Tcl_WideInt)0 && w2 > (Tcl_WideInt)0)
			|| (w1 > (Tcl_WideInt)0 && w2 < (Tcl_WideInt)0))))
			&& (wQuotient * w2 != w1)) {
		    wQuotient -= (Tcl_WideInt) 1;
		}
		wRemainder = w1 - w2*wQuotient;
		WIDE_RESULT(wRemainder);
	    }

	    Tcl_TakeBignumFromObj(NULL, value2Ptr, &big2);

	    /* TODO: internals intrusion */
	    if ((w1 > ((Tcl_WideInt) 0)) ^ (big2.sign == MP_ZPOS)) {
		/*
		 * Arguments are opposite sign; remainder is sum.
		 */

		TclBNInitBignumFromWideInt(&big1, w1);
		mp_add(&big2, &big1, &big2);
		mp_clear(&big1);
		BIG_RESULT(&big2);
	    }

	    /*
	     * Arguments are same sign; remainder is first operand.
	     */

	    mp_clear(&big2);
	    return NULL;
	}
#endif
	Tcl_GetBignumFromObj(NULL, valuePtr, &big1);
	Tcl_GetBignumFromObj(NULL, value2Ptr, &big2);
	mp_init(&bigResult);
	mp_init(&bigRemainder);
	mp_div(&big1, &big2, &bigResult, &bigRemainder);
	if (!mp_iszero(&bigRemainder) && (bigRemainder.sign != big2.sign)) {
	    /*
	     * Convert to Tcl's integer division rules.
	     */

	    mp_sub_d(&bigResult, 1, &bigResult);
	    mp_add(&bigRemainder, &big2, &bigRemainder);
	}
	mp_copy(&bigRemainder, &bigResult);
	mp_clear(&bigRemainder);
	mp_clear(&big1);
	mp_clear(&big2);
	BIG_RESULT(&bigResult);

    case INST_LSHIFT:
    case INST_RSHIFT: {
	/*
	 * Reject negative shift argument.
	 */

	switch (type2) {
	case TCL_NUMBER_LONG:
	    invalid = (*((const long *)ptr2) < 0L);
	    break;
#ifndef TCL_WIDE_INT_IS_LONG
	case TCL_NUMBER_WIDE:
	    invalid = (*((const Tcl_WideInt *)ptr2) < (Tcl_WideInt)0);
	    break;
#endif
	case TCL_NUMBER_BIG:
	    Tcl_TakeBignumFromObj(NULL, value2Ptr, &big2);
	    invalid = (mp_cmp_d(&big2, 0) == MP_LT);
	    mp_clear(&big2);
	    break;
	default:
	    /* Unused, here to silence compiler warning */
	    invalid = 0;
	}
	if (invalid) {
	    Tcl_SetObjResult(interp, Tcl_NewStringObj(
		    "negative shift argument", -1));
	    return GENERAL_ARITHMETIC_ERROR;
	}

	/*
	 * Zero shifted any number of bits is still zero.
	 */

	if ((type1==TCL_NUMBER_LONG) && (*((const long *)ptr1) == (long)0)) {
	    return constants[0];
	}

	if (opcode == INST_LSHIFT) {
	    /*
	     * Large left shifts create integer overflow.
	     *
	     * BEWARE! Can't use Tcl_GetIntFromObj() here because that
	     * converts values in the (unsigned) range to their signed int
	     * counterparts, leading to incorrect results.
	     */

	    if ((type2 != TCL_NUMBER_LONG)
		    || (*((const long *)ptr2) > (long) INT_MAX)) {
		/*
		 * Technically, we could hold the value (1 << (INT_MAX+1)) in
		 * an mp_int, but since we're using mp_mul_2d() to do the
		 * work, and it takes only an int argument, that's a good
		 * place to draw the line.
		 */

		Tcl_SetObjResult(interp, Tcl_NewStringObj(
			"integer value too large to represent", -1));
		return GENERAL_ARITHMETIC_ERROR;
	    }
	    shift = (int)(*((const long *)ptr2));

	    /*
	     * Handle shifts within the native wide range.
	     */

	    if ((type1 != TCL_NUMBER_BIG)
		    && ((size_t)shift < CHAR_BIT*sizeof(Tcl_WideInt))) {
		TclGetWideIntFromObj(NULL, valuePtr, &w1);
		if (!((w1>0 ? w1 : ~w1)
			& -(((Tcl_WideInt)1)
			<< (CHAR_BIT*sizeof(Tcl_WideInt) - 1 - shift)))) {
		    WIDE_RESULT(w1 << shift);
		}
	    }
	} else {
	    /*
	     * Quickly force large right shifts to 0 or -1.
	     */

	    if ((type2 != TCL_NUMBER_LONG)
		    || (*(const long *)ptr2 > INT_MAX)) {
		/*
		 * Again, technically, the value to be shifted could be an
		 * mp_int so huge that a right shift by (INT_MAX+1) bits could
		 * not take us to the result of 0 or -1, but since we're using
		 * mp_div_2d to do the work, and it takes only an int
		 * argument, we draw the line there.
		 */

		switch (type1) {
		case TCL_NUMBER_LONG:
		    zero = (*(const long *)ptr1 > 0L);
		    break;
#ifndef TCL_WIDE_INT_IS_LONG
		case TCL_NUMBER_WIDE:
		    zero = (*(const Tcl_WideInt *)ptr1 > (Tcl_WideInt)0);
		    break;
#endif
		case TCL_NUMBER_BIG:
		    Tcl_TakeBignumFromObj(NULL, valuePtr, &big1);
		    zero = (mp_cmp_d(&big1, 0) == MP_GT);
		    mp_clear(&big1);
		    break;
		default:
		    /* Unused, here to silence compiler warning. */
		    zero = 0;
		}
		if (zero) {
		    return constants[0];
		}
		LONG_RESULT(-1);
	    }
	    shift = (int)(*(const long *)ptr2);

#ifndef TCL_WIDE_INT_IS_LONG
	    /*
	     * Handle shifts within the native wide range.
	     */

	    if (type1 == TCL_NUMBER_WIDE) {
		w1 = *(const Tcl_WideInt *)ptr1;
		if ((size_t)shift >= CHAR_BIT*sizeof(Tcl_WideInt)) {
		    if (w1 >= (Tcl_WideInt)0) {
			return constants[0];
		    }
		    LONG_RESULT(-1);
		}
		WIDE_RESULT(w1 >> shift);
	    }
#endif
	}

	Tcl_TakeBignumFromObj(NULL, valuePtr, &big1);

	mp_init(&bigResult);
	if (opcode == INST_LSHIFT) {
	    mp_mul_2d(&big1, shift, &bigResult);
	} else {
	    mp_init(&bigRemainder);
	    mp_div_2d(&big1, shift, &bigResult, &bigRemainder);
	    if (mp_cmp_d(&bigRemainder, 0) == MP_LT) {
		/*
		 * Convert to Tcl's integer division rules.
		 */

		mp_sub_d(&bigResult, 1, &bigResult);
	    }
	    mp_clear(&bigRemainder);
	}
	mp_clear(&big1);
	BIG_RESULT(&bigResult);
    }

    case INST_BITOR:
    case INST_BITXOR:
    case INST_BITAND:
	if ((type1 == TCL_NUMBER_BIG) || (type2 == TCL_NUMBER_BIG)) {
	    mp_int *First, *Second;

	    Tcl_TakeBignumFromObj(NULL, valuePtr, &big1);
	    Tcl_TakeBignumFromObj(NULL, value2Ptr, &big2);

	    /*
	     * Count how many positive arguments we have. If only one of the
	     * arguments is negative, store it in 'Second'.
	     */

	    if (mp_cmp_d(&big1, 0) != MP_LT) {
		numPos = 1 + (mp_cmp_d(&big2, 0) != MP_LT);
		First = &big1;
		Second = &big2;
	    } else {
		First = &big2;
		Second = &big1;
		numPos = (mp_cmp_d(First, 0) != MP_LT);
	    }
	    mp_init(&bigResult);

	    switch (opcode) {
	    case INST_BITAND:
		switch (numPos) {
		case 2:
		    /*
		     * Both arguments positive, base case.
		     */

		    mp_and(First, Second, &bigResult);
		    break;
		case 1:
		    /*
		     * First is positive; second negative:
		     * P & N = P & ~~N = P&~(-N-1) = P & (P ^ (-N-1))
		     */

		    mp_neg(Second, Second);
		    mp_sub_d(Second, 1, Second);
		    mp_xor(First, Second, &bigResult);
		    mp_and(First, &bigResult, &bigResult);
		    break;
		case 0:
		    /*
		     * Both arguments negative:
		     * a & b = ~ (~a | ~b) = -(-a-1|-b-1)-1
		     */

		    mp_neg(First, First);
		    mp_sub_d(First, 1, First);
		    mp_neg(Second, Second);
		    mp_sub_d(Second, 1, Second);
		    mp_or(First, Second, &bigResult);
		    mp_neg(&bigResult, &bigResult);
		    mp_sub_d(&bigResult, 1, &bigResult);
		    break;
		}
		break;

	    case INST_BITOR:
		switch (numPos) {
		case 2:
		    /*
		     * Both arguments positive, base case.
		     */

		    mp_or(First, Second, &bigResult);
		    break;
		case 1:
		    /*
		     * First is positive; second negative:
		     * N|P = ~(~N&~P) = ~((-N-1)&~P) = -((-N-1)&((-N-1)^P))-1
		     */

		    mp_neg(Second, Second);
		    mp_sub_d(Second, 1, Second);
		    mp_xor(First, Second, &bigResult);
		    mp_and(Second, &bigResult, &bigResult);
		    mp_neg(&bigResult, &bigResult);
		    mp_sub_d(&bigResult, 1, &bigResult);
		    break;
		case 0:
		    /*
		     * Both arguments negative:
		     * a | b = ~ (~a & ~b) = -(-a-1&-b-1)-1
		     */

		    mp_neg(First, First);
		    mp_sub_d(First, 1, First);
		    mp_neg(Second, Second);
		    mp_sub_d(Second, 1, Second);
		    mp_and(First, Second, &bigResult);
		    mp_neg(&bigResult, &bigResult);
		    mp_sub_d(&bigResult, 1, &bigResult);
		    break;
		}
		break;

	    case INST_BITXOR:
		switch (numPos) {
		case 2:
		    /*
		     * Both arguments positive, base case.
		     */

		    mp_xor(First, Second, &bigResult);
		    break;
		case 1:
		    /*
		     * First is positive; second negative:
		     * P^N = ~(P^~N) = -(P^(-N-1))-1
		     */

		    mp_neg(Second, Second);
		    mp_sub_d(Second, 1, Second);
		    mp_xor(First, Second, &bigResult);
		    mp_neg(&bigResult, &bigResult);
		    mp_sub_d(&bigResult, 1, &bigResult);
		    break;
		case 0:
		    /*
		     * Both arguments negative:
		     * a ^ b = (~a ^ ~b) = (-a-1^-b-1)
		     */

		    mp_neg(First, First);
		    mp_sub_d(First, 1, First);
		    mp_neg(Second, Second);
		    mp_sub_d(Second, 1, Second);
		    mp_xor(First, Second, &bigResult);
		    break;
		}
		break;
	    }

	    mp_clear(&big1);
	    mp_clear(&big2);
	    BIG_RESULT(&bigResult);
	}

#ifndef TCL_WIDE_INT_IS_LONG
	if ((type1 == TCL_NUMBER_WIDE) || (type2 == TCL_NUMBER_WIDE)) {
	    TclGetWideIntFromObj(NULL, valuePtr, &w1);
	    TclGetWideIntFromObj(NULL, value2Ptr, &w2);

	    switch (opcode) {
	    case INST_BITAND:
		wResult = w1 & w2;
		break;
	    case INST_BITOR:
		wResult = w1 | w2;
		break;
	    case INST_BITXOR:
		wResult = w1 ^ w2;
		break;
	    default:
		/* Unused, here to silence compiler warning. */
		wResult = 0;
	    }
	    WIDE_RESULT(wResult);
	}
#endif
	l1 = *((const long *)ptr1);
	l2 = *((const long *)ptr2);

	switch (opcode) {
	case INST_BITAND:
	    lResult = l1 & l2;
	    break;
	case INST_BITOR:
	    lResult = l1 | l2;
	    break;
	case INST_BITXOR:
	    lResult = l1 ^ l2;
	    break;
	default:
	    /* Unused, here to silence compiler warning. */
	    lResult = 0;
	}
	LONG_RESULT(lResult);

    case INST_EXPON: {
	int oddExponent = 0, negativeExponent = 0;
	unsigned short base;

	if ((type1 == TCL_NUMBER_DOUBLE) || (type2 == TCL_NUMBER_DOUBLE)) {
	    Tcl_GetDoubleFromObj(NULL, valuePtr, &d1);
	    Tcl_GetDoubleFromObj(NULL, value2Ptr, &d2);

	    if (d1==0.0 && d2<0.0) {
		return EXPONENT_OF_ZERO;
	    }
	    dResult = pow(d1, d2);
	    goto doubleResult;
	}
	l1 = l2 = 0;
	if (type2 == TCL_NUMBER_LONG) {
	    l2 = *((const long *) ptr2);
	    if (l2 == 0) {
		/*
		 * Anything to the zero power is 1.
		 */

		return constants[1];
	    } else if (l2 == 1) {
		/*
		 * Anything to the first power is itself
		 */

		return NULL;
	    }
	}

	switch (type2) {
	case TCL_NUMBER_LONG:
	    negativeExponent = (l2 < 0);
	    oddExponent = (int) (l2 & 1);
	    break;
#ifndef TCL_WIDE_INT_IS_LONG
	case TCL_NUMBER_WIDE:
	    w2 = *((const Tcl_WideInt *)ptr2);
	    negativeExponent = (w2 < 0);
	    oddExponent = (int) (w2 & (Tcl_WideInt)1);
	    break;
#endif
	case TCL_NUMBER_BIG:
	    Tcl_TakeBignumFromObj(NULL, value2Ptr, &big2);
	    negativeExponent = (mp_cmp_d(&big2, 0) == MP_LT);
	    mp_mod_2d(&big2, 1, &big2);
	    oddExponent = !mp_iszero(&big2);
	    mp_clear(&big2);
	    break;
	}

	if (type1 == TCL_NUMBER_LONG) {
	    l1 = *((const long *)ptr1);
	}
	if (negativeExponent) {
	    if (type1 == TCL_NUMBER_LONG) {
		switch (l1) {
		case 0:
		    /*
		     * Zero to a negative power is div by zero error.
		     */

		    return EXPONENT_OF_ZERO;
		case -1:
		    if (oddExponent) {
			LONG_RESULT(-1);
		    }
		    /* fallthrough */
		case 1:
		    /*
		     * 1 to any power is 1.
		     */

		    return constants[1];
		}
	    }

	    /*
	     * Integers with magnitude greater than 1 raise to a negative
	     * power yield the answer zero (see TIP 123).
	     */

	    return constants[0];
	}

	if (type1 == TCL_NUMBER_LONG) {
	    switch (l1) {
	    case 0:
		/*
		 * Zero to a positive power is zero.
		 */

		return constants[0];
	    case 1:
		/*
		 * 1 to any power is 1.
		 */

		return constants[1];
	    case -1:
		if (!oddExponent) {
		    return constants[1];
		}
		LONG_RESULT(-1);
	    }
	}

	/*
	 * We refuse to accept exponent arguments that exceed one mp_digit
	 * which means the max exponent value is 2**28-1 = 0x0fffffff =
	 * 268435455, which fits into a signed 32 bit int which is within the
	 * range of the long int type. This means any numeric Tcl_Obj value
	 * not using TCL_NUMBER_LONG type must hold a value larger than we
	 * accept.
	 */

	if (type2 != TCL_NUMBER_LONG) {
	    Tcl_SetObjResult(interp, Tcl_NewStringObj(
		    "exponent too large", -1));
	    return GENERAL_ARITHMETIC_ERROR;
	}

	if (type1 == TCL_NUMBER_LONG) {
	    if (l1 == 2) {
		/*
		 * Reduce small powers of 2 to shifts.
		 */

		if ((unsigned long) l2 < CHAR_BIT * sizeof(long) - 1) {
		    LONG_RESULT(1L << l2);
		}
#if !defined(TCL_WIDE_INT_IS_LONG)
		if ((unsigned long)l2 < CHAR_BIT*sizeof(Tcl_WideInt) - 1) {
		    WIDE_RESULT(((Tcl_WideInt) 1) << l2);
		}
#endif
		goto overflowExpon;
	    }
	    if (l1 == -2) {
		int signum = oddExponent ? -1 : 1;

		/*
		 * Reduce small powers of 2 to shifts.
		 */

		if ((unsigned long) l2 < CHAR_BIT * sizeof(long) - 1) {
		    LONG_RESULT(signum * (1L << l2));
		}
#if !defined(TCL_WIDE_INT_IS_LONG)
		if ((unsigned long)l2 < CHAR_BIT*sizeof(Tcl_WideInt) - 1){
		    WIDE_RESULT(signum * (((Tcl_WideInt) 1) << l2));
		}
#endif
		goto overflowExpon;
	    }
#if (LONG_MAX == 0x7fffffff)
	    if (l2 - 2 < (long)MaxBase32Size
		    && l1 <= MaxBase32[l2 - 2]
		    && l1 >= -MaxBase32[l2 - 2]) {
		/*
		 * Small powers of 32-bit integers.
		 */

		lResult = l1 * l1;		/* b**2 */
		switch (l2) {
		case 2:
		    break;
		case 3:
		    lResult *= l1;		/* b**3 */
		    break;
		case 4:
		    lResult *= lResult;		/* b**4 */
		    break;
		case 5:
		    lResult *= lResult;		/* b**4 */
		    lResult *= l1;		/* b**5 */
		    break;
		case 6:
		    lResult *= l1;		/* b**3 */
		    lResult *= lResult;		/* b**6 */
		    break;
		case 7:
		    lResult *= l1;		/* b**3 */
		    lResult *= lResult;		/* b**6 */
		    lResult *= l1;		/* b**7 */
		    break;
		case 8:
		    lResult *= lResult;		/* b**4 */
		    lResult *= lResult;		/* b**8 */
		    break;
		}
		LONG_RESULT(lResult);
	    }

	    if (l1 - 3 >= 0 && l1 -2 < (long)Exp32IndexSize
		    && l2 - 2 < (long)(Exp32ValueSize + MaxBase32Size)) {
		base = Exp32Index[l1 - 3]
			+ (unsigned short) (l2 - 2 - MaxBase32Size);
		if (base < Exp32Index[l1 - 2]) {
		    /*
		     * 32-bit number raised to intermediate power, done by
		     * table lookup.
		     */

		    LONG_RESULT(Exp32Value[base]);
		}
	    }
	    if (-l1 - 3 >= 0 && -l1 - 2 < (long)Exp32IndexSize
		    && l2 - 2 < (long)(Exp32ValueSize + MaxBase32Size)) {
		base = Exp32Index[-l1 - 3]
			+ (unsigned short) (l2 - 2 - MaxBase32Size);
		if (base < Exp32Index[-l1 - 2]) {
		    /*
		     * 32-bit number raised to intermediate power, done by
		     * table lookup.
		     */

		    lResult = (oddExponent) ?
			    -Exp32Value[base] : Exp32Value[base];
		    LONG_RESULT(lResult);
		}
	    }
#endif
	}
#if (LONG_MAX > 0x7fffffff) || !defined(TCL_WIDE_INT_IS_LONG)
	if (type1 == TCL_NUMBER_LONG) {
	    w1 = l1;
#ifndef TCL_WIDE_INT_IS_LONG
	} else if (type1 == TCL_NUMBER_WIDE) {
	    w1 = *((const Tcl_WideInt *) ptr1);
#endif
	} else {
	    goto overflowExpon;
	}
	if (l2 - 2 < (long)MaxBase64Size
		&& w1 <=  MaxBase64[l2 - 2]
		&& w1 >= -MaxBase64[l2 - 2]) {
	    /*
	     * Small powers of integers whose result is wide.
	     */

	    wResult = w1 * w1;		/* b**2 */
	    switch (l2) {
	    case 2:
		break;
	    case 3:
		wResult *= l1;		/* b**3 */
		break;
	    case 4:
		wResult *= wResult;	/* b**4 */
		break;
	    case 5:
		wResult *= wResult;	/* b**4 */
		wResult *= w1;		/* b**5 */
		break;
	    case 6:
		wResult *= w1;		/* b**3 */
		wResult *= wResult;	/* b**6 */
		break;
	    case 7:
		wResult *= w1;		/* b**3 */
		wResult *= wResult;	/* b**6 */
		wResult *= w1;		/* b**7 */
		break;
	    case 8:
		wResult *= wResult;	/* b**4 */
		wResult *= wResult;	/* b**8 */
		break;
	    case 9:
		wResult *= wResult;	/* b**4 */
		wResult *= wResult;	/* b**8 */
		wResult *= w1;		/* b**9 */
		break;
	    case 10:
		wResult *= wResult;	/* b**4 */
		wResult *= w1;		/* b**5 */
		wResult *= wResult;	/* b**10 */
		break;
	    case 11:
		wResult *= wResult;	/* b**4 */
		wResult *= w1;		/* b**5 */
		wResult *= wResult;	/* b**10 */
		wResult *= w1;		/* b**11 */
		break;
	    case 12:
		wResult *= w1;		/* b**3 */
		wResult *= wResult;	/* b**6 */
		wResult *= wResult;	/* b**12 */
		break;
	    case 13:
		wResult *= w1;		/* b**3 */
		wResult *= wResult;	/* b**6 */
		wResult *= wResult;	/* b**12 */
		wResult *= w1;		/* b**13 */
		break;
	    case 14:
		wResult *= w1;		/* b**3 */
		wResult *= wResult;	/* b**6 */
		wResult *= w1;		/* b**7 */
		wResult *= wResult;	/* b**14 */
		break;
	    case 15:
		wResult *= w1;		/* b**3 */
		wResult *= wResult;	/* b**6 */
		wResult *= w1;		/* b**7 */
		wResult *= wResult;	/* b**14 */
		wResult *= w1;		/* b**15 */
		break;
	    case 16:
		wResult *= wResult;	/* b**4 */
		wResult *= wResult;	/* b**8 */
		wResult *= wResult;	/* b**16 */
		break;
	    }
	    WIDE_RESULT(wResult);
	}

	/*
	 * Handle cases of powers > 16 that still fit in a 64-bit word by
	 * doing table lookup.
	 */

	if (w1 - 3 >= 0 && w1 - 2 < (long)Exp64IndexSize
		&& l2 - 2 < (long)(Exp64ValueSize + MaxBase64Size)) {
	    base = Exp64Index[w1 - 3]
		    + (unsigned short) (l2 - 2 - MaxBase64Size);
	    if (base < Exp64Index[w1 - 2]) {
		/*
		 * 64-bit number raised to intermediate power, done by
		 * table lookup.
		 */

		WIDE_RESULT(Exp64Value[base]);
	    }
	}

	if (-w1 - 3 >= 0 && -w1 - 2 < (long)Exp64IndexSize
		&& l2 - 2 < (long)(Exp64ValueSize + MaxBase64Size)) {
	    base = Exp64Index[-w1 - 3]
		    + (unsigned short) (l2 - 2 - MaxBase64Size);
	    if (base < Exp64Index[-w1 - 2]) {
		/*
		 * 64-bit number raised to intermediate power, done by
		 * table lookup.
		 */

		wResult = oddExponent ? -Exp64Value[base] : Exp64Value[base];
		WIDE_RESULT(wResult);
	    }
	}
#endif

    overflowExpon:
	Tcl_TakeBignumFromObj(NULL, value2Ptr, &big2);
	if (big2.used > 1) {
	    mp_clear(&big2);
	    Tcl_SetObjResult(interp, Tcl_NewStringObj(
		    "exponent too large", -1));
	    return GENERAL_ARITHMETIC_ERROR;
	}
	Tcl_TakeBignumFromObj(NULL, valuePtr, &big1);
	mp_init(&bigResult);
	mp_expt_d(&big1, big2.dp[0], &bigResult);
	mp_clear(&big1);
	mp_clear(&big2);
	BIG_RESULT(&bigResult);
    }

    case INST_ADD:
    case INST_SUB:
    case INST_MULT:
    case INST_DIV:
	if ((type1 == TCL_NUMBER_DOUBLE) || (type2 == TCL_NUMBER_DOUBLE)) {
	    /*
	     * At least one of the values is floating-point, so perform
	     * floating point calculations.
	     */

	    Tcl_GetDoubleFromObj(NULL, valuePtr, &d1);
	    Tcl_GetDoubleFromObj(NULL, value2Ptr, &d2);

	    switch (opcode) {
	    case INST_ADD:
		dResult = d1 + d2;
		break;
	    case INST_SUB:
		dResult = d1 - d2;
		break;
	    case INST_MULT:
		dResult = d1 * d2;
		break;
	    case INST_DIV:
#ifndef IEEE_FLOATING_POINT
		if (d2 == 0.0) {
		    return DIVIDED_BY_ZERO;
		}
#endif
		/*
		 * We presume that we are running with zero-divide unmasked if
		 * we're on an IEEE box. Otherwise, this statement might cause
		 * demons to fly out our noses.
		 */

		dResult = d1 / d2;
		break;
	    default:
		/* Unused, here to silence compiler warning. */
		dResult = 0;
	    }

	doubleResult:
#ifndef ACCEPT_NAN
	    /*
	     * Check now for IEEE floating-point error.
	     */

	    if (TclIsNaN(dResult)) {
		TclExprFloatError(interp, dResult);
		return GENERAL_ARITHMETIC_ERROR;
	    }
#endif
	    DOUBLE_RESULT(dResult);
	}
	if ((type1 != TCL_NUMBER_BIG) && (type2 != TCL_NUMBER_BIG)) {
	    TclGetWideIntFromObj(NULL, valuePtr, &w1);
	    TclGetWideIntFromObj(NULL, value2Ptr, &w2);

	    switch (opcode) {
	    case INST_ADD:
		wResult = w1 + w2;
#ifndef TCL_WIDE_INT_IS_LONG
		if ((type1 == TCL_NUMBER_WIDE) || (type2 == TCL_NUMBER_WIDE))
#endif
		{
		    /*
		     * Check for overflow.
		     */

		    if (Overflowing(w1, w2, wResult)) {
			goto overflowBasic;
		    }
		}
		break;

	    case INST_SUB:
		wResult = w1 - w2;
#ifndef TCL_WIDE_INT_IS_LONG
		if ((type1 == TCL_NUMBER_WIDE) || (type2 == TCL_NUMBER_WIDE))
#endif
		{
		    /*
		     * Must check for overflow. The macro tests for overflows
		     * in sums by looking at the sign bits. As we have a
		     * subtraction here, we are adding -w2. As -w2 could in
		     * turn overflow, we test with ~w2 instead: it has the
		     * opposite sign bit to w2 so it does the job. Note that
		     * the only "bad" case (w2==0) is irrelevant for this
		     * macro, as in that case w1 and wResult have the same
		     * sign and there is no overflow anyway.
		     */

		    if (Overflowing(w1, ~w2, wResult)) {
			goto overflowBasic;
		    }
		}
		break;

	    case INST_MULT:
		if ((type1 != TCL_NUMBER_LONG) || (type2 != TCL_NUMBER_LONG)
			|| (sizeof(Tcl_WideInt) < 2*sizeof(long))) {
		    goto overflowBasic;
		}
		wResult = w1 * w2;
		break;

	    case INST_DIV:
		if (w2 == 0) {
		    return DIVIDED_BY_ZERO;
		}

		/*
		 * Need a bignum to represent (LLONG_MIN / -1)
		 */

		if ((w1 == LLONG_MIN) && (w2 == -1)) {
		    goto overflowBasic;
		}
		wResult = w1 / w2;

		/*
		 * Force Tcl's integer division rules.
		 * TODO: examine for logic simplification
		 */

		if (((wResult < 0) || ((wResult == 0) &&
			((w1 < 0 && w2 > 0) || (w1 > 0 && w2 < 0)))) &&
			(wResult*w2 != w1)) {
		    wResult -= 1;
		}
		break;

	    default:
		/*
		 * Unused, here to silence compiler warning.
		 */

		wResult = 0;
	    }

	    WIDE_RESULT(wResult);
	}

    overflowBasic:
	Tcl_TakeBignumFromObj(NULL, valuePtr, &big1);
	Tcl_TakeBignumFromObj(NULL, value2Ptr, &big2);
	mp_init(&bigResult);
	switch (opcode) {
	case INST_ADD:
	    mp_add(&big1, &big2, &bigResult);
	    break;
	case INST_SUB:
	    mp_sub(&big1, &big2, &bigResult);
	    break;
	case INST_MULT:
	    mp_mul(&big1, &big2, &bigResult);
	    break;
	case INST_DIV:
	    if (mp_iszero(&big2)) {
		mp_clear(&big1);
		mp_clear(&big2);
		mp_clear(&bigResult);
		return DIVIDED_BY_ZERO;
	    }
	    mp_init(&bigRemainder);
	    mp_div(&big1, &big2, &bigResult, &bigRemainder);
	    /* TODO: internals intrusion */
	    if (!mp_iszero(&bigRemainder)
		    && (bigRemainder.sign != big2.sign)) {
		/*
		 * Convert to Tcl's integer division rules.
		 */

		mp_sub_d(&bigResult, 1, &bigResult);
		mp_add(&bigRemainder, &big2, &bigRemainder);
	    }
	    mp_clear(&bigRemainder);
	    break;
	}
	mp_clear(&big1);
	mp_clear(&big2);
	BIG_RESULT(&bigResult);
    }

    Tcl_Panic("unexpected opcode");
    return NULL;
}

static Tcl_Obj *
ExecuteExtendedUnaryMathOp(
    int opcode,			/* What operation to perform. */
    Tcl_Obj *valuePtr)		/* The operand on the stack. */
{
    ClientData ptr;
    int type;
    Tcl_WideInt w;
    mp_int big;
    Tcl_Obj *objResultPtr;

    (void) GetNumberFromObj(NULL, valuePtr, &ptr, &type);

    switch (opcode) {
    case INST_BITNOT:
#ifndef TCL_WIDE_INT_IS_LONG
	if (type == TCL_NUMBER_WIDE) {
	    w = *((const Tcl_WideInt *) ptr);
	    WIDE_RESULT(~w);
	}
#endif
	Tcl_TakeBignumFromObj(NULL, valuePtr, &big);
	/* ~a = - a - 1 */
	mp_neg(&big, &big);
	mp_sub_d(&big, 1, &big);
	BIG_RESULT(&big);
    case INST_UMINUS:
	switch (type) {
	case TCL_NUMBER_DOUBLE:
	    DOUBLE_RESULT(-(*((const double *) ptr)));
	case TCL_NUMBER_LONG:
	    w = (Tcl_WideInt) (*((const long *) ptr));
	    if (w != LLONG_MIN) {
		WIDE_RESULT(-w);
	    }
	    TclBNInitBignumFromLong(&big, *(const long *) ptr);
	    break;
#ifndef TCL_WIDE_INT_IS_LONG
	case TCL_NUMBER_WIDE:
	    w = *((const Tcl_WideInt *) ptr);
	    if (w != LLONG_MIN) {
		WIDE_RESULT(-w);
	    }
	    TclBNInitBignumFromWideInt(&big, w);
	    break;
#endif
	default:
	    Tcl_TakeBignumFromObj(NULL, valuePtr, &big);
	}
	mp_neg(&big, &big);
	BIG_RESULT(&big);
    }

    Tcl_Panic("unexpected opcode");
    return NULL;
}
#undef LONG_RESULT
#undef WIDE_RESULT
#undef BIG_RESULT
#undef DOUBLE_RESULT

/*
 *----------------------------------------------------------------------
 *
 * CompareTwoNumbers --
 *
 *	This function compares a pair of numbers in Tcl_Objs. Each argument
 *	must already be known to be numeric and not NaN.
 *
 * Results:
 *	One of MP_LT, MP_EQ or MP_GT, depending on whether valuePtr is less
 *	than, equal to, or greater than value2Ptr (respectively).
 *
 * Side effects:
 *	None, provided both values are numeric.
 *
 *----------------------------------------------------------------------
 */

int
TclCompareTwoNumbers(
    Tcl_Obj *valuePtr,
    Tcl_Obj *value2Ptr)
{
    int type1, type2, compare;
    ClientData ptr1, ptr2;
    mp_int big1, big2;
    double d1, d2, tmp;
    long l1, l2;
#ifndef TCL_WIDE_INT_IS_LONG
    Tcl_WideInt w1, w2;
#endif

    (void) GetNumberFromObj(NULL, valuePtr, &ptr1, &type1);
    (void) GetNumberFromObj(NULL, value2Ptr, &ptr2, &type2);

    switch (type1) {
    case TCL_NUMBER_LONG:
	l1 = *((const long *)ptr1);
	switch (type2) {
	case TCL_NUMBER_LONG:
	    l2 = *((const long *)ptr2);
	longCompare:
	    return (l1 < l2) ? MP_LT : ((l1 > l2) ? MP_GT : MP_EQ);
#ifndef TCL_WIDE_INT_IS_LONG
	case TCL_NUMBER_WIDE:
	    w2 = *((const Tcl_WideInt *)ptr2);
	    w1 = (Tcl_WideInt)l1;
	    goto wideCompare;
#endif
	case TCL_NUMBER_DOUBLE:
	    d2 = *((const double *)ptr2);
	    d1 = (double) l1;

	    /*
	     * If the double has a fractional part, or if the long can be
	     * converted to double without loss of precision, then compare as
	     * doubles.
	     */

	    if (DBL_MANT_DIG > CHAR_BIT*sizeof(long) || l1 == (long) d1
		    || modf(d2, &tmp) != 0.0) {
		goto doubleCompare;
	    }

	    /*
	     * Otherwise, to make comparision based on full precision, need to
	     * convert the double to a suitably sized integer.
	     *
	     * Need this to get comparsions like
	     *	  expr 20000000000000003 < 20000000000000004.0
	     * right. Converting the first argument to double will yield two
	     * double values that are equivalent within double precision.
	     * Converting the double to an integer gets done exactly, then
	     * integer comparison can tell the difference.
	     */

	    if (d2 < (double)LONG_MIN) {
		return MP_GT;
	    }
	    if (d2 > (double)LONG_MAX) {
		return MP_LT;
	    }
	    l2 = (long) d2;
	    goto longCompare;
	case TCL_NUMBER_BIG:
	    Tcl_TakeBignumFromObj(NULL, value2Ptr, &big2);
	    if (mp_cmp_d(&big2, 0) == MP_LT) {
		compare = MP_GT;
	    } else {
		compare = MP_LT;
	    }
	    mp_clear(&big2);
	    return compare;
	}

#ifndef TCL_WIDE_INT_IS_LONG
    case TCL_NUMBER_WIDE:
	w1 = *((const Tcl_WideInt *)ptr1);
	switch (type2) {
	case TCL_NUMBER_WIDE:
	    w2 = *((const Tcl_WideInt *)ptr2);
	wideCompare:
	    return (w1 < w2) ? MP_LT : ((w1 > w2) ? MP_GT : MP_EQ);
	case TCL_NUMBER_LONG:
	    l2 = *((const long *)ptr2);
	    w2 = (Tcl_WideInt)l2;
	    goto wideCompare;
	case TCL_NUMBER_DOUBLE:
	    d2 = *((const double *)ptr2);
	    d1 = (double) w1;
	    if (DBL_MANT_DIG > CHAR_BIT*sizeof(Tcl_WideInt)
		    || w1 == (Tcl_WideInt) d1 || modf(d2, &tmp) != 0.0) {
		goto doubleCompare;
	    }
	    if (d2 < (double)LLONG_MIN) {
		return MP_GT;
	    }
	    if (d2 > (double)LLONG_MAX) {
		return MP_LT;
	    }
	    w2 = (Tcl_WideInt) d2;
	    goto wideCompare;
	case TCL_NUMBER_BIG:
	    Tcl_TakeBignumFromObj(NULL, value2Ptr, &big2);
	    if (mp_cmp_d(&big2, 0) == MP_LT) {
		compare = MP_GT;
	    } else {
		compare = MP_LT;
	    }
	    mp_clear(&big2);
	    return compare;
	}
#endif

    case TCL_NUMBER_DOUBLE:
	d1 = *((const double *)ptr1);
	switch (type2) {
	case TCL_NUMBER_DOUBLE:
	    d2 = *((const double *)ptr2);
	doubleCompare:
	    return (d1 < d2) ? MP_LT : ((d1 > d2) ? MP_GT : MP_EQ);
	case TCL_NUMBER_LONG:
	    l2 = *((const long *)ptr2);
	    d2 = (double) l2;
	    if (DBL_MANT_DIG > CHAR_BIT*sizeof(long) || l2 == (long) d2
		    || modf(d1, &tmp) != 0.0) {
		goto doubleCompare;
	    }
	    if (d1 < (double)LONG_MIN) {
		return MP_LT;
	    }
	    if (d1 > (double)LONG_MAX) {
		return MP_GT;
	    }
	    l1 = (long) d1;
	    goto longCompare;
#ifndef TCL_WIDE_INT_IS_LONG
	case TCL_NUMBER_WIDE:
	    w2 = *((const Tcl_WideInt *)ptr2);
	    d2 = (double) w2;
	    if (DBL_MANT_DIG > CHAR_BIT*sizeof(Tcl_WideInt)
		    || w2 == (Tcl_WideInt) d2 || modf(d1, &tmp) != 0.0) {
		goto doubleCompare;
	    }
	    if (d1 < (double)LLONG_MIN) {
		return MP_LT;
	    }
	    if (d1 > (double)LLONG_MAX) {
		return MP_GT;
	    }
	    w1 = (Tcl_WideInt) d1;
	    goto wideCompare;
#endif
	case TCL_NUMBER_BIG:
	    if (TclIsInfinite(d1)) {
		return (d1 > 0.0) ? MP_GT : MP_LT;
	    }
	    Tcl_TakeBignumFromObj(NULL, value2Ptr, &big2);
	    if ((d1 < (double)LONG_MAX) && (d1 > (double)LONG_MIN)) {
		if (mp_cmp_d(&big2, 0) == MP_LT) {
		    compare = MP_GT;
		} else {
		    compare = MP_LT;
		}
		mp_clear(&big2);
		return compare;
	    }
	    if (DBL_MANT_DIG > CHAR_BIT*sizeof(long)
		    && modf(d1, &tmp) != 0.0) {
		d2 = TclBignumToDouble(&big2);
		mp_clear(&big2);
		goto doubleCompare;
	    }
	    Tcl_InitBignumFromDouble(NULL, d1, &big1);
	    goto bigCompare;
	}

    case TCL_NUMBER_BIG:
	Tcl_TakeBignumFromObj(NULL, valuePtr, &big1);
	switch (type2) {
#ifndef TCL_WIDE_INT_IS_LONG
	case TCL_NUMBER_WIDE:
#endif
	case TCL_NUMBER_LONG:
	    compare = mp_cmp_d(&big1, 0);
	    mp_clear(&big1);
	    return compare;
	case TCL_NUMBER_DOUBLE:
	    d2 = *((const double *)ptr2);
	    if (TclIsInfinite(d2)) {
		compare = (d2 > 0.0) ? MP_LT : MP_GT;
		mp_clear(&big1);
		return compare;
	    }
	    if ((d2 < (double)LONG_MAX) && (d2 > (double)LONG_MIN)) {
		compare = mp_cmp_d(&big1, 0);
		mp_clear(&big1);
		return compare;
	    }
	    if (DBL_MANT_DIG > CHAR_BIT*sizeof(long)
		    && modf(d2, &tmp) != 0.0) {
		d1 = TclBignumToDouble(&big1);
		mp_clear(&big1);
		goto doubleCompare;
	    }
	    Tcl_InitBignumFromDouble(NULL, d2, &big2);
	    goto bigCompare;
	case TCL_NUMBER_BIG:
	    Tcl_TakeBignumFromObj(NULL, value2Ptr, &big2);
	bigCompare:
	    compare = mp_cmp(&big1, &big2);
	    mp_clear(&big1);
	    mp_clear(&big2);
	    return compare;
	}
    default:
	Tcl_Panic("unexpected number type");
	return TCL_ERROR;
    }
}

#ifdef TCL_COMPILE_DEBUG
/*
 *----------------------------------------------------------------------
 *
 * PrintByteCodeInfo --
 *
 *	This procedure prints a summary about a bytecode object to stdout. It
 *	is called by TclNRExecuteByteCode when starting to execute the bytecode
 *	object if tclTraceExec has the value 2 or more.
 *
 * Results:
 *	None.
 *
 * Side effects:
 *	None.
 *
 *----------------------------------------------------------------------
 */

static void
PrintByteCodeInfo(
    register ByteCode *codePtr)	/* The bytecode whose summary is printed to
				 * stdout. */
{
    Proc *procPtr = codePtr->procPtr;
    Interp *iPtr = (Interp *) *codePtr->interpHandle;
    int numAuxDataItems = codePtr->auxData?BA_AuxData_Size(codePtr->auxData):0;

    fprintf(stdout, "\nExecuting ByteCode 0x%p, refCt %u, epoch %u, interp 0x%p (epoch %u)\n",
	    codePtr, codePtr->refCount, codePtr->compileEpoch, iPtr,
	    iPtr->compileEpoch);

    fprintf(stdout, "  Source: ");
    TclPrintSource(stdout, codePtr->source, 60);

    fprintf(stdout, "\n  Cmds %d, src %d, inst %u, litObjs %u, aux %d, stkDepth %u, code/src %.2f\n",
	    codePtr->numCommands, codePtr->numSrcBytes,
	    codePtr->numCodeBytes, codePtr->numLitObjects,
	    numAuxDataItems, codePtr->maxStackDepth,
#ifdef TCL_COMPILE_STATS
	    codePtr->numSrcBytes?
		    ((float)codePtr->structureSize)/codePtr->numSrcBytes :
#endif
	    0.0);

#ifdef TCL_COMPILE_STATS
    fprintf(stdout, "  Code %lu = header %lu+inst %d+litObj %lu+exc %lu+aux %lu+cmdMap %d\n",
	    (unsigned long) codePtr->structureSize,
	    (unsigned long) (sizeof(ByteCode)-sizeof(size_t)-sizeof(Tcl_Time)),
	    codePtr->numCodeBytes,
	    (unsigned long) (codePtr->numLitObjects * sizeof(Tcl_Obj *)),
	    (unsigned long) (codePtr->numExceptRanges*sizeof(ExceptionRange)),
	    (unsigned long) (numAuxDataItems * sizeof(AuxData)),
	    codePtr->numCmdLocBytes);
#endif /* TCL_COMPILE_STATS */
    if (procPtr != NULL) {
	fprintf(stdout,
		"  Proc 0x%p, refCt %d, args %d, compiled locals %d\n",
		procPtr, procPtr->refCount, procPtr->numArgs,
		procPtr->numCompiledLocals);
    }
}
#endif /* TCL_COMPILE_DEBUG */

/*
 *----------------------------------------------------------------------
 *
 * ValidatePcAndStackTop --
 *
 *	This procedure is called by TclNRExecuteByteCode when debugging to
 *	verify that the program counter and stack top are valid during
 *	execution.
 *
 * Results:
 *	None.
 *
 * Side effects:
 *	Prints a message to stderr and panics if either the pc or stack top
 *	are invalid.
 *
 *----------------------------------------------------------------------
 */

#ifdef TCL_COMPILE_DEBUG
static void
ValidatePcAndStackTop(
    register ByteCode *codePtr,	/* The bytecode whose summary is printed to
				 * stdout. */
    const unsigned char *pc,	/* Points to first byte of a bytecode
				 * instruction. The program counter. */
    int stackTop,		/* Current stack top. Must be between
				 * stackLowerBound and stackUpperBound
				 * (inclusive). */
    int checkStack)		/* 0 if the stack depth check should be
				 * skipped. */
{
    int stackUpperBound = codePtr->maxStackDepth;
				/* Greatest legal value for stackTop. */
    unsigned relativePc = (unsigned) (pc - codePtr->codeStart);
    unsigned long codeStart = (unsigned long) codePtr->codeStart;
    unsigned long codeEnd = (unsigned long)
	    (codePtr->codeStart + codePtr->numCodeBytes);
    unsigned char opCode = *pc;

    if (((unsigned long) pc < codeStart) || ((unsigned long) pc > codeEnd)) {
	fprintf(stderr, "\nBad instruction pc 0x%p in TclNRExecuteByteCode\n",
		pc);
	Tcl_Panic("TclNRExecuteByteCode execution failure: bad pc");
    }
    if ((unsigned) opCode > LAST_INST_OPCODE) {
	fprintf(stderr, "\nBad opcode %d at pc %u in TclNRExecuteByteCode\n",
		(unsigned) opCode, relativePc);
	Tcl_Panic("TclNRExecuteByteCode execution failure: bad opcode");
    }
    if (checkStack && 
	    ((stackTop < 0) || (stackTop > stackUpperBound))) {
	int numChars;
	const char *cmd = GetSrcInfoForPc(pc, codePtr, &numChars, NULL, NULL);

	fprintf(stderr, "\nBad stack top %d at pc %u in TclNRExecuteByteCode (min 0, max %i)",
		stackTop, relativePc, stackUpperBound);
	if (cmd != NULL) {
	    Tcl_Obj *message;

	    TclNewLiteralStringObj(message, "\n executing ");
	    Tcl_IncrRefCount(message);
	    Tcl_AppendLimitedToObj(message, cmd, numChars, 100, NULL);
	    fprintf(stderr,"%s\n", Tcl_GetString(message));
	    Tcl_DecrRefCount(message);
	} else {
	    fprintf(stderr, "\n");
	}
	Tcl_Panic("TclNRExecuteByteCode execution failure: bad stack top");
    }
}
#endif /* TCL_COMPILE_DEBUG */

/*
 *----------------------------------------------------------------------
 *
 * IllegalExprOperandType --
 *
 *	Used by TclNRExecuteByteCode to append an error message to the interp
 *	result when an illegal operand type is detected by an expression
 *	instruction. The argument opndPtr holds the operand object in error.
 *
 * Results:
 *	None.
 *
 * Side effects:
 *	An error message is appended to the interp result.
 *
 *----------------------------------------------------------------------
 */

static void
IllegalExprOperandType(
    Tcl_Interp *interp,		/* Interpreter to which error information
				 * pertains. */
    const unsigned char *pc, /* Points to the instruction being executed
				 * when the illegal type was found. */
    Tcl_Obj *opndPtr)		/* Points to the operand holding the value
				 * with the illegal type. */
{
    ClientData ptr;
    int type;
    const unsigned char opcode = *pc;
    const char *description, *operator = operatorStrings[opcode - INST_LOR];

    if (opcode == INST_EXPON) {
	operator = "**";
    }

    if (GetNumberFromObj(NULL, opndPtr, &ptr, &type) != TCL_OK) {
	int numBytes;
	const char *bytes = Tcl_GetStringFromObj(opndPtr, &numBytes);

	if (numBytes == 0) {
	    description = "empty string";
	} else if (TclCheckBadOctal(NULL, bytes)) {
	    description = "invalid octal number";
	} else {
	    description = "non-numeric string";
	}
    } else if (type == TCL_NUMBER_NAN) {
	description = "non-numeric floating-point value";
    } else if (type == TCL_NUMBER_DOUBLE) {
	description = "floating-point value";
    } else {
	/* TODO: No caller needs this. Eliminate? */
	description = "(big) integer";
    }

    Tcl_SetObjResult(interp, Tcl_ObjPrintf(
	    "can't use %s as operand of \"%s\"", description, operator));
    Tcl_SetErrorCode(interp, "ARITH", "DOMAIN", description, NULL);
}

/*
 *----------------------------------------------------------------------
 *
 * TclGetSrcInfoForPc, GetSrcInfoForPc, TclGetSourceFromFrame --
 *
 *	Given a program counter value, finds the closest command in the
 *	bytecode code unit's CmdLocation array and returns information about
 *	that command's source: a pointer to its first byte and the number of
 *	characters.
 *
 * Results:
 *	If a command is found that encloses the program counter value, a
 *	pointer to the command's source is returned and the length of the
 *	source is stored at *lengthPtr. If multiple commands resulted in code
 *	at pc, information about the closest enclosing command is returned. If
 *	no matching command is found, NULL is returned and *lengthPtr is
 *	unchanged.
 *
 * Side effects:
 *	The CmdFrame at *cfPtr is updated.
 *
 *----------------------------------------------------------------------
 */

Tcl_Obj *
TclGetSourceFromFrame(
    CmdFrame *cfPtr,
    int objc,
    Tcl_Obj *const objv[])
{
    if (cfPtr == NULL) {
        return Tcl_NewListObj(objc, objv);
    }
    if (cfPtr->cmdObj == NULL) {
        if (cfPtr->cmd == NULL) {
	    ByteCode *codePtr = (ByteCode *) cfPtr->data.tebc.codePtr;

            cfPtr->cmd = GetSrcInfoForPc((unsigned char *)
		    cfPtr->data.tebc.pc, codePtr, &cfPtr->len, NULL, NULL);
        }
        cfPtr->cmdObj = Tcl_NewStringObj(cfPtr->cmd, cfPtr->len);
        Tcl_IncrRefCount(cfPtr->cmdObj);
    }
    return cfPtr->cmdObj;
}

void
TclGetSrcInfoForPc(
    CmdFrame *cfPtr)
{
    ByteCode *codePtr = (ByteCode *) cfPtr->data.tebc.codePtr;

    assert(cfPtr->type == TCL_LOCATION_BC);

    if (cfPtr->cmd == NULL) {

	cfPtr->cmd = GetSrcInfoForPc(
		(unsigned char *) cfPtr->data.tebc.pc, codePtr,
		&cfPtr->len, NULL, NULL);
    }

    if (cfPtr->cmd != NULL) {
	/*
	 * We now have the command. We can get the srcOffset back and from
	 * there find the list of word locations for this command.
	 */

	ExtCmdLoc *eclPtr;
	ECL *locPtr = NULL;
	int srcOffset, i;
	Interp *iPtr = (Interp *) *codePtr->interpHandle;
	Tcl_HashEntry *hePtr =
		Tcl_FindHashEntry(iPtr->lineBCPtr, codePtr);

	if (!hePtr) {
	    return;
	}

	srcOffset = cfPtr->cmd - codePtr->source;
	eclPtr = Tcl_GetHashValue(hePtr);

	for (i=0; i < eclPtr->nuloc; i++) {
	    if (eclPtr->loc[i].srcOffset == srcOffset) {
		locPtr = eclPtr->loc+i;
		break;
	    }
	}
	if (locPtr == NULL) {
	    Tcl_Panic("LocSearch failure");
	}

	cfPtr->line = locPtr->line;
	cfPtr->nline = locPtr->nline;
	cfPtr->type = eclPtr->type;

	if (eclPtr->type == TCL_LOCATION_SOURCE) {
	    cfPtr->data.eval.path = eclPtr->path;
	    Tcl_IncrRefCount(cfPtr->data.eval.path);
	}

	/*
	 * Do not set cfPtr->data.eval.path NULL for non-SOURCE. Needed for
	 * cfPtr->data.tebc.codePtr.
	 */
    }
}

static const char *
GetSrcInfoForPc(
    const unsigned char *pc,	/* The program counter value for which to
				 * return the closest command's source info.
				 * This points within a bytecode instruction
				 * in codePtr's code. */
    ByteCode *codePtr,		/* The bytecode sequence in which to look up
				 * the command source for the pc. */
    int *lengthPtr,		/* If non-NULL, the location where the length
				 * of the command's source should be stored.
				 * If NULL, no length is stored. */
    const unsigned char **pcBeg,/* If non-NULL, the bytecode location
				 * where the current instruction starts.
				 * If NULL; no pointer is stored. */
    int *cmdIdxPtr)		/* If non-NULL, the location where the index
				 * of the command containing the pc should 
				 * be stored. */
{
    register int pcOffset = (pc - codePtr->codeStart);
    int numCmds = codePtr->numCommands;
    unsigned char *codeDeltaNext, *codeLengthNext;
    unsigned char *srcDeltaNext, *srcLengthNext;
    int codeOffset, codeLen, codeEnd, srcOffset, srcLen, delta, i;
    int bestDist = INT_MAX;	/* Distance of pc to best cmd's start pc. */
    int bestSrcOffset = -1;	/* Initialized to avoid compiler warning. */
    int bestSrcLength = -1;	/* Initialized to avoid compiler warning. */
    int bestCmdIdx = -1;

    if ((pcOffset < 0) || (pcOffset >= codePtr->numCodeBytes)) {
	if (pcBeg != NULL) *pcBeg = NULL;
	return NULL;
    }

    /*
     * Decode the code and source offset and length for each command. The
     * closest enclosing command is the last one whose code started before
     * pcOffset.
     */

    codeDeltaNext = codePtr->codeDeltaStart;
    codeLengthNext = codePtr->codeLengthStart;
    srcDeltaNext = codePtr->srcDeltaStart;
    srcLengthNext = codePtr->srcLengthStart;
    codeOffset = srcOffset = 0;
    for (i = 0;  i < numCmds;  i++) {
	if ((unsigned) *codeDeltaNext == (unsigned) 0xFF) {
	    codeDeltaNext++;
	    delta = TclGetInt4AtPtr(codeDeltaNext);
	    codeDeltaNext += 4;
	} else {
	    delta = TclGetInt1AtPtr(codeDeltaNext);
	    codeDeltaNext++;
	}
	codeOffset += delta;

	if ((unsigned) *codeLengthNext == (unsigned) 0xFF) {
	    codeLengthNext++;
	    codeLen = TclGetInt4AtPtr(codeLengthNext);
	    codeLengthNext += 4;
	} else {
	    codeLen = TclGetInt1AtPtr(codeLengthNext);
	    codeLengthNext++;
	}
	codeEnd = (codeOffset + codeLen - 1);

	if ((unsigned) *srcDeltaNext == (unsigned) 0xFF) {
	    srcDeltaNext++;
	    delta = TclGetInt4AtPtr(srcDeltaNext);
	    srcDeltaNext += 4;
	} else {
	    delta = TclGetInt1AtPtr(srcDeltaNext);
	    srcDeltaNext++;
	}
	srcOffset += delta;

	if ((unsigned) *srcLengthNext == (unsigned) 0xFF) {
	    srcLengthNext++;
	    srcLen = TclGetInt4AtPtr(srcLengthNext);
	    srcLengthNext += 4;
	} else {
	    srcLen = TclGetInt1AtPtr(srcLengthNext);
	    srcLengthNext++;
	}

	if (codeOffset > pcOffset) {	/* Best cmd already found */
	    break;
	}
	if (pcOffset <= codeEnd) {	/* This cmd's code encloses pc */
	    int dist = (pcOffset - codeOffset);

	    if (dist <= bestDist) {
		bestDist = dist;
		bestSrcOffset = srcOffset;
		bestSrcLength = srcLen;
		bestCmdIdx = i;
	    }
	}
    }

    if (pcBeg != NULL) {
	const unsigned char *curr, *prev;

	/*
	 * Walk from beginning of command or BC to pc, by complete
	 * instructions. Stop when crossing pc; keep previous.
	 */

	curr = ((bestDist == INT_MAX) ? codePtr->codeStart : pc - bestDist);
	prev = curr;
	while (curr <= pc) {
	    prev = curr;
	    curr += tclInstructionTable[*curr].numBytes;
	}
	*pcBeg = prev;
    }

    if (bestDist == INT_MAX) {
	return NULL;
    }

    if (lengthPtr != NULL) {
	*lengthPtr = bestSrcLength;
    }

    if (cmdIdxPtr != NULL) {
	*cmdIdxPtr = bestCmdIdx;
    }

    return (codePtr->source + bestSrcOffset);
}

/*
 *----------------------------------------------------------------------
 *
 * GetExceptRangeForPc --
 *
 *	Given a program counter value, return the closest enclosing
 *	ExceptionRange.
 *
 * Results:
 *	In the normal case, catchOnly is 0 (false) and this procedure returns
 *	a pointer to the most closely enclosing ExceptionRange structure
 *	regardless of whether it is a loop or catch exception range. This is
 *	appropriate when processing a TCL_BREAK or TCL_CONTINUE, which will be
 *	"handled" either by a loop exception range or a closer catch range. If
 *	catchOnly is nonzero, this procedure ignores loop exception ranges and
 *	returns a pointer to the closest catch range. If no matching
 *	ExceptionRange is found that encloses pc, a NULL is returned.
 *
 * Side effects:
 *	None.
 *
 *----------------------------------------------------------------------
 */

static ExceptionRange *
GetExceptRangeForPc(
    const unsigned char *pc, /* The program counter value for which to
				 * search for a closest enclosing exception
				 * range. This points to a bytecode
				 * instruction in codePtr's code. */
    int catchOnly,		/* If 0, consider either loop or catch
				 * ExceptionRanges in search. If nonzero
				 * consider only catch ranges (and ignore any
				 * closer loop ranges). */
    ByteCode *codePtr)		/* Points to the ByteCode in which to search
				 * for the enclosing ExceptionRange. */
{
    ExceptionRange *rangeArrayPtr;
    int numRanges = codePtr->numExceptRanges;
    register ExceptionRange *rangePtr;
    int pcOffset = pc - codePtr->codeStart;
    register int start;

    if (numRanges == 0) {
	return NULL;
    }

    /*
     * This exploits peculiarities of our compiler: nested ranges are always
     * *after* their containing ranges, so that by scanning backwards we are
     * sure that the first matching range is indeed the deepest.
     */

    rangeArrayPtr = codePtr->exceptArrayPtr;
    rangePtr = rangeArrayPtr + numRanges;
    while (--rangePtr >= rangeArrayPtr) {
	start = rangePtr->codeOffset;
	if ((start <= pcOffset) &&
		(pcOffset < (start + rangePtr->numCodeBytes))) {
	    if ((!catchOnly)
		    || (rangePtr->type == CATCH_EXCEPTION_RANGE)) {
		return rangePtr;
	    }
	}
    }
    return NULL;
}

/*
 *----------------------------------------------------------------------
 *
 * GetOpcodeName --
 *
 *	This procedure is called by the TRACE and TRACE_WITH_OBJ macros used
 *	in TclNRExecuteByteCode when debugging. It returns the name of the
 *	bytecode instruction at a specified instruction pc.
 *
 * Results:
 *	A character string for the instruction.
 *
 * Side effects:
 *	None.
 *
 *----------------------------------------------------------------------
 */

#ifdef TCL_COMPILE_DEBUG
static const char *
GetOpcodeName(
    const unsigned char *pc)	/* Points to the instruction whose name should
				 * be returned. */
{
    unsigned char opCode = *pc;

    return tclInstructionTable[opCode].name;
}
#endif /* TCL_COMPILE_DEBUG */

/*
 *----------------------------------------------------------------------
 *
 * TclExprFloatError --
 *
 *	This procedure is called when an error occurs during a floating-point
 *	operation. It reads errno and sets interp->objResultPtr accordingly.
 *
 * Results:
 *	interp->objResultPtr is set to hold an error message.
 *
 * Side effects:
 *	None.
 *
 *----------------------------------------------------------------------
 */

void
TclExprFloatError(
    Tcl_Interp *interp,		/* Where to store error message. */
    double value)		/* Value returned after error; used to
				 * distinguish underflows from overflows. */
{
    const char *s;

    if ((errno == EDOM) || TclIsNaN(value)) {
	s = "domain error: argument not in valid range";
	Tcl_SetObjResult(interp, Tcl_NewStringObj(s, -1));
	Tcl_SetErrorCode(interp, "ARITH", "DOMAIN", s, NULL);
    } else if ((errno == ERANGE) || TclIsInfinite(value)) {
	if (value == 0.0) {
	    s = "floating-point value too small to represent";
	    Tcl_SetObjResult(interp, Tcl_NewStringObj(s, -1));
	    Tcl_SetErrorCode(interp, "ARITH", "UNDERFLOW", s, NULL);
	} else {
	    s = "floating-point value too large to represent";
	    Tcl_SetObjResult(interp, Tcl_NewStringObj(s, -1));
	    Tcl_SetErrorCode(interp, "ARITH", "OVERFLOW", s, NULL);
	}
    } else {
	Tcl_Obj *objPtr = Tcl_ObjPrintf(
		"unknown floating-point error, errno = %d", errno);

	Tcl_SetErrorCode(interp, "ARITH", "UNKNOWN",
		Tcl_GetString(objPtr), NULL);
	Tcl_SetObjResult(interp, objPtr);
    }
}

#ifdef TCL_COMPILE_STATS
/*
 *----------------------------------------------------------------------
 *
 * TclLog2 --
 *
 *	Procedure used while collecting compilation statistics to determine
 *	the log base 2 of an integer.
 *
 * Results:
 *	Returns the log base 2 of the operand. If the argument is less than or
 *	equal to zero, a zero is returned.
 *
 * Side effects:
 *	None.
 *
 *----------------------------------------------------------------------
 */

int
TclLog2(
    register int value)		/* The integer for which to compute the log
				 * base 2. */
{
    if (value == 0) {
	return 0;
    }
    return TclMSB(value);
}

/*
 *----------------------------------------------------------------------
 *
 * EvalStatsCmd --
 *
 *	Implements the "evalstats" command that prints instruction execution
 *	counts to stdout.
 *
 * Results:
 *	Standard Tcl results.
 *
 * Side effects:
 *	None.
 *
 *----------------------------------------------------------------------
 */

static int
EvalStatsCmd(
    ClientData unused,		/* Unused. */
    Tcl_Interp *interp,		/* The current interpreter. */
    int objc,			/* The number of arguments. */
    Tcl_Obj *const objv[])	/* The argument strings. */
{
    Interp *iPtr = (Interp *) interp;
    LiteralTable *globalTablePtr = &iPtr->literalTable;
    ByteCodeStats *statsPtr = &iPtr->stats;
    double totalCodeBytes, currentCodeBytes;
    double totalLiteralBytes, currentLiteralBytes;
    double objBytesIfUnshared, strBytesIfUnshared, sharingBytesSaved;
    double strBytesSharedMultX, strBytesSharedOnce;
    double numInstructions, currentHeaderBytes;
    long numCurrentByteCodes, numByteCodeLits;
    long refCountSum, literalMgmtBytes, sum;
    int numSharedMultX, numSharedOnce;
    int decadeHigh, minSizeDecade, maxSizeDecade, length, i;
    char *litTableStats;
    LiteralEntry *entryPtr;
    Tcl_Obj *objPtr;

#define Percent(a,b) ((a) * 100.0 / (b))

    objPtr = Tcl_NewObj();
    Tcl_IncrRefCount(objPtr);

    numInstructions = 0.0;
    for (i = 0;  i < 256;  i++) {
	if (statsPtr->instructionCount[i] != 0) {
	    numInstructions += statsPtr->instructionCount[i];
	}
    }

    totalLiteralBytes = sizeof(LiteralTable)
	    + iPtr->literalTable.numBuckets * sizeof(LiteralEntry *)
	    + (statsPtr->numLiteralsCreated * sizeof(LiteralEntry))
	    + (statsPtr->numLiteralsCreated * sizeof(Tcl_Obj))
	    + statsPtr->totalLitStringBytes;
    totalCodeBytes = statsPtr->totalByteCodeBytes + totalLiteralBytes;

    numCurrentByteCodes =
	    statsPtr->numCompilations - statsPtr->numByteCodesFreed;
    currentHeaderBytes = numCurrentByteCodes
	    * (sizeof(ByteCode) - sizeof(size_t) - sizeof(Tcl_Time));
    literalMgmtBytes = sizeof(LiteralTable)
	    + (iPtr->literalTable.numBuckets * sizeof(LiteralEntry *))
	    + (iPtr->literalTable.numEntries * sizeof(LiteralEntry));
    currentLiteralBytes = literalMgmtBytes
	    + iPtr->literalTable.numEntries * sizeof(Tcl_Obj)
	    + statsPtr->currentLitStringBytes;
    currentCodeBytes = statsPtr->currentByteCodeBytes + currentLiteralBytes;

    /*
     * Summary statistics, total and current source and ByteCode sizes.
     */

    Tcl_AppendPrintfToObj(objPtr, "\n----------------------------------------------------------------\n");
    Tcl_AppendPrintfToObj(objPtr,
	    "Compilation and execution statistics for interpreter %#lx\n",
	    (long int)iPtr);

    Tcl_AppendPrintfToObj(objPtr, "\nNumber ByteCodes executed\t%ld\n",
	    statsPtr->numExecutions);
    Tcl_AppendPrintfToObj(objPtr, "Number ByteCodes compiled\t%ld\n",
	    statsPtr->numCompilations);
    Tcl_AppendPrintfToObj(objPtr, "  Mean executions/compile\t%.1f\n",
	    statsPtr->numExecutions / (float)statsPtr->numCompilations);

    Tcl_AppendPrintfToObj(objPtr, "\nInstructions executed\t\t%.0f\n",
	    numInstructions);
    Tcl_AppendPrintfToObj(objPtr, "  Mean inst/compile\t\t%.0f\n",
	    numInstructions / statsPtr->numCompilations);
    Tcl_AppendPrintfToObj(objPtr, "  Mean inst/execution\t\t%.0f\n",
	    numInstructions / statsPtr->numExecutions);

    Tcl_AppendPrintfToObj(objPtr, "\nTotal ByteCodes\t\t\t%ld\n",
	    statsPtr->numCompilations);
    Tcl_AppendPrintfToObj(objPtr, "  Source bytes\t\t\t%.6g\n",
	    statsPtr->totalSrcBytes);
    Tcl_AppendPrintfToObj(objPtr, "  Code bytes\t\t\t%.6g\n",
	    totalCodeBytes);
    Tcl_AppendPrintfToObj(objPtr, "    ByteCode bytes\t\t%.6g\n",
	    statsPtr->totalByteCodeBytes);
    Tcl_AppendPrintfToObj(objPtr, "    Literal bytes\t\t%.6g\n",
	    totalLiteralBytes);
    Tcl_AppendPrintfToObj(objPtr, "      table %lu + bkts %lu + entries %lu + objects %lu + strings %.6g\n",
	    (unsigned long) sizeof(LiteralTable),
	    (unsigned long) (iPtr->literalTable.numBuckets * sizeof(LiteralEntry *)),
	    (unsigned long) (statsPtr->numLiteralsCreated * sizeof(LiteralEntry)),
	    (unsigned long) (statsPtr->numLiteralsCreated * sizeof(Tcl_Obj)),
	    statsPtr->totalLitStringBytes);
    Tcl_AppendPrintfToObj(objPtr, "  Mean code/compile\t\t%.1f\n",
	    totalCodeBytes / statsPtr->numCompilations);
    Tcl_AppendPrintfToObj(objPtr, "  Mean code/source\t\t%.1f\n",
	    totalCodeBytes / statsPtr->totalSrcBytes);

    Tcl_AppendPrintfToObj(objPtr, "\nCurrent (active) ByteCodes\t%ld\n",
	    numCurrentByteCodes);
    Tcl_AppendPrintfToObj(objPtr, "  Source bytes\t\t\t%.6g\n",
	    statsPtr->currentSrcBytes);
    Tcl_AppendPrintfToObj(objPtr, "  Code bytes\t\t\t%.6g\n",
	    currentCodeBytes);
    Tcl_AppendPrintfToObj(objPtr, "    ByteCode bytes\t\t%.6g\n",
	    statsPtr->currentByteCodeBytes);
    Tcl_AppendPrintfToObj(objPtr, "    Literal bytes\t\t%.6g\n",
	    currentLiteralBytes);
    Tcl_AppendPrintfToObj(objPtr, "      table %lu + bkts %lu + entries %lu + objects %lu + strings %.6g\n",
	    (unsigned long) sizeof(LiteralTable),
	    (unsigned long) (iPtr->literalTable.numBuckets * sizeof(LiteralEntry *)),
	    (unsigned long) (iPtr->literalTable.numEntries * sizeof(LiteralEntry)),
	    (unsigned long) (iPtr->literalTable.numEntries * sizeof(Tcl_Obj)),
	    statsPtr->currentLitStringBytes);
    Tcl_AppendPrintfToObj(objPtr, "  Mean code/source\t\t%.1f\n",
	    currentCodeBytes / statsPtr->currentSrcBytes);
    Tcl_AppendPrintfToObj(objPtr, "  Code + source bytes\t\t%.6g (%0.1f mean code/src)\n",
	    (currentCodeBytes + statsPtr->currentSrcBytes),
	    (currentCodeBytes / statsPtr->currentSrcBytes) + 1.0);

    /*
     * Tcl_IsShared statistics check
     *
     * This gives the refcount of each obj as Tcl_IsShared was called for it.
     * Shared objects must be duplicated before they can be modified.
     */

    numSharedMultX = 0;
    Tcl_AppendPrintfToObj(objPtr, "\nTcl_IsShared object check (all objects):\n");
    Tcl_AppendPrintfToObj(objPtr, "  Object had refcount <=1 (not shared)\t%ld\n",
	    tclObjsShared[1]);
    for (i = 2;  i < TCL_MAX_SHARED_OBJ_STATS;  i++) {
	Tcl_AppendPrintfToObj(objPtr, "  refcount ==%d\t\t%ld\n",
		i, tclObjsShared[i]);
	numSharedMultX += tclObjsShared[i];
    }
    Tcl_AppendPrintfToObj(objPtr, "  refcount >=%d\t\t%ld\n",
	    i, tclObjsShared[0]);
    numSharedMultX += tclObjsShared[0];
    Tcl_AppendPrintfToObj(objPtr, "  Total shared objects\t\t\t%d\n",
	    numSharedMultX);

    /*
     * Literal table statistics.
     */

    numByteCodeLits = 0;
    refCountSum = 0;
    numSharedMultX = 0;
    numSharedOnce = 0;
    objBytesIfUnshared = 0.0;
    strBytesIfUnshared = 0.0;
    strBytesSharedMultX = 0.0;
    strBytesSharedOnce = 0.0;
    for (i = 0;  i < globalTablePtr->numBuckets;  i++) {
	for (entryPtr = globalTablePtr->buckets[i];  entryPtr != NULL;
		entryPtr = entryPtr->nextPtr) {
	    if (entryPtr->objPtr->typePtr == &tclByteCodeType) {
		numByteCodeLits++;
	    }
	    (void) Tcl_GetStringFromObj(entryPtr->objPtr, &length);
	    refCountSum += entryPtr->refCount;
	    objBytesIfUnshared += (entryPtr->refCount * sizeof(Tcl_Obj));
	    strBytesIfUnshared += (entryPtr->refCount * (length+1));
	    if (entryPtr->refCount > 1) {
		numSharedMultX++;
		strBytesSharedMultX += (length+1);
	    } else {
		numSharedOnce++;
		strBytesSharedOnce += (length+1);
	    }
	}
    }
    sharingBytesSaved = (objBytesIfUnshared + strBytesIfUnshared)
	    - currentLiteralBytes;

    Tcl_AppendPrintfToObj(objPtr, "\nTotal objects (all interps)\t%ld\n",
	    tclObjsAlloced);
    Tcl_AppendPrintfToObj(objPtr, "Current objects\t\t\t%ld\n",
	    (tclObjsAlloced - tclObjsFreed));
    Tcl_AppendPrintfToObj(objPtr, "Total literal objects\t\t%ld\n",
	    statsPtr->numLiteralsCreated);

    Tcl_AppendPrintfToObj(objPtr, "\nCurrent literal objects\t\t%d (%0.1f%% of current objects)\n",
	    globalTablePtr->numEntries,
	    Percent(globalTablePtr->numEntries, tclObjsAlloced-tclObjsFreed));
    Tcl_AppendPrintfToObj(objPtr, "  ByteCode literals\t\t%ld (%0.1f%% of current literals)\n",
	    numByteCodeLits,
	    Percent(numByteCodeLits, globalTablePtr->numEntries));
    Tcl_AppendPrintfToObj(objPtr, "  Literals reused > 1x\t\t%d\n",
	    numSharedMultX);
    Tcl_AppendPrintfToObj(objPtr, "  Mean reference count\t\t%.2f\n",
	    ((double) refCountSum) / globalTablePtr->numEntries);
    Tcl_AppendPrintfToObj(objPtr, "  Mean len, str reused >1x \t%.2f\n",
	    (numSharedMultX ? strBytesSharedMultX/numSharedMultX : 0.0));
    Tcl_AppendPrintfToObj(objPtr, "  Mean len, str used 1x\t\t%.2f\n",
	    (numSharedOnce ? strBytesSharedOnce/numSharedOnce : 0.0));
    Tcl_AppendPrintfToObj(objPtr, "  Total sharing savings\t\t%.6g (%0.1f%% of bytes if no sharing)\n",
	    sharingBytesSaved,
	    Percent(sharingBytesSaved, objBytesIfUnshared+strBytesIfUnshared));
    Tcl_AppendPrintfToObj(objPtr, "    Bytes with sharing\t\t%.6g\n",
	    currentLiteralBytes);
    Tcl_AppendPrintfToObj(objPtr, "      table %lu + bkts %lu + entries %lu + objects %lu + strings %.6g\n",
	    (unsigned long) sizeof(LiteralTable),
	    (unsigned long) (iPtr->literalTable.numBuckets * sizeof(LiteralEntry *)),
	    (unsigned long) (iPtr->literalTable.numEntries * sizeof(LiteralEntry)),
	    (unsigned long) (iPtr->literalTable.numEntries * sizeof(Tcl_Obj)),
	    statsPtr->currentLitStringBytes);
    Tcl_AppendPrintfToObj(objPtr, "    Bytes if no sharing\t\t%.6g = objects %.6g + strings %.6g\n",
	    (objBytesIfUnshared + strBytesIfUnshared),
	    objBytesIfUnshared, strBytesIfUnshared);
    Tcl_AppendPrintfToObj(objPtr, "  String sharing savings \t%.6g = unshared %.6g - shared %.6g\n",
	    (strBytesIfUnshared - statsPtr->currentLitStringBytes),
	    strBytesIfUnshared, statsPtr->currentLitStringBytes);
    Tcl_AppendPrintfToObj(objPtr, "  Literal mgmt overhead\t\t%ld (%0.1f%% of bytes with sharing)\n",
	    literalMgmtBytes,
	    Percent(literalMgmtBytes, currentLiteralBytes));
    Tcl_AppendPrintfToObj(objPtr, "    table %lu + buckets %lu + entries %lu\n",
	    (unsigned long) sizeof(LiteralTable),
	    (unsigned long) (iPtr->literalTable.numBuckets * sizeof(LiteralEntry *)),
	    (unsigned long) (iPtr->literalTable.numEntries * sizeof(LiteralEntry)));

    /*
     * Breakdown of current ByteCode space requirements.
     */

    Tcl_AppendPrintfToObj(objPtr, "\nBreakdown of current ByteCode requirements:\n");
    Tcl_AppendPrintfToObj(objPtr, "                         Bytes      Pct of    Avg per\n");
    Tcl_AppendPrintfToObj(objPtr, "                                     total    ByteCode\n");
    Tcl_AppendPrintfToObj(objPtr, "Total             %12.6g     100.00%%   %8.1f\n",
	    statsPtr->currentByteCodeBytes,
	    statsPtr->currentByteCodeBytes / numCurrentByteCodes);
    Tcl_AppendPrintfToObj(objPtr, "Header            %12.6g   %8.1f%%   %8.1f\n",
	    currentHeaderBytes,
	    Percent(currentHeaderBytes, statsPtr->currentByteCodeBytes),
	    currentHeaderBytes / numCurrentByteCodes);
    Tcl_AppendPrintfToObj(objPtr, "Instructions      %12.6g   %8.1f%%   %8.1f\n",
	    statsPtr->currentInstBytes,
	    Percent(statsPtr->currentInstBytes,statsPtr->currentByteCodeBytes),
	    statsPtr->currentInstBytes / numCurrentByteCodes);
    Tcl_AppendPrintfToObj(objPtr, "Literal ptr array %12.6g   %8.1f%%   %8.1f\n",
	    statsPtr->currentLitBytes,
	    Percent(statsPtr->currentLitBytes,statsPtr->currentByteCodeBytes),
	    statsPtr->currentLitBytes / numCurrentByteCodes);
    Tcl_AppendPrintfToObj(objPtr, "Exception table   %12.6g   %8.1f%%   %8.1f\n",
	    statsPtr->currentExceptBytes,
	    Percent(statsPtr->currentExceptBytes,statsPtr->currentByteCodeBytes),
	    statsPtr->currentExceptBytes / numCurrentByteCodes);
    Tcl_AppendPrintfToObj(objPtr, "Auxiliary data    %12.6g   %8.1f%%   %8.1f\n",
	    statsPtr->currentAuxBytes,
	    Percent(statsPtr->currentAuxBytes,statsPtr->currentByteCodeBytes),
	    statsPtr->currentAuxBytes / numCurrentByteCodes);
    Tcl_AppendPrintfToObj(objPtr, "Command map       %12.6g   %8.1f%%   %8.1f\n",
	    statsPtr->currentCmdMapBytes,
	    Percent(statsPtr->currentCmdMapBytes,statsPtr->currentByteCodeBytes),
	    statsPtr->currentCmdMapBytes / numCurrentByteCodes);

    /*
     * Detailed literal statistics.
     */

    Tcl_AppendPrintfToObj(objPtr, "\nLiteral string sizes:\n");
    Tcl_AppendPrintfToObj(objPtr, "\t Up to length\t\tPercentage\n");
    maxSizeDecade = 0;
    for (i = 31;  i >= 0;  i--) {
	if (statsPtr->literalCount[i] > 0) {
	    maxSizeDecade = i;
	    break;
	}
    }
    sum = 0;
    for (i = 0;  i <= maxSizeDecade;  i++) {
	decadeHigh = (1 << (i+1)) - 1;
	sum += statsPtr->literalCount[i];
	Tcl_AppendPrintfToObj(objPtr, "\t%10d\t\t%8.0f%%\n",
		decadeHigh, Percent(sum, statsPtr->numLiteralsCreated));
    }

    litTableStats = TclLiteralStats(globalTablePtr);
    Tcl_AppendPrintfToObj(objPtr, "\nCurrent literal table statistics:\n%s\n",
	    litTableStats);
    ckfree(litTableStats);

    /*
     * Source and ByteCode size distributions.
     */

    Tcl_AppendPrintfToObj(objPtr, "\nSource sizes:\n");
    Tcl_AppendPrintfToObj(objPtr, "\t Up to size\t\tPercentage\n");
    minSizeDecade = maxSizeDecade = 0;
    for (i = 0;  i < 31;  i++) {
	if (statsPtr->srcCount[i] > 0) {
	    minSizeDecade = i;
	    break;
	}
    }
    for (i = 31;  i >= 0;  i--) {
	if (statsPtr->srcCount[i] > 0) {
	    maxSizeDecade = i;
	    break;
	}
    }
    sum = 0;
    for (i = minSizeDecade;  i <= maxSizeDecade;  i++) {
	decadeHigh = (1 << (i+1)) - 1;
	sum += statsPtr->srcCount[i];
	Tcl_AppendPrintfToObj(objPtr, "\t%10d\t\t%8.0f%%\n",
		decadeHigh, Percent(sum, statsPtr->numCompilations));
    }

    Tcl_AppendPrintfToObj(objPtr, "\nByteCode sizes:\n");
    Tcl_AppendPrintfToObj(objPtr, "\t Up to size\t\tPercentage\n");
    minSizeDecade = maxSizeDecade = 0;
    for (i = 0;  i < 31;  i++) {
	if (statsPtr->byteCodeCount[i] > 0) {
	    minSizeDecade = i;
	    break;
	}
    }
    for (i = 31;  i >= 0;  i--) {
	if (statsPtr->byteCodeCount[i] > 0) {
	    maxSizeDecade = i;
	    break;
	}
    }
    sum = 0;
    for (i = minSizeDecade;  i <= maxSizeDecade;  i++) {
	decadeHigh = (1 << (i+1)) - 1;
	sum += statsPtr->byteCodeCount[i];
	Tcl_AppendPrintfToObj(objPtr, "\t%10d\t\t%8.0f%%\n",
		decadeHigh, Percent(sum, statsPtr->numCompilations));
    }

    Tcl_AppendPrintfToObj(objPtr, "\nByteCode longevity (excludes Current ByteCodes):\n");
    Tcl_AppendPrintfToObj(objPtr, "\t       Up to ms\t\tPercentage\n");
    minSizeDecade = maxSizeDecade = 0;
    for (i = 0;  i < 31;  i++) {
	if (statsPtr->lifetimeCount[i] > 0) {
	    minSizeDecade = i;
	    break;
	}
    }
    for (i = 31;  i >= 0;  i--) {
	if (statsPtr->lifetimeCount[i] > 0) {
	    maxSizeDecade = i;
	    break;
	}
    }
    sum = 0;
    for (i = minSizeDecade;  i <= maxSizeDecade;  i++) {
	decadeHigh = (1 << (i+1)) - 1;
	sum += statsPtr->lifetimeCount[i];
	Tcl_AppendPrintfToObj(objPtr, "\t%12.3f\t\t%8.0f%%\n",
		decadeHigh/1000.0, Percent(sum, statsPtr->numByteCodesFreed));
    }

    /*
     * Instruction counts.
     */

    Tcl_AppendPrintfToObj(objPtr, "\nInstruction counts:\n");
    for (i = 0;  i <= LAST_INST_OPCODE;  i++) {
	Tcl_AppendPrintfToObj(objPtr, "%20s %8ld ",
		tclInstructionTable[i].name, statsPtr->instructionCount[i]);
	if (statsPtr->instructionCount[i]) {
	    Tcl_AppendPrintfToObj(objPtr, "%6.1f%%\n",
		    Percent(statsPtr->instructionCount[i], numInstructions));
	} else {
	    Tcl_AppendPrintfToObj(objPtr, "0\n");
	}
    }

#ifdef TCL_MEM_DEBUG
    Tcl_AppendPrintfToObj(objPtr, "\nHeap Statistics:\n");
    TclDumpMemoryInfo((ClientData) objPtr, 1);
#endif
    Tcl_AppendPrintfToObj(objPtr, "\n----------------------------------------------------------------\n");

    if (objc == 1) {
	Tcl_SetObjResult(interp, objPtr);
    } else {
	Tcl_Channel outChan;
	char *str = Tcl_GetStringFromObj(objv[1], &length);

	if (length) {
	    if (strcmp(str, "stdout") == 0) {
		outChan = Tcl_GetStdChannel(TCL_STDOUT);
	    } else if (strcmp(str, "stderr") == 0) {
		outChan = Tcl_GetStdChannel(TCL_STDERR);
	    } else {
		outChan = Tcl_OpenFileChannel(NULL, str, "w", 0664);
	    }
	} else {
	    outChan = Tcl_GetStdChannel(TCL_STDOUT);
	}
	if (outChan != NULL) {
	    Tcl_WriteObj(outChan, objPtr);
	}
    }
    Tcl_DecrRefCount(objPtr);
    return TCL_OK;
}
#endif /* TCL_COMPILE_STATS */

#ifdef TCL_COMPILE_DEBUG
/*
 *----------------------------------------------------------------------
 *
 * StringForResultCode --
 *
 *	Procedure that returns a human-readable string representing a Tcl
 *	result code such as TCL_ERROR.
 *
 * Results:
 *	If the result code is one of the standard Tcl return codes, the result
 *	is a string representing that code such as "TCL_ERROR". Otherwise, the
 *	result string is that code formatted as a sequence of decimal digit
 *	characters. Note that the resulting string must not be modified by the
 *	caller.
 *
 * Side effects:
 *	None.
 *
 *----------------------------------------------------------------------
 */

static const char *
StringForResultCode(
    int result)			/* The Tcl result code for which to generate a
				 * string. */
{
    static char buf[TCL_INTEGER_SPACE];

    if ((result >= TCL_OK) && (result <= TCL_CONTINUE)) {
	return resultStrings[result];
    }
    TclFormatInt(buf, result);
    return buf;
}
#endif /* TCL_COMPILE_DEBUG */

/*
 * Local Variables:
 * mode: c
 * c-basic-offset: 4
 * fill-column: 78
 * End:
 */<|MERGE_RESOLUTION|>--- conflicted
+++ resolved
@@ -4367,13 +4367,8 @@
 	 */
 
 	opnd = TclGetInt4AtPtr(pc+1);
-<<<<<<< HEAD
 	jtPtr = BA_AuxData_At(codePtr->auxData, opnd)->clientData;
-	TRACE(("%d => %.20s ", opnd, O2S(OBJ_AT_TOS)));
-=======
-	jtPtr = (JumptableInfo *) codePtr->auxDataArrayPtr[opnd].clientData;
 	TRACE(("%d \"%.20s\" => ", opnd, O2S(OBJ_AT_TOS)));
->>>>>>> 3a626d62
 	hPtr = Tcl_FindHashEntry(&jtPtr->hashTable, TclGetString(OBJ_AT_TOS));
 	if (hPtr != NULL) {
 	    int jumpOffset = PTR2INT(Tcl_GetHashValue(hPtr));
@@ -6124,12 +6119,8 @@
 	 */
 
 	opnd = TclGetUInt4AtPtr(pc+1);
-<<<<<<< HEAD
+	TRACE(("%u => ", opnd));
 	infoPtr = BA_AuxData_At(codePtr->auxData, opnd)->clientData;
-=======
-	TRACE(("%u => ", opnd));
-	infoPtr = codePtr->auxDataArrayPtr[opnd].clientData;
->>>>>>> 3a626d62
 	numLists = infoPtr->numLists;
 
 	/*
