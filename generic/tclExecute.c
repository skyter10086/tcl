/*
 * tclExecute.c --
 *
 *	This file contains procedures that execute byte-compiled Tcl commands.
 *
 * Copyright (c) 1996-1997 Sun Microsystems, Inc.
 * Copyright (c) 1998-2000 by Scriptics Corporation.
 * Copyright (c) 2001 by Kevin B. Kenny. All rights reserved.
 * Copyright (c) 2002-2010 by Miguel Sofer.
 * Copyright (c) 2005-2007 by Donal K. Fellows.
 * Copyright (c) 2007 Daniel A. Steffen <das@users.sourceforge.net>
 * Copyright (c) 2006-2008 by Joe Mistachkin.  All rights reserved.
 *
 * See the file "license.terms" for information on usage and redistribution of
 * this file, and for a DISCLAIMER OF ALL WARRANTIES.
 */

#include "tclInt.h"
#include "tclCompile.h"
#include "tclOOInt.h"
#include "tommath.h"
#include "tclStringRep.h"
#include <math.h>
#include <assert.h>

/*
 * Hack to determine whether we may expect IEEE floating point. The hack is
 * formally incorrect in that non-IEEE platforms might have the same precision
 * and range, but VAX, IBM, and Cray do not; are there any other floating
 * point units that we might care about?
 */

#if (FLT_RADIX == 2) && (DBL_MANT_DIG == 53) && (DBL_MAX_EXP == 1024)
#define IEEE_FLOATING_POINT
#endif

/*
 * A counter that is used to work out when the bytecode engine should call
 * Tcl_AsyncReady() to see whether there is a signal that needs handling, and
 * other expensive periodic operations.
 */

#ifndef ASYNC_CHECK_COUNT
#   define ASYNC_CHECK_COUNT	64
#endif /* !ASYNC_CHECK_COUNT */

/*
 * Boolean flag indicating whether the Tcl bytecode interpreter has been
 * initialized.
 */

static int execInitialized = 0;
TCL_DECLARE_MUTEX(execMutex)

static int cachedInExit = 0;

#ifdef TCL_COMPILE_DEBUG
/*
 * Variable that controls whether execution tracing is enabled and, if so,
 * what level of tracing is desired:
 *    0: no execution tracing
 *    1: trace invocations of Tcl procs only
 *    2: trace invocations of all (not compiled away) commands
 *    3: display each instruction executed
 * This variable is linked to the Tcl variable "tcl_traceExec".
 */

int tclTraceExec = 0;
#endif

/*
 * Mapping from expression instruction opcodes to strings; used for error
 * messages. Note that these entries must match the order and number of the
 * expression opcodes (e.g., INST_LOR) in tclCompile.h.
 *
 * Does not include the string for INST_EXPON (and beyond), as that is
 * disjoint for backward-compatability reasons.
 */

static const char *const operatorStrings[] = {
    "||", "&&", "|", "^", "&", "==", "!=", "<", ">", "<=", ">=", "<<", ">>",
    "+", "-", "*", "/", "%", "+", "-", "~", "!"
};

/*
 * Mapping from Tcl result codes to strings; used for error and debugging
 * messages.
 */

#ifdef TCL_COMPILE_DEBUG
static const char *const resultStrings[] = {
    "TCL_OK", "TCL_ERROR", "TCL_RETURN", "TCL_BREAK", "TCL_CONTINUE"
};
#endif

/*
 * These are used by evalstats to monitor object usage in Tcl.
 */

#ifdef TCL_COMPILE_STATS
long		tclObjsAlloced = 0;
long		tclObjsFreed = 0;
long		tclObjsShared[TCL_MAX_SHARED_OBJ_STATS] = { 0, 0, 0, 0, 0 };
#endif /* TCL_COMPILE_STATS */


/*
 * NR_TEBC
 * Helpers for NR - non-recursive calls to TEBC
 * Minimal data required to fully reconstruct the execution state.
 */

typedef struct {
    ByteCode *codePtr;		/* Constant until the BC returns */
				/* -----------------------------------------*/
    ptrdiff_t *catchTop;	/* These fields are used on return TO this */
    Tcl_Obj *auxObjList;	/* this level: they record the state when a */
    CmdFrame cmdFrame;		/* new codePtr was received for NR */
                                /* execution. */
    void *stack[1];		/* Start of the actual combined catch and obj
				 * stacks; the struct will be expanded as
				 * necessary */
} TEBCdata;

#define TEBC_YIELD() \
    do {						\
	esPtr->tosPtr = tosPtr;				\
	TclNRAddCallback(interp, TEBCresume,		\
		TD, pc, INT2PTR(cleanup), NULL);	\
    } while (0)

#define TEBC_DATA_DIG() \
    do {					\
	tosPtr = esPtr->tosPtr;			\
    } while (0)

#define PUSH_TAUX_OBJ(objPtr) \
    do {							\
	if (auxObjList) {					\
	    objPtr->length += auxObjList->length;		\
	}							\
	objPtr->internalRep.twoPtrValue.ptr1 = auxObjList;	\
	auxObjList = objPtr;					\
    } while (0)

#define POP_TAUX_OBJ() \
    do {							\
	tmpPtr = auxObjList;					\
	auxObjList = tmpPtr->internalRep.twoPtrValue.ptr1;	\
	Tcl_DecrRefCount(tmpPtr);				\
    } while (0)

/*
 * These variable-access macros have to coincide with those in tclVar.c
 */

#define VarHashGetValue(hPtr) \
    ((Var *) ((char *)hPtr - TclOffset(VarInHash, entry)))

static inline Var *
VarHashCreateVar(
    TclVarHashTable *tablePtr,
    Tcl_Obj *key,
    int *newPtr)
{
    Tcl_HashEntry *hPtr = Tcl_CreateHashEntry(&tablePtr->table,
	    key, newPtr);

    if (!hPtr) {
	return NULL;
    }
    return VarHashGetValue(hPtr);
}

#define VarHashFindVar(tablePtr, key) \
    VarHashCreateVar((tablePtr), (key), NULL)

/*
 * The new macro for ending an instruction; note that a reasonable C-optimiser
 * will resolve all branches at compile time. (result) is always a constant;
 * the macro NEXT_INST_F handles constant (nCleanup), NEXT_INST_V is resolved
 * at runtime for variable (nCleanup).
 *
 * ARGUMENTS:
 *    pcAdjustment: how much to increment pc
 *    nCleanup: how many objects to remove from the stack
 *    resultHandling: 0 indicates no object should be pushed on the stack;
 *	otherwise, push objResultPtr. If (result < 0), objResultPtr already
 *	has the correct reference count.
 *
 * We use the new compile-time assertions to check that nCleanup is constant
 * and within range.
 */

/* Verify the stack depth, only when no expansion is in progress */

#ifdef TCL_COMPILE_DEBUG
#define CHECK_STACK()							\
    do {								\
	ValidatePcAndStackTop(codePtr, pc, CURR_DEPTH,			\
		/*checkStack*/ !(starting || auxObjList));		\
	starting = 0;							\
    } while (0)
#else
#define CHECK_STACK()
#endif

#define NEXT_INST_F(pcAdjustment, nCleanup, resultHandling)	\
    do {							\
	TCL_CT_ASSERT((nCleanup >= 0) && (nCleanup <= 2));	\
	CHECK_STACK();						\
	if (nCleanup == 0) {					\
	    if (resultHandling != 0) {				\
		if ((resultHandling) > 0) {			\
		    PUSH_OBJECT(objResultPtr);			\
		} else {					\
		    *(++tosPtr) = objResultPtr;			\
		}						\
	    }							\
	    pc += (pcAdjustment);				\
	    goto cleanup0;					\
	} else if (resultHandling != 0) {			\
	    if ((resultHandling) > 0) {				\
		Tcl_IncrRefCount(objResultPtr);			\
	    }							\
	    pc += (pcAdjustment);				\
	    switch (nCleanup) {					\
	    case 1: goto cleanup1_pushObjResultPtr;		\
	    case 2: goto cleanup2_pushObjResultPtr;		\
	    case 0: break;					\
	    }							\
	} else {						\
	    pc += (pcAdjustment);				\
	    switch (nCleanup) {					\
	    case 1: goto cleanup1;				\
	    case 2: goto cleanup2;				\
	    case 0: break;					\
	    }							\
	}							\
    } while (0)

#define NEXT_INST_V(pcAdjustment, nCleanup, resultHandling)	\
    CHECK_STACK();						\
    do {							\
	pc += (pcAdjustment);					\
	cleanup = (nCleanup);					\
	if (resultHandling) {					\
	    if ((resultHandling) > 0) {				\
		Tcl_IncrRefCount(objResultPtr);			\
	    }							\
	    goto cleanupV_pushObjResultPtr;			\
	} else {						\
	    goto cleanupV;					\
	}							\
    } while (0)

#ifndef TCL_COMPILE_DEBUG
#define JUMP_PEEPHOLE_F(condition, pcAdjustment, cleanup) \
    do {								\
	pc += (pcAdjustment);						\
	switch (*pc) {							\
	case INST_JUMP_FALSE1:						\
	    NEXT_INST_F(((condition)? 2 : TclGetInt1AtPtr(pc+1)), (cleanup), 0); \
	case INST_JUMP_TRUE1:						\
	    NEXT_INST_F(((condition)? TclGetInt1AtPtr(pc+1) : 2), (cleanup), 0); \
	case INST_JUMP_FALSE4:						\
	    NEXT_INST_F(((condition)? 5 : TclGetInt4AtPtr(pc+1)), (cleanup), 0); \
	case INST_JUMP_TRUE4:						\
	    NEXT_INST_F(((condition)? TclGetInt4AtPtr(pc+1) : 5), (cleanup), 0); \
	default:							\
	    if ((condition) < 0) {					\
		TclNewLongObj(objResultPtr, -1);				\
	    } else {							\
		objResultPtr = TCONST((condition) > 0);			\
	    }								\
	    NEXT_INST_F(0, (cleanup), 1);				\
	}								\
    } while (0)
#define JUMP_PEEPHOLE_V(condition, pcAdjustment, cleanup) \
    do {								\
	pc += (pcAdjustment);						\
	switch (*pc) {							\
	case INST_JUMP_FALSE1:						\
	    NEXT_INST_V(((condition)? 2 : TclGetInt1AtPtr(pc+1)), (cleanup), 0); \
	case INST_JUMP_TRUE1:						\
	    NEXT_INST_V(((condition)? TclGetInt1AtPtr(pc+1) : 2), (cleanup), 0); \
	case INST_JUMP_FALSE4:						\
	    NEXT_INST_V(((condition)? 5 : TclGetInt4AtPtr(pc+1)), (cleanup), 0); \
	case INST_JUMP_TRUE4:						\
	    NEXT_INST_V(((condition)? TclGetInt4AtPtr(pc+1) : 5), (cleanup), 0); \
	default:							\
	    if ((condition) < 0) {					\
		TclNewLongObj(objResultPtr, -1);				\
	    } else {							\
		objResultPtr = TCONST((condition) > 0);			\
	    }								\
	    NEXT_INST_V(0, (cleanup), 1);				\
	}								\
    } while (0)
#else /* TCL_COMPILE_DEBUG */
#define JUMP_PEEPHOLE_F(condition, pcAdjustment, cleanup) \
    do{									\
	if ((condition) < 0) {						\
	    TclNewLongObj(objResultPtr, -1);				\
	} else {							\
	    objResultPtr = TCONST((condition) > 0);			\
	}								\
	NEXT_INST_F((pcAdjustment), (cleanup), 1);			\
    } while (0)
#define JUMP_PEEPHOLE_V(condition, pcAdjustment, cleanup) \
    do{									\
	if ((condition) < 0) {						\
	    TclNewLongObj(objResultPtr, -1);				\
	} else {							\
	    objResultPtr = TCONST((condition) > 0);			\
	}								\
	NEXT_INST_V((pcAdjustment), (cleanup), 1);			\
    } while (0)
#endif

/*
 * Macros used to cache often-referenced Tcl evaluation stack information
 * in local variables. Note that a DECACHE_STACK_INFO()-CACHE_STACK_INFO()
 * pair must surround any call inside TclNRExecuteByteCode (and a few other
 * procedures that use this scheme) that could result in a recursive call
 * to TclNRExecuteByteCode.
 */

#define CACHE_STACK_INFO() \
    checkInterp = 1

#define DECACHE_STACK_INFO() \
    esPtr->tosPtr = tosPtr

/*
 * Macros used to access items on the Tcl evaluation stack. PUSH_OBJECT
 * increments the object's ref count since it makes the stack have another
 * reference pointing to the object. However, POP_OBJECT does not decrement
 * the ref count. This is because the stack may hold the only reference to the
 * object, so the object would be destroyed if its ref count were decremented
 * before the caller had a chance to, e.g., store it in a variable. It is the
 * caller's responsibility to decrement the ref count when it is finished with
 * an object.
 *
 * WARNING! It is essential that objPtr only appear once in the PUSH_OBJECT
 * macro. The actual parameter might be an expression with side effects, and
 * this ensures that it will be executed only once.
 */

#define PUSH_OBJECT(objPtr) \
    Tcl_IncrRefCount(*(++tosPtr) = (objPtr))

#define POP_OBJECT()	*(tosPtr--)

#define OBJ_AT_TOS	*tosPtr

#define OBJ_UNDER_TOS	*(tosPtr-1)

#define OBJ_AT_DEPTH(n)	*(tosPtr-(n))

#define CURR_DEPTH	((ptrdiff_t) (tosPtr - initTosPtr))

#define STACK_BASE(esPtr) ((esPtr)->stackWords - 1)

/*
 * Macros used to trace instruction execution. The macros TRACE,
 * TRACE_WITH_OBJ, and O2S are only used inside TclNRExecuteByteCode. O2S is
 * only used in TRACE* calls to get a string from an object.
 */

#ifdef TCL_COMPILE_DEBUG
#   define TRACE(a) \
    while (traceInstructions) {					\
	fprintf(stdout, "%2d: %2d (%u) %s ", iPtr->numLevels,	\
		(int) CURR_DEPTH,				\
		(unsigned) (pc - codePtr->codeStart),		\
		GetOpcodeName(pc));				\
	printf a;						\
	break;							\
    }
#   define TRACE_APPEND(a) \
    while (traceInstructions) {		\
	printf a;			\
	break;				\
    }
#   define TRACE_ERROR(interp) \
    TRACE_APPEND(("ERROR: %.30s\n", O2S(Tcl_GetObjResult(interp))));
#   define TRACE_WITH_OBJ(a, objPtr) \
    while (traceInstructions) {					\
	fprintf(stdout, "%2d: %2d (%u) %s ", iPtr->numLevels,	\
		(int) CURR_DEPTH,				\
		(unsigned) (pc - codePtr->codeStart),		\
		GetOpcodeName(pc));				\
	printf a;						\
	TclPrintObject(stdout, objPtr, 30);			\
	fprintf(stdout, "\n");					\
	break;							\
    }
#   define O2S(objPtr) \
    (objPtr ? TclGetString(objPtr) : "")
#else /* !TCL_COMPILE_DEBUG */
#   define TRACE(a)
#   define TRACE_APPEND(a)
#   define TRACE_ERROR(interp)
#   define TRACE_WITH_OBJ(a, objPtr)
#   define O2S(objPtr)
#endif /* TCL_COMPILE_DEBUG */

/*
 * DTrace instruction probe macros.
 */

#define TCL_DTRACE_INST_NEXT() \
    do {								\
	if (TCL_DTRACE_INST_DONE_ENABLED()) {				\
	    if (curInstName) {						\
		TCL_DTRACE_INST_DONE(curInstName, (int) CURR_DEPTH,	\
			tosPtr);					\
	    }								\
	    curInstName = tclInstructionTable[*pc].name;		\
	    if (TCL_DTRACE_INST_START_ENABLED()) {			\
		TCL_DTRACE_INST_START(curInstName, (int) CURR_DEPTH,	\
			tosPtr);					\
	    }								\
	} else if (TCL_DTRACE_INST_START_ENABLED()) {			\
	    TCL_DTRACE_INST_START(tclInstructionTable[*pc].name,	\
			(int) CURR_DEPTH, tosPtr);			\
	}								\
    } while (0)
#define TCL_DTRACE_INST_LAST() \
    do {								\
	if (TCL_DTRACE_INST_DONE_ENABLED() && curInstName) {		\
	    TCL_DTRACE_INST_DONE(curInstName, (int) CURR_DEPTH, tosPtr);\
	}								\
    } while (0)

/*
 * Macro used in this file to save a function call for common uses of
 * TclGetNumberFromObj(). The ANSI C "prototype" is:
 *
 * MODULE_SCOPE int GetNumberFromObj(Tcl_Interp *interp, Tcl_Obj *objPtr,
 *			ClientData *ptrPtr, int *tPtr);
 */

#ifdef TCL_WIDE_INT_IS_LONG
#define GetNumberFromObj(interp, objPtr, ptrPtr, tPtr) \
    (((objPtr)->typePtr == &tclIntType)					\
	?	(*(tPtr) = TCL_NUMBER_LONG,				\
		*(ptrPtr) = (ClientData)				\
		    (&((objPtr)->internalRep.longValue)), TCL_OK) :	\
    ((objPtr)->typePtr == &tclDoubleType)				\
	?	(((TclIsNaN((objPtr)->internalRep.doubleValue))		\
		    ?	(*(tPtr) = TCL_NUMBER_NAN)			\
		    :	(*(tPtr) = TCL_NUMBER_DOUBLE)),			\
		*(ptrPtr) = (ClientData)				\
		    (&((objPtr)->internalRep.doubleValue)), TCL_OK) :	\
    ((((objPtr)->typePtr == NULL) && ((objPtr)->bytes == NULL)) ||	\
    (((objPtr)->bytes != NULL) && ((objPtr)->length == 0)))		\
	? (*(tPtr) = TCL_NUMBER_LONG),TCL_ERROR :			\
    TclGetNumberFromObj((interp), (objPtr), (ptrPtr), (tPtr)))
#else /* !TCL_WIDE_INT_IS_LONG */
#define GetNumberFromObj(interp, objPtr, ptrPtr, tPtr) \
    (((objPtr)->typePtr == &tclIntType)					\
	?	(*(tPtr) = TCL_NUMBER_LONG,				\
		*(ptrPtr) = (ClientData)				\
		    (&((objPtr)->internalRep.longValue)), TCL_OK) :	\
    ((objPtr)->typePtr == &tclWideIntType)				\
	?	(*(tPtr) = TCL_NUMBER_WIDE,				\
		*(ptrPtr) = (ClientData)				\
		    (&((objPtr)->internalRep.wideValue)), TCL_OK) :	\
    ((objPtr)->typePtr == &tclDoubleType)				\
	?	(((TclIsNaN((objPtr)->internalRep.doubleValue))		\
		    ?	(*(tPtr) = TCL_NUMBER_NAN)			\
		    :	(*(tPtr) = TCL_NUMBER_DOUBLE)),			\
		*(ptrPtr) = (ClientData)				\
		    (&((objPtr)->internalRep.doubleValue)), TCL_OK) :	\
    ((((objPtr)->typePtr == NULL) && ((objPtr)->bytes == NULL)) ||	\
    (((objPtr)->bytes != NULL) && ((objPtr)->length == 0)))		\
	? (*(tPtr) = TCL_NUMBER_LONG),TCL_ERROR :			\
    TclGetNumberFromObj((interp), (objPtr), (ptrPtr), (tPtr)))
#endif /* TCL_WIDE_INT_IS_LONG */

/*
 * Macro used in this file to save a function call for common uses of
 * Tcl_GetBooleanFromObj(). The ANSI C "prototype" is:
 *
 * MODULE_SCOPE int TclGetBooleanFromObj(Tcl_Interp *interp, Tcl_Obj *objPtr,
 *			int *boolPtr);
 */

#define TclGetBooleanFromObj(interp, objPtr, boolPtr) \
    ((((objPtr)->typePtr == &tclIntType)				\
	|| ((objPtr)->typePtr == &tclBooleanType))			\
	? (*(boolPtr) = ((objPtr)->internalRep.longValue!=0), TCL_OK)	\
	: Tcl_GetBooleanFromObj((interp), (objPtr), (boolPtr)))

/*
 * Macro used to make the check for type overflow more mnemonic. This works by
 * comparing sign bits; the rest of the word is irrelevant. The ANSI C
 * "prototype" (where inttype_t is any integer type) is:
 *
 * MODULE_SCOPE int Overflowing(inttype_t a, inttype_t b, inttype_t sum);
 *
 * Check first the condition most likely to fail in usual code (at least for
 * usage in [incr]: do the first summand and the sum have != signs?
 */

#define Overflowing(a,b,sum) ((((a)^(sum)) < 0) && (((a)^(b)) >= 0))

/*
 * Macro for checking whether the type is NaN, used when we're thinking about
 * throwing an error for supplying a non-number number.
 */

#ifndef ACCEPT_NAN
#define IsErroringNaNType(type)		((type) == TCL_NUMBER_NAN)
#else
#define IsErroringNaNType(type)		0
#endif

/*
 * Auxiliary tables used to compute powers of small integers.
 */

#if (LONG_MAX == 0x7fffffff)

/*
 * Maximum base that, when raised to powers 2, 3, ... 8, fits in a 32-bit
 * signed integer.
 */

static const long MaxBase32[] = {46340, 1290, 215, 73, 35, 21, 14};
static const size_t MaxBase32Size = sizeof(MaxBase32)/sizeof(long);

/*
 * Table giving 3, 4, ..., 11, raised to the powers 9, 10, ..., as far as they
 * fit in a 32-bit signed integer. Exp32Index[i] gives the starting index of
 * powers of i+3; Exp32Value[i] gives the corresponding powers.
 */

static const unsigned short Exp32Index[] = {
    0, 11, 18, 23, 26, 29, 31, 32, 33
};
static const size_t Exp32IndexSize =
    sizeof(Exp32Index) / sizeof(unsigned short);
static const long Exp32Value[] = {
    19683, 59049, 177147, 531441, 1594323, 4782969, 14348907, 43046721,
    129140163, 387420489, 1162261467, 262144, 1048576, 4194304,
    16777216, 67108864, 268435456, 1073741824, 1953125, 9765625,
    48828125, 244140625, 1220703125, 10077696, 60466176, 362797056,
    40353607, 282475249, 1977326743, 134217728, 1073741824, 387420489,
    1000000000
};
static const size_t Exp32ValueSize = sizeof(Exp32Value)/sizeof(long);
#endif /* LONG_MAX == 0x7fffffff -- 32 bit machine */

#if (LONG_MAX > 0x7fffffff) || !defined(TCL_WIDE_INT_IS_LONG)

/*
 * Maximum base that, when raised to powers 2, 3, ..., 16, fits in a
 * Tcl_WideInt.
 */

static const Tcl_WideInt MaxBase64[] = {
    (Tcl_WideInt)46340*65536+62259,	/* 3037000499 == isqrt(2**63-1) */
    (Tcl_WideInt)2097151, (Tcl_WideInt)55108, (Tcl_WideInt)6208,
    (Tcl_WideInt)1448, (Tcl_WideInt)511, (Tcl_WideInt)234, (Tcl_WideInt)127,
    (Tcl_WideInt)78, (Tcl_WideInt)52, (Tcl_WideInt)38, (Tcl_WideInt)28,
    (Tcl_WideInt)22, (Tcl_WideInt)18, (Tcl_WideInt)15
};
static const size_t MaxBase64Size = sizeof(MaxBase64)/sizeof(Tcl_WideInt);

/*
 * Table giving 3, 4, ..., 13 raised to powers greater than 16 when the
 * results fit in a 64-bit signed integer.
 */

static const unsigned short Exp64Index[] = {
    0, 23, 38, 49, 57, 63, 67, 70, 72, 74, 75, 76
};
static const size_t Exp64IndexSize =
    sizeof(Exp64Index) / sizeof(unsigned short);
static const Tcl_WideInt Exp64Value[] = {
    (Tcl_WideInt)243*243*243*3*3,
    (Tcl_WideInt)243*243*243*3*3*3,
    (Tcl_WideInt)243*243*243*3*3*3*3,
    (Tcl_WideInt)243*243*243*243,
    (Tcl_WideInt)243*243*243*243*3,
    (Tcl_WideInt)243*243*243*243*3*3,
    (Tcl_WideInt)243*243*243*243*3*3*3,
    (Tcl_WideInt)243*243*243*243*3*3*3*3,
    (Tcl_WideInt)243*243*243*243*243,
    (Tcl_WideInt)243*243*243*243*243*3,
    (Tcl_WideInt)243*243*243*243*243*3*3,
    (Tcl_WideInt)243*243*243*243*243*3*3*3,
    (Tcl_WideInt)243*243*243*243*243*3*3*3*3,
    (Tcl_WideInt)243*243*243*243*243*243,
    (Tcl_WideInt)243*243*243*243*243*243*3,
    (Tcl_WideInt)243*243*243*243*243*243*3*3,
    (Tcl_WideInt)243*243*243*243*243*243*3*3*3,
    (Tcl_WideInt)243*243*243*243*243*243*3*3*3*3,
    (Tcl_WideInt)243*243*243*243*243*243*243,
    (Tcl_WideInt)243*243*243*243*243*243*243*3,
    (Tcl_WideInt)243*243*243*243*243*243*243*3*3,
    (Tcl_WideInt)243*243*243*243*243*243*243*3*3*3,
    (Tcl_WideInt)243*243*243*243*243*243*243*3*3*3*3,
    (Tcl_WideInt)1024*1024*1024*4*4,
    (Tcl_WideInt)1024*1024*1024*4*4*4,
    (Tcl_WideInt)1024*1024*1024*4*4*4*4,
    (Tcl_WideInt)1024*1024*1024*1024,
    (Tcl_WideInt)1024*1024*1024*1024*4,
    (Tcl_WideInt)1024*1024*1024*1024*4*4,
    (Tcl_WideInt)1024*1024*1024*1024*4*4*4,
    (Tcl_WideInt)1024*1024*1024*1024*4*4*4*4,
    (Tcl_WideInt)1024*1024*1024*1024*1024,
    (Tcl_WideInt)1024*1024*1024*1024*1024*4,
    (Tcl_WideInt)1024*1024*1024*1024*1024*4*4,
    (Tcl_WideInt)1024*1024*1024*1024*1024*4*4*4,
    (Tcl_WideInt)1024*1024*1024*1024*1024*4*4*4*4,
    (Tcl_WideInt)1024*1024*1024*1024*1024*1024,
    (Tcl_WideInt)1024*1024*1024*1024*1024*1024*4,
    (Tcl_WideInt)3125*3125*3125*5*5,
    (Tcl_WideInt)3125*3125*3125*5*5*5,
    (Tcl_WideInt)3125*3125*3125*5*5*5*5,
    (Tcl_WideInt)3125*3125*3125*3125,
    (Tcl_WideInt)3125*3125*3125*3125*5,
    (Tcl_WideInt)3125*3125*3125*3125*5*5,
    (Tcl_WideInt)3125*3125*3125*3125*5*5*5,
    (Tcl_WideInt)3125*3125*3125*3125*5*5*5*5,
    (Tcl_WideInt)3125*3125*3125*3125*3125,
    (Tcl_WideInt)3125*3125*3125*3125*3125*5,
    (Tcl_WideInt)3125*3125*3125*3125*3125*5*5,
    (Tcl_WideInt)7776*7776*7776*6*6,
    (Tcl_WideInt)7776*7776*7776*6*6*6,
    (Tcl_WideInt)7776*7776*7776*6*6*6*6,
    (Tcl_WideInt)7776*7776*7776*7776,
    (Tcl_WideInt)7776*7776*7776*7776*6,
    (Tcl_WideInt)7776*7776*7776*7776*6*6,
    (Tcl_WideInt)7776*7776*7776*7776*6*6*6,
    (Tcl_WideInt)7776*7776*7776*7776*6*6*6*6,
    (Tcl_WideInt)16807*16807*16807*7*7,
    (Tcl_WideInt)16807*16807*16807*7*7*7,
    (Tcl_WideInt)16807*16807*16807*7*7*7*7,
    (Tcl_WideInt)16807*16807*16807*16807,
    (Tcl_WideInt)16807*16807*16807*16807*7,
    (Tcl_WideInt)16807*16807*16807*16807*7*7,
    (Tcl_WideInt)32768*32768*32768*8*8,
    (Tcl_WideInt)32768*32768*32768*8*8*8,
    (Tcl_WideInt)32768*32768*32768*8*8*8*8,
    (Tcl_WideInt)32768*32768*32768*32768,
    (Tcl_WideInt)59049*59049*59049*9*9,
    (Tcl_WideInt)59049*59049*59049*9*9*9,
    (Tcl_WideInt)59049*59049*59049*9*9*9*9,
    (Tcl_WideInt)100000*100000*100000*10*10,
    (Tcl_WideInt)100000*100000*100000*10*10*10,
    (Tcl_WideInt)161051*161051*161051*11*11,
    (Tcl_WideInt)161051*161051*161051*11*11*11,
    (Tcl_WideInt)248832*248832*248832*12*12,
    (Tcl_WideInt)371293*371293*371293*13*13
};
static const size_t Exp64ValueSize = sizeof(Exp64Value) / sizeof(Tcl_WideInt);
#endif /* (LONG_MAX > 0x7fffffff) || !defined(TCL_WIDE_INT_IS_LONG) */

/*
 * Markers for ExecuteExtendedBinaryMathOp.
 */

#define DIVIDED_BY_ZERO		((Tcl_Obj *) -1)
#define EXPONENT_OF_ZERO	((Tcl_Obj *) -2)
#define GENERAL_ARITHMETIC_ERROR ((Tcl_Obj *) -3)

/*
 * Declarations for local procedures to this file:
 */

#ifdef TCL_COMPILE_STATS
static int		EvalStatsCmd(ClientData clientData,
			    Tcl_Interp *interp, int objc,
			    Tcl_Obj *const objv[]);
#endif /* TCL_COMPILE_STATS */
#ifdef TCL_COMPILE_DEBUG
static const char *	GetOpcodeName(const unsigned char *pc);
static void		PrintByteCodeInfo(ByteCode *codePtr);
static const char *	StringForResultCode(int result);
static void		ValidatePcAndStackTop(ByteCode *codePtr,
			    const unsigned char *pc, int stackTop,
			    int checkStack);
#endif /* TCL_COMPILE_DEBUG */
static ByteCode *	CompileExprObj(Tcl_Interp *interp, Tcl_Obj *objPtr);
static void		DeleteExecStack(ExecStack *esPtr);
static void		DupExprCodeInternalRep(Tcl_Obj *srcPtr,
			    Tcl_Obj *copyPtr);
MODULE_SCOPE int	TclCompareTwoNumbers(Tcl_Obj *valuePtr,
			    Tcl_Obj *value2Ptr);
static Tcl_Obj *	ExecuteExtendedBinaryMathOp(Tcl_Interp *interp,
			    int opcode, Tcl_Obj **constants,
			    Tcl_Obj *valuePtr, Tcl_Obj *value2Ptr);
static Tcl_Obj *	ExecuteExtendedUnaryMathOp(int opcode,
			    Tcl_Obj *valuePtr);
static void		FreeExprCodeInternalRep(Tcl_Obj *objPtr);
static ExceptionRange *	GetExceptRangeForPc(const unsigned char *pc,
			    int searchMode, ByteCode *codePtr);
static const char *	GetSrcInfoForPc(const unsigned char *pc,
			    ByteCode *codePtr, int *lengthPtr,
			    const unsigned char **pcBeg, int *cmdIdxPtr);
static Tcl_Obj **	GrowEvaluationStack(ExecEnv *eePtr, int growth,
			    int move);
static void		IllegalExprOperandType(Tcl_Interp *interp,
			    const unsigned char *pc, Tcl_Obj *opndPtr);
static void		InitByteCodeExecution(Tcl_Interp *interp);
static inline int	wordSkip(void *ptr);
static void		ReleaseDictIterator(Tcl_Obj *objPtr);
/* Useful elsewhere, make available in tclInt.h or stubs? */
static Tcl_Obj **	StackAllocWords(Tcl_Interp *interp, int numWords);
static Tcl_Obj **	StackReallocWords(Tcl_Interp *interp, int numWords);
static Tcl_NRPostProc	CopyCallback;
static Tcl_NRPostProc	ExprObjCallback;
static Tcl_NRPostProc	FinalizeOONext;
static Tcl_NRPostProc	FinalizeOONextFilter;
static Tcl_NRPostProc   TEBCresume;

/*
 * The structure below defines a bytecode Tcl object type to hold the
 * compiled bytecode for Tcl expressions.
 */

static const Tcl_ObjType exprCodeType = {
    "exprcode",
    FreeExprCodeInternalRep,	/* freeIntRepProc */
    DupExprCodeInternalRep,	/* dupIntRepProc */
    NULL,			/* updateStringProc */
    NULL			/* setFromAnyProc */
};

/*
 * Custom object type only used in this file; values of its type should never
 * be seen by user scripts.
 */

static const Tcl_ObjType dictIteratorType = {
    "dictIterator",
    ReleaseDictIterator,
    NULL, NULL, NULL
};

/*
 *----------------------------------------------------------------------
 *
 * ReleaseDictIterator --
 *
 *	This takes apart a dictionary iterator that is stored in the given Tcl
 *	object.
 *
 * Results:
 *	None.
 *
 * Side effects:
 *	Deallocates memory, marks the object as being untyped.
 *
 *----------------------------------------------------------------------
 */

static void
ReleaseDictIterator(
    Tcl_Obj *objPtr)
{
    Tcl_DictSearch *searchPtr;
    Tcl_Obj *dictPtr;

    /*
     * First kill the search, and then release the reference to the dictionary
     * that we were holding.
     */

    searchPtr = objPtr->internalRep.twoPtrValue.ptr1;
    Tcl_DictObjDone(searchPtr);
    ckfree(searchPtr);

    dictPtr = objPtr->internalRep.twoPtrValue.ptr2;
    TclDecrRefCount(dictPtr);

    objPtr->typePtr = NULL;
}

/*
 *----------------------------------------------------------------------
 *
 * InitByteCodeExecution --
 *
 *	This procedure is called once to initialize the Tcl bytecode
 *	interpreter.
 *
 * Results:
 *	None.
 *
 * Side effects:
 *	This procedure initializes the array of instruction names. If
 *	compiling with the TCL_COMPILE_STATS flag, it initializes the array
 *	that counts the executions of each instruction and it creates the
 *	"evalstats" command. It also establishes the link between the Tcl
 *	"tcl_traceExec" and C "tclTraceExec" variables.
 *
 *----------------------------------------------------------------------
 */

static void
InitByteCodeExecution(
    Tcl_Interp *interp)		/* Interpreter for which the Tcl variable
				 * "tcl_traceExec" is linked to control
				 * instruction tracing. */
{
#ifdef TCL_COMPILE_DEBUG
    if (Tcl_LinkVar(interp, "tcl_traceExec", (char *) &tclTraceExec,
	    TCL_LINK_INT) != TCL_OK) {
	Tcl_Panic("InitByteCodeExecution: can't create link for tcl_traceExec variable");
    }
#endif
#ifdef TCL_COMPILE_STATS
    Tcl_CreateObjCommand(interp, "evalstats", EvalStatsCmd, NULL, NULL);
#endif /* TCL_COMPILE_STATS */
}

/*
 *----------------------------------------------------------------------
 *
 * TclCreateExecEnv --
 *
 *	This procedure creates a new execution environment for Tcl bytecode
 *	execution. An ExecEnv points to a Tcl evaluation stack. An ExecEnv is
 *	typically created once for each Tcl interpreter (Interp structure) and
 *	recursively passed to TclNRExecuteByteCode to execute ByteCode sequences
 *	for nested commands.
 *
 * Results:
 *	A newly allocated ExecEnv is returned. This points to an empty
 *	evaluation stack of the standard initial size.
 *
 * Side effects:
 *	The bytecode interpreter is also initialized here, as this procedure
 *	will be called before any call to TclNRExecuteByteCode.
 *
 *----------------------------------------------------------------------
 */

ExecEnv *
TclCreateExecEnv(
    Tcl_Interp *interp,		/* Interpreter for which the execution
				 * environment is being created. */
    int size)			/* The initial stack size, in number of words
				 * [sizeof(Tcl_Obj*)] */
{
    ExecEnv *eePtr = ckalloc(sizeof(ExecEnv));
    ExecStack *esPtr = ckalloc(sizeof(ExecStack)
	    + (size_t) (size-1) * sizeof(Tcl_Obj *));

    eePtr->execStackPtr = esPtr;
    TclNewLongObj(eePtr->constants[0], 0);
    Tcl_IncrRefCount(eePtr->constants[0]);
    TclNewLongObj(eePtr->constants[1], 1);
    Tcl_IncrRefCount(eePtr->constants[1]);
    eePtr->interp = interp;
    eePtr->callbackPtr = NULL;
    eePtr->corPtr = NULL;
    eePtr->rewind = 0;

    esPtr->prevPtr = NULL;
    esPtr->nextPtr = NULL;
    esPtr->markerPtr = NULL;
    esPtr->endPtr = &esPtr->stackWords[size-1];
    esPtr->tosPtr = STACK_BASE(esPtr);

    Tcl_MutexLock(&execMutex);
    if (!execInitialized) {
	InitByteCodeExecution(interp);
	execInitialized = 1;
    }
    Tcl_MutexUnlock(&execMutex);

    return eePtr;
}

/*
 *----------------------------------------------------------------------
 *
 * TclDeleteExecEnv --
 *
 *	Frees the storage for an ExecEnv.
 *
 * Results:
 *	None.
 *
 * Side effects:
 *	Storage for an ExecEnv and its contained storage (e.g. the evaluation
 *	stack) is freed.
 *
 *----------------------------------------------------------------------
 */

static void
DeleteExecStack(
    ExecStack *esPtr)
{
    if (esPtr->markerPtr && !cachedInExit) {
	Tcl_Panic("freeing an execStack which is still in use");
    }

    if (esPtr->prevPtr) {
	esPtr->prevPtr->nextPtr = esPtr->nextPtr;
    }
    if (esPtr->nextPtr) {
	esPtr->nextPtr->prevPtr = esPtr->prevPtr;
    }
    ckfree(esPtr);
}

void
TclDeleteExecEnv(
    ExecEnv *eePtr)		/* Execution environment to free. */
{
    ExecStack *esPtr = eePtr->execStackPtr, *tmpPtr;

	cachedInExit = TclInExit();

    /*
     * Delete all stacks in this exec env.
     */

    while (esPtr->nextPtr) {
	esPtr = esPtr->nextPtr;
    }
    while (esPtr) {
	tmpPtr = esPtr;
	esPtr = tmpPtr->prevPtr;
	DeleteExecStack(tmpPtr);
    }

    TclDecrRefCount(eePtr->constants[0]);
    TclDecrRefCount(eePtr->constants[1]);
    if (eePtr->callbackPtr && !cachedInExit) {
	Tcl_Panic("Deleting execEnv with pending TEOV callbacks!");
    }
    if (eePtr->corPtr && !cachedInExit) {
	Tcl_Panic("Deleting execEnv with existing coroutine");
    }
    ckfree(eePtr);
}

/*
 *----------------------------------------------------------------------
 *
 * TclFinalizeExecution --
 *
 *	Finalizes the execution environment setup so that it can be later
 *	reinitialized.
 *
 * Results:
 *	None.
 *
 * Side effects:
 *	After this call, the next time TclCreateExecEnv will be called it will
 *	call InitByteCodeExecution.
 *
 *----------------------------------------------------------------------
 */

void
TclFinalizeExecution(void)
{
    Tcl_MutexLock(&execMutex);
    execInitialized = 0;
    Tcl_MutexUnlock(&execMutex);
}

/*
 * Auxiliary code to insure that GrowEvaluationStack always returns correctly
 * aligned memory.
 *
 * WALLOCALIGN represents the alignment reqs in words, just as TCL_ALLOCALIGN
 * represents the reqs in bytes. This assumes that TCL_ALLOCALIGN is a
 * multiple of the wordsize 'sizeof(Tcl_Obj *)'.
 */

#define WALLOCALIGN \
    (TCL_ALLOCALIGN/sizeof(Tcl_Obj *))

/*
 * wordSkip computes how many words have to be skipped until the next aligned
 * word. Note that we are only interested in the low order bits of ptr, so
 * that any possible information loss in PTR2INT is of no consequence.
 */

static inline int
wordSkip(
    void *ptr)
{
    int mask = TCL_ALLOCALIGN-1;
    int base = PTR2INT(ptr) & mask;
    return (TCL_ALLOCALIGN - base)/sizeof(Tcl_Obj *);
}

/*
 * Given a marker, compute where the following aligned memory starts.
 */

#define MEMSTART(markerPtr) \
    ((markerPtr) + wordSkip(markerPtr))

/*
 *----------------------------------------------------------------------
 *
 * GrowEvaluationStack --
 *
 *	This procedure grows a Tcl evaluation stack stored in an ExecEnv,
 *	copying over the words since the last mark if so requested. A mark is
 *	set at the beginning of the new area when no copying is requested.
 *
 * Results:
 *	Returns a pointer to the first usable word in the (possibly) grown
 *	stack.
 *
 * Side effects:
 *	The size of the evaluation stack may be grown, a marker is set
 *
 *----------------------------------------------------------------------
 */

static Tcl_Obj **
GrowEvaluationStack(
    ExecEnv *eePtr,		/* Points to the ExecEnv with an evaluation
				 * stack to enlarge. */
    int growth,			/* How much larger than the current used
				 * size. */
    int move)			/* 1 if move words since last marker. */
{
    ExecStack *esPtr = eePtr->execStackPtr, *oldPtr = NULL;
    int newBytes, newElems, currElems;
    int needed = growth - (esPtr->endPtr - esPtr->tosPtr);
    Tcl_Obj **markerPtr = esPtr->markerPtr, **memStart;
    int moveWords = 0;

    if (move) {
	if (!markerPtr) {
	    Tcl_Panic("STACK: Reallocating with no previous alloc");
	}
	if (needed <= 0) {
	    return MEMSTART(markerPtr);
	}
    } else {
#ifndef PURIFY
	Tcl_Obj **tmpMarkerPtr = esPtr->tosPtr + 1;
	int offset = wordSkip(tmpMarkerPtr);

	if (needed + offset < 0) {
	    /*
	     * Put a marker pointing to the previous marker in this stack, and
	     * store it in esPtr as the current marker. Return a pointer to
	     * the start of aligned memory.
	     */

	    esPtr->markerPtr = tmpMarkerPtr;
	    memStart = tmpMarkerPtr + offset;
	    esPtr->tosPtr = memStart - 1;
	    *esPtr->markerPtr = (Tcl_Obj *) markerPtr;
	    return memStart;
	}
#endif
    }

    /*
     * Reset move to hold the number of words to be moved to new stack (if
     * any) and growth to hold the complete stack requirements: add one for
     * the marker, (WALLOCALIGN-1) for the maximal possible offset.
     */

    if (move) {
	moveWords = esPtr->tosPtr - MEMSTART(markerPtr) + 1;
    }
    needed = growth + moveWords + WALLOCALIGN;


    /*
     * Check if there is enough room in the next stack (if there is one, it
     * should be both empty and the last one!)
     */

    if (esPtr->nextPtr) {
	oldPtr = esPtr;
	esPtr = oldPtr->nextPtr;
	currElems = esPtr->endPtr - STACK_BASE(esPtr);
	if (esPtr->markerPtr || (esPtr->tosPtr != STACK_BASE(esPtr))) {
	    Tcl_Panic("STACK: Stack after current is in use");
	}
	if (esPtr->nextPtr) {
	    Tcl_Panic("STACK: Stack after current is not last");
	}
	if (needed <= currElems) {
	    goto newStackReady;
	}
	DeleteExecStack(esPtr);
	esPtr = oldPtr;
    } else {
	currElems = esPtr->endPtr - STACK_BASE(esPtr);
    }

    /*
     * We need to allocate a new stack! It needs to store 'growth' words,
     * including the elements to be copied over and the new marker.
     */

#ifndef PURIFY
    newElems = 2*currElems;
    while (needed > newElems) {
	newElems *= 2;
    }
#else
    newElems = needed;
#endif

    newBytes = sizeof(ExecStack) + (newElems-1) * sizeof(Tcl_Obj *);

    oldPtr = esPtr;
    esPtr = ckalloc(newBytes);

    oldPtr->nextPtr = esPtr;
    esPtr->prevPtr = oldPtr;
    esPtr->nextPtr = NULL;
    esPtr->endPtr = &esPtr->stackWords[newElems-1];

  newStackReady:
    eePtr->execStackPtr = esPtr;

    /*
     * Store a NULL marker at the beginning of the stack, to indicate that
     * this is the first marker in this stack and that rewinding to here
     * should actually be a return to the previous stack.
     */

    esPtr->stackWords[0] = NULL;
    esPtr->markerPtr = &esPtr->stackWords[0];
    memStart = MEMSTART(esPtr->markerPtr);
    esPtr->tosPtr = memStart - 1;

    if (move) {
	memcpy(memStart, MEMSTART(markerPtr), moveWords*sizeof(Tcl_Obj *));
	esPtr->tosPtr += moveWords;
	oldPtr->markerPtr = (Tcl_Obj **) *markerPtr;
	oldPtr->tosPtr = markerPtr-1;
    }

    /*
     * Free the old stack if it is now unused.
     */

    if (!oldPtr->markerPtr) {
	DeleteExecStack(oldPtr);
    }

    return memStart;
}

/*
 *--------------------------------------------------------------
 *
 * TclStackAlloc, TclStackRealloc, TclStackFree --
 *
 *	Allocate memory from the execution stack; it has to be returned later
 *	with a call to TclStackFree.
 *
 * Results:
 *	A pointer to the first byte allocated, or panics if the allocation did
 *	not succeed.
 *
 * Side effects:
 *	The execution stack may be grown.
 *
 *--------------------------------------------------------------
 */

static Tcl_Obj **
StackAllocWords(
    Tcl_Interp *interp,
    int numWords)
{
    /*
     * Note that GrowEvaluationStack sets a marker in the stack. This marker
     * is read when rewinding, e.g., by TclStackFree.
     */

    Interp *iPtr = (Interp *) interp;
    ExecEnv *eePtr = iPtr->execEnvPtr;
    Tcl_Obj **resPtr = GrowEvaluationStack(eePtr, numWords, 0);

    eePtr->execStackPtr->tosPtr += numWords;
    return resPtr;
}

static Tcl_Obj **
StackReallocWords(
    Tcl_Interp *interp,
    int numWords)
{
    Interp *iPtr = (Interp *) interp;
    ExecEnv *eePtr = iPtr->execEnvPtr;
    Tcl_Obj **resPtr = GrowEvaluationStack(eePtr, numWords, 1);

    eePtr->execStackPtr->tosPtr += numWords;
    return resPtr;
}

void
TclStackFree(
    Tcl_Interp *interp,
    void *freePtr)
{
    Interp *iPtr = (Interp *) interp;
    ExecEnv *eePtr;
    ExecStack *esPtr;
    Tcl_Obj **markerPtr, *marker;

    if (iPtr == NULL || iPtr->execEnvPtr == NULL) {
	ckfree((char *) freePtr);
	return;
    }

    /*
     * Rewind the stack to the previous marker position. The current marker,
     * as set in the last call to GrowEvaluationStack, contains a pointer to
     * the previous marker.
     */

    eePtr = iPtr->execEnvPtr;
    esPtr = eePtr->execStackPtr;
    markerPtr = esPtr->markerPtr;
    marker = *markerPtr;

    if ((freePtr != NULL) && (MEMSTART(markerPtr) != (Tcl_Obj **)freePtr)) {
	Tcl_Panic("TclStackFree: incorrect freePtr (%p != %p). Call out of sequence?",
		freePtr, MEMSTART(markerPtr));
    }

    esPtr->tosPtr = markerPtr - 1;
    esPtr->markerPtr = (Tcl_Obj **) marker;
    if (marker) {
	return;
    }

    /*
     * Return to previous active stack. Note that repeated expansions or
     * reallocs could have generated several unused intervening stacks: free
     * them too.
     */

    while (esPtr->nextPtr) {
	esPtr = esPtr->nextPtr;
    }
    esPtr->tosPtr = STACK_BASE(esPtr);
    while (esPtr->prevPtr) {
	ExecStack *tmpPtr = esPtr->prevPtr;
	if (tmpPtr->tosPtr == STACK_BASE(tmpPtr)) {
	    DeleteExecStack(tmpPtr);
	} else {
	    break;
	}
    }
    if (esPtr->prevPtr) {
	eePtr->execStackPtr = esPtr->prevPtr;
#ifdef PURIFY
	eePtr->execStackPtr->nextPtr = NULL;
	DeleteExecStack(esPtr);
#endif
    } else {
	eePtr->execStackPtr = esPtr;
    }
}

void *
TclStackAlloc(
    Tcl_Interp *interp,
    int numBytes)
{
    Interp *iPtr = (Interp *) interp;
    int numWords = (numBytes + (sizeof(Tcl_Obj *) - 1))/sizeof(Tcl_Obj *);

    if (iPtr == NULL || iPtr->execEnvPtr == NULL) {
	return (void *) ckalloc(numBytes);
    }

    return (void *) StackAllocWords(interp, numWords);
}

void *
TclStackRealloc(
    Tcl_Interp *interp,
    void *ptr,
    int numBytes)
{
    Interp *iPtr = (Interp *) interp;
    ExecEnv *eePtr;
    ExecStack *esPtr;
    Tcl_Obj **markerPtr;
    int numWords;

    if (iPtr == NULL || iPtr->execEnvPtr == NULL) {
	return (void *) ckrealloc((char *) ptr, numBytes);
    }

    eePtr = iPtr->execEnvPtr;
    esPtr = eePtr->execStackPtr;
    markerPtr = esPtr->markerPtr;

    if (MEMSTART(markerPtr) != (Tcl_Obj **)ptr) {
	Tcl_Panic("TclStackRealloc: incorrect ptr. Call out of sequence?");
    }

    numWords = (numBytes + (sizeof(Tcl_Obj *) - 1))/sizeof(Tcl_Obj *);
    return (void *) StackReallocWords(interp, numWords);
}

/*
 *--------------------------------------------------------------
 *
 * Tcl_ExprObj --
 *
 *	Evaluate an expression in a Tcl_Obj.
 *
 * Results:
 *	A standard Tcl object result. If the result is other than TCL_OK, then
 *	the interpreter's result contains an error message. If the result is
 *	TCL_OK, then a pointer to the expression's result value object is
 *	stored in resultPtrPtr. In that case, the object's ref count is
 *	incremented to reflect the reference returned to the caller; the
 *	caller is then responsible for the resulting object and must, for
 *	example, decrement the ref count when it is finished with the object.
 *
 * Side effects:
 *	Any side effects caused by subcommands in the expression, if any. The
 *	interpreter result is not modified unless there is an error.
 *
 *--------------------------------------------------------------
 */

int
Tcl_ExprObj(
    Tcl_Interp *interp,		/* Context in which to evaluate the
				 * expression. */
    register Tcl_Obj *objPtr,	/* Points to Tcl object containing expression
				 * to evaluate. */
    Tcl_Obj **resultPtrPtr)	/* Where the Tcl_Obj* that is the expression
				 * result is stored if no errors occur. */
{
    NRE_callback *rootPtr = TOP_CB(interp);
    Tcl_Obj *resultPtr;

    TclNewObj(resultPtr);
    TclNRAddCallback(interp, CopyCallback, resultPtrPtr, resultPtr,
	    NULL, NULL);
    Tcl_NRExprObj(interp, objPtr, resultPtr);
    return TclNRRunCallbacks(interp, TCL_OK, rootPtr);
}

static int
CopyCallback(
    ClientData data[],
    Tcl_Interp *interp,
    int result)
{
    Tcl_Obj **resultPtrPtr = data[0];
    Tcl_Obj *resultPtr = data[1];

    if (result == TCL_OK) {
	*resultPtrPtr = resultPtr;
	Tcl_IncrRefCount(resultPtr);
    } else {
	Tcl_DecrRefCount(resultPtr);
    }
    return result;
}

/*
 *--------------------------------------------------------------
 *
 * Tcl_NRExprObj --
 *
 *	Request evaluation of the expression in a Tcl_Obj by the NR stack.
 *
 * Results:
 *	Returns TCL_OK.
 *
 * Side effects:
 *	Compiles objPtr as a Tcl expression and places callbacks on the
 *	NR stack to execute the bytecode and store the result in resultPtr.
 *	If bytecode execution raises an exception, nothing is written
 *	to resultPtr, and the exceptional return code flows up the NR
 *	stack.  If the exception is TCL_ERROR, an error message is left
 *	in the interp result and the interp's return options dictionary
 *	holds additional error information too.  Execution of the bytecode
 *	may have other side effects, depending on the expression.
 *
 *--------------------------------------------------------------
 */

int
Tcl_NRExprObj(
    Tcl_Interp *interp,
    Tcl_Obj *objPtr,
    Tcl_Obj *resultPtr)
{
    ByteCode *codePtr;
    Tcl_InterpState state = Tcl_SaveInterpState(interp, TCL_OK);

    Tcl_ResetResult(interp);
    codePtr = CompileExprObj(interp, objPtr);

    Tcl_NRAddCallback(interp, ExprObjCallback, state, resultPtr,
	    NULL, NULL);
    return TclNRExecuteByteCode(interp, codePtr);
}

static int
ExprObjCallback(
    ClientData data[],
    Tcl_Interp *interp,
    int result)
{
    Tcl_InterpState state = data[0];
    Tcl_Obj *resultPtr = data[1];

    if (result == TCL_OK) {
	TclSetDuplicateObj(resultPtr, Tcl_GetObjResult(interp));
	(void) Tcl_RestoreInterpState(interp, state);
    } else {
	Tcl_DiscardInterpState(state);
    }
    return result;
}

/*
 *----------------------------------------------------------------------
 *
 * CompileExprObj --
 *	Compile a Tcl expression value into ByteCode.
 *
 * Results:
 *	A (ByteCode *) is returned pointing to the resulting ByteCode.
 *
 * Side effects:
 *	The Tcl_ObjType of objPtr is changed to the "exprcode" type,
 *	and the ByteCode is kept in the internal rep (along with context
 *	data for checking validity) for faster operations the next time
 *	CompileExprObj is called on the same value.
 *
 *----------------------------------------------------------------------
 */

static ByteCode *
CompileExprObj(
    Tcl_Interp *interp,
    Tcl_Obj *objPtr)
{
    Interp *iPtr = (Interp *) interp;
    CompileEnv compEnv;		/* Compilation environment structure allocated
				 * in frame. */
    register ByteCode *codePtr = NULL;
				/* Tcl Internal type of bytecode. Initialized
				 * to avoid compiler warning. */

    /*
     * Get the expression ByteCode from the object. If it exists, make sure it
     * is valid in the current context.
     */
    if (objPtr->typePtr == &exprCodeType) {
	Namespace *namespacePtr = iPtr->varFramePtr->nsPtr;

	codePtr = objPtr->internalRep.twoPtrValue.ptr1;
	if (((Interp *) *codePtr->interpHandle != iPtr)
		|| (codePtr->compileEpoch != iPtr->compileEpoch)
		|| (codePtr->nsPtr != namespacePtr)
		|| (codePtr->nsEpoch != namespacePtr->resolverEpoch)
		|| (codePtr->localCachePtr != iPtr->varFramePtr->localCachePtr)) {
	    TclFreeIntRep(objPtr);
	}
    }
    if (objPtr->typePtr != &exprCodeType) {
	/*
	 * TIP #280: No invoker (yet) - Expression compilation.
	 */

	int length;
	const char *string = TclGetStringFromObj(objPtr, &length);

	TclInitCompileEnv(interp, &compEnv, string, length, NULL, 0);
	TclCompileExpr(interp, string, length, &compEnv, 0);

	/*
	 * Successful compilation. If the expression yielded no instructions,
	 * push an zero object as the expression's result.
	 */

	if (compEnv.codeNext == compEnv.codeStart) {
	    TclEmitPush(TclRegisterNewLiteral(&compEnv, "0", 1),
		    &compEnv);
	}

	/*
	 * Add a "done" instruction as the last instruction and change the
	 * object into a ByteCode object. Ownership of the literal objects and
	 * aux data items is given to the ByteCode object.
	 */

	TclEmitOpcode(INST_DONE, &compEnv);
	codePtr = TclInitByteCodeObj(objPtr, &exprCodeType, &compEnv);
	TclFreeCompileEnv(&compEnv);
	if (iPtr->varFramePtr->localCachePtr) {
	    codePtr->localCachePtr = iPtr->varFramePtr->localCachePtr;
	    codePtr->localCachePtr->refCount++;
	}
#ifdef TCL_COMPILE_DEBUG
	if (tclTraceCompile == 2) {
	    TclPrintByteCodeObj(interp, objPtr);
	    fflush(stdout);
	}
#endif /* TCL_COMPILE_DEBUG */
    }
    return codePtr;
}

/*
 *----------------------------------------------------------------------
 *
 * DupExprCodeInternalRep --
 *
 *	Part of the Tcl object type implementation for Tcl expression
 *	bytecode. We do not copy the bytecode intrep. Instead, we return
 *	without setting copyPtr->typePtr, so the copy is a plain string copy
 *	of the expression value, and if it is to be used as a compiled
 *	expression, it will just need a recompile.
 *
 *	This makes sense, because with Tcl's copy-on-write practices, the
 *	usual (only?) time Tcl_DuplicateObj() will be called is when the copy
 *	is about to be modified, which would invalidate any copied bytecode
 *	anyway. The only reason it might make sense to copy the bytecode is if
 *	we had some modifying routines that operated directly on the intrep,
 *	like we do for lists and dicts.
 *
 * Results:
 *	None.
 *
 * Side effects:
 *	None.
 *
 *----------------------------------------------------------------------
 */

static void
DupExprCodeInternalRep(
    Tcl_Obj *srcPtr,
    Tcl_Obj *copyPtr)
{
    return;
}

/*
 *----------------------------------------------------------------------
 *
 * FreeExprCodeInternalRep --
 *
 *	Part of the Tcl object type implementation for Tcl expression
 *	bytecode. Frees the storage allocated to hold the internal rep, unless
 *	ref counts indicate bytecode execution is still in progress.
 *
 * Results:
 *	None.
 *
 * Side effects:
 *	May free allocated memory. Leaves objPtr untyped.
 *
 *----------------------------------------------------------------------
 */

static void
FreeExprCodeInternalRep(
    Tcl_Obj *objPtr)
{
    ByteCode *codePtr = objPtr->internalRep.twoPtrValue.ptr1;

    TclReleaseByteCode(codePtr);
}

/*
 *----------------------------------------------------------------------
 *
 * TclCompileObj --
 *
 *	This procedure compiles the script contained in a Tcl_Obj.
 *
 * Results:
 *	A pointer to the corresponding ByteCode, never NULL.
 *
 * Side effects:
 *	The object is shimmered to bytecode type.
 *
 *----------------------------------------------------------------------
 */

ByteCode *
TclCompileObj(
    Tcl_Interp *interp,
    Tcl_Obj *objPtr,
    const CmdFrame *invoker,
    int word)
{
    register Interp *iPtr = (Interp *) interp;
    register ByteCode *codePtr;	/* Tcl Internal type of bytecode. */
    Namespace *namespacePtr = iPtr->varFramePtr->nsPtr;

    /*
     * If the object is not already of tclByteCodeType, compile it (and reset
     * the compilation flags in the interpreter; this should be done after any
     * compilation). Otherwise, check that it is "fresh" enough.
     */

    if (objPtr->typePtr == &tclByteCodeType) {
	/*
	 * Make sure the Bytecode hasn't been invalidated by, e.g., someone
	 * redefining a command with a compile procedure (this might make the
	 * compiled code wrong). The object needs to be recompiled if it was
	 * compiled in/for a different interpreter, or for a different
	 * namespace, or for the same namespace but with different name
	 * resolution rules. Precompiled objects, however, are immutable and
	 * therefore they are not recompiled, even if the epoch has changed.
	 *
	 * To be pedantically correct, we should also check that the
	 * originating procPtr is the same as the current context procPtr
	 * (assuming one exists at all - none for global level). This code is
	 * #def'ed out because [info body] was changed to never return a
	 * bytecode type object, which should obviate us from the extra checks
	 * here.
	 */

	codePtr = objPtr->internalRep.twoPtrValue.ptr1;
	if (((Interp *) *codePtr->interpHandle != iPtr)
		|| (codePtr->compileEpoch != iPtr->compileEpoch)
		|| (codePtr->nsPtr != namespacePtr)
		|| (codePtr->nsEpoch != namespacePtr->resolverEpoch)) {
	    if (!(codePtr->flags & TCL_BYTECODE_PRECOMPILED)) {
		goto recompileObj;
	    }
	    if ((Interp *) *codePtr->interpHandle != iPtr) {
		Tcl_Panic("Tcl_EvalObj: compiled script jumped interps");
	    }
	    codePtr->compileEpoch = iPtr->compileEpoch;
	}

	/*
	 * Check that any compiled locals do refer to the current proc
	 * environment! If not, recompile.
	 */

	if (!(codePtr->flags & TCL_BYTECODE_PRECOMPILED) &&
		(codePtr->procPtr == NULL) &&
		(codePtr->localCachePtr != iPtr->varFramePtr->localCachePtr)){
	    goto recompileObj;
	}

	/*
	 * #280.
	 * Literal sharing fix. This part of the fix is not required by 8.4
	 * nor 8.5, because they eval-direct any literals, so just saving the
	 * argument locations per command in bytecode is enough, embedded
	 * 'eval' commands, etc. get the correct information.
	 *
	 * But in 8.6 all the embedded script are compiled, and the resulting
	 * bytecode stored in the literal. Now the shared literal has bytecode
	 * with location data for _one_ particular location this literal is
	 * found at. If we get executed from a different location the bytecode
	 * has to be recompiled to get the correct locations. Not doing this
	 * will execute the saved bytecode with data for a different location,
	 * causing 'info frame' to point to the wrong place in the sources.
	 *
	 * Future optimizations ...
	 * (1) Save the location data (ExtCmdLoc) keyed by start line. In that
	 *     case we recompile once per location of the literal, but not
	 *     continously, because the moment we have all locations we do not
	 *     need to recompile any longer.
	 *
	 * (2) Alternative: Do not recompile, tell the execution engine the
	 *     offset between saved starting line and actual one. Then modify
	 *     the users to adjust the locations they have by this offset.
	 *
	 * (3) Alternative 2: Do not fully recompile, adjust just the location
	 *     information.
	 */

	if (invoker == NULL) {
	    return codePtr;
	} else {
	    Tcl_HashEntry *hePtr =
		    Tcl_FindHashEntry(iPtr->lineBCPtr, codePtr);
	    ExtCmdLoc *eclPtr;
	    CmdFrame *ctxCopyPtr;
	    int redo;

	    if (!hePtr) {
		return codePtr;
	    }

	    eclPtr = Tcl_GetHashValue(hePtr);
	    redo = 0;
	    ctxCopyPtr = TclStackAlloc(interp, sizeof(CmdFrame));
	    *ctxCopyPtr = *invoker;

	    if (invoker->type == TCL_LOCATION_BC) {
		/*
		 * Note: Type BC => ctx.data.eval.path    is not used.
		 *		    ctx.data.tebc.codePtr used instead
		 */

		TclGetSrcInfoForPc(ctxCopyPtr);
		if (ctxCopyPtr->type == TCL_LOCATION_SOURCE) {
		    /*
		     * The reference made by 'TclGetSrcInfoForPc' is dead.
		     */

		    Tcl_DecrRefCount(ctxCopyPtr->data.eval.path);
		    ctxCopyPtr->data.eval.path = NULL;
		}
	    }

	    if (word < ctxCopyPtr->nline) {
		/*
		 * Note: We do not care if the line[word] is -1. This is a
		 * difference and requires a recompile (location changed from
		 * absolute to relative, literal is used fixed and through
		 * variable)
		 *
		 * Example:
		 * test info-32.0 using literal of info-24.8
		 *     (dict with ... vs           set body ...).
		 */

		redo = ((eclPtr->type == TCL_LOCATION_SOURCE)
			    && (eclPtr->start != ctxCopyPtr->line[word]))
			|| ((eclPtr->type == TCL_LOCATION_BC)
			    && (ctxCopyPtr->type == TCL_LOCATION_SOURCE));
	    }

	    TclStackFree(interp, ctxCopyPtr);
	    if (!redo) {
		return codePtr;
	    }
	}
    }

  recompileObj:
    iPtr->errorLine = 1;

    /*
     * TIP #280. Remember the invoker for a moment in the interpreter
     * structures so that the byte code compiler can pick it up when
     * initializing the compilation environment, i.e. the extended location
     * information.
     */

    iPtr->invokeCmdFramePtr = invoker;
    iPtr->invokeWord = word;
    TclSetByteCodeFromAny(interp, objPtr, NULL, NULL);
    iPtr->invokeCmdFramePtr = NULL;
    codePtr = objPtr->internalRep.twoPtrValue.ptr1;
    if (iPtr->varFramePtr->localCachePtr) {
	codePtr->localCachePtr = iPtr->varFramePtr->localCachePtr;
	codePtr->localCachePtr->refCount++;
    }
    return codePtr;
}

/*
 *----------------------------------------------------------------------
 *
 * TclIncrObj --
 *
 *	Increment an integeral value in a Tcl_Obj by an integeral value held
 *	in another Tcl_Obj. Caller is responsible for making sure we can
 *	update the first object.
 *
 * Results:
 *	TCL_ERROR if either object is non-integer, and TCL_OK otherwise. On
 *	error, an error message is left in the interpreter (if it is not NULL,
 *	of course).
 *
 * Side effects:
 *	valuePtr gets the new incrmented value.
 *
 *----------------------------------------------------------------------
 */

int
TclIncrObj(
    Tcl_Interp *interp,
    Tcl_Obj *valuePtr,
    Tcl_Obj *incrPtr)
{
    ClientData ptr1, ptr2;
    int type1, type2;
    mp_int value, incr;

    if (Tcl_IsShared(valuePtr)) {
	Tcl_Panic("%s called with shared object", "TclIncrObj");
    }

    if (GetNumberFromObj(NULL, valuePtr, &ptr1, &type1) != TCL_OK) {
	/*
	 * Produce error message (reparse?!)
	 */

	return TclGetIntFromObj(interp, valuePtr, &type1);
    }
    if (GetNumberFromObj(NULL, incrPtr, &ptr2, &type2) != TCL_OK) {
	/*
	 * Produce error message (reparse?!)
	 */

	TclGetIntFromObj(interp, incrPtr, &type1);
	Tcl_AddErrorInfo(interp, "\n    (reading increment)");
	return TCL_ERROR;
    }

    if ((type1 == TCL_NUMBER_LONG) && (type2 == TCL_NUMBER_LONG)) {
	long augend = *((const long *) ptr1);
	long addend = *((const long *) ptr2);
	long sum = augend + addend;

	/*
	 * Overflow when (augend and sum have different sign) and (augend and
	 * addend have the same sign). This is encapsulated in the Overflowing
	 * macro.
	 */

	if (!Overflowing(augend, addend, sum)) {
	    TclSetLongObj(valuePtr, sum);
	    return TCL_OK;
	}
#ifndef TCL_WIDE_INT_IS_LONG
	{
	    Tcl_WideInt w1 = (Tcl_WideInt) augend;
	    Tcl_WideInt w2 = (Tcl_WideInt) addend;

	    /*
	     * We know the sum value is outside the long range, so we use the
	     * macro form that doesn't range test again.
	     */

	    TclSetWideIntObj(valuePtr, w1 + w2);
	    return TCL_OK;
	}
#endif
    }

    if ((type1 == TCL_NUMBER_DOUBLE) || (type1 == TCL_NUMBER_NAN)) {
	/*
	 * Produce error message (reparse?!)
	 */

	return TclGetIntFromObj(interp, valuePtr, &type1);
    }
    if ((type2 == TCL_NUMBER_DOUBLE) || (type2 == TCL_NUMBER_NAN)) {
	/*
	 * Produce error message (reparse?!)
	 */

	TclGetIntFromObj(interp, incrPtr, &type1);
	Tcl_AddErrorInfo(interp, "\n    (reading increment)");
	return TCL_ERROR;
    }

#ifndef TCL_WIDE_INT_IS_LONG
    if ((type1 != TCL_NUMBER_BIG) && (type2 != TCL_NUMBER_BIG)) {
	Tcl_WideInt w1, w2, sum;

	TclGetWideIntFromObj(NULL, valuePtr, &w1);
	TclGetWideIntFromObj(NULL, incrPtr, &w2);
	sum = w1 + w2;

	/*
	 * Check for overflow.
	 */

	if (!Overflowing(w1, w2, sum)) {
	    Tcl_SetWideIntObj(valuePtr, sum);
	    return TCL_OK;
	}
    }
#endif

    Tcl_TakeBignumFromObj(interp, valuePtr, &value);
    Tcl_GetBignumFromObj(interp, incrPtr, &incr);
    mp_add(&value, &incr, &value);
    mp_clear(&incr);
    Tcl_SetBignumObj(valuePtr, &value);
    return TCL_OK;
}

/*
 *----------------------------------------------------------------------
 *
 * ArgumentBCEnter --
 *
 *	This is a helper for TclNRExecuteByteCode/TEBCresume that encapsulates
 *	a code sequence that is fairly common in the code but *not* commonly
 *	called.
 *
 * Results:
 *	None
 *
 * Side effects:
 *	May register information about the bytecode in the command frame.
 *
 *----------------------------------------------------------------------
 */

static void
ArgumentBCEnter(
    Tcl_Interp *interp,
    ByteCode *codePtr,
    TEBCdata *tdPtr,
    const unsigned char *pc,
    int objc,
    Tcl_Obj **objv)
{
    int cmd;

    if (GetSrcInfoForPc(pc, codePtr, NULL, NULL, &cmd)) {
	TclArgumentBCEnter(interp, objv, objc, codePtr, &tdPtr->cmdFrame, cmd,
		pc - codePtr->codeStart);
    }
}

/*
 *----------------------------------------------------------------------
 *
 * TclNRExecuteByteCode --
 *
 *	This procedure executes the instructions of a ByteCode structure. It
 *	returns when a "done" instruction is executed or an error occurs.
 *
 * Results:
 *	The return value is one of the return codes defined in tcl.h (such as
 *	TCL_OK), and interp->objResultPtr refers to a Tcl object that either
 *	contains the result of executing the code or an error message.
 *
 * Side effects:
 *	Almost certainly, depending on the ByteCode's instructions.
 *
 *----------------------------------------------------------------------
 */
#define	bcFramePtr	(&TD->cmdFrame)
#define	initCatchTop	((ptrdiff_t *) (&TD->stack[-1]))
#define	initTosPtr	((Tcl_Obj **) (initCatchTop+codePtr->maxExceptDepth))
#define esPtr		(iPtr->execEnvPtr->execStackPtr)

int
TclNRExecuteByteCode(
    Tcl_Interp *interp,		/* Token for command interpreter. */
    ByteCode *codePtr)		/* The bytecode sequence to interpret. */
{
    Interp *iPtr = (Interp *) interp;
    TEBCdata *TD;
    int size = sizeof(TEBCdata) - 1
	    + (codePtr->maxStackDepth + codePtr->maxExceptDepth)
		* sizeof(void *);
    int numWords = (size + sizeof(Tcl_Obj *) - 1) / sizeof(Tcl_Obj *);

    TclPreserveByteCode(codePtr);

    /*
     * Reserve the stack, setup the TEBCdataPtr (TD) and CallFrame
     *
     * The execution uses a unified stack: first a TEBCdata, immediately
     * above it a CmdFrame, then the catch stack, then the execution stack.
     *
     * Make sure the catch stack is large enough to hold the maximum number of
     * catch commands that could ever be executing at the same time (this will
     * be no more than the exception range array's depth). Make sure the
     * execution stack is large enough to execute this ByteCode.
     */

    TD = (TEBCdata *) GrowEvaluationStack(iPtr->execEnvPtr, numWords, 0);
    esPtr->tosPtr = initTosPtr;

    TD->codePtr     = codePtr;
    TD->catchTop    = initCatchTop;
    TD->auxObjList  = NULL;

    /*
     * TIP #280: Initialize the frame. Do not push it yet: it will be pushed
     * every time that we call out from this TD, popped when we return to it.
     */

    bcFramePtr->type = ((codePtr->flags & TCL_BYTECODE_PRECOMPILED)
	    ? TCL_LOCATION_PREBC : TCL_LOCATION_BC);
    bcFramePtr->level = (iPtr->cmdFramePtr ? iPtr->cmdFramePtr->level+1 : 1);
    bcFramePtr->framePtr = iPtr->framePtr;
    bcFramePtr->nextPtr = iPtr->cmdFramePtr;
    bcFramePtr->nline = 0;
    bcFramePtr->line = NULL;
    bcFramePtr->litarg = NULL;
    bcFramePtr->data.tebc.codePtr = codePtr;
    bcFramePtr->data.tebc.pc = NULL;
    bcFramePtr->cmdObj = NULL;
    bcFramePtr->cmd = NULL;
    bcFramePtr->len = 0;

#ifdef TCL_COMPILE_STATS
    iPtr->stats.numExecutions++;
#endif

    /*
     * Push the callback for bytecode execution
     */

    TclNRAddCallback(interp, TEBCresume, TD, /* pc */ NULL,
	    /* cleanup */ INT2PTR(0), NULL);
    return TCL_OK;
}

static int
TEBCresume(
    ClientData data[],
    Tcl_Interp *interp,
    int result)
{
    /*
     * Compiler cast directive - not a real variable.
     *	   Interp *iPtr = (Interp *) interp;
     */
#define iPtr ((Interp *) interp)

    /*
     * Check just the read-traced/write-traced bit of a variable.
     */

#define ReadTraced(varPtr) ((varPtr)->flags & VAR_TRACED_READ)
#define WriteTraced(varPtr) ((varPtr)->flags & VAR_TRACED_WRITE)
#define UnsetTraced(varPtr) ((varPtr)->flags & VAR_TRACED_UNSET)

    /*
     * Bottom of allocated stack holds the NR data
     */

    /*
     * Constants: variables that do not change during the execution, used
     * sporadically: no special need for speed.
     */

    unsigned interruptCounter = 1;
				/* Counter that is used to work out when to
				 * call Tcl_AsyncReady(). This must be 1
				 * initially so that we call the async-check
				 * stanza early, otherwise there are command
				 * sequences that can make the interpreter
				 * busy-loop without an opportunity to
				 * recognise an interrupt. */
    const char *curInstName;
#ifdef TCL_COMPILE_DEBUG
    int traceInstructions;	/* Whether we are doing instruction-level
				 * tracing or not. */
#endif

    Var *compiledLocals = iPtr->varFramePtr->compiledLocals;
    Tcl_Obj **constants = &iPtr->execEnvPtr->constants[0];

#define LOCAL(i)	(&compiledLocals[(i)])
#define TCONST(i)	(constants[(i)])

    /*
     * These macros are just meant to save some global variables that are not
     * used too frequently
     */

    TEBCdata *TD = data[0];
#define auxObjList	(TD->auxObjList)
#define catchTop	(TD->catchTop)
#define codePtr		(TD->codePtr)

    /*
     * Globals: variables that store state, must remain valid at all times.
     */

    Tcl_Obj **tosPtr;		/* Cached pointer to top of evaluation
				 * stack. */
    const unsigned char *pc = data[1];
                                /* The current program counter. */
    unsigned char inst;         /* The currently running instruction */

    /*
     * Transfer variables - needed only between opcodes, but not while
     * executing an instruction.
     */

    int cleanup = PTR2INT(data[2]);
    Tcl_Obj *objResultPtr;
    int checkInterp;            /* Indicates when a check of interp readyness
				 * is necessary. Set by CACHE_STACK_INFO() */

    /*
     * Locals - variables that are used within opcodes or bounded sections of
     * the file (jumps between opcodes within a family).
     * NOTE: These are now mostly defined locally where needed.
     */

    Tcl_Obj *objPtr, *valuePtr, *value2Ptr, *part1Ptr, *part2Ptr, *tmpPtr;
    Tcl_Obj **objv;
    int objc = 0;
    int opnd, length, pcAdjustment;
    Var *varPtr, *arrayPtr;
#ifdef TCL_COMPILE_DEBUG
    char cmdNameBuf[21];
#endif

#ifdef TCL_COMPILE_DEBUG
    int starting = 1;
    traceInstructions = (tclTraceExec == 3);
#endif

    TEBC_DATA_DIG();

#ifdef TCL_COMPILE_DEBUG
    if (!pc && (tclTraceExec >= 2)) {
	PrintByteCodeInfo(codePtr);
	fprintf(stdout, "  Starting stack top=%d\n", (int) CURR_DEPTH);
	fflush(stdout);
    }
#endif

    if (!pc) {
	/* bytecode is starting from scratch */
	checkInterp = 0;
	pc = codePtr->codeStart;
	goto cleanup0;
    } else {
        /* resume from invocation */
	CACHE_STACK_INFO();

	NRE_ASSERT(iPtr->cmdFramePtr == bcFramePtr);
	if (bcFramePtr->cmdObj) {
	    Tcl_DecrRefCount(bcFramePtr->cmdObj);
	    bcFramePtr->cmdObj = NULL;
	    bcFramePtr->cmd = NULL;
	}
	iPtr->cmdFramePtr = bcFramePtr->nextPtr;
	if (iPtr->flags & INTERP_DEBUG_FRAME) {
	    TclArgumentBCRelease(interp, bcFramePtr);
	}
	if (iPtr->execEnvPtr->rewind) {
	    result = TCL_ERROR;
	    goto abnormalReturn;
	}
	if (codePtr->flags & TCL_BYTECODE_RECOMPILE) {
	    iPtr->flags |= ERR_ALREADY_LOGGED;
	    codePtr->flags &= ~TCL_BYTECODE_RECOMPILE;
	}

	if (result != TCL_OK) {
	    pc--;
	    goto processExceptionReturn;
	}

	/*
	 * Push the call's object result and continue execution with the next
	 * instruction.
	 */

	TRACE_WITH_OBJ(("%u => ... after \"%.20s\": TCL_OK, result=",
		objc, cmdNameBuf), Tcl_GetObjResult(interp));

	/*
	 * Reset the interp's result to avoid possible duplications of large
	 * objects [Bug 781585]. We do not call Tcl_ResetResult to avoid any
	 * side effects caused by the resetting of errorInfo and errorCode
	 * [Bug 804681], which are not needed here. We chose instead to
	 * manipulate the interp's object result directly.
	 *
	 * Note that the result object is now in objResultPtr, it keeps the
	 * refCount it had in its role of iPtr->objResultPtr.
	 */

	objResultPtr = Tcl_GetObjResult(interp);
	TclNewObj(objPtr);
	Tcl_IncrRefCount(objPtr);
	iPtr->objResultPtr = objPtr;
#ifndef TCL_COMPILE_DEBUG
	if (*pc == INST_POP) {
	    TclDecrRefCount(objResultPtr);
	    NEXT_INST_V(1, cleanup, 0);
	}
#endif
	NEXT_INST_V(0, cleanup, -1);
    }

    /*
     * Targets for standard instruction endings; unrolled for speed in the
     * most frequent cases (instructions that consume up to two stack
     * elements).
     *
     * This used to be a "for(;;)" loop, with each instruction doing its own
     * cleanup.
     */

  cleanupV_pushObjResultPtr:
    switch (cleanup) {
    case 0:
	*(++tosPtr) = (objResultPtr);
	goto cleanup0;
    default:
	cleanup -= 2;
	while (cleanup--) {
	    objPtr = POP_OBJECT();
	    TclDecrRefCount(objPtr);
	}
    case 2:
    cleanup2_pushObjResultPtr:
	objPtr = POP_OBJECT();
	TclDecrRefCount(objPtr);
    case 1:
    cleanup1_pushObjResultPtr:
	objPtr = OBJ_AT_TOS;
	TclDecrRefCount(objPtr);
    }
    OBJ_AT_TOS = objResultPtr;
    goto cleanup0;

  cleanupV:
    switch (cleanup) {
    default:
	cleanup -= 2;
	while (cleanup--) {
	    objPtr = POP_OBJECT();
	    TclDecrRefCount(objPtr);
	}
    case 2:
    cleanup2:
	objPtr = POP_OBJECT();
	TclDecrRefCount(objPtr);
    case 1:
    cleanup1:
	objPtr = POP_OBJECT();
	TclDecrRefCount(objPtr);
    case 0:
	/*
	 * We really want to do nothing now, but this is needed for some
	 * compilers (SunPro CC).
	 */

	break;
    }
  cleanup0:

    /*
     * Check for asynchronous handlers [Bug 746722]; we do the check every
     * ASYNC_CHECK_COUNT instructions.
     */

    if ((--interruptCounter) == 0) {
	interruptCounter = ASYNC_CHECK_COUNT;
	DECACHE_STACK_INFO();
	if (TclAsyncReady(iPtr)) {
	    result = Tcl_AsyncInvoke(interp, result);
	    if (result == TCL_ERROR) {
		CACHE_STACK_INFO();
		goto gotError;
	    }
	}

	if (TclCanceled(iPtr)) {
	    if (Tcl_Canceled(interp, TCL_LEAVE_ERR_MSG) == TCL_ERROR) {
		CACHE_STACK_INFO();
		goto gotError;
	    }
	}

	if (TclLimitReady(iPtr->limit)) {
	    if (Tcl_LimitCheck(interp) == TCL_ERROR) {
		CACHE_STACK_INFO();
		goto gotError;
	    }
	}
	CACHE_STACK_INFO();
    }

    /*
     * These two instructions account for 26% of all instructions (according
     * to measurements on tclbench by Ben Vitale
     * [http://www.cs.toronto.edu/syslab/pubs/tcl2005-vitale-zaleski.pdf]
     * Resolving them before the switch reduces the cost of branch
     * mispredictions, seems to improve runtime by 5% to 15%, and (amazingly!)
     * reduces total obj size.
     */

    inst = *pc;

    peepholeStart:
#ifdef TCL_COMPILE_STATS
    iPtr->stats.instructionCount[*pc]++;
#endif

#ifdef TCL_COMPILE_DEBUG
    /*
     * Skip the stack depth check if an expansion is in progress.
     */

    CHECK_STACK();
    if (traceInstructions) {
	fprintf(stdout, "%2d: %2d ", iPtr->numLevels, (int) CURR_DEPTH);
	TclPrintInstruction(codePtr, pc);
	fflush(stdout);
    }
#endif /* TCL_COMPILE_DEBUG */

    TCL_DTRACE_INST_NEXT();

    if (inst == INST_LOAD_SCALAR1) {
	goto instLoadScalar1;
    } else if (inst == INST_PUSH1) {
	PUSH_OBJECT(codePtr->objArrayPtr[TclGetUInt1AtPtr(pc+1)]);
	TRACE_WITH_OBJ(("%u => ", TclGetUInt1AtPtr(pc+1)), OBJ_AT_TOS);
	inst = *(pc += 2);
	goto peepholeStart;
    } else if (inst == INST_START_CMD) {
	/*
	 * Peephole: do not run INST_START_CMD, just skip it
	 */

	iPtr->cmdCount += TclGetUInt4AtPtr(pc+5);
	if (checkInterp) {
	    checkInterp = 0;
	    if (((codePtr->compileEpoch != iPtr->compileEpoch) ||
		 (codePtr->nsEpoch != iPtr->varFramePtr->nsPtr->resolverEpoch)) &&
		!(codePtr->flags & TCL_BYTECODE_PRECOMPILED)) {
		goto instStartCmdFailed;
	    }
	}
	inst = *(pc += 9);
	goto peepholeStart;
    } else if (inst == INST_NOP) {
#ifndef TCL_COMPILE_DEBUG
	while (inst == INST_NOP)
#endif
	{
	    inst = *++pc;
	}
	goto peepholeStart;
    }

    switch (inst) {
    case INST_SYNTAX:
    case INST_RETURN_IMM: {
	int code = TclGetInt4AtPtr(pc+1);
	int level = TclGetUInt4AtPtr(pc+5);

	/*
	 * OBJ_AT_TOS is returnOpts, OBJ_UNDER_TOS is resultObjPtr.
	 */

	TRACE(("%u %u => ", code, level));
	result = TclProcessReturn(interp, code, level, OBJ_AT_TOS);
	if (result == TCL_OK) {
	    TRACE_APPEND(("continuing to next instruction (result=\"%.30s\")\n",
		    O2S(objResultPtr)));
	    NEXT_INST_F(9, 1, 0);
	}
	Tcl_SetObjResult(interp, OBJ_UNDER_TOS);
	if (*pc == INST_SYNTAX) {
	    iPtr->flags &= ~ERR_ALREADY_LOGGED;
	}
	cleanup = 2;
	TRACE_APPEND(("\n"));
	goto processExceptionReturn;
    }

    case INST_RETURN_STK:
	TRACE(("=> "));
	objResultPtr = POP_OBJECT();
	result = Tcl_SetReturnOptions(interp, OBJ_AT_TOS);
	if (result == TCL_OK) {
	    Tcl_DecrRefCount(OBJ_AT_TOS);
	    OBJ_AT_TOS = objResultPtr;
	    TRACE_APPEND(("continuing to next instruction (result=\"%.30s\")\n",
		    O2S(objResultPtr)));
	    NEXT_INST_F(1, 0, 0);
	} else if (result == TCL_ERROR) {
	    /*
	     * BEWARE! Must do this in this order, because an error in the
	     * option dictionary overrides the result (and can be verified by
	     * test).
	     */

	    Tcl_SetObjResult(interp, objResultPtr);
	    Tcl_SetReturnOptions(interp, OBJ_AT_TOS);
	    Tcl_DecrRefCount(OBJ_AT_TOS);
	    OBJ_AT_TOS = objResultPtr;
	} else {
	    Tcl_DecrRefCount(OBJ_AT_TOS);
	    OBJ_AT_TOS = objResultPtr;
	    Tcl_SetObjResult(interp, objResultPtr);
	}
	cleanup = 1;
	TRACE_APPEND(("\n"));
	goto processExceptionReturn;

    {
	CoroutineData *corPtr;
	int yieldParameter;

    case INST_YIELD:
	corPtr = iPtr->execEnvPtr->corPtr;
	TRACE(("%.30s => ", O2S(OBJ_AT_TOS)));
	if (!corPtr) {
	    TRACE_APPEND(("ERROR: yield outside coroutine\n"));
	    Tcl_SetObjResult(interp, Tcl_NewStringObj(
		    "yield can only be called in a coroutine", -1));
	    DECACHE_STACK_INFO();
	    Tcl_SetErrorCode(interp, "TCL", "COROUTINE", "ILLEGAL_YIELD",
		    NULL);
	    CACHE_STACK_INFO();
	    goto gotError;
	}

#ifdef TCL_COMPILE_DEBUG
	if (tclTraceExec >= 2) {
	    if (traceInstructions) {
		TRACE_APPEND(("YIELD...\n"));
	    } else {
		fprintf(stdout, "%d: (%u) yielding value \"%.30s\"\n",
			iPtr->numLevels, (unsigned)(pc - codePtr->codeStart),
			Tcl_GetString(OBJ_AT_TOS));
	    }
	    fflush(stdout);
	}
#endif
	yieldParameter = 0;
	Tcl_SetObjResult(interp, OBJ_AT_TOS);
	goto doYield;

    case INST_YIELD_TO_INVOKE:
	corPtr = iPtr->execEnvPtr->corPtr;
	valuePtr = OBJ_AT_TOS;
	if (!corPtr) {
	    TRACE(("[%.30s] => ERROR: yield outside coroutine\n",
		    O2S(valuePtr)));
	    Tcl_SetObjResult(interp, Tcl_NewStringObj(
		    "yieldto can only be called in a coroutine", -1));
	    DECACHE_STACK_INFO();
	    Tcl_SetErrorCode(interp, "TCL", "COROUTINE", "ILLEGAL_YIELD",
		    NULL);
	    CACHE_STACK_INFO();
	    goto gotError;
	}
	if (((Namespace *)TclGetCurrentNamespace(interp))->flags & NS_DYING) {
	    TRACE(("[%.30s] => ERROR: yield in deleted\n",
		    O2S(valuePtr)));
	    Tcl_SetObjResult(interp, Tcl_NewStringObj(
		    "yieldto called in deleted namespace", -1));
	    DECACHE_STACK_INFO();
	    Tcl_SetErrorCode(interp, "TCL", "COROUTINE", "YIELDTO_IN_DELETED",
		    NULL);
	    CACHE_STACK_INFO();
	    goto gotError;
	}

#ifdef TCL_COMPILE_DEBUG
	if (tclTraceExec >= 2) {
	    if (traceInstructions) {
		TRACE(("[%.30s] => YIELD...\n", O2S(valuePtr)));
	    } else {
		/* FIXME: What is the right thing to trace? */
		fprintf(stdout, "%d: (%u) yielding to [%.30s]\n",
			iPtr->numLevels, (unsigned)(pc - codePtr->codeStart),
			Tcl_GetString(valuePtr));
	    }
	    fflush(stdout);
	}
#endif

	/*
	 * Install a tailcall record in the caller and continue with the
	 * yield. The yield is switched into multi-return mode (via the
	 * 'yieldParameter').
	 */

	Tcl_IncrRefCount(valuePtr);
	iPtr->execEnvPtr = corPtr->callerEEPtr;
	TclSetTailcall(interp, valuePtr);
	iPtr->execEnvPtr = corPtr->eePtr;
	yieldParameter = (PTR2INT(NULL)+1);	/*==CORO_ACTIVATE_YIELDM*/

    doYield:
	/* TIP #280: Record the last piece of info needed by
	 * 'TclGetSrcInfoForPc', and push the frame.
	 */

	bcFramePtr->data.tebc.pc = (char *) pc;
	iPtr->cmdFramePtr = bcFramePtr;

	if (iPtr->flags & INTERP_DEBUG_FRAME) {
	    ArgumentBCEnter(interp, codePtr, TD, pc, objc, objv);
	}

	pc++;
	cleanup = 1;
	TEBC_YIELD();
	TclNRAddCallback(interp, TclNRCoroutineActivateCallback, corPtr,
		INT2PTR(yieldParameter), NULL, NULL);
	return TCL_OK;
    }

    case INST_TAILCALL: {
	Tcl_Obj *listPtr, *nsObjPtr;

	opnd = TclGetUInt1AtPtr(pc+1);

	if (!(iPtr->varFramePtr->isProcCallFrame & 1)) {
	    TRACE(("%d => ERROR: tailcall in non-proc context\n", opnd));
	    Tcl_SetObjResult(interp, Tcl_NewStringObj(
		    "tailcall can only be called from a proc or lambda", -1));
	    DECACHE_STACK_INFO();
	    Tcl_SetErrorCode(interp, "TCL", "TAILCALL", "ILLEGAL", NULL);
	    CACHE_STACK_INFO();
	    goto gotError;
	}

#ifdef TCL_COMPILE_DEBUG
	/* FIXME: What is the right thing to trace? */
	{
	    register int i;

	    TRACE(("%d [", opnd));
	    for (i=opnd-1 ; i>=0 ; i--) {
		TRACE_APPEND(("\"%.30s\"", O2S(OBJ_AT_DEPTH(i))));
		if (i > 0) {
		    TRACE_APPEND((" "));
		}
	    }
	    TRACE_APPEND(("] => RETURN..."));
	}
#endif

	/*
	 * Push the evaluation of the called command into the NR callback
	 * stack.
	 */

	listPtr = Tcl_NewListObj(opnd, &OBJ_AT_DEPTH(opnd-1));
	nsObjPtr = Tcl_NewStringObj(iPtr->varFramePtr->nsPtr->fullName, -1);
	TclListObjSetElement(interp, listPtr, 0, nsObjPtr);
	if (iPtr->varFramePtr->tailcallPtr) {
	    Tcl_DecrRefCount(iPtr->varFramePtr->tailcallPtr);
	}
	iPtr->varFramePtr->tailcallPtr = listPtr;

	result = TCL_RETURN;
	cleanup = opnd;
	goto processExceptionReturn;
    }

    case INST_DONE:
	if (tosPtr > initTosPtr) {
	    /*
	     * Set the interpreter's object result to point to the topmost
	     * object from the stack, and check for a possible [catch]. The
	     * stackTop's level and refCount will be handled by "processCatch"
	     * or "abnormalReturn".
	     */

	    Tcl_SetObjResult(interp, OBJ_AT_TOS);
#ifdef TCL_COMPILE_DEBUG
	    TRACE_WITH_OBJ(("=> return code=%d, result=", result),
		    iPtr->objResultPtr);
	    if (traceInstructions) {
		fprintf(stdout, "\n");
	    }
#endif
	    goto checkForCatch;
	}
	(void) POP_OBJECT();
	goto abnormalReturn;

    case INST_PUSH4:
	objResultPtr = codePtr->objArrayPtr[TclGetUInt4AtPtr(pc+1)];
	TRACE_WITH_OBJ(("%u => ", TclGetUInt4AtPtr(pc+1)), objResultPtr);
	NEXT_INST_F(5, 0, 1);

    case INST_POP:
	TRACE_WITH_OBJ(("=> discarding "), OBJ_AT_TOS);
	objPtr = POP_OBJECT();
	TclDecrRefCount(objPtr);
	NEXT_INST_F(1, 0, 0);

    case INST_DUP:
	objResultPtr = OBJ_AT_TOS;
	TRACE_WITH_OBJ(("=> "), objResultPtr);
	NEXT_INST_F(1, 0, 1);

    case INST_OVER:
	opnd = TclGetUInt4AtPtr(pc+1);
	objResultPtr = OBJ_AT_DEPTH(opnd);
	TRACE_WITH_OBJ(("%u => ", opnd), objResultPtr);
	NEXT_INST_F(5, 0, 1);

    case INST_REVERSE: {
	Tcl_Obj **a, **b;

	opnd = TclGetUInt4AtPtr(pc+1);
	a = tosPtr-(opnd-1);
	b = tosPtr;
	while (a<b) {
	    tmpPtr = *a;
	    *a = *b;
	    *b = tmpPtr;
	    a++; b--;
	}
	TRACE(("%u => OK\n", opnd));
	NEXT_INST_F(5, 0, 0);
    }

    case INST_STR_CONCAT1: {
	int appendLen = 0;
	char *bytes, *p;
	Tcl_Obj **currPtr;
	int onlyb = 1;

	opnd = TclGetUInt1AtPtr(pc+1);

	/*
	 * Detect only-bytearray-or-null case.
	 */

	for (currPtr=&OBJ_AT_DEPTH(opnd-1); currPtr<=&OBJ_AT_TOS; currPtr++) {
	    if (((*currPtr)->typePtr != &tclByteArrayType)
		    && ((*currPtr)->bytes != tclEmptyStringRep)) {
		onlyb = 0;
		break;
	    } else if (((*currPtr)->typePtr == &tclByteArrayType) &&
		    ((*currPtr)->bytes != NULL)) {
		onlyb = 0;
		break;
	    }
	}

	/*
	 * Compute the length to be appended.
	 */

	if (onlyb) {
	    for (currPtr = &OBJ_AT_DEPTH(opnd-2);
		    appendLen >= 0 && currPtr <= &OBJ_AT_TOS; currPtr++) {
		if ((*currPtr)->bytes != tclEmptyStringRep) {
		    Tcl_GetByteArrayFromObj(*currPtr, &length);
		    appendLen += length;
		}
	    }
	} else {
	    for (currPtr = &OBJ_AT_DEPTH(opnd-2);
		    appendLen >= 0 && currPtr <= &OBJ_AT_TOS; currPtr++) {
		bytes = TclGetStringFromObj(*currPtr, &length);
		if (bytes != NULL) {
		    appendLen += length;
		}
	    }
	}

	if (appendLen < 0) {
	    /* TODO: convert panic to error ? */
	    Tcl_Panic("max size for a Tcl value (%d bytes) exceeded", INT_MAX);
	}

	/*
	 * If nothing is to be appended, just return the first object by
	 * dropping all the others from the stack; this saves both the
	 * computation and copy of the string rep of the first object,
	 * enabling the fast '$x[set x {}]' idiom for 'K $x [set x {}]'.
	 */

	if (appendLen == 0) {
	    TRACE_WITH_OBJ(("%u => ", opnd), objResultPtr);
	    NEXT_INST_V(2, (opnd-1), 0);
	}

	/*
	 * If the first object is shared, we need a new obj for the result;
	 * otherwise, we can reuse the first object. In any case, make sure it
	 * has enough room to accomodate all the concatenated bytes. Note that
	 * if it is unshared its bytes are copied by ckrealloc, so that we set
	 * the loop parameters to avoid copying them again: p points to the
	 * end of the already copied bytes, currPtr to the second object.
	 */

	objResultPtr = OBJ_AT_DEPTH(opnd-1);
	if (!onlyb) {
	    bytes = TclGetStringFromObj(objResultPtr, &length);
	    if (length + appendLen < 0) {
		/* TODO: convert panic to error ? */
		Tcl_Panic("max size for a Tcl value (%d bytes) exceeded",
			INT_MAX);
	    }
#ifndef TCL_COMPILE_DEBUG
	    if (bytes != tclEmptyStringRep && !Tcl_IsShared(objResultPtr)) {
		TclFreeIntRep(objResultPtr);
		objResultPtr->bytes = ckrealloc(bytes, length+appendLen+1);
		objResultPtr->length = length + appendLen;
		p = TclGetString(objResultPtr) + length;
		currPtr = &OBJ_AT_DEPTH(opnd - 2);
	    } else
#endif
	    {
		p = ckalloc(length + appendLen + 1);
		TclNewObj(objResultPtr);
		objResultPtr->bytes = p;
		objResultPtr->length = length + appendLen;
		currPtr = &OBJ_AT_DEPTH(opnd - 1);
	    }

	    /*
	     * Append the remaining characters.
	     */

	    for (; currPtr <= &OBJ_AT_TOS; currPtr++) {
		bytes = TclGetStringFromObj(*currPtr, &length);
		if (bytes != NULL) {
		    memcpy(p, bytes, (size_t) length);
		    p += length;
		}
	    }
	    *p = '\0';
	} else {
	    bytes = (char *) Tcl_GetByteArrayFromObj(objResultPtr, &length);
	    if (length + appendLen < 0) {
		/* TODO: convert panic to error ? */
		Tcl_Panic("max size for a Tcl value (%d bytes) exceeded",
			INT_MAX);
	    }
#ifndef TCL_COMPILE_DEBUG
	    if (!Tcl_IsShared(objResultPtr)) {
		bytes = (char *) Tcl_SetByteArrayLength(objResultPtr,
			length + appendLen);
		p = bytes + length;
		currPtr = &OBJ_AT_DEPTH(opnd - 2);
	    } else
#endif
	    {
		TclNewObj(objResultPtr);
		bytes = (char *) Tcl_SetByteArrayLength(objResultPtr,
			length + appendLen);
		p = bytes;
		currPtr = &OBJ_AT_DEPTH(opnd - 1);
	    }

	    /*
	     * Append the remaining characters.
	     */

	    for (; currPtr <= &OBJ_AT_TOS; currPtr++) {
		if ((*currPtr)->bytes != tclEmptyStringRep) {
		    bytes = (char *) Tcl_GetByteArrayFromObj(*currPtr,&length);
		    memcpy(p, bytes, (size_t) length);
		    p += length;
		}
	    }
	}

	TRACE_WITH_OBJ(("%u => ", opnd), objResultPtr);
	NEXT_INST_V(2, opnd, 1);
    }

    case INST_CONCAT_STK:
	/*
	 * Pop the opnd (objc) top stack elements, run through Tcl_ConcatObj,
	 * and then decrement their ref counts.
	 */

	opnd = TclGetUInt4AtPtr(pc+1);
	objResultPtr = Tcl_ConcatObj(opnd, &OBJ_AT_DEPTH(opnd-1));
	TRACE_WITH_OBJ(("%u => ", opnd), objResultPtr);
	NEXT_INST_V(5, opnd, 1);

    case INST_EXPAND_START:
	/*
	 * Push an element to the auxObjList. This records the current
	 * stack depth - i.e., the point in the stack where the expanded
	 * command starts.
	 *
	 * Use a Tcl_Obj as linked list element; slight mem waste, but faster
	 * allocation than ckalloc. This also abuses the Tcl_Obj structure, as
	 * we do not define a special tclObjType for it. It is not dangerous
	 * as the obj is never passed anywhere, so that all manipulations are
	 * performed here and in INST_INVOKE_EXPANDED (in case of an expansion
	 * error, also in INST_EXPAND_STKTOP).
	 */

	TclNewObj(objPtr);
	objPtr->internalRep.twoPtrValue.ptr2 = INT2PTR(CURR_DEPTH);
	objPtr->length = 0;
	PUSH_TAUX_OBJ(objPtr);
	TRACE(("=> mark depth as %d\n", (int) CURR_DEPTH));
	NEXT_INST_F(1, 0, 0);

    case INST_EXPAND_DROP:
	/*
	 * Drops an element of the auxObjList, popping stack elements to
	 * restore the stack to the state before the point where the aux
	 * element was created.
	 */

	CLANG_ASSERT(auxObjList);
	objc = CURR_DEPTH - PTR2INT(auxObjList->internalRep.twoPtrValue.ptr2);
	POP_TAUX_OBJ();
#ifdef TCL_COMPILE_DEBUG
	/* Ugly abuse! */
	starting = 1;
#endif
	TRACE(("=> drop %d items\n", objc));
	NEXT_INST_V(1, objc, 0);

    case INST_EXPAND_STKTOP: {
	int i;
	ptrdiff_t moved;

	/*
	 * Make sure that the element at stackTop is a list; if not, just
	 * leave with an error. Note that the element from the expand list
	 * will be removed at checkForCatch.
	 */

	objPtr = OBJ_AT_TOS;
	TRACE(("\"%.30s\" => ", O2S(objPtr)));
	if (TclListObjGetElements(interp, objPtr, &objc, &objv) != TCL_OK) {
	    TRACE_ERROR(interp);
	    goto gotError;
	}
	(void) POP_OBJECT();

	/*
	 * Make sure there is enough room in the stack to expand this list
	 * *and* process the rest of the command (at least up to the next
	 * argument expansion or command end). The operand is the current
	 * stack depth, as seen by the compiler.
	 */

	auxObjList->length += objc - 1;
	if ((objc > 1) && (auxObjList->length > 0)) {
	    length = auxObjList->length /* Total expansion room we need */
		    + codePtr->maxStackDepth /* Beyond the original max */
		    - CURR_DEPTH;	/* Relative to where we are */
	    DECACHE_STACK_INFO();
	    moved = GrowEvaluationStack(iPtr->execEnvPtr, length, 1)
		    - (Tcl_Obj **) TD;
	    if (moved) {
		/*
		 * Change the global data to point to the new stack: move the
		 * TEBCdataPtr TD, recompute the position of every other
		 * stack-allocated parameter, update the stack pointers.
		 */

		TD = (TEBCdata *) (((Tcl_Obj **)TD) + moved);

		catchTop += moved;
		tosPtr += moved;
	    }
	}

	/*
	 * Expand the list at stacktop onto the stack; free the list. Knowing
	 * that it has a freeIntRepProc we use Tcl_DecrRefCount().
	 */

	for (i = 0; i < objc; i++) {
	    PUSH_OBJECT(objv[i]);
	}

	TRACE_APPEND(("OK\n"));
	Tcl_DecrRefCount(objPtr);
	NEXT_INST_F(5, 0, 0);
    }

    case INST_EXPR_STK: {
	ByteCode *newCodePtr;

	bcFramePtr->data.tebc.pc = (char *) pc;
	iPtr->cmdFramePtr = bcFramePtr;
	DECACHE_STACK_INFO();
	newCodePtr = CompileExprObj(interp, OBJ_AT_TOS);
	CACHE_STACK_INFO();
	cleanup = 1;
	pc++;
	TEBC_YIELD();
	return TclNRExecuteByteCode(interp, newCodePtr);
    }

	/*
	 * INVOCATION BLOCK
	 */

    instEvalStk:
    case INST_EVAL_STK:
	bcFramePtr->data.tebc.pc = (char *) pc;
	iPtr->cmdFramePtr = bcFramePtr;

	cleanup = 1;
	pc += 1;
	TEBC_YIELD();
	return TclNREvalObjEx(interp, OBJ_AT_TOS, 0, NULL, 0);

    case INST_INVOKE_EXPANDED:
	CLANG_ASSERT(auxObjList);
	objc = CURR_DEPTH - PTR2INT(auxObjList->internalRep.twoPtrValue.ptr2);
	POP_TAUX_OBJ();
	if (objc) {
	    pcAdjustment = 1;
	    goto doInvocation;
	}

	/*
	 * Nothing was expanded, return {}.
	 */

	TclNewObj(objResultPtr);
	NEXT_INST_F(1, 0, 1);

    case INST_INVOKE_STK4:
	objc = TclGetUInt4AtPtr(pc+1);
	pcAdjustment = 5;
	goto doInvocation;

    case INST_INVOKE_STK1:
	objc = TclGetUInt1AtPtr(pc+1);
	pcAdjustment = 2;

    doInvocation:
	objv = &OBJ_AT_DEPTH(objc-1);
	cleanup = objc;

#ifdef TCL_COMPILE_DEBUG
	if (tclTraceExec >= 2) {
	    int i;

	    if (traceInstructions) {
		strncpy(cmdNameBuf, TclGetString(objv[0]), 20);
		TRACE(("%u => call ", objc));
	    } else {
		fprintf(stdout, "%d: (%u) invoking ", iPtr->numLevels,
			(unsigned)(pc - codePtr->codeStart));
	    }
	    for (i = 0;  i < objc;  i++) {
		TclPrintObject(stdout, objv[i], 15);
		fprintf(stdout, " ");
	    }
	    fprintf(stdout, "\n");
	    fflush(stdout);
	}
#endif /*TCL_COMPILE_DEBUG*/

	/*
	 * Finally, let TclEvalObjv handle the command.
	 *
	 * TIP #280: Record the last piece of info needed by
	 * 'TclGetSrcInfoForPc', and push the frame.
	 */

	bcFramePtr->data.tebc.pc = (char *) pc;
	iPtr->cmdFramePtr = bcFramePtr;

	if (iPtr->flags & INTERP_DEBUG_FRAME) {
	    ArgumentBCEnter(interp, codePtr, TD, pc, objc, objv);
	}

	DECACHE_STACK_INFO();

	pc += pcAdjustment;
	TEBC_YIELD();
	return TclNREvalObjv(interp, objc, objv,
		TCL_EVAL_NOERR | TCL_EVAL_SOURCE_IN_FRAME, NULL);

    /*
     * INST_CALL_BUILTIN_FUNC1 and INST_CALL_FUNC1 were made obsolete by the
     * changes to add a ::tcl::mathfunc namespace in 8.5.
     */

    case INST_CALL_BUILTIN_FUNC1:
	Tcl_Panic("TclNRExecuteByteCode: obsolete INST_CALL_BUILTIN_FUNC1 found");
    case INST_CALL_FUNC1:
	Tcl_Panic("TclNRExecuteByteCode: obsolete INST_CALL_FUNC1 found");

    case INST_INVOKE_REPLACE:
	objc = TclGetUInt4AtPtr(pc+1);
	opnd = TclGetUInt1AtPtr(pc+5);
	objPtr = POP_OBJECT();
	objv = &OBJ_AT_DEPTH(objc-1);
	cleanup = objc;
#ifdef TCL_COMPILE_DEBUG
	if (tclTraceExec >= 2) {
	    int i;

	    if (traceInstructions) {
		strncpy(cmdNameBuf, TclGetString(objv[0]), 20);
		TRACE(("%u => call (implementation %s) ", objc, O2S(objPtr)));
	    } else {
		fprintf(stdout,
			"%d: (%u) invoking (using implementation %s) ",
			iPtr->numLevels, (unsigned)(pc - codePtr->codeStart),
			O2S(objPtr));
	    }
	    for (i = 0;  i < objc;  i++) {
		if (i < opnd) {
		    fprintf(stdout, "<");
		    TclPrintObject(stdout, objv[i], 15);
		    fprintf(stdout, ">");
		} else {
		    TclPrintObject(stdout, objv[i], 15);
		}
		fprintf(stdout, " ");
	    }
	    fprintf(stdout, "\n");
	    fflush(stdout);
	}
#endif /*TCL_COMPILE_DEBUG*/
	{
	    Tcl_Obj *copyPtr = Tcl_NewListObj(objc - opnd + 1, NULL);
	    register List *listRepPtr = copyPtr->internalRep.twoPtrValue.ptr1;
	    Tcl_Obj **copyObjv = &listRepPtr->elements;
	    int i;

	    listRepPtr->elemCount = objc - opnd + 1;
	    copyObjv[0] = objPtr;
	    memcpy(copyObjv+1, objv+opnd, sizeof(Tcl_Obj *) * (objc - opnd));
	    for (i=1 ; i<objc-opnd+1 ; i++) {
		Tcl_IncrRefCount(copyObjv[i]);
	    }
	    objPtr = copyPtr;
	}
	bcFramePtr->data.tebc.pc = (char *) pc;
	iPtr->cmdFramePtr = bcFramePtr;
	if (iPtr->flags & INTERP_DEBUG_FRAME) {
	    ArgumentBCEnter(interp, codePtr, TD, pc, objc, objv);
	}

	TclInitRewriteEnsemble(interp, opnd, 1, objv);
	DECACHE_STACK_INFO();
	pc += 6;
	TEBC_YIELD();

	TclMarkTailcall(interp);
	TclNRAddCallback(interp, TclClearRootEnsemble, NULL,NULL,NULL,NULL);
	return TclNREvalObjEx(interp, objPtr, TCL_EVAL_INVOKE, NULL, INT_MIN);

    /*
     * -----------------------------------------------------------------
     *	   Start of INST_LOAD instructions.
     *
     * WARNING: more 'goto' here than your doctor recommended! The different
     * instructions set the value of some variables and then jump to some
     * common execution code.
     */

    case INST_LOAD_SCALAR1:
    instLoadScalar1:
	opnd = TclGetUInt1AtPtr(pc+1);
	varPtr = LOCAL(opnd);
	while (TclIsVarLink(varPtr)) {
	    varPtr = varPtr->value.linkPtr;
	}
	TRACE(("%u => ", opnd));
	if (TclIsVarDirectReadable(varPtr)) {
	    /*
	     * No errors, no traces: just get the value.
	     */

	    objResultPtr = varPtr->value.objPtr;
	    TRACE_APPEND(("%.30s\n", O2S(objResultPtr)));
	    NEXT_INST_F(2, 0, 1);
	}
	pcAdjustment = 2;
	cleanup = 0;
	arrayPtr = NULL;
	part1Ptr = part2Ptr = NULL;
	goto doCallPtrGetVar;

    case INST_LOAD_SCALAR4:
	opnd = TclGetUInt4AtPtr(pc+1);
	varPtr = LOCAL(opnd);
	while (TclIsVarLink(varPtr)) {
	    varPtr = varPtr->value.linkPtr;
	}
	TRACE(("%u => ", opnd));
	if (TclIsVarDirectReadable(varPtr)) {
	    /*
	     * No errors, no traces: just get the value.
	     */

	    objResultPtr = varPtr->value.objPtr;
	    TRACE_APPEND(("%.30s\n", O2S(objResultPtr)));
	    NEXT_INST_F(5, 0, 1);
	}
	pcAdjustment = 5;
	cleanup = 0;
	arrayPtr = NULL;
	part1Ptr = part2Ptr = NULL;
	goto doCallPtrGetVar;

    case INST_LOAD_ARRAY4:
	opnd = TclGetUInt4AtPtr(pc+1);
	pcAdjustment = 5;
	goto doLoadArray;

    case INST_LOAD_ARRAY1:
	opnd = TclGetUInt1AtPtr(pc+1);
	pcAdjustment = 2;

    doLoadArray:
	part1Ptr = NULL;
	part2Ptr = OBJ_AT_TOS;
	arrayPtr = LOCAL(opnd);
	while (TclIsVarLink(arrayPtr)) {
	    arrayPtr = arrayPtr->value.linkPtr;
	}
	TRACE(("%u \"%.30s\" => ", opnd, O2S(part2Ptr)));
	if (TclIsVarArray(arrayPtr) && !ReadTraced(arrayPtr)) {
	    varPtr = VarHashFindVar(arrayPtr->value.tablePtr, part2Ptr);
	    if (varPtr && TclIsVarDirectReadable(varPtr)) {
		/*
		 * No errors, no traces: just get the value.
		 */

		objResultPtr = varPtr->value.objPtr;
		TRACE_APPEND(("%.30s\n", O2S(objResultPtr)));
		NEXT_INST_F(pcAdjustment, 1, 1);
	    }
	}
	varPtr = TclLookupArrayElement(interp, part1Ptr, part2Ptr,
		TCL_LEAVE_ERR_MSG, "read", 0, 1, arrayPtr, opnd);
	if (varPtr == NULL) {
	    TRACE_ERROR(interp);
	    goto gotError;
	}
	cleanup = 1;
	goto doCallPtrGetVar;

    case INST_LOAD_ARRAY_STK:
	cleanup = 2;
	part2Ptr = OBJ_AT_TOS;		/* element name */
	objPtr = OBJ_UNDER_TOS;		/* array name */
	TRACE(("\"%.30s(%.30s)\" => ", O2S(objPtr), O2S(part2Ptr)));
	goto doLoadStk;

    case INST_LOAD_STK:
    case INST_LOAD_SCALAR_STK:
	cleanup = 1;
	part2Ptr = NULL;
	objPtr = OBJ_AT_TOS;		/* variable name */
	TRACE(("\"%.30s\" => ", O2S(objPtr)));

    doLoadStk:
	part1Ptr = objPtr;
	varPtr = TclObjLookupVarEx(interp, part1Ptr, part2Ptr,
		TCL_LEAVE_ERR_MSG, "read", /*createPart1*/0, /*createPart2*/1,
		&arrayPtr);
	if (!varPtr) {
	    TRACE_ERROR(interp);
	    goto gotError;
	}

	if (TclIsVarDirectReadable2(varPtr, arrayPtr)) {
	    /*
	     * No errors, no traces: just get the value.
	     */

	    objResultPtr = varPtr->value.objPtr;
	    TRACE_APPEND(("%.30s\n", O2S(objResultPtr)));
	    NEXT_INST_V(1, cleanup, 1);
	}
	pcAdjustment = 1;
	opnd = -1;

    doCallPtrGetVar:
	/*
	 * There are either errors or the variable is traced: call
	 * TclPtrGetVar to process fully.
	 */

	DECACHE_STACK_INFO();
	objResultPtr = TclPtrGetVar(interp, varPtr, arrayPtr,
		part1Ptr, part2Ptr, TCL_LEAVE_ERR_MSG, opnd);
	CACHE_STACK_INFO();
	if (!objResultPtr) {
	    TRACE_ERROR(interp);
	    goto gotError;
	}
	TRACE_APPEND(("%.30s\n", O2S(objResultPtr)));
	NEXT_INST_V(pcAdjustment, cleanup, 1);

    /*
     *	   End of INST_LOAD instructions.
     * -----------------------------------------------------------------
     *	   Start of INST_STORE and related instructions.
     *
     * WARNING: more 'goto' here than your doctor recommended! The different
     * instructions set the value of some variables and then jump to somme
     * common execution code.
     */

    {
	int storeFlags, len;

    case INST_STORE_ARRAY4:
	opnd = TclGetUInt4AtPtr(pc+1);
	pcAdjustment = 5;
	goto doStoreArrayDirect;

    case INST_STORE_ARRAY1:
	opnd = TclGetUInt1AtPtr(pc+1);
	pcAdjustment = 2;

    doStoreArrayDirect:
	valuePtr = OBJ_AT_TOS;
	part2Ptr = OBJ_UNDER_TOS;
	arrayPtr = LOCAL(opnd);
	TRACE(("%u \"%.30s\" <- \"%.30s\" => ", opnd, O2S(part2Ptr),
		O2S(valuePtr)));
	while (TclIsVarLink(arrayPtr)) {
	    arrayPtr = arrayPtr->value.linkPtr;
	}
	if (TclIsVarArray(arrayPtr) && !WriteTraced(arrayPtr)) {
	    varPtr = VarHashFindVar(arrayPtr->value.tablePtr, part2Ptr);
	    if (varPtr && TclIsVarDirectWritable(varPtr)) {
		tosPtr--;
		Tcl_DecrRefCount(OBJ_AT_TOS);
		OBJ_AT_TOS = valuePtr;
		goto doStoreVarDirect;
	    }
	}
	cleanup = 2;
	storeFlags = TCL_LEAVE_ERR_MSG;
	part1Ptr = NULL;
	goto doStoreArrayDirectFailed;

    case INST_STORE_SCALAR4:
	opnd = TclGetUInt4AtPtr(pc+1);
	pcAdjustment = 5;
	goto doStoreScalarDirect;

    case INST_STORE_SCALAR1:
	opnd = TclGetUInt1AtPtr(pc+1);
	pcAdjustment = 2;

    doStoreScalarDirect:
	valuePtr = OBJ_AT_TOS;
	varPtr = LOCAL(opnd);
	TRACE(("%u <- \"%.30s\" => ", opnd, O2S(valuePtr)));
	while (TclIsVarLink(varPtr)) {
	    varPtr = varPtr->value.linkPtr;
	}
	if (!TclIsVarDirectWritable(varPtr)) {
	    storeFlags = TCL_LEAVE_ERR_MSG;
	    part1Ptr = NULL;
	    goto doStoreScalar;
	}

	/*
	 * No traces, no errors, plain 'set': we can safely inline. The value
	 * *will* be set to what's requested, so that the stack top remains
	 * pointing to the same Tcl_Obj.
	 */

    doStoreVarDirect:
	valuePtr = varPtr->value.objPtr;
	if (valuePtr != NULL) {
	    TclDecrRefCount(valuePtr);
	}
	objResultPtr = OBJ_AT_TOS;
	varPtr->value.objPtr = objResultPtr;
#ifndef TCL_COMPILE_DEBUG
	if (*(pc+pcAdjustment) == INST_POP) {
	    tosPtr--;
	    NEXT_INST_F((pcAdjustment+1), 0, 0);
	}
#else
	TRACE_APPEND(("%.30s\n", O2S(objResultPtr)));
#endif
	Tcl_IncrRefCount(objResultPtr);
	NEXT_INST_F(pcAdjustment, 0, 0);

    case INST_LAPPEND_STK:
	valuePtr = OBJ_AT_TOS; /* value to append */
	part2Ptr = NULL;
	storeFlags = (TCL_LEAVE_ERR_MSG | TCL_APPEND_VALUE
		| TCL_LIST_ELEMENT);
	goto doStoreStk;

    case INST_LAPPEND_ARRAY_STK:
	valuePtr = OBJ_AT_TOS; /* value to append */
	part2Ptr = OBJ_UNDER_TOS;
	storeFlags = (TCL_LEAVE_ERR_MSG | TCL_APPEND_VALUE
		| TCL_LIST_ELEMENT);
	goto doStoreStk;

    case INST_APPEND_STK:
	valuePtr = OBJ_AT_TOS; /* value to append */
	part2Ptr = NULL;
	storeFlags = (TCL_LEAVE_ERR_MSG | TCL_APPEND_VALUE);
	goto doStoreStk;

    case INST_APPEND_ARRAY_STK:
	valuePtr = OBJ_AT_TOS; /* value to append */
	part2Ptr = OBJ_UNDER_TOS;
	storeFlags = (TCL_LEAVE_ERR_MSG | TCL_APPEND_VALUE);
	goto doStoreStk;

    case INST_STORE_ARRAY_STK:
	valuePtr = OBJ_AT_TOS;
	part2Ptr = OBJ_UNDER_TOS;
	storeFlags = TCL_LEAVE_ERR_MSG;
	goto doStoreStk;

    case INST_STORE_STK:
    case INST_STORE_SCALAR_STK:
	valuePtr = OBJ_AT_TOS;
	part2Ptr = NULL;
	storeFlags = TCL_LEAVE_ERR_MSG;

    doStoreStk:
	objPtr = OBJ_AT_DEPTH(1 + (part2Ptr != NULL)); /* variable name */
	part1Ptr = objPtr;
#ifdef TCL_COMPILE_DEBUG
	if (part2Ptr == NULL) {
	    TRACE(("\"%.30s\" <- \"%.30s\" =>", O2S(part1Ptr),O2S(valuePtr)));
	} else {
	    TRACE(("\"%.30s(%.30s)\" <- \"%.30s\" => ",
		    O2S(part1Ptr), O2S(part2Ptr), O2S(valuePtr)));
	}
#endif
	varPtr = TclObjLookupVarEx(interp, objPtr,part2Ptr, TCL_LEAVE_ERR_MSG,
		"set", /*createPart1*/ 1, /*createPart2*/ 1, &arrayPtr);
	if (!varPtr) {
	    TRACE_ERROR(interp);
	    goto gotError;
	}
	cleanup = ((part2Ptr == NULL)? 2 : 3);
	pcAdjustment = 1;
	opnd = -1;
	goto doCallPtrSetVar;

    case INST_LAPPEND_ARRAY4:
	opnd = TclGetUInt4AtPtr(pc+1);
	pcAdjustment = 5;
	storeFlags = (TCL_LEAVE_ERR_MSG | TCL_APPEND_VALUE
		| TCL_LIST_ELEMENT);
	goto doStoreArray;

    case INST_LAPPEND_ARRAY1:
	opnd = TclGetUInt1AtPtr(pc+1);
	pcAdjustment = 2;
	storeFlags = (TCL_LEAVE_ERR_MSG | TCL_APPEND_VALUE
		| TCL_LIST_ELEMENT);
	goto doStoreArray;

    case INST_APPEND_ARRAY4:
	opnd = TclGetUInt4AtPtr(pc+1);
	pcAdjustment = 5;
	storeFlags = (TCL_LEAVE_ERR_MSG | TCL_APPEND_VALUE);
	goto doStoreArray;

    case INST_APPEND_ARRAY1:
	opnd = TclGetUInt1AtPtr(pc+1);
	pcAdjustment = 2;
	storeFlags = (TCL_LEAVE_ERR_MSG | TCL_APPEND_VALUE);
	goto doStoreArray;

    doStoreArray:
	valuePtr = OBJ_AT_TOS;
	part2Ptr = OBJ_UNDER_TOS;
	arrayPtr = LOCAL(opnd);
	TRACE(("%u \"%.30s\" <- \"%.30s\" => ", opnd, O2S(part2Ptr),
		O2S(valuePtr)));
	while (TclIsVarLink(arrayPtr)) {
	    arrayPtr = arrayPtr->value.linkPtr;
	}
	cleanup = 2;
	part1Ptr = NULL;

    doStoreArrayDirectFailed:
	varPtr = TclLookupArrayElement(interp, part1Ptr, part2Ptr,
		TCL_LEAVE_ERR_MSG, "set", 1, 1, arrayPtr, opnd);
	if (!varPtr) {
	    TRACE_ERROR(interp);
	    goto gotError;
	}
	goto doCallPtrSetVar;

    case INST_LAPPEND_SCALAR4:
	opnd = TclGetUInt4AtPtr(pc+1);
	pcAdjustment = 5;
	storeFlags = (TCL_LEAVE_ERR_MSG | TCL_APPEND_VALUE
		| TCL_LIST_ELEMENT);
	goto doStoreScalar;

    case INST_LAPPEND_SCALAR1:
	opnd = TclGetUInt1AtPtr(pc+1);
	pcAdjustment = 2;
	storeFlags = (TCL_LEAVE_ERR_MSG | TCL_APPEND_VALUE
		| TCL_LIST_ELEMENT);
	goto doStoreScalar;

    case INST_APPEND_SCALAR4:
	opnd = TclGetUInt4AtPtr(pc+1);
	pcAdjustment = 5;
	storeFlags = (TCL_LEAVE_ERR_MSG | TCL_APPEND_VALUE);
	goto doStoreScalar;

    case INST_APPEND_SCALAR1:
	opnd = TclGetUInt1AtPtr(pc+1);
	pcAdjustment = 2;
	storeFlags = (TCL_LEAVE_ERR_MSG | TCL_APPEND_VALUE);
	goto doStoreScalar;

    doStoreScalar:
	valuePtr = OBJ_AT_TOS;
	varPtr = LOCAL(opnd);
	TRACE(("%u <- \"%.30s\" => ", opnd, O2S(valuePtr)));
	while (TclIsVarLink(varPtr)) {
	    varPtr = varPtr->value.linkPtr;
	}
	cleanup = 1;
	arrayPtr = NULL;
	part1Ptr = part2Ptr = NULL;

    doCallPtrSetVar:
	DECACHE_STACK_INFO();
	objResultPtr = TclPtrSetVar(interp, varPtr, arrayPtr,
		part1Ptr, part2Ptr, valuePtr, storeFlags, opnd);
	CACHE_STACK_INFO();
	if (!objResultPtr) {
	    TRACE_ERROR(interp);
	    goto gotError;
	}
#ifndef TCL_COMPILE_DEBUG
	if (*(pc+pcAdjustment) == INST_POP) {
	    NEXT_INST_V((pcAdjustment+1), cleanup, 0);
	}
#endif
	TRACE_APPEND(("%.30s\n", O2S(objResultPtr)));
	NEXT_INST_V(pcAdjustment, cleanup, 1);

    case INST_LAPPEND_LIST:
	opnd = TclGetUInt4AtPtr(pc+1);
	valuePtr = OBJ_AT_TOS;
	varPtr = LOCAL(opnd);
	cleanup = 1;
	pcAdjustment = 5;
	while (TclIsVarLink(varPtr)) {
	    varPtr = varPtr->value.linkPtr;
	}
	TRACE(("%u <- \"%.30s\" => ", opnd, O2S(valuePtr)));
	if (TclListObjGetElements(interp, valuePtr, &objc, &objv)
		!= TCL_OK) {
	    TRACE_ERROR(interp);
	    goto gotError;
	}
	if (TclIsVarDirectReadable(varPtr)
		&& TclIsVarDirectWritable(varPtr)) {
	    goto lappendListDirect;
	}
	arrayPtr = NULL;
	part1Ptr = part2Ptr = NULL;
	goto lappendListPtr;

    case INST_LAPPEND_LIST_ARRAY:
	opnd = TclGetUInt4AtPtr(pc+1);
	valuePtr = OBJ_AT_TOS;
	part1Ptr = NULL;
	part2Ptr = OBJ_UNDER_TOS;
	arrayPtr = LOCAL(opnd);
	cleanup = 2;
	pcAdjustment = 5;
	while (TclIsVarLink(arrayPtr)) {
	    arrayPtr = arrayPtr->value.linkPtr;
	}
	TRACE(("%u \"%.30s\" \"%.30s\" => ",
		opnd, O2S(part2Ptr), O2S(valuePtr)));
	if (TclListObjGetElements(interp, valuePtr, &objc, &objv)
		!= TCL_OK) {
	    TRACE_ERROR(interp);
	    goto gotError;
	}
	if (TclIsVarArray(arrayPtr) && !ReadTraced(arrayPtr)
		&& !WriteTraced(arrayPtr)) {
	    varPtr = VarHashFindVar(arrayPtr->value.tablePtr, part2Ptr);
	    if (varPtr && TclIsVarDirectReadable(varPtr)
		    && TclIsVarDirectWritable(varPtr)) {
		goto lappendListDirect;
	    }
	}
	varPtr = TclLookupArrayElement(interp, part1Ptr, part2Ptr,
		TCL_LEAVE_ERR_MSG, "set", 1, 1, arrayPtr, opnd);
	if (varPtr == NULL) {
	    TRACE_ERROR(interp);
	    goto gotError;
	}
	goto lappendListPtr;

    case INST_LAPPEND_LIST_ARRAY_STK:
	pcAdjustment = 1;
	cleanup = 3;
	valuePtr = OBJ_AT_TOS;
	part2Ptr = OBJ_UNDER_TOS;	/* element name */
	part1Ptr = OBJ_AT_DEPTH(2);	/* array name */
	TRACE(("\"%.30s(%.30s)\" \"%.30s\" => ",
		O2S(part1Ptr), O2S(part2Ptr), O2S(valuePtr)));
	goto lappendList;

    case INST_LAPPEND_LIST_STK:
	pcAdjustment = 1;
	cleanup = 2;
	valuePtr = OBJ_AT_TOS;
	part2Ptr = NULL;
	part1Ptr = OBJ_UNDER_TOS;	/* variable name */
	TRACE(("\"%.30s\" \"%.30s\" => ", O2S(part1Ptr), O2S(valuePtr)));
	goto lappendList;

    lappendListDirect:
	objResultPtr = varPtr->value.objPtr;
	if (TclListObjLength(interp, objResultPtr, &len) != TCL_OK) {
	    TRACE_ERROR(interp);
	    goto gotError;
	}
	if (Tcl_IsShared(objResultPtr)) {
	    Tcl_Obj *newValue = Tcl_DuplicateObj(objResultPtr);

	    TclDecrRefCount(objResultPtr);
	    varPtr->value.objPtr = objResultPtr = newValue;
	    Tcl_IncrRefCount(newValue);
	}
	if (Tcl_ListObjReplace(interp, objResultPtr, len, 0, objc, objv)
		!= TCL_OK) {
	    TRACE_ERROR(interp);
	    goto gotError;
	}
	TRACE_APPEND(("%.30s\n", O2S(objResultPtr)));
	NEXT_INST_V(pcAdjustment, cleanup, 1);

    lappendList:
	opnd = -1;
	if (TclListObjGetElements(interp, valuePtr, &objc, &objv)
		!= TCL_OK) {
	    TRACE_ERROR(interp);
	    goto gotError;
	}
	DECACHE_STACK_INFO();
	varPtr = TclObjLookupVarEx(interp, part1Ptr, part2Ptr,
		TCL_LEAVE_ERR_MSG, "set", 1, 1, &arrayPtr);
	CACHE_STACK_INFO();
	if (!varPtr) {
	    TRACE_ERROR(interp);
	    goto gotError;
	}

    lappendListPtr:
	if (TclIsVarInHash(varPtr)) {
	    VarHashRefCount(varPtr)++;
	}
	if (arrayPtr && TclIsVarInHash(arrayPtr)) {
	    VarHashRefCount(arrayPtr)++;
	}
	DECACHE_STACK_INFO();
	objResultPtr = TclPtrGetVar(interp, varPtr, arrayPtr,
		part1Ptr, part2Ptr, TCL_LEAVE_ERR_MSG, opnd);
	CACHE_STACK_INFO();
	if (TclIsVarInHash(varPtr)) {
	    VarHashRefCount(varPtr)--;
	}
	if (arrayPtr && TclIsVarInHash(arrayPtr)) {
	    VarHashRefCount(arrayPtr)--;
	}

	{
	    int createdNewObj = 0;

	    if (!objResultPtr) {
		objResultPtr = valuePtr;
	    } else if (TclListObjLength(interp, objResultPtr, &len)!=TCL_OK) {
		TRACE_ERROR(interp);
		goto gotError;
	    } else {
		if (Tcl_IsShared(objResultPtr)) {
		    objResultPtr = Tcl_DuplicateObj(objResultPtr);
		    createdNewObj = 1;
		}
		if (Tcl_ListObjReplace(interp, objResultPtr, len,0, objc,objv)
			!= TCL_OK) {
		    goto errorInLappendListPtr;
		}
	    }
	    DECACHE_STACK_INFO();
	    objResultPtr = TclPtrSetVar(interp, varPtr, arrayPtr, part1Ptr,
		    part2Ptr, objResultPtr, TCL_LEAVE_ERR_MSG, opnd);
	    CACHE_STACK_INFO();
	    if (!objResultPtr) {
	    errorInLappendListPtr:
		if (createdNewObj) {
		    TclDecrRefCount(objResultPtr);
		}
		TRACE_ERROR(interp);
		goto gotError;
	    }
	}
	TRACE_APPEND(("%.30s\n", O2S(objResultPtr)));
	NEXT_INST_V(pcAdjustment, cleanup, 1);
    }

    /*
     *	   End of INST_STORE and related instructions.
     * -----------------------------------------------------------------
     *	   Start of INST_INCR instructions.
     *
     * WARNING: more 'goto' here than your doctor recommended! The different
     * instructions set the value of some variables and then jump to somme
     * common execution code.
     */

/*TODO: Consider more untangling here; merge with LOAD and STORE ? */

    {
	Tcl_Obj *incrPtr;
#ifndef TCL_WIDE_INT_IS_LONG
	Tcl_WideInt w;
#endif
	long increment;

    case INST_INCR_SCALAR1:
    case INST_INCR_ARRAY1:
    case INST_INCR_ARRAY_STK:
    case INST_INCR_SCALAR_STK:
    case INST_INCR_STK:
	opnd = TclGetUInt1AtPtr(pc+1);
	incrPtr = POP_OBJECT();
	switch (*pc) {
	case INST_INCR_SCALAR1:
	    pcAdjustment = 2;
	    goto doIncrScalar;
	case INST_INCR_ARRAY1:
	    pcAdjustment = 2;
	    goto doIncrArray;
	default:
	    pcAdjustment = 1;
	    goto doIncrStk;
	}

    case INST_INCR_ARRAY_STK_IMM:
    case INST_INCR_SCALAR_STK_IMM:
    case INST_INCR_STK_IMM:
	increment = TclGetInt1AtPtr(pc+1);
	incrPtr = Tcl_NewIntObj(increment);
	Tcl_IncrRefCount(incrPtr);
	pcAdjustment = 2;

    doIncrStk:
	if ((*pc == INST_INCR_ARRAY_STK_IMM)
		|| (*pc == INST_INCR_ARRAY_STK)) {
	    part2Ptr = OBJ_AT_TOS;
	    objPtr = OBJ_UNDER_TOS;
	    TRACE(("\"%.30s(%.30s)\" (by %ld) => ",
		    O2S(objPtr), O2S(part2Ptr), increment));
	} else {
	    part2Ptr = NULL;
	    objPtr = OBJ_AT_TOS;
	    TRACE(("\"%.30s\" (by %ld) => ", O2S(objPtr), increment));
	}
	part1Ptr = objPtr;
	opnd = -1;
	varPtr = TclObjLookupVarEx(interp, objPtr, part2Ptr,
		TCL_LEAVE_ERR_MSG, "read", 1, 1, &arrayPtr);
	if (!varPtr) {
	    DECACHE_STACK_INFO();
	    Tcl_AddErrorInfo(interp,
		    "\n    (reading value of variable to increment)");
	    CACHE_STACK_INFO();
	    TRACE_ERROR(interp);
	    Tcl_DecrRefCount(incrPtr);
	    goto gotError;
	}
	cleanup = ((part2Ptr == NULL)? 1 : 2);
	goto doIncrVar;

    case INST_INCR_ARRAY1_IMM:
	opnd = TclGetUInt1AtPtr(pc+1);
	increment = TclGetInt1AtPtr(pc+2);
	incrPtr = Tcl_NewIntObj(increment);
	Tcl_IncrRefCount(incrPtr);
	pcAdjustment = 3;

    doIncrArray:
	part1Ptr = NULL;
	part2Ptr = OBJ_AT_TOS;
	arrayPtr = LOCAL(opnd);
	cleanup = 1;
	while (TclIsVarLink(arrayPtr)) {
	    arrayPtr = arrayPtr->value.linkPtr;
	}
	TRACE(("%u \"%.30s\" (by %ld) => ", opnd, O2S(part2Ptr), increment));
	varPtr = TclLookupArrayElement(interp, part1Ptr, part2Ptr,
		TCL_LEAVE_ERR_MSG, "read", 1, 1, arrayPtr, opnd);
	if (!varPtr) {
	    TRACE_ERROR(interp);
	    Tcl_DecrRefCount(incrPtr);
	    goto gotError;
	}
	goto doIncrVar;

    case INST_INCR_SCALAR1_IMM:
	opnd = TclGetUInt1AtPtr(pc+1);
	increment = TclGetInt1AtPtr(pc+2);
	pcAdjustment = 3;
	cleanup = 0;
	varPtr = LOCAL(opnd);
	while (TclIsVarLink(varPtr)) {
	    varPtr = varPtr->value.linkPtr;
	}

	if (TclIsVarDirectModifyable(varPtr)) {
	    ClientData ptr;
	    int type;

	    objPtr = varPtr->value.objPtr;
	    if (GetNumberFromObj(NULL, objPtr, &ptr, &type) == TCL_OK) {
		if (type == TCL_NUMBER_LONG) {
		    long augend = *((const long *)ptr);
		    long sum = augend + increment;

		    /*
		     * Overflow when (augend and sum have different sign) and
		     * (augend and increment have the same sign). This is
		     * encapsulated in the Overflowing macro.
		     */

		    if (!Overflowing(augend, increment, sum)) {
			TRACE(("%u %ld => ", opnd, increment));
			if (Tcl_IsShared(objPtr)) {
			    objPtr->refCount--;	/* We know it's shared. */
			    TclNewLongObj(objResultPtr, sum);
			    Tcl_IncrRefCount(objResultPtr);
			    varPtr->value.objPtr = objResultPtr;
			} else {
			    objResultPtr = objPtr;
			    TclSetLongObj(objPtr, sum);
			}
			goto doneIncr;
		    }
#ifndef TCL_WIDE_INT_IS_LONG
		    w = (Tcl_WideInt)augend;

		    TRACE(("%u %ld => ", opnd, increment));
		    if (Tcl_IsShared(objPtr)) {
			objPtr->refCount--;	/* We know it's shared. */
			objResultPtr = Tcl_NewWideIntObj(w+increment);
			Tcl_IncrRefCount(objResultPtr);
			varPtr->value.objPtr = objResultPtr;
		    } else {
			objResultPtr = objPtr;

			/*
			 * We know the sum value is outside the long range;
			 * use macro form that doesn't range test again.
			 */

			TclSetWideIntObj(objPtr, w+increment);
		    }
		    goto doneIncr;
#endif
		}	/* end if (type == TCL_NUMBER_LONG) */
#ifndef TCL_WIDE_INT_IS_LONG
		if (type == TCL_NUMBER_WIDE) {
		    Tcl_WideInt sum;

		    w = *((const Tcl_WideInt *) ptr);
		    sum = w + increment;

		    /*
		     * Check for overflow.
		     */

		    if (!Overflowing(w, increment, sum)) {
			TRACE(("%u %ld => ", opnd, increment));
			if (Tcl_IsShared(objPtr)) {
			    objPtr->refCount--;	/* We know it's shared. */
			    objResultPtr = Tcl_NewWideIntObj(sum);
			    Tcl_IncrRefCount(objResultPtr);
			    varPtr->value.objPtr = objResultPtr;
			} else {
			    objResultPtr = objPtr;

			    /*
			     * We *do not* know the sum value is outside the
			     * long range (wide + long can yield long); use
			     * the function call that checks range.
			     */

			    Tcl_SetWideIntObj(objPtr, sum);
			}
			goto doneIncr;
		    }
		}
#endif
	    }
	    if (Tcl_IsShared(objPtr)) {
		objPtr->refCount--;	/* We know it's shared */
		objResultPtr = Tcl_DuplicateObj(objPtr);
		Tcl_IncrRefCount(objResultPtr);
		varPtr->value.objPtr = objResultPtr;
	    } else {
		objResultPtr = objPtr;
	    }
	    TclNewLongObj(incrPtr, increment);
	    if (TclIncrObj(interp, objResultPtr, incrPtr) != TCL_OK) {
		Tcl_DecrRefCount(incrPtr);
		TRACE_ERROR(interp);
		goto gotError;
	    }
	    Tcl_DecrRefCount(incrPtr);
	    goto doneIncr;
	}

	/*
	 * All other cases, flow through to generic handling.
	 */

	TclNewLongObj(incrPtr, increment);
	Tcl_IncrRefCount(incrPtr);

    doIncrScalar:
	varPtr = LOCAL(opnd);
	while (TclIsVarLink(varPtr)) {
	    varPtr = varPtr->value.linkPtr;
	}
	arrayPtr = NULL;
	part1Ptr = part2Ptr = NULL;
	cleanup = 0;
	TRACE(("%u %s => ", opnd, Tcl_GetString(incrPtr)));

    doIncrVar:
	if (TclIsVarDirectModifyable2(varPtr, arrayPtr)) {
	    objPtr = varPtr->value.objPtr;
	    if (Tcl_IsShared(objPtr)) {
		objPtr->refCount--;	/* We know it's shared */
		objResultPtr = Tcl_DuplicateObj(objPtr);
		Tcl_IncrRefCount(objResultPtr);
		varPtr->value.objPtr = objResultPtr;
	    } else {
		objResultPtr = objPtr;
	    }
	    if (TclIncrObj(interp, objResultPtr, incrPtr) != TCL_OK) {
		Tcl_DecrRefCount(incrPtr);
		TRACE_ERROR(interp);
		goto gotError;
	    }
	    Tcl_DecrRefCount(incrPtr);
	} else {
	    DECACHE_STACK_INFO();
	    objResultPtr = TclPtrIncrObjVar(interp, varPtr, arrayPtr,
		    part1Ptr, part2Ptr, incrPtr, TCL_LEAVE_ERR_MSG, opnd);
	    CACHE_STACK_INFO();
	    Tcl_DecrRefCount(incrPtr);
	    if (objResultPtr == NULL) {
		TRACE_ERROR(interp);
		goto gotError;
	    }
	}
    doneIncr:
	TRACE_APPEND(("%.30s\n", O2S(objResultPtr)));
#ifndef TCL_COMPILE_DEBUG
	if (*(pc+pcAdjustment) == INST_POP) {
	    NEXT_INST_V((pcAdjustment+1), cleanup, 0);
	}
#endif
	NEXT_INST_V(pcAdjustment, cleanup, 1);
    }

    /*
     *	   End of INST_INCR instructions.
     * -----------------------------------------------------------------
     *	   Start of INST_EXIST instructions.
     */

    case INST_EXIST_SCALAR:
	cleanup = 0;
	pcAdjustment = 5;
	opnd = TclGetUInt4AtPtr(pc+1);
	varPtr = LOCAL(opnd);
	while (TclIsVarLink(varPtr)) {
	    varPtr = varPtr->value.linkPtr;
	}
	TRACE(("%u => ", opnd));
	if (ReadTraced(varPtr)) {
	    DECACHE_STACK_INFO();
	    TclObjCallVarTraces(iPtr, NULL, varPtr, NULL, NULL,
		    TCL_TRACE_READS, 0, opnd);
	    CACHE_STACK_INFO();
	    if (TclIsVarUndefined(varPtr)) {
		TclCleanupVar(varPtr, NULL);
		varPtr = NULL;
	    }
	}
	goto afterExistsPeephole;

    case INST_EXIST_ARRAY:
	cleanup = 1;
	pcAdjustment = 5;
	opnd = TclGetUInt4AtPtr(pc+1);
	part2Ptr = OBJ_AT_TOS;
	arrayPtr = LOCAL(opnd);
	while (TclIsVarLink(arrayPtr)) {
	    arrayPtr = arrayPtr->value.linkPtr;
	}
	TRACE(("%u \"%.30s\" => ", opnd, O2S(part2Ptr)));
	if (TclIsVarArray(arrayPtr) && !ReadTraced(arrayPtr)) {
	    varPtr = VarHashFindVar(arrayPtr->value.tablePtr, part2Ptr);
	    if (!varPtr || !ReadTraced(varPtr)) {
		goto afterExistsPeephole;
	    }
	}
	varPtr = TclLookupArrayElement(interp, NULL, part2Ptr, 0, "access",
		0, 1, arrayPtr, opnd);
	if (varPtr) {
	    if (ReadTraced(varPtr) || (arrayPtr && ReadTraced(arrayPtr))) {
		DECACHE_STACK_INFO();
		TclObjCallVarTraces(iPtr, arrayPtr, varPtr, NULL, part2Ptr,
			TCL_TRACE_READS, 0, opnd);
		CACHE_STACK_INFO();
	    }
	    if (TclIsVarUndefined(varPtr)) {
		TclCleanupVar(varPtr, arrayPtr);
		varPtr = NULL;
	    }
	}
	goto afterExistsPeephole;

    case INST_EXIST_ARRAY_STK:
	cleanup = 2;
	pcAdjustment = 1;
	part2Ptr = OBJ_AT_TOS;		/* element name */
	part1Ptr = OBJ_UNDER_TOS;	/* array name */
	TRACE(("\"%.30s(%.30s)\" => ", O2S(part1Ptr), O2S(part2Ptr)));
	goto doExistStk;

    case INST_EXIST_STK:
	cleanup = 1;
	pcAdjustment = 1;
	part2Ptr = NULL;
	part1Ptr = OBJ_AT_TOS;		/* variable name */
	TRACE(("\"%.30s\" => ", O2S(part1Ptr)));

    doExistStk:
	varPtr = TclObjLookupVarEx(interp, part1Ptr, part2Ptr, 0, "access",
		/*createPart1*/0, /*createPart2*/1, &arrayPtr);
	if (varPtr) {
	    if (ReadTraced(varPtr) || (arrayPtr && ReadTraced(arrayPtr))) {
		DECACHE_STACK_INFO();
		TclObjCallVarTraces(iPtr, arrayPtr, varPtr, part1Ptr,part2Ptr,
			TCL_TRACE_READS, 0, -1);
		CACHE_STACK_INFO();
	    }
	    if (TclIsVarUndefined(varPtr)) {
		TclCleanupVar(varPtr, arrayPtr);
		varPtr = NULL;
	    }
	}

	/*
	 * Peep-hole optimisation: if you're about to jump, do jump from here.
	 */

    afterExistsPeephole: {
	int found = (varPtr && !TclIsVarUndefined(varPtr));

	TRACE_APPEND(("%d\n", found ? 1 : 0));
	JUMP_PEEPHOLE_V(found, pcAdjustment, cleanup);
    }

    /*
     *	   End of INST_EXIST instructions.
     * -----------------------------------------------------------------
     *	   Start of INST_UNSET instructions.
     */

    {
	int flags;

    case INST_UNSET_SCALAR:
	flags = TclGetUInt1AtPtr(pc+1) ? TCL_LEAVE_ERR_MSG : 0;
	opnd = TclGetUInt4AtPtr(pc+2);
	varPtr = LOCAL(opnd);
	while (TclIsVarLink(varPtr)) {
	    varPtr = varPtr->value.linkPtr;
	}
	TRACE(("%s %u => ", (flags ? "normal" : "noerr"), opnd));
	if (TclIsVarDirectUnsettable(varPtr) && !TclIsVarInHash(varPtr)) {
	    /*
	     * No errors, no traces, no searches: just make the variable cease
	     * to exist.
	     */

	    if (!TclIsVarUndefined(varPtr)) {
		TclDecrRefCount(varPtr->value.objPtr);
	    } else if (flags & TCL_LEAVE_ERR_MSG) {
		goto slowUnsetScalar;
	    }
	    varPtr->value.objPtr = NULL;
	    TRACE_APPEND(("OK\n"));
	    NEXT_INST_F(6, 0, 0);
	}

    slowUnsetScalar:
	DECACHE_STACK_INFO();
	if (TclPtrUnsetVar(interp, varPtr, NULL, NULL, NULL, flags,
		opnd) != TCL_OK && flags) {
	    goto errorInUnset;
	}
	CACHE_STACK_INFO();
	NEXT_INST_F(6, 0, 0);

    case INST_UNSET_ARRAY:
	flags = TclGetUInt1AtPtr(pc+1) ? TCL_LEAVE_ERR_MSG : 0;
	opnd = TclGetUInt4AtPtr(pc+2);
	part2Ptr = OBJ_AT_TOS;
	arrayPtr = LOCAL(opnd);
	while (TclIsVarLink(arrayPtr)) {
	    arrayPtr = arrayPtr->value.linkPtr;
	}
	TRACE(("%s %u \"%.30s\" => ",
		(flags ? "normal" : "noerr"), opnd, O2S(part2Ptr)));
	if (TclIsVarArray(arrayPtr) && !UnsetTraced(arrayPtr)) {
	    varPtr = VarHashFindVar(arrayPtr->value.tablePtr, part2Ptr);
	    if (varPtr && TclIsVarDirectUnsettable(varPtr)) {
		/*
		 * No nasty traces and element exists, so we can proceed to
		 * unset it. Might still not exist though...
		 */

		if (!TclIsVarUndefined(varPtr)) {
		    TclDecrRefCount(varPtr->value.objPtr);
		    TclSetVarUndefined(varPtr);
		    TclClearVarNamespaceVar(varPtr);
		    TclCleanupVar(varPtr, arrayPtr);
		} else if (flags & TCL_LEAVE_ERR_MSG) {
		    goto slowUnsetArray;
		}
		TRACE_APPEND(("OK\n"));
		NEXT_INST_F(6, 1, 0);
	    } else if (!varPtr && !(flags & TCL_LEAVE_ERR_MSG)) {
		/*
		 * Don't need to do anything here.
		 */

		TRACE_APPEND(("OK\n"));
		NEXT_INST_F(6, 1, 0);
	    }
	}
    slowUnsetArray:
	DECACHE_STACK_INFO();
	varPtr = TclLookupArrayElement(interp, NULL, part2Ptr, flags, "unset",
		0, 0, arrayPtr, opnd);
	if (!varPtr) {
	    if (flags & TCL_LEAVE_ERR_MSG) {
		goto errorInUnset;
	    }
	} else if (TclPtrUnsetVar(interp, varPtr, arrayPtr, NULL, part2Ptr,
		flags, opnd) != TCL_OK && (flags & TCL_LEAVE_ERR_MSG)) {
	    goto errorInUnset;
	}
	CACHE_STACK_INFO();
	NEXT_INST_F(6, 1, 0);

    case INST_UNSET_ARRAY_STK:
	flags = TclGetUInt1AtPtr(pc+1) ? TCL_LEAVE_ERR_MSG : 0;
	cleanup = 2;
	part2Ptr = OBJ_AT_TOS;		/* element name */
	part1Ptr = OBJ_UNDER_TOS;	/* array name */
	TRACE(("%s \"%.30s(%.30s)\" => ", (flags ? "normal" : "noerr"),
		O2S(part1Ptr), O2S(part2Ptr)));
	goto doUnsetStk;

    case INST_UNSET_STK:
	flags = TclGetUInt1AtPtr(pc+1) ? TCL_LEAVE_ERR_MSG : 0;
	cleanup = 1;
	part2Ptr = NULL;
	part1Ptr = OBJ_AT_TOS;		/* variable name */
	TRACE(("%s \"%.30s\" => ", (flags ? "normal" : "noerr"),
		O2S(part1Ptr)));

    doUnsetStk:
	DECACHE_STACK_INFO();
	if (TclObjUnsetVar2(interp, part1Ptr, part2Ptr, flags) != TCL_OK
		&& (flags & TCL_LEAVE_ERR_MSG)) {
	    goto errorInUnset;
	}
	CACHE_STACK_INFO();
	TRACE_APPEND(("OK\n"));
	NEXT_INST_V(2, cleanup, 0);

    errorInUnset:
	CACHE_STACK_INFO();
	TRACE_ERROR(interp);
	goto gotError;

	/*
	 * This is really an unset operation these days. Do not issue.
	 */

    case INST_DICT_DONE:
	opnd = TclGetUInt4AtPtr(pc+1);
	TRACE(("%u => OK\n", opnd));
	varPtr = LOCAL(opnd);
	while (TclIsVarLink(varPtr)) {
	    varPtr = varPtr->value.linkPtr;
	}
	if (TclIsVarDirectUnsettable(varPtr) && !TclIsVarInHash(varPtr)) {
	    if (!TclIsVarUndefined(varPtr)) {
		TclDecrRefCount(varPtr->value.objPtr);
	    }
	    varPtr->value.objPtr = NULL;
	} else {
	    DECACHE_STACK_INFO();
	    TclPtrUnsetVar(interp, varPtr, NULL, NULL, NULL, 0, opnd);
	    CACHE_STACK_INFO();
	}
	NEXT_INST_F(5, 0, 0);
    }

    /*
     *	   End of INST_UNSET instructions.
     * -----------------------------------------------------------------
     *	   Start of INST_ARRAY instructions.
     */

    case INST_ARRAY_EXISTS_IMM:
	opnd = TclGetUInt4AtPtr(pc+1);
	pcAdjustment = 5;
	cleanup = 0;
	part1Ptr = NULL;
	arrayPtr = NULL;
	TRACE(("%u => ", opnd));
	varPtr = LOCAL(opnd);
	while (TclIsVarLink(varPtr)) {
	    varPtr = varPtr->value.linkPtr;
	}
	goto doArrayExists;
    case INST_ARRAY_EXISTS_STK:
	opnd = -1;
	pcAdjustment = 1;
	cleanup = 1;
	part1Ptr = OBJ_AT_TOS;
	TRACE(("\"%.30s\" => ", O2S(part1Ptr)));
	varPtr = TclObjLookupVarEx(interp, part1Ptr, NULL, 0, NULL,
		/*createPart1*/0, /*createPart2*/0, &arrayPtr);
    doArrayExists:
	if (varPtr && (varPtr->flags & VAR_TRACED_ARRAY)
		&& (TclIsVarArray(varPtr) || TclIsVarUndefined(varPtr))) {
	    DECACHE_STACK_INFO();
	    result = TclObjCallVarTraces(iPtr, arrayPtr, varPtr, part1Ptr,
		    NULL, (TCL_LEAVE_ERR_MSG|TCL_NAMESPACE_ONLY|
		    TCL_GLOBAL_ONLY|TCL_TRACE_ARRAY), 1, opnd);
	    CACHE_STACK_INFO();
	    if (result == TCL_ERROR) {
		TRACE_ERROR(interp);
		goto gotError;
	    }
	}
	if (varPtr && TclIsVarArray(varPtr) && !TclIsVarUndefined(varPtr)) {
	    objResultPtr = TCONST(1);
	} else {
	    objResultPtr = TCONST(0);
	}
	TRACE_APPEND(("%.30s\n", O2S(objResultPtr)));
	NEXT_INST_V(pcAdjustment, cleanup, 1);

    case INST_ARRAY_MAKE_IMM:
	opnd = TclGetUInt4AtPtr(pc+1);
	pcAdjustment = 5;
	cleanup = 0;
	part1Ptr = NULL;
	arrayPtr = NULL;
	TRACE(("%u => ", opnd));
	varPtr = LOCAL(opnd);
	while (TclIsVarLink(varPtr)) {
	    varPtr = varPtr->value.linkPtr;
	}
	goto doArrayMake;
    case INST_ARRAY_MAKE_STK:
	opnd = -1;
	pcAdjustment = 1;
	cleanup = 1;
	part1Ptr = OBJ_AT_TOS;
	TRACE(("\"%.30s\" => ", O2S(part1Ptr)));
	varPtr = TclObjLookupVarEx(interp, part1Ptr, NULL, TCL_LEAVE_ERR_MSG,
		"set", /*createPart1*/1, /*createPart2*/0, &arrayPtr);
	if (varPtr == NULL) {
	    TRACE_ERROR(interp);
	    goto gotError;
	}
    doArrayMake:
	if (varPtr && !TclIsVarArray(varPtr)) {
	    if (TclIsVarArrayElement(varPtr) || !TclIsVarUndefined(varPtr)) {
		/*
		 * Either an array element, or a scalar: lose!
		 */

		TclObjVarErrMsg(interp, part1Ptr, NULL, "array set",
			"variable isn't array", opnd);
		DECACHE_STACK_INFO();
		Tcl_SetErrorCode(interp, "TCL", "WRITE", "ARRAY", NULL);
		CACHE_STACK_INFO();
		TRACE_ERROR(interp);
		goto gotError;
	    }
	    TclSetVarArray(varPtr);
	    varPtr->value.tablePtr = ckalloc(sizeof(TclVarHashTable));
	    TclInitVarHashTable(varPtr->value.tablePtr,
		    TclGetVarNsPtr(varPtr));
#ifdef TCL_COMPILE_DEBUG
	    TRACE_APPEND(("done\n"));
	} else {
	    TRACE_APPEND(("nothing to do\n"));
#endif
	}
	NEXT_INST_V(pcAdjustment, cleanup, 0);

    /*
     *	   End of INST_ARRAY instructions.
     * -----------------------------------------------------------------
     *	   Start of variable linking instructions.
     */

    {
	Var *otherPtr;
	CallFrame *framePtr, *savedFramePtr;
	Tcl_Namespace *nsPtr;
	Namespace *savedNsPtr;

    case INST_UPVAR:
	TRACE(("%d %.30s %.30s => ", TclGetInt4AtPtr(pc+1),
		O2S(OBJ_UNDER_TOS), O2S(OBJ_AT_TOS)));

	if (TclObjGetFrame(interp, OBJ_UNDER_TOS, &framePtr) == -1) {
	    TRACE_ERROR(interp);
	    goto gotError;
	}

	/*
	 * Locate the other variable.
	 */

	savedFramePtr = iPtr->varFramePtr;
	iPtr->varFramePtr = framePtr;
	otherPtr = TclObjLookupVarEx(interp, OBJ_AT_TOS, NULL,
		TCL_LEAVE_ERR_MSG, "access", /*createPart1*/ 1,
		/*createPart2*/ 1, &varPtr);
	iPtr->varFramePtr = savedFramePtr;
	if (!otherPtr) {
	    TRACE_ERROR(interp);
	    goto gotError;
	}
	goto doLinkVars;

    case INST_NSUPVAR:
	TRACE(("%d %.30s %.30s => ", TclGetInt4AtPtr(pc+1),
		O2S(OBJ_UNDER_TOS), O2S(OBJ_AT_TOS)));
	if (TclGetNamespaceFromObj(interp, OBJ_UNDER_TOS, &nsPtr) != TCL_OK) {
	    TRACE_ERROR(interp);
	    goto gotError;
	}

	/*
	 * Locate the other variable.
	 */

	savedNsPtr = iPtr->varFramePtr->nsPtr;
	iPtr->varFramePtr->nsPtr = (Namespace *) nsPtr;
	otherPtr = TclObjLookupVarEx(interp, OBJ_AT_TOS, NULL,
		(TCL_NAMESPACE_ONLY | TCL_LEAVE_ERR_MSG), "access",
		/*createPart1*/ 1, /*createPart2*/ 1, &varPtr);
	iPtr->varFramePtr->nsPtr = savedNsPtr;
	if (!otherPtr) {
	    TRACE_ERROR(interp);
	    goto gotError;
	}
	goto doLinkVars;

    case INST_VARIABLE:
	TRACE(("%d, %.30s => ", TclGetInt4AtPtr(pc+1), O2S(OBJ_AT_TOS)));
	otherPtr = TclObjLookupVarEx(interp, OBJ_AT_TOS, NULL,
		(TCL_NAMESPACE_ONLY | TCL_LEAVE_ERR_MSG), "access",
		/*createPart1*/ 1, /*createPart2*/ 1, &varPtr);
	if (!otherPtr) {
	    TRACE_ERROR(interp);
	    goto gotError;
	}

	/*
	 * Do the [variable] magic.
	 */

	TclSetVarNamespaceVar(otherPtr);

    doLinkVars:

	/*
	 * If we are here, the local variable has already been created: do the
	 * little work of TclPtrMakeUpvar that remains to be done right here
	 * if there are no errors; otherwise, let it handle the case.
	 */

	opnd = TclGetInt4AtPtr(pc+1);
	varPtr = LOCAL(opnd);
	if ((varPtr != otherPtr) && !TclIsVarTraced(varPtr)
		&& (TclIsVarUndefined(varPtr) || TclIsVarLink(varPtr))) {
	    if (!TclIsVarUndefined(varPtr)) {
		/*
		 * Then it is a defined link.
		 */

		Var *linkPtr = varPtr->value.linkPtr;

		if (linkPtr == otherPtr) {
		    TRACE_APPEND(("already linked\n"));
		    NEXT_INST_F(5, 1, 0);
		}
		if (TclIsVarInHash(linkPtr)) {
		    VarHashRefCount(linkPtr)--;
		    if (TclIsVarUndefined(linkPtr)) {
			TclCleanupVar(linkPtr, NULL);
		    }
		}
	    }
	    TclSetVarLink(varPtr);
	    varPtr->value.linkPtr = otherPtr;
	    if (TclIsVarInHash(otherPtr)) {
		VarHashRefCount(otherPtr)++;
	    }
	} else if (TclPtrObjMakeUpvar(interp, otherPtr, NULL, 0,
		opnd) != TCL_OK) {
	    TRACE_ERROR(interp);
	    goto gotError;
	}

	/*
	 * Do not pop the namespace or frame index, it may be needed for other
	 * variables - and [variable] did not push it at all.
	 */

	TRACE_APPEND(("link made\n"));
	NEXT_INST_F(5, 1, 0);
    }

    /*
     *	   End of variable linking instructions.
     * -----------------------------------------------------------------
     */

    case INST_JUMP1:
	opnd = TclGetInt1AtPtr(pc+1);
	TRACE(("%d => new pc %u\n", opnd,
		(unsigned)(pc + opnd - codePtr->codeStart)));
	NEXT_INST_F(opnd, 0, 0);

    case INST_JUMP4:
	opnd = TclGetInt4AtPtr(pc+1);
	TRACE(("%d => new pc %u\n", opnd,
		(unsigned)(pc + opnd - codePtr->codeStart)));
	NEXT_INST_F(opnd, 0, 0);

    {
	int jmpOffset[2], b;

	/* TODO: consider rewrite so we don't compute the offset we're not
	 * going to take. */
    case INST_JUMP_FALSE4:
	jmpOffset[0] = TclGetInt4AtPtr(pc+1);	/* FALSE offset */
	jmpOffset[1] = 5;			/* TRUE offset */
	goto doCondJump;

    case INST_JUMP_TRUE4:
	jmpOffset[0] = 5;
	jmpOffset[1] = TclGetInt4AtPtr(pc+1);
	goto doCondJump;

    case INST_JUMP_FALSE1:
	jmpOffset[0] = TclGetInt1AtPtr(pc+1);
	jmpOffset[1] = 2;
	goto doCondJump;

    case INST_JUMP_TRUE1:
	jmpOffset[0] = 2;
	jmpOffset[1] = TclGetInt1AtPtr(pc+1);

    doCondJump:
	valuePtr = OBJ_AT_TOS;
	TRACE(("%d => ", jmpOffset[
		(*pc==INST_JUMP_FALSE1 || *pc==INST_JUMP_FALSE4) ? 0 : 1]));

	/* TODO - check claim that taking address of b harms performance */
	/* TODO - consider optimization search for constants */
	if (TclGetBooleanFromObj(interp, valuePtr, &b) != TCL_OK) {
	    TRACE_ERROR(interp);
	    goto gotError;
	}

#ifdef TCL_COMPILE_DEBUG
	if (b) {
	    if ((*pc == INST_JUMP_TRUE1) || (*pc == INST_JUMP_TRUE4)) {
		TRACE_APPEND(("%.20s true, new pc %u\n", O2S(valuePtr),
			(unsigned)(pc + jmpOffset[1] - codePtr->codeStart)));
	    } else {
		TRACE_APPEND(("%.20s true\n", O2S(valuePtr)));
	    }
	} else {
	    if ((*pc == INST_JUMP_TRUE1) || (*pc == INST_JUMP_TRUE4)) {
		TRACE_APPEND(("%.20s false\n", O2S(valuePtr)));
	    } else {
		TRACE_APPEND(("%.20s false, new pc %u\n", O2S(valuePtr),
			(unsigned)(pc + jmpOffset[0] - codePtr->codeStart)));
	    }
	}
#endif
	NEXT_INST_F(jmpOffset[b], 1, 0);
    }

    case INST_JUMP_TABLE: {
	Tcl_HashEntry *hPtr;
	JumptableInfo *jtPtr;

	/*
	 * Jump to location looked up in a hashtable; fall through to next
	 * instr if lookup fails.
	 */

	opnd = TclGetInt4AtPtr(pc+1);
	jtPtr = (JumptableInfo *) codePtr->auxDataArrayPtr[opnd].clientData;
	TRACE(("%d \"%.20s\" => ", opnd, O2S(OBJ_AT_TOS)));
	hPtr = Tcl_FindHashEntry(&jtPtr->hashTable, TclGetString(OBJ_AT_TOS));
	if (hPtr != NULL) {
	    int jumpOffset = PTR2INT(Tcl_GetHashValue(hPtr));

	    TRACE_APPEND(("found in table, new pc %u\n",
		    (unsigned)(pc - codePtr->codeStart + jumpOffset)));
	    NEXT_INST_F(jumpOffset, 1, 0);
	} else {
	    TRACE_APPEND(("not found in table\n"));
	    NEXT_INST_F(5, 1, 0);
	}
    }

    /*
     * These two instructions are now redundant: the complete logic of the LOR
     * and LAND is now handled by the expression compiler.
     */

    case INST_LOR:
    case INST_LAND: {
	/*
	 * Operands must be boolean or numeric. No int->double conversions are
	 * performed.
	 */

	int i1, i2, iResult;

	value2Ptr = OBJ_AT_TOS;
	valuePtr = OBJ_UNDER_TOS;
	if (TclGetBooleanFromObj(NULL, valuePtr, &i1) != TCL_OK) {
	    TRACE(("\"%.20s\" => ILLEGAL TYPE %s \n", O2S(valuePtr),
		    (valuePtr->typePtr? valuePtr->typePtr->name : "null")));
	    DECACHE_STACK_INFO();
	    IllegalExprOperandType(interp, pc, valuePtr);
	    CACHE_STACK_INFO();
	    goto gotError;
	}

	if (TclGetBooleanFromObj(NULL, value2Ptr, &i2) != TCL_OK) {
	    TRACE(("\"%.20s\" => ILLEGAL TYPE %s \n", O2S(value2Ptr),
		    (value2Ptr->typePtr? value2Ptr->typePtr->name : "null")));
	    DECACHE_STACK_INFO();
	    IllegalExprOperandType(interp, pc, value2Ptr);
	    CACHE_STACK_INFO();
	    goto gotError;
	}

	if (*pc == INST_LOR) {
	    iResult = (i1 || i2);
	} else {
	    iResult = (i1 && i2);
	}
	objResultPtr = TCONST(iResult);
	TRACE(("%.20s %.20s => %d\n", O2S(valuePtr),O2S(value2Ptr),iResult));
	NEXT_INST_F(1, 2, 1);
    }

    /*
     * -----------------------------------------------------------------
     *	   Start of general introspector instructions.
     */

    case INST_NS_CURRENT: {
	Namespace *currNsPtr = (Namespace *) TclGetCurrentNamespace(interp);

	if (currNsPtr == (Namespace *) TclGetGlobalNamespace(interp)) {
	    TclNewLiteralStringObj(objResultPtr, "::");
	} else {
	    TclNewStringObj(objResultPtr, currNsPtr->fullName,
		    strlen(currNsPtr->fullName));
	}
	TRACE_WITH_OBJ(("=> "), objResultPtr);
	NEXT_INST_F(1, 0, 1);
    }
    case INST_COROUTINE_NAME: {
	CoroutineData *corPtr = iPtr->execEnvPtr->corPtr;

	TclNewObj(objResultPtr);
	if (corPtr && !(corPtr->cmdPtr->flags & CMD_IS_DELETED)) {
	    Tcl_GetCommandFullName(interp, (Tcl_Command) corPtr->cmdPtr,
		    objResultPtr);
	}
	TRACE_WITH_OBJ(("=> "), objResultPtr);
	NEXT_INST_F(1, 0, 1);
    }
    case INST_INFO_LEVEL_NUM:
	TclNewLongObj(objResultPtr, iPtr->varFramePtr->level);
	TRACE_WITH_OBJ(("=> "), objResultPtr);
	NEXT_INST_F(1, 0, 1);
    case INST_INFO_LEVEL_ARGS: {
	int level;
	register CallFrame *framePtr = iPtr->varFramePtr;
	register CallFrame *rootFramePtr = iPtr->rootFramePtr;

	TRACE(("\"%.30s\" => ", O2S(OBJ_AT_TOS)));
	if (TclGetIntFromObj(interp, OBJ_AT_TOS, &level) != TCL_OK) {
	    TRACE_ERROR(interp);
	    goto gotError;
	}
	if (level <= 0) {
	    level += framePtr->level;
	}
	for (; (framePtr->level!=level) && (framePtr!=rootFramePtr) ;
		framePtr = framePtr->callerVarPtr) {
	    /* Empty loop body */
	}
	if (framePtr == rootFramePtr) {
	    Tcl_SetObjResult(interp, Tcl_ObjPrintf(
		    "bad level \"%s\"", TclGetString(OBJ_AT_TOS)));
	    TRACE_ERROR(interp);
	    DECACHE_STACK_INFO();
	    Tcl_SetErrorCode(interp, "TCL", "LOOKUP", "STACK_LEVEL",
		    TclGetString(OBJ_AT_TOS), NULL);
	    CACHE_STACK_INFO();
	    goto gotError;
	}
	objResultPtr = Tcl_NewListObj(framePtr->objc, framePtr->objv);
	TRACE_APPEND(("%.30s\n", O2S(objResultPtr)));
	NEXT_INST_F(1, 1, 1);
    }
    {
	Tcl_Command cmd, origCmd;

    case INST_RESOLVE_COMMAND:
	cmd = Tcl_GetCommandFromObj(interp, OBJ_AT_TOS);
	TclNewObj(objResultPtr);
	if (cmd != NULL) {
	    Tcl_GetCommandFullName(interp, cmd, objResultPtr);
	}
	TRACE_WITH_OBJ(("\"%.20s\" => ", O2S(OBJ_AT_TOS)), objResultPtr);
	NEXT_INST_F(1, 1, 1);

    case INST_ORIGIN_COMMAND:
	TRACE(("\"%.30s\" => ", O2S(OBJ_AT_TOS)));
	cmd = Tcl_GetCommandFromObj(interp, OBJ_AT_TOS);
	if (cmd == NULL) {
	    Tcl_SetObjResult(interp, Tcl_ObjPrintf(
		    "invalid command name \"%s\"", TclGetString(OBJ_AT_TOS)));
	    DECACHE_STACK_INFO();
	    Tcl_SetErrorCode(interp, "TCL", "LOOKUP", "COMMAND",
		    TclGetString(OBJ_AT_TOS), NULL);
	    CACHE_STACK_INFO();
	    TRACE_APPEND(("ERROR: not command\n"));
	    goto gotError;
	}
	origCmd = TclGetOriginalCommand(cmd);
	if (origCmd == NULL) {
	    origCmd = cmd;
	}
	TclNewObj(objResultPtr);
	Tcl_GetCommandFullName(interp, origCmd, objResultPtr);
	TRACE_APPEND(("\"%.30s\"", O2S(OBJ_AT_TOS)));
	NEXT_INST_F(1, 1, 1);
    }

    /*
     * -----------------------------------------------------------------
     *	   Start of TclOO support instructions.
     */

    {
	Object *oPtr;
	CallFrame *framePtr;
	CallContext *contextPtr;
	int skip, newDepth;

    case INST_TCLOO_SELF:
	framePtr = iPtr->varFramePtr;
	if (framePtr == NULL ||
		!(framePtr->isProcCallFrame & FRAME_IS_METHOD)) {
	    TRACE(("=> ERROR: no TclOO call context\n"));
	    Tcl_SetObjResult(interp, Tcl_NewStringObj(
		    "self may only be called from inside a method",
		    -1));
	    DECACHE_STACK_INFO();
	    Tcl_SetErrorCode(interp, "TCL", "OO", "CONTEXT_REQUIRED", NULL);
	    CACHE_STACK_INFO();
	    goto gotError;
	}
	contextPtr = framePtr->clientData;

	/*
	 * Call out to get the name; it's expensive to compute but cached.
	 */

	objResultPtr = TclOOObjectName(interp, contextPtr->oPtr);
	TRACE_WITH_OBJ(("=> "), objResultPtr);
	NEXT_INST_F(1, 0, 1);

    case INST_TCLOO_NEXT_CLASS:
	opnd = TclGetUInt1AtPtr(pc+1);
	framePtr = iPtr->varFramePtr;
	valuePtr = OBJ_AT_DEPTH(opnd - 2);
	objv = &OBJ_AT_DEPTH(opnd - 1);
	skip = 2;
	TRACE(("%d => ", opnd));
	if (framePtr == NULL ||
		!(framePtr->isProcCallFrame & FRAME_IS_METHOD)) {
	    TRACE_APPEND(("ERROR: no TclOO call context\n"));
	    Tcl_SetObjResult(interp, Tcl_NewStringObj(
		    "nextto may only be called from inside a method",
		    -1));
	    DECACHE_STACK_INFO();
	    Tcl_SetErrorCode(interp, "TCL", "OO", "CONTEXT_REQUIRED", NULL);
	    CACHE_STACK_INFO();
	    goto gotError;
	}
	contextPtr = framePtr->clientData;

	oPtr = (Object *) Tcl_GetObjectFromObj(interp, valuePtr);
	if (oPtr == NULL) {
	    TRACE_APPEND(("ERROR: \"%.30s\" not object\n", O2S(valuePtr)));
	    goto gotError;
	} else {
	    Class *classPtr = oPtr->classPtr;
	    struct MInvoke *miPtr;
	    int i;
	    const char *methodType;

	    if (classPtr == NULL) {
		TRACE_APPEND(("ERROR: \"%.30s\" not class\n", O2S(valuePtr)));
		Tcl_SetObjResult(interp, Tcl_ObjPrintf(
			"\"%s\" is not a class", TclGetString(valuePtr)));
		DECACHE_STACK_INFO();
		Tcl_SetErrorCode(interp, "TCL", "OO", "CLASS_REQUIRED", NULL);
		CACHE_STACK_INFO();
		goto gotError;
	    }

	    for (i=contextPtr->index+1 ; i<contextPtr->callPtr->numChain ; i++) {
		miPtr = contextPtr->callPtr->chain + i;
		if (!miPtr->isFilter &&
			miPtr->mPtr->declaringClassPtr == classPtr) {
		    newDepth = i;
#ifdef TCL_COMPILE_DEBUG
		    if (tclTraceExec >= 2) {
			if (traceInstructions) {
			    strncpy(cmdNameBuf, TclGetString(objv[0]), 20);
			} else {
			    fprintf(stdout, "%d: (%u) invoking ",
				    iPtr->numLevels,
				    (unsigned)(pc - codePtr->codeStart));
			}
			for (i = 0;  i < opnd;  i++) {
			    TclPrintObject(stdout, objv[i], 15);
			    fprintf(stdout, " ");
			}
			fprintf(stdout, "\n");
			fflush(stdout);
		    }
#endif /*TCL_COMPILE_DEBUG*/
		    goto doInvokeNext;
		}
	    }

	    if (contextPtr->callPtr->flags & CONSTRUCTOR) {
		methodType = "constructor";
	    } else if (contextPtr->callPtr->flags & DESTRUCTOR) {
		methodType = "destructor";
	    } else {
		methodType = "method";
	    }

	    TRACE_APPEND(("ERROR: \"%.30s\" not on reachable chain\n",
		    O2S(valuePtr)));
	    for (i=contextPtr->index ; i>=0 ; i--) {
		miPtr = contextPtr->callPtr->chain + i;
		if (miPtr->isFilter
			|| miPtr->mPtr->declaringClassPtr != classPtr) {
		    continue;
		}
		Tcl_SetObjResult(interp, Tcl_ObjPrintf(
			"%s implementation by \"%s\" not reachable from here",
			methodType, TclGetString(valuePtr)));
		DECACHE_STACK_INFO();
		Tcl_SetErrorCode(interp, "TCL", "OO", "CLASS_NOT_REACHABLE",
			NULL);
		CACHE_STACK_INFO();
		goto gotError;
	    }
	    Tcl_SetObjResult(interp, Tcl_ObjPrintf(
		    "%s has no non-filter implementation by \"%s\"",
		    methodType, TclGetString(valuePtr)));
	    DECACHE_STACK_INFO();
	    Tcl_SetErrorCode(interp, "TCL", "OO", "CLASS_NOT_THERE", NULL);
	    CACHE_STACK_INFO();
	    goto gotError;
	}

    case INST_TCLOO_NEXT:
	opnd = TclGetUInt1AtPtr(pc+1);
	objv = &OBJ_AT_DEPTH(opnd - 1);
	framePtr = iPtr->varFramePtr;
	skip = 1;
	TRACE(("%d => ", opnd));
	if (framePtr == NULL ||
		!(framePtr->isProcCallFrame & FRAME_IS_METHOD)) {
	    TRACE_APPEND(("ERROR: no TclOO call context\n"));
	    Tcl_SetObjResult(interp, Tcl_NewStringObj(
		    "next may only be called from inside a method",
		    -1));
	    DECACHE_STACK_INFO();
	    Tcl_SetErrorCode(interp, "TCL", "OO", "CONTEXT_REQUIRED", NULL);
	    CACHE_STACK_INFO();
	    goto gotError;
	}
	contextPtr = framePtr->clientData;

	newDepth = contextPtr->index + 1;
	if (newDepth >= contextPtr->callPtr->numChain) {
	    /*
	     * We're at the end of the chain; generate an error message unless
	     * the interpreter is being torn down, in which case we might be
	     * getting here because of methods/destructors doing a [next] (or
	     * equivalent) unexpectedly.
	     */

	    const char *methodType;

	    if (contextPtr->callPtr->flags & CONSTRUCTOR) {
		methodType = "constructor";
	    } else if (contextPtr->callPtr->flags & DESTRUCTOR) {
		methodType = "destructor";
	    } else {
		methodType = "method";
	    }

	    TRACE_APPEND(("ERROR: no TclOO next impl\n"));
	    Tcl_SetObjResult(interp, Tcl_ObjPrintf(
		    "no next %s implementation", methodType));
	    DECACHE_STACK_INFO();
	    Tcl_SetErrorCode(interp, "TCL", "OO", "NOTHING_NEXT", NULL);
	    CACHE_STACK_INFO();
	    goto gotError;
#ifdef TCL_COMPILE_DEBUG
	} else if (tclTraceExec >= 2) {
	    int i;

	    if (traceInstructions) {
		strncpy(cmdNameBuf, TclGetString(objv[0]), 20);
	    } else {
		fprintf(stdout, "%d: (%u) invoking ",
			iPtr->numLevels, (unsigned)(pc - codePtr->codeStart));
	    }
	    for (i = 0;  i < opnd;  i++) {
		TclPrintObject(stdout, objv[i], 15);
		fprintf(stdout, " ");
	    }
	    fprintf(stdout, "\n");
	    fflush(stdout);
#endif /*TCL_COMPILE_DEBUG*/
	}

    doInvokeNext:
	bcFramePtr->data.tebc.pc = (char *) pc;
	iPtr->cmdFramePtr = bcFramePtr;

	if (iPtr->flags & INTERP_DEBUG_FRAME) {
	    ArgumentBCEnter(interp, codePtr, TD, pc, opnd, objv);
	}

	pcAdjustment = 2;
	cleanup = opnd;
	DECACHE_STACK_INFO();
	iPtr->varFramePtr = framePtr->callerVarPtr;
	pc += pcAdjustment;
	TEBC_YIELD();

	TclPushTailcallPoint(interp);
	oPtr = contextPtr->oPtr;
	if (oPtr->flags & FILTER_HANDLING) {
	    TclNRAddCallback(interp, FinalizeOONextFilter,
		    framePtr, contextPtr, INT2PTR(contextPtr->index),
		    INT2PTR(contextPtr->skip));
	} else {
	    TclNRAddCallback(interp, FinalizeOONext,
		    framePtr, contextPtr, INT2PTR(contextPtr->index),
		    INT2PTR(contextPtr->skip));
	}
	contextPtr->skip = skip;
	contextPtr->index = newDepth;
	if (contextPtr->callPtr->chain[newDepth].isFilter
		|| contextPtr->callPtr->flags & FILTER_HANDLING) {
	    oPtr->flags |= FILTER_HANDLING;
	} else {
	    oPtr->flags &= ~FILTER_HANDLING;
	}

	{
	    register Method *const mPtr =
		    contextPtr->callPtr->chain[newDepth].mPtr;

	    return mPtr->typePtr->callProc(mPtr->clientData, interp,
		    (Tcl_ObjectContext) contextPtr, opnd, objv);
	}

    case INST_TCLOO_IS_OBJECT:
	oPtr = (Object *) Tcl_GetObjectFromObj(interp, OBJ_AT_TOS);
	objResultPtr = TCONST(oPtr != NULL ? 1 : 0);
	TRACE_WITH_OBJ(("%.30s => ", O2S(OBJ_AT_TOS)), objResultPtr);
	NEXT_INST_F(1, 1, 1);
    case INST_TCLOO_CLASS:
	oPtr = (Object *) Tcl_GetObjectFromObj(interp, OBJ_AT_TOS);
	if (oPtr == NULL) {
	    TRACE(("%.30s => ERROR: not object\n", O2S(OBJ_AT_TOS)));
	    goto gotError;
	}
	objResultPtr = TclOOObjectName(interp, oPtr->selfCls->thisPtr);
	TRACE_WITH_OBJ(("%.30s => ", O2S(OBJ_AT_TOS)), objResultPtr);
	NEXT_INST_F(1, 1, 1);
    case INST_TCLOO_NS:
	oPtr = (Object *) Tcl_GetObjectFromObj(interp, OBJ_AT_TOS);
	if (oPtr == NULL) {
	    TRACE(("%.30s => ERROR: not object\n", O2S(OBJ_AT_TOS)));
	    goto gotError;
	}

	/*
	 * TclOO objects *never* have the global namespace as their NS.
	 */

	TclNewStringObj(objResultPtr, oPtr->namespacePtr->fullName,
		strlen(oPtr->namespacePtr->fullName));
	TRACE_WITH_OBJ(("%.30s => ", O2S(OBJ_AT_TOS)), objResultPtr);
	NEXT_INST_F(1, 1, 1);
    }

    /*
     *     End of TclOO support instructions.
     * -----------------------------------------------------------------
     *	   Start of INST_LIST and related instructions.
     */

    {
	int index, numIndices, fromIdx, toIdx;
	int nocase, match, length2, cflags, s1len, s2len;
	const char *s1, *s2;

    case INST_LIST:
	/*
	 * Pop the opnd (objc) top stack elements into a new list obj and then
	 * decrement their ref counts.
	 */

	opnd = TclGetUInt4AtPtr(pc+1);
	objResultPtr = Tcl_NewListObj(opnd, &OBJ_AT_DEPTH(opnd-1));
	TRACE_WITH_OBJ(("%u => ", opnd), objResultPtr);
	NEXT_INST_V(5, opnd, 1);

    case INST_LIST_LENGTH:
	TRACE(("\"%.30s\" => ", O2S(OBJ_AT_TOS)));
	if (TclListObjLength(interp, OBJ_AT_TOS, &length) != TCL_OK) {
	    TRACE_ERROR(interp);
	    goto gotError;
	}
	TclNewLongObj(objResultPtr, length);
	TRACE_APPEND(("%d\n", length));
	NEXT_INST_F(1, 1, 1);

    case INST_LIST_INDEX:	/* lindex with objc == 3 */
	value2Ptr = OBJ_AT_TOS;
	valuePtr = OBJ_UNDER_TOS;
	TRACE(("\"%.30s\" \"%.30s\" => ", O2S(valuePtr), O2S(value2Ptr)));

	/*
	 * Extract the desired list element.
	 */

	if ((TclListObjGetElements(interp, valuePtr, &objc, &objv) == TCL_OK)
		&& (value2Ptr->typePtr != &tclListType)
		&& (TclGetIntForIndexM(NULL , value2Ptr, objc-1,
			&index) == TCL_OK)) {
	    TclDecrRefCount(value2Ptr);
	    tosPtr--;
	    pcAdjustment = 1;
	    goto lindexFastPath;
	}

	objResultPtr = TclLindexList(interp, valuePtr, value2Ptr);
	if (!objResultPtr) {
	    TRACE_ERROR(interp);
	    goto gotError;
	}

	/*
	 * Stash the list element on the stack.
	 */

	TRACE_APPEND(("\"%.30s\"\n", O2S(objResultPtr)));
	NEXT_INST_F(1, 2, -1);	/* Already has the correct refCount */

    case INST_LIST_INDEX_IMM:	/* lindex with objc==3 and index in bytecode
				 * stream */

	/*
	 * Pop the list and get the index.
	 */

	valuePtr = OBJ_AT_TOS;
	opnd = TclGetInt4AtPtr(pc+1);
	TRACE(("\"%.30s\" %d => ", O2S(valuePtr), opnd));

	/*
	 * Get the contents of the list, making sure that it really is a list
	 * in the process.
	 */

	if (TclListObjGetElements(interp, valuePtr, &objc, &objv) != TCL_OK) {
	    TRACE_ERROR(interp);
	    goto gotError;
	}

	/*
	 * Select the list item based on the index. Negative operand means
	 * end-based indexing.
	 */

	if (opnd < -1) {
	    index = opnd+1 + objc;
	} else {
	    index = opnd;
	}
	pcAdjustment = 5;

    lindexFastPath:
	if (index >= 0 && index < objc) {
	    objResultPtr = objv[index];
	} else {
	    TclNewObj(objResultPtr);
	}

	TRACE_APPEND(("\"%.30s\"\n", O2S(objResultPtr)));
	NEXT_INST_F(pcAdjustment, 1, 1);

    case INST_LIST_INDEX_MULTI:	/* 'lindex' with multiple index args */
	/*
	 * Determine the count of index args.
	 */

	opnd = TclGetUInt4AtPtr(pc+1);
	numIndices = opnd-1;

	/*
	 * Do the 'lindex' operation.
	 */

	TRACE(("%d => ", opnd));
	objResultPtr = TclLindexFlat(interp, OBJ_AT_DEPTH(numIndices),
		numIndices, &OBJ_AT_DEPTH(numIndices - 1));
	if (!objResultPtr) {
	    TRACE_ERROR(interp);
	    goto gotError;
	}

	/*
	 * Set result.
	 */

	TRACE_APPEND(("\"%.30s\"\n", O2S(objResultPtr)));
	NEXT_INST_V(5, opnd, -1);

    case INST_LSET_FLAT:
	/*
	 * Lset with 3, 5, or more args. Get the number of index args.
	 */

	opnd = TclGetUInt4AtPtr(pc + 1);
	numIndices = opnd - 2;
	TRACE(("%d => ", opnd));

	/*
	 * Get the old value of variable, and remove the stack ref. This is
	 * safe because the variable still references the object; the ref
	 * count will never go zero here - we can use the smaller macro
	 * Tcl_DecrRefCount.
	 */

	valuePtr = POP_OBJECT();
	Tcl_DecrRefCount(valuePtr); /* This one should be done here */

	/*
	 * Compute the new variable value.
	 */

	objResultPtr = TclLsetFlat(interp, valuePtr, numIndices,
		&OBJ_AT_DEPTH(numIndices), OBJ_AT_TOS);
	if (!objResultPtr) {
	    TRACE_ERROR(interp);
	    goto gotError;
	}

	/*
	 * Set result.
	 */

	TRACE_APPEND(("\"%.30s\"\n", O2S(objResultPtr)));
	NEXT_INST_V(5, numIndices+1, -1);

    case INST_LSET_LIST:	/* 'lset' with 4 args */
	/*
	 * Get the old value of variable, and remove the stack ref. This is
	 * safe because the variable still references the object; the ref
	 * count will never go zero here - we can use the smaller macro
	 * Tcl_DecrRefCount.
	 */

	objPtr = POP_OBJECT();
	Tcl_DecrRefCount(objPtr);	/* This one should be done here. */

	/*
	 * Get the new element value, and the index list.
	 */

	valuePtr = OBJ_AT_TOS;
	value2Ptr = OBJ_UNDER_TOS;
	TRACE(("\"%.30s\" \"%.30s\" \"%.30s\" => ",
		O2S(value2Ptr), O2S(valuePtr), O2S(objPtr)));

	/*
	 * Compute the new variable value.
	 */

	objResultPtr = TclLsetList(interp, objPtr, value2Ptr, valuePtr);
	if (!objResultPtr) {
	    TRACE_ERROR(interp);
	    goto gotError;
	}

	/*
	 * Set result.
	 */

	TRACE_APPEND(("\"%.30s\"\n", O2S(objResultPtr)));
	NEXT_INST_F(1, 2, -1);

    case INST_LIST_RANGE_IMM:	/* lrange with objc==4 and both indices in
				 * bytecode stream */

	/*
	 * Pop the list and get the indices.
	 */

	valuePtr = OBJ_AT_TOS;
	fromIdx = TclGetInt4AtPtr(pc+1);
	toIdx = TclGetInt4AtPtr(pc+5);
	TRACE(("\"%.30s\" %d %d => ", O2S(valuePtr), TclGetInt4AtPtr(pc+1),
		TclGetInt4AtPtr(pc+5)));

	/*
	 * Get the contents of the list, making sure that it really is a list
	 * in the process.
	 */

	if (TclListObjGetElements(interp, valuePtr, &objc, &objv) != TCL_OK) {
	    TRACE_ERROR(interp);
	    goto gotError;
	}

	/*
	 * Skip a lot of work if we're about to throw the result away (common
	 * with uses of [lassign]).
	 */

#ifndef TCL_COMPILE_DEBUG
	if (*(pc+9) == INST_POP) {
	    NEXT_INST_F(10, 1, 0);
	}
#endif

	/*
	 * Adjust the indices for end-based handling.
	 */

	if (fromIdx < -1) {
	    fromIdx += 1+objc;
	    if (fromIdx < -1) {
		fromIdx = -1;
	    }
	} else if (fromIdx > objc) {
	    fromIdx = objc;
	}
	if (toIdx < -1) {
	    toIdx += 1 + objc;
	    if (toIdx < -1) {
		toIdx = -1;
	    }
	} else if (toIdx > objc) {
	    toIdx = objc;
	}

	/*
	 * Check if we are referring to a valid, non-empty list range, and if
	 * so, build the list of elements in that range.
	 */

	if (fromIdx<=toIdx && fromIdx<objc && toIdx>=0) {
	    if (fromIdx < 0) {
		fromIdx = 0;
	    }
	    if (toIdx >= objc) {
		toIdx = objc-1;
	    }
	    if (fromIdx == 0 && toIdx != objc-1 && !Tcl_IsShared(valuePtr)) {
		/*
		 * BEWARE! This is looking inside the implementation of the
		 * list type.
		 */

		List *listPtr = valuePtr->internalRep.twoPtrValue.ptr1;

		if (listPtr->refCount == 1) {
		    for (index=toIdx+1; index<objc ; index++) {
			TclDecrRefCount(objv[index]);
		    }
		    listPtr->elemCount = toIdx+1;
		    listPtr->canonicalFlag = 1;
		    TclInvalidateStringRep(valuePtr);
		    TRACE_APPEND(("%.30s\n", O2S(valuePtr)));
		    NEXT_INST_F(9, 0, 0);
		}
	    }
	    objResultPtr = Tcl_NewListObj(toIdx-fromIdx+1, objv+fromIdx);
	} else {
	    TclNewObj(objResultPtr);
	}

	TRACE_APPEND(("\"%.30s\"", O2S(objResultPtr)));
	NEXT_INST_F(9, 1, 1);

    case INST_LIST_IN:
    case INST_LIST_NOT_IN:	/* Basic list containment operators. */
	value2Ptr = OBJ_AT_TOS;
	valuePtr = OBJ_UNDER_TOS;

	s1 = TclGetStringFromObj(valuePtr, &s1len);
	TRACE(("\"%.30s\" \"%.30s\" => ", O2S(valuePtr), O2S(value2Ptr)));
	if (TclListObjLength(interp, value2Ptr, &length) != TCL_OK) {
	    TRACE_ERROR(interp);
	    goto gotError;
	}
	match = 0;
	if (length > 0) {
	    int i = 0;
	    Tcl_Obj *o;

	    /*
	     * An empty list doesn't match anything.
	     */

	    do {
		Tcl_ListObjIndex(NULL, value2Ptr, i, &o);
		if (o != NULL) {
		    s2 = TclGetStringFromObj(o, &s2len);
		} else {
		    s2 = "";
		    s2len = 0;
		}
		if (s1len == s2len) {
		    match = (memcmp(s1, s2, s1len) == 0);
		}
		i++;
	    } while (i < length && match == 0);
	}

	if (*pc == INST_LIST_NOT_IN) {
	    match = !match;
	}

	TRACE_APPEND(("%d\n", match));

	/*
	 * Peep-hole optimisation: if you're about to jump, do jump from here.
	 * We're saving the effort of pushing a boolean value only to pop it
	 * for branching.
	 */

	JUMP_PEEPHOLE_F(match, 1, 2);

    case INST_LIST_CONCAT:
	value2Ptr = OBJ_AT_TOS;
	valuePtr = OBJ_UNDER_TOS;
	TRACE(("\"%.30s\" \"%.30s\" => ", O2S(valuePtr), O2S(value2Ptr)));
	if (Tcl_IsShared(valuePtr)) {
	    objResultPtr = Tcl_DuplicateObj(valuePtr);
	    if (Tcl_ListObjAppendList(interp, objResultPtr,
		    value2Ptr) != TCL_OK) {
		TRACE_ERROR(interp);
		TclDecrRefCount(objResultPtr);
		goto gotError;
	    }
	    TRACE_APPEND(("\"%.30s\"\n", O2S(objResultPtr)));
	    NEXT_INST_F(1, 2, 1);
	} else {
	    if (Tcl_ListObjAppendList(interp, valuePtr, value2Ptr) != TCL_OK){
		TRACE_ERROR(interp);
		goto gotError;
	    }
	    TRACE_APPEND(("\"%.30s\"\n", O2S(valuePtr)));
	    NEXT_INST_F(1, 1, 0);
	}

    /*
     *	   End of INST_LIST and related instructions.
     * -----------------------------------------------------------------
     *	   Start of string-related instructions.
     */

    case INST_STR_EQ:
    case INST_STR_NEQ:		/* String (in)equality check */
    case INST_STR_CMP:		/* String compare. */
    stringCompare:
	value2Ptr = OBJ_AT_TOS;
	valuePtr = OBJ_UNDER_TOS;

	if (valuePtr == value2Ptr) {
	    match = 0;
	} else {
	    /*
	     * We only need to check (in)equality when we have equal length
	     * strings.  We can use memcmp in all (n)eq cases because we
	     * don't need to worry about lexical LE/BE variance.
	     */

	    typedef int (*memCmpFn_t)(const void*, const void*, size_t);
	    memCmpFn_t memCmpFn;
	    int checkEq = ((*pc == INST_EQ) || (*pc == INST_NEQ)
		    || (*pc == INST_STR_EQ) || (*pc == INST_STR_NEQ));

	    if (TclIsPureByteArray(valuePtr)
		    && TclIsPureByteArray(value2Ptr)) {
		s1 = (char *) Tcl_GetByteArrayFromObj(valuePtr, &s1len);
		s2 = (char *) Tcl_GetByteArrayFromObj(value2Ptr, &s2len);
		memCmpFn = memcmp;
	    } else if ((valuePtr->typePtr == &tclStringType)
		    && (value2Ptr->typePtr == &tclStringType)) {
		/*
		 * Do a unicode-specific comparison if both of the args are of
		 * String type. If the char length == byte length, we can do a
		 * memcmp. In benchmark testing this proved the most efficient
		 * check between the unicode and string comparison operations.
		 */

		s1len = Tcl_GetCharLength(valuePtr);
		s2len = Tcl_GetCharLength(value2Ptr);
		if ((s1len == valuePtr->length)
			&& (valuePtr->bytes != NULL)
			&& (s2len == value2Ptr->length)
			&& (value2Ptr->bytes != NULL)) {
		    s1 = valuePtr->bytes;
		    s2 = value2Ptr->bytes;
		    memCmpFn = memcmp;
		} else {
		    s1 = (char *) Tcl_GetUnicode(valuePtr);
		    s2 = (char *) Tcl_GetUnicode(value2Ptr);
		    if (
#ifdef WORDS_BIGENDIAN
			1
#else
			checkEq
#endif
			) {
			memCmpFn = memcmp;
			s1len *= sizeof(Tcl_UniChar);
			s2len *= sizeof(Tcl_UniChar);
		    } else {
			memCmpFn = (memCmpFn_t) Tcl_UniCharNcmp;
		    }
		}
	    } else {
		/*
		 * strcmp can't do a simple memcmp in order to handle the
		 * special Tcl \xC0\x80 null encoding for utf-8.
		 */

		s1 = TclGetStringFromObj(valuePtr, &s1len);
		s2 = TclGetStringFromObj(value2Ptr, &s2len);
		if (checkEq) {
		    memCmpFn = memcmp;
		} else {
		    memCmpFn = (memCmpFn_t) TclpUtfNcmp2;
		}
	    }

	    if (checkEq && (s1len != s2len)) {
		match = 1;
	    } else {
		/*
		 * The comparison function should compare up to the minimum
		 * byte length only.
		 */
		match = memCmpFn(s1, s2,
			(size_t) ((s1len < s2len) ? s1len : s2len));
		if (match == 0) {
		    match = s1len - s2len;
		}
	    }
	}

	/*
	 * Make sure only -1,0,1 is returned
	 * TODO: consider peephole opt.
	 */

	if (*pc != INST_STR_CMP) {
	    /*
	     * Take care of the opcodes that goto'ed into here.
	     */

	    switch (*pc) {
	    case INST_STR_EQ:
	    case INST_EQ:
		match = (match == 0);
		break;
	    case INST_STR_NEQ:
	    case INST_NEQ:
		match = (match != 0);
		break;
	    case INST_LT:
		match = (match < 0);
		break;
	    case INST_GT:
		match = (match > 0);
		break;
	    case INST_LE:
		match = (match <= 0);
		break;
	    case INST_GE:
		match = (match >= 0);
		break;
	    }
	}

	TRACE(("\"%.20s\" \"%.20s\" => %d\n", O2S(valuePtr), O2S(value2Ptr),
		(match < 0 ? -1 : match > 0 ? 1 : 0)));
	JUMP_PEEPHOLE_F(match, 1, 2);

    case INST_STR_LEN:
	valuePtr = OBJ_AT_TOS;
	length = Tcl_GetCharLength(valuePtr);
	TclNewLongObj(objResultPtr, length);
	TRACE(("\"%.20s\" => %d\n", O2S(valuePtr), length));
	NEXT_INST_F(1, 1, 1);

    case INST_STR_UPPER:
	valuePtr = OBJ_AT_TOS;
	TRACE(("\"%.20s\" => ", O2S(valuePtr)));
	if (Tcl_IsShared(valuePtr)) {
	    s1 = TclGetStringFromObj(valuePtr, &length);
	    TclNewStringObj(objResultPtr, s1, length);
	    length = Tcl_UtfToUpper(TclGetString(objResultPtr));
	    Tcl_SetObjLength(objResultPtr, length);
	    TRACE_APPEND(("\"%.20s\"\n", O2S(objResultPtr)));
	    NEXT_INST_F(1, 1, 1);
	} else {
	    length = Tcl_UtfToUpper(TclGetString(valuePtr));
	    Tcl_SetObjLength(valuePtr, length);
	    TclFreeIntRep(valuePtr);
	    TRACE_APPEND(("\"%.20s\"\n", O2S(valuePtr)));
	    NEXT_INST_F(1, 0, 0);
	}
    case INST_STR_LOWER:
	valuePtr = OBJ_AT_TOS;
	TRACE(("\"%.20s\" => ", O2S(valuePtr)));
	if (Tcl_IsShared(valuePtr)) {
	    s1 = TclGetStringFromObj(valuePtr, &length);
	    TclNewStringObj(objResultPtr, s1, length);
	    length = Tcl_UtfToLower(TclGetString(objResultPtr));
	    Tcl_SetObjLength(objResultPtr, length);
	    TRACE_APPEND(("\"%.20s\"\n", O2S(objResultPtr)));
	    NEXT_INST_F(1, 1, 1);
	} else {
	    length = Tcl_UtfToLower(TclGetString(valuePtr));
	    Tcl_SetObjLength(valuePtr, length);
	    TclFreeIntRep(valuePtr);
	    TRACE_APPEND(("\"%.20s\"\n", O2S(valuePtr)));
	    NEXT_INST_F(1, 0, 0);
	}
    case INST_STR_TITLE:
	valuePtr = OBJ_AT_TOS;
	TRACE(("\"%.20s\" => ", O2S(valuePtr)));
	if (Tcl_IsShared(valuePtr)) {
	    s1 = TclGetStringFromObj(valuePtr, &length);
	    TclNewStringObj(objResultPtr, s1, length);
	    length = Tcl_UtfToTitle(TclGetString(objResultPtr));
	    Tcl_SetObjLength(objResultPtr, length);
	    TRACE_APPEND(("\"%.20s\"\n", O2S(objResultPtr)));
	    NEXT_INST_F(1, 1, 1);
	} else {
	    length = Tcl_UtfToTitle(TclGetString(valuePtr));
	    Tcl_SetObjLength(valuePtr, length);
	    TclFreeIntRep(valuePtr);
	    TRACE_APPEND(("\"%.20s\"\n", O2S(valuePtr)));
	    NEXT_INST_F(1, 0, 0);
	}

    case INST_STR_INDEX:
	value2Ptr = OBJ_AT_TOS;
	valuePtr = OBJ_UNDER_TOS;
	TRACE(("\"%.20s\" %.20s => ", O2S(valuePtr), O2S(value2Ptr)));

	/*
	 * Get char length to calulate what 'end' means.
	 */

	length = Tcl_GetCharLength(valuePtr);
	if (TclGetIntForIndexM(interp, value2Ptr, length-1, &index)!=TCL_OK) {
	    TRACE_ERROR(interp);
	    goto gotError;
	}

	if ((index < 0) || (index >= length)) {
	    TclNewObj(objResultPtr);
	} else if (TclIsPureByteArray(valuePtr)) {
	    objResultPtr = Tcl_NewByteArrayObj(
		    Tcl_GetByteArrayFromObj(valuePtr, NULL)+index, 1);
	} else if (valuePtr->bytes && length == valuePtr->length) {
	    objResultPtr = Tcl_NewStringObj((const char *)
		    valuePtr->bytes+index, 1);
	} else {
	    char buf[TCL_UTF_MAX];
	    Tcl_UniChar ch = Tcl_GetUniChar(valuePtr, index);

	    /*
	     * This could be: Tcl_NewUnicodeObj((const Tcl_UniChar *)&ch, 1)
	     * but creating the object as a string seems to be faster in
	     * practical use.
	     */

	    length = Tcl_UniCharToUtf(ch, buf);
	    objResultPtr = Tcl_NewStringObj(buf, length);
	}

	TRACE_APPEND(("\"%s\"\n", O2S(objResultPtr)));
	NEXT_INST_F(1, 2, 1);

    case INST_STR_RANGE:
	TRACE(("\"%.20s\" %.20s %.20s =>",
		O2S(OBJ_AT_DEPTH(2)), O2S(OBJ_UNDER_TOS), O2S(OBJ_AT_TOS)));
	length = Tcl_GetCharLength(OBJ_AT_DEPTH(2)) - 1;
	if (TclGetIntForIndexM(interp, OBJ_UNDER_TOS, length,
		    &fromIdx) != TCL_OK
	    || TclGetIntForIndexM(interp, OBJ_AT_TOS, length,
		    &toIdx) != TCL_OK) {
	    TRACE_ERROR(interp);
	    goto gotError;
	}

	if (fromIdx < 0) {
	    fromIdx = 0;
	}
	if (toIdx >= length) {
	    toIdx = length;
	}
	if (toIdx >= fromIdx) {
	    objResultPtr = Tcl_GetRange(OBJ_AT_DEPTH(2), fromIdx, toIdx);
	} else {
	    TclNewObj(objResultPtr);
	}
	TRACE_APPEND(("\"%.30s\"\n", O2S(objResultPtr)));
	NEXT_INST_V(1, 3, 1);

    case INST_STR_RANGE_IMM:
	valuePtr = OBJ_AT_TOS;
	fromIdx = TclGetInt4AtPtr(pc+1);
	toIdx = TclGetInt4AtPtr(pc+5);
	length = Tcl_GetCharLength(valuePtr);
	TRACE(("\"%.20s\" %d %d => ", O2S(valuePtr), fromIdx, toIdx));

	/*
	 * Adjust indices for end-based indexing.
	 */

	if (fromIdx < -1) {
	    fromIdx += 1 + length;
	    if (fromIdx < 0) {
		fromIdx = 0;
	    }
	} else if (fromIdx >= length) {
	    fromIdx = length;
	}
	if (toIdx < -1) {
	    toIdx += 1 + length;
	} else if (toIdx >= length) {
	    toIdx = length - 1;
	}

	/*
	 * Check if we can do a sane substring.
	 */

	if (fromIdx <= toIdx) {
	    objResultPtr = Tcl_GetRange(valuePtr, fromIdx, toIdx);
	} else {
	    TclNewObj(objResultPtr);
	}
	TRACE_APPEND(("%.30s\n", O2S(objResultPtr)));
	NEXT_INST_F(9, 1, 1);

    {
	Tcl_UniChar *ustring1, *ustring2, *ustring3, *end, *p;
	int length3;
	Tcl_Obj *value3Ptr;

    case INST_STR_REPLACE:
	value3Ptr = POP_OBJECT();
	valuePtr = OBJ_AT_DEPTH(2);
	length = Tcl_GetCharLength(valuePtr) - 1;
	TRACE(("\"%.20s\" %s %s \"%.20s\" => ", O2S(valuePtr),
		O2S(OBJ_UNDER_TOS), O2S(OBJ_AT_TOS), O2S(value3Ptr)));
	if (TclGetIntForIndexM(interp, OBJ_UNDER_TOS, length,
		    &fromIdx) != TCL_OK
	    || TclGetIntForIndexM(interp, OBJ_AT_TOS, length,
		    &toIdx) != TCL_OK) {
	    TclDecrRefCount(value3Ptr);
	    TRACE_ERROR(interp);
	    goto gotError;
	}
	TclDecrRefCount(OBJ_AT_TOS);
	(void) POP_OBJECT();
	TclDecrRefCount(OBJ_AT_TOS);
	(void) POP_OBJECT();
	if (fromIdx < 0) {
	    fromIdx = 0;
	}

	if (fromIdx > toIdx || fromIdx > length) {
	    TRACE_APPEND(("\"%.30s\"\n", O2S(valuePtr)));
	    TclDecrRefCount(value3Ptr);
	    NEXT_INST_F(1, 0, 0);
	}

	if (toIdx > length) {
	    toIdx = length;
	}

	if (fromIdx == 0 && toIdx == length) {
	    TclDecrRefCount(OBJ_AT_TOS);
	    OBJ_AT_TOS = value3Ptr;
	    TRACE_APPEND(("\"%.30s\"\n", O2S(value3Ptr)));
	    NEXT_INST_F(1, 0, 0);
	}

	length3 = Tcl_GetCharLength(value3Ptr);

	/*
	 * Remove substring. In-place.
	 */

	if (length3 == 0 && !Tcl_IsShared(valuePtr) && toIdx == length) {
	    TclDecrRefCount(value3Ptr);
	    Tcl_SetObjLength(valuePtr, fromIdx);
	    TRACE_APPEND(("\"%.30s\"\n", O2S(valuePtr)));
	    NEXT_INST_F(1, 0, 0);
	}

	/*
	 * See if we can splice in place. This happens when the number of
	 * characters being replaced is the same as the number of characters
	 * in the string to be inserted.
	 */

	if (length3 - 1 == toIdx - fromIdx) {
	    unsigned char *bytes1, *bytes2;

	    /*
	     * Flush the info in the string internal rep that refers to the
	     * about-to-be-invalidated UTF-8 rep. This indicates that a new
	     * buffer needs to be allocated, and assumes that the value is
	     * already of tclStringTypePtr type, which should be true provided
	     * we call it after Tcl_GetUnicodeFromObj.
	     */
#define MarkStringInternalRepForFlush(objPtr) \
	    (GET_STRING(objPtr)->allocated = 0)

	    if (Tcl_IsShared(valuePtr)) {
		objResultPtr = Tcl_DuplicateObj(valuePtr);
		if (TclIsPureByteArray(objResultPtr)
			&& TclIsPureByteArray(value3Ptr)) {
		    bytes1 = Tcl_GetByteArrayFromObj(objResultPtr, NULL);
		    bytes2 = Tcl_GetByteArrayFromObj(value3Ptr, NULL);
		    memcpy(bytes1 + fromIdx, bytes2, length3);
		} else {
		    ustring1 = Tcl_GetUnicodeFromObj(objResultPtr, NULL);
		    ustring2 = Tcl_GetUnicodeFromObj(value3Ptr, NULL);
		    memcpy(ustring1 + fromIdx, ustring2,
			    length3 * sizeof(Tcl_UniChar));
		    MarkStringInternalRepForFlush(objResultPtr);
		}
		Tcl_InvalidateStringRep(objResultPtr);
		TclDecrRefCount(value3Ptr);
		TRACE_APPEND(("\"%.30s\"\n", O2S(objResultPtr)));
		NEXT_INST_F(1, 1, 1);
	    } else {
		if (TclIsPureByteArray(valuePtr)
			&& TclIsPureByteArray(value3Ptr)) {
		    bytes1 = Tcl_GetByteArrayFromObj(valuePtr, NULL);
		    bytes2 = Tcl_GetByteArrayFromObj(value3Ptr, NULL);
		    memcpy(bytes1 + fromIdx, bytes2, length3);
		} else {
		    ustring1 = Tcl_GetUnicodeFromObj(valuePtr, NULL);
		    ustring2 = Tcl_GetUnicodeFromObj(value3Ptr, NULL);
		    memcpy(ustring1 + fromIdx, ustring2,
			    length3 * sizeof(Tcl_UniChar));
		    MarkStringInternalRepForFlush(valuePtr);
		}
		Tcl_InvalidateStringRep(valuePtr);
		TclDecrRefCount(value3Ptr);
		TRACE_APPEND(("\"%.30s\"\n", O2S(valuePtr)));
		NEXT_INST_F(1, 0, 0);
	    }
	}

	/*
	 * Get the unicode representation; this is where we guarantee to lose
	 * bytearrays.
	 */

	ustring1 = Tcl_GetUnicodeFromObj(valuePtr, &length);
	length--;

	/*
	 * Remove substring using copying.
	 */

	if (length3 == 0) {
	    if (fromIdx > 0) {
		objResultPtr = Tcl_NewUnicodeObj(ustring1, fromIdx);
		if (toIdx < length) {
		    Tcl_AppendUnicodeToObj(objResultPtr, ustring1 + toIdx + 1,
			    length - toIdx);
		}
	    } else {
		objResultPtr = Tcl_NewUnicodeObj(ustring1 + toIdx + 1,
			length - toIdx);
	    }
	    TclDecrRefCount(value3Ptr);
	    TRACE_APPEND(("\"%.30s\"\n", O2S(objResultPtr)));
	    NEXT_INST_F(1, 1, 1);
	}

	/*
	 * Splice string pieces by full copying.
	 */

	if (fromIdx > 0) {
	    objResultPtr = Tcl_NewUnicodeObj(ustring1, fromIdx);
	    Tcl_AppendObjToObj(objResultPtr, value3Ptr);
	    if (toIdx < length) {
		Tcl_AppendUnicodeToObj(objResultPtr, ustring1 + toIdx + 1,
			length - toIdx);
	    }
	} else if (Tcl_IsShared(value3Ptr)) {
	    objResultPtr = Tcl_DuplicateObj(value3Ptr);
	    if (toIdx < length) {
		Tcl_AppendUnicodeToObj(objResultPtr, ustring1 + toIdx + 1,
			length - toIdx);
	    }
	} else {
	    /*
	     * Be careful with splicing the stack in this case; we have a
	     * refCount:1 object in value3Ptr and we want to append to it and
	     * make it be the refCount:1 object at the top of the stack
	     * afterwards. [Bug 82e7f67325]
	     */

	    if (toIdx < length) {
		Tcl_AppendUnicodeToObj(value3Ptr, ustring1 + toIdx + 1,
			length - toIdx);
	    }
	    TRACE_APPEND(("\"%.30s\"\n", O2S(value3Ptr)));
	    TclDecrRefCount(valuePtr);
	    OBJ_AT_TOS = value3Ptr;	/* Tricky! */
	    NEXT_INST_F(1, 0, 0);
	}
	TclDecrRefCount(value3Ptr);
	TRACE_APPEND(("\"%.30s\"\n", O2S(objResultPtr)));
	NEXT_INST_F(1, 1, 1);

    case INST_STR_MAP:
	valuePtr = OBJ_AT_TOS;		/* "Main" string. */
	value3Ptr = OBJ_UNDER_TOS;	/* "Target" string. */
	value2Ptr = OBJ_AT_DEPTH(2);	/* "Source" string. */
	if (value3Ptr == value2Ptr) {
	    objResultPtr = valuePtr;
	    goto doneStringMap;
	} else if (valuePtr == value2Ptr) {
	    objResultPtr = value3Ptr;
	    goto doneStringMap;
	}
	ustring1 = Tcl_GetUnicodeFromObj(valuePtr, &length);
	if (length == 0) {
	    objResultPtr = valuePtr;
	    goto doneStringMap;
	}
	ustring2 = Tcl_GetUnicodeFromObj(value2Ptr, &length2);
	if (length2 > length || length2 == 0) {
	    objResultPtr = valuePtr;
	    goto doneStringMap;
	} else if (length2 == length) {
	    if (memcmp(ustring1, ustring2, sizeof(Tcl_UniChar) * length)) {
		objResultPtr = valuePtr;
	    } else {
		objResultPtr = value3Ptr;
	    }
	    goto doneStringMap;
	}
	ustring3 = Tcl_GetUnicodeFromObj(value3Ptr, &length3);

	objResultPtr = Tcl_NewUnicodeObj(ustring1, 0);
	p = ustring1;
	end = ustring1 + length;
	for (; ustring1 < end; ustring1++) {
	    if ((*ustring1 == *ustring2) && (length2==1 ||
		    memcmp(ustring1, ustring2, sizeof(Tcl_UniChar) * length2)
			    == 0)) {
		if (p != ustring1) {
		    Tcl_AppendUnicodeToObj(objResultPtr, p, ustring1-p);
		    p = ustring1 + length2;
		} else {
		    p += length2;
		}
		ustring1 = p - 1;

		Tcl_AppendUnicodeToObj(objResultPtr, ustring3, length3);
	    }
	}
	if (p != ustring1) {
	    /*
	     * Put the rest of the unmapped chars onto result.
	     */

	    Tcl_AppendUnicodeToObj(objResultPtr, p, ustring1 - p);
	}
    doneStringMap:
	TRACE_WITH_OBJ(("%.20s %.20s %.20s => ",
		O2S(value2Ptr), O2S(value3Ptr), O2S(valuePtr)), objResultPtr);
	NEXT_INST_V(1, 3, 1);

    case INST_STR_FIND:
	ustring1 = Tcl_GetUnicodeFromObj(OBJ_AT_TOS, &length);	/* Haystack */
	ustring2 = Tcl_GetUnicodeFromObj(OBJ_UNDER_TOS, &length2);/* Needle */

	match = -1;
	if (length2 > 0 && length2 <= length) {
	    end = ustring1 + length - length2 + 1;
	    for (p=ustring1 ; p<end ; p++) {
		if ((*p == *ustring2) &&
			memcmp(ustring2,p,sizeof(Tcl_UniChar)*length2) == 0) {
		    match = p - ustring1;
		    break;
		}
	    }
	}

	TRACE(("%.20s %.20s => %d\n",
		O2S(OBJ_UNDER_TOS), O2S(OBJ_AT_TOS), match));
	TclNewLongObj(objResultPtr, match);
	NEXT_INST_F(1, 2, 1);

    case INST_STR_FIND_LAST:
	ustring1 = Tcl_GetUnicodeFromObj(OBJ_AT_TOS, &length);	/* Haystack */
	ustring2 = Tcl_GetUnicodeFromObj(OBJ_UNDER_TOS, &length2);/* Needle */

	match = -1;
	if (length2 > 0 && length2 <= length) {
	    for (p=ustring1+length-length2 ; p>=ustring1 ; p--) {
		if ((*p == *ustring2) &&
			memcmp(ustring2,p,sizeof(Tcl_UniChar)*length2) == 0) {
		    match = p - ustring1;
		    break;
		}
	    }
	}

	TRACE(("%.20s %.20s => %d\n",
		O2S(OBJ_UNDER_TOS), O2S(OBJ_AT_TOS), match));

	TclNewLongObj(objResultPtr, match);
	NEXT_INST_F(1, 2, 1);

    case INST_STR_CLASS:
	opnd = TclGetInt1AtPtr(pc+1);
	valuePtr = OBJ_AT_TOS;
	TRACE(("%s \"%.30s\" => ", tclStringClassTable[opnd].name,
		O2S(valuePtr)));
	ustring1 = Tcl_GetUnicodeFromObj(valuePtr, &length);
	match = 1;
	if (length > 0) {
	    end = ustring1 + length;
	    for (p=ustring1 ; p<end ; p++) {
		if (!tclStringClassTable[opnd].comparator(*p)) {
		    match = 0;
		    break;
		}
	    }
	}
	TRACE_APPEND(("%d\n", match));
	JUMP_PEEPHOLE_F(match, 2, 1);
    }

    case INST_STR_MATCH:
	nocase = TclGetInt1AtPtr(pc+1);
	valuePtr = OBJ_AT_TOS;		/* String */
	value2Ptr = OBJ_UNDER_TOS;	/* Pattern */

	/*
	 * Check that at least one of the objects is Unicode before promoting
	 * both.
	 */

	if ((valuePtr->typePtr == &tclStringType)
		|| (value2Ptr->typePtr == &tclStringType)) {
	    Tcl_UniChar *ustring1, *ustring2;

	    ustring1 = Tcl_GetUnicodeFromObj(valuePtr, &length);
	    ustring2 = Tcl_GetUnicodeFromObj(value2Ptr, &length2);
	    match = TclUniCharMatch(ustring1, length, ustring2, length2,
		    nocase);
	} else if (TclIsPureByteArray(valuePtr) && !nocase) {
	    unsigned char *bytes1, *bytes2;

	    bytes1 = Tcl_GetByteArrayFromObj(valuePtr, &length);
	    bytes2 = Tcl_GetByteArrayFromObj(value2Ptr, &length2);
	    match = TclByteArrayMatch(bytes1, length, bytes2, length2, 0);
	} else {
	    match = Tcl_StringCaseMatch(TclGetString(valuePtr),
		    TclGetString(value2Ptr), nocase);
	}

	/*
	 * Reuse value2Ptr object already on stack if possible. Adjustment is
	 * 2 due to the nocase byte
	 */

	TRACE(("%.20s %.20s => %d\n", O2S(valuePtr), O2S(value2Ptr), match));

	/*
	 * Peep-hole optimisation: if you're about to jump, do jump from here.
	 */

	JUMP_PEEPHOLE_F(match, 2, 2);

    {
	const char *string1, *string2;
	int trim1, trim2;

    case INST_STR_TRIM_LEFT:
	valuePtr = OBJ_UNDER_TOS;	/* String */
	value2Ptr = OBJ_AT_TOS;		/* TrimSet */
	string2 = TclGetStringFromObj(value2Ptr, &length2);
	string1 = TclGetStringFromObj(valuePtr, &length);
	trim1 = TclTrimLeft(string1, length, string2, length2);
	trim2 = 0;
	goto createTrimmedString;
    case INST_STR_TRIM_RIGHT:
	valuePtr = OBJ_UNDER_TOS;	/* String */
	value2Ptr = OBJ_AT_TOS;		/* TrimSet */
	string2 = TclGetStringFromObj(value2Ptr, &length2);
	string1 = TclGetStringFromObj(valuePtr, &length);
	trim2 = TclTrimRight(string1, length, string2, length2);
	trim1 = 0;
	goto createTrimmedString;
    case INST_STR_TRIM:
	valuePtr = OBJ_UNDER_TOS;	/* String */
	value2Ptr = OBJ_AT_TOS;		/* TrimSet */
	string2 = TclGetStringFromObj(value2Ptr, &length2);
	string1 = TclGetStringFromObj(valuePtr, &length);
	trim1 = TclTrimLeft(string1, length, string2, length2);
	if (trim1 < length) {
	    trim2 = TclTrimRight(string1, length, string2, length2);
	} else {
	    trim2 = 0;
	}
    createTrimmedString:
	/*
	 * Careful here; trim set often contains non-ASCII characters so we
	 * take care when printing. [Bug 971cb4f1db]
	 */

#ifdef TCL_COMPILE_DEBUG
	if (traceInstructions) {
	    TRACE(("\"%.30s\" ", O2S(valuePtr)));
	    TclPrintObject(stdout, value2Ptr, 30);
	    printf(" => ");
	}
#endif
	if (trim1 == 0 && trim2 == 0) {
#ifdef TCL_COMPILE_DEBUG
	    if (traceInstructions) {
		TclPrintObject(stdout, valuePtr, 30);
		printf("\n");
	    }
#endif
	    NEXT_INST_F(1, 1, 0);
	} else {
	    objResultPtr = Tcl_NewStringObj(string1+trim1, length-trim1-trim2);
#ifdef TCL_COMPILE_DEBUG
	    if (traceInstructions) {
		TclPrintObject(stdout, objResultPtr, 30);
		printf("\n");
	    }
#endif
	    NEXT_INST_F(1, 2, 1);
	}
    }

    case INST_REGEXP:
	cflags = TclGetInt1AtPtr(pc+1); /* RE compile flages like NOCASE */
	valuePtr = OBJ_AT_TOS;		/* String */
	value2Ptr = OBJ_UNDER_TOS;	/* Pattern */
	TRACE(("\"%.30s\" \"%.30s\" => ", O2S(valuePtr), O2S(value2Ptr)));

	/*
	 * Compile and match the regular expression.
	 */

	{
	    Tcl_RegExp regExpr =
		    Tcl_GetRegExpFromObj(interp, value2Ptr, cflags);

	    if (regExpr == NULL) {
		TRACE_ERROR(interp);
		goto gotError;
	    }
	    match = Tcl_RegExpExecObj(interp, regExpr, valuePtr, 0, 0, 0);
	    if (match < 0) {
		TRACE_ERROR(interp);
		goto gotError;
	    }
	}

	TRACE_APPEND(("%d\n", match));

	/*
	 * Peep-hole optimisation: if you're about to jump, do jump from here.
	 * Adjustment is 2 due to the nocase byte.
	 */

	JUMP_PEEPHOLE_F(match, 2, 2);
    }

    /*
     *	   End of string-related instructions.
     * -----------------------------------------------------------------
     *	   Start of numeric operator instructions.
     */

    {
	ClientData ptr1, ptr2;
	int type1, type2;
	long l1, l2, lResult;

    case INST_NUM_TYPE:
	if (GetNumberFromObj(NULL, OBJ_AT_TOS, &ptr1, &type1) != TCL_OK) {
	    type1 = 0;
	} else if (type1 == TCL_NUMBER_LONG) {
	    /* value is between LONG_MIN and LONG_MAX */
	    /* [string is integer] is -UINT_MAX to UINT_MAX range */
	    int i;

	    if (Tcl_GetIntFromObj(NULL, OBJ_AT_TOS, &i) != TCL_OK) {
		type1 = TCL_NUMBER_WIDE;
	    }
#ifndef TCL_WIDE_INT_IS_LONG
	} else if (type1 == TCL_NUMBER_WIDE) {
	    /* value is between WIDE_MIN and WIDE_MAX */
	    /* [string is wideinteger] is -UWIDE_MAX to UWIDE_MAX range */
	    int i;
	    if (Tcl_GetIntFromObj(NULL, OBJ_AT_TOS, &i) == TCL_OK) {
		type1 = TCL_NUMBER_LONG;
	    }
#endif
	} else if (type1 == TCL_NUMBER_BIG) {
	    /* value is an integer outside the WIDE_MIN to WIDE_MAX range */
	    /* [string is wideinteger] is -UWIDE_MAX to UWIDE_MAX range */
	    Tcl_WideInt w;

	    if (Tcl_GetWideIntFromObj(NULL, OBJ_AT_TOS, &w) == TCL_OK) {
		type1 = TCL_NUMBER_WIDE;
	    }
	}
	TclNewLongObj(objResultPtr, type1);
	TRACE(("\"%.20s\" => %d\n", O2S(OBJ_AT_TOS), type1));
	NEXT_INST_F(1, 1, 1);

    case INST_EQ:
    case INST_NEQ:
    case INST_LT:
    case INST_GT:
    case INST_LE:
    case INST_GE: {
	int iResult = 0, compare = 0;

	value2Ptr = OBJ_AT_TOS;
	valuePtr = OBJ_UNDER_TOS;

	if (GetNumberFromObj(NULL, valuePtr, &ptr1, &type1) != TCL_OK) {
	    /*
	     * At least one non-numeric argument - compare as strings.
	     */

	    goto stringCompare;
	}
	if (type1 == TCL_NUMBER_NAN) {
	    /*
	     * NaN first arg: NaN != to everything, other compares are false.
	     */

	    iResult = (*pc == INST_NEQ);
	    goto foundResult;
	}
	if (valuePtr == value2Ptr) {
	    compare = MP_EQ;
	    goto convertComparison;
	}
	if (GetNumberFromObj(NULL, value2Ptr, &ptr2, &type2) != TCL_OK) {
	    /*
	     * At least one non-numeric argument - compare as strings.
	     */

	    goto stringCompare;
	}
	if (type2 == TCL_NUMBER_NAN) {
	    /*
	     * NaN 2nd arg: NaN != to everything, other compares are false.
	     */

	    iResult = (*pc == INST_NEQ);
	    goto foundResult;
	}
	if ((type1 == TCL_NUMBER_LONG) && (type2 == TCL_NUMBER_LONG)) {
	    l1 = *((const long *)ptr1);
	    l2 = *((const long *)ptr2);
	    compare = (l1 < l2) ? MP_LT : ((l1 > l2) ? MP_GT : MP_EQ);
	} else {
	    compare = TclCompareTwoNumbers(valuePtr, value2Ptr);
	}

	/*
	 * Turn comparison outcome into appropriate result for opcode.
	 */

    convertComparison:
	switch (*pc) {
	case INST_EQ:
	    iResult = (compare == MP_EQ);
	    break;
	case INST_NEQ:
	    iResult = (compare != MP_EQ);
	    break;
	case INST_LT:
	    iResult = (compare == MP_LT);
	    break;
	case INST_GT:
	    iResult = (compare == MP_GT);
	    break;
	case INST_LE:
	    iResult = (compare != MP_GT);
	    break;
	case INST_GE:
	    iResult = (compare != MP_LT);
	    break;
	}

	/*
	 * Peep-hole optimisation: if you're about to jump, do jump from here.
	 */

    foundResult:
	TRACE(("\"%.20s\" \"%.20s\" => %d\n", O2S(valuePtr), O2S(value2Ptr),
		iResult));
	JUMP_PEEPHOLE_F(iResult, 1, 2);
    }

    case INST_MOD:
    case INST_LSHIFT:
    case INST_RSHIFT:
    case INST_BITOR:
    case INST_BITXOR:
    case INST_BITAND:
	value2Ptr = OBJ_AT_TOS;
	valuePtr = OBJ_UNDER_TOS;

	if ((GetNumberFromObj(NULL, valuePtr, &ptr1, &type1) != TCL_OK)
		|| (type1==TCL_NUMBER_DOUBLE) || (type1==TCL_NUMBER_NAN)) {
	    TRACE(("%.20s %.20s => ILLEGAL 1st TYPE %s\n", O2S(valuePtr),
		    O2S(value2Ptr), (valuePtr->typePtr?
		    valuePtr->typePtr->name : "null")));
	    DECACHE_STACK_INFO();
	    IllegalExprOperandType(interp, pc, valuePtr);
	    CACHE_STACK_INFO();
	    goto gotError;
	}

	if ((GetNumberFromObj(NULL, value2Ptr, &ptr2, &type2) != TCL_OK)
		|| (type2==TCL_NUMBER_DOUBLE) || (type2==TCL_NUMBER_NAN)) {
	    TRACE(("%.20s %.20s => ILLEGAL 2nd TYPE %s\n", O2S(valuePtr),
		    O2S(value2Ptr), (value2Ptr->typePtr?
		    value2Ptr->typePtr->name : "null")));
	    DECACHE_STACK_INFO();
	    IllegalExprOperandType(interp, pc, value2Ptr);
	    CACHE_STACK_INFO();
	    goto gotError;
	}

	/*
	 * Check for common, simple case.
	 */

	if ((type1 == TCL_NUMBER_LONG) && (type2 == TCL_NUMBER_LONG)) {
	    l1 = *((const long *)ptr1);
	    l2 = *((const long *)ptr2);

	    switch (*pc) {
	    case INST_MOD:
		if (l2 == 0) {
		    TRACE(("%s %s => DIVIDE BY ZERO\n", O2S(valuePtr),
			    O2S(value2Ptr)));
		    goto divideByZero;
		} else if ((l2 == 1) || (l2 == -1)) {
		    /*
		     * Div. by |1| always yields remainder of 0.
		     */

		    TRACE(("%s %s => ", O2S(valuePtr), O2S(value2Ptr)));
		    objResultPtr = TCONST(0);
		    TRACE(("%s\n", O2S(objResultPtr)));
		    NEXT_INST_F(1, 2, 1);
		} else if (l1 == 0) {
		    /*
		     * 0 % (non-zero) always yields remainder of 0.
		     */

		    TRACE(("%s %s => ", O2S(valuePtr), O2S(value2Ptr)));
		    objResultPtr = TCONST(0);
		    TRACE(("%s\n", O2S(objResultPtr)));
		    NEXT_INST_F(1, 2, 1);
		} else {
		    lResult = l1 / l2;

		    /*
		     * Force Tcl's integer division rules.
		     * TODO: examine for logic simplification
		     */

		    if ((lResult < 0 || (lResult == 0 &&
			    ((l1 < 0 && l2 > 0) || (l1 > 0 && l2 < 0)))) &&
			    (lResult * l2 != l1)) {
			lResult -= 1;
		    }
		    lResult = l1 - l2*lResult;
		    goto longResultOfArithmetic;
		}

	    case INST_RSHIFT:
		if (l2 < 0) {
		    Tcl_SetObjResult(interp, Tcl_NewStringObj(
			    "negative shift argument", -1));
#ifdef ERROR_CODE_FOR_EARLY_DETECTED_ARITH_ERROR
		    DECACHE_STACK_INFO();
		    Tcl_SetErrorCode(interp, "ARITH", "DOMAIN",
			    "domain error: argument not in valid range",
			    NULL);
		    CACHE_STACK_INFO();
#endif /* ERROR_CODE_FOR_EARLY_DETECTED_ARITH_ERROR */
		    goto gotError;
		} else if (l1 == 0) {
		    TRACE(("%s %s => ", O2S(valuePtr), O2S(value2Ptr)));
		    objResultPtr = TCONST(0);
		    TRACE(("%s\n", O2S(objResultPtr)));
		    NEXT_INST_F(1, 2, 1);
		} else {
		    /*
		     * Quickly force large right shifts to 0 or -1.
		     */

		    if (l2 >= (long)(CHAR_BIT*sizeof(long))) {
			/*
			 * We assume that INT_MAX is much larger than the
			 * number of bits in a long. This is a pretty safe
			 * assumption, given that the former is usually around
			 * 4e9 and the latter 32 or 64...
			 */

			TRACE(("%s %s => ", O2S(valuePtr), O2S(value2Ptr)));
			if (l1 > 0L) {
			    objResultPtr = TCONST(0);
			} else {
			    TclNewLongObj(objResultPtr, -1);
			}
			TRACE(("%s\n", O2S(objResultPtr)));
			NEXT_INST_F(1, 2, 1);
		    }

		    /*
		     * Handle shifts within the native long range.
		     */

		    lResult = l1 >> ((int) l2);
		    goto longResultOfArithmetic;
		}

	    case INST_LSHIFT:
		if (l2 < 0) {
		    Tcl_SetObjResult(interp, Tcl_NewStringObj(
			    "negative shift argument", -1));
#ifdef ERROR_CODE_FOR_EARLY_DETECTED_ARITH_ERROR
		    DECACHE_STACK_INFO();
		    Tcl_SetErrorCode(interp, "ARITH", "DOMAIN",
			    "domain error: argument not in valid range",
			    NULL);
		    CACHE_STACK_INFO();
#endif /* ERROR_CODE_FOR_EARLY_DETECTED_ARITH_ERROR */
		    goto gotError;
		} else if (l1 == 0) {
		    TRACE(("%s %s => ", O2S(valuePtr), O2S(value2Ptr)));
		    objResultPtr = TCONST(0);
		    TRACE(("%s\n", O2S(objResultPtr)));
		    NEXT_INST_F(1, 2, 1);
		} else if (l2 > (long) INT_MAX) {
		    /*
		     * Technically, we could hold the value (1 << (INT_MAX+1))
		     * in an mp_int, but since we're using mp_mul_2d() to do
		     * the work, and it takes only an int argument, that's a
		     * good place to draw the line.
		     */

		    Tcl_SetObjResult(interp, Tcl_NewStringObj(
			    "integer value too large to represent", -1));
#ifdef ERROR_CODE_FOR_EARLY_DETECTED_ARITH_ERROR
		    DECACHE_STACK_INFO();
		    Tcl_SetErrorCode(interp, "ARITH", "IOVERFLOW",
			    "integer value too large to represent", NULL);
		    CACHE_STACK_INFO();
#endif /* ERROR_CODE_FOR_EARLY_DETECTED_ARITH_ERROR */
		    goto gotError;
		} else {
		    int shift = (int) l2;

		    /*
		     * Handle shifts within the native long range.
		     */

		    if ((size_t) shift < CHAR_BIT*sizeof(long) && (l1 != 0)
			    && !((l1>0 ? l1 : ~l1) &
				-(1L<<(CHAR_BIT*sizeof(long) - 1 - shift)))) {
			lResult = l1 << shift;
			goto longResultOfArithmetic;
		    }
		}

		/*
		 * Too large; need to use the broken-out function.
		 */

		TRACE(("%s %s => ", O2S(valuePtr), O2S(value2Ptr)));
		break;

	    case INST_BITAND:
		lResult = l1 & l2;
		goto longResultOfArithmetic;
	    case INST_BITOR:
		lResult = l1 | l2;
		goto longResultOfArithmetic;
	    case INST_BITXOR:
		lResult = l1 ^ l2;
	    longResultOfArithmetic:
		TRACE(("%s %s => ", O2S(valuePtr), O2S(value2Ptr)));
		if (Tcl_IsShared(valuePtr)) {
		    TclNewLongObj(objResultPtr, lResult);
		    TRACE(("%s\n", O2S(objResultPtr)));
		    NEXT_INST_F(1, 2, 1);
		}
		TclSetLongObj(valuePtr, lResult);
		TRACE(("%s\n", O2S(valuePtr)));
		NEXT_INST_F(1, 1, 0);
	    }
	}

	/*
	 * DO NOT MERGE THIS WITH THE EQUIVALENT SECTION LATER! That would
	 * encourage the compiler to inline ExecuteExtendedBinaryMathOp, which
	 * is highly undesirable due to the overall impact on size.
	 */

	TRACE(("%s %s => ", O2S(valuePtr), O2S(value2Ptr)));
	objResultPtr = ExecuteExtendedBinaryMathOp(interp, *pc, &TCONST(0),
		valuePtr, value2Ptr);
	if (objResultPtr == DIVIDED_BY_ZERO) {
	    TRACE_APPEND(("DIVIDE BY ZERO\n"));
	    goto divideByZero;
	} else if (objResultPtr == GENERAL_ARITHMETIC_ERROR) {
	    TRACE_ERROR(interp);
	    goto gotError;
	} else if (objResultPtr == NULL) {
	    TRACE_APPEND(("%s\n", O2S(valuePtr)));
	    NEXT_INST_F(1, 1, 0);
	} else {
	    TRACE_APPEND(("%s\n", O2S(objResultPtr)));
	    NEXT_INST_F(1, 2, 1);
	}

    case INST_EXPON:
    case INST_ADD:
    case INST_SUB:
    case INST_DIV:
    case INST_MULT:
	value2Ptr = OBJ_AT_TOS;
	valuePtr = OBJ_UNDER_TOS;

	if ((GetNumberFromObj(NULL, valuePtr, &ptr1, &type1) != TCL_OK)
		|| IsErroringNaNType(type1)) {
	    TRACE(("%.20s %.20s => ILLEGAL 1st TYPE %s\n",
		    O2S(value2Ptr), O2S(valuePtr),
		    (valuePtr->typePtr? valuePtr->typePtr->name: "null")));
	    DECACHE_STACK_INFO();
	    IllegalExprOperandType(interp, pc, valuePtr);
	    CACHE_STACK_INFO();
	    goto gotError;
	}

#ifdef ACCEPT_NAN
	if (type1 == TCL_NUMBER_NAN) {
	    /*
	     * NaN first argument -> result is also NaN.
	     */

	    NEXT_INST_F(1, 1, 0);
	}
#endif

	if ((GetNumberFromObj(NULL, value2Ptr, &ptr2, &type2) != TCL_OK)
		|| IsErroringNaNType(type2)) {
	    TRACE(("%.20s %.20s => ILLEGAL 2nd TYPE %s\n",
		    O2S(value2Ptr), O2S(valuePtr),
		    (value2Ptr->typePtr? value2Ptr->typePtr->name: "null")));
	    DECACHE_STACK_INFO();
	    IllegalExprOperandType(interp, pc, value2Ptr);
	    CACHE_STACK_INFO();
	    goto gotError;
	}

#ifdef ACCEPT_NAN
	if (type2 == TCL_NUMBER_NAN) {
	    /*
	     * NaN second argument -> result is also NaN.
	     */

	    objResultPtr = value2Ptr;
	    NEXT_INST_F(1, 2, 1);
	}
#endif

	/*
	 * Handle (long,long) arithmetic as best we can without going out to
	 * an external function.
	 */

	if ((type1 == TCL_NUMBER_LONG) && (type2 == TCL_NUMBER_LONG)) {
	    Tcl_WideInt w1, w2, wResult;

	    l1 = *((const long *)ptr1);
	    l2 = *((const long *)ptr2);

	    switch (*pc) {
	    case INST_ADD:
		w1 = (Tcl_WideInt) l1;
		w2 = (Tcl_WideInt) l2;
		wResult = w1 + w2;
#ifdef TCL_WIDE_INT_IS_LONG
		/*
		 * Check for overflow.
		 */

		if (Overflowing(w1, w2, wResult)) {
		    goto overflow;
		}
#endif
		goto wideResultOfArithmetic;

	    case INST_SUB:
		w1 = (Tcl_WideInt) l1;
		w2 = (Tcl_WideInt) l2;
		wResult = w1 - w2;
#ifdef TCL_WIDE_INT_IS_LONG
		if (Overflowing(w1, ~w2, wResult)) {
		    goto overflow;
		}
#endif
	    wideResultOfArithmetic:
		TRACE(("%s %s => ", O2S(valuePtr), O2S(value2Ptr)));
		if (Tcl_IsShared(valuePtr)) {
		    objResultPtr = Tcl_NewWideIntObj(wResult);
		    TRACE(("%s\n", O2S(objResultPtr)));
		    NEXT_INST_F(1, 2, 1);
		}
		Tcl_SetWideIntObj(valuePtr, wResult);
		TRACE(("%s\n", O2S(valuePtr)));
		NEXT_INST_F(1, 1, 0);

	    case INST_DIV:
		if (l2 == 0) {
		    TRACE(("%s %s => DIVIDE BY ZERO\n",
			    O2S(valuePtr), O2S(value2Ptr)));
		    goto divideByZero;
		} else if ((l1 == LONG_MIN) && (l2 == -1)) {
		    /*
		     * Can't represent (-LONG_MIN) as a long.
		     */

		    goto overflow;
		}
		lResult = l1 / l2;

		/*
		 * Force Tcl's integer division rules.
		 * TODO: examine for logic simplification
		 */

		if (((lResult < 0) || ((lResult == 0) &&
			((l1 < 0 && l2 > 0) || (l1 > 0 && l2 < 0)))) &&
			((lResult * l2) != l1)) {
		    lResult -= 1;
		}
		goto longResultOfArithmetic;

	    case INST_MULT:
		if (((sizeof(long) >= 2*sizeof(int))
			&& (l1 <= INT_MAX) && (l1 >= INT_MIN)
			&& (l2 <= INT_MAX) && (l2 >= INT_MIN))
			|| ((sizeof(long) >= 2*sizeof(short))
			&& (l1 <= SHRT_MAX) && (l1 >= SHRT_MIN)
			&& (l2 <= SHRT_MAX) && (l2 >= SHRT_MIN))) {
		    lResult = l1 * l2;
		    goto longResultOfArithmetic;
		}
	    }

	    /*
	     * Fall through with INST_EXPON, INST_DIV and large multiplies.
	     */
	}

    overflow:
	TRACE(("%s %s => ", O2S(valuePtr), O2S(value2Ptr)));
	objResultPtr = ExecuteExtendedBinaryMathOp(interp, *pc, &TCONST(0),
		valuePtr, value2Ptr);
	if (objResultPtr == DIVIDED_BY_ZERO) {
	    TRACE_APPEND(("DIVIDE BY ZERO\n"));
	    goto divideByZero;
	} else if (objResultPtr == EXPONENT_OF_ZERO) {
	    TRACE_APPEND(("EXPONENT OF ZERO\n"));
	    goto exponOfZero;
	} else if (objResultPtr == GENERAL_ARITHMETIC_ERROR) {
	    TRACE_ERROR(interp);
	    goto gotError;
	} else if (objResultPtr == NULL) {
	    TRACE_APPEND(("%s\n", O2S(valuePtr)));
	    NEXT_INST_F(1, 1, 0);
	} else {
	    TRACE_APPEND(("%s\n", O2S(objResultPtr)));
	    NEXT_INST_F(1, 2, 1);
	}

    case INST_LNOT: {
	int b;

	valuePtr = OBJ_AT_TOS;

	/* TODO - check claim that taking address of b harms performance */
	/* TODO - consider optimization search for constants */
	if (TclGetBooleanFromObj(NULL, valuePtr, &b) != TCL_OK) {
	    TRACE(("\"%.20s\" => ERROR: illegal type %s\n", O2S(valuePtr),
		    (valuePtr->typePtr? valuePtr->typePtr->name : "null")));
	    DECACHE_STACK_INFO();
	    IllegalExprOperandType(interp, pc, valuePtr);
	    CACHE_STACK_INFO();
	    goto gotError;
	}
	/* TODO: Consider peephole opt. */
	objResultPtr = TCONST(!b);
	TRACE_WITH_OBJ(("%s => ", O2S(valuePtr)), objResultPtr);
	NEXT_INST_F(1, 1, 1);
    }

    case INST_BITNOT:
	valuePtr = OBJ_AT_TOS;
	TRACE(("\"%.20s\" => ", O2S(valuePtr)));
	if ((GetNumberFromObj(NULL, valuePtr, &ptr1, &type1) != TCL_OK)
		|| (type1==TCL_NUMBER_NAN) || (type1==TCL_NUMBER_DOUBLE)) {
	    /*
	     * ... ~$NonInteger => raise an error.
	     */

	    TRACE_APPEND(("ERROR: illegal type %s\n",
		    (valuePtr->typePtr? valuePtr->typePtr->name : "null")));
	    DECACHE_STACK_INFO();
	    IllegalExprOperandType(interp, pc, valuePtr);
	    CACHE_STACK_INFO();
	    goto gotError;
	}
	if (type1 == TCL_NUMBER_LONG) {
	    l1 = *((const long *) ptr1);
	    if (Tcl_IsShared(valuePtr)) {
		TclNewLongObj(objResultPtr, ~l1);
		TRACE_APPEND(("%s\n", O2S(objResultPtr)));
		NEXT_INST_F(1, 1, 1);
	    }
	    TclSetLongObj(valuePtr, ~l1);
	    TRACE_APPEND(("%s\n", O2S(valuePtr)));
	    NEXT_INST_F(1, 0, 0);
	}
	objResultPtr = ExecuteExtendedUnaryMathOp(*pc, valuePtr);
	if (objResultPtr != NULL) {
	    TRACE_APPEND(("%s\n", O2S(objResultPtr)));
	    NEXT_INST_F(1, 1, 1);
	} else {
	    TRACE_APPEND(("%s\n", O2S(valuePtr)));
	    NEXT_INST_F(1, 0, 0);
	}

    case INST_UMINUS:
	valuePtr = OBJ_AT_TOS;
	TRACE(("\"%.20s\" => ", O2S(valuePtr)));
	if ((GetNumberFromObj(NULL, valuePtr, &ptr1, &type1) != TCL_OK)
		|| IsErroringNaNType(type1)) {
	    TRACE_APPEND(("ERROR: illegal type %s \n",
		    (valuePtr->typePtr? valuePtr->typePtr->name : "null")));
	    DECACHE_STACK_INFO();
	    IllegalExprOperandType(interp, pc, valuePtr);
	    CACHE_STACK_INFO();
	    goto gotError;
	}
	switch (type1) {
	case TCL_NUMBER_NAN:
	    /* -NaN => NaN */
	    TRACE_APPEND(("%s\n", O2S(valuePtr)));
	    NEXT_INST_F(1, 0, 0);
	case TCL_NUMBER_LONG:
	    l1 = *((const long *) ptr1);
	    if (l1 != LONG_MIN) {
		if (Tcl_IsShared(valuePtr)) {
		    TclNewLongObj(objResultPtr, -l1);
		    TRACE_APPEND(("%s\n", O2S(objResultPtr)));
		    NEXT_INST_F(1, 1, 1);
		}
		TclSetLongObj(valuePtr, -l1);
		TRACE_APPEND(("%s\n", O2S(valuePtr)));
		NEXT_INST_F(1, 0, 0);
	    }
	    /* FALLTHROUGH */
	}
	objResultPtr = ExecuteExtendedUnaryMathOp(*pc, valuePtr);
	if (objResultPtr != NULL) {
	    TRACE_APPEND(("%s\n", O2S(objResultPtr)));
	    NEXT_INST_F(1, 1, 1);
	} else {
	    TRACE_APPEND(("%s\n", O2S(valuePtr)));
	    NEXT_INST_F(1, 0, 0);
	}

    case INST_UPLUS:
    case INST_TRY_CVT_TO_NUMERIC:
	/*
	 * Try to convert the topmost stack object to numeric object. This is
	 * done in order to support [expr]'s policy of interpreting operands
	 * if at all possible as numbers first, then strings.
	 */

	valuePtr = OBJ_AT_TOS;
	TRACE(("\"%.20s\" => ", O2S(valuePtr)));

	if (GetNumberFromObj(NULL, valuePtr, &ptr1, &type1) != TCL_OK) {
	    if (*pc == INST_UPLUS) {
		/*
		 * ... +$NonNumeric => raise an error.
		 */

		TRACE_APPEND(("ERROR: illegal type %s\n",
			(valuePtr->typePtr? valuePtr->typePtr->name:"null")));
		DECACHE_STACK_INFO();
		IllegalExprOperandType(interp, pc, valuePtr);
		CACHE_STACK_INFO();
		goto gotError;
	    }

	    /* ... TryConvertToNumeric($NonNumeric) is acceptable */
	    TRACE_APPEND(("not numeric\n"));
	    NEXT_INST_F(1, 0, 0);
	}
	if (IsErroringNaNType(type1)) {
	    if (*pc == INST_UPLUS) {
		/*
		 * ... +$NonNumeric => raise an error.
		 */

		TRACE_APPEND(("ERROR: illegal type %s\n",
			(valuePtr->typePtr? valuePtr->typePtr->name:"null")));
		DECACHE_STACK_INFO();
		IllegalExprOperandType(interp, pc, valuePtr);
		CACHE_STACK_INFO();
	    } else {
		/*
		 * Numeric conversion of NaN -> error.
		 */

		TRACE_APPEND(("ERROR: IEEE floating pt error\n"));
		DECACHE_STACK_INFO();
		TclExprFloatError(interp, *((const double *) ptr1));
		CACHE_STACK_INFO();
	    }
	    goto gotError;
	}

	/*
	 * Ensure that the numeric value has a string rep the same as the
	 * formatted version of its internal rep. This is used, e.g., to make
	 * sure that "expr {0001}" yields "1", not "0001". We implement this
	 * by _discarding_ the string rep since we know it will be
	 * regenerated, if needed later, by formatting the internal rep's
	 * value.
	 */

	if (valuePtr->bytes == NULL) {
	    TRACE_APPEND(("numeric, same Tcl_Obj\n"));
	    NEXT_INST_F(1, 0, 0);
	}
	if (Tcl_IsShared(valuePtr)) {
	    /*
	     * Here we do some surgery within the Tcl_Obj internals. We want
	     * to copy the intrep, but not the string, so we temporarily hide
	     * the string so we do not copy it.
	     */

	    char *savedString = valuePtr->bytes;

	    valuePtr->bytes = NULL;
	    objResultPtr = Tcl_DuplicateObj(valuePtr);
	    valuePtr->bytes = savedString;
	    TRACE_APPEND(("numeric, new Tcl_Obj\n"));
	    NEXT_INST_F(1, 1, 1);
	}
	TclInvalidateStringRep(valuePtr);
	TRACE_APPEND(("numeric, same Tcl_Obj\n"));
	NEXT_INST_F(1, 0, 0);
    }

    /*
     *	   End of numeric operator instructions.
     * -----------------------------------------------------------------
     */

    case INST_TRY_CVT_TO_BOOLEAN:
	valuePtr = OBJ_AT_TOS;
	if (valuePtr->typePtr == &tclBooleanType) {
	    objResultPtr = TCONST(1);
	} else {
	    int result = (TclSetBooleanFromAny(NULL, valuePtr) == TCL_OK);
	    objResultPtr = TCONST(result);
	}
	TRACE_WITH_OBJ(("\"%.30s\" => ", O2S(valuePtr)), objResultPtr);
	NEXT_INST_F(1, 0, 1);

    case INST_BREAK:
	/*
	DECACHE_STACK_INFO();
	Tcl_ResetResult(interp);
	CACHE_STACK_INFO();
	*/
	result = TCL_BREAK;
	cleanup = 0;
	TRACE(("=> BREAK!\n"));
	goto processExceptionReturn;

    case INST_CONTINUE:
	/*
	DECACHE_STACK_INFO();
	Tcl_ResetResult(interp);
	CACHE_STACK_INFO();
	*/
	result = TCL_CONTINUE;
	cleanup = 0;
	TRACE(("=> CONTINUE!\n"));
	goto processExceptionReturn;

    {
	ForeachInfo *infoPtr;
	Var *iterVarPtr, *listVarPtr;
	Tcl_Obj *oldValuePtr, *listPtr, **elements;
	ForeachVarList *varListPtr;
	int numLists, iterNum, listTmpIndex, listLen, numVars;
	int varIndex, valIndex, continueLoop, j, iterTmpIndex;
	long i;

    case INST_FOREACH_START4: /* DEPRECATED */
	/*
	 * Initialize the temporary local var that holds the count of the
	 * number of iterations of the loop body to -1.
	 */

	opnd = TclGetUInt4AtPtr(pc+1);
	infoPtr = codePtr->auxDataArrayPtr[opnd].clientData;
	iterTmpIndex = infoPtr->loopCtTemp;
	iterVarPtr = LOCAL(iterTmpIndex);
	oldValuePtr = iterVarPtr->value.objPtr;

	if (oldValuePtr == NULL) {
	    TclNewLongObj(iterVarPtr->value.objPtr, -1);
	    Tcl_IncrRefCount(iterVarPtr->value.objPtr);
	} else {
	    TclSetLongObj(oldValuePtr, -1);
	}
	TRACE(("%u => loop iter count temp %d\n", opnd, iterTmpIndex));

#ifndef TCL_COMPILE_DEBUG
	/*
	 * Remark that the compiler ALWAYS sets INST_FOREACH_STEP4 immediately
	 * after INST_FOREACH_START4 - let us just fall through instead of
	 * jumping back to the top.
	 */

	pc += 5;
	TCL_DTRACE_INST_NEXT();
#else
	NEXT_INST_F(5, 0, 0);
#endif

    case INST_FOREACH_STEP4: /* DEPRECATED */
	/*
	 * "Step" a foreach loop (i.e., begin its next iteration) by assigning
	 * the next value list element to each loop var.
	 */

	opnd = TclGetUInt4AtPtr(pc+1);
	TRACE(("%u => ", opnd));
	infoPtr = codePtr->auxDataArrayPtr[opnd].clientData;
	numLists = infoPtr->numLists;

	/*
	 * Increment the temp holding the loop iteration number.
	 */

	iterVarPtr = LOCAL(infoPtr->loopCtTemp);
	valuePtr = iterVarPtr->value.objPtr;
	iterNum = valuePtr->internalRep.longValue + 1;
	TclSetLongObj(valuePtr, iterNum);

	/*
	 * Check whether all value lists are exhausted and we should stop the
	 * loop.
	 */

	continueLoop = 0;
	listTmpIndex = infoPtr->firstValueTemp;
	for (i = 0;  i < numLists;  i++) {
	    varListPtr = infoPtr->varLists[i];
	    numVars = varListPtr->numVars;

	    listVarPtr = LOCAL(listTmpIndex);
	    listPtr = listVarPtr->value.objPtr;
	    if (TclListObjLength(interp, listPtr, &listLen) != TCL_OK) {
		TRACE_APPEND(("ERROR converting list %ld, \"%.30s\": %s\n",
			i, O2S(listPtr), O2S(Tcl_GetObjResult(interp))));
		goto gotError;
	    }
	    if (listLen > iterNum * numVars) {
		continueLoop = 1;
	    }
	    listTmpIndex++;
	}

	/*
	 * If some var in some var list still has a remaining list element
	 * iterate one more time. Assign to var the next element from its
	 * value list. We already checked above that each list temp holds a
	 * valid list object (by calling Tcl_ListObjLength), but cannot rely
	 * on that check remaining valid: one list could have been shimmered
	 * as a side effect of setting a traced variable.
	 */

	if (continueLoop) {
	    listTmpIndex = infoPtr->firstValueTemp;
	    for (i = 0;  i < numLists;  i++) {
		varListPtr = infoPtr->varLists[i];
		numVars = varListPtr->numVars;

		listVarPtr = LOCAL(listTmpIndex);
		listPtr = TclListObjCopy(NULL, listVarPtr->value.objPtr);
		TclListObjGetElements(interp, listPtr, &listLen, &elements);

		valIndex = (iterNum * numVars);
		for (j = 0;  j < numVars;  j++) {
		    if (valIndex >= listLen) {
			TclNewObj(valuePtr);
		    } else {
			valuePtr = elements[valIndex];
		    }

		    varIndex = varListPtr->varIndexes[j];
		    varPtr = LOCAL(varIndex);
		    while (TclIsVarLink(varPtr)) {
			varPtr = varPtr->value.linkPtr;
		    }
		    if (TclIsVarDirectWritable(varPtr)) {
			value2Ptr = varPtr->value.objPtr;
			if (valuePtr != value2Ptr) {
			    if (value2Ptr != NULL) {
				TclDecrRefCount(value2Ptr);
			    }
			    varPtr->value.objPtr = valuePtr;
			    Tcl_IncrRefCount(valuePtr);
			}
		    } else {
			DECACHE_STACK_INFO();
			if (TclPtrSetVar(interp, varPtr, NULL, NULL, NULL,
				valuePtr, TCL_LEAVE_ERR_MSG, varIndex)==NULL){
			    CACHE_STACK_INFO();
			    TRACE_APPEND((
				    "ERROR init. index temp %d: %s\n",
				    varIndex, O2S(Tcl_GetObjResult(interp))));
			    TclDecrRefCount(listPtr);
			    goto gotError;
			}
			CACHE_STACK_INFO();
		    }
		    valIndex++;
		}
		TclDecrRefCount(listPtr);
		listTmpIndex++;
	    }
	}
	TRACE_APPEND(("%d lists, iter %d, %s loop\n",
		numLists, iterNum, (continueLoop? "continue" : "exit")));

	/*
	 * Run-time peep-hole optimisation: the compiler ALWAYS follows
	 * INST_FOREACH_STEP4 with an INST_JUMP_FALSE. We just skip that
	 * instruction and jump direct from here.
	 */

	pc += 5;
	if (*pc == INST_JUMP_FALSE1) {
	    NEXT_INST_F((continueLoop? 2 : TclGetInt1AtPtr(pc+1)), 0, 0);
	} else {
	    NEXT_INST_F((continueLoop? 5 : TclGetInt4AtPtr(pc+1)), 0, 0);
	}

    }
    {
	ForeachInfo *infoPtr;
	Tcl_Obj *listPtr, **elements, *tmpPtr;
	ForeachVarList *varListPtr;
	int numLists, iterMax, listLen, numVars;
	int iterTmp, iterNum, listTmpDepth;
	int varIndex, valIndex, j;
	long i;

    case INST_FOREACH_START:
	/*
	 * Initialize the data for the looping construct, pushing the
	 * corresponding Tcl_Objs to the stack.
	 */

	opnd = TclGetUInt4AtPtr(pc+1);
	infoPtr = codePtr->auxDataArrayPtr[opnd].clientData;
	numLists = infoPtr->numLists;
	TRACE(("%u => ", opnd));

	/*
	 * Compute the number of iterations that will be run: iterMax
	 */

	iterMax = 0;
	listTmpDepth = numLists-1;
	for (i = 0;  i < numLists;  i++) {
	    varListPtr = infoPtr->varLists[i];
	    numVars = varListPtr->numVars;
	    listPtr = OBJ_AT_DEPTH(listTmpDepth);
	    if (TclListObjLength(interp, listPtr, &listLen) != TCL_OK) {
		TRACE_APPEND(("ERROR converting list %ld, \"%s\": %s",
			i, O2S(listPtr), O2S(Tcl_GetObjResult(interp))));
		goto gotError;
	    }
	    if (Tcl_IsShared(listPtr)) {
		objPtr = TclListObjCopy(NULL, listPtr);
		Tcl_IncrRefCount(objPtr);
		Tcl_DecrRefCount(listPtr);
		OBJ_AT_DEPTH(listTmpDepth) = objPtr;
	    }
	    iterTmp = (listLen + (numVars - 1))/numVars;
	    if (iterTmp > iterMax) {
		iterMax = iterTmp;
	    }
	    listTmpDepth--;
	}

	/*
	 * Store the iterNum and iterMax in a single Tcl_Obj; we keep a
	 * nul-string obj with the pointer stored in the ptrValue so that the
	 * thing is properly garbage collected. THIS OBJ MAKES NO SENSE, but
	 * it will never leave this scope and is read-only.
	 */

	TclNewObj(tmpPtr);
	tmpPtr->internalRep.twoPtrValue.ptr1 = INT2PTR(0);
	tmpPtr->internalRep.twoPtrValue.ptr2 = INT2PTR(iterMax);
	PUSH_OBJECT(tmpPtr); /* iterCounts object */

	/*
	 * Store a pointer to the ForeachInfo struct; same dirty trick
	 * as above
	 */

	TclNewObj(tmpPtr);
	tmpPtr->internalRep.twoPtrValue.ptr1 = infoPtr;
	PUSH_OBJECT(tmpPtr); /* infoPtr object */
	TRACE_APPEND(("jump to loop step\n"));

	/*
	 * Jump directly to the INST_FOREACH_STEP instruction; the C code just
	 * falls through.
	 */

	pc += 5 - infoPtr->loopCtTemp;

    case INST_FOREACH_STEP:
	/*
	 * "Step" a foreach loop (i.e., begin its next iteration) by assigning
	 * the next value list element to each loop var.
	 */

	tmpPtr = OBJ_AT_TOS;
	infoPtr = tmpPtr->internalRep.twoPtrValue.ptr1;
	numLists = infoPtr->numLists;
	TRACE(("=> "));

	tmpPtr = OBJ_AT_DEPTH(1);
	iterNum = PTR2INT(tmpPtr->internalRep.twoPtrValue.ptr1);
	iterMax = PTR2INT(tmpPtr->internalRep.twoPtrValue.ptr2);

	/*
	 * If some list still has a remaining list element iterate one more
	 * time. Assign to var the next element from its value list.
	 */

	if (iterNum < iterMax) {
	    /*
	     * Set the variables and jump back to run the body
	     */

	    tmpPtr->internalRep.twoPtrValue.ptr1 = INT2PTR(iterNum + 1);

	    listTmpDepth = numLists + 1;

	    for (i = 0;  i < numLists;  i++) {
		varListPtr = infoPtr->varLists[i];
		numVars = varListPtr->numVars;

		listPtr = OBJ_AT_DEPTH(listTmpDepth);
		TclListObjGetElements(interp, listPtr, &listLen, &elements);

		valIndex = (iterNum * numVars);
		for (j = 0;  j < numVars;  j++) {
		    if (valIndex >= listLen) {
			TclNewObj(valuePtr);
		    } else {
			valuePtr = elements[valIndex];
		    }

		    varIndex = varListPtr->varIndexes[j];
		    varPtr = LOCAL(varIndex);
		    while (TclIsVarLink(varPtr)) {
			varPtr = varPtr->value.linkPtr;
		    }
		    if (TclIsVarDirectWritable(varPtr)) {
			value2Ptr = varPtr->value.objPtr;
			if (valuePtr != value2Ptr) {
			    if (value2Ptr != NULL) {
				TclDecrRefCount(value2Ptr);
			    }
			    varPtr->value.objPtr = valuePtr;
			    Tcl_IncrRefCount(valuePtr);
			}
		    } else {
			DECACHE_STACK_INFO();
			if (TclPtrSetVar(interp, varPtr, NULL, NULL, NULL,
				valuePtr, TCL_LEAVE_ERR_MSG, varIndex)==NULL){
			    CACHE_STACK_INFO();
			    TRACE_APPEND(("ERROR init. index temp %d: %.30s",
				    varIndex, O2S(Tcl_GetObjResult(interp))));
			    goto gotError;
			}
			CACHE_STACK_INFO();
		    }
		    valIndex++;
		}
		listTmpDepth--;
	    }
	    TRACE_APPEND(("jump to loop start\n"));
	    /* loopCtTemp being 'misused' for storing the jump size */
	    NEXT_INST_F(infoPtr->loopCtTemp, 0, 0);
	}

	TRACE_APPEND(("loop has no more iterations\n"));
#ifdef TCL_COMPILE_DEBUG
	NEXT_INST_F(1, 0, 0);
#else
	/*
	 * FALL THROUGH
	 */
	pc++;
#endif

    case INST_FOREACH_END:
	/* THIS INSTRUCTION IS ONLY CALLED AS A BREAK TARGET */
	tmpPtr = OBJ_AT_TOS;
	infoPtr = tmpPtr->internalRep.twoPtrValue.ptr1;
	numLists = infoPtr->numLists;
	TRACE(("=> loop terminated\n"));
	NEXT_INST_V(1, numLists+2, 0);

    case INST_LMAP_COLLECT:
	/*
	 * This instruction is only issued by lmap. The stack is:
	 *   - result
	 *   - infoPtr
	 *   - loop counters
	 *   - valLists
	 *   - collecting obj (unshared)
	 * The instruction lappends the result to the collecting obj.
	 */

	tmpPtr = OBJ_AT_DEPTH(1);
	infoPtr = tmpPtr->internalRep.twoPtrValue.ptr1;
	numLists = infoPtr->numLists;
	TRACE_APPEND(("=> appending to list at depth %d\n", 3 + numLists));

	objPtr = OBJ_AT_DEPTH(3 + numLists);
	Tcl_ListObjAppendElement(NULL, objPtr, OBJ_AT_TOS);
	NEXT_INST_F(1, 1, 0);
    }

    case INST_BEGIN_CATCH4:
	/*
	 * Record start of the catch command with exception range index equal
	 * to the operand. Push the current stack depth onto the special catch
	 * stack.
	 */

	*(++catchTop) = CURR_DEPTH;
	TRACE(("%u => catchTop=%d, stackTop=%d\n",
		TclGetUInt4AtPtr(pc+1), (int) (catchTop - initCatchTop - 1),
		(int) CURR_DEPTH));
	NEXT_INST_F(5, 0, 0);

    case INST_END_CATCH:
	catchTop--;
	DECACHE_STACK_INFO();
	Tcl_ResetResult(interp);
	CACHE_STACK_INFO();
	result = TCL_OK;
	TRACE(("=> catchTop=%d\n", (int) (catchTop - initCatchTop - 1)));
	NEXT_INST_F(1, 0, 0);

    case INST_PUSH_RESULT:
	objResultPtr = Tcl_GetObjResult(interp);
	TRACE_WITH_OBJ(("=> "), objResultPtr);

	/*
	 * See the comments at INST_INVOKE_STK
	 */

	TclNewObj(objPtr);
	Tcl_IncrRefCount(objPtr);
	iPtr->objResultPtr = objPtr;
	NEXT_INST_F(1, 0, -1);

    case INST_PUSH_RETURN_CODE:
	TclNewLongObj(objResultPtr, result);
	TRACE(("=> %u\n", result));
	NEXT_INST_F(1, 0, 1);

    case INST_PUSH_RETURN_OPTIONS:
	DECACHE_STACK_INFO();
	objResultPtr = Tcl_GetReturnOptions(interp, result);
	CACHE_STACK_INFO();
	TRACE_WITH_OBJ(("=> "), objResultPtr);
	NEXT_INST_F(1, 0, 1);

    case INST_RETURN_CODE_BRANCH: {
	int code;

	if (TclGetIntFromObj(NULL, OBJ_AT_TOS, &code) != TCL_OK) {
	    Tcl_Panic("INST_RETURN_CODE_BRANCH: TOS not a return code!");
	}
	if (code == TCL_OK) {
	    Tcl_Panic("INST_RETURN_CODE_BRANCH: TOS is TCL_OK!");
	}
	if (code < TCL_ERROR || code > TCL_CONTINUE) {
	    code = TCL_CONTINUE + 1;
	}
	TRACE(("\"%s\" => jump offset %d\n", O2S(OBJ_AT_TOS), 2*code-1));
	NEXT_INST_F(2*code-1, 1, 0);
    }

    /*
     * -----------------------------------------------------------------
     *	   Start of dictionary-related instructions.
     */

    {
	int opnd2, allocateDict, done, i, allocdict;
	Tcl_Obj *dictPtr, *statePtr, *keyPtr, *listPtr, *varNamePtr, *keysPtr;
	Tcl_Obj *emptyPtr, **keyPtrPtr;
	Tcl_DictSearch *searchPtr;
	DictUpdateInfo *duiPtr;

    case INST_DICT_VERIFY:
	dictPtr = OBJ_AT_TOS;
	TRACE(("\"%.30s\" => ", O2S(dictPtr)));
	if (Tcl_DictObjSize(interp, dictPtr, &done) != TCL_OK) {
	    TRACE_APPEND(("ERROR verifying dictionary nature of \"%.30s\": %s\n",
		    O2S(dictPtr), O2S(Tcl_GetObjResult(interp))));
	    goto gotError;
	}
	TRACE_APPEND(("OK\n"));
	NEXT_INST_F(1, 1, 0);

    case INST_DICT_GET:
    case INST_DICT_EXISTS: {
	register Tcl_Interp *interp2 = interp;
	register int found;

	opnd = TclGetUInt4AtPtr(pc+1);
	TRACE(("%u => ", opnd));
	dictPtr = OBJ_AT_DEPTH(opnd);
	if (*pc == INST_DICT_EXISTS) {
	    interp2 = NULL;
	}
	if (opnd > 1) {
	    dictPtr = TclTraceDictPath(interp2, dictPtr, opnd-1,
		    &OBJ_AT_DEPTH(opnd-1), DICT_PATH_READ);
	    if (dictPtr == NULL) {
		if (*pc == INST_DICT_EXISTS) {
		    found = 0;
		    goto afterDictExists;
		}
		TRACE_WITH_OBJ((
			"ERROR tracing dictionary path into \"%.30s\": ",
			O2S(OBJ_AT_DEPTH(opnd))),
			Tcl_GetObjResult(interp));
		goto gotError;
	    }
	}
	if (Tcl_DictObjGet(interp2, dictPtr, OBJ_AT_TOS,
		&objResultPtr) == TCL_OK) {
	    if (*pc == INST_DICT_EXISTS) {
		found = (objResultPtr ? 1 : 0);
		goto afterDictExists;
	    }
	    if (!objResultPtr) {
		Tcl_SetObjResult(interp, Tcl_ObjPrintf(
			"key \"%s\" not known in dictionary",
			TclGetString(OBJ_AT_TOS)));
		DECACHE_STACK_INFO();
		Tcl_SetErrorCode(interp, "TCL", "LOOKUP", "DICT",
			TclGetString(OBJ_AT_TOS), NULL);
		CACHE_STACK_INFO();
		TRACE_ERROR(interp);
		goto gotError;
	    }
	    TRACE_APPEND(("%.30s\n", O2S(objResultPtr)));
	    NEXT_INST_V(5, opnd+1, 1);
	} else if (*pc != INST_DICT_EXISTS) {
	    TRACE_APPEND(("ERROR reading leaf dictionary key \"%.30s\": %s",
		    O2S(dictPtr), O2S(Tcl_GetObjResult(interp))));
	    goto gotError;
	} else {
	    found = 0;
	}
    afterDictExists:
	TRACE_APPEND(("%d\n", found));

	/*
	 * The INST_DICT_EXISTS instruction is usually followed by a
	 * conditional jump, so we can take advantage of this to do some
	 * peephole optimization (note that we're careful to not close out
	 * someone doing something else).
	 */

	JUMP_PEEPHOLE_V(found, 5, opnd+1);
    }

    case INST_DICT_SET:
    case INST_DICT_UNSET:
    case INST_DICT_INCR_IMM:
	opnd = TclGetUInt4AtPtr(pc+1);
	opnd2 = TclGetUInt4AtPtr(pc+5);

	varPtr = LOCAL(opnd2);
	while (TclIsVarLink(varPtr)) {
	    varPtr = varPtr->value.linkPtr;
	}
	TRACE(("%u %u => ", opnd, opnd2));
	if (TclIsVarDirectReadable(varPtr)) {
	    dictPtr = varPtr->value.objPtr;
	} else {
	    DECACHE_STACK_INFO();
	    dictPtr = TclPtrGetVar(interp, varPtr, NULL,NULL,NULL, 0, opnd2);
	    CACHE_STACK_INFO();
	}
	if (dictPtr == NULL) {
	    TclNewObj(dictPtr);
	    allocateDict = 1;
	} else {
	    allocateDict = Tcl_IsShared(dictPtr);
	    if (allocateDict) {
		dictPtr = Tcl_DuplicateObj(dictPtr);
	    }
	}

	switch (*pc) {
	case INST_DICT_SET:
	    cleanup = opnd + 1;
	    result = Tcl_DictObjPutKeyList(interp, dictPtr, opnd,
		    &OBJ_AT_DEPTH(opnd), OBJ_AT_TOS);
	    break;
	case INST_DICT_INCR_IMM:
	    cleanup = 1;
	    opnd = TclGetInt4AtPtr(pc+1);
	    result = Tcl_DictObjGet(interp, dictPtr, OBJ_AT_TOS, &valuePtr);
	    if (result != TCL_OK) {
		break;
	    }
	    if (valuePtr == NULL) {
		Tcl_DictObjPut(NULL, dictPtr, OBJ_AT_TOS,Tcl_NewIntObj(opnd));
	    } else {
		value2Ptr = Tcl_NewIntObj(opnd);
		Tcl_IncrRefCount(value2Ptr);
		if (Tcl_IsShared(valuePtr)) {
		    valuePtr = Tcl_DuplicateObj(valuePtr);
		    Tcl_DictObjPut(NULL, dictPtr, OBJ_AT_TOS, valuePtr);
		}
		result = TclIncrObj(interp, valuePtr, value2Ptr);
		if (result == TCL_OK) {
		    TclInvalidateStringRep(dictPtr);
		}
		TclDecrRefCount(value2Ptr);
	    }
	    break;
	case INST_DICT_UNSET:
	    cleanup = opnd;
	    result = Tcl_DictObjRemoveKeyList(interp, dictPtr, opnd,
		    &OBJ_AT_DEPTH(opnd-1));
	    break;
	default:
	    cleanup = 0; /* stop compiler warning */
	    Tcl_Panic("Should not happen!");
	}

	if (result != TCL_OK) {
	    if (allocateDict) {
		TclDecrRefCount(dictPtr);
	    }
	    TRACE_APPEND(("ERROR updating dictionary: %s\n",
		    O2S(Tcl_GetObjResult(interp))));
	    goto checkForCatch;
	}

	if (TclIsVarDirectWritable(varPtr)) {
	    if (allocateDict) {
		value2Ptr = varPtr->value.objPtr;
		Tcl_IncrRefCount(dictPtr);
		if (value2Ptr != NULL) {
		    TclDecrRefCount(value2Ptr);
		}
		varPtr->value.objPtr = dictPtr;
	    }
	    objResultPtr = dictPtr;
	} else {
	    Tcl_IncrRefCount(dictPtr);
	    DECACHE_STACK_INFO();
	    objResultPtr = TclPtrSetVar(interp, varPtr, NULL, NULL, NULL,
		    dictPtr, TCL_LEAVE_ERR_MSG, opnd2);
	    CACHE_STACK_INFO();
	    TclDecrRefCount(dictPtr);
	    if (objResultPtr == NULL) {
		TRACE_ERROR(interp);
		goto gotError;
	    }
	}
#ifndef TCL_COMPILE_DEBUG
	if (*(pc+9) == INST_POP) {
	    NEXT_INST_V(10, cleanup, 0);
	}
#endif
	TRACE_APPEND(("\"%.30s\"\n", O2S(objResultPtr)));
	NEXT_INST_V(9, cleanup, 1);

    case INST_DICT_APPEND:
    case INST_DICT_LAPPEND:
	opnd = TclGetUInt4AtPtr(pc+1);
	varPtr = LOCAL(opnd);
	while (TclIsVarLink(varPtr)) {
	    varPtr = varPtr->value.linkPtr;
	}
	TRACE(("%u => ", opnd));
	if (TclIsVarDirectReadable(varPtr)) {
	    dictPtr = varPtr->value.objPtr;
	} else {
	    DECACHE_STACK_INFO();
	    dictPtr = TclPtrGetVar(interp, varPtr, NULL, NULL, NULL, 0, opnd);
	    CACHE_STACK_INFO();
	}
	if (dictPtr == NULL) {
	    TclNewObj(dictPtr);
	    allocateDict = 1;
	} else {
	    allocateDict = Tcl_IsShared(dictPtr);
	    if (allocateDict) {
		dictPtr = Tcl_DuplicateObj(dictPtr);
	    }
	}

	if (Tcl_DictObjGet(interp, dictPtr, OBJ_UNDER_TOS,
		&valuePtr) != TCL_OK) {
	    if (allocateDict) {
		TclDecrRefCount(dictPtr);
	    }
	    TRACE_ERROR(interp);
	    goto gotError;
	}

	/*
	 * Note that a non-existent key results in a NULL valuePtr, which is a
	 * case handled separately below. What we *can* say at this point is
	 * that the write-back will always succeed.
	 */

	switch (*pc) {
	case INST_DICT_APPEND:
	    if (valuePtr == NULL) {
		Tcl_DictObjPut(NULL, dictPtr, OBJ_UNDER_TOS, OBJ_AT_TOS);
	    } else if (Tcl_IsShared(valuePtr)) {
		valuePtr = Tcl_DuplicateObj(valuePtr);
		Tcl_AppendObjToObj(valuePtr, OBJ_AT_TOS);
		Tcl_DictObjPut(NULL, dictPtr, OBJ_UNDER_TOS, valuePtr);
	    } else {
		Tcl_AppendObjToObj(valuePtr, OBJ_AT_TOS);

		/*
		 * Must invalidate the string representation of dictionary
		 * here because we have directly updated the internal
		 * representation; if we don't, callers could see the wrong
		 * string rep despite the internal version of the dictionary
		 * having the correct value. [Bug 3079830]
		 */

		TclInvalidateStringRep(dictPtr);
	    }
	    break;
	case INST_DICT_LAPPEND:
	    /*
	     * More complex because list-append can fail.
	     */

	    if (valuePtr == NULL) {
		Tcl_DictObjPut(NULL, dictPtr, OBJ_UNDER_TOS,
			Tcl_NewListObj(1, &OBJ_AT_TOS));
		break;
	    } else if (Tcl_IsShared(valuePtr)) {
		valuePtr = Tcl_DuplicateObj(valuePtr);
		if (Tcl_ListObjAppendElement(interp, valuePtr,
			OBJ_AT_TOS) != TCL_OK) {
		    TclDecrRefCount(valuePtr);
		    if (allocateDict) {
			TclDecrRefCount(dictPtr);
		    }
		    TRACE_ERROR(interp);
		    goto gotError;
		}
		Tcl_DictObjPut(NULL, dictPtr, OBJ_UNDER_TOS, valuePtr);
	    } else {
		if (Tcl_ListObjAppendElement(interp, valuePtr,
			OBJ_AT_TOS) != TCL_OK) {
		    if (allocateDict) {
			TclDecrRefCount(dictPtr);
		    }
		    TRACE_ERROR(interp);
		    goto gotError;
		}

		/*
		 * Must invalidate the string representation of dictionary
		 * here because we have directly updated the internal
		 * representation; if we don't, callers could see the wrong
		 * string rep despite the internal version of the dictionary
		 * having the correct value. [Bug 3079830]
		 */

		TclInvalidateStringRep(dictPtr);
	    }
	    break;
	default:
	    Tcl_Panic("Should not happen!");
	}

	if (TclIsVarDirectWritable(varPtr)) {
	    if (allocateDict) {
		value2Ptr = varPtr->value.objPtr;
		Tcl_IncrRefCount(dictPtr);
		if (value2Ptr != NULL) {
		    TclDecrRefCount(value2Ptr);
		}
		varPtr->value.objPtr = dictPtr;
	    }
	    objResultPtr = dictPtr;
	} else {
	    Tcl_IncrRefCount(dictPtr);
	    DECACHE_STACK_INFO();
	    objResultPtr = TclPtrSetVar(interp, varPtr, NULL, NULL, NULL,
		    dictPtr, TCL_LEAVE_ERR_MSG, opnd);
	    CACHE_STACK_INFO();
	    TclDecrRefCount(dictPtr);
	    if (objResultPtr == NULL) {
		TRACE_ERROR(interp);
		goto gotError;
	    }
	}
#ifndef TCL_COMPILE_DEBUG
	if (*(pc+5) == INST_POP) {
	    NEXT_INST_F(6, 2, 0);
	}
#endif
	TRACE_APPEND(("%.30s\n", O2S(objResultPtr)));
	NEXT_INST_F(5, 2, 1);

    case INST_DICT_FIRST:
	opnd = TclGetUInt4AtPtr(pc+1);
	TRACE(("%u => ", opnd));
	dictPtr = POP_OBJECT();
	searchPtr = ckalloc(sizeof(Tcl_DictSearch));
	if (Tcl_DictObjFirst(interp, dictPtr, searchPtr, &keyPtr,
		&valuePtr, &done) != TCL_OK) {

	    /*
	     * dictPtr is no longer on the stack, and we're not
	     * moving it into the intrep of an iterator.  We need
	     * to drop the refcount [Tcl Bug 9b352768e6].
	     */

	    Tcl_DecrRefCount(dictPtr);
	    ckfree(searchPtr);
	    TRACE_ERROR(interp);
	    goto gotError;
	}
	TclNewObj(statePtr);
	statePtr->typePtr = &dictIteratorType;
	statePtr->internalRep.twoPtrValue.ptr1 = searchPtr;
	statePtr->internalRep.twoPtrValue.ptr2 = dictPtr;
	varPtr = LOCAL(opnd);
	if (varPtr->value.objPtr) {
	    if (varPtr->value.objPtr->typePtr == &dictIteratorType) {
		Tcl_Panic("mis-issued dictFirst!");
	    }
	    TclDecrRefCount(varPtr->value.objPtr);
	}
	varPtr->value.objPtr = statePtr;
	Tcl_IncrRefCount(statePtr);
	goto pushDictIteratorResult;

    case INST_DICT_NEXT:
	opnd = TclGetUInt4AtPtr(pc+1);
	TRACE(("%u => ", opnd));
	statePtr = (*LOCAL(opnd)).value.objPtr;
	if (statePtr == NULL || statePtr->typePtr != &dictIteratorType) {
	    Tcl_Panic("mis-issued dictNext!");
	}
	searchPtr = statePtr->internalRep.twoPtrValue.ptr1;
	Tcl_DictObjNext(searchPtr, &keyPtr, &valuePtr, &done);
    pushDictIteratorResult:
	if (done) {
	    TclNewObj(emptyPtr);
	    PUSH_OBJECT(emptyPtr);
	    PUSH_OBJECT(emptyPtr);
	} else {
	    PUSH_OBJECT(valuePtr);
	    PUSH_OBJECT(keyPtr);
	}
	TRACE_APPEND(("\"%.30s\" \"%.30s\" %d\n",
		O2S(OBJ_UNDER_TOS), O2S(OBJ_AT_TOS), done));

	/*
	 * The INST_DICT_FIRST and INST_DICT_NEXT instructsions are always
	 * followed by a conditional jump, so we can take advantage of this to
	 * do some peephole optimization (note that we're careful to not close
	 * out someone doing something else).
	 */

	JUMP_PEEPHOLE_F(done, 5, 0);

    case INST_DICT_UPDATE_START:
	opnd = TclGetUInt4AtPtr(pc+1);
	opnd2 = TclGetUInt4AtPtr(pc+5);
	TRACE(("%u => ", opnd));
	varPtr = LOCAL(opnd);
	duiPtr = codePtr->auxDataArrayPtr[opnd2].clientData;
	while (TclIsVarLink(varPtr)) {
	    varPtr = varPtr->value.linkPtr;
	}
	if (TclIsVarDirectReadable(varPtr)) {
	    dictPtr = varPtr->value.objPtr;
	} else {
	    DECACHE_STACK_INFO();
	    dictPtr = TclPtrGetVar(interp, varPtr, NULL, NULL, NULL,
		    TCL_LEAVE_ERR_MSG, opnd);
	    CACHE_STACK_INFO();
	    if (dictPtr == NULL) {
		TRACE_ERROR(interp);
		goto gotError;
	    }
	}
	Tcl_IncrRefCount(dictPtr);
	if (TclListObjGetElements(interp, OBJ_AT_TOS, &length,
		&keyPtrPtr) != TCL_OK) {
	    TRACE_ERROR(interp);
	    goto gotError;
	}
	if (length != duiPtr->length) {
	    Tcl_Panic("dictUpdateStart argument length mismatch");
	}
	for (i=0 ; i<length ; i++) {
	    if (Tcl_DictObjGet(interp, dictPtr, keyPtrPtr[i],
		    &valuePtr) != TCL_OK) {
		TRACE_ERROR(interp);
		Tcl_DecrRefCount(dictPtr);
		goto gotError;
	    }
	    varPtr = LOCAL(duiPtr->varIndices[i]);
	    while (TclIsVarLink(varPtr)) {
		varPtr = varPtr->value.linkPtr;
	    }
	    DECACHE_STACK_INFO();
	    if (valuePtr == NULL) {
		TclObjUnsetVar2(interp,
			localName(iPtr->varFramePtr, duiPtr->varIndices[i]),
			NULL, 0);
	    } else if (TclPtrSetVar(interp, varPtr, NULL, NULL, NULL,
		    valuePtr, TCL_LEAVE_ERR_MSG,
		    duiPtr->varIndices[i]) == NULL) {
		CACHE_STACK_INFO();
		TRACE_ERROR(interp);
		Tcl_DecrRefCount(dictPtr);
		goto gotError;
	    }
	    CACHE_STACK_INFO();
	}
	TclDecrRefCount(dictPtr);
	TRACE_APPEND(("OK\n"));
	NEXT_INST_F(9, 0, 0);

    case INST_DICT_UPDATE_END:
	opnd = TclGetUInt4AtPtr(pc+1);
	opnd2 = TclGetUInt4AtPtr(pc+5);
	TRACE(("%u => ", opnd));
	varPtr = LOCAL(opnd);
	duiPtr = codePtr->auxDataArrayPtr[opnd2].clientData;
	while (TclIsVarLink(varPtr)) {
	    varPtr = varPtr->value.linkPtr;
	}
	if (TclIsVarDirectReadable(varPtr)) {
	    dictPtr = varPtr->value.objPtr;
	} else {
	    DECACHE_STACK_INFO();
	    dictPtr = TclPtrGetVar(interp, varPtr, NULL, NULL, NULL, 0, opnd);
	    CACHE_STACK_INFO();
	}
	if (dictPtr == NULL) {
	    TRACE_APPEND(("storage was unset\n"));
	    NEXT_INST_F(9, 1, 0);
	}
	if (Tcl_DictObjSize(interp, dictPtr, &length) != TCL_OK
		|| TclListObjGetElements(interp, OBJ_AT_TOS, &length,
			&keyPtrPtr) != TCL_OK) {
	    TRACE_ERROR(interp);
	    goto gotError;
	}
	allocdict = Tcl_IsShared(dictPtr);
	if (allocdict) {
	    dictPtr = Tcl_DuplicateObj(dictPtr);
	}
	if (length > 0) {
	    TclInvalidateStringRep(dictPtr);
	}
	for (i=0 ; i<length ; i++) {
	    Var *var2Ptr = LOCAL(duiPtr->varIndices[i]);

	    while (TclIsVarLink(var2Ptr)) {
		var2Ptr = var2Ptr->value.linkPtr;
	    }
	    if (TclIsVarDirectReadable(var2Ptr)) {
		valuePtr = var2Ptr->value.objPtr;
	    } else {
		DECACHE_STACK_INFO();
		valuePtr = TclPtrGetVar(interp, var2Ptr, NULL, NULL, NULL, 0,
			duiPtr->varIndices[i]);
		CACHE_STACK_INFO();
	    }
	    if (valuePtr == NULL) {
		Tcl_DictObjRemove(interp, dictPtr, keyPtrPtr[i]);
	    } else if (dictPtr == valuePtr) {
		Tcl_DictObjPut(interp, dictPtr, keyPtrPtr[i],
			Tcl_DuplicateObj(valuePtr));
	    } else {
		Tcl_DictObjPut(interp, dictPtr, keyPtrPtr[i], valuePtr);
	    }
	}
	if (TclIsVarDirectWritable(varPtr)) {
	    Tcl_IncrRefCount(dictPtr);
	    TclDecrRefCount(varPtr->value.objPtr);
	    varPtr->value.objPtr = dictPtr;
	} else {
	    DECACHE_STACK_INFO();
	    objResultPtr = TclPtrSetVar(interp, varPtr, NULL, NULL, NULL,
		    dictPtr, TCL_LEAVE_ERR_MSG, opnd);
	    CACHE_STACK_INFO();
	    if (objResultPtr == NULL) {
		if (allocdict) {
		    TclDecrRefCount(dictPtr);
		}
		TRACE_ERROR(interp);
		goto gotError;
	    }
	}
	TRACE_APPEND(("written back\n"));
	NEXT_INST_F(9, 1, 0);

    case INST_DICT_EXPAND:
	dictPtr = OBJ_UNDER_TOS;
	listPtr = OBJ_AT_TOS;
	TRACE(("\"%.30s\" \"%.30s\" =>", O2S(dictPtr), O2S(listPtr)));
	if (TclListObjGetElements(interp, listPtr, &objc, &objv) != TCL_OK) {
	    TRACE_ERROR(interp);
	    goto gotError;
	}
	objResultPtr = TclDictWithInit(interp, dictPtr, objc, objv);
	if (objResultPtr == NULL) {
	    TRACE_ERROR(interp);
	    goto gotError;
	}
	TRACE_APPEND(("\"%.30s\"\n", O2S(objResultPtr)));
	NEXT_INST_F(1, 2, 1);

    case INST_DICT_RECOMBINE_STK:
	keysPtr = POP_OBJECT();
	varNamePtr = OBJ_UNDER_TOS;
	listPtr = OBJ_AT_TOS;
	TRACE(("\"%.30s\" \"%.30s\" \"%.30s\" => ",
		O2S(varNamePtr), O2S(valuePtr), O2S(keysPtr)));
	if (TclListObjGetElements(interp, listPtr, &objc, &objv) != TCL_OK) {
	    TRACE_ERROR(interp);
	    TclDecrRefCount(keysPtr);
	    goto gotError;
	}
	varPtr = TclObjLookupVarEx(interp, varNamePtr, NULL,
		TCL_LEAVE_ERR_MSG, "set", 1, 1, &arrayPtr);
	if (varPtr == NULL) {
	    TRACE_ERROR(interp);
	    TclDecrRefCount(keysPtr);
	    goto gotError;
	}
	DECACHE_STACK_INFO();
	result = TclDictWithFinish(interp, varPtr,arrayPtr,varNamePtr,NULL,-1,
		objc, objv, keysPtr);
	CACHE_STACK_INFO();
	TclDecrRefCount(keysPtr);
	if (result != TCL_OK) {
	    TRACE_ERROR(interp);
	    goto gotError;
	}
	TRACE_APPEND(("OK\n"));
	NEXT_INST_F(1, 2, 0);

    case INST_DICT_RECOMBINE_IMM:
	opnd = TclGetUInt4AtPtr(pc+1);
	listPtr = OBJ_UNDER_TOS;
	keysPtr = OBJ_AT_TOS;
	varPtr = LOCAL(opnd);
	TRACE(("%u <- \"%.30s\" \"%.30s\" => ", opnd, O2S(valuePtr),
		O2S(keysPtr)));
	if (TclListObjGetElements(interp, listPtr, &objc, &objv) != TCL_OK) {
	    TRACE_ERROR(interp);
	    goto gotError;
	}
	while (TclIsVarLink(varPtr)) {
	    varPtr = varPtr->value.linkPtr;
	}
	DECACHE_STACK_INFO();
	result = TclDictWithFinish(interp, varPtr, NULL, NULL, NULL, opnd,
		objc, objv, keysPtr);
	CACHE_STACK_INFO();
	if (result != TCL_OK) {
	    TRACE_ERROR(interp);
	    goto gotError;
	}
	TRACE_APPEND(("OK\n"));
	NEXT_INST_F(5, 2, 0);
    }

    /*
     *	   End of dictionary-related instructions.
     * -----------------------------------------------------------------
     */

    default:
	Tcl_Panic("TclNRExecuteByteCode: unrecognized opCode %u", *pc);
    } /* end of switch on opCode */

    /*
     * Block for variables needed to process exception returns.
     */

    {
	ExceptionRange *rangePtr;
				/* Points to closest loop or catch exception
				 * range enclosing the pc. Used by various
				 * instructions and processCatch to process
				 * break, continue, and errors. */
	const char *bytes;

	/*
	 * An external evaluation (INST_INVOKE or INST_EVAL) returned
	 * something different from TCL_OK, or else INST_BREAK or
	 * INST_CONTINUE were called.
	 */

    processExceptionReturn:
#ifdef TCL_COMPILE_DEBUG
	switch (*pc) {
	case INST_INVOKE_STK1:
	    opnd = TclGetUInt1AtPtr(pc+1);
	    TRACE(("%u => ... after \"%.20s\": ", opnd, cmdNameBuf));
	    break;
	case INST_INVOKE_STK4:
	    opnd = TclGetUInt4AtPtr(pc+1);
	    TRACE(("%u => ... after \"%.20s\": ", opnd, cmdNameBuf));
	    break;
	case INST_EVAL_STK:
	    /*
	     * Note that the object at stacktop has to be used before doing
	     * the cleanup.
	     */

	    TRACE(("\"%.30s\" => ", O2S(OBJ_AT_TOS)));
	    break;
	default:
	    TRACE(("=> "));
	}
#endif
	if ((result == TCL_CONTINUE) || (result == TCL_BREAK)) {
	    rangePtr = GetExceptRangeForPc(pc, result, codePtr);
	    if (rangePtr == NULL) {
		TRACE_APPEND(("no encl. loop or catch, returning %s\n",
			StringForResultCode(result)));
		goto abnormalReturn;
	    }
	    if (rangePtr->type == CATCH_EXCEPTION_RANGE) {
		TRACE_APPEND(("%s ...\n", StringForResultCode(result)));
		goto processCatch;
	    }
	    while (cleanup--) {
		valuePtr = POP_OBJECT();
		TclDecrRefCount(valuePtr);
	    }
	    if (result == TCL_BREAK) {
		result = TCL_OK;
		pc = (codePtr->codeStart + rangePtr->breakOffset);
		TRACE_APPEND(("%s, range at %d, new pc %d\n",
			StringForResultCode(result),
			rangePtr->codeOffset, rangePtr->breakOffset));
		NEXT_INST_F(0, 0, 0);
	    }
	    if (rangePtr->continueOffset == -1) {
		TRACE_APPEND(("%s, loop w/o continue, checking for catch\n",
			StringForResultCode(result)));
		goto checkForCatch;
	    }
	    result = TCL_OK;
	    pc = (codePtr->codeStart + rangePtr->continueOffset);
	    TRACE_APPEND(("%s, range at %d, new pc %d\n",
		    StringForResultCode(result),
		    rangePtr->codeOffset, rangePtr->continueOffset));
	    NEXT_INST_F(0, 0, 0);
	}
#ifdef TCL_COMPILE_DEBUG
	if (traceInstructions) {
	    objPtr = Tcl_GetObjResult(interp);
	    if ((result != TCL_ERROR) && (result != TCL_RETURN)) {
		TRACE_APPEND(("OTHER RETURN CODE %d, result=\"%.30s\"\n ",
			result, O2S(objPtr)));
	    } else {
		TRACE_APPEND(("%s, result=\"%.30s\"\n",
			StringForResultCode(result), O2S(objPtr)));
	    }
	}
#endif
	goto checkForCatch;

	/*
	 * Division by zero in an expression. Control only reaches this point
	 * by "goto divideByZero".
	 */

    divideByZero:
	Tcl_SetObjResult(interp, Tcl_NewStringObj("divide by zero", -1));
	DECACHE_STACK_INFO();
	Tcl_SetErrorCode(interp, "ARITH", "DIVZERO", "divide by zero", NULL);
	CACHE_STACK_INFO();
	goto gotError;

	/*
	 * Exponentiation of zero by negative number in an expression. Control
	 * only reaches this point by "goto exponOfZero".
	 */

    exponOfZero:
	Tcl_SetObjResult(interp, Tcl_NewStringObj(
		"exponentiation of zero by negative power", -1));
	DECACHE_STACK_INFO();
	Tcl_SetErrorCode(interp, "ARITH", "DOMAIN",
		"exponentiation of zero by negative power", NULL);
	CACHE_STACK_INFO();

	/*
	 * Almost all error paths feed through here rather than assigning to
	 * result themselves (for a small but consistent saving).
	 */

    gotError:
	result = TCL_ERROR;

	/*
	 * Execution has generated an "exception" such as TCL_ERROR. If the
	 * exception is an error, record information about what was being
	 * executed when the error occurred. Find the closest enclosing catch
	 * range, if any. If no enclosing catch range is found, stop execution
	 * and return the "exception" code.
	 */

    checkForCatch:
	if (iPtr->execEnvPtr->rewind) {
	    goto abnormalReturn;
	}
	if ((result == TCL_ERROR) && !(iPtr->flags & ERR_ALREADY_LOGGED)) {
	    const unsigned char *pcBeg;

	    bytes = GetSrcInfoForPc(pc, codePtr, &length, &pcBeg, NULL);
	    DECACHE_STACK_INFO();
	    TclLogCommandInfo(interp, codePtr->source, bytes,
		    bytes ? length : 0, pcBeg, tosPtr);
	    CACHE_STACK_INFO();
	}
	iPtr->flags &= ~ERR_ALREADY_LOGGED;

	/*
	 * Clear all expansions that may have started after the last
	 * INST_BEGIN_CATCH.
	 */

	while (auxObjList) {
	    if ((catchTop != initCatchTop)
		    && (*catchTop > (ptrdiff_t)
			auxObjList->internalRep.twoPtrValue.ptr2)) {
		break;
	    }
	    POP_TAUX_OBJ();
	}

	/*
	 * We must not catch if the script in progress has been canceled with
	 * the TCL_CANCEL_UNWIND flag. Instead, it blows outwards until we
	 * either hit another interpreter (presumably where the script in
	 * progress has not been canceled) or we get to the top-level. We do
	 * NOT modify the interpreter result here because we know it will
	 * already be set prior to vectoring down to this point in the code.
	 */

	if (TclCanceled(iPtr) && (Tcl_Canceled(interp, 0) == TCL_ERROR)) {
#ifdef TCL_COMPILE_DEBUG
	    if (traceInstructions) {
		fprintf(stdout, "   ... cancel with unwind, returning %s\n",
			StringForResultCode(result));
	    }
#endif
	    goto abnormalReturn;
	}

	/*
	 * We must not catch an exceeded limit. Instead, it blows outwards
	 * until we either hit another interpreter (presumably where the limit
	 * is not exceeded) or we get to the top-level.
	 */

	if (TclLimitExceeded(iPtr->limit)) {
#ifdef TCL_COMPILE_DEBUG
	    if (traceInstructions) {
		fprintf(stdout, "   ... limit exceeded, returning %s\n",
			StringForResultCode(result));
	    }
#endif
	    goto abnormalReturn;
	}
	if (catchTop == initCatchTop) {
#ifdef TCL_COMPILE_DEBUG
	    if (traceInstructions) {
		fprintf(stdout, "   ... no enclosing catch, returning %s\n",
			StringForResultCode(result));
	    }
#endif
	    goto abnormalReturn;
	}
	rangePtr = GetExceptRangeForPc(pc, TCL_ERROR, codePtr);
	if (rangePtr == NULL) {
	    /*
	     * This is only possible when compiling a [catch] that sends its
	     * script to INST_EVAL. Cannot correct the compiler without
	     * breaking compat with previous .tbc compiled scripts.
	     */

#ifdef TCL_COMPILE_DEBUG
	    if (traceInstructions) {
		fprintf(stdout, "   ... no enclosing catch, returning %s\n",
			StringForResultCode(result));
	    }
#endif
	    goto abnormalReturn;
	}

	/*
	 * A catch exception range (rangePtr) was found to handle an
	 * "exception". It was found either by checkForCatch just above or by
	 * an instruction during break, continue, or error processing. Jump to
	 * its catchOffset after unwinding the operand stack to the depth it
	 * had when starting to execute the range's catch command.
	 */

    processCatch:
	while (CURR_DEPTH > *catchTop) {
	    valuePtr = POP_OBJECT();
	    TclDecrRefCount(valuePtr);
	}
#ifdef TCL_COMPILE_DEBUG
	if (traceInstructions) {
	    fprintf(stdout, "  ... found catch at %d, catchTop=%d, "
		    "unwound to %ld, new pc %u\n",
		    rangePtr->codeOffset, (int) (catchTop - initCatchTop - 1),
		    (long) *catchTop, (unsigned) rangePtr->catchOffset);
	}
#endif
	pc = (codePtr->codeStart + rangePtr->catchOffset);
	NEXT_INST_F(0, 0, 0);	/* Restart the execution loop at pc. */

	/*
	 * end of infinite loop dispatching on instructions.
	 */

	/*
	 * Abnormal return code. Restore the stack to state it had when
	 * starting to execute the ByteCode. Panic if the stack is below the
	 * initial level.
	 */

    abnormalReturn:
	TCL_DTRACE_INST_LAST();

	/*
	 * Clear all expansions and same-level NR calls.
	 *
	 * Note that expansion markers have a NULL type; avoid removing other
	 * markers.
	 */

	while (auxObjList) {
	    POP_TAUX_OBJ();
	}
	while (tosPtr > initTosPtr) {
	    objPtr = POP_OBJECT();
	    Tcl_DecrRefCount(objPtr);
	}

	if (tosPtr < initTosPtr) {
	    fprintf(stderr,
		    "\nTclNRExecuteByteCode: abnormal return at pc %u: "
		    "stack top %d < entry stack top %d\n",
		    (unsigned)(pc - codePtr->codeStart),
		    (unsigned) CURR_DEPTH, (unsigned) 0);
	    Tcl_Panic("TclNRExecuteByteCode execution failure: end stack top < start stack top");
	}
	CLANG_ASSERT(bcFramePtr);
    }

    iPtr->cmdFramePtr = bcFramePtr->nextPtr;
    TclReleaseByteCode(codePtr);
    TclStackFree(interp, TD);	/* free my stack */

    return result;

    /*
     * INST_START_CMD failure case removed where it doesn't bother that much
     *
     * Remark that if the interpreter is marked for deletion its
     * compileEpoch is modified, so that the epoch check also verifies
     * that the interp is not deleted. If no outside call has been made
     * since the last check, it is safe to omit the check.

     * case INST_START_CMD:
     */

	instStartCmdFailed:
	{
	    const char *bytes;

	    checkInterp = 1;
	    length = 0;

	    /*
	     * We used to switch to direct eval; for NRE-awareness we now
	     * compile and eval the command so that this evaluation does not
	     * add a new TEBC instance. [Bug 2910748]
	     */

	    if (TclInterpReady(interp) == TCL_ERROR) {
		goto gotError;
	    }

	    codePtr->flags |= TCL_BYTECODE_RECOMPILE;
	    bytes = GetSrcInfoForPc(pc, codePtr, &length, NULL, NULL);
	    opnd = TclGetUInt4AtPtr(pc+1);
	    pc += (opnd-1);
	    assert(bytes);
	    PUSH_OBJECT(Tcl_NewStringObj(bytes, length));
	    goto instEvalStk;
	}
}

#undef codePtr
#undef iPtr
#undef bcFramePtr
#undef initCatchTop
#undef initTosPtr
#undef auxObjList
#undef catchTop
#undef TCONST
#undef esPtr

static int
FinalizeOONext(
    ClientData data[],
    Tcl_Interp *interp,
    int result)
{
    Interp *iPtr = (Interp *) interp;
    CallContext *contextPtr = data[1];

    /*
     * Reset the variable lookup frame.
     */

    iPtr->varFramePtr = data[0];

    /*
     * Restore the call chain context index as we've finished the inner invoke
     * and want to operate in the outer context again.
     */

    contextPtr->index = PTR2INT(data[2]);
    contextPtr->skip = PTR2INT(data[3]);
    contextPtr->oPtr->flags &= ~FILTER_HANDLING;
    return result;
}

static int
FinalizeOONextFilter(
    ClientData data[],
    Tcl_Interp *interp,
    int result)
{
    Interp *iPtr = (Interp *) interp;
    CallContext *contextPtr = data[1];

    /*
     * Reset the variable lookup frame.
     */

    iPtr->varFramePtr = data[0];

    /*
     * Restore the call chain context index as we've finished the inner invoke
     * and want to operate in the outer context again.
     */

    contextPtr->index = PTR2INT(data[2]);
    contextPtr->skip = PTR2INT(data[3]);
    contextPtr->oPtr->flags |= FILTER_HANDLING;
    return result;
}

/*
 *----------------------------------------------------------------------
 *
 * ExecuteExtendedBinaryMathOp, ExecuteExtendedUnaryMathOp --
 *
 *	These functions do advanced math for binary and unary operators
 *	respectively, so that the main TEBC code does not bear the cost of
 *	them.
 *
 * Results:
 *	A Tcl_Obj* result, or a NULL (in which case valuePtr is updated to
 *	hold the result value), or one of the special flag values
 *	GENERAL_ARITHMETIC_ERROR, EXPONENT_OF_ZERO or DIVIDED_BY_ZERO. The
 *	latter two signify a zero value raised to a negative power or a value
 *	divided by zero, respectively. With GENERAL_ARITHMETIC_ERROR, all
 *	error information will have already been reported in the interpreter
 *	result.
 *
 * Side effects:
 *	May update the Tcl_Obj indicated valuePtr if it is unshared. Will
 *	return a NULL when that happens.
 *
 *----------------------------------------------------------------------
 */

static Tcl_Obj *
ExecuteExtendedBinaryMathOp(
    Tcl_Interp *interp,		/* Where to report errors. */
    int opcode,			/* What operation to perform. */
    Tcl_Obj **constants,	/* The execution environment's constants. */
    Tcl_Obj *valuePtr,		/* The first operand on the stack. */
    Tcl_Obj *value2Ptr)		/* The second operand on the stack. */
{
#define LONG_RESULT(l) \
    if (Tcl_IsShared(valuePtr)) {		\
	TclNewLongObj(objResultPtr, l);		\
	return objResultPtr;			\
    } else {					\
	Tcl_SetLongObj(valuePtr, l);		\
	return NULL;				\
    }
#define WIDE_RESULT(w) \
    if (Tcl_IsShared(valuePtr)) {		\
	return Tcl_NewWideIntObj(w);		\
    } else {					\
	Tcl_SetWideIntObj(valuePtr, w);		\
	return NULL;				\
    }
#define BIG_RESULT(b) \
    if (Tcl_IsShared(valuePtr)) {		\
	return Tcl_NewBignumObj(b);		\
    } else {					\
	Tcl_SetBignumObj(valuePtr, b);		\
	return NULL;				\
    }
#define DOUBLE_RESULT(d) \
    if (Tcl_IsShared(valuePtr)) {		\
	TclNewDoubleObj(objResultPtr, (d));	\
	return objResultPtr;			\
    } else {					\
	Tcl_SetDoubleObj(valuePtr, (d));	\
	return NULL;				\
    }

    int type1, type2;
    ClientData ptr1, ptr2;
    double d1, d2, dResult;
    long l1, l2, lResult;
    Tcl_WideInt w1, w2, wResult;
    mp_int big1, big2, bigResult, bigRemainder;
    Tcl_Obj *objResultPtr;
    int invalid, numPos, zero;
    long shift;

    (void) GetNumberFromObj(NULL, valuePtr, &ptr1, &type1);
    (void) GetNumberFromObj(NULL, value2Ptr, &ptr2, &type2);

    switch (opcode) {
    case INST_MOD:
	/* TODO: Attempts to re-use unshared operands on stack */

	l2 = 0;			/* silence gcc warning */
	if (type2 == TCL_NUMBER_LONG) {
	    l2 = *((const long *)ptr2);
	    if (l2 == 0) {
		return DIVIDED_BY_ZERO;
	    }
	    if ((l2 == 1) || (l2 == -1)) {
		/*
		 * Div. by |1| always yields remainder of 0.
		 */

		return constants[0];
	    }
	}
#ifndef TCL_WIDE_INT_IS_LONG
	if (type1 == TCL_NUMBER_WIDE) {
	    w1 = *((const Tcl_WideInt *)ptr1);
	    if (type2 != TCL_NUMBER_BIG) {
		Tcl_WideInt wQuotient, wRemainder;
		Tcl_GetWideIntFromObj(NULL, value2Ptr, &w2);
		wQuotient = w1 / w2;

		/*
		 * Force Tcl's integer division rules.
		 * TODO: examine for logic simplification
		 */

		if (((wQuotient < (Tcl_WideInt) 0)
			|| ((wQuotient == (Tcl_WideInt) 0)
			&& ((w1 < (Tcl_WideInt)0 && w2 > (Tcl_WideInt)0)
			|| (w1 > (Tcl_WideInt)0 && w2 < (Tcl_WideInt)0))))
			&& (wQuotient * w2 != w1)) {
		    wQuotient -= (Tcl_WideInt) 1;
		}
		wRemainder = w1 - w2*wQuotient;
		WIDE_RESULT(wRemainder);
	    }

	    Tcl_TakeBignumFromObj(NULL, value2Ptr, &big2);

	    /* TODO: internals intrusion */
	    if ((w1 > ((Tcl_WideInt) 0)) ^ (big2.sign == MP_ZPOS)) {
		/*
		 * Arguments are opposite sign; remainder is sum.
		 */

		TclBNInitBignumFromWideInt(&big1, w1);
		mp_add(&big2, &big1, &big2);
		mp_clear(&big1);
		BIG_RESULT(&big2);
	    }

	    /*
	     * Arguments are same sign; remainder is first operand.
	     */

	    mp_clear(&big2);
	    return NULL;
	}
#endif
	Tcl_GetBignumFromObj(NULL, valuePtr, &big1);
	Tcl_GetBignumFromObj(NULL, value2Ptr, &big2);
	mp_init(&bigResult);
	mp_init(&bigRemainder);
	mp_div(&big1, &big2, &bigResult, &bigRemainder);
	if (!mp_iszero(&bigRemainder) && (bigRemainder.sign != big2.sign)) {
	    /*
	     * Convert to Tcl's integer division rules.
	     */

	    mp_sub_d(&bigResult, 1, &bigResult);
	    mp_add(&bigRemainder, &big2, &bigRemainder);
	}
	mp_copy(&bigRemainder, &bigResult);
	mp_clear(&bigRemainder);
	mp_clear(&big1);
	mp_clear(&big2);
	BIG_RESULT(&bigResult);

    case INST_LSHIFT:
    case INST_RSHIFT: {
	/*
	 * Reject negative shift argument.
	 */

	switch (type2) {
	case TCL_NUMBER_LONG:
	    invalid = (*((const long *)ptr2) < 0L);
	    break;
#ifndef TCL_WIDE_INT_IS_LONG
	case TCL_NUMBER_WIDE:
	    invalid = (*((const Tcl_WideInt *)ptr2) < (Tcl_WideInt)0);
	    break;
#endif
	case TCL_NUMBER_BIG:
	    Tcl_TakeBignumFromObj(NULL, value2Ptr, &big2);
	    invalid = (mp_cmp_d(&big2, 0) == MP_LT);
	    mp_clear(&big2);
	    break;
	default:
	    /* Unused, here to silence compiler warning */
	    invalid = 0;
	}
	if (invalid) {
	    Tcl_SetObjResult(interp, Tcl_NewStringObj(
		    "negative shift argument", -1));
	    return GENERAL_ARITHMETIC_ERROR;
	}

	/*
	 * Zero shifted any number of bits is still zero.
	 */

	if ((type1==TCL_NUMBER_LONG) && (*((const long *)ptr1) == (long)0)) {
	    return constants[0];
	}

	if (opcode == INST_LSHIFT) {
	    /*
	     * Large left shifts create integer overflow.
	     *
	     * BEWARE! Can't use Tcl_GetIntFromObj() here because that
	     * converts values in the (unsigned) range to their signed int
	     * counterparts, leading to incorrect results.
	     */

	    if ((type2 != TCL_NUMBER_LONG)
		    || (*((const long *)ptr2) > (long) INT_MAX)) {
		/*
		 * Technically, we could hold the value (1 << (INT_MAX+1)) in
		 * an mp_int, but since we're using mp_mul_2d() to do the
		 * work, and it takes only an int argument, that's a good
		 * place to draw the line.
		 */

		Tcl_SetObjResult(interp, Tcl_NewStringObj(
			"integer value too large to represent", -1));
		return GENERAL_ARITHMETIC_ERROR;
	    }
	    shift = (int)(*((const long *)ptr2));

	    /*
	     * Handle shifts within the native wide range.
	     */

	    if ((type1 != TCL_NUMBER_BIG)
		    && ((size_t)shift < CHAR_BIT*sizeof(Tcl_WideInt))) {
		TclGetWideIntFromObj(NULL, valuePtr, &w1);
		if (!((w1>0 ? w1 : ~w1)
			& -(((Tcl_WideInt)1)
			<< (CHAR_BIT*sizeof(Tcl_WideInt) - 1 - shift)))) {
		    WIDE_RESULT(w1 << shift);
		}
	    }
	} else {
	    /*
	     * Quickly force large right shifts to 0 or -1.
	     */

	    if ((type2 != TCL_NUMBER_LONG)
		    || (*(const long *)ptr2 > INT_MAX)) {
		/*
		 * Again, technically, the value to be shifted could be an
		 * mp_int so huge that a right shift by (INT_MAX+1) bits could
		 * not take us to the result of 0 or -1, but since we're using
		 * mp_div_2d to do the work, and it takes only an int
		 * argument, we draw the line there.
		 */

		switch (type1) {
		case TCL_NUMBER_LONG:
		    zero = (*(const long *)ptr1 > 0L);
		    break;
#ifndef TCL_WIDE_INT_IS_LONG
		case TCL_NUMBER_WIDE:
		    zero = (*(const Tcl_WideInt *)ptr1 > (Tcl_WideInt)0);
		    break;
#endif
		case TCL_NUMBER_BIG:
		    Tcl_TakeBignumFromObj(NULL, valuePtr, &big1);
		    zero = (mp_cmp_d(&big1, 0) == MP_GT);
		    mp_clear(&big1);
		    break;
		default:
		    /* Unused, here to silence compiler warning. */
		    zero = 0;
		}
		if (zero) {
		    return constants[0];
		}
		LONG_RESULT(-1);
	    }
	    shift = (int)(*(const long *)ptr2);

#ifndef TCL_WIDE_INT_IS_LONG
	    /*
	     * Handle shifts within the native wide range.
	     */

	    if (type1 == TCL_NUMBER_WIDE) {
		w1 = *(const Tcl_WideInt *)ptr1;
		if ((size_t)shift >= CHAR_BIT*sizeof(Tcl_WideInt)) {
		    if (w1 >= (Tcl_WideInt)0) {
			return constants[0];
		    }
		    LONG_RESULT(-1);
		}
		WIDE_RESULT(w1 >> shift);
	    }
#endif
	}

	Tcl_TakeBignumFromObj(NULL, valuePtr, &big1);

	mp_init(&bigResult);
	if (opcode == INST_LSHIFT) {
	    mp_mul_2d(&big1, shift, &bigResult);
	} else {
	    mp_init(&bigRemainder);
	    mp_div_2d(&big1, shift, &bigResult, &bigRemainder);
	    if (mp_cmp_d(&bigRemainder, 0) == MP_LT) {
		/*
		 * Convert to Tcl's integer division rules.
		 */

		mp_sub_d(&bigResult, 1, &bigResult);
	    }
	    mp_clear(&bigRemainder);
	}
	mp_clear(&big1);
	BIG_RESULT(&bigResult);
    }

    case INST_BITOR:
    case INST_BITXOR:
    case INST_BITAND:
	if ((type1 == TCL_NUMBER_BIG) || (type2 == TCL_NUMBER_BIG)) {
	    mp_int *First, *Second;

	    Tcl_TakeBignumFromObj(NULL, valuePtr, &big1);
	    Tcl_TakeBignumFromObj(NULL, value2Ptr, &big2);

	    /*
	     * Count how many positive arguments we have. If only one of the
	     * arguments is negative, store it in 'Second'.
	     */

	    if (mp_cmp_d(&big1, 0) != MP_LT) {
		numPos = 1 + (mp_cmp_d(&big2, 0) != MP_LT);
		First = &big1;
		Second = &big2;
	    } else {
		First = &big2;
		Second = &big1;
		numPos = (mp_cmp_d(First, 0) != MP_LT);
	    }
	    mp_init(&bigResult);

	    switch (opcode) {
	    case INST_BITAND:
		switch (numPos) {
		case 2:
		    /*
		     * Both arguments positive, base case.
		     */

		    mp_and(First, Second, &bigResult);
		    break;
		case 1:
		    /*
		     * First is positive; second negative:
		     * P & N = P & ~~N = P&~(-N-1) = P & (P ^ (-N-1))
		     */

		    mp_neg(Second, Second);
		    mp_sub_d(Second, 1, Second);
		    mp_xor(First, Second, &bigResult);
		    mp_and(First, &bigResult, &bigResult);
		    break;
		case 0:
		    /*
		     * Both arguments negative:
		     * a & b = ~ (~a | ~b) = -(-a-1|-b-1)-1
		     */

		    mp_neg(First, First);
		    mp_sub_d(First, 1, First);
		    mp_neg(Second, Second);
		    mp_sub_d(Second, 1, Second);
		    mp_or(First, Second, &bigResult);
		    mp_neg(&bigResult, &bigResult);
		    mp_sub_d(&bigResult, 1, &bigResult);
		    break;
		}
		break;

	    case INST_BITOR:
		switch (numPos) {
		case 2:
		    /*
		     * Both arguments positive, base case.
		     */

		    mp_or(First, Second, &bigResult);
		    break;
		case 1:
		    /*
		     * First is positive; second negative:
		     * N|P = ~(~N&~P) = ~((-N-1)&~P) = -((-N-1)&((-N-1)^P))-1
		     */

		    mp_neg(Second, Second);
		    mp_sub_d(Second, 1, Second);
		    mp_xor(First, Second, &bigResult);
		    mp_and(Second, &bigResult, &bigResult);
		    mp_neg(&bigResult, &bigResult);
		    mp_sub_d(&bigResult, 1, &bigResult);
		    break;
		case 0:
		    /*
		     * Both arguments negative:
		     * a | b = ~ (~a & ~b) = -(-a-1&-b-1)-1
		     */

		    mp_neg(First, First);
		    mp_sub_d(First, 1, First);
		    mp_neg(Second, Second);
		    mp_sub_d(Second, 1, Second);
		    mp_and(First, Second, &bigResult);
		    mp_neg(&bigResult, &bigResult);
		    mp_sub_d(&bigResult, 1, &bigResult);
		    break;
		}
		break;

	    case INST_BITXOR:
		switch (numPos) {
		case 2:
		    /*
		     * Both arguments positive, base case.
		     */

		    mp_xor(First, Second, &bigResult);
		    break;
		case 1:
		    /*
		     * First is positive; second negative:
		     * P^N = ~(P^~N) = -(P^(-N-1))-1
		     */

		    mp_neg(Second, Second);
		    mp_sub_d(Second, 1, Second);
		    mp_xor(First, Second, &bigResult);
		    mp_neg(&bigResult, &bigResult);
		    mp_sub_d(&bigResult, 1, &bigResult);
		    break;
		case 0:
		    /*
		     * Both arguments negative:
		     * a ^ b = (~a ^ ~b) = (-a-1^-b-1)
		     */

		    mp_neg(First, First);
		    mp_sub_d(First, 1, First);
		    mp_neg(Second, Second);
		    mp_sub_d(Second, 1, Second);
		    mp_xor(First, Second, &bigResult);
		    break;
		}
		break;
	    }

	    mp_clear(&big1);
	    mp_clear(&big2);
	    BIG_RESULT(&bigResult);
	}

#ifndef TCL_WIDE_INT_IS_LONG
	if ((type1 == TCL_NUMBER_WIDE) || (type2 == TCL_NUMBER_WIDE)) {
	    TclGetWideIntFromObj(NULL, valuePtr, &w1);
	    TclGetWideIntFromObj(NULL, value2Ptr, &w2);

	    switch (opcode) {
	    case INST_BITAND:
		wResult = w1 & w2;
		break;
	    case INST_BITOR:
		wResult = w1 | w2;
		break;
	    case INST_BITXOR:
		wResult = w1 ^ w2;
		break;
	    default:
		/* Unused, here to silence compiler warning. */
		wResult = 0;
	    }
	    WIDE_RESULT(wResult);
	}
#endif
	l1 = *((const long *)ptr1);
	l2 = *((const long *)ptr2);

	switch (opcode) {
	case INST_BITAND:
	    lResult = l1 & l2;
	    break;
	case INST_BITOR:
	    lResult = l1 | l2;
	    break;
	case INST_BITXOR:
	    lResult = l1 ^ l2;
	    break;
	default:
	    /* Unused, here to silence compiler warning. */
	    lResult = 0;
	}
	LONG_RESULT(lResult);

    case INST_EXPON: {
	int oddExponent = 0, negativeExponent = 0;
	unsigned short base;

	if ((type1 == TCL_NUMBER_DOUBLE) || (type2 == TCL_NUMBER_DOUBLE)) {
	    Tcl_GetDoubleFromObj(NULL, valuePtr, &d1);
	    Tcl_GetDoubleFromObj(NULL, value2Ptr, &d2);

	    if (d1==0.0 && d2<0.0) {
		return EXPONENT_OF_ZERO;
	    }
	    dResult = pow(d1, d2);
	    goto doubleResult;
	}
	l1 = l2 = 0;
	if (type2 == TCL_NUMBER_LONG) {
	    l2 = *((const long *) ptr2);
	    if (l2 == 0) {
		/*
		 * Anything to the zero power is 1.
		 */

		return constants[1];
	    } else if (l2 == 1) {
		/*
		 * Anything to the first power is itself
		 */

		return NULL;
	    }
	}

	switch (type2) {
	case TCL_NUMBER_LONG:
	    negativeExponent = (l2 < 0);
	    oddExponent = (int) (l2 & 1);
	    break;
#ifndef TCL_WIDE_INT_IS_LONG
	case TCL_NUMBER_WIDE:
	    w2 = *((const Tcl_WideInt *)ptr2);
	    negativeExponent = (w2 < 0);
	    oddExponent = (int) (w2 & (Tcl_WideInt)1);
	    break;
#endif
	case TCL_NUMBER_BIG:
	    Tcl_TakeBignumFromObj(NULL, value2Ptr, &big2);
	    negativeExponent = (mp_cmp_d(&big2, 0) == MP_LT);
	    mp_mod_2d(&big2, 1, &big2);
	    oddExponent = !mp_iszero(&big2);
	    mp_clear(&big2);
	    break;
	}

	if (type1 == TCL_NUMBER_LONG) {
	    l1 = *((const long *)ptr1);
	}
	if (negativeExponent) {
	    if (type1 == TCL_NUMBER_LONG) {
		switch (l1) {
		case 0:
		    /*
		     * Zero to a negative power is div by zero error.
		     */

		    return EXPONENT_OF_ZERO;
		case -1:
		    if (oddExponent) {
			LONG_RESULT(-1);
		    }
		    /* fallthrough */
		case 1:
		    /*
		     * 1 to any power is 1.
		     */

		    return constants[1];
		}
	    }

	    /*
	     * Integers with magnitude greater than 1 raise to a negative
	     * power yield the answer zero (see TIP 123).
	     */

	    return constants[0];
	}

	if (type1 == TCL_NUMBER_LONG) {
	    switch (l1) {
	    case 0:
		/*
		 * Zero to a positive power is zero.
		 */

		return constants[0];
	    case 1:
		/*
		 * 1 to any power is 1.
		 */

		return constants[1];
	    case -1:
		if (!oddExponent) {
		    return constants[1];
		}
		LONG_RESULT(-1);
	    }
	}

	/*
	 * We refuse to accept exponent arguments that exceed one mp_digit
	 * which means the max exponent value is 2**28-1 = 0x0fffffff =
	 * 268435455, which fits into a signed 32 bit int which is within the
	 * range of the long int type. This means any numeric Tcl_Obj value
	 * not using TCL_NUMBER_LONG type must hold a value larger than we
	 * accept.
	 */

	if (type2 != TCL_NUMBER_LONG) {
	    Tcl_SetObjResult(interp, Tcl_NewStringObj(
		    "exponent too large", -1));
	    return GENERAL_ARITHMETIC_ERROR;
	}

	if (type1 == TCL_NUMBER_LONG) {
	    if (l1 == 2) {
		/*
		 * Reduce small powers of 2 to shifts.
		 */

		if ((unsigned long) l2 < CHAR_BIT * sizeof(long) - 1) {
		    LONG_RESULT(1L << l2);
		}
#if !defined(TCL_WIDE_INT_IS_LONG)
		if ((unsigned long)l2 < CHAR_BIT*sizeof(Tcl_WideInt) - 1) {
		    WIDE_RESULT(((Tcl_WideInt) 1) << l2);
		}
#endif
		goto overflowExpon;
	    }
	    if (l1 == -2) {
		int signum = oddExponent ? -1 : 1;

		/*
		 * Reduce small powers of 2 to shifts.
		 */

		if ((unsigned long) l2 < CHAR_BIT * sizeof(long) - 1) {
		    LONG_RESULT(signum * (1L << l2));
		}
#if !defined(TCL_WIDE_INT_IS_LONG)
		if ((unsigned long)l2 < CHAR_BIT*sizeof(Tcl_WideInt) - 1){
		    WIDE_RESULT(signum * (((Tcl_WideInt) 1) << l2));
		}
#endif
		goto overflowExpon;
	    }
#if (LONG_MAX == 0x7fffffff)
	    if (l2 - 2 < (long)MaxBase32Size
		    && l1 <= MaxBase32[l2 - 2]
		    && l1 >= -MaxBase32[l2 - 2]) {
		/*
		 * Small powers of 32-bit integers.
		 */

		lResult = l1 * l1;		/* b**2 */
		switch (l2) {
		case 2:
		    break;
		case 3:
		    lResult *= l1;		/* b**3 */
		    break;
		case 4:
		    lResult *= lResult;		/* b**4 */
		    break;
		case 5:
		    lResult *= lResult;		/* b**4 */
		    lResult *= l1;		/* b**5 */
		    break;
		case 6:
		    lResult *= l1;		/* b**3 */
		    lResult *= lResult;		/* b**6 */
		    break;
		case 7:
		    lResult *= l1;		/* b**3 */
		    lResult *= lResult;		/* b**6 */
		    lResult *= l1;		/* b**7 */
		    break;
		case 8:
		    lResult *= lResult;		/* b**4 */
		    lResult *= lResult;		/* b**8 */
		    break;
		}
		LONG_RESULT(lResult);
	    }

	    if (l1 - 3 >= 0 && l1 -2 < (long)Exp32IndexSize
		    && l2 - 2 < (long)(Exp32ValueSize + MaxBase32Size)) {
		base = Exp32Index[l1 - 3]
			+ (unsigned short) (l2 - 2 - MaxBase32Size);
		if (base < Exp32Index[l1 - 2]) {
		    /*
		     * 32-bit number raised to intermediate power, done by
		     * table lookup.
		     */

		    LONG_RESULT(Exp32Value[base]);
		}
	    }
	    if (-l1 - 3 >= 0 && -l1 - 2 < (long)Exp32IndexSize
		    && l2 - 2 < (long)(Exp32ValueSize + MaxBase32Size)) {
		base = Exp32Index[-l1 - 3]
			+ (unsigned short) (l2 - 2 - MaxBase32Size);
		if (base < Exp32Index[-l1 - 2]) {
		    /*
		     * 32-bit number raised to intermediate power, done by
		     * table lookup.
		     */

		    lResult = (oddExponent) ?
			    -Exp32Value[base] : Exp32Value[base];
		    LONG_RESULT(lResult);
		}
	    }
#endif
	}
#if (LONG_MAX > 0x7fffffff) || !defined(TCL_WIDE_INT_IS_LONG)
	if (type1 == TCL_NUMBER_LONG) {
	    w1 = l1;
#ifndef TCL_WIDE_INT_IS_LONG
	} else if (type1 == TCL_NUMBER_WIDE) {
	    w1 = *((const Tcl_WideInt *) ptr1);
#endif
	} else {
	    goto overflowExpon;
	}
	if (l2 - 2 < (long)MaxBase64Size
		&& w1 <=  MaxBase64[l2 - 2]
		&& w1 >= -MaxBase64[l2 - 2]) {
	    /*
	     * Small powers of integers whose result is wide.
	     */

	    wResult = w1 * w1;		/* b**2 */
	    switch (l2) {
	    case 2:
		break;
	    case 3:
		wResult *= l1;		/* b**3 */
		break;
	    case 4:
		wResult *= wResult;	/* b**4 */
		break;
	    case 5:
		wResult *= wResult;	/* b**4 */
		wResult *= w1;		/* b**5 */
		break;
	    case 6:
		wResult *= w1;		/* b**3 */
		wResult *= wResult;	/* b**6 */
		break;
	    case 7:
		wResult *= w1;		/* b**3 */
		wResult *= wResult;	/* b**6 */
		wResult *= w1;		/* b**7 */
		break;
	    case 8:
		wResult *= wResult;	/* b**4 */
		wResult *= wResult;	/* b**8 */
		break;
	    case 9:
		wResult *= wResult;	/* b**4 */
		wResult *= wResult;	/* b**8 */
		wResult *= w1;		/* b**9 */
		break;
	    case 10:
		wResult *= wResult;	/* b**4 */
		wResult *= w1;		/* b**5 */
		wResult *= wResult;	/* b**10 */
		break;
	    case 11:
		wResult *= wResult;	/* b**4 */
		wResult *= w1;		/* b**5 */
		wResult *= wResult;	/* b**10 */
		wResult *= w1;		/* b**11 */
		break;
	    case 12:
		wResult *= w1;		/* b**3 */
		wResult *= wResult;	/* b**6 */
		wResult *= wResult;	/* b**12 */
		break;
	    case 13:
		wResult *= w1;		/* b**3 */
		wResult *= wResult;	/* b**6 */
		wResult *= wResult;	/* b**12 */
		wResult *= w1;		/* b**13 */
		break;
	    case 14:
		wResult *= w1;		/* b**3 */
		wResult *= wResult;	/* b**6 */
		wResult *= w1;		/* b**7 */
		wResult *= wResult;	/* b**14 */
		break;
	    case 15:
		wResult *= w1;		/* b**3 */
		wResult *= wResult;	/* b**6 */
		wResult *= w1;		/* b**7 */
		wResult *= wResult;	/* b**14 */
		wResult *= w1;		/* b**15 */
		break;
	    case 16:
		wResult *= wResult;	/* b**4 */
		wResult *= wResult;	/* b**8 */
		wResult *= wResult;	/* b**16 */
		break;
	    }
	    WIDE_RESULT(wResult);
	}

	/*
	 * Handle cases of powers > 16 that still fit in a 64-bit word by
	 * doing table lookup.
	 */

	if (w1 - 3 >= 0 && w1 - 2 < (long)Exp64IndexSize
		&& l2 - 2 < (long)(Exp64ValueSize + MaxBase64Size)) {
	    base = Exp64Index[w1 - 3]
		    + (unsigned short) (l2 - 2 - MaxBase64Size);
	    if (base < Exp64Index[w1 - 2]) {
		/*
		 * 64-bit number raised to intermediate power, done by
		 * table lookup.
		 */

		WIDE_RESULT(Exp64Value[base]);
	    }
	}

	if (-w1 - 3 >= 0 && -w1 - 2 < (long)Exp64IndexSize
		&& l2 - 2 < (long)(Exp64ValueSize + MaxBase64Size)) {
	    base = Exp64Index[-w1 - 3]
		    + (unsigned short) (l2 - 2 - MaxBase64Size);
	    if (base < Exp64Index[-w1 - 2]) {
		/*
		 * 64-bit number raised to intermediate power, done by
		 * table lookup.
		 */

		wResult = oddExponent ? -Exp64Value[base] : Exp64Value[base];
		WIDE_RESULT(wResult);
	    }
	}
#endif

    overflowExpon:
	Tcl_TakeBignumFromObj(NULL, value2Ptr, &big2);
	if (big2.used > 1) {
	    mp_clear(&big2);
	    Tcl_SetObjResult(interp, Tcl_NewStringObj(
		    "exponent too large", -1));
	    return GENERAL_ARITHMETIC_ERROR;
	}
	Tcl_TakeBignumFromObj(NULL, valuePtr, &big1);
	mp_init(&bigResult);
	mp_expt_d(&big1, big2.dp[0], &bigResult);
	mp_clear(&big1);
	mp_clear(&big2);
	BIG_RESULT(&bigResult);
    }

    case INST_ADD:
    case INST_SUB:
    case INST_MULT:
    case INST_DIV:
	if ((type1 == TCL_NUMBER_DOUBLE) || (type2 == TCL_NUMBER_DOUBLE)) {
	    /*
	     * At least one of the values is floating-point, so perform
	     * floating point calculations.
	     */

	    Tcl_GetDoubleFromObj(NULL, valuePtr, &d1);
	    Tcl_GetDoubleFromObj(NULL, value2Ptr, &d2);

	    switch (opcode) {
	    case INST_ADD:
		dResult = d1 + d2;
		break;
	    case INST_SUB:
		dResult = d1 - d2;
		break;
	    case INST_MULT:
		dResult = d1 * d2;
		break;
	    case INST_DIV:
#ifndef IEEE_FLOATING_POINT
		if (d2 == 0.0) {
		    return DIVIDED_BY_ZERO;
		}
#endif
		/*
		 * We presume that we are running with zero-divide unmasked if
		 * we're on an IEEE box. Otherwise, this statement might cause
		 * demons to fly out our noses.
		 */

		dResult = d1 / d2;
		break;
	    default:
		/* Unused, here to silence compiler warning. */
		dResult = 0;
	    }

	doubleResult:
#ifndef ACCEPT_NAN
	    /*
	     * Check now for IEEE floating-point error.
	     */

	    if (TclIsNaN(dResult)) {
		TclExprFloatError(interp, dResult);
		return GENERAL_ARITHMETIC_ERROR;
	    }
#endif
	    DOUBLE_RESULT(dResult);
	}
	if ((type1 != TCL_NUMBER_BIG) && (type2 != TCL_NUMBER_BIG)) {
	    TclGetWideIntFromObj(NULL, valuePtr, &w1);
	    TclGetWideIntFromObj(NULL, value2Ptr, &w2);

	    switch (opcode) {
	    case INST_ADD:
		wResult = w1 + w2;
#ifndef TCL_WIDE_INT_IS_LONG
		if ((type1 == TCL_NUMBER_WIDE) || (type2 == TCL_NUMBER_WIDE))
#endif
		{
		    /*
		     * Check for overflow.
		     */

		    if (Overflowing(w1, w2, wResult)) {
			goto overflowBasic;
		    }
		}
		break;

	    case INST_SUB:
		wResult = w1 - w2;
#ifndef TCL_WIDE_INT_IS_LONG
		if ((type1 == TCL_NUMBER_WIDE) || (type2 == TCL_NUMBER_WIDE))
#endif
		{
		    /*
		     * Must check for overflow. The macro tests for overflows
		     * in sums by looking at the sign bits. As we have a
		     * subtraction here, we are adding -w2. As -w2 could in
		     * turn overflow, we test with ~w2 instead: it has the
		     * opposite sign bit to w2 so it does the job. Note that
		     * the only "bad" case (w2==0) is irrelevant for this
		     * macro, as in that case w1 and wResult have the same
		     * sign and there is no overflow anyway.
		     */

		    if (Overflowing(w1, ~w2, wResult)) {
			goto overflowBasic;
		    }
		}
		break;

	    case INST_MULT:
		if ((type1 != TCL_NUMBER_LONG) || (type2 != TCL_NUMBER_LONG)
			|| (sizeof(Tcl_WideInt) < 2*sizeof(long))) {
		    goto overflowBasic;
		}
		wResult = w1 * w2;
		break;

	    case INST_DIV:
		if (w2 == 0) {
		    return DIVIDED_BY_ZERO;
		}

		/*
		 * Need a bignum to represent (LLONG_MIN / -1)
		 */

		if ((w1 == LLONG_MIN) && (w2 == -1)) {
		    goto overflowBasic;
		}
		wResult = w1 / w2;

		/*
		 * Force Tcl's integer division rules.
		 * TODO: examine for logic simplification
		 */

		if (((wResult < 0) || ((wResult == 0) &&
			((w1 < 0 && w2 > 0) || (w1 > 0 && w2 < 0)))) &&
			(wResult*w2 != w1)) {
		    wResult -= 1;
		}
		break;

	    default:
		/*
		 * Unused, here to silence compiler warning.
		 */

		wResult = 0;
	    }

	    WIDE_RESULT(wResult);
	}

    overflowBasic:
	Tcl_TakeBignumFromObj(NULL, valuePtr, &big1);
	Tcl_TakeBignumFromObj(NULL, value2Ptr, &big2);
	mp_init(&bigResult);
	switch (opcode) {
	case INST_ADD:
	    mp_add(&big1, &big2, &bigResult);
	    break;
	case INST_SUB:
	    mp_sub(&big1, &big2, &bigResult);
	    break;
	case INST_MULT:
	    mp_mul(&big1, &big2, &bigResult);
	    break;
	case INST_DIV:
	    if (mp_iszero(&big2)) {
		mp_clear(&big1);
		mp_clear(&big2);
		mp_clear(&bigResult);
		return DIVIDED_BY_ZERO;
	    }
	    mp_init(&bigRemainder);
	    mp_div(&big1, &big2, &bigResult, &bigRemainder);
	    /* TODO: internals intrusion */
	    if (!mp_iszero(&bigRemainder)
		    && (bigRemainder.sign != big2.sign)) {
		/*
		 * Convert to Tcl's integer division rules.
		 */

		mp_sub_d(&bigResult, 1, &bigResult);
		mp_add(&bigRemainder, &big2, &bigRemainder);
	    }
	    mp_clear(&bigRemainder);
	    break;
	}
	mp_clear(&big1);
	mp_clear(&big2);
	BIG_RESULT(&bigResult);
    }

    Tcl_Panic("unexpected opcode");
    return NULL;
}

static Tcl_Obj *
ExecuteExtendedUnaryMathOp(
    int opcode,			/* What operation to perform. */
    Tcl_Obj *valuePtr)		/* The operand on the stack. */
{
    ClientData ptr;
    int type;
    Tcl_WideInt w;
    mp_int big;
    Tcl_Obj *objResultPtr;

    (void) GetNumberFromObj(NULL, valuePtr, &ptr, &type);

    switch (opcode) {
    case INST_BITNOT:
#ifndef TCL_WIDE_INT_IS_LONG
	if (type == TCL_NUMBER_WIDE) {
	    w = *((const Tcl_WideInt *) ptr);
	    WIDE_RESULT(~w);
	}
#endif
	Tcl_TakeBignumFromObj(NULL, valuePtr, &big);
	/* ~a = - a - 1 */
	mp_neg(&big, &big);
	mp_sub_d(&big, 1, &big);
	BIG_RESULT(&big);
    case INST_UMINUS:
	switch (type) {
	case TCL_NUMBER_DOUBLE:
	    DOUBLE_RESULT(-(*((const double *) ptr)));
	case TCL_NUMBER_LONG:
	    w = (Tcl_WideInt) (*((const long *) ptr));
	    if (w != LLONG_MIN) {
		WIDE_RESULT(-w);
	    }
	    TclBNInitBignumFromLong(&big, *(const long *) ptr);
	    break;
#ifndef TCL_WIDE_INT_IS_LONG
	case TCL_NUMBER_WIDE:
	    w = *((const Tcl_WideInt *) ptr);
	    if (w != LLONG_MIN) {
		WIDE_RESULT(-w);
	    }
	    TclBNInitBignumFromWideInt(&big, w);
	    break;
#endif
	default:
	    Tcl_TakeBignumFromObj(NULL, valuePtr, &big);
	}
	mp_neg(&big, &big);
	BIG_RESULT(&big);
    }

    Tcl_Panic("unexpected opcode");
    return NULL;
}
#undef LONG_RESULT
#undef WIDE_RESULT
#undef BIG_RESULT
#undef DOUBLE_RESULT

/*
 *----------------------------------------------------------------------
 *
 * CompareTwoNumbers --
 *
 *	This function compares a pair of numbers in Tcl_Objs. Each argument
 *	must already be known to be numeric and not NaN.
 *
 * Results:
 *	One of MP_LT, MP_EQ or MP_GT, depending on whether valuePtr is less
 *	than, equal to, or greater than value2Ptr (respectively).
 *
 * Side effects:
 *	None, provided both values are numeric.
 *
 *----------------------------------------------------------------------
 */

int
TclCompareTwoNumbers(
    Tcl_Obj *valuePtr,
    Tcl_Obj *value2Ptr)
{
    int type1, type2, compare;
    ClientData ptr1, ptr2;
    mp_int big1, big2;
    double d1, d2, tmp;
    long l1, l2;
#ifndef TCL_WIDE_INT_IS_LONG
    Tcl_WideInt w1, w2;
#endif

    (void) GetNumberFromObj(NULL, valuePtr, &ptr1, &type1);
    (void) GetNumberFromObj(NULL, value2Ptr, &ptr2, &type2);

    switch (type1) {
    case TCL_NUMBER_LONG:
	l1 = *((const long *)ptr1);
	switch (type2) {
	case TCL_NUMBER_LONG:
	    l2 = *((const long *)ptr2);
	longCompare:
	    return (l1 < l2) ? MP_LT : ((l1 > l2) ? MP_GT : MP_EQ);
#ifndef TCL_WIDE_INT_IS_LONG
	case TCL_NUMBER_WIDE:
	    w2 = *((const Tcl_WideInt *)ptr2);
	    w1 = (Tcl_WideInt)l1;
	    goto wideCompare;
#endif
	case TCL_NUMBER_DOUBLE:
	    d2 = *((const double *)ptr2);
	    d1 = (double) l1;

	    /*
	     * If the double has a fractional part, or if the long can be
	     * converted to double without loss of precision, then compare as
	     * doubles.
	     */

	    if (DBL_MANT_DIG > CHAR_BIT*sizeof(long) || l1 == (long) d1
		    || modf(d2, &tmp) != 0.0) {
		goto doubleCompare;
	    }

	    /*
	     * Otherwise, to make comparision based on full precision, need to
	     * convert the double to a suitably sized integer.
	     *
	     * Need this to get comparsions like
	     *	  expr 20000000000000003 < 20000000000000004.0
	     * right. Converting the first argument to double will yield two
	     * double values that are equivalent within double precision.
	     * Converting the double to an integer gets done exactly, then
	     * integer comparison can tell the difference.
	     */

	    if (d2 < (double)LONG_MIN) {
		return MP_GT;
	    }
	    if (d2 > (double)LONG_MAX) {
		return MP_LT;
	    }
	    l2 = (long) d2;
	    goto longCompare;
	case TCL_NUMBER_BIG:
	    Tcl_TakeBignumFromObj(NULL, value2Ptr, &big2);
	    if (mp_cmp_d(&big2, 0) == MP_LT) {
		compare = MP_GT;
	    } else {
		compare = MP_LT;
	    }
	    mp_clear(&big2);
	    return compare;
	}

#ifndef TCL_WIDE_INT_IS_LONG
    case TCL_NUMBER_WIDE:
	w1 = *((const Tcl_WideInt *)ptr1);
	switch (type2) {
	case TCL_NUMBER_WIDE:
	    w2 = *((const Tcl_WideInt *)ptr2);
	wideCompare:
	    return (w1 < w2) ? MP_LT : ((w1 > w2) ? MP_GT : MP_EQ);
	case TCL_NUMBER_LONG:
	    l2 = *((const long *)ptr2);
	    w2 = (Tcl_WideInt)l2;
	    goto wideCompare;
	case TCL_NUMBER_DOUBLE:
	    d2 = *((const double *)ptr2);
	    d1 = (double) w1;
	    if (DBL_MANT_DIG > CHAR_BIT*sizeof(Tcl_WideInt)
		    || w1 == (Tcl_WideInt) d1 || modf(d2, &tmp) != 0.0) {
		goto doubleCompare;
	    }
	    if (d2 < (double)LLONG_MIN) {
		return MP_GT;
	    }
	    if (d2 > (double)LLONG_MAX) {
		return MP_LT;
	    }
	    w2 = (Tcl_WideInt) d2;
	    goto wideCompare;
	case TCL_NUMBER_BIG:
	    Tcl_TakeBignumFromObj(NULL, value2Ptr, &big2);
	    if (mp_cmp_d(&big2, 0) == MP_LT) {
		compare = MP_GT;
	    } else {
		compare = MP_LT;
	    }
	    mp_clear(&big2);
	    return compare;
	}
#endif

    case TCL_NUMBER_DOUBLE:
	d1 = *((const double *)ptr1);
	switch (type2) {
	case TCL_NUMBER_DOUBLE:
	    d2 = *((const double *)ptr2);
	doubleCompare:
	    return (d1 < d2) ? MP_LT : ((d1 > d2) ? MP_GT : MP_EQ);
	case TCL_NUMBER_LONG:
	    l2 = *((const long *)ptr2);
	    d2 = (double) l2;
	    if (DBL_MANT_DIG > CHAR_BIT*sizeof(long) || l2 == (long) d2
		    || modf(d1, &tmp) != 0.0) {
		goto doubleCompare;
	    }
	    if (d1 < (double)LONG_MIN) {
		return MP_LT;
	    }
	    if (d1 > (double)LONG_MAX) {
		return MP_GT;
	    }
	    l1 = (long) d1;
	    goto longCompare;
#ifndef TCL_WIDE_INT_IS_LONG
	case TCL_NUMBER_WIDE:
	    w2 = *((const Tcl_WideInt *)ptr2);
	    d2 = (double) w2;
	    if (DBL_MANT_DIG > CHAR_BIT*sizeof(Tcl_WideInt)
		    || w2 == (Tcl_WideInt) d2 || modf(d1, &tmp) != 0.0) {
		goto doubleCompare;
	    }
	    if (d1 < (double)LLONG_MIN) {
		return MP_LT;
	    }
	    if (d1 > (double)LLONG_MAX) {
		return MP_GT;
	    }
	    w1 = (Tcl_WideInt) d1;
	    goto wideCompare;
#endif
	case TCL_NUMBER_BIG:
	    if (TclIsInfinite(d1)) {
		return (d1 > 0.0) ? MP_GT : MP_LT;
	    }
	    Tcl_TakeBignumFromObj(NULL, value2Ptr, &big2);
	    if ((d1 < (double)LONG_MAX) && (d1 > (double)LONG_MIN)) {
		if (mp_cmp_d(&big2, 0) == MP_LT) {
		    compare = MP_GT;
		} else {
		    compare = MP_LT;
		}
		mp_clear(&big2);
		return compare;
	    }
	    if (DBL_MANT_DIG > CHAR_BIT*sizeof(long)
		    && modf(d1, &tmp) != 0.0) {
		d2 = TclBignumToDouble(&big2);
		mp_clear(&big2);
		goto doubleCompare;
	    }
	    Tcl_InitBignumFromDouble(NULL, d1, &big1);
	    goto bigCompare;
	}

    case TCL_NUMBER_BIG:
	Tcl_TakeBignumFromObj(NULL, valuePtr, &big1);
	switch (type2) {
#ifndef TCL_WIDE_INT_IS_LONG
	case TCL_NUMBER_WIDE:
#endif
	case TCL_NUMBER_LONG:
	    compare = mp_cmp_d(&big1, 0);
	    mp_clear(&big1);
	    return compare;
	case TCL_NUMBER_DOUBLE:
	    d2 = *((const double *)ptr2);
	    if (TclIsInfinite(d2)) {
		compare = (d2 > 0.0) ? MP_LT : MP_GT;
		mp_clear(&big1);
		return compare;
	    }
	    if ((d2 < (double)LONG_MAX) && (d2 > (double)LONG_MIN)) {
		compare = mp_cmp_d(&big1, 0);
		mp_clear(&big1);
		return compare;
	    }
	    if (DBL_MANT_DIG > CHAR_BIT*sizeof(long)
		    && modf(d2, &tmp) != 0.0) {
		d1 = TclBignumToDouble(&big1);
		mp_clear(&big1);
		goto doubleCompare;
	    }
	    Tcl_InitBignumFromDouble(NULL, d2, &big2);
	    goto bigCompare;
	case TCL_NUMBER_BIG:
	    Tcl_TakeBignumFromObj(NULL, value2Ptr, &big2);
	bigCompare:
	    compare = mp_cmp(&big1, &big2);
	    mp_clear(&big1);
	    mp_clear(&big2);
	    return compare;
	}
    default:
	Tcl_Panic("unexpected number type");
	return TCL_ERROR;
    }
}

#ifdef TCL_COMPILE_DEBUG
/*
 *----------------------------------------------------------------------
 *
 * PrintByteCodeInfo --
 *
 *	This procedure prints a summary about a bytecode object to stdout. It
 *	is called by TclNRExecuteByteCode when starting to execute the bytecode
 *	object if tclTraceExec has the value 2 or more.
 *
 * Results:
 *	None.
 *
 * Side effects:
 *	None.
 *
 *----------------------------------------------------------------------
 */

static void
PrintByteCodeInfo(
    register ByteCode *codePtr)	/* The bytecode whose summary is printed to
				 * stdout. */
{
    Proc *procPtr = codePtr->procPtr;
    Interp *iPtr = (Interp *) *codePtr->interpHandle;

    fprintf(stdout, "\nExecuting ByteCode 0x%p, refCt %u, epoch %u, interp 0x%p (epoch %u)\n",
	    codePtr, codePtr->refCount, codePtr->compileEpoch, iPtr,
	    iPtr->compileEpoch);

    fprintf(stdout, "  Source: ");
    TclPrintSource(stdout, codePtr->source, 60);

    fprintf(stdout, "\n  Cmds %d, src %d, inst %u, litObjs %u, aux %d, stkDepth %u, code/src %.2f\n",
	    codePtr->numCommands, codePtr->numSrcBytes,
	    codePtr->numCodeBytes, codePtr->numLitObjects,
	    codePtr->numAuxDataItems, codePtr->maxStackDepth,
#ifdef TCL_COMPILE_STATS
	    codePtr->numSrcBytes?
		    ((float)codePtr->structureSize)/codePtr->numSrcBytes :
#endif
	    0.0);

#ifdef TCL_COMPILE_STATS
    fprintf(stdout, "  Code %lu = header %lu+inst %d+litObj %lu+exc %lu+aux %lu+cmdMap %d\n",
	    (unsigned long) codePtr->structureSize,
	    (unsigned long) (sizeof(ByteCode)-sizeof(size_t)-sizeof(Tcl_Time)),
	    codePtr->numCodeBytes,
	    (unsigned long) (codePtr->numLitObjects * sizeof(Tcl_Obj *)),
	    (unsigned long) (codePtr->numExceptRanges*sizeof(ExceptionRange)),
	    (unsigned long) (codePtr->numAuxDataItems * sizeof(AuxData)),
	    codePtr->numCmdLocBytes);
#endif /* TCL_COMPILE_STATS */
    if (procPtr != NULL) {
	fprintf(stdout,
		"  Proc 0x%p, refCt %d, args %d, compiled locals %d\n",
		procPtr, procPtr->refCount, procPtr->numArgs,
		procPtr->numCompiledLocals);
    }
}
#endif /* TCL_COMPILE_DEBUG */

/*
 *----------------------------------------------------------------------
 *
 * ValidatePcAndStackTop --
 *
 *	This procedure is called by TclNRExecuteByteCode when debugging to
 *	verify that the program counter and stack top are valid during
 *	execution.
 *
 * Results:
 *	None.
 *
 * Side effects:
 *	Prints a message to stderr and panics if either the pc or stack top
 *	are invalid.
 *
 *----------------------------------------------------------------------
 */

#ifdef TCL_COMPILE_DEBUG
static void
ValidatePcAndStackTop(
    register ByteCode *codePtr,	/* The bytecode whose summary is printed to
				 * stdout. */
    const unsigned char *pc,	/* Points to first byte of a bytecode
				 * instruction. The program counter. */
    int stackTop,		/* Current stack top. Must be between
				 * stackLowerBound and stackUpperBound
				 * (inclusive). */
    int checkStack)		/* 0 if the stack depth check should be
				 * skipped. */
{
    int stackUpperBound = codePtr->maxStackDepth;
				/* Greatest legal value for stackTop. */
    unsigned relativePc = (unsigned) (pc - codePtr->codeStart);
    unsigned long codeStart = (unsigned long) codePtr->codeStart;
    unsigned long codeEnd = (unsigned long)
	    (codePtr->codeStart + codePtr->numCodeBytes);
    unsigned char opCode = *pc;

    if (((unsigned long) pc < codeStart) || ((unsigned long) pc > codeEnd)) {
	fprintf(stderr, "\nBad instruction pc 0x%p in TclNRExecuteByteCode\n",
		pc);
	Tcl_Panic("TclNRExecuteByteCode execution failure: bad pc");
    }
    if ((unsigned) opCode > LAST_INST_OPCODE) {
	fprintf(stderr, "\nBad opcode %d at pc %u in TclNRExecuteByteCode\n",
		(unsigned) opCode, relativePc);
	Tcl_Panic("TclNRExecuteByteCode execution failure: bad opcode");
    }
    if (checkStack &&
	    ((stackTop < 0) || (stackTop > stackUpperBound))) {
	int numChars;
	const char *cmd = GetSrcInfoForPc(pc, codePtr, &numChars, NULL, NULL);

	fprintf(stderr, "\nBad stack top %d at pc %u in TclNRExecuteByteCode (min 0, max %i)",
		stackTop, relativePc, stackUpperBound);
	if (cmd != NULL) {
	    Tcl_Obj *message;

	    TclNewLiteralStringObj(message, "\n executing ");
	    Tcl_IncrRefCount(message);
	    Tcl_AppendLimitedToObj(message, cmd, numChars, 100, NULL);
	    fprintf(stderr,"%s\n", Tcl_GetString(message));
	    Tcl_DecrRefCount(message);
	} else {
	    fprintf(stderr, "\n");
	}
	Tcl_Panic("TclNRExecuteByteCode execution failure: bad stack top");
    }
}
#endif /* TCL_COMPILE_DEBUG */

/*
 *----------------------------------------------------------------------
 *
 * IllegalExprOperandType --
 *
 *	Used by TclNRExecuteByteCode to append an error message to the interp
 *	result when an illegal operand type is detected by an expression
 *	instruction. The argument opndPtr holds the operand object in error.
 *
 * Results:
 *	None.
 *
 * Side effects:
 *	An error message is appended to the interp result.
 *
 *----------------------------------------------------------------------
 */

static void
IllegalExprOperandType(
    Tcl_Interp *interp,		/* Interpreter to which error information
				 * pertains. */
    const unsigned char *pc, /* Points to the instruction being executed
				 * when the illegal type was found. */
    Tcl_Obj *opndPtr)		/* Points to the operand holding the value
				 * with the illegal type. */
{
    ClientData ptr;
    int type;
    const unsigned char opcode = *pc;
    const char *description, *operator = "unknown";

    if (opcode == INST_EXPON) {
	operator = "**";
    } else if (opcode <= INST_LNOT) {
	operator = operatorStrings[opcode - INST_LOR];
    }

    if (GetNumberFromObj(NULL, opndPtr, &ptr, &type) != TCL_OK) {
<<<<<<< HEAD
	description = "non-numeric string";
=======
	int numBytes;
	const char *bytes = TclGetStringFromObj(opndPtr, &numBytes);

	if (numBytes == 0) {
	    description = "empty string";
	} else if (TclCheckBadOctal(NULL, bytes)) {
	    description = "invalid octal number";
	} else {
	    description = "non-numeric string";
	}
>>>>>>> 7332635a
    } else if (type == TCL_NUMBER_NAN) {
	description = "non-numeric floating-point value";
    } else if (type == TCL_NUMBER_DOUBLE) {
	description = "floating-point value";
    } else {
	/* TODO: No caller needs this. Eliminate? */
	description = "(big) integer";
    }

    Tcl_SetObjResult(interp, Tcl_ObjPrintf(
	    "can't use %s \"%s\" as operand of \"%s\"", description,
	    Tcl_GetString(opndPtr), operator));
    Tcl_SetErrorCode(interp, "ARITH", "DOMAIN", description, NULL);
}

/*
 *----------------------------------------------------------------------
 *
 * TclGetSrcInfoForPc, GetSrcInfoForPc, TclGetSourceFromFrame --
 *
 *	Given a program counter value, finds the closest command in the
 *	bytecode code unit's CmdLocation array and returns information about
 *	that command's source: a pointer to its first byte and the number of
 *	characters.
 *
 * Results:
 *	If a command is found that encloses the program counter value, a
 *	pointer to the command's source is returned and the length of the
 *	source is stored at *lengthPtr. If multiple commands resulted in code
 *	at pc, information about the closest enclosing command is returned. If
 *	no matching command is found, NULL is returned and *lengthPtr is
 *	unchanged.
 *
 * Side effects:
 *	The CmdFrame at *cfPtr is updated.
 *
 *----------------------------------------------------------------------
 */

Tcl_Obj *
TclGetSourceFromFrame(
    CmdFrame *cfPtr,
    int objc,
    Tcl_Obj *const objv[])
{
    if (cfPtr == NULL) {
        return Tcl_NewListObj(objc, objv);
    }
    if (cfPtr->cmdObj == NULL) {
        if (cfPtr->cmd == NULL) {
	    ByteCode *codePtr = (ByteCode *) cfPtr->data.tebc.codePtr;

            cfPtr->cmd = GetSrcInfoForPc((unsigned char *)
		    cfPtr->data.tebc.pc, codePtr, &cfPtr->len, NULL, NULL);
        }
	if (cfPtr->cmd) {
	    cfPtr->cmdObj = Tcl_NewStringObj(cfPtr->cmd, cfPtr->len);
	} else {
	    cfPtr->cmdObj = Tcl_NewListObj(objc, objv);
	}
        Tcl_IncrRefCount(cfPtr->cmdObj);
    }
    return cfPtr->cmdObj;
}

void
TclGetSrcInfoForPc(
    CmdFrame *cfPtr)
{
    ByteCode *codePtr = (ByteCode *) cfPtr->data.tebc.codePtr;

    assert(cfPtr->type == TCL_LOCATION_BC);

    if (cfPtr->cmd == NULL) {

	cfPtr->cmd = GetSrcInfoForPc(
		(unsigned char *) cfPtr->data.tebc.pc, codePtr,
		&cfPtr->len, NULL, NULL);
    }

    if (cfPtr->cmd != NULL) {
	/*
	 * We now have the command. We can get the srcOffset back and from
	 * there find the list of word locations for this command.
	 */

	ExtCmdLoc *eclPtr;
	ECL *locPtr = NULL;
	int srcOffset, i;
	Interp *iPtr = (Interp *) *codePtr->interpHandle;
	Tcl_HashEntry *hePtr =
		Tcl_FindHashEntry(iPtr->lineBCPtr, codePtr);

	if (!hePtr) {
	    return;
	}

	srcOffset = cfPtr->cmd - codePtr->source;
	eclPtr = Tcl_GetHashValue(hePtr);

	for (i=0; i < eclPtr->nuloc; i++) {
	    if (eclPtr->loc[i].srcOffset == srcOffset) {
		locPtr = eclPtr->loc+i;
		break;
	    }
	}
	if (locPtr == NULL) {
	    Tcl_Panic("LocSearch failure");
	}

	cfPtr->line = locPtr->line;
	cfPtr->nline = locPtr->nline;
	cfPtr->type = eclPtr->type;

	if (eclPtr->type == TCL_LOCATION_SOURCE) {
	    cfPtr->data.eval.path = eclPtr->path;
	    Tcl_IncrRefCount(cfPtr->data.eval.path);
	}

	/*
	 * Do not set cfPtr->data.eval.path NULL for non-SOURCE. Needed for
	 * cfPtr->data.tebc.codePtr.
	 */
    }
}

static const char *
GetSrcInfoForPc(
    const unsigned char *pc,	/* The program counter value for which to
				 * return the closest command's source info.
				 * This points within a bytecode instruction
				 * in codePtr's code. */
    ByteCode *codePtr,		/* The bytecode sequence in which to look up
				 * the command source for the pc. */
    int *lengthPtr,		/* If non-NULL, the location where the length
				 * of the command's source should be stored.
				 * If NULL, no length is stored. */
    const unsigned char **pcBeg,/* If non-NULL, the bytecode location
				 * where the current instruction starts.
				 * If NULL; no pointer is stored. */
    int *cmdIdxPtr)		/* If non-NULL, the location where the index
				 * of the command containing the pc should
				 * be stored. */
{
    register int pcOffset = (pc - codePtr->codeStart);
    int numCmds = codePtr->numCommands;
    unsigned char *codeDeltaNext, *codeLengthNext;
    unsigned char *srcDeltaNext, *srcLengthNext;
    int codeOffset, codeLen, codeEnd, srcOffset, srcLen, delta, i;
    int bestDist = INT_MAX;	/* Distance of pc to best cmd's start pc. */
    int bestSrcOffset = -1;	/* Initialized to avoid compiler warning. */
    int bestSrcLength = -1;	/* Initialized to avoid compiler warning. */
    int bestCmdIdx = -1;

    /* The pc must point within the bytecode */
    assert ((pcOffset >= 0) && (pcOffset < codePtr->numCodeBytes));

    /*
     * Decode the code and source offset and length for each command. The
     * closest enclosing command is the last one whose code started before
     * pcOffset.
     */

    codeDeltaNext = codePtr->codeDeltaStart;
    codeLengthNext = codePtr->codeLengthStart;
    srcDeltaNext = codePtr->srcDeltaStart;
    srcLengthNext = codePtr->srcLengthStart;
    codeOffset = srcOffset = 0;
    for (i = 0;  i < numCmds;  i++) {
	if ((unsigned) *codeDeltaNext == (unsigned) 0xFF) {
	    codeDeltaNext++;
	    delta = TclGetInt4AtPtr(codeDeltaNext);
	    codeDeltaNext += 4;
	} else {
	    delta = TclGetInt1AtPtr(codeDeltaNext);
	    codeDeltaNext++;
	}
	codeOffset += delta;

	if ((unsigned) *codeLengthNext == (unsigned) 0xFF) {
	    codeLengthNext++;
	    codeLen = TclGetInt4AtPtr(codeLengthNext);
	    codeLengthNext += 4;
	} else {
	    codeLen = TclGetInt1AtPtr(codeLengthNext);
	    codeLengthNext++;
	}
	codeEnd = (codeOffset + codeLen - 1);

	if ((unsigned) *srcDeltaNext == (unsigned) 0xFF) {
	    srcDeltaNext++;
	    delta = TclGetInt4AtPtr(srcDeltaNext);
	    srcDeltaNext += 4;
	} else {
	    delta = TclGetInt1AtPtr(srcDeltaNext);
	    srcDeltaNext++;
	}
	srcOffset += delta;

	if ((unsigned) *srcLengthNext == (unsigned) 0xFF) {
	    srcLengthNext++;
	    srcLen = TclGetInt4AtPtr(srcLengthNext);
	    srcLengthNext += 4;
	} else {
	    srcLen = TclGetInt1AtPtr(srcLengthNext);
	    srcLengthNext++;
	}

	if (codeOffset > pcOffset) {	/* Best cmd already found */
	    break;
	}
	if (pcOffset <= codeEnd) {	/* This cmd's code encloses pc */
	    int dist = (pcOffset - codeOffset);

	    if (dist <= bestDist) {
		bestDist = dist;
		bestSrcOffset = srcOffset;
		bestSrcLength = srcLen;
		bestCmdIdx = i;
	    }
	}
    }

    if (pcBeg != NULL) {
	const unsigned char *curr, *prev;

	/*
	 * Walk from beginning of command or BC to pc, by complete
	 * instructions. Stop when crossing pc; keep previous.
	 */

	curr = ((bestDist == INT_MAX) ? codePtr->codeStart : pc - bestDist);
	prev = curr;
	while (curr <= pc) {
	    prev = curr;
	    curr += tclInstructionTable[*curr].numBytes;
	}
	*pcBeg = prev;
    }

    if (bestDist == INT_MAX) {
	return NULL;
    }

    if (lengthPtr != NULL) {
	*lengthPtr = bestSrcLength;
    }

    if (cmdIdxPtr != NULL) {
	*cmdIdxPtr = bestCmdIdx;
    }

    return (codePtr->source + bestSrcOffset);
}

/*
 *----------------------------------------------------------------------
 *
 * GetExceptRangeForPc --
 *
 *	Given a program counter value, return the closest enclosing
 *	ExceptionRange.
 *
 * Results:
 *	If the searchMode is TCL_ERROR, this procedure ignores loop exception
 *	ranges and returns a pointer to the closest catch range. If the
 *	searchMode is TCL_BREAK, this procedure returns a pointer to the most
 *	closely enclosing ExceptionRange regardless of whether it is a loop or
 *	catch exception range. If the searchMode is TCL_CONTINUE, this
 *	procedure returns a pointer to the most closely enclosing
 *	ExceptionRange (of any type) skipping only loop exception ranges if
 *	they don't have a sensible continueOffset defined. If no matching
 *	ExceptionRange is found that encloses pc, a NULL is returned.
 *
 * Side effects:
 *	None.
 *
 *----------------------------------------------------------------------
 */

static ExceptionRange *
GetExceptRangeForPc(
    const unsigned char *pc,	/* The program counter value for which to
				 * search for a closest enclosing exception
				 * range. This points to a bytecode
				 * instruction in codePtr's code. */
    int searchMode,		/* If TCL_BREAK, consider either loop or catch
				 * ExceptionRanges in search. If TCL_ERROR
				 * consider only catch ranges (and ignore any
				 * closer loop ranges). If TCL_CONTINUE, look
				 * for loop ranges that define a continue
				 * point or a catch range. */
    ByteCode *codePtr)		/* Points to the ByteCode in which to search
				 * for the enclosing ExceptionRange. */
{
    ExceptionRange *rangeArrayPtr;
    int numRanges = codePtr->numExceptRanges;
    register ExceptionRange *rangePtr;
    int pcOffset = pc - codePtr->codeStart;
    register int start;

    if (numRanges == 0) {
	return NULL;
    }

    /*
     * This exploits peculiarities of our compiler: nested ranges are always
     * *after* their containing ranges, so that by scanning backwards we are
     * sure that the first matching range is indeed the deepest.
     */

    rangeArrayPtr = codePtr->exceptArrayPtr;
    rangePtr = rangeArrayPtr + numRanges;
    while (--rangePtr >= rangeArrayPtr) {
	start = rangePtr->codeOffset;
	if ((start <= pcOffset) &&
		(pcOffset < (start + rangePtr->numCodeBytes))) {
	    if (rangePtr->type == CATCH_EXCEPTION_RANGE) {
		return rangePtr;
	    }
	    if (searchMode == TCL_BREAK) {
		return rangePtr;
	    }
	    if (searchMode == TCL_CONTINUE && rangePtr->continueOffset != -1){
		return rangePtr;
	    }
	}
    }
    return NULL;
}

/*
 *----------------------------------------------------------------------
 *
 * GetOpcodeName --
 *
 *	This procedure is called by the TRACE and TRACE_WITH_OBJ macros used
 *	in TclNRExecuteByteCode when debugging. It returns the name of the
 *	bytecode instruction at a specified instruction pc.
 *
 * Results:
 *	A character string for the instruction.
 *
 * Side effects:
 *	None.
 *
 *----------------------------------------------------------------------
 */

#ifdef TCL_COMPILE_DEBUG
static const char *
GetOpcodeName(
    const unsigned char *pc)	/* Points to the instruction whose name should
				 * be returned. */
{
    unsigned char opCode = *pc;

    return tclInstructionTable[opCode].name;
}
#endif /* TCL_COMPILE_DEBUG */

/*
 *----------------------------------------------------------------------
 *
 * TclExprFloatError --
 *
 *	This procedure is called when an error occurs during a floating-point
 *	operation. It reads errno and sets interp->objResultPtr accordingly.
 *
 * Results:
 *	interp->objResultPtr is set to hold an error message.
 *
 * Side effects:
 *	None.
 *
 *----------------------------------------------------------------------
 */

void
TclExprFloatError(
    Tcl_Interp *interp,		/* Where to store error message. */
    double value)		/* Value returned after error; used to
				 * distinguish underflows from overflows. */
{
    const char *s;

    if ((errno == EDOM) || TclIsNaN(value)) {
	s = "domain error: argument not in valid range";
	Tcl_SetObjResult(interp, Tcl_NewStringObj(s, -1));
	Tcl_SetErrorCode(interp, "ARITH", "DOMAIN", s, NULL);
    } else if ((errno == ERANGE) || TclIsInfinite(value)) {
	if (value == 0.0) {
	    s = "floating-point value too small to represent";
	    Tcl_SetObjResult(interp, Tcl_NewStringObj(s, -1));
	    Tcl_SetErrorCode(interp, "ARITH", "UNDERFLOW", s, NULL);
	} else {
	    s = "floating-point value too large to represent";
	    Tcl_SetObjResult(interp, Tcl_NewStringObj(s, -1));
	    Tcl_SetErrorCode(interp, "ARITH", "OVERFLOW", s, NULL);
	}
    } else {
	Tcl_Obj *objPtr = Tcl_ObjPrintf(
		"unknown floating-point error, errno = %d", errno);

	Tcl_SetErrorCode(interp, "ARITH", "UNKNOWN",
		Tcl_GetString(objPtr), NULL);
	Tcl_SetObjResult(interp, objPtr);
    }
}

#ifdef TCL_COMPILE_STATS
/*
 *----------------------------------------------------------------------
 *
 * TclLog2 --
 *
 *	Procedure used while collecting compilation statistics to determine
 *	the log base 2 of an integer.
 *
 * Results:
 *	Returns the log base 2 of the operand. If the argument is less than or
 *	equal to zero, a zero is returned.
 *
 * Side effects:
 *	None.
 *
 *----------------------------------------------------------------------
 */

int
TclLog2(
    register int value)		/* The integer for which to compute the log
				 * base 2. */
{
    register int n = value;
    register int result = 0;

    while (n > 1) {
	n = n >> 1;
	result++;
    }
    return result;
}

/*
 *----------------------------------------------------------------------
 *
 * EvalStatsCmd --
 *
 *	Implements the "evalstats" command that prints instruction execution
 *	counts to stdout.
 *
 * Results:
 *	Standard Tcl results.
 *
 * Side effects:
 *	None.
 *
 *----------------------------------------------------------------------
 */

static int
EvalStatsCmd(
    ClientData unused,		/* Unused. */
    Tcl_Interp *interp,		/* The current interpreter. */
    int objc,			/* The number of arguments. */
    Tcl_Obj *const objv[])	/* The argument strings. */
{
    Interp *iPtr = (Interp *) interp;
    LiteralTable *globalTablePtr = &iPtr->literalTable;
    ByteCodeStats *statsPtr = &iPtr->stats;
    double totalCodeBytes, currentCodeBytes;
    double totalLiteralBytes, currentLiteralBytes;
    double objBytesIfUnshared, strBytesIfUnshared, sharingBytesSaved;
    double strBytesSharedMultX, strBytesSharedOnce;
    double numInstructions, currentHeaderBytes;
    long numCurrentByteCodes, numByteCodeLits;
    long refCountSum, literalMgmtBytes, sum;
    int numSharedMultX, numSharedOnce;
    int decadeHigh, minSizeDecade, maxSizeDecade, length, i;
    char *litTableStats;
    LiteralEntry *entryPtr;
    Tcl_Obj *objPtr;

#define Percent(a,b) ((a) * 100.0 / (b))

    objPtr = Tcl_NewObj();
    Tcl_IncrRefCount(objPtr);

    numInstructions = 0.0;
    for (i = 0;  i < 256;  i++) {
	if (statsPtr->instructionCount[i] != 0) {
	    numInstructions += statsPtr->instructionCount[i];
	}
    }

    totalLiteralBytes = sizeof(LiteralTable)
	    + iPtr->literalTable.numBuckets * sizeof(LiteralEntry *)
	    + (statsPtr->numLiteralsCreated * sizeof(LiteralEntry))
	    + (statsPtr->numLiteralsCreated * sizeof(Tcl_Obj))
	    + statsPtr->totalLitStringBytes;
    totalCodeBytes = statsPtr->totalByteCodeBytes + totalLiteralBytes;

    numCurrentByteCodes =
	    statsPtr->numCompilations - statsPtr->numByteCodesFreed;
    currentHeaderBytes = numCurrentByteCodes
	    * (sizeof(ByteCode) - sizeof(size_t) - sizeof(Tcl_Time));
    literalMgmtBytes = sizeof(LiteralTable)
	    + (iPtr->literalTable.numBuckets * sizeof(LiteralEntry *))
	    + (iPtr->literalTable.numEntries * sizeof(LiteralEntry));
    currentLiteralBytes = literalMgmtBytes
	    + iPtr->literalTable.numEntries * sizeof(Tcl_Obj)
	    + statsPtr->currentLitStringBytes;
    currentCodeBytes = statsPtr->currentByteCodeBytes + currentLiteralBytes;

    /*
     * Summary statistics, total and current source and ByteCode sizes.
     */

    Tcl_AppendPrintfToObj(objPtr, "\n----------------------------------------------------------------\n");
    Tcl_AppendPrintfToObj(objPtr,
	    "Compilation and execution statistics for interpreter %#lx\n",
	    (long int)iPtr);

    Tcl_AppendPrintfToObj(objPtr, "\nNumber ByteCodes executed\t%ld\n",
	    statsPtr->numExecutions);
    Tcl_AppendPrintfToObj(objPtr, "Number ByteCodes compiled\t%ld\n",
	    statsPtr->numCompilations);
    Tcl_AppendPrintfToObj(objPtr, "  Mean executions/compile\t%.1f\n",
	    statsPtr->numExecutions / (float)statsPtr->numCompilations);

    Tcl_AppendPrintfToObj(objPtr, "\nInstructions executed\t\t%.0f\n",
	    numInstructions);
    Tcl_AppendPrintfToObj(objPtr, "  Mean inst/compile\t\t%.0f\n",
	    numInstructions / statsPtr->numCompilations);
    Tcl_AppendPrintfToObj(objPtr, "  Mean inst/execution\t\t%.0f\n",
	    numInstructions / statsPtr->numExecutions);

    Tcl_AppendPrintfToObj(objPtr, "\nTotal ByteCodes\t\t\t%ld\n",
	    statsPtr->numCompilations);
    Tcl_AppendPrintfToObj(objPtr, "  Source bytes\t\t\t%.6g\n",
	    statsPtr->totalSrcBytes);
    Tcl_AppendPrintfToObj(objPtr, "  Code bytes\t\t\t%.6g\n",
	    totalCodeBytes);
    Tcl_AppendPrintfToObj(objPtr, "    ByteCode bytes\t\t%.6g\n",
	    statsPtr->totalByteCodeBytes);
    Tcl_AppendPrintfToObj(objPtr, "    Literal bytes\t\t%.6g\n",
	    totalLiteralBytes);
    Tcl_AppendPrintfToObj(objPtr, "      table %lu + bkts %lu + entries %lu + objects %lu + strings %.6g\n",
	    (unsigned long) sizeof(LiteralTable),
	    (unsigned long) (iPtr->literalTable.numBuckets * sizeof(LiteralEntry *)),
	    (unsigned long) (statsPtr->numLiteralsCreated * sizeof(LiteralEntry)),
	    (unsigned long) (statsPtr->numLiteralsCreated * sizeof(Tcl_Obj)),
	    statsPtr->totalLitStringBytes);
    Tcl_AppendPrintfToObj(objPtr, "  Mean code/compile\t\t%.1f\n",
	    totalCodeBytes / statsPtr->numCompilations);
    Tcl_AppendPrintfToObj(objPtr, "  Mean code/source\t\t%.1f\n",
	    totalCodeBytes / statsPtr->totalSrcBytes);

    Tcl_AppendPrintfToObj(objPtr, "\nCurrent (active) ByteCodes\t%ld\n",
	    numCurrentByteCodes);
    Tcl_AppendPrintfToObj(objPtr, "  Source bytes\t\t\t%.6g\n",
	    statsPtr->currentSrcBytes);
    Tcl_AppendPrintfToObj(objPtr, "  Code bytes\t\t\t%.6g\n",
	    currentCodeBytes);
    Tcl_AppendPrintfToObj(objPtr, "    ByteCode bytes\t\t%.6g\n",
	    statsPtr->currentByteCodeBytes);
    Tcl_AppendPrintfToObj(objPtr, "    Literal bytes\t\t%.6g\n",
	    currentLiteralBytes);
    Tcl_AppendPrintfToObj(objPtr, "      table %lu + bkts %lu + entries %lu + objects %lu + strings %.6g\n",
	    (unsigned long) sizeof(LiteralTable),
	    (unsigned long) (iPtr->literalTable.numBuckets * sizeof(LiteralEntry *)),
	    (unsigned long) (iPtr->literalTable.numEntries * sizeof(LiteralEntry)),
	    (unsigned long) (iPtr->literalTable.numEntries * sizeof(Tcl_Obj)),
	    statsPtr->currentLitStringBytes);
    Tcl_AppendPrintfToObj(objPtr, "  Mean code/source\t\t%.1f\n",
	    currentCodeBytes / statsPtr->currentSrcBytes);
    Tcl_AppendPrintfToObj(objPtr, "  Code + source bytes\t\t%.6g (%0.1f mean code/src)\n",
	    (currentCodeBytes + statsPtr->currentSrcBytes),
	    (currentCodeBytes / statsPtr->currentSrcBytes) + 1.0);

    /*
     * Tcl_IsShared statistics check
     *
     * This gives the refcount of each obj as Tcl_IsShared was called for it.
     * Shared objects must be duplicated before they can be modified.
     */

    numSharedMultX = 0;
    Tcl_AppendPrintfToObj(objPtr, "\nTcl_IsShared object check (all objects):\n");
    Tcl_AppendPrintfToObj(objPtr, "  Object had refcount <=1 (not shared)\t%ld\n",
	    tclObjsShared[1]);
    for (i = 2;  i < TCL_MAX_SHARED_OBJ_STATS;  i++) {
	Tcl_AppendPrintfToObj(objPtr, "  refcount ==%d\t\t%ld\n",
		i, tclObjsShared[i]);
	numSharedMultX += tclObjsShared[i];
    }
    Tcl_AppendPrintfToObj(objPtr, "  refcount >=%d\t\t%ld\n",
	    i, tclObjsShared[0]);
    numSharedMultX += tclObjsShared[0];
    Tcl_AppendPrintfToObj(objPtr, "  Total shared objects\t\t\t%d\n",
	    numSharedMultX);

    /*
     * Literal table statistics.
     */

    numByteCodeLits = 0;
    refCountSum = 0;
    numSharedMultX = 0;
    numSharedOnce = 0;
    objBytesIfUnshared = 0.0;
    strBytesIfUnshared = 0.0;
    strBytesSharedMultX = 0.0;
    strBytesSharedOnce = 0.0;
    for (i = 0;  i < globalTablePtr->numBuckets;  i++) {
	for (entryPtr = globalTablePtr->buckets[i];  entryPtr != NULL;
		entryPtr = entryPtr->nextPtr) {
	    if (entryPtr->objPtr->typePtr == &tclByteCodeType) {
		numByteCodeLits++;
	    }
	    (void) TclGetStringFromObj(entryPtr->objPtr, &length);
	    refCountSum += entryPtr->refCount;
	    objBytesIfUnshared += (entryPtr->refCount * sizeof(Tcl_Obj));
	    strBytesIfUnshared += (entryPtr->refCount * (length+1));
	    if (entryPtr->refCount > 1) {
		numSharedMultX++;
		strBytesSharedMultX += (length+1);
	    } else {
		numSharedOnce++;
		strBytesSharedOnce += (length+1);
	    }
	}
    }
    sharingBytesSaved = (objBytesIfUnshared + strBytesIfUnshared)
	    - currentLiteralBytes;

    Tcl_AppendPrintfToObj(objPtr, "\nTotal objects (all interps)\t%ld\n",
	    tclObjsAlloced);
    Tcl_AppendPrintfToObj(objPtr, "Current objects\t\t\t%ld\n",
	    (tclObjsAlloced - tclObjsFreed));
    Tcl_AppendPrintfToObj(objPtr, "Total literal objects\t\t%ld\n",
	    statsPtr->numLiteralsCreated);

    Tcl_AppendPrintfToObj(objPtr, "\nCurrent literal objects\t\t%d (%0.1f%% of current objects)\n",
	    globalTablePtr->numEntries,
	    Percent(globalTablePtr->numEntries, tclObjsAlloced-tclObjsFreed));
    Tcl_AppendPrintfToObj(objPtr, "  ByteCode literals\t\t%ld (%0.1f%% of current literals)\n",
	    numByteCodeLits,
	    Percent(numByteCodeLits, globalTablePtr->numEntries));
    Tcl_AppendPrintfToObj(objPtr, "  Literals reused > 1x\t\t%d\n",
	    numSharedMultX);
    Tcl_AppendPrintfToObj(objPtr, "  Mean reference count\t\t%.2f\n",
	    ((double) refCountSum) / globalTablePtr->numEntries);
    Tcl_AppendPrintfToObj(objPtr, "  Mean len, str reused >1x \t%.2f\n",
	    (numSharedMultX ? strBytesSharedMultX/numSharedMultX : 0.0));
    Tcl_AppendPrintfToObj(objPtr, "  Mean len, str used 1x\t\t%.2f\n",
	    (numSharedOnce ? strBytesSharedOnce/numSharedOnce : 0.0));
    Tcl_AppendPrintfToObj(objPtr, "  Total sharing savings\t\t%.6g (%0.1f%% of bytes if no sharing)\n",
	    sharingBytesSaved,
	    Percent(sharingBytesSaved, objBytesIfUnshared+strBytesIfUnshared));
    Tcl_AppendPrintfToObj(objPtr, "    Bytes with sharing\t\t%.6g\n",
	    currentLiteralBytes);
    Tcl_AppendPrintfToObj(objPtr, "      table %lu + bkts %lu + entries %lu + objects %lu + strings %.6g\n",
	    (unsigned long) sizeof(LiteralTable),
	    (unsigned long) (iPtr->literalTable.numBuckets * sizeof(LiteralEntry *)),
	    (unsigned long) (iPtr->literalTable.numEntries * sizeof(LiteralEntry)),
	    (unsigned long) (iPtr->literalTable.numEntries * sizeof(Tcl_Obj)),
	    statsPtr->currentLitStringBytes);
    Tcl_AppendPrintfToObj(objPtr, "    Bytes if no sharing\t\t%.6g = objects %.6g + strings %.6g\n",
	    (objBytesIfUnshared + strBytesIfUnshared),
	    objBytesIfUnshared, strBytesIfUnshared);
    Tcl_AppendPrintfToObj(objPtr, "  String sharing savings \t%.6g = unshared %.6g - shared %.6g\n",
	    (strBytesIfUnshared - statsPtr->currentLitStringBytes),
	    strBytesIfUnshared, statsPtr->currentLitStringBytes);
    Tcl_AppendPrintfToObj(objPtr, "  Literal mgmt overhead\t\t%ld (%0.1f%% of bytes with sharing)\n",
	    literalMgmtBytes,
	    Percent(literalMgmtBytes, currentLiteralBytes));
    Tcl_AppendPrintfToObj(objPtr, "    table %lu + buckets %lu + entries %lu\n",
	    (unsigned long) sizeof(LiteralTable),
	    (unsigned long) (iPtr->literalTable.numBuckets * sizeof(LiteralEntry *)),
	    (unsigned long) (iPtr->literalTable.numEntries * sizeof(LiteralEntry)));

    /*
     * Breakdown of current ByteCode space requirements.
     */

    Tcl_AppendPrintfToObj(objPtr, "\nBreakdown of current ByteCode requirements:\n");
    Tcl_AppendPrintfToObj(objPtr, "                         Bytes      Pct of    Avg per\n");
    Tcl_AppendPrintfToObj(objPtr, "                                     total    ByteCode\n");
    Tcl_AppendPrintfToObj(objPtr, "Total             %12.6g     100.00%%   %8.1f\n",
	    statsPtr->currentByteCodeBytes,
	    statsPtr->currentByteCodeBytes / numCurrentByteCodes);
    Tcl_AppendPrintfToObj(objPtr, "Header            %12.6g   %8.1f%%   %8.1f\n",
	    currentHeaderBytes,
	    Percent(currentHeaderBytes, statsPtr->currentByteCodeBytes),
	    currentHeaderBytes / numCurrentByteCodes);
    Tcl_AppendPrintfToObj(objPtr, "Instructions      %12.6g   %8.1f%%   %8.1f\n",
	    statsPtr->currentInstBytes,
	    Percent(statsPtr->currentInstBytes,statsPtr->currentByteCodeBytes),
	    statsPtr->currentInstBytes / numCurrentByteCodes);
    Tcl_AppendPrintfToObj(objPtr, "Literal ptr array %12.6g   %8.1f%%   %8.1f\n",
	    statsPtr->currentLitBytes,
	    Percent(statsPtr->currentLitBytes,statsPtr->currentByteCodeBytes),
	    statsPtr->currentLitBytes / numCurrentByteCodes);
    Tcl_AppendPrintfToObj(objPtr, "Exception table   %12.6g   %8.1f%%   %8.1f\n",
	    statsPtr->currentExceptBytes,
	    Percent(statsPtr->currentExceptBytes,statsPtr->currentByteCodeBytes),
	    statsPtr->currentExceptBytes / numCurrentByteCodes);
    Tcl_AppendPrintfToObj(objPtr, "Auxiliary data    %12.6g   %8.1f%%   %8.1f\n",
	    statsPtr->currentAuxBytes,
	    Percent(statsPtr->currentAuxBytes,statsPtr->currentByteCodeBytes),
	    statsPtr->currentAuxBytes / numCurrentByteCodes);
    Tcl_AppendPrintfToObj(objPtr, "Command map       %12.6g   %8.1f%%   %8.1f\n",
	    statsPtr->currentCmdMapBytes,
	    Percent(statsPtr->currentCmdMapBytes,statsPtr->currentByteCodeBytes),
	    statsPtr->currentCmdMapBytes / numCurrentByteCodes);

    /*
     * Detailed literal statistics.
     */

    Tcl_AppendPrintfToObj(objPtr, "\nLiteral string sizes:\n");
    Tcl_AppendPrintfToObj(objPtr, "\t Up to length\t\tPercentage\n");
    maxSizeDecade = 0;
    for (i = 31;  i >= 0;  i--) {
	if (statsPtr->literalCount[i] > 0) {
	    maxSizeDecade = i;
	    break;
	}
    }
    sum = 0;
    for (i = 0;  i <= maxSizeDecade;  i++) {
	decadeHigh = (1 << (i+1)) - 1;
	sum += statsPtr->literalCount[i];
	Tcl_AppendPrintfToObj(objPtr, "\t%10d\t\t%8.0f%%\n",
		decadeHigh, Percent(sum, statsPtr->numLiteralsCreated));
    }

    litTableStats = TclLiteralStats(globalTablePtr);
    Tcl_AppendPrintfToObj(objPtr, "\nCurrent literal table statistics:\n%s\n",
	    litTableStats);
    ckfree(litTableStats);

    /*
     * Source and ByteCode size distributions.
     */

    Tcl_AppendPrintfToObj(objPtr, "\nSource sizes:\n");
    Tcl_AppendPrintfToObj(objPtr, "\t Up to size\t\tPercentage\n");
    minSizeDecade = maxSizeDecade = 0;
    for (i = 0;  i < 31;  i++) {
	if (statsPtr->srcCount[i] > 0) {
	    minSizeDecade = i;
	    break;
	}
    }
    for (i = 31;  i >= 0;  i--) {
	if (statsPtr->srcCount[i] > 0) {
	    maxSizeDecade = i;
	    break;
	}
    }
    sum = 0;
    for (i = minSizeDecade;  i <= maxSizeDecade;  i++) {
	decadeHigh = (1 << (i+1)) - 1;
	sum += statsPtr->srcCount[i];
	Tcl_AppendPrintfToObj(objPtr, "\t%10d\t\t%8.0f%%\n",
		decadeHigh, Percent(sum, statsPtr->numCompilations));
    }

    Tcl_AppendPrintfToObj(objPtr, "\nByteCode sizes:\n");
    Tcl_AppendPrintfToObj(objPtr, "\t Up to size\t\tPercentage\n");
    minSizeDecade = maxSizeDecade = 0;
    for (i = 0;  i < 31;  i++) {
	if (statsPtr->byteCodeCount[i] > 0) {
	    minSizeDecade = i;
	    break;
	}
    }
    for (i = 31;  i >= 0;  i--) {
	if (statsPtr->byteCodeCount[i] > 0) {
	    maxSizeDecade = i;
	    break;
	}
    }
    sum = 0;
    for (i = minSizeDecade;  i <= maxSizeDecade;  i++) {
	decadeHigh = (1 << (i+1)) - 1;
	sum += statsPtr->byteCodeCount[i];
	Tcl_AppendPrintfToObj(objPtr, "\t%10d\t\t%8.0f%%\n",
		decadeHigh, Percent(sum, statsPtr->numCompilations));
    }

    Tcl_AppendPrintfToObj(objPtr, "\nByteCode longevity (excludes Current ByteCodes):\n");
    Tcl_AppendPrintfToObj(objPtr, "\t       Up to ms\t\tPercentage\n");
    minSizeDecade = maxSizeDecade = 0;
    for (i = 0;  i < 31;  i++) {
	if (statsPtr->lifetimeCount[i] > 0) {
	    minSizeDecade = i;
	    break;
	}
    }
    for (i = 31;  i >= 0;  i--) {
	if (statsPtr->lifetimeCount[i] > 0) {
	    maxSizeDecade = i;
	    break;
	}
    }
    sum = 0;
    for (i = minSizeDecade;  i <= maxSizeDecade;  i++) {
	decadeHigh = (1 << (i+1)) - 1;
	sum += statsPtr->lifetimeCount[i];
	Tcl_AppendPrintfToObj(objPtr, "\t%12.3f\t\t%8.0f%%\n",
		decadeHigh/1000.0, Percent(sum, statsPtr->numByteCodesFreed));
    }

    /*
     * Instruction counts.
     */

    Tcl_AppendPrintfToObj(objPtr, "\nInstruction counts:\n");
    for (i = 0;  i <= LAST_INST_OPCODE;  i++) {
	Tcl_AppendPrintfToObj(objPtr, "%20s %8ld ",
		tclInstructionTable[i].name, statsPtr->instructionCount[i]);
	if (statsPtr->instructionCount[i]) {
	    Tcl_AppendPrintfToObj(objPtr, "%6.1f%%\n",
		    Percent(statsPtr->instructionCount[i], numInstructions));
	} else {
	    Tcl_AppendPrintfToObj(objPtr, "0\n");
	}
    }

#ifdef TCL_MEM_DEBUG
    Tcl_AppendPrintfToObj(objPtr, "\nHeap Statistics:\n");
    TclDumpMemoryInfo((ClientData) objPtr, 1);
#endif
    Tcl_AppendPrintfToObj(objPtr, "\n----------------------------------------------------------------\n");

    if (objc == 1) {
	Tcl_SetObjResult(interp, objPtr);
    } else {
	Tcl_Channel outChan;
	char *str = TclGetStringFromObj(objv[1], &length);

	if (length) {
	    if (strcmp(str, "stdout") == 0) {
		outChan = Tcl_GetStdChannel(TCL_STDOUT);
	    } else if (strcmp(str, "stderr") == 0) {
		outChan = Tcl_GetStdChannel(TCL_STDERR);
	    } else {
		outChan = Tcl_OpenFileChannel(NULL, str, "w", 0664);
	    }
	} else {
	    outChan = Tcl_GetStdChannel(TCL_STDOUT);
	}
	if (outChan != NULL) {
	    Tcl_WriteObj(outChan, objPtr);
	}
    }
    Tcl_DecrRefCount(objPtr);
    return TCL_OK;
}
#endif /* TCL_COMPILE_STATS */

#ifdef TCL_COMPILE_DEBUG
/*
 *----------------------------------------------------------------------
 *
 * StringForResultCode --
 *
 *	Procedure that returns a human-readable string representing a Tcl
 *	result code such as TCL_ERROR.
 *
 * Results:
 *	If the result code is one of the standard Tcl return codes, the result
 *	is a string representing that code such as "TCL_ERROR". Otherwise, the
 *	result string is that code formatted as a sequence of decimal digit
 *	characters. Note that the resulting string must not be modified by the
 *	caller.
 *
 * Side effects:
 *	None.
 *
 *----------------------------------------------------------------------
 */

static const char *
StringForResultCode(
    int result)			/* The Tcl result code for which to generate a
				 * string. */
{
    static char buf[TCL_INTEGER_SPACE];

    if ((result >= TCL_OK) && (result <= TCL_CONTINUE)) {
	return resultStrings[result];
    }
    TclFormatInt(buf, result);
    return buf;
}
#endif /* TCL_COMPILE_DEBUG */

/*
 * Local Variables:
 * mode: c
 * c-basic-offset: 4
 * fill-column: 78
 * End:
 */<|MERGE_RESOLUTION|>--- conflicted
+++ resolved
@@ -9710,20 +9710,7 @@
     }
 
     if (GetNumberFromObj(NULL, opndPtr, &ptr, &type) != TCL_OK) {
-<<<<<<< HEAD
 	description = "non-numeric string";
-=======
-	int numBytes;
-	const char *bytes = TclGetStringFromObj(opndPtr, &numBytes);
-
-	if (numBytes == 0) {
-	    description = "empty string";
-	} else if (TclCheckBadOctal(NULL, bytes)) {
-	    description = "invalid octal number";
-	} else {
-	    description = "non-numeric string";
-	}
->>>>>>> 7332635a
     } else if (type == TCL_NUMBER_NAN) {
 	description = "non-numeric floating-point value";
     } else if (type == TCL_NUMBER_DOUBLE) {
