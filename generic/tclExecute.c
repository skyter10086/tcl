/*
 * tclExecute.c --
 *
 *	This file contains procedures that execute byte-compiled Tcl commands.
 *
 * Copyright (c) 1996-1997 Sun Microsystems, Inc.
 * Copyright (c) 1998-2000 by Scriptics Corporation.
 * Copyright (c) 2001 by Kevin B. Kenny. All rights reserved.
 * Copyright (c) 2002-2010 by Miguel Sofer.
 * Copyright (c) 2005-2007 by Donal K. Fellows.
 * Copyright (c) 2007 Daniel A. Steffen <das@users.sourceforge.net>
 * Copyright (c) 2006-2008 by Joe Mistachkin.  All rights reserved.
 *
 * See the file "license.terms" for information on usage and redistribution of
 * this file, and for a DISCLAIMER OF ALL WARRANTIES.
 */

#include "tclInt.h"
#include "tclCompile.h"
#include "tclOOInt.h"
#include "tommath.h"
#include <math.h>

#if NRE_ENABLE_ASSERTS
#include <assert.h>
#endif

/*
 * Hack to determine whether we may expect IEEE floating point. The hack is
 * formally incorrect in that non-IEEE platforms might have the same precision
 * and range, but VAX, IBM, and Cray do not; are there any other floating
 * point units that we might care about?
 */

#if (FLT_RADIX == 2) && (DBL_MANT_DIG == 53) && (DBL_MAX_EXP == 1024)
#define IEEE_FLOATING_POINT
#endif

/*
 * A mask (should be 2**n-1) that is used to work out when the bytecode engine
 * should call Tcl_AsyncReady() to see whether there is a signal that needs
 * handling.
 */

#ifndef ASYNC_CHECK_COUNT_MASK
#   define ASYNC_CHECK_COUNT_MASK	63
#endif /* !ASYNC_CHECK_COUNT_MASK */

/*
 * Boolean flag indicating whether the Tcl bytecode interpreter has been
 * initialized.
 */

static int execInitialized = 0;
TCL_DECLARE_MUTEX(execMutex)

static int cachedInExit = 0;

#ifdef TCL_COMPILE_DEBUG
/*
 * Variable that controls whether execution tracing is enabled and, if so,
 * what level of tracing is desired:
 *    0: no execution tracing
 *    1: trace invocations of Tcl procs only
 *    2: trace invocations of all (not compiled away) commands
 *    3: display each instruction executed
 * This variable is linked to the Tcl variable "tcl_traceExec".
 */

int tclTraceExec = 0;
#endif

/*
 * Mapping from expression instruction opcodes to strings; used for error
 * messages. Note that these entries must match the order and number of the
 * expression opcodes (e.g., INST_LOR) in tclCompile.h.
 *
 * Does not include the string for INST_EXPON (and beyond), as that is
 * disjoint for backward-compatability reasons.
 */

static const char *const operatorStrings[] = {
    "||", "&&", "|", "^", "&", "==", "!=", "<", ">", "<=", ">=", "<<", ">>",
    "+", "-", "*", "/", "%", "+", "-", "~", "!",
    "BUILTIN FUNCTION", "FUNCTION",
    "", "", "", "", "", "", "", "", "eq", "ne"
};

/*
 * Mapping from Tcl result codes to strings; used for error and debugging
 * messages.
 */

#ifdef TCL_COMPILE_DEBUG
static const char *const resultStrings[] = {
    "TCL_OK", "TCL_ERROR", "TCL_RETURN", "TCL_BREAK", "TCL_CONTINUE"
};
#endif

/*
 * These are used by evalstats to monitor object usage in Tcl.
 */

#ifdef TCL_COMPILE_STATS
long		tclObjsAlloced = 0;
long		tclObjsFreed = 0;
long		tclObjsShared[TCL_MAX_SHARED_OBJ_STATS] = { 0, 0, 0, 0, 0 };
#endif /* TCL_COMPILE_STATS */

/*
 * Support pre-8.5 bytecodes unless specifically requested otherwise.
 */

#ifndef TCL_SUPPORT_84_BYTECODE
#define TCL_SUPPORT_84_BYTECODE 1
#endif

#if TCL_SUPPORT_84_BYTECODE
/*
 * We need to know the tclBuiltinFuncTable to support translation of pre-8.5
 * math functions to the namespace-based ::tcl::mathfunc::op in 8.5+.
 */

typedef struct {
    const char *name;		/* Name of function. */
    int numArgs;		/* Number of arguments for function. */
} BuiltinFunc;

/*
 * Table describing the built-in math functions. Entries in this table are
 * indexed by the values of the INST_CALL_BUILTIN_FUNC instruction's
 * operand byte.
 */

static BuiltinFunc const tclBuiltinFuncTable[] = {
    {"acos", 1},
    {"asin", 1},
    {"atan", 1},
    {"atan2", 2},
    {"ceil", 1},
    {"cos", 1},
    {"cosh", 1},
    {"exp", 1},
    {"floor", 1},
    {"fmod", 2},
    {"hypot", 2},
    {"log", 1},
    {"log10", 1},
    {"pow", 2},
    {"sin", 1},
    {"sinh", 1},
    {"sqrt", 1},
    {"tan", 1},
    {"tanh", 1},
    {"abs", 1},
    {"double", 1},
    {"int", 1},
    {"rand", 0},
    {"round", 1},
    {"srand", 1},
    {"wide", 1},
    {NULL, 0},
};

#define LAST_BUILTIN_FUNC	25
#endif

/*
 * NR_TEBC
 * Helpers for NR - non-recursive calls to TEBC
 * Minimal data required to fully reconstruct the execution state.
 */

typedef struct TEBCdata {
    ByteCode *codePtr;		/* Constant until the BC returns */
				/* -----------------------------------------*/
    const unsigned char *pc;	/* These fields are used on return TO this */
    ptrdiff_t *catchTop;	/* this level: they record the state when a */
    int cleanup;		/* new codePtr was received for NR */
    Tcl_Obj *auxObjList;	/* execution. */
<<<<<<< HEAD
    int checkInterp;
    int numLevels;
=======
>>>>>>> 7d35dc66
    CmdFrame cmdFrame;
    void *stack[1];		/* Start of the actual combined catch and obj
				 * stacks; the struct will be expanded as
				 * necessary */
} TEBCdata;

#define TEBC_YIELD() \
    do {								\
	esPtr->tosPtr = tosPtr;						\
	TD->pc = pc;							\
	TD->cleanup = cleanup;						\
	TD->numLevels = ((Interp *) interp)->numLevels;			\
	TclNRAddCallback(interp, TEBCresume, TD, INT2PTR(1), NULL, NULL); \
    } while (0)

#define TEBC_DATA_DIG() \
    do {							\
	pc = TD->pc;						\
	cleanup = TD->cleanup;					\
	tosPtr = esPtr->tosPtr;					\
	((Interp *) interp)->numLevels = TD->numLevels;		\
    } while (0)

#define PUSH_TAUX_OBJ(objPtr) \
    do {							\
	if (auxObjList) {					\
	    objPtr->length += auxObjList->length;		\
	}							\
	objPtr->internalRep.ptrAndLongRep.ptr = auxObjList;	\
	auxObjList = objPtr;					\
    } while (0)

#define POP_TAUX_OBJ() \
    do {							\
	tmpPtr = auxObjList;					\
	auxObjList = tmpPtr->internalRep.ptrAndLongRep.ptr;	\
	Tcl_DecrRefCount(tmpPtr);				\
    } while (0)

/*
 * These variable-access macros have to coincide with those in tclVar.c
 */

#define VarHashGetValue(hPtr) \
    ((Var *) ((char *)hPtr - TclOffset(VarInHash, entry)))

static inline Var *
VarHashCreateVar(
    TclVarHashTable *tablePtr,
    Tcl_Obj *key,
    int *newPtr)
{
    Tcl_HashEntry *hPtr = Tcl_CreateHashEntry(&tablePtr->table,
	    key, newPtr);

    if (!hPtr) {
	return NULL;
    }
    return VarHashGetValue(hPtr);
}

#define VarHashFindVar(tablePtr, key) \
    VarHashCreateVar((tablePtr), (key), NULL)

/*
 * The new macro for ending an instruction; note that a reasonable C-optimiser
 * will resolve all branches at compile time. (result) is always a constant;
 * the macro NEXT_INST_F handles constant (nCleanup), NEXT_INST_V is resolved
 * at runtime for variable (nCleanup).
 *
 * ARGUMENTS:
 *    pcAdjustment: how much to increment pc
 *    nCleanup: how many objects to remove from the stack
 *    resultHandling: 0 indicates no object should be pushed on the stack;
 *	otherwise, push objResultPtr. If (result < 0), objResultPtr already
 *	has the correct reference count.
 *
 * We use the new compile-time assertions to check that nCleanup is constant
 * and within range.
 */

/* Verify the stack depth, only when no expansion is in progress */

#ifdef TCL_COMPILE_DEBUG
#define CHECK_STACK()							\
    do {								\
	ValidatePcAndStackTop(codePtr, pc, CURR_DEPTH,			\
		/*checkStack*/ !(starting || auxObjList));		\
	starting = 0;							\
    } while (0)
#else
#define CHECK_STACK()
#endif

#define NEXT_INST_F(pcAdjustment, nCleanup, resultHandling)	\
    do {							\
	TCL_CT_ASSERT((nCleanup >= 0) && (nCleanup <= 2));	\
	CHECK_STACK();						\
	if (nCleanup == 0) {					\
	    if (resultHandling != 0) {				\
		if ((resultHandling) > 0) {			\
		    PUSH_OBJECT(objResultPtr);			\
		} else {					\
		    *(++tosPtr) = objResultPtr;			\
		}						\
	    }							\
	    pc += (pcAdjustment);				\
	    goto cleanup0;					\
	} else if (resultHandling != 0) {			\
	    if ((resultHandling) > 0) {				\
		Tcl_IncrRefCount(objResultPtr);			\
	    }							\
	    pc += (pcAdjustment);				\
	    switch (nCleanup) {					\
	    case 1: goto cleanup1_pushObjResultPtr;		\
	    case 2: goto cleanup2_pushObjResultPtr;		\
	    case 0: break;					\
	    }							\
	} else {						\
	    pc += (pcAdjustment);				\
	    switch (nCleanup) {					\
	    case 1: goto cleanup1;				\
	    case 2: goto cleanup2;				\
	    case 0: break;					\
	    }							\
	}							\
    } while (0)

#define NEXT_INST_V(pcAdjustment, nCleanup, resultHandling)	\
    CHECK_STACK();						\
    do {							\
	pc += (pcAdjustment);					\
	cleanup = (nCleanup);					\
	if (resultHandling) {					\
	    if ((resultHandling) > 0) {				\
		Tcl_IncrRefCount(objResultPtr);			\
	    }							\
	    goto cleanupV_pushObjResultPtr;			\
	} else {						\
	    goto cleanupV;					\
	}							\
    } while (0)

#ifndef TCL_COMPILE_DEBUG
#define JUMP_PEEPHOLE_F(condition, pcAdjustment, cleanup) \
    do {								\
	pc += (pcAdjustment);						\
	switch (*pc) {							\
	case INST_JUMP_FALSE1:						\
	    NEXT_INST_F(((condition)? 2 : TclGetInt1AtPtr(pc+1)), (cleanup), 0); \
	case INST_JUMP_TRUE1:						\
	    NEXT_INST_F(((condition)? TclGetInt1AtPtr(pc+1) : 2), (cleanup), 0); \
	case INST_JUMP_FALSE4:						\
	    NEXT_INST_F(((condition)? 5 : TclGetInt4AtPtr(pc+1)), (cleanup), 0); \
	case INST_JUMP_TRUE4:						\
	    NEXT_INST_F(((condition)? TclGetInt4AtPtr(pc+1) : 5), (cleanup), 0); \
	default:							\
	    if ((condition) < 0) {					\
		TclNewIntObj(objResultPtr, -1);				\
	    } else {							\
		objResultPtr = TCONST((condition) > 0);			\
	    }								\
	    NEXT_INST_F(0, (cleanup), 1);				\
	}								\
    } while (0)
#define JUMP_PEEPHOLE_V(condition, pcAdjustment, cleanup) \
    do {								\
	pc += (pcAdjustment);						\
	switch (*pc) {							\
	case INST_JUMP_FALSE1:						\
	    NEXT_INST_V(((condition)? 2 : TclGetInt1AtPtr(pc+1)), (cleanup), 0); \
	case INST_JUMP_TRUE1:						\
	    NEXT_INST_V(((condition)? TclGetInt1AtPtr(pc+1) : 2), (cleanup), 0); \
	case INST_JUMP_FALSE4:						\
	    NEXT_INST_V(((condition)? 5 : TclGetInt4AtPtr(pc+1)), (cleanup), 0); \
	case INST_JUMP_TRUE4:						\
	    NEXT_INST_V(((condition)? TclGetInt4AtPtr(pc+1) : 5), (cleanup), 0); \
	default:							\
	    if ((condition) < 0) {					\
		TclNewIntObj(objResultPtr, -1);				\
	    } else {							\
		objResultPtr = TCONST((condition) > 0);			\
	    }								\
	    NEXT_INST_V(0, (cleanup), 1);				\
	}								\
    } while (0)
#else /* TCL_COMPILE_DEBUG */
#define JUMP_PEEPHOLE_F(condition, pcAdjustment, cleanup) \
    do{									\
	if ((condition) < 0) {						\
	    TclNewIntObj(objResultPtr, -1);				\
	} else {							\
	    objResultPtr = TCONST((condition) > 0);			\
	}								\
	NEXT_INST_F((pcAdjustment), (cleanup), 1);			\
    } while (0)
#define JUMP_PEEPHOLE_V(condition, pcAdjustment, cleanup) \
    do{									\
	if ((condition) < 0) {						\
	    TclNewIntObj(objResultPtr, -1);				\
	} else {							\
	    objResultPtr = TCONST((condition) > 0);			\
	}								\
	NEXT_INST_V((pcAdjustment), (cleanup), 1);			\
    } while (0)
#endif

/*
 * Macros used to cache often-referenced Tcl evaluation stack information
 * in local variables. Note that a DECACHE_STACK_INFO()-CACHE_STACK_INFO()
 * pair must surround any call inside TclNRExecuteByteCode (and a few other
 * procedures that use this scheme) that could result in a recursive call
 * to TclNRExecuteByteCode.
 */

#define CACHE_STACK_INFO() \
    checkInterp = 1

#define DECACHE_STACK_INFO() \
    esPtr->tosPtr = tosPtr

/*
 * Macros used to access items on the Tcl evaluation stack. PUSH_OBJECT
 * increments the object's ref count since it makes the stack have another
 * reference pointing to the object. However, POP_OBJECT does not decrement
 * the ref count. This is because the stack may hold the only reference to the
 * object, so the object would be destroyed if its ref count were decremented
 * before the caller had a chance to, e.g., store it in a variable. It is the
 * caller's responsibility to decrement the ref count when it is finished with
 * an object.
 *
 * WARNING! It is essential that objPtr only appear once in the PUSH_OBJECT
 * macro. The actual parameter might be an expression with side effects, and
 * this ensures that it will be executed only once.
 */

#define PUSH_OBJECT(objPtr) \
    Tcl_IncrRefCount(*(++tosPtr) = (objPtr))

#define POP_OBJECT()	*(tosPtr--)

#define OBJ_AT_TOS	*tosPtr

#define OBJ_UNDER_TOS	*(tosPtr-1)

#define OBJ_AT_DEPTH(n)	*(tosPtr-(n))

#define CURR_DEPTH	((ptrdiff_t) (tosPtr - initTosPtr))

#define STACK_BASE(esPtr) ((esPtr)->stackWords - 1)

/*
 * Macros used to trace instruction execution. The macros TRACE,
 * TRACE_WITH_OBJ, and O2S are only used inside TclNRExecuteByteCode. O2S is
 * only used in TRACE* calls to get a string from an object.
 */

#ifdef TCL_COMPILE_DEBUG
#   define TRACE(a) \
    while (traceInstructions) {					\
	fprintf(stdout, "%2d: %2d (%u) %s ", iPtr->numLevels,	\
		(int) CURR_DEPTH,				\
		(unsigned) (pc - codePtr->codeStart),		\
		GetOpcodeName(pc));				\
	printf a;						\
	break;							\
    }
#   define TRACE_APPEND(a) \
    while (traceInstructions) {		\
	printf a;			\
	break;				\
    }
#   define TRACE_ERROR(interp) \
    TRACE_APPEND(("ERROR: %.30s\n", O2S(Tcl_GetObjResult(interp))));
#   define TRACE_WITH_OBJ(a, objPtr) \
    while (traceInstructions) {					\
	fprintf(stdout, "%2d: %2d (%u) %s ", iPtr->numLevels,	\
		(int) CURR_DEPTH,				\
		(unsigned) (pc - codePtr->codeStart),		\
		GetOpcodeName(pc));				\
	printf a;						\
	TclPrintObject(stdout, objPtr, 30);			\
	fprintf(stdout, "\n");					\
	break;							\
    }
#   define O2S(objPtr) \
    (objPtr ? TclGetString(objPtr) : "")
#else /* !TCL_COMPILE_DEBUG */
#   define TRACE(a)
#   define TRACE_APPEND(a)
#   define TRACE_ERROR(interp)
#   define TRACE_WITH_OBJ(a, objPtr)
#   define O2S(objPtr)
#endif /* TCL_COMPILE_DEBUG */

/*
 * DTrace instruction probe macros.
 */

#define TCL_DTRACE_INST_NEXT() \
    do {								\
	if (TCL_DTRACE_INST_DONE_ENABLED()) {				\
	    if (curInstName) {						\
		TCL_DTRACE_INST_DONE(curInstName, (int) CURR_DEPTH,	\
			tosPtr);					\
	    }								\
	    curInstName = tclInstructionTable[*pc].name;		\
	    if (TCL_DTRACE_INST_START_ENABLED()) {			\
		TCL_DTRACE_INST_START(curInstName, (int) CURR_DEPTH,	\
			tosPtr);					\
	    }								\
	} else if (TCL_DTRACE_INST_START_ENABLED()) {			\
	    TCL_DTRACE_INST_START(tclInstructionTable[*pc].name,	\
			(int) CURR_DEPTH, tosPtr);			\
	}								\
    } while (0)
#define TCL_DTRACE_INST_LAST() \
    do {								\
	if (TCL_DTRACE_INST_DONE_ENABLED() && curInstName) {		\
	    TCL_DTRACE_INST_DONE(curInstName, (int) CURR_DEPTH, tosPtr);\
	}								\
    } while (0)

/*
 * Macro used in this file to save a function call for common uses of
 * TclGetNumberFromObj(). The ANSI C "prototype" is:
 *
 * MODULE_SCOPE int GetNumberFromObj(Tcl_Interp *interp, Tcl_Obj *objPtr,
 *			ClientData *ptrPtr, int *tPtr);
 */

#ifdef TCL_WIDE_INT_IS_LONG
#define GetNumberFromObj(interp, objPtr, ptrPtr, tPtr) \
    (((objPtr)->typePtr == &tclIntType)					\
	?	(*(tPtr) = TCL_NUMBER_LONG,				\
		*(ptrPtr) = (ClientData)				\
		    (&((objPtr)->internalRep.longValue)), TCL_OK) :	\
    ((objPtr)->typePtr == &tclDoubleType)				\
	?	(((TclIsNaN((objPtr)->internalRep.doubleValue))		\
		    ?	(*(tPtr) = TCL_NUMBER_NAN)			\
		    :	(*(tPtr) = TCL_NUMBER_DOUBLE)),			\
		*(ptrPtr) = (ClientData)				\
		    (&((objPtr)->internalRep.doubleValue)), TCL_OK) :	\
    ((((objPtr)->typePtr == NULL) && ((objPtr)->bytes == NULL)) ||	\
    (((objPtr)->bytes != NULL) && ((objPtr)->length == 0)))		\
	? (*(tPtr) = TCL_NUMBER_LONG),TCL_ERROR :			\
    TclGetNumberFromObj((interp), (objPtr), (ptrPtr), (tPtr)))
#else /* !TCL_WIDE_INT_IS_LONG */
#define GetNumberFromObj(interp, objPtr, ptrPtr, tPtr) \
    (((objPtr)->typePtr == &tclIntType)					\
	?	(*(tPtr) = TCL_NUMBER_LONG,				\
		*(ptrPtr) = (ClientData)				\
		    (&((objPtr)->internalRep.longValue)), TCL_OK) :	\
    ((objPtr)->typePtr == &tclWideIntType)				\
	?	(*(tPtr) = TCL_NUMBER_WIDE,				\
		*(ptrPtr) = (ClientData)				\
		    (&((objPtr)->internalRep.wideValue)), TCL_OK) :	\
    ((objPtr)->typePtr == &tclDoubleType)				\
	?	(((TclIsNaN((objPtr)->internalRep.doubleValue))		\
		    ?	(*(tPtr) = TCL_NUMBER_NAN)			\
		    :	(*(tPtr) = TCL_NUMBER_DOUBLE)),			\
		*(ptrPtr) = (ClientData)				\
		    (&((objPtr)->internalRep.doubleValue)), TCL_OK) :	\
    ((((objPtr)->typePtr == NULL) && ((objPtr)->bytes == NULL)) ||	\
    (((objPtr)->bytes != NULL) && ((objPtr)->length == 0)))		\
	? (*(tPtr) = TCL_NUMBER_LONG),TCL_ERROR :			\
    TclGetNumberFromObj((interp), (objPtr), (ptrPtr), (tPtr)))
#endif /* TCL_WIDE_INT_IS_LONG */

/*
 * Macro used in this file to save a function call for common uses of
 * Tcl_GetBooleanFromObj(). The ANSI C "prototype" is:
 *
 * MODULE_SCOPE int TclGetBooleanFromObj(Tcl_Interp *interp, Tcl_Obj *objPtr,
 *			int *boolPtr);
 */

#define TclGetBooleanFromObj(interp, objPtr, boolPtr) \
    ((((objPtr)->typePtr == &tclIntType)				\
	|| ((objPtr)->typePtr == &tclBooleanType))			\
	? (*(boolPtr) = ((objPtr)->internalRep.longValue!=0), TCL_OK)	\
	: Tcl_GetBooleanFromObj((interp), (objPtr), (boolPtr)))

/*
 * Macro used in this file to save a function call for common uses of
 * Tcl_GetWideIntFromObj(). The ANSI C "prototype" is:
 *
 * MODULE_SCOPE int TclGetWideIntFromObj(Tcl_Interp *interp, Tcl_Obj *objPtr,
 *			Tcl_WideInt *wideIntPtr);
 */

#ifdef TCL_WIDE_INT_IS_LONG
#define TclGetWideIntFromObj(interp, objPtr, wideIntPtr) \
    (((objPtr)->typePtr == &tclIntType)					\
	? (*(wideIntPtr) = (Tcl_WideInt)				\
		((objPtr)->internalRep.longValue), TCL_OK) :		\
	Tcl_GetWideIntFromObj((interp), (objPtr), (wideIntPtr)))
#else /* !TCL_WIDE_INT_IS_LONG */
#define TclGetWideIntFromObj(interp, objPtr, wideIntPtr)		\
    (((objPtr)->typePtr == &tclWideIntType)				\
	? (*(wideIntPtr) = (objPtr)->internalRep.wideValue, TCL_OK) :	\
    ((objPtr)->typePtr == &tclIntType)					\
	? (*(wideIntPtr) = (Tcl_WideInt)				\
		((objPtr)->internalRep.longValue), TCL_OK) :		\
	Tcl_GetWideIntFromObj((interp), (objPtr), (wideIntPtr)))
#endif /* TCL_WIDE_INT_IS_LONG */

/*
 * Macro used to make the check for type overflow more mnemonic. This works by
 * comparing sign bits; the rest of the word is irrelevant. The ANSI C
 * "prototype" (where inttype_t is any integer type) is:
 *
 * MODULE_SCOPE int Overflowing(inttype_t a, inttype_t b, inttype_t sum);
 *
 * Check first the condition most likely to fail in usual code (at least for
 * usage in [incr]: do the first summand and the sum have != signs?
 */

#define Overflowing(a,b,sum) ((((a)^(sum)) < 0) && (((a)^(b)) >= 0))

/*
 * Macro for checking whether the type is NaN, used when we're thinking about
 * throwing an error for supplying a non-number number.
 */

#ifndef ACCEPT_NAN
#define IsErroringNaNType(type)		((type) == TCL_NUMBER_NAN)
#else
#define IsErroringNaNType(type)		0
#endif

/*
 * Auxiliary tables used to compute powers of small integers.
 */

#if (LONG_MAX == 0x7fffffff)

/*
 * Maximum base that, when raised to powers 2, 3, ... 8, fits in a 32-bit
 * signed integer.
 */

static const long MaxBase32[] = {46340, 1290, 215, 73, 35, 21, 14};
static const size_t MaxBase32Size = sizeof(MaxBase32)/sizeof(long);

/*
 * Table giving 3, 4, ..., 11, raised to the powers 9, 10, ..., as far as they
 * fit in a 32-bit signed integer. Exp32Index[i] gives the starting index of
 * powers of i+3; Exp32Value[i] gives the corresponding powers.
 */

static const unsigned short Exp32Index[] = {
    0, 11, 18, 23, 26, 29, 31, 32, 33
};
static const size_t Exp32IndexSize =
    sizeof(Exp32Index) / sizeof(unsigned short);
static const long Exp32Value[] = {
    19683, 59049, 177147, 531441, 1594323, 4782969, 14348907, 43046721,
    129140163, 387420489, 1162261467, 262144, 1048576, 4194304,
    16777216, 67108864, 268435456, 1073741824, 1953125, 9765625,
    48828125, 244140625, 1220703125, 10077696, 60466176, 362797056,
    40353607, 282475249, 1977326743, 134217728, 1073741824, 387420489,
    1000000000
};
static const size_t Exp32ValueSize = sizeof(Exp32Value)/sizeof(long);
#endif /* LONG_MAX == 0x7fffffff -- 32 bit machine */

#if (LONG_MAX > 0x7fffffff) || !defined(TCL_WIDE_INT_IS_LONG)

/*
 * Maximum base that, when raised to powers 2, 3, ..., 16, fits in a
 * Tcl_WideInt.
 */

static const Tcl_WideInt MaxBase64[] = {
    (Tcl_WideInt)46340*65536+62259,	/* 3037000499 == isqrt(2**63-1) */
    (Tcl_WideInt)2097151, (Tcl_WideInt)55108, (Tcl_WideInt)6208,
    (Tcl_WideInt)1448, (Tcl_WideInt)511, (Tcl_WideInt)234, (Tcl_WideInt)127,
    (Tcl_WideInt)78, (Tcl_WideInt)52, (Tcl_WideInt)38, (Tcl_WideInt)28,
    (Tcl_WideInt)22, (Tcl_WideInt)18, (Tcl_WideInt)15
};
static const size_t MaxBase64Size = sizeof(MaxBase64)/sizeof(Tcl_WideInt);

/*
 * Table giving 3, 4, ..., 13 raised to powers greater than 16 when the
 * results fit in a 64-bit signed integer.
 */

static const unsigned short Exp64Index[] = {
    0, 23, 38, 49, 57, 63, 67, 70, 72, 74, 75, 76
};
static const size_t Exp64IndexSize =
    sizeof(Exp64Index) / sizeof(unsigned short);
static const Tcl_WideInt Exp64Value[] = {
    (Tcl_WideInt)243*243*243*3*3,
    (Tcl_WideInt)243*243*243*3*3*3,
    (Tcl_WideInt)243*243*243*3*3*3*3,
    (Tcl_WideInt)243*243*243*243,
    (Tcl_WideInt)243*243*243*243*3,
    (Tcl_WideInt)243*243*243*243*3*3,
    (Tcl_WideInt)243*243*243*243*3*3*3,
    (Tcl_WideInt)243*243*243*243*3*3*3*3,
    (Tcl_WideInt)243*243*243*243*243,
    (Tcl_WideInt)243*243*243*243*243*3,
    (Tcl_WideInt)243*243*243*243*243*3*3,
    (Tcl_WideInt)243*243*243*243*243*3*3*3,
    (Tcl_WideInt)243*243*243*243*243*3*3*3*3,
    (Tcl_WideInt)243*243*243*243*243*243,
    (Tcl_WideInt)243*243*243*243*243*243*3,
    (Tcl_WideInt)243*243*243*243*243*243*3*3,
    (Tcl_WideInt)243*243*243*243*243*243*3*3*3,
    (Tcl_WideInt)243*243*243*243*243*243*3*3*3*3,
    (Tcl_WideInt)243*243*243*243*243*243*243,
    (Tcl_WideInt)243*243*243*243*243*243*243*3,
    (Tcl_WideInt)243*243*243*243*243*243*243*3*3,
    (Tcl_WideInt)243*243*243*243*243*243*243*3*3*3,
    (Tcl_WideInt)243*243*243*243*243*243*243*3*3*3*3,
    (Tcl_WideInt)1024*1024*1024*4*4,
    (Tcl_WideInt)1024*1024*1024*4*4*4,
    (Tcl_WideInt)1024*1024*1024*4*4*4*4,
    (Tcl_WideInt)1024*1024*1024*1024,
    (Tcl_WideInt)1024*1024*1024*1024*4,
    (Tcl_WideInt)1024*1024*1024*1024*4*4,
    (Tcl_WideInt)1024*1024*1024*1024*4*4*4,
    (Tcl_WideInt)1024*1024*1024*1024*4*4*4*4,
    (Tcl_WideInt)1024*1024*1024*1024*1024,
    (Tcl_WideInt)1024*1024*1024*1024*1024*4,
    (Tcl_WideInt)1024*1024*1024*1024*1024*4*4,
    (Tcl_WideInt)1024*1024*1024*1024*1024*4*4*4,
    (Tcl_WideInt)1024*1024*1024*1024*1024*4*4*4*4,
    (Tcl_WideInt)1024*1024*1024*1024*1024*1024,
    (Tcl_WideInt)1024*1024*1024*1024*1024*1024*4,
    (Tcl_WideInt)3125*3125*3125*5*5,
    (Tcl_WideInt)3125*3125*3125*5*5*5,
    (Tcl_WideInt)3125*3125*3125*5*5*5*5,
    (Tcl_WideInt)3125*3125*3125*3125,
    (Tcl_WideInt)3125*3125*3125*3125*5,
    (Tcl_WideInt)3125*3125*3125*3125*5*5,
    (Tcl_WideInt)3125*3125*3125*3125*5*5*5,
    (Tcl_WideInt)3125*3125*3125*3125*5*5*5*5,
    (Tcl_WideInt)3125*3125*3125*3125*3125,
    (Tcl_WideInt)3125*3125*3125*3125*3125*5,
    (Tcl_WideInt)3125*3125*3125*3125*3125*5*5,
    (Tcl_WideInt)7776*7776*7776*6*6,
    (Tcl_WideInt)7776*7776*7776*6*6*6,
    (Tcl_WideInt)7776*7776*7776*6*6*6*6,
    (Tcl_WideInt)7776*7776*7776*7776,
    (Tcl_WideInt)7776*7776*7776*7776*6,
    (Tcl_WideInt)7776*7776*7776*7776*6*6,
    (Tcl_WideInt)7776*7776*7776*7776*6*6*6,
    (Tcl_WideInt)7776*7776*7776*7776*6*6*6*6,
    (Tcl_WideInt)16807*16807*16807*7*7,
    (Tcl_WideInt)16807*16807*16807*7*7*7,
    (Tcl_WideInt)16807*16807*16807*7*7*7*7,
    (Tcl_WideInt)16807*16807*16807*16807,
    (Tcl_WideInt)16807*16807*16807*16807*7,
    (Tcl_WideInt)16807*16807*16807*16807*7*7,
    (Tcl_WideInt)32768*32768*32768*8*8,
    (Tcl_WideInt)32768*32768*32768*8*8*8,
    (Tcl_WideInt)32768*32768*32768*8*8*8*8,
    (Tcl_WideInt)32768*32768*32768*32768,
    (Tcl_WideInt)59049*59049*59049*9*9,
    (Tcl_WideInt)59049*59049*59049*9*9*9,
    (Tcl_WideInt)59049*59049*59049*9*9*9*9,
    (Tcl_WideInt)100000*100000*100000*10*10,
    (Tcl_WideInt)100000*100000*100000*10*10*10,
    (Tcl_WideInt)161051*161051*161051*11*11,
    (Tcl_WideInt)161051*161051*161051*11*11*11,
    (Tcl_WideInt)248832*248832*248832*12*12,
    (Tcl_WideInt)371293*371293*371293*13*13
};
static const size_t Exp64ValueSize = sizeof(Exp64Value) / sizeof(Tcl_WideInt);
#endif /* (LONG_MAX > 0x7fffffff) || !defined(TCL_WIDE_INT_IS_LONG) */

/*
 * Markers for ExecuteExtendedBinaryMathOp.
 */

#define DIVIDED_BY_ZERO		((Tcl_Obj *) -1)
#define EXPONENT_OF_ZERO	((Tcl_Obj *) -2)
#define GENERAL_ARITHMETIC_ERROR ((Tcl_Obj *) -3)

/*
 * Declarations for local procedures to this file:
 */

#ifdef TCL_COMPILE_STATS
static int		EvalStatsCmd(ClientData clientData,
			    Tcl_Interp *interp, int objc,
			    Tcl_Obj *const objv[]);
#endif /* TCL_COMPILE_STATS */
#ifdef TCL_COMPILE_DEBUG
static const char *	GetOpcodeName(const unsigned char *pc);
static void		PrintByteCodeInfo(ByteCode *codePtr);
static const char *	StringForResultCode(int result);
static void		ValidatePcAndStackTop(ByteCode *codePtr,
			    const unsigned char *pc, int stackTop,
			    int checkStack);
#endif /* TCL_COMPILE_DEBUG */
static ByteCode *	CompileExprObj(Tcl_Interp *interp, Tcl_Obj *objPtr);
static void		DeleteExecStack(ExecStack *esPtr);
static void		DupExprCodeInternalRep(Tcl_Obj *srcPtr,
			    Tcl_Obj *copyPtr);
MODULE_SCOPE int	TclCompareTwoNumbers(Tcl_Obj *valuePtr,
			    Tcl_Obj *value2Ptr);
static Tcl_Obj *	ExecuteExtendedBinaryMathOp(Tcl_Interp *interp,
			    int opcode, Tcl_Obj **constants,
			    Tcl_Obj *valuePtr, Tcl_Obj *value2Ptr);
static Tcl_Obj *	ExecuteExtendedUnaryMathOp(int opcode,
			    Tcl_Obj *valuePtr);
static void		FreeExprCodeInternalRep(Tcl_Obj *objPtr);
static ExceptionRange *	GetExceptRangeForPc(const unsigned char *pc,
			    int catchOnly, ByteCode *codePtr);
static const char *	GetSrcInfoForPc(const unsigned char *pc,
			    ByteCode *codePtr, int *lengthPtr,
			    const unsigned char **pcBeg, int *cmdIdxPtr);
static Tcl_Obj **	GrowEvaluationStack(ExecEnv *eePtr, int growth,
			    int move);
static void		IllegalExprOperandType(Tcl_Interp *interp,
			    const unsigned char *pc, Tcl_Obj *opndPtr);
static void		InitByteCodeExecution(Tcl_Interp *interp);
static inline int	wordSkip(void *ptr);
static void		ReleaseDictIterator(Tcl_Obj *objPtr);
/* Useful elsewhere, make available in tclInt.h or stubs? */
static Tcl_Obj **	StackAllocWords(Tcl_Interp *interp, int numWords);
static Tcl_Obj **	StackReallocWords(Tcl_Interp *interp, int numWords);
static Tcl_NRPostProc	CopyCallback;
static Tcl_NRPostProc	ExprObjCallback;

static Tcl_NRPostProc   TEBCresume;

/*
 * The structure below defines a bytecode Tcl object type to hold the
 * compiled bytecode for Tcl expressions.
 */

static const Tcl_ObjType exprCodeType = {
    "exprcode",
    FreeExprCodeInternalRep,	/* freeIntRepProc */
    DupExprCodeInternalRep,	/* dupIntRepProc */
    NULL,			/* updateStringProc */
    NULL			/* setFromAnyProc */
};

/*
 * Custom object type only used in this file; values of its type should never
 * be seen by user scripts.
 */

static const Tcl_ObjType dictIteratorType = {
    "dictIterator",
    ReleaseDictIterator,
    NULL, NULL, NULL
};

/*
 *----------------------------------------------------------------------
 *
 * ReleaseDictIterator --
 *
 *	This takes apart a dictionary iterator that is stored in the given Tcl
 *	object.
 *
 * Results:
 *	None.
 *
 * Side effects:
 *	Deallocates memory, marks the object as being untyped.
 *
 *----------------------------------------------------------------------
 */

static void
ReleaseDictIterator(
    Tcl_Obj *objPtr)
{
    Tcl_DictSearch *searchPtr;
    Tcl_Obj *dictPtr;

    /*
     * First kill the search, and then release the reference to the dictionary
     * that we were holding.
     */

    searchPtr = objPtr->internalRep.twoPtrValue.ptr1;
    Tcl_DictObjDone(searchPtr);
    ckfree(searchPtr);

    dictPtr = objPtr->internalRep.twoPtrValue.ptr2;
    TclDecrRefCount(dictPtr);

    objPtr->typePtr = NULL;
}

/*
 *----------------------------------------------------------------------
 *
 * InitByteCodeExecution --
 *
 *	This procedure is called once to initialize the Tcl bytecode
 *	interpreter.
 *
 * Results:
 *	None.
 *
 * Side effects:
 *	This procedure initializes the array of instruction names. If
 *	compiling with the TCL_COMPILE_STATS flag, it initializes the array
 *	that counts the executions of each instruction and it creates the
 *	"evalstats" command. It also establishes the link between the Tcl
 *	"tcl_traceExec" and C "tclTraceExec" variables.
 *
 *----------------------------------------------------------------------
 */

static void
InitByteCodeExecution(
    Tcl_Interp *interp)		/* Interpreter for which the Tcl variable
				 * "tcl_traceExec" is linked to control
				 * instruction tracing. */
{
#ifdef TCL_COMPILE_DEBUG
    if (Tcl_LinkVar(interp, "tcl_traceExec", (char *) &tclTraceExec,
	    TCL_LINK_INT) != TCL_OK) {
	Tcl_Panic("InitByteCodeExecution: can't create link for tcl_traceExec variable");
    }
#endif
#ifdef TCL_COMPILE_STATS
    Tcl_CreateObjCommand(interp, "evalstats", EvalStatsCmd, NULL, NULL);
#endif /* TCL_COMPILE_STATS */
}

/*
 *----------------------------------------------------------------------
 *
 * TclCreateExecEnv --
 *
 *	This procedure creates a new execution environment for Tcl bytecode
 *	execution. An ExecEnv points to a Tcl evaluation stack. An ExecEnv is
 *	typically created once for each Tcl interpreter (Interp structure) and
 *	recursively passed to TclNRExecuteByteCode to execute ByteCode sequences
 *	for nested commands.
 *
 * Results:
 *	A newly allocated ExecEnv is returned. This points to an empty
 *	evaluation stack of the standard initial size.
 *
 * Side effects:
 *	The bytecode interpreter is also initialized here, as this procedure
 *	will be called before any call to TclNRExecuteByteCode.
 *
 *----------------------------------------------------------------------
 */

ExecEnv *
TclCreateExecEnv(
    Tcl_Interp *interp,		/* Interpreter for which the execution
				 * environment is being created. */
    int size)			/* The initial stack size, in number of words
				 * [sizeof(Tcl_Obj*)] */
{
    ExecEnv *eePtr = ckalloc(sizeof(ExecEnv));
    ExecStack *esPtr = ckalloc(sizeof(ExecStack)
	    + (size_t) (size-1) * sizeof(Tcl_Obj *));

    eePtr->execStackPtr = esPtr;
    TclNewBooleanObj(eePtr->constants[0], 0);
    Tcl_IncrRefCount(eePtr->constants[0]);
    TclNewBooleanObj(eePtr->constants[1], 1);
    Tcl_IncrRefCount(eePtr->constants[1]);
    eePtr->interp = interp;
    eePtr->callbackPtr = NULL;
    eePtr->corPtr = NULL;
    eePtr->rewind = 0;

    esPtr->prevPtr = NULL;
    esPtr->nextPtr = NULL;
    esPtr->markerPtr = NULL;
    esPtr->endPtr = &esPtr->stackWords[size-1];
    esPtr->tosPtr = STACK_BASE(esPtr);

    Tcl_MutexLock(&execMutex);
    if (!execInitialized) {
	TclInitAuxDataTypeTable();
	InitByteCodeExecution(interp);
	execInitialized = 1;
    }
    Tcl_MutexUnlock(&execMutex);

    return eePtr;
}

/*
 *----------------------------------------------------------------------
 *
 * TclDeleteExecEnv --
 *
 *	Frees the storage for an ExecEnv.
 *
 * Results:
 *	None.
 *
 * Side effects:
 *	Storage for an ExecEnv and its contained storage (e.g. the evaluation
 *	stack) is freed.
 *
 *----------------------------------------------------------------------
 */

static void
DeleteExecStack(
    ExecStack *esPtr)
{
    if (esPtr->markerPtr && !cachedInExit) {
	Tcl_Panic("freeing an execStack which is still in use");
    }

    if (esPtr->prevPtr) {
	esPtr->prevPtr->nextPtr = esPtr->nextPtr;
    }
    if (esPtr->nextPtr) {
	esPtr->nextPtr->prevPtr = esPtr->prevPtr;
    }
    ckfree(esPtr);
}

void
TclDeleteExecEnv(
    ExecEnv *eePtr)		/* Execution environment to free. */
{
    ExecStack *esPtr = eePtr->execStackPtr, *tmpPtr;

	cachedInExit = TclInExit();

    /*
     * Delete all stacks in this exec env.
     */

    while (esPtr->nextPtr) {
	esPtr = esPtr->nextPtr;
    }
    while (esPtr) {
	tmpPtr = esPtr;
	esPtr = tmpPtr->prevPtr;
	DeleteExecStack(tmpPtr);
    }

    TclDecrRefCount(eePtr->constants[0]);
    TclDecrRefCount(eePtr->constants[1]);
    if (eePtr->callbackPtr && !cachedInExit) {
	Tcl_Panic("Deleting execEnv with pending TEOV callbacks!");
    }
    if (eePtr->corPtr && !cachedInExit) {
	Tcl_Panic("Deleting execEnv with existing coroutine");
    }
    ckfree(eePtr);
}

/*
 *----------------------------------------------------------------------
 *
 * TclFinalizeExecution --
 *
 *	Finalizes the execution environment setup so that it can be later
 *	reinitialized.
 *
 * Results:
 *	None.
 *
 * Side effects:
 *	After this call, the next time TclCreateExecEnv will be called it will
 *	call InitByteCodeExecution.
 *
 *----------------------------------------------------------------------
 */

void
TclFinalizeExecution(void)
{
    Tcl_MutexLock(&execMutex);
    execInitialized = 0;
    Tcl_MutexUnlock(&execMutex);
    TclFinalizeAuxDataTypeTable();
}

/*
 * Auxiliary code to insure that GrowEvaluationStack always returns correctly
 * aligned memory.
 *
 * WALLOCALIGN represents the alignment reqs in words, just as TCL_ALLOCALIGN
 * represents the reqs in bytes. This assumes that TCL_ALLOCALIGN is a
 * multiple of the wordsize 'sizeof(Tcl_Obj *)'.
 */

#define WALLOCALIGN \
    (TCL_ALLOCALIGN/sizeof(Tcl_Obj *))

/*
 * wordSkip computes how many words have to be skipped until the next aligned
 * word. Note that we are only interested in the low order bits of ptr, so
 * that any possible information loss in PTR2INT is of no consequence.
 */

static inline int
wordSkip(
    void *ptr)
{
    int mask = TCL_ALLOCALIGN-1;
    int base = PTR2INT(ptr) & mask;
    return (TCL_ALLOCALIGN - base)/sizeof(Tcl_Obj *);
}

/*
 * Given a marker, compute where the following aligned memory starts.
 */

#define MEMSTART(markerPtr) \
    ((markerPtr) + wordSkip(markerPtr))

/*
 *----------------------------------------------------------------------
 *
 * GrowEvaluationStack --
 *
 *	This procedure grows a Tcl evaluation stack stored in an ExecEnv,
 *	copying over the words since the last mark if so requested. A mark is
 *	set at the beginning of the new area when no copying is requested.
 *
 * Results:
 *	Returns a pointer to the first usable word in the (possibly) grown
 *	stack.
 *
 * Side effects:
 *	The size of the evaluation stack may be grown, a marker is set
 *
 *----------------------------------------------------------------------
 */

static Tcl_Obj **
GrowEvaluationStack(
    ExecEnv *eePtr,		/* Points to the ExecEnv with an evaluation
				 * stack to enlarge. */
    int growth,			/* How much larger than the current used
				 * size. */
    int move)			/* 1 if move words since last marker. */
{
    ExecStack *esPtr = eePtr->execStackPtr, *oldPtr = NULL;
    int newBytes, newElems, currElems;
    int needed = growth - (esPtr->endPtr - esPtr->tosPtr);
    Tcl_Obj **markerPtr = esPtr->markerPtr, **memStart;
    int moveWords = 0;

    if (move) {
	if (!markerPtr) {
	    Tcl_Panic("STACK: Reallocating with no previous alloc");
	}
	if (needed <= 0) {
	    return MEMSTART(markerPtr);
	}
    } else {
#ifndef PURIFY
	Tcl_Obj **tmpMarkerPtr = esPtr->tosPtr + 1;
	int offset = wordSkip(tmpMarkerPtr);

	if (needed + offset < 0) {
	    /*
	     * Put a marker pointing to the previous marker in this stack, and
	     * store it in esPtr as the current marker. Return a pointer to
	     * the start of aligned memory.
	     */

	    esPtr->markerPtr = tmpMarkerPtr;
	    memStart = tmpMarkerPtr + offset;
	    esPtr->tosPtr = memStart - 1;
	    *esPtr->markerPtr = (Tcl_Obj *) markerPtr;
	    return memStart;
	}
#endif
    }

    /*
     * Reset move to hold the number of words to be moved to new stack (if
     * any) and growth to hold the complete stack requirements: add one for
     * the marker, (WALLOCALIGN-1) for the maximal possible offset.
     */

    if (move) {
	moveWords = esPtr->tosPtr - MEMSTART(markerPtr) + 1;
    }
    needed = growth + moveWords + WALLOCALIGN;

    
    /*
     * Check if there is enough room in the next stack (if there is one, it
     * should be both empty and the last one!)
     */

    if (esPtr->nextPtr) {
	oldPtr = esPtr;
	esPtr = oldPtr->nextPtr;
	currElems = esPtr->endPtr - STACK_BASE(esPtr);
	if (esPtr->markerPtr || (esPtr->tosPtr != STACK_BASE(esPtr))) {
	    Tcl_Panic("STACK: Stack after current is in use");
	}
	if (esPtr->nextPtr) {
	    Tcl_Panic("STACK: Stack after current is not last");
	}
	if (needed <= currElems) {
	    goto newStackReady;
	}
	DeleteExecStack(esPtr);
	esPtr = oldPtr;
    } else {
	currElems = esPtr->endPtr - STACK_BASE(esPtr);
    }

    /*
     * We need to allocate a new stack! It needs to store 'growth' words,
     * including the elements to be copied over and the new marker.
     */

#ifndef PURIFY
    newElems = 2*currElems;
    while (needed > newElems) {
	newElems *= 2;
    }
#else
    newElems = needed;
#endif
    
    newBytes = sizeof(ExecStack) + (newElems-1) * sizeof(Tcl_Obj *);

    oldPtr = esPtr;
    esPtr = ckalloc(newBytes);

    oldPtr->nextPtr = esPtr;
    esPtr->prevPtr = oldPtr;
    esPtr->nextPtr = NULL;
    esPtr->endPtr = &esPtr->stackWords[newElems-1];

  newStackReady:
    eePtr->execStackPtr = esPtr;

    /*
     * Store a NULL marker at the beginning of the stack, to indicate that
     * this is the first marker in this stack and that rewinding to here
     * should actually be a return to the previous stack.
     */

    esPtr->stackWords[0] = NULL;
    esPtr->markerPtr = &esPtr->stackWords[0];
    memStart = MEMSTART(esPtr->markerPtr);
    esPtr->tosPtr = memStart - 1;

    if (move) {
	memcpy(memStart, MEMSTART(markerPtr), moveWords*sizeof(Tcl_Obj *));
	esPtr->tosPtr += moveWords;
	oldPtr->markerPtr = (Tcl_Obj **) *markerPtr;
	oldPtr->tosPtr = markerPtr-1;
    }

    /*
     * Free the old stack if it is now unused.
     */

    if (!oldPtr->markerPtr) {
	DeleteExecStack(oldPtr);
    }

    return memStart;
}

/*
 *--------------------------------------------------------------
 *
 * TclStackAlloc, TclStackRealloc, TclStackFree --
 *
 *	Allocate memory from the execution stack; it has to be returned later
 *	with a call to TclStackFree.
 *
 * Results:
 *	A pointer to the first byte allocated, or panics if the allocation did
 *	not succeed.
 *
 * Side effects:
 *	The execution stack may be grown.
 *
 *--------------------------------------------------------------
 */

static Tcl_Obj **
StackAllocWords(
    Tcl_Interp *interp,
    int numWords)
{
    /*
     * Note that GrowEvaluationStack sets a marker in the stack. This marker
     * is read when rewinding, e.g., by TclStackFree.
     */

    Interp *iPtr = (Interp *) interp;
    ExecEnv *eePtr = iPtr->execEnvPtr;
    Tcl_Obj **resPtr = GrowEvaluationStack(eePtr, numWords, 0);

    eePtr->execStackPtr->tosPtr += numWords;
    return resPtr;
}

static Tcl_Obj **
StackReallocWords(
    Tcl_Interp *interp,
    int numWords)
{
    Interp *iPtr = (Interp *) interp;
    ExecEnv *eePtr = iPtr->execEnvPtr;
    Tcl_Obj **resPtr = GrowEvaluationStack(eePtr, numWords, 1);

    eePtr->execStackPtr->tosPtr += numWords;
    return resPtr;
}

void
TclStackFree(
    Tcl_Interp *interp,
    void *freePtr)
{
    Interp *iPtr = (Interp *) interp;
    ExecEnv *eePtr;
    ExecStack *esPtr;
    Tcl_Obj **markerPtr, *marker;

    if (iPtr == NULL || iPtr->execEnvPtr == NULL) {
	ckfree((char *) freePtr);
	return;
    }

    /*
     * Rewind the stack to the previous marker position. The current marker,
     * as set in the last call to GrowEvaluationStack, contains a pointer to
     * the previous marker.
     */

    eePtr = iPtr->execEnvPtr;
    esPtr = eePtr->execStackPtr;
    markerPtr = esPtr->markerPtr;
    marker = *markerPtr;

    if ((freePtr != NULL) && (MEMSTART(markerPtr) != (Tcl_Obj **)freePtr)) {
	Tcl_Panic("TclStackFree: incorrect freePtr (%p != %p). Call out of sequence?",
		freePtr, MEMSTART(markerPtr));
    }

    esPtr->tosPtr = markerPtr - 1;
    esPtr->markerPtr = (Tcl_Obj **) marker;
    if (marker) {
	return;
    }

    /*
     * Return to previous active stack. Note that repeated expansions or
     * reallocs could have generated several unused intervening stacks: free
     * them too.
     */

    while (esPtr->nextPtr) {
	esPtr = esPtr->nextPtr;
    }
    esPtr->tosPtr = STACK_BASE(esPtr);
    while (esPtr->prevPtr) {
	ExecStack *tmpPtr = esPtr->prevPtr;
	if (tmpPtr->tosPtr == STACK_BASE(tmpPtr)) {
	    DeleteExecStack(tmpPtr);
	} else {
	    break;
	}
    }
    if (esPtr->prevPtr) {
	eePtr->execStackPtr = esPtr->prevPtr;
#ifdef PURIFY
	eePtr->execStackPtr->nextPtr = NULL;
	DeleteExecStack(esPtr);
#endif
    } else {
	eePtr->execStackPtr = esPtr;
    }
}

void *
TclStackAlloc(
    Tcl_Interp *interp,
    int numBytes)
{
    Interp *iPtr = (Interp *) interp;
    int numWords = (numBytes + (sizeof(Tcl_Obj *) - 1))/sizeof(Tcl_Obj *);

    if (iPtr == NULL || iPtr->execEnvPtr == NULL) {
	return (void *) ckalloc(numBytes);
    }

    return (void *) StackAllocWords(interp, numWords);
}

void *
TclStackRealloc(
    Tcl_Interp *interp,
    void *ptr,
    int numBytes)
{
    Interp *iPtr = (Interp *) interp;
    ExecEnv *eePtr;
    ExecStack *esPtr;
    Tcl_Obj **markerPtr;
    int numWords;

    if (iPtr == NULL || iPtr->execEnvPtr == NULL) {
	return (void *) ckrealloc((char *) ptr, numBytes);
    }

    eePtr = iPtr->execEnvPtr;
    esPtr = eePtr->execStackPtr;
    markerPtr = esPtr->markerPtr;

    if (MEMSTART(markerPtr) != (Tcl_Obj **)ptr) {
	Tcl_Panic("TclStackRealloc: incorrect ptr. Call out of sequence?");
    }

    numWords = (numBytes + (sizeof(Tcl_Obj *) - 1))/sizeof(Tcl_Obj *);
    return (void *) StackReallocWords(interp, numWords);
}

/*
 *--------------------------------------------------------------
 *
 * Tcl_ExprObj --
 *
 *	Evaluate an expression in a Tcl_Obj.
 *
 * Results:
 *	A standard Tcl object result. If the result is other than TCL_OK, then
 *	the interpreter's result contains an error message. If the result is
 *	TCL_OK, then a pointer to the expression's result value object is
 *	stored in resultPtrPtr. In that case, the object's ref count is
 *	incremented to reflect the reference returned to the caller; the
 *	caller is then responsible for the resulting object and must, for
 *	example, decrement the ref count when it is finished with the object.
 *
 * Side effects:
 *	Any side effects caused by subcommands in the expression, if any. The
 *	interpreter result is not modified unless there is an error.
 *
 *--------------------------------------------------------------
 */

int
Tcl_ExprObj(
    Tcl_Interp *interp,		/* Context in which to evaluate the
				 * expression. */
    register Tcl_Obj *objPtr,	/* Points to Tcl object containing expression
				 * to evaluate. */
    Tcl_Obj **resultPtrPtr)	/* Where the Tcl_Obj* that is the expression
				 * result is stored if no errors occur. */
{
    NRE_callback *rootPtr = TOP_CB(interp);
    Tcl_Obj *resultPtr;

    TclNewObj(resultPtr);
    TclNRAddCallback(interp, CopyCallback, resultPtrPtr, resultPtr,
	    NULL, NULL);
    Tcl_NRExprObj(interp, objPtr, resultPtr);
    return TclNRRunCallbacks(interp, TCL_OK, rootPtr);
}

static int
CopyCallback(
    ClientData data[],
    Tcl_Interp *interp,
    int result)
{
    Tcl_Obj **resultPtrPtr = data[0];
    Tcl_Obj *resultPtr = data[1];

    if (result == TCL_OK) {
	*resultPtrPtr = resultPtr;
	Tcl_IncrRefCount(resultPtr);
    } else {
	Tcl_DecrRefCount(resultPtr);
    }
    return result;
}

/*
 *--------------------------------------------------------------
 *
 * Tcl_NRExprObj --
 *
 *	Request evaluation of the expression in a Tcl_Obj by the NR stack.
 *
 * Results:
 *	Returns TCL_OK.
 *
 * Side effects:
 *	Compiles objPtr as a Tcl expression and places callbacks on the
 *	NR stack to execute the bytecode and store the result in resultPtr.
 *	If bytecode execution raises an exception, nothing is written
 *	to resultPtr, and the exceptional return code flows up the NR
 *	stack.  If the exception is TCL_ERROR, an error message is left
 *	in the interp result and the interp's return options dictionary
 *	holds additional error information too.  Execution of the bytecode
 *	may have other side effects, depending on the expression.
 *
 *--------------------------------------------------------------
 */

int
Tcl_NRExprObj(
    Tcl_Interp *interp,
    Tcl_Obj *objPtr,
    Tcl_Obj *resultPtr)
{
    ByteCode *codePtr;
    Tcl_InterpState state = Tcl_SaveInterpState(interp, TCL_OK);

    Tcl_ResetResult(interp);
    codePtr = CompileExprObj(interp, objPtr);

    Tcl_NRAddCallback(interp, ExprObjCallback, state, resultPtr,
	    NULL, NULL);
    return TclNRExecuteByteCode(interp, codePtr);
}

static int
ExprObjCallback(
    ClientData data[],
    Tcl_Interp *interp,
    int result)
{
    Tcl_InterpState state = data[0];
    Tcl_Obj *resultPtr = data[1];

    if (result == TCL_OK) {
	TclSetDuplicateObj(resultPtr, Tcl_GetObjResult(interp));
	(void) Tcl_RestoreInterpState(interp, state);
    } else {
	Tcl_DiscardInterpState(state);
    }
    return result;
}

/*
 *----------------------------------------------------------------------
 *
 * CompileExprObj --
 *	Compile a Tcl expression value into ByteCode.
 *
 * Results:
 *	A (ByteCode *) is returned pointing to the resulting ByteCode.
 *	The caller must manage its refCount and arrange for a call to
 *	TclCleanupByteCode() when the last reference disappears.
 *
 * Side effects:
 *	The Tcl_ObjType of objPtr is changed to the "bytecode" type,
 *	and the ByteCode is kept in the internal rep (along with context
 *	data for checking validity) for faster operations the next time
 *	CompileExprObj is called on the same value.
 *
 *----------------------------------------------------------------------
 */

static ByteCode *
CompileExprObj(
    Tcl_Interp *interp,
    Tcl_Obj *objPtr)
{
    Interp *iPtr = (Interp *) interp;
    CompileEnv compEnv;		/* Compilation environment structure allocated
				 * in frame. */
    register ByteCode *codePtr = NULL;
				/* Tcl Internal type of bytecode. Initialized
				 * to avoid compiler warning. */

    /*
     * Get the expression ByteCode from the object. If it exists, make sure it
     * is valid in the current context.
     */
    if (objPtr->typePtr == &exprCodeType) {
	Namespace *namespacePtr = iPtr->varFramePtr->nsPtr;

	codePtr = objPtr->internalRep.twoPtrValue.ptr1;
	if (((Interp *) *codePtr->interpHandle != iPtr)
		|| (codePtr->compileEpoch != iPtr->compileEpoch)
		|| (codePtr->nsPtr != namespacePtr)
		|| (codePtr->nsEpoch != namespacePtr->resolverEpoch)
		|| (codePtr->localCachePtr != iPtr->varFramePtr->localCachePtr)) {
	    FreeExprCodeInternalRep(objPtr);
	}
    }
    if (objPtr->typePtr != &exprCodeType) {
	/*
	 * TIP #280: No invoker (yet) - Expression compilation.
	 */

	int length;
	const char *string = TclGetStringFromObj(objPtr, &length);

	TclInitCompileEnv(interp, &compEnv, string, length, NULL, 0);
	TclCompileExpr(interp, string, length, &compEnv, 0);

	/*
	 * Successful compilation. If the expression yielded no instructions,
	 * push an zero object as the expression's result.
	 */

	if (compEnv.codeNext == compEnv.codeStart) {
	    TclEmitPush(TclRegisterNewLiteral(&compEnv, "0", 1),
		    &compEnv);
	}

	/*
	 * Add a "done" instruction as the last instruction and change the
	 * object into a ByteCode object. Ownership of the literal objects and
	 * aux data items is given to the ByteCode object.
	 */

	TclEmitOpcode(INST_DONE, &compEnv);
	TclInitByteCodeObj(objPtr, &compEnv);
	objPtr->typePtr = &exprCodeType;
	TclFreeCompileEnv(&compEnv);
	codePtr = objPtr->internalRep.twoPtrValue.ptr1;
	if (iPtr->varFramePtr->localCachePtr) {
	    codePtr->localCachePtr = iPtr->varFramePtr->localCachePtr;
	    codePtr->localCachePtr->refCount++;
	}
#ifdef TCL_COMPILE_DEBUG
	if (tclTraceCompile == 2) {
	    TclPrintByteCodeObj(interp, objPtr);
	    fflush(stdout);
	}
#endif /* TCL_COMPILE_DEBUG */
    }
    return codePtr;
}

/*
 *----------------------------------------------------------------------
 *
 * DupExprCodeInternalRep --
 *
 *	Part of the Tcl object type implementation for Tcl expression
 *	bytecode. We do not copy the bytecode intrep. Instead, we return
 *	without setting copyPtr->typePtr, so the copy is a plain string copy
 *	of the expression value, and if it is to be used as a compiled
 *	expression, it will just need a recompile.
 *
 *	This makes sense, because with Tcl's copy-on-write practices, the
 *	usual (only?) time Tcl_DuplicateObj() will be called is when the copy
 *	is about to be modified, which would invalidate any copied bytecode
 *	anyway. The only reason it might make sense to copy the bytecode is if
 *	we had some modifying routines that operated directly on the intrep,
 *	like we do for lists and dicts.
 *
 * Results:
 *	None.
 *
 * Side effects:
 *	None.
 *
 *----------------------------------------------------------------------
 */

static void
DupExprCodeInternalRep(
    Tcl_Obj *srcPtr,
    Tcl_Obj *copyPtr)
{
    return;
}

/*
 *----------------------------------------------------------------------
 *
 * FreeExprCodeInternalRep --
 *
 *	Part of the Tcl object type implementation for Tcl expression
 *	bytecode. Frees the storage allocated to hold the internal rep, unless
 *	ref counts indicate bytecode execution is still in progress.
 *
 * Results:
 *	None.
 *
 * Side effects:
 *	May free allocated memory. Leaves objPtr untyped.
 *
 *----------------------------------------------------------------------
 */

static void
FreeExprCodeInternalRep(
    Tcl_Obj *objPtr)
{
    ByteCode *codePtr = objPtr->internalRep.twoPtrValue.ptr1;

    objPtr->typePtr = NULL;
    codePtr->refCount--;
    if (codePtr->refCount <= 0) {
	TclCleanupByteCode(codePtr);
    }
}

/*
 *----------------------------------------------------------------------
 *
 * TclCompileObj --
 *
 *	This procedure compiles the script contained in a Tcl_Obj.
 *
 * Results:
 *	A pointer to the corresponding ByteCode, never NULL.
 *
 * Side effects:
 *	The object is shimmered to bytecode type.
 *
 *----------------------------------------------------------------------
 */

ByteCode *
TclCompileObj(
    Tcl_Interp *interp,
    Tcl_Obj *objPtr,
    const CmdFrame *invoker,
    int word)
{
    register Interp *iPtr = (Interp *) interp;
    register ByteCode *codePtr;	/* Tcl Internal type of bytecode. */
    Namespace *namespacePtr = iPtr->varFramePtr->nsPtr;

    /*
     * If the object is not already of tclByteCodeType, compile it (and reset
     * the compilation flags in the interpreter; this should be done after any
     * compilation). Otherwise, check that it is "fresh" enough.
     */

    if (objPtr->typePtr == &tclByteCodeType) {
	/*
	 * Make sure the Bytecode hasn't been invalidated by, e.g., someone
	 * redefining a command with a compile procedure (this might make the
	 * compiled code wrong). The object needs to be recompiled if it was
	 * compiled in/for a different interpreter, or for a different
	 * namespace, or for the same namespace but with different name
	 * resolution rules. Precompiled objects, however, are immutable and
	 * therefore they are not recompiled, even if the epoch has changed.
	 *
	 * To be pedantically correct, we should also check that the
	 * originating procPtr is the same as the current context procPtr
	 * (assuming one exists at all - none for global level). This code is
	 * #def'ed out because [info body] was changed to never return a
	 * bytecode type object, which should obviate us from the extra checks
	 * here.
	 */

	codePtr = objPtr->internalRep.twoPtrValue.ptr1;
	if (((Interp *) *codePtr->interpHandle != iPtr)
		|| (codePtr->compileEpoch != iPtr->compileEpoch)
		|| (codePtr->nsPtr != namespacePtr)
		|| (codePtr->nsEpoch != namespacePtr->resolverEpoch)) {
	    if (!(codePtr->flags & TCL_BYTECODE_PRECOMPILED)) {
		goto recompileObj;
	    }
	    if ((Interp *) *codePtr->interpHandle != iPtr) {
		Tcl_Panic("Tcl_EvalObj: compiled script jumped interps");
	    }
	    codePtr->compileEpoch = iPtr->compileEpoch;
	}

	/*
	 * Check that any compiled locals do refer to the current proc
	 * environment! If not, recompile.
	 */

	if (!(codePtr->flags & TCL_BYTECODE_PRECOMPILED) &&
		(codePtr->procPtr == NULL) &&
		(codePtr->localCachePtr != iPtr->varFramePtr->localCachePtr)){
	    goto recompileObj;
	}

	/*
	 * #280.
	 * Literal sharing fix. This part of the fix is not required by 8.4
	 * nor 8.5, because they eval-direct any literals, so just saving the
	 * argument locations per command in bytecode is enough, embedded
	 * 'eval' commands, etc. get the correct information.
	 *
	 * But in 8.6 all the embedded script are compiled, and the resulting
	 * bytecode stored in the literal. Now the shared literal has bytecode
	 * with location data for _one_ particular location this literal is
	 * found at. If we get executed from a different location the bytecode
	 * has to be recompiled to get the correct locations. Not doing this
	 * will execute the saved bytecode with data for a different location,
	 * causing 'info frame' to point to the wrong place in the sources.
	 *
	 * Future optimizations ...
	 * (1) Save the location data (ExtCmdLoc) keyed by start line. In that
	 *     case we recompile once per location of the literal, but not
	 *     continously, because the moment we have all locations we do not
	 *     need to recompile any longer.
	 *
	 * (2) Alternative: Do not recompile, tell the execution engine the
	 *     offset between saved starting line and actual one. Then modify
	 *     the users to adjust the locations they have by this offset.
	 *
	 * (3) Alternative 2: Do not fully recompile, adjust just the location
	 *     information.
	 */

	if (invoker == NULL) {
	    return codePtr;
	} else {
	    Tcl_HashEntry *hePtr =
		    Tcl_FindHashEntry(iPtr->lineBCPtr, codePtr);
	    ExtCmdLoc *eclPtr;
	    CmdFrame *ctxCopyPtr;
	    int redo;

	    if (!hePtr) {
		return codePtr;
	    }

	    eclPtr = Tcl_GetHashValue(hePtr);
	    redo = 0;
	    ctxCopyPtr = TclStackAlloc(interp, sizeof(CmdFrame));
	    *ctxCopyPtr = *invoker;

	    if (invoker->type == TCL_LOCATION_BC) {
		/*
		 * Note: Type BC => ctx.data.eval.path    is not used.
		 *		    ctx.data.tebc.codePtr used instead
		 */

		TclGetSrcInfoForPc(ctxCopyPtr);
		if (ctxCopyPtr->type == TCL_LOCATION_SOURCE) {
		    /*
		     * The reference made by 'TclGetSrcInfoForPc' is dead.
		     */

		    Tcl_DecrRefCount(ctxCopyPtr->data.eval.path);
		    ctxCopyPtr->data.eval.path = NULL;
		}
	    }

	    if (word < ctxCopyPtr->nline) {
		/*
		 * Note: We do not care if the line[word] is -1. This is a
		 * difference and requires a recompile (location changed from
		 * absolute to relative, literal is used fixed and through
		 * variable)
		 *
		 * Example:
		 * test info-32.0 using literal of info-24.8
		 *     (dict with ... vs           set body ...).
		 */

		redo = ((eclPtr->type == TCL_LOCATION_SOURCE)
			    && (eclPtr->start != ctxCopyPtr->line[word]))
			|| ((eclPtr->type == TCL_LOCATION_BC)
			    && (ctxCopyPtr->type == TCL_LOCATION_SOURCE));
	    }

	    TclStackFree(interp, ctxCopyPtr);
	    if (!redo) {
		return codePtr;
	    }
	}
    }

  recompileObj:
    iPtr->errorLine = 1;

    /*
     * TIP #280. Remember the invoker for a moment in the interpreter
     * structures so that the byte code compiler can pick it up when
     * initializing the compilation environment, i.e. the extended location
     * information.
     */

    iPtr->invokeCmdFramePtr = invoker;
    iPtr->invokeWord = word;
    TclSetByteCodeFromAny(interp, objPtr, NULL, NULL);
    iPtr->invokeCmdFramePtr = NULL;
    codePtr = objPtr->internalRep.twoPtrValue.ptr1;
    if (iPtr->varFramePtr->localCachePtr) {
	codePtr->localCachePtr = iPtr->varFramePtr->localCachePtr;
	codePtr->localCachePtr->refCount++;
    }
    return codePtr;
}

/*
 *----------------------------------------------------------------------
 *
 * TclIncrObj --
 *
 *	Increment an integeral value in a Tcl_Obj by an integeral value held
 *	in another Tcl_Obj. Caller is responsible for making sure we can
 *	update the first object.
 *
 * Results:
 *	TCL_ERROR if either object is non-integer, and TCL_OK otherwise. On
 *	error, an error message is left in the interpreter (if it is not NULL,
 *	of course).
 *
 * Side effects:
 *	valuePtr gets the new incrmented value.
 *
 *----------------------------------------------------------------------
 */

int
TclIncrObj(
    Tcl_Interp *interp,
    Tcl_Obj *valuePtr,
    Tcl_Obj *incrPtr)
{
    ClientData ptr1, ptr2;
    int type1, type2;
    mp_int value, incr;

    if (Tcl_IsShared(valuePtr)) {
	Tcl_Panic("%s called with shared object", "TclIncrObj");
    }

    if (GetNumberFromObj(NULL, valuePtr, &ptr1, &type1) != TCL_OK) {
	/*
	 * Produce error message (reparse?!)
	 */

	return TclGetIntFromObj(interp, valuePtr, &type1);
    }
    if (GetNumberFromObj(NULL, incrPtr, &ptr2, &type2) != TCL_OK) {
	/*
	 * Produce error message (reparse?!)
	 */

	TclGetIntFromObj(interp, incrPtr, &type1);
	Tcl_AddErrorInfo(interp, "\n    (reading increment)");
	return TCL_ERROR;
    }

    if ((type1 == TCL_NUMBER_LONG) && (type2 == TCL_NUMBER_LONG)) {
	long augend = *((const long *) ptr1);
	long addend = *((const long *) ptr2);
	long sum = augend + addend;

	/*
	 * Overflow when (augend and sum have different sign) and (augend and
	 * addend have the same sign). This is encapsulated in the Overflowing
	 * macro.
	 */

	if (!Overflowing(augend, addend, sum)) {
	    TclSetLongObj(valuePtr, sum);
	    return TCL_OK;
	}
#ifndef TCL_WIDE_INT_IS_LONG
	{
	    Tcl_WideInt w1 = (Tcl_WideInt) augend;
	    Tcl_WideInt w2 = (Tcl_WideInt) addend;

	    /*
	     * We know the sum value is outside the long range, so we use the
	     * macro form that doesn't range test again.
	     */

	    TclSetWideIntObj(valuePtr, w1 + w2);
	    return TCL_OK;
	}
#endif
    }

    if ((type1 == TCL_NUMBER_DOUBLE) || (type1 == TCL_NUMBER_NAN)) {
	/*
	 * Produce error message (reparse?!)
	 */

	return TclGetIntFromObj(interp, valuePtr, &type1);
    }
    if ((type2 == TCL_NUMBER_DOUBLE) || (type2 == TCL_NUMBER_NAN)) {
	/*
	 * Produce error message (reparse?!)
	 */

	TclGetIntFromObj(interp, incrPtr, &type1);
	Tcl_AddErrorInfo(interp, "\n    (reading increment)");
	return TCL_ERROR;
    }

#ifndef TCL_WIDE_INT_IS_LONG
    if ((type1 != TCL_NUMBER_BIG) && (type2 != TCL_NUMBER_BIG)) {
	Tcl_WideInt w1, w2, sum;

	TclGetWideIntFromObj(NULL, valuePtr, &w1);
	TclGetWideIntFromObj(NULL, incrPtr, &w2);
	sum = w1 + w2;

	/*
	 * Check for overflow.
	 */

	if (!Overflowing(w1, w2, sum)) {
	    Tcl_SetWideIntObj(valuePtr, sum);
	    return TCL_OK;
	}
    }
#endif

    Tcl_TakeBignumFromObj(interp, valuePtr, &value);
    Tcl_GetBignumFromObj(interp, incrPtr, &incr);
    mp_add(&value, &incr, &value);
    mp_clear(&incr);
    Tcl_SetBignumObj(valuePtr, &value);
    return TCL_OK;
}

/*
 *----------------------------------------------------------------------
 *
 * TclNRExecuteByteCode --
 *
 *	This procedure executes the instructions of a ByteCode structure. It
 *	returns when a "done" instruction is executed or an error occurs.
 *
 * Results:
 *	The return value is one of the return codes defined in tcl.h (such as
 *	TCL_OK), and interp->objResultPtr refers to a Tcl object that either
 *	contains the result of executing the code or an error message.
 *
 * Side effects:
 *	Almost certainly, depending on the ByteCode's instructions.
 *
 *----------------------------------------------------------------------
 */
#define	bcFramePtr	(&TD->cmdFrame)
#define	initCatchTop	((ptrdiff_t *) (&TD->stack[-1]))
#define	initTosPtr	((Tcl_Obj **) (initCatchTop+codePtr->maxExceptDepth))
#define esPtr		(iPtr->execEnvPtr->execStackPtr)

int
TclNRExecuteByteCode(
    Tcl_Interp *interp,		/* Token for command interpreter. */
    ByteCode *codePtr)		/* The bytecode sequence to interpret. */
{
    Interp *iPtr = (Interp *) interp;
    TEBCdata *TD;
    int size = sizeof(TEBCdata) - 1
	    + (codePtr->maxStackDepth + codePtr->maxExceptDepth)
		* sizeof(void *);
    int numWords = (size + sizeof(Tcl_Obj *) - 1) / sizeof(Tcl_Obj *);

    if (iPtr->execEnvPtr->rewind) {
	return TCL_ERROR;
    }

    codePtr->refCount++;

    /*
     * Reserve the stack, setup the TEBCdataPtr (TD) and CallFrame
     *
     * The execution uses a unified stack: first a TEBCdata, immediately
     * above it a CmdFrame, then the catch stack, then the execution stack.
     *
     * Make sure the catch stack is large enough to hold the maximum number of
     * catch commands that could ever be executing at the same time (this will
     * be no more than the exception range array's depth). Make sure the
     * execution stack is large enough to execute this ByteCode.
     */

    TD = (TEBCdata *) GrowEvaluationStack(iPtr->execEnvPtr, numWords, 0);
    esPtr->tosPtr = initTosPtr;

    TD->codePtr     = codePtr;
    TD->pc	    = codePtr->codeStart;
    TD->catchTop    = initCatchTop;
    TD->cleanup     = 0;
    TD->auxObjList  = NULL;
<<<<<<< HEAD
    TD->checkInterp = 0;
    TD->numLevels   = ((Interp *) interp)->numLevels;
=======
>>>>>>> 7d35dc66

    /*
     * TIP #280: Initialize the frame. Do not push it yet: it will be pushed
     * every time that we call out from this TD, popped when we return to it.
     */

    bcFramePtr->type = ((codePtr->flags & TCL_BYTECODE_PRECOMPILED)
	    ? TCL_LOCATION_PREBC : TCL_LOCATION_BC);
    bcFramePtr->level = (iPtr->cmdFramePtr ? iPtr->cmdFramePtr->level+1 : 1);
    bcFramePtr->framePtr = iPtr->framePtr;
    bcFramePtr->nextPtr = iPtr->cmdFramePtr;
    bcFramePtr->nline = 0;
    bcFramePtr->line = NULL;
    bcFramePtr->litarg = NULL;
    bcFramePtr->data.tebc.codePtr = codePtr;
    bcFramePtr->data.tebc.pc = NULL;
    bcFramePtr->cmdObj = NULL;
    bcFramePtr->cmd = NULL;
    bcFramePtr->len = 0;

#ifdef TCL_COMPILE_STATS
    iPtr->stats.numExecutions++;
#endif

    /*
     * Push the callback for bytecode execution
     */

    TclNRAddCallback(interp, TEBCresume, TD, /*resume*/ INT2PTR(0),
	    NULL, NULL);
    return TCL_OK;
}

static int
TEBCresume(
    ClientData data[],
    Tcl_Interp *interp,
    int result)
{
    /*
     * Compiler cast directive - not a real variable.
     *	   Interp *iPtr = (Interp *) interp;
     */
#define iPtr ((Interp *) interp)

    /*
     * Check just the read-traced/write-traced bit of a variable.
     */

#define ReadTraced(varPtr) ((varPtr)->flags & VAR_TRACED_READ)
#define WriteTraced(varPtr) ((varPtr)->flags & VAR_TRACED_WRITE)
#define UnsetTraced(varPtr) ((varPtr)->flags & VAR_TRACED_UNSET)

    /*
     * Bottom of allocated stack holds the NR data
     */

    /*
     * Constants: variables that do not change during the execution, used
     * sporadically: no special need for speed.
     */

    int instructionCount = 0;	/* Counter that is used to work out when to
				 * call Tcl_AsyncReady() */
    const char *curInstName;
#ifdef TCL_COMPILE_DEBUG
    int traceInstructions;	/* Whether we are doing instruction-level
				 * tracing or not. */
#endif

    Var *compiledLocals = iPtr->varFramePtr->compiledLocals;
    Tcl_Obj **constants = &iPtr->execEnvPtr->constants[0];

#define LOCAL(i)	(&compiledLocals[(i)])
#define TCONST(i)	(constants[(i)])

    /*
     * These macros are just meant to save some global variables that are not
     * used too frequently
     */

    TEBCdata *TD = data[0];
#define auxObjList	(TD->auxObjList)
#define catchTop	(TD->catchTop)
#define codePtr		(TD->codePtr)

    /*
     * Globals: variables that store state, must remain valid at all times.
     */

    Tcl_Obj **tosPtr;		/* Cached pointer to top of evaluation
				 * stack. */
    const unsigned char *pc;	/* The current program counter. */
    unsigned char inst;         /* The currently running instruction */
    
    /*
     * Transfer variables - needed only between opcodes, but not while
     * executing an instruction.
     */

    int cleanup = 0;
    Tcl_Obj *objResultPtr;
    int checkInterp;            /* Indicates when a check of interp readyness
				 * is necessary. Set by CACHE_STACK_INFO() */

    /*
     * Locals - variables that are used within opcodes or bounded sections of
     * the file (jumps between opcodes within a family).
     * NOTE: These are now mostly defined locally where needed.
     */

    Tcl_Obj *objPtr, *valuePtr, *value2Ptr, *part1Ptr, *part2Ptr, *tmpPtr;
    Tcl_Obj **objv;
    int objc = 0;
    int opnd, length, pcAdjustment;
    Var *varPtr, *arrayPtr;
#ifdef TCL_COMPILE_DEBUG
    char cmdNameBuf[21];
#endif

#ifdef TCL_COMPILE_DEBUG
    int starting = 1;
    traceInstructions = (tclTraceExec == 3);
#endif

    TEBC_DATA_DIG();

#ifdef TCL_COMPILE_DEBUG
    if (!data[1] && (tclTraceExec >= 2)) {
	PrintByteCodeInfo(codePtr);
	fprintf(stdout, "  Starting stack top=%d\n", (int) CURR_DEPTH);
	fflush(stdout);
    }
#endif

    if (!data[1]) {
	/* bytecode is starting from scratch */
	checkInterp = 0;
	goto cleanup0;
    } else {
        /* resume from invocation */
	CACHE_STACK_INFO();
	if (iPtr->execEnvPtr->rewind) {
	    result = TCL_ERROR;
	    goto abnormalReturn;
	}

	NRE_ASSERT(iPtr->cmdFramePtr == bcFramePtr);
	if (bcFramePtr->cmdObj) {
	    Tcl_DecrRefCount(bcFramePtr->cmdObj);
	    bcFramePtr->cmdObj = NULL;
	    bcFramePtr->cmd = NULL;
	}
	iPtr->cmdFramePtr = bcFramePtr->nextPtr;
	if (iPtr->flags & INTERP_DEBUG_FRAME) {
	    TclArgumentBCRelease((Tcl_Interp *) iPtr, bcFramePtr);
	}
	if (codePtr->flags & TCL_BYTECODE_RECOMPILE) {
	    iPtr->flags |= ERR_ALREADY_LOGGED;
	    codePtr->flags &= ~TCL_BYTECODE_RECOMPILE;
	}

	if (result != TCL_OK) {
	    pc--;
	    goto processExceptionReturn;
	}

	/*
	 * Push the call's object result and continue execution with the next
	 * instruction.
	 */

	TRACE_WITH_OBJ(("%u => ... after \"%.20s\": TCL_OK, result=",
		objc, cmdNameBuf), Tcl_GetObjResult(interp));

	/*
	 * Reset the interp's result to avoid possible duplications of large
	 * objects [Bug 781585]. We do not call Tcl_ResetResult to avoid any
	 * side effects caused by the resetting of errorInfo and errorCode
	 * [Bug 804681], which are not needed here. We chose instead to
	 * manipulate the interp's object result directly.
	 *
	 * Note that the result object is now in objResultPtr, it keeps the
	 * refCount it had in its role of iPtr->objResultPtr.
	 */

	objResultPtr = Tcl_GetObjResult(interp);
	TclNewObj(objPtr);
	Tcl_IncrRefCount(objPtr);
	iPtr->objResultPtr = objPtr;
#ifndef TCL_COMPILE_DEBUG
	if (*pc == INST_POP) {
	    TclDecrRefCount(objResultPtr);
	    NEXT_INST_V(1, cleanup, 0);
	}
#endif
	NEXT_INST_V(0, cleanup, -1);
    }

    /*
     * Targets for standard instruction endings; unrolled for speed in the
     * most frequent cases (instructions that consume up to two stack
     * elements).
     *
     * This used to be a "for(;;)" loop, with each instruction doing its own
     * cleanup.
     */

  cleanupV_pushObjResultPtr:
    switch (cleanup) {
    case 0:
	*(++tosPtr) = (objResultPtr);
	goto cleanup0;
    default:
	cleanup -= 2;
	while (cleanup--) {
	    objPtr = POP_OBJECT();
	    TclDecrRefCount(objPtr);
	}
    case 2:
    cleanup2_pushObjResultPtr:
	objPtr = POP_OBJECT();
	TclDecrRefCount(objPtr);
    case 1:
    cleanup1_pushObjResultPtr:
	objPtr = OBJ_AT_TOS;
	TclDecrRefCount(objPtr);
    }
    OBJ_AT_TOS = objResultPtr;
    goto cleanup0;

  cleanupV:
    switch (cleanup) {
    default:
	cleanup -= 2;
	while (cleanup--) {
	    objPtr = POP_OBJECT();
	    TclDecrRefCount(objPtr);
	}
    case 2:
    cleanup2:
	objPtr = POP_OBJECT();
	TclDecrRefCount(objPtr);
    case 1:
    cleanup1:
	objPtr = POP_OBJECT();
	TclDecrRefCount(objPtr);
    case 0:
	/*
	 * We really want to do nothing now, but this is needed for some
	 * compilers (SunPro CC).
	 */

	break;
    }
  cleanup0:

    /*
     * Check for asynchronous handlers [Bug 746722]; we do the check every
     * ASYNC_CHECK_COUNT_MASK instruction, of the form (2**n-1).
     */

    if ((instructionCount++ & ASYNC_CHECK_COUNT_MASK) == 0) {
	DECACHE_STACK_INFO();
	if (TclAsyncReady(iPtr)) {
	    result = Tcl_AsyncInvoke(interp, result);
	    if (result == TCL_ERROR) {
		CACHE_STACK_INFO();
		goto gotError;
	    }
	}

	if (TclCanceled(iPtr)) {
	    if (Tcl_Canceled(interp, TCL_LEAVE_ERR_MSG) == TCL_ERROR) {
		CACHE_STACK_INFO();
		goto gotError;
	    }
	}

	if (TclLimitReady(iPtr->limit)) {
	    if (Tcl_LimitCheck(interp) == TCL_ERROR) {
		CACHE_STACK_INFO();
		goto gotError;
	    }
	}
	CACHE_STACK_INFO();
    }

    /*
     * These two instructions account for 26% of all instructions (according
     * to measurements on tclbench by Ben Vitale
     * [http://www.cs.toronto.edu/syslab/pubs/tcl2005-vitale-zaleski.pdf]
     * Resolving them before the switch reduces the cost of branch
     * mispredictions, seems to improve runtime by 5% to 15%, and (amazingly!)
     * reduces total obj size.
     */

    inst = *pc;
    
    peepholeStart:
#ifdef TCL_COMPILE_STATS
    iPtr->stats.instructionCount[*pc]++;
#endif

#ifdef TCL_COMPILE_DEBUG
    /*
     * Skip the stack depth check if an expansion is in progress.
     */

    CHECK_STACK();
    if (traceInstructions) {
	fprintf(stdout, "%2d: %2d ", iPtr->numLevels, (int) CURR_DEPTH);
	TclPrintInstruction(codePtr, pc);
	fflush(stdout);
    }
#endif /* TCL_COMPILE_DEBUG */

    TCL_DTRACE_INST_NEXT();
    
    if (inst == INST_LOAD_SCALAR1) {
	goto instLoadScalar1;
    } else if (inst == INST_PUSH1) {
	PUSH_OBJECT(codePtr->objArrayPtr[TclGetUInt1AtPtr(pc+1)]);
	TRACE_WITH_OBJ(("%u => ", TclGetUInt1AtPtr(pc+1)), OBJ_AT_TOS);
	inst = *(pc += 2);
	goto peepholeStart;
    } else if (inst == INST_START_CMD) {
	/*
	 * Peephole: do not run INST_START_CMD, just skip it
	 */
	
	iPtr->cmdCount += TclGetUInt4AtPtr(pc+5);
	if (checkInterp) {
	    checkInterp = 0;
	    if (((codePtr->compileEpoch != iPtr->compileEpoch) ||
		 (codePtr->nsEpoch != iPtr->varFramePtr->nsPtr->resolverEpoch)) &&
		!(codePtr->flags & TCL_BYTECODE_PRECOMPILED)) {
		goto instStartCmdFailed;
	    }
	}
	inst = *(pc += 9);
	goto peepholeStart;
    } else if (inst == INST_NOP) {
#ifndef TCL_COMPILE_DEBUG
	while (inst == INST_NOP)
#endif
	{
	    inst = *++pc;
	}
	goto peepholeStart;
    }
    
    switch (inst) {
    case INST_SYNTAX:
    case INST_RETURN_IMM: {
	int code = TclGetInt4AtPtr(pc+1);
	int level = TclGetUInt4AtPtr(pc+5);

	/*
	 * OBJ_AT_TOS is returnOpts, OBJ_UNDER_TOS is resultObjPtr.
	 */

	TRACE(("%u %u => ", code, level));
	result = TclProcessReturn(interp, code, level, OBJ_AT_TOS);
	if (result == TCL_OK) {
	    TRACE_APPEND(("continuing to next instruction (result=\"%.30s\")\n",
		    O2S(objResultPtr)));
	    NEXT_INST_F(9, 1, 0);
	}
	Tcl_SetObjResult(interp, OBJ_UNDER_TOS);
	if (*pc == INST_SYNTAX) {
	    iPtr->flags &= ~ERR_ALREADY_LOGGED;
	}
	cleanup = 2;
	TRACE_APPEND(("\n"));
	goto processExceptionReturn;
    }

    case INST_RETURN_STK:
	TRACE(("=> "));
	objResultPtr = POP_OBJECT();
	result = Tcl_SetReturnOptions(interp, OBJ_AT_TOS);
	if (result == TCL_OK) {
	    Tcl_DecrRefCount(OBJ_AT_TOS);
	    OBJ_AT_TOS = objResultPtr;
	    TRACE_APPEND(("continuing to next instruction (result=\"%.30s\")\n",
		    O2S(objResultPtr)));
	    NEXT_INST_F(1, 0, 0);
	} else if (result == TCL_ERROR) {
	    /*
	     * BEWARE! Must do this in this order, because an error in the
	     * option dictionary overrides the result (and can be verified by
	     * test).
	     */

	    Tcl_SetObjResult(interp, objResultPtr);
	    Tcl_SetReturnOptions(interp, OBJ_AT_TOS);
	    Tcl_DecrRefCount(OBJ_AT_TOS);
	    OBJ_AT_TOS = objResultPtr;
	} else {
	    Tcl_DecrRefCount(OBJ_AT_TOS);
	    OBJ_AT_TOS = objResultPtr;
	    Tcl_SetObjResult(interp, objResultPtr);
	}
	cleanup = 1;
	TRACE_APPEND(("\n"));
	goto processExceptionReturn;

    case INST_YIELD: {
	CoroutineData *corPtr = iPtr->execEnvPtr->corPtr;

	TRACE(("%.30s => ", O2S(OBJ_AT_TOS)));
	if (!corPtr) {
	    TRACE_APPEND(("ERROR: yield outside coroutine\n"));
	    Tcl_SetObjResult(interp, Tcl_NewStringObj(
		    "yield can only be called in a coroutine", -1));
	    DECACHE_STACK_INFO();
	    Tcl_SetErrorCode(interp, "TCL", "COROUTINE", "ILLEGAL_YIELD",
		    NULL);
	    CACHE_STACK_INFO();
	    goto gotError;
	}

#ifdef TCL_COMPILE_DEBUG
	TRACE_WITH_OBJ(("yield, result="), iPtr->objResultPtr);
	if (traceInstructions) {
	    fprintf(stdout, "\n");
	}
#endif
	/* TIP #280: Record the last piece of info needed by
	 * 'TclGetSrcInfoForPc', and push the frame.
	 */
	
	bcFramePtr->data.tebc.pc = (char *) pc;
	iPtr->cmdFramePtr = bcFramePtr;

	if (iPtr->flags & INTERP_DEBUG_FRAME) {
	    int cmd;
	    if (GetSrcInfoForPc(pc, codePtr, NULL, NULL, &cmd)) {
		TclArgumentBCEnter((Tcl_Interp *) iPtr, objv, objc,
			codePtr, bcFramePtr, cmd, pc - codePtr->codeStart);
	    }
	}

	pc++;
	cleanup = 1;
	TEBC_YIELD();
	
	Tcl_SetObjResult(interp, OBJ_AT_TOS);
	TclNRAddCallback(interp, TclNRCoroutineActivateCallback, corPtr,
		INT2PTR(0), NULL, NULL);

	return TCL_OK;
    }

    case INST_TAILCALL: {
	Tcl_Obj *listPtr, *nsObjPtr;

	opnd = TclGetUInt1AtPtr(pc+1);

	if (!(iPtr->varFramePtr->isProcCallFrame & 1)) {
	    TRACE(("%d => ERROR: tailcall in non-proc context\n", opnd));
	    Tcl_SetObjResult(interp, Tcl_NewStringObj(
		    "tailcall can only be called from a proc or lambda", -1));
	    DECACHE_STACK_INFO();
	    Tcl_SetErrorCode(interp, "TCL", "TAILCALL", "ILLEGAL", NULL);
	    CACHE_STACK_INFO();
	    goto gotError;
	}

#ifdef TCL_COMPILE_DEBUG
	{
	    register int i;

	    TRACE(("%d [", opnd));
	    for (i=opnd-1 ; i>=0 ; i--) {
		TRACE_APPEND(("\"%.30s\"", O2S(OBJ_AT_DEPTH(i))));
		if (i > 0) {
		    TRACE_APPEND((" "));
		}
	    }
	    TRACE_APPEND(("] => RETURN..."));
	}
#endif

	/*
	 * Push the evaluation of the called command into the NR callback
	 * stack.
	 */

	listPtr = Tcl_NewListObj(opnd, &OBJ_AT_DEPTH(opnd-1));
	nsObjPtr = Tcl_NewStringObj(iPtr->varFramePtr->nsPtr->fullName, -1);
	TclListObjSetElement(interp, listPtr, 0, nsObjPtr);
	if (iPtr->varFramePtr->tailcallPtr) {
	    Tcl_DecrRefCount(iPtr->varFramePtr->tailcallPtr);
	}
	iPtr->varFramePtr->tailcallPtr = listPtr;

	result = TCL_RETURN;
	cleanup = opnd;
	goto processExceptionReturn;
    }

    case INST_DONE:
	if (tosPtr > initTosPtr) {
	    /*
	     * Set the interpreter's object result to point to the topmost
	     * object from the stack, and check for a possible [catch]. The
	     * stackTop's level and refCount will be handled by "processCatch"
	     * or "abnormalReturn".
	     */

	    Tcl_SetObjResult(interp, OBJ_AT_TOS);
#ifdef TCL_COMPILE_DEBUG
	    TRACE_WITH_OBJ(("=> return code=%d, result=", result),
		    iPtr->objResultPtr);
	    if (traceInstructions) {
		fprintf(stdout, "\n");
	    }
#endif
	    goto checkForCatch;
	}
	(void) POP_OBJECT();
	goto abnormalReturn;

    case INST_PUSH4:
	objResultPtr = codePtr->objArrayPtr[TclGetUInt4AtPtr(pc+1)];
	TRACE_WITH_OBJ(("%u => ", TclGetUInt4AtPtr(pc+1)), objResultPtr);
	NEXT_INST_F(5, 0, 1);

    case INST_POP:
	TRACE_WITH_OBJ(("=> discarding "), OBJ_AT_TOS);
	objPtr = POP_OBJECT();
	TclDecrRefCount(objPtr);
	NEXT_INST_F(1, 0, 0);

    case INST_DUP:
	objResultPtr = OBJ_AT_TOS;
	TRACE_WITH_OBJ(("=> "), objResultPtr);
	NEXT_INST_F(1, 0, 1);

    case INST_OVER:
	opnd = TclGetUInt4AtPtr(pc+1);
	objResultPtr = OBJ_AT_DEPTH(opnd);
	TRACE_WITH_OBJ(("%u => ", opnd), objResultPtr);
	NEXT_INST_F(5, 0, 1);

    case INST_REVERSE: {
	Tcl_Obj **a, **b;

	opnd = TclGetUInt4AtPtr(pc+1);
	a = tosPtr-(opnd-1);
	b = tosPtr;
	while (a<b) {
	    tmpPtr = *a;
	    *a = *b;
	    *b = tmpPtr;
	    a++; b--;
	}
	TRACE(("%u => OK\n", opnd));
	NEXT_INST_F(5, 0, 0);
    }

    case INST_STR_CONCAT1: {
	int appendLen = 0;
	char *bytes, *p;
	Tcl_Obj **currPtr;
	int onlyb = 1;

	opnd = TclGetUInt1AtPtr(pc+1);

	/*
	 * Detect only-bytearray-or-null case.
	 */

	for (currPtr=&OBJ_AT_DEPTH(opnd-1); currPtr<=&OBJ_AT_TOS; currPtr++) {
	    if (((*currPtr)->typePtr != &tclByteArrayType)
		    && ((*currPtr)->bytes != tclEmptyStringRep)) {
		onlyb = 0;
		break;
	    } else if (((*currPtr)->typePtr == &tclByteArrayType) &&
		    ((*currPtr)->bytes != NULL)) {
		onlyb = 0;
		break;
	    }
	}

	/*
	 * Compute the length to be appended.
	 */

	if (onlyb) {
	    for (currPtr = &OBJ_AT_DEPTH(opnd-2);
		    appendLen >= 0 && currPtr <= &OBJ_AT_TOS; currPtr++) {
		if ((*currPtr)->bytes != tclEmptyStringRep) {
		    Tcl_GetByteArrayFromObj(*currPtr, &length);
		    appendLen += length;
		}
	    }
	} else {
	    for (currPtr = &OBJ_AT_DEPTH(opnd-2);
		    appendLen >= 0 && currPtr <= &OBJ_AT_TOS; currPtr++) {
		bytes = TclGetStringFromObj(*currPtr, &length);
		if (bytes != NULL) {
		    appendLen += length;
		}
	    }
	}

	if (appendLen < 0) {
	    /* TODO: convert panic to error ? */
	    Tcl_Panic("max size for a Tcl value (%d bytes) exceeded", INT_MAX);
	}

	/*
	 * If nothing is to be appended, just return the first object by
	 * dropping all the others from the stack; this saves both the
	 * computation and copy of the string rep of the first object,
	 * enabling the fast '$x[set x {}]' idiom for 'K $x [set x {}]'.
	 */

	if (appendLen == 0) {
	    TRACE_WITH_OBJ(("%u => ", opnd), objResultPtr);
	    NEXT_INST_V(2, (opnd-1), 0);
	}

	/*
	 * If the first object is shared, we need a new obj for the result;
	 * otherwise, we can reuse the first object. In any case, make sure it
	 * has enough room to accomodate all the concatenated bytes. Note that
	 * if it is unshared its bytes are copied by ckrealloc, so that we set
	 * the loop parameters to avoid copying them again: p points to the
	 * end of the already copied bytes, currPtr to the second object.
	 */

	objResultPtr = OBJ_AT_DEPTH(opnd-1);
	if (!onlyb) {
	    bytes = TclGetStringFromObj(objResultPtr, &length);
	    if (length + appendLen < 0) {
		/* TODO: convert panic to error ? */
		Tcl_Panic("max size for a Tcl value (%d bytes) exceeded",
			INT_MAX);
	    }
#ifndef TCL_COMPILE_DEBUG
	    if (bytes != tclEmptyStringRep && !Tcl_IsShared(objResultPtr)) {
		TclFreeIntRep(objResultPtr);
		objResultPtr->bytes = ckrealloc(bytes, length+appendLen+1);
		objResultPtr->length = length + appendLen;
		p = TclGetString(objResultPtr) + length;
		currPtr = &OBJ_AT_DEPTH(opnd - 2);
	    } else
#endif
	    {
		p = ckalloc(length + appendLen + 1);
		TclNewObj(objResultPtr);
		objResultPtr->bytes = p;
		objResultPtr->length = length + appendLen;
		currPtr = &OBJ_AT_DEPTH(opnd - 1);
	    }

	    /*
	     * Append the remaining characters.
	     */

	    for (; currPtr <= &OBJ_AT_TOS; currPtr++) {
		bytes = TclGetStringFromObj(*currPtr, &length);
		if (bytes != NULL) {
		    memcpy(p, bytes, (size_t) length);
		    p += length;
		}
	    }
	    *p = '\0';
	} else {
	    bytes = (char *) Tcl_GetByteArrayFromObj(objResultPtr, &length);
	    if (length + appendLen < 0) {
		/* TODO: convert panic to error ? */
		Tcl_Panic("max size for a Tcl value (%d bytes) exceeded",
			INT_MAX);
	    }
#ifndef TCL_COMPILE_DEBUG
	    if (!Tcl_IsShared(objResultPtr)) {
		bytes = (char *) Tcl_SetByteArrayLength(objResultPtr,
			length + appendLen);
		p = bytes + length;
		currPtr = &OBJ_AT_DEPTH(opnd - 2);
	    } else
#endif
	    {
		TclNewObj(objResultPtr);
		bytes = (char *) Tcl_SetByteArrayLength(objResultPtr,
			length + appendLen);
		p = bytes;
		currPtr = &OBJ_AT_DEPTH(opnd - 1);
	    }

	    /*
	     * Append the remaining characters.
	     */

	    for (; currPtr <= &OBJ_AT_TOS; currPtr++) {
		if ((*currPtr)->bytes != tclEmptyStringRep) {
		    bytes = (char *) Tcl_GetByteArrayFromObj(*currPtr,&length);
		    memcpy(p, bytes, (size_t) length);
		    p += length;
		}
	    }
	}

	TRACE_WITH_OBJ(("%u => ", opnd), objResultPtr);
	NEXT_INST_V(2, opnd, 1);
    }

    case INST_CONCAT_STK:
	/*
	 * Pop the opnd (objc) top stack elements, run through Tcl_ConcatObj,
	 * and then decrement their ref counts.
	 */

	opnd = TclGetUInt4AtPtr(pc+1);
	objResultPtr = Tcl_ConcatObj(opnd, &OBJ_AT_DEPTH(opnd-1));
	TRACE_WITH_OBJ(("%u => ", opnd), objResultPtr);
	NEXT_INST_V(5, opnd, 1);

    case INST_EXPAND_START:
	/*
	 * Push an element to the auxObjList. This records the current
	 * stack depth - i.e., the point in the stack where the expanded
	 * command starts.
	 *
	 * Use a Tcl_Obj as linked list element; slight mem waste, but faster
	 * allocation than ckalloc. This also abuses the Tcl_Obj structure, as
	 * we do not define a special tclObjType for it. It is not dangerous
	 * as the obj is never passed anywhere, so that all manipulations are
	 * performed here and in INST_INVOKE_EXPANDED (in case of an expansion
	 * error, also in INST_EXPAND_STKTOP).
	 */

	TclNewObj(objPtr);
	objPtr->internalRep.ptrAndLongRep.value = CURR_DEPTH;
	objPtr->length = 0;
	PUSH_TAUX_OBJ(objPtr);
	TRACE(("=> mark depth as %d\n", (int) CURR_DEPTH));
	NEXT_INST_F(1, 0, 0);

    case INST_EXPAND_DROP:
	/*
	 * Drops an element of the auxObjList, popping stack elements to
	 * restore the stack to the state before the point where the aux
	 * element was created.
	 */

	CLANG_ASSERT(auxObjList);
	objc = CURR_DEPTH - auxObjList->internalRep.ptrAndLongRep.value;
	POP_TAUX_OBJ();
#ifdef TCL_COMPILE_DEBUG
	/* Ugly abuse! */
	starting = 1;
#endif
	TRACE(("=> drop %d items\n", objc));
	NEXT_INST_V(1, objc, 0);

    case INST_EXPAND_STKTOP: {
	int i;
	ptrdiff_t moved;

	/*
	 * Make sure that the element at stackTop is a list; if not, just
	 * leave with an error. Note that the element from the expand list
	 * will be removed at checkForCatch.
	 */

	objPtr = OBJ_AT_TOS;
	TRACE(("\"%.30s\" => ", O2S(objPtr)));
	if (TclListObjGetElements(interp, objPtr, &objc, &objv) != TCL_OK) {
	    TRACE_ERROR(interp);
	    goto gotError;
	}
	(void) POP_OBJECT();

	/*
	 * Make sure there is enough room in the stack to expand this list
	 * *and* process the rest of the command (at least up to the next
	 * argument expansion or command end). The operand is the current
	 * stack depth, as seen by the compiler.
	 */

	auxObjList->length += objc - 1;
	if ((objc > 1) && (auxObjList->length > 0)) {
	    length = auxObjList->length /* Total expansion room we need */
		    + codePtr->maxStackDepth /* Beyond the original max */
		    - CURR_DEPTH;	/* Relative to where we are */
	    DECACHE_STACK_INFO();
	    moved = GrowEvaluationStack(iPtr->execEnvPtr, length, 1)
		    - (Tcl_Obj **) TD;
	    if (moved) {
		/*
		 * Change the global data to point to the new stack: move the
		 * TEBCdataPtr TD, recompute the position of every other
		 * stack-allocated parameter, update the stack pointers.
		 */

		esPtr = iPtr->execEnvPtr->execStackPtr;
		TD = (TEBCdata *) (((Tcl_Obj **)TD) + moved);

		catchTop += moved;
		tosPtr += moved;
	    }
	}

	/*
	 * Expand the list at stacktop onto the stack; free the list. Knowing
	 * that it has a freeIntRepProc we use Tcl_DecrRefCount().
	 */

	for (i = 0; i < objc; i++) {
	    PUSH_OBJECT(objv[i]);
	}

	TRACE_APPEND(("OK\n"));
	Tcl_DecrRefCount(objPtr);
	NEXT_INST_F(5, 0, 0);
    }

    case INST_EXPR_STK: {
	ByteCode *newCodePtr;

	bcFramePtr->data.tebc.pc = (char *) pc;
	iPtr->cmdFramePtr = bcFramePtr;
	DECACHE_STACK_INFO();
	newCodePtr = CompileExprObj(interp, OBJ_AT_TOS);
	CACHE_STACK_INFO();
	cleanup = 1;
	pc++;
	TEBC_YIELD();
	((Interp *) interp)->numLevels++;
	return TclNRExecuteByteCode(interp, newCodePtr);
    }

	/*
	 * INVOCATION BLOCK
	 */

    instEvalStk:
    case INST_EVAL_STK:
	bcFramePtr->data.tebc.pc = (char *) pc;
	iPtr->cmdFramePtr = bcFramePtr;

	cleanup = 1;
	pc += 1;
	TEBC_YIELD();
	((Interp *) interp)->numLevels++;
	return TclNREvalObjEx(interp, OBJ_AT_TOS, 0, NULL, 0);

    case INST_INVOKE_EXPANDED:
	CLANG_ASSERT(auxObjList);
	objc = CURR_DEPTH - auxObjList->internalRep.ptrAndLongRep.value;
	POP_TAUX_OBJ();
	if (objc) {
	    pcAdjustment = 1;
	    goto doInvocation;
	}

	/*
	 * Nothing was expanded, return {}.
	 */

	TclNewObj(objResultPtr);
	NEXT_INST_F(1, 0, 1);

    case INST_INVOKE_STK4:
	objc = TclGetUInt4AtPtr(pc+1);
	pcAdjustment = 5;
	goto doInvocation;

    case INST_INVOKE_STK1:
	objc = TclGetUInt1AtPtr(pc+1);
	pcAdjustment = 2;

    doInvocation:
	objv = &OBJ_AT_DEPTH(objc-1);
	cleanup = objc;

#ifdef TCL_COMPILE_DEBUG
	if (tclTraceExec >= 2) {
	    int i;

	    if (traceInstructions) {
		strncpy(cmdNameBuf, TclGetString(objv[0]), 20);
		TRACE(("%u => call ", objc));
	    } else {
		fprintf(stdout, "%d: (%u) invoking ", iPtr->numLevels,
			(unsigned)(pc - codePtr->codeStart));
	    }
	    for (i = 0;  i < objc;  i++) {
		TclPrintObject(stdout, objv[i], 15);
		fprintf(stdout, " ");
	    }
	    fprintf(stdout, "\n");
	    fflush(stdout);
	}
#endif /*TCL_COMPILE_DEBUG*/

	/*
	 * Finally, let TclEvalObjv handle the command.
	 *
	 * TIP #280: Record the last piece of info needed by
	 * 'TclGetSrcInfoForPc', and push the frame.
	 */

	bcFramePtr->data.tebc.pc = (char *) pc;
	iPtr->cmdFramePtr = bcFramePtr;

	if (iPtr->flags & INTERP_DEBUG_FRAME) {
	    int cmd;
	    if (GetSrcInfoForPc(pc, codePtr, NULL, NULL, &cmd)) {
		TclArgumentBCEnter((Tcl_Interp *) iPtr, objv, objc,
			codePtr, bcFramePtr, cmd, pc - codePtr->codeStart);
	    }
	}

	DECACHE_STACK_INFO();

	pc += pcAdjustment;
	TEBC_YIELD();
	return TclNREvalObjv(interp, objc, objv,
		TCL_EVAL_NOERR | TCL_EVAL_SOURCE_IN_FRAME, NULL);

#if TCL_SUPPORT_84_BYTECODE
    case INST_CALL_BUILTIN_FUNC1:
	/*
	 * Call one of the built-in pre-8.5 Tcl math functions. This
	 * translates to INST_INVOKE_STK1 with the first argument of
	 * ::tcl::mathfunc::$objv[0]. We need to insert the named math
	 * function into the stack.
	 */

	opnd = TclGetUInt1AtPtr(pc+1);
	if ((opnd < 0) || (opnd > LAST_BUILTIN_FUNC)) {
	    TRACE(("UNRECOGNIZED BUILTIN FUNC CODE %d\n", opnd));
	    Tcl_Panic("TclNRExecuteByteCode: unrecognized builtin function code %d", opnd);
	}

	TclNewLiteralStringObj(objPtr, "::tcl::mathfunc::");
	Tcl_AppendToObj(objPtr, tclBuiltinFuncTable[opnd].name, -1);

	/*
	 * Only 0, 1 or 2 args.
	 */

	{
	    int numArgs = tclBuiltinFuncTable[opnd].numArgs;
	    Tcl_Obj *tmpPtr1, *tmpPtr2;

	    if (numArgs == 0) {
		PUSH_OBJECT(objPtr);
	    } else if (numArgs == 1) {
		tmpPtr1 = POP_OBJECT();
		PUSH_OBJECT(objPtr);
		PUSH_OBJECT(tmpPtr1);
		Tcl_DecrRefCount(tmpPtr1);
	    } else {
		tmpPtr2 = POP_OBJECT();
		tmpPtr1 = POP_OBJECT();
		PUSH_OBJECT(objPtr);
		PUSH_OBJECT(tmpPtr1);
		PUSH_OBJECT(tmpPtr2);
		Tcl_DecrRefCount(tmpPtr1);
		Tcl_DecrRefCount(tmpPtr2);
	    }
	    objc = numArgs + 1;
	}
	pcAdjustment = 2;
	goto doInvocation;

    case INST_CALL_FUNC1:
	/*
	 * Call a non-builtin Tcl math function previously registered by a
	 * call to Tcl_CreateMathFunc pre-8.5. This is essentially
	 * INST_INVOKE_STK1 converting the first arg to
	 * ::tcl::mathfunc::$objv[0].
	 */

	objc = TclGetUInt1AtPtr(pc+1);	/* Number of arguments. The function
					 * name is the 0-th argument. */

	objPtr = OBJ_AT_DEPTH(objc-1);
	TclNewLiteralStringObj(tmpPtr, "::tcl::mathfunc::");
	Tcl_AppendObjToObj(tmpPtr, objPtr);
	Tcl_DecrRefCount(objPtr);

	/*
	 * Variation of PUSH_OBJECT.
	 */

	OBJ_AT_DEPTH(objc-1) = tmpPtr;
	Tcl_IncrRefCount(tmpPtr);

	pcAdjustment = 2;
	goto doInvocation;
#else
    /*
     * INST_CALL_BUILTIN_FUNC1 and INST_CALL_FUNC1 were made obsolete by the
     * changes to add a ::tcl::mathfunc namespace in 8.5. Optional support
     * remains for existing bytecode precompiled files.
     */

    case INST_CALL_BUILTIN_FUNC1:
	Tcl_Panic("TclNRExecuteByteCode: obsolete INST_CALL_BUILTIN_FUNC1 found");
    case INST_CALL_FUNC1:
	Tcl_Panic("TclNRExecuteByteCode: obsolete INST_CALL_FUNC1 found");
#endif

    case INST_INVOKE_REPLACE:
	objc = TclGetUInt4AtPtr(pc+1);
	opnd = TclGetUInt1AtPtr(pc+5);
	objPtr = POP_OBJECT();
	objv = &OBJ_AT_DEPTH(objc-1);
	cleanup = objc;
#ifdef TCL_COMPILE_DEBUG
	if (tclTraceExec >= 2) {
	    int i;

	    if (traceInstructions) {
		strncpy(cmdNameBuf, TclGetString(objv[0]), 20);
		TRACE(("%u => call (implementation %s) ", objc, O2S(objPtr)));
	    } else {
		fprintf(stdout,
			"%d: (%u) invoking (using implementation %s) ",
			iPtr->numLevels, (unsigned)(pc - codePtr->codeStart),
			O2S(objPtr));
	    }
	    for (i = 0;  i < objc;  i++) {
		if (i < opnd) {
		    fprintf(stdout, "<");
		    TclPrintObject(stdout, objv[i], 15);
		    fprintf(stdout, ">");
		} else {
		    TclPrintObject(stdout, objv[i], 15);
		}
		fprintf(stdout, " ");
	    }
	    fprintf(stdout, "\n");
	    fflush(stdout);
	}
#endif /*TCL_COMPILE_DEBUG*/
	{
	    Tcl_Obj *copyPtr = Tcl_NewListObj(objc - opnd + 1, NULL);
	    register List *listRepPtr = copyPtr->internalRep.twoPtrValue.ptr1;
	    Tcl_Obj **copyObjv = &listRepPtr->elements;
	    int i;

	    listRepPtr->elemCount = objc - opnd + 1;
	    copyObjv[0] = objPtr;
	    memcpy(copyObjv+1, objv+opnd, sizeof(Tcl_Obj *) * (objc - opnd));
	    for (i=1 ; i<objc-opnd+1 ; i++) {
		Tcl_IncrRefCount(copyObjv[i]);
	    }
	    objPtr = copyPtr;
	}
	bcFramePtr->data.tebc.pc = (char *) pc;
	iPtr->cmdFramePtr = bcFramePtr;
	if (iPtr->flags & INTERP_DEBUG_FRAME) {
	    int cmd;
	    if (GetSrcInfoForPc(pc, codePtr, NULL, NULL, &cmd)) {
		TclArgumentBCEnter((Tcl_Interp *) iPtr, objv, objc,
			codePtr, bcFramePtr, cmd, pc - codePtr->codeStart);
	    }
	}
	iPtr->ensembleRewrite.sourceObjs = objv;
	iPtr->ensembleRewrite.numRemovedObjs = opnd;
	iPtr->ensembleRewrite.numInsertedObjs = 1;
	DECACHE_STACK_INFO();
	pc += 6;
	TEBC_YIELD();

	TclNRAddCallback(interp, TclClearRootEnsemble, NULL,NULL,NULL,NULL);
	TclSkipTailcall(interp);
	return TclNREvalObjEx(interp, objPtr, TCL_EVAL_INVOKE, NULL, INT_MIN);

    /*
     * -----------------------------------------------------------------
     *	   Start of INST_LOAD instructions.
     *
     * WARNING: more 'goto' here than your doctor recommended! The different
     * instructions set the value of some variables and then jump to some
     * common execution code.
     */

    case INST_LOAD_SCALAR1:
    instLoadScalar1:
	opnd = TclGetUInt1AtPtr(pc+1);
	varPtr = LOCAL(opnd);
	while (TclIsVarLink(varPtr)) {
	    varPtr = varPtr->value.linkPtr;
	}
	TRACE(("%u => ", opnd));
	if (TclIsVarDirectReadable(varPtr)) {
	    /*
	     * No errors, no traces: just get the value.
	     */

	    objResultPtr = varPtr->value.objPtr;
	    TRACE_APPEND(("%.30s\n", O2S(objResultPtr)));
	    NEXT_INST_F(2, 0, 1);
	}
	pcAdjustment = 2;
	cleanup = 0;
	arrayPtr = NULL;
	part1Ptr = part2Ptr = NULL;
	goto doCallPtrGetVar;

    case INST_LOAD_SCALAR4:
	opnd = TclGetUInt4AtPtr(pc+1);
	varPtr = LOCAL(opnd);
	while (TclIsVarLink(varPtr)) {
	    varPtr = varPtr->value.linkPtr;
	}
	TRACE(("%u => ", opnd));
	if (TclIsVarDirectReadable(varPtr)) {
	    /*
	     * No errors, no traces: just get the value.
	     */

	    objResultPtr = varPtr->value.objPtr;
	    TRACE_APPEND(("%.30s\n", O2S(objResultPtr)));
	    NEXT_INST_F(5, 0, 1);
	}
	pcAdjustment = 5;
	cleanup = 0;
	arrayPtr = NULL;
	part1Ptr = part2Ptr = NULL;
	goto doCallPtrGetVar;

    case INST_LOAD_ARRAY4:
	opnd = TclGetUInt4AtPtr(pc+1);
	pcAdjustment = 5;
	goto doLoadArray;

    case INST_LOAD_ARRAY1:
	opnd = TclGetUInt1AtPtr(pc+1);
	pcAdjustment = 2;

    doLoadArray:
	part1Ptr = NULL;
	part2Ptr = OBJ_AT_TOS;
	arrayPtr = LOCAL(opnd);
	while (TclIsVarLink(arrayPtr)) {
	    arrayPtr = arrayPtr->value.linkPtr;
	}
	TRACE(("%u \"%.30s\" => ", opnd, O2S(part2Ptr)));
	if (TclIsVarArray(arrayPtr) && !ReadTraced(arrayPtr)) {
	    varPtr = VarHashFindVar(arrayPtr->value.tablePtr, part2Ptr);
	    if (varPtr && TclIsVarDirectReadable(varPtr)) {
		/*
		 * No errors, no traces: just get the value.
		 */

		objResultPtr = varPtr->value.objPtr;
		TRACE_APPEND(("%.30s\n", O2S(objResultPtr)));
		NEXT_INST_F(pcAdjustment, 1, 1);
	    }
	}
	varPtr = TclLookupArrayElement(interp, part1Ptr, part2Ptr,
		TCL_LEAVE_ERR_MSG, "read", 0, 1, arrayPtr, opnd);
	if (varPtr == NULL) {
	    TRACE_ERROR(interp);
	    goto gotError;
	}
	cleanup = 1;
	goto doCallPtrGetVar;

    case INST_LOAD_ARRAY_STK:
	cleanup = 2;
	part2Ptr = OBJ_AT_TOS;		/* element name */
	objPtr = OBJ_UNDER_TOS;		/* array name */
	TRACE(("\"%.30s(%.30s)\" => ", O2S(objPtr), O2S(part2Ptr)));
	goto doLoadStk;

    case INST_LOAD_STK:
    case INST_LOAD_SCALAR_STK:
	cleanup = 1;
	part2Ptr = NULL;
	objPtr = OBJ_AT_TOS;		/* variable name */
	TRACE(("\"%.30s\" => ", O2S(objPtr)));

    doLoadStk:
	part1Ptr = objPtr;
	varPtr = TclObjLookupVarEx(interp, part1Ptr, part2Ptr,
		TCL_LEAVE_ERR_MSG, "read", /*createPart1*/0, /*createPart2*/1,
		&arrayPtr);
	if (!varPtr) {
	    TRACE_ERROR(interp);
	    goto gotError;
	}

	if (TclIsVarDirectReadable2(varPtr, arrayPtr)) {
	    /*
	     * No errors, no traces: just get the value.
	     */

	    objResultPtr = varPtr->value.objPtr;
	    TRACE_APPEND(("%.30s\n", O2S(objResultPtr)));
	    NEXT_INST_V(1, cleanup, 1);
	}
	pcAdjustment = 1;
	opnd = -1;

    doCallPtrGetVar:
	/*
	 * There are either errors or the variable is traced: call
	 * TclPtrGetVar to process fully.
	 */

	DECACHE_STACK_INFO();
	objResultPtr = TclPtrGetVar(interp, varPtr, arrayPtr,
		part1Ptr, part2Ptr, TCL_LEAVE_ERR_MSG, opnd);
	CACHE_STACK_INFO();
	if (!objResultPtr) {
	    TRACE_ERROR(interp);
	    goto gotError;
	}
	TRACE_APPEND(("%.30s\n", O2S(objResultPtr)));
	NEXT_INST_V(pcAdjustment, cleanup, 1);

    /*
     *	   End of INST_LOAD instructions.
     * -----------------------------------------------------------------
     *	   Start of INST_STORE and related instructions.
     *
     * WARNING: more 'goto' here than your doctor recommended! The different
     * instructions set the value of some variables and then jump to somme
     * common execution code.
     */

    {
	int storeFlags;

    case INST_STORE_ARRAY4:
	opnd = TclGetUInt4AtPtr(pc+1);
	pcAdjustment = 5;
	goto doStoreArrayDirect;

    case INST_STORE_ARRAY1:
	opnd = TclGetUInt1AtPtr(pc+1);
	pcAdjustment = 2;

    doStoreArrayDirect:
	valuePtr = OBJ_AT_TOS;
	part2Ptr = OBJ_UNDER_TOS;
	arrayPtr = LOCAL(opnd);
	TRACE(("%u \"%.30s\" <- \"%.30s\" => ", opnd, O2S(part2Ptr),
		O2S(valuePtr)));
	while (TclIsVarLink(arrayPtr)) {
	    arrayPtr = arrayPtr->value.linkPtr;
	}
	if (TclIsVarArray(arrayPtr) && !WriteTraced(arrayPtr)) {
	    varPtr = VarHashFindVar(arrayPtr->value.tablePtr, part2Ptr);
	    if (varPtr && TclIsVarDirectWritable(varPtr)) {
		tosPtr--;
		Tcl_DecrRefCount(OBJ_AT_TOS);
		OBJ_AT_TOS = valuePtr;
		goto doStoreVarDirect;
	    }
	}
	cleanup = 2;
	storeFlags = TCL_LEAVE_ERR_MSG;
	part1Ptr = NULL;
	goto doStoreArrayDirectFailed;

    case INST_STORE_SCALAR4:
	opnd = TclGetUInt4AtPtr(pc+1);
	pcAdjustment = 5;
	goto doStoreScalarDirect;

    case INST_STORE_SCALAR1:
	opnd = TclGetUInt1AtPtr(pc+1);
	pcAdjustment = 2;

    doStoreScalarDirect:
	valuePtr = OBJ_AT_TOS;
	varPtr = LOCAL(opnd);
	TRACE(("%u <- \"%.30s\" => ", opnd, O2S(valuePtr)));
	while (TclIsVarLink(varPtr)) {
	    varPtr = varPtr->value.linkPtr;
	}
	if (!TclIsVarDirectWritable(varPtr)) {
	    storeFlags = TCL_LEAVE_ERR_MSG;
	    part1Ptr = NULL;
	    goto doStoreScalar;
	}

	/*
	 * No traces, no errors, plain 'set': we can safely inline. The value
	 * *will* be set to what's requested, so that the stack top remains
	 * pointing to the same Tcl_Obj.
	 */

    doStoreVarDirect:
	valuePtr = varPtr->value.objPtr;
	if (valuePtr != NULL) {
	    TclDecrRefCount(valuePtr);
	}
	objResultPtr = OBJ_AT_TOS;
	varPtr->value.objPtr = objResultPtr;
#ifndef TCL_COMPILE_DEBUG
	if (*(pc+pcAdjustment) == INST_POP) {
	    tosPtr--;
	    NEXT_INST_F((pcAdjustment+1), 0, 0);
	}
#else
	TRACE_APPEND(("%.30s\n", O2S(objResultPtr)));
#endif
	Tcl_IncrRefCount(objResultPtr);
	NEXT_INST_F(pcAdjustment, 0, 0);

    case INST_LAPPEND_STK:
	valuePtr = OBJ_AT_TOS; /* value to append */
	part2Ptr = NULL;
	storeFlags = (TCL_LEAVE_ERR_MSG | TCL_APPEND_VALUE
		| TCL_LIST_ELEMENT);
	goto doStoreStk;

    case INST_LAPPEND_ARRAY_STK:
	valuePtr = OBJ_AT_TOS; /* value to append */
	part2Ptr = OBJ_UNDER_TOS;
	storeFlags = (TCL_LEAVE_ERR_MSG | TCL_APPEND_VALUE
		| TCL_LIST_ELEMENT);
	goto doStoreStk;

    case INST_APPEND_STK:
	valuePtr = OBJ_AT_TOS; /* value to append */
	part2Ptr = NULL;
	storeFlags = (TCL_LEAVE_ERR_MSG | TCL_APPEND_VALUE);
	goto doStoreStk;

    case INST_APPEND_ARRAY_STK:
	valuePtr = OBJ_AT_TOS; /* value to append */
	part2Ptr = OBJ_UNDER_TOS;
	storeFlags = (TCL_LEAVE_ERR_MSG | TCL_APPEND_VALUE);
	goto doStoreStk;

    case INST_STORE_ARRAY_STK:
	valuePtr = OBJ_AT_TOS;
	part2Ptr = OBJ_UNDER_TOS;
	storeFlags = TCL_LEAVE_ERR_MSG;
	goto doStoreStk;

    case INST_STORE_STK:
    case INST_STORE_SCALAR_STK:
	valuePtr = OBJ_AT_TOS;
	part2Ptr = NULL;
	storeFlags = TCL_LEAVE_ERR_MSG;

    doStoreStk:
	objPtr = OBJ_AT_DEPTH(1 + (part2Ptr != NULL)); /* variable name */
	part1Ptr = objPtr;
#ifdef TCL_COMPILE_DEBUG
	if (part2Ptr == NULL) {
	    TRACE(("\"%.30s\" <- \"%.30s\" =>", O2S(part1Ptr),O2S(valuePtr)));
	} else {
	    TRACE(("\"%.30s(%.30s)\" <- \"%.30s\" => ",
		    O2S(part1Ptr), O2S(part2Ptr), O2S(valuePtr)));
	}
#endif
	varPtr = TclObjLookupVarEx(interp, objPtr,part2Ptr, TCL_LEAVE_ERR_MSG,
		"set", /*createPart1*/ 1, /*createPart2*/ 1, &arrayPtr);
	if (!varPtr) {
	    TRACE_ERROR(interp);
	    goto gotError;
	}
	cleanup = ((part2Ptr == NULL)? 2 : 3);
	pcAdjustment = 1;
	opnd = -1;
	goto doCallPtrSetVar;

    case INST_LAPPEND_ARRAY4:
	opnd = TclGetUInt4AtPtr(pc+1);
	pcAdjustment = 5;
	storeFlags = (TCL_LEAVE_ERR_MSG | TCL_APPEND_VALUE
		| TCL_LIST_ELEMENT);
	goto doStoreArray;

    case INST_LAPPEND_ARRAY1:
	opnd = TclGetUInt1AtPtr(pc+1);
	pcAdjustment = 2;
	storeFlags = (TCL_LEAVE_ERR_MSG | TCL_APPEND_VALUE
		| TCL_LIST_ELEMENT);
	goto doStoreArray;

    case INST_APPEND_ARRAY4:
	opnd = TclGetUInt4AtPtr(pc+1);
	pcAdjustment = 5;
	storeFlags = (TCL_LEAVE_ERR_MSG | TCL_APPEND_VALUE);
	goto doStoreArray;

    case INST_APPEND_ARRAY1:
	opnd = TclGetUInt1AtPtr(pc+1);
	pcAdjustment = 2;
	storeFlags = (TCL_LEAVE_ERR_MSG | TCL_APPEND_VALUE);
	goto doStoreArray;

    doStoreArray:
	valuePtr = OBJ_AT_TOS;
	part2Ptr = OBJ_UNDER_TOS;
	arrayPtr = LOCAL(opnd);
	TRACE(("%u \"%.30s\" <- \"%.30s\" => ", opnd, O2S(part2Ptr),
		O2S(valuePtr)));
	while (TclIsVarLink(arrayPtr)) {
	    arrayPtr = arrayPtr->value.linkPtr;
	}
	cleanup = 2;
	part1Ptr = NULL;

    doStoreArrayDirectFailed:
	varPtr = TclLookupArrayElement(interp, part1Ptr, part2Ptr,
		TCL_LEAVE_ERR_MSG, "set", 1, 1, arrayPtr, opnd);
	if (!varPtr) {
	    TRACE_ERROR(interp);
	    goto gotError;
	}
	goto doCallPtrSetVar;

    case INST_LAPPEND_SCALAR4:
	opnd = TclGetUInt4AtPtr(pc+1);
	pcAdjustment = 5;
	storeFlags = (TCL_LEAVE_ERR_MSG | TCL_APPEND_VALUE
		| TCL_LIST_ELEMENT);
	goto doStoreScalar;

    case INST_LAPPEND_SCALAR1:
	opnd = TclGetUInt1AtPtr(pc+1);
	pcAdjustment = 2;
	storeFlags = (TCL_LEAVE_ERR_MSG | TCL_APPEND_VALUE
		| TCL_LIST_ELEMENT);
	goto doStoreScalar;

    case INST_APPEND_SCALAR4:
	opnd = TclGetUInt4AtPtr(pc+1);
	pcAdjustment = 5;
	storeFlags = (TCL_LEAVE_ERR_MSG | TCL_APPEND_VALUE);
	goto doStoreScalar;

    case INST_APPEND_SCALAR1:
	opnd = TclGetUInt1AtPtr(pc+1);
	pcAdjustment = 2;
	storeFlags = (TCL_LEAVE_ERR_MSG | TCL_APPEND_VALUE);
	goto doStoreScalar;

    doStoreScalar:
	valuePtr = OBJ_AT_TOS;
	varPtr = LOCAL(opnd);
	TRACE(("%u <- \"%.30s\" => ", opnd, O2S(valuePtr)));
	while (TclIsVarLink(varPtr)) {
	    varPtr = varPtr->value.linkPtr;
	}
	cleanup = 1;
	arrayPtr = NULL;
	part1Ptr = part2Ptr = NULL;

    doCallPtrSetVar:
	DECACHE_STACK_INFO();
	objResultPtr = TclPtrSetVar(interp, varPtr, arrayPtr,
		part1Ptr, part2Ptr, valuePtr, storeFlags, opnd);
	CACHE_STACK_INFO();
	if (!objResultPtr) {
	    TRACE_ERROR(interp);
	    goto gotError;
	}
#ifndef TCL_COMPILE_DEBUG
	if (*(pc+pcAdjustment) == INST_POP) {
	    NEXT_INST_V((pcAdjustment+1), cleanup, 0);
	}
#endif
	TRACE_APPEND(("%.30s\n", O2S(objResultPtr)));
	NEXT_INST_V(pcAdjustment, cleanup, 1);
    }

    /*
     *	   End of INST_STORE and related instructions.
     * -----------------------------------------------------------------
     *	   Start of INST_INCR instructions.
     *
     * WARNING: more 'goto' here than your doctor recommended! The different
     * instructions set the value of some variables and then jump to somme
     * common execution code.
     */

/*TODO: Consider more untangling here; merge with LOAD and STORE ? */

    {
	Tcl_Obj *incrPtr;
#ifndef TCL_WIDE_INT_IS_LONG
	Tcl_WideInt w;
#endif
	long increment;

    case INST_INCR_SCALAR1:
    case INST_INCR_ARRAY1:
    case INST_INCR_ARRAY_STK:
    case INST_INCR_SCALAR_STK:
    case INST_INCR_STK:
	opnd = TclGetUInt1AtPtr(pc+1);
	incrPtr = POP_OBJECT();
	switch (*pc) {
	case INST_INCR_SCALAR1:
	    pcAdjustment = 2;
	    goto doIncrScalar;
	case INST_INCR_ARRAY1:
	    pcAdjustment = 2;
	    goto doIncrArray;
	default:
	    pcAdjustment = 1;
	    goto doIncrStk;
	}

    case INST_INCR_ARRAY_STK_IMM:
    case INST_INCR_SCALAR_STK_IMM:
    case INST_INCR_STK_IMM:
	increment = TclGetInt1AtPtr(pc+1);
	incrPtr = Tcl_NewIntObj(increment);
	Tcl_IncrRefCount(incrPtr);
	pcAdjustment = 2;

    doIncrStk:
	if ((*pc == INST_INCR_ARRAY_STK_IMM)
		|| (*pc == INST_INCR_ARRAY_STK)) {
	    part2Ptr = OBJ_AT_TOS;
	    objPtr = OBJ_UNDER_TOS;
	    TRACE(("\"%.30s(%.30s)\" (by %ld) => ",
		    O2S(objPtr), O2S(part2Ptr), increment));
	} else {
	    part2Ptr = NULL;
	    objPtr = OBJ_AT_TOS;
	    TRACE(("\"%.30s\" (by %ld) => ", O2S(objPtr), increment));
	}
	part1Ptr = objPtr;
	opnd = -1;
	varPtr = TclObjLookupVarEx(interp, objPtr, part2Ptr,
		TCL_LEAVE_ERR_MSG, "read", 1, 1, &arrayPtr);
	if (!varPtr) {
	    DECACHE_STACK_INFO();
	    Tcl_AddErrorInfo(interp,
		    "\n    (reading value of variable to increment)");
	    CACHE_STACK_INFO();
	    TRACE_ERROR(interp);
	    Tcl_DecrRefCount(incrPtr);
	    goto gotError;
	}
	cleanup = ((part2Ptr == NULL)? 1 : 2);
	goto doIncrVar;

    case INST_INCR_ARRAY1_IMM:
	opnd = TclGetUInt1AtPtr(pc+1);
	increment = TclGetInt1AtPtr(pc+2);
	incrPtr = Tcl_NewIntObj(increment);
	Tcl_IncrRefCount(incrPtr);
	pcAdjustment = 3;

    doIncrArray:
	part1Ptr = NULL;
	part2Ptr = OBJ_AT_TOS;
	arrayPtr = LOCAL(opnd);
	cleanup = 1;
	while (TclIsVarLink(arrayPtr)) {
	    arrayPtr = arrayPtr->value.linkPtr;
	}
	TRACE(("%u \"%.30s\" (by %ld) => ", opnd, O2S(part2Ptr), increment));
	varPtr = TclLookupArrayElement(interp, part1Ptr, part2Ptr,
		TCL_LEAVE_ERR_MSG, "read", 1, 1, arrayPtr, opnd);
	if (!varPtr) {
	    TRACE_ERROR(interp);
	    Tcl_DecrRefCount(incrPtr);
	    goto gotError;
	}
	goto doIncrVar;

    case INST_INCR_SCALAR1_IMM:
	opnd = TclGetUInt1AtPtr(pc+1);
	increment = TclGetInt1AtPtr(pc+2);
	pcAdjustment = 3;
	cleanup = 0;
	varPtr = LOCAL(opnd);
	while (TclIsVarLink(varPtr)) {
	    varPtr = varPtr->value.linkPtr;
	}

	if (TclIsVarDirectModifyable(varPtr)) {
	    ClientData ptr;
	    int type;

	    objPtr = varPtr->value.objPtr;
	    if (GetNumberFromObj(NULL, objPtr, &ptr, &type) == TCL_OK) {
		if (type == TCL_NUMBER_LONG) {
		    long augend = *((const long *)ptr);
		    long sum = augend + increment;

		    /*
		     * Overflow when (augend and sum have different sign) and
		     * (augend and increment have the same sign). This is
		     * encapsulated in the Overflowing macro.
		     */

		    if (!Overflowing(augend, increment, sum)) {
			TRACE(("%u %ld => ", opnd, increment));
			if (Tcl_IsShared(objPtr)) {
			    objPtr->refCount--;	/* We know it's shared. */
			    TclNewLongObj(objResultPtr, sum);
			    Tcl_IncrRefCount(objResultPtr);
			    varPtr->value.objPtr = objResultPtr;
			} else {
			    objResultPtr = objPtr;
			    TclSetLongObj(objPtr, sum);
			}
			goto doneIncr;
		    }
#ifndef TCL_WIDE_INT_IS_LONG
		    w = (Tcl_WideInt)augend;

		    TRACE(("%u %ld => ", opnd, increment));
		    if (Tcl_IsShared(objPtr)) {
			objPtr->refCount--;	/* We know it's shared. */
			objResultPtr = Tcl_NewWideIntObj(w+increment);
			Tcl_IncrRefCount(objResultPtr);
			varPtr->value.objPtr = objResultPtr;
		    } else {
			objResultPtr = objPtr;

			/*
			 * We know the sum value is outside the long range;
			 * use macro form that doesn't range test again.
			 */

			TclSetWideIntObj(objPtr, w+increment);
		    }
		    goto doneIncr;
#endif
		}	/* end if (type == TCL_NUMBER_LONG) */
#ifndef TCL_WIDE_INT_IS_LONG
		if (type == TCL_NUMBER_WIDE) {
		    Tcl_WideInt sum;

		    w = *((const Tcl_WideInt *) ptr);
		    sum = w + increment;

		    /*
		     * Check for overflow.
		     */

		    if (!Overflowing(w, increment, sum)) {
			TRACE(("%u %ld => ", opnd, increment));
			if (Tcl_IsShared(objPtr)) {
			    objPtr->refCount--;	/* We know it's shared. */
			    objResultPtr = Tcl_NewWideIntObj(sum);
			    Tcl_IncrRefCount(objResultPtr);
			    varPtr->value.objPtr = objResultPtr;
			} else {
			    objResultPtr = objPtr;

			    /*
			     * We *do not* know the sum value is outside the
			     * long range (wide + long can yield long); use
			     * the function call that checks range.
			     */

			    Tcl_SetWideIntObj(objPtr, sum);
			}
			goto doneIncr;
		    }
		}
#endif
	    }
	    if (Tcl_IsShared(objPtr)) {
		objPtr->refCount--;	/* We know it's shared */
		objResultPtr = Tcl_DuplicateObj(objPtr);
		Tcl_IncrRefCount(objResultPtr);
		varPtr->value.objPtr = objResultPtr;
	    } else {
		objResultPtr = objPtr;
	    }
	    TclNewLongObj(incrPtr, increment);
	    if (TclIncrObj(interp, objResultPtr, incrPtr) != TCL_OK) {
		Tcl_DecrRefCount(incrPtr);
		TRACE_ERROR(interp);
		goto gotError;
	    }
	    Tcl_DecrRefCount(incrPtr);
	    goto doneIncr;
	}

	/*
	 * All other cases, flow through to generic handling.
	 */

	TclNewLongObj(incrPtr, increment);
	Tcl_IncrRefCount(incrPtr);

    doIncrScalar:
	varPtr = LOCAL(opnd);
	while (TclIsVarLink(varPtr)) {
	    varPtr = varPtr->value.linkPtr;
	}
	arrayPtr = NULL;
	part1Ptr = part2Ptr = NULL;
	cleanup = 0;
	TRACE(("%u %s => ", opnd, Tcl_GetString(incrPtr)));

    doIncrVar:
	if (TclIsVarDirectModifyable2(varPtr, arrayPtr)) {
	    objPtr = varPtr->value.objPtr;
	    if (Tcl_IsShared(objPtr)) {
		objPtr->refCount--;	/* We know it's shared */
		objResultPtr = Tcl_DuplicateObj(objPtr);
		Tcl_IncrRefCount(objResultPtr);
		varPtr->value.objPtr = objResultPtr;
	    } else {
		objResultPtr = objPtr;
	    }
	    if (TclIncrObj(interp, objResultPtr, incrPtr) != TCL_OK) {
		Tcl_DecrRefCount(incrPtr);
		TRACE_ERROR(interp);
		goto gotError;
	    }
	    Tcl_DecrRefCount(incrPtr);
	} else {
	    DECACHE_STACK_INFO();
	    objResultPtr = TclPtrIncrObjVar(interp, varPtr, arrayPtr,
		    part1Ptr, part2Ptr, incrPtr, TCL_LEAVE_ERR_MSG, opnd);
	    CACHE_STACK_INFO();
	    Tcl_DecrRefCount(incrPtr);
	    if (objResultPtr == NULL) {
		TRACE_ERROR(interp);
		goto gotError;
	    }
	}
    doneIncr:
	TRACE_APPEND(("%.30s\n", O2S(objResultPtr)));
#ifndef TCL_COMPILE_DEBUG
	if (*(pc+pcAdjustment) == INST_POP) {
	    NEXT_INST_V((pcAdjustment+1), cleanup, 0);
	}
#endif
	NEXT_INST_V(pcAdjustment, cleanup, 1);
    }

    /*
     *	   End of INST_INCR instructions.
     * -----------------------------------------------------------------
     *	   Start of INST_EXIST instructions.
     */

    case INST_EXIST_SCALAR:
	cleanup = 0;
	pcAdjustment = 5;
	opnd = TclGetUInt4AtPtr(pc+1);
	varPtr = LOCAL(opnd);
	while (TclIsVarLink(varPtr)) {
	    varPtr = varPtr->value.linkPtr;
	}
	TRACE(("%u => ", opnd));
	if (ReadTraced(varPtr)) {
	    DECACHE_STACK_INFO();
	    TclObjCallVarTraces(iPtr, NULL, varPtr, NULL, NULL,
		    TCL_TRACE_READS, 0, opnd);
	    CACHE_STACK_INFO();
	    if (TclIsVarUndefined(varPtr)) {
		TclCleanupVar(varPtr, NULL);
		varPtr = NULL;
	    }
	}
	goto afterExistsPeephole;

    case INST_EXIST_ARRAY:
	cleanup = 1;
	pcAdjustment = 5;
	opnd = TclGetUInt4AtPtr(pc+1);
	part2Ptr = OBJ_AT_TOS;
	arrayPtr = LOCAL(opnd);
	while (TclIsVarLink(arrayPtr)) {
	    arrayPtr = arrayPtr->value.linkPtr;
	}
	TRACE(("%u \"%.30s\" => ", opnd, O2S(part2Ptr)));
	if (TclIsVarArray(arrayPtr) && !ReadTraced(arrayPtr)) {
	    varPtr = VarHashFindVar(arrayPtr->value.tablePtr, part2Ptr);
	    if (!varPtr || !ReadTraced(varPtr)) {
		goto afterExistsPeephole;
	    }
	}
	varPtr = TclLookupArrayElement(interp, NULL, part2Ptr, 0, "access",
		0, 1, arrayPtr, opnd);
	if (varPtr) {
	    if (ReadTraced(varPtr) || (arrayPtr && ReadTraced(arrayPtr))) {
		DECACHE_STACK_INFO();
		TclObjCallVarTraces(iPtr, arrayPtr, varPtr, NULL, part2Ptr,
			TCL_TRACE_READS, 0, opnd);
		CACHE_STACK_INFO();
	    }
	    if (TclIsVarUndefined(varPtr)) {
		TclCleanupVar(varPtr, arrayPtr);
		varPtr = NULL;
	    }
	}
	goto afterExistsPeephole;

    case INST_EXIST_ARRAY_STK:
	cleanup = 2;
	pcAdjustment = 1;
	part2Ptr = OBJ_AT_TOS;		/* element name */
	part1Ptr = OBJ_UNDER_TOS;	/* array name */
	TRACE(("\"%.30s(%.30s)\" => ", O2S(part1Ptr), O2S(part2Ptr)));
	goto doExistStk;

    case INST_EXIST_STK:
	cleanup = 1;
	pcAdjustment = 1;
	part2Ptr = NULL;
	part1Ptr = OBJ_AT_TOS;		/* variable name */
	TRACE(("\"%.30s\" => ", O2S(part1Ptr)));

    doExistStk:
	varPtr = TclObjLookupVarEx(interp, part1Ptr, part2Ptr, 0, "access",
		/*createPart1*/0, /*createPart2*/1, &arrayPtr);
	if (varPtr) {
	    if (ReadTraced(varPtr) || (arrayPtr && ReadTraced(arrayPtr))) {
		DECACHE_STACK_INFO();
		TclObjCallVarTraces(iPtr, arrayPtr, varPtr, part1Ptr,part2Ptr,
			TCL_TRACE_READS, 0, -1);
		CACHE_STACK_INFO();
	    }
	    if (TclIsVarUndefined(varPtr)) {
		TclCleanupVar(varPtr, arrayPtr);
		varPtr = NULL;
	    }
	}

	/*
	 * Peep-hole optimisation: if you're about to jump, do jump from here.
	 */

    afterExistsPeephole: {
	int found = (varPtr && !TclIsVarUndefined(varPtr));

	TRACE_APPEND(("%d\n", found ? 1 : 0));
	JUMP_PEEPHOLE_V(found, pcAdjustment, cleanup);
    }

    /*
     *	   End of INST_EXIST instructions.
     * -----------------------------------------------------------------
     *	   Start of INST_UNSET instructions.
     */

    {
	int flags;

    case INST_UNSET_SCALAR:
	flags = TclGetUInt1AtPtr(pc+1) ? TCL_LEAVE_ERR_MSG : 0;
	opnd = TclGetUInt4AtPtr(pc+2);
	varPtr = LOCAL(opnd);
	while (TclIsVarLink(varPtr)) {
	    varPtr = varPtr->value.linkPtr;
	}
	TRACE(("%s %u => ", (flags ? "normal" : "noerr"), opnd));
	if (TclIsVarDirectUnsettable(varPtr) && !TclIsVarInHash(varPtr)) {
	    /*
	     * No errors, no traces, no searches: just make the variable cease
	     * to exist.
	     */

	    if (!TclIsVarUndefined(varPtr)) {
		TclDecrRefCount(varPtr->value.objPtr);
	    } else if (flags & TCL_LEAVE_ERR_MSG) {
		goto slowUnsetScalar;
	    }
	    varPtr->value.objPtr = NULL;
	    TRACE_APPEND(("OK\n"));
	    NEXT_INST_F(6, 0, 0);
	}

    slowUnsetScalar:
	DECACHE_STACK_INFO();
	if (TclPtrUnsetVar(interp, varPtr, NULL, NULL, NULL, flags,
		opnd) != TCL_OK && flags) {
	    goto errorInUnset;
	}
	CACHE_STACK_INFO();
	NEXT_INST_F(6, 0, 0);

    case INST_UNSET_ARRAY:
	flags = TclGetUInt1AtPtr(pc+1) ? TCL_LEAVE_ERR_MSG : 0;
	opnd = TclGetUInt4AtPtr(pc+2);
	part2Ptr = OBJ_AT_TOS;
	arrayPtr = LOCAL(opnd);
	while (TclIsVarLink(arrayPtr)) {
	    arrayPtr = arrayPtr->value.linkPtr;
	}
	TRACE(("%s %u \"%.30s\" => ",
		(flags ? "normal" : "noerr"), opnd, O2S(part2Ptr)));
	if (TclIsVarArray(arrayPtr) && !UnsetTraced(arrayPtr)) {
	    varPtr = VarHashFindVar(arrayPtr->value.tablePtr, part2Ptr);
	    if (varPtr && TclIsVarDirectUnsettable(varPtr)) {
		/*
		 * No nasty traces and element exists, so we can proceed to
		 * unset it. Might still not exist though...
		 */

		if (!TclIsVarUndefined(varPtr)) {
		    TclDecrRefCount(varPtr->value.objPtr);
		} else if (flags & TCL_LEAVE_ERR_MSG) {
		    goto slowUnsetArray;
		}
		varPtr->value.objPtr = NULL;
		TRACE_APPEND(("OK\n"));
		NEXT_INST_F(6, 1, 0);
	    } else if (!varPtr && !(flags & TCL_LEAVE_ERR_MSG)) {
		/*
		 * Don't need to do anything here.
		 */

		TRACE_APPEND(("OK\n"));
		NEXT_INST_F(6, 1, 0);
	    }
	}
    slowUnsetArray:
	DECACHE_STACK_INFO();
	varPtr = TclLookupArrayElement(interp, NULL, part2Ptr, flags, "unset",
		0, 0, arrayPtr, opnd);
	if (!varPtr) {
	    if (flags & TCL_LEAVE_ERR_MSG) {
		goto errorInUnset;
	    }
	} else if (TclPtrUnsetVar(interp, varPtr, arrayPtr, NULL, part2Ptr,
		flags, opnd) != TCL_OK && (flags & TCL_LEAVE_ERR_MSG)) {
	    goto errorInUnset;
	}
	CACHE_STACK_INFO();
	NEXT_INST_F(6, 1, 0);

    case INST_UNSET_ARRAY_STK:
	flags = TclGetUInt1AtPtr(pc+1) ? TCL_LEAVE_ERR_MSG : 0;
	cleanup = 2;
	part2Ptr = OBJ_AT_TOS;		/* element name */
	part1Ptr = OBJ_UNDER_TOS;	/* array name */
	TRACE(("%s \"%.30s(%.30s)\" => ", (flags ? "normal" : "noerr"),
		O2S(part1Ptr), O2S(part2Ptr)));
	goto doUnsetStk;

    case INST_UNSET_STK:
	flags = TclGetUInt1AtPtr(pc+1) ? TCL_LEAVE_ERR_MSG : 0;
	cleanup = 1;
	part2Ptr = NULL;
	part1Ptr = OBJ_AT_TOS;		/* variable name */
	TRACE(("%s \"%.30s\" => ", (flags ? "normal" : "noerr"),
		O2S(part1Ptr)));

    doUnsetStk:
	DECACHE_STACK_INFO();
	if (TclObjUnsetVar2(interp, part1Ptr, part2Ptr, flags) != TCL_OK
		&& (flags & TCL_LEAVE_ERR_MSG)) {
	    goto errorInUnset;
	}
	CACHE_STACK_INFO();
	TRACE_APPEND(("OK\n"));
	NEXT_INST_V(2, cleanup, 0);

    errorInUnset:
	CACHE_STACK_INFO();
	TRACE_ERROR(interp);
	goto gotError;

	/*
	 * This is really an unset operation these days. Do not issue.
	 */

    case INST_DICT_DONE:
	opnd = TclGetUInt4AtPtr(pc+1);
	TRACE(("%u => OK\n", opnd));
	varPtr = LOCAL(opnd);
	while (TclIsVarLink(varPtr)) {
	    varPtr = varPtr->value.linkPtr;
	}
	if (TclIsVarDirectUnsettable(varPtr) && !TclIsVarInHash(varPtr)) {
	    if (!TclIsVarUndefined(varPtr)) {
		TclDecrRefCount(varPtr->value.objPtr);
	    }
	    varPtr->value.objPtr = NULL;
	} else {
	    DECACHE_STACK_INFO();
	    TclPtrUnsetVar(interp, varPtr, NULL, NULL, NULL, 0, opnd);
	    CACHE_STACK_INFO();
	}
	NEXT_INST_F(5, 0, 0);
    }

    /*
     *	   End of INST_UNSET instructions.
     * -----------------------------------------------------------------
     *	   Start of INST_ARRAY instructions.
     */

    case INST_ARRAY_EXISTS_IMM:
	opnd = TclGetUInt4AtPtr(pc+1);
	pcAdjustment = 5;
	cleanup = 0;
	part1Ptr = NULL;
	arrayPtr = NULL;
	TRACE(("%u => ", opnd));
	varPtr = LOCAL(opnd);
	while (TclIsVarLink(varPtr)) {
	    varPtr = varPtr->value.linkPtr;
	}
	goto doArrayExists;
    case INST_ARRAY_EXISTS_STK:
	opnd = -1;
	pcAdjustment = 1;
	cleanup = 1;
	part1Ptr = OBJ_AT_TOS;
	TRACE(("\"%.30s\" => ", O2S(part1Ptr)));
	varPtr = TclObjLookupVarEx(interp, part1Ptr, NULL, 0, NULL,
		/*createPart1*/0, /*createPart2*/0, &arrayPtr);
    doArrayExists:
	if (varPtr && (varPtr->flags & VAR_TRACED_ARRAY)
		&& (TclIsVarArray(varPtr) || TclIsVarUndefined(varPtr))) {
	    DECACHE_STACK_INFO();
	    result = TclObjCallVarTraces(iPtr, arrayPtr, varPtr, part1Ptr,
		    NULL, (TCL_LEAVE_ERR_MSG|TCL_NAMESPACE_ONLY|
		    TCL_GLOBAL_ONLY|TCL_TRACE_ARRAY), 1, opnd);
	    CACHE_STACK_INFO();
	    if (result == TCL_ERROR) {
		TRACE_ERROR(interp);
		goto gotError;
	    }
	}
	if (varPtr && TclIsVarArray(varPtr) && !TclIsVarUndefined(varPtr)) {
	    objResultPtr = TCONST(1);
	} else {
	    objResultPtr = TCONST(0);
	}
	TRACE_APPEND(("%.30s\n", O2S(objResultPtr)));
	NEXT_INST_V(pcAdjustment, cleanup, 1);

    case INST_ARRAY_MAKE_IMM:
	opnd = TclGetUInt4AtPtr(pc+1);
	pcAdjustment = 5;
	cleanup = 0;
	part1Ptr = NULL;
	arrayPtr = NULL;
	TRACE(("%u => ", opnd));
	varPtr = LOCAL(opnd);
	while (TclIsVarLink(varPtr)) {
	    varPtr = varPtr->value.linkPtr;
	}
	goto doArrayMake;
    case INST_ARRAY_MAKE_STK:
	opnd = -1;
	pcAdjustment = 1;
	cleanup = 1;
	part1Ptr = OBJ_AT_TOS;
	TRACE(("\"%.30s\" => ", O2S(part1Ptr)));
	varPtr = TclObjLookupVarEx(interp, part1Ptr, NULL, TCL_LEAVE_ERR_MSG,
		"set", /*createPart1*/1, /*createPart2*/0, &arrayPtr);
	if (varPtr == NULL) {
	    TRACE_ERROR(interp);
	    goto gotError;
	}
    doArrayMake:
	if (varPtr && !TclIsVarArray(varPtr)) {
	    if (TclIsVarArrayElement(varPtr) || !TclIsVarUndefined(varPtr)) {
		/*
		 * Either an array element, or a scalar: lose!
		 */

		TclObjVarErrMsg(interp, part1Ptr, NULL, "array set",
			"variable isn't array", opnd);
		DECACHE_STACK_INFO();
		Tcl_SetErrorCode(interp, "TCL", "WRITE", "ARRAY", NULL);
		CACHE_STACK_INFO();
		TRACE_ERROR(interp);
		goto gotError;
	    }
	    TclSetVarArray(varPtr);
	    varPtr->value.tablePtr = ckalloc(sizeof(TclVarHashTable));
	    TclInitVarHashTable(varPtr->value.tablePtr,
		    TclGetVarNsPtr(varPtr));
#ifdef TCL_COMPILE_DEBUG
	    TRACE_APPEND(("done\n"));
	} else {
	    TRACE_APPEND(("nothing to do\n"));
#endif
	}
	NEXT_INST_V(pcAdjustment, cleanup, 0);

    /*
     *	   End of INST_ARRAY instructions.
     * -----------------------------------------------------------------
     *	   Start of variable linking instructions.
     */

    {
	Var *otherPtr;
	CallFrame *framePtr, *savedFramePtr;
	Tcl_Namespace *nsPtr;
	Namespace *savedNsPtr;

    case INST_UPVAR:
	TRACE(("%d %.30s %.30s => ", TclGetInt4AtPtr(pc+1),
		O2S(OBJ_UNDER_TOS), O2S(OBJ_AT_TOS)));

	if (TclObjGetFrame(interp, OBJ_UNDER_TOS, &framePtr) == -1) {
	    TRACE_ERROR(interp);
	    goto gotError;
	}

	/*
	 * Locate the other variable.
	 */

	savedFramePtr = iPtr->varFramePtr;
	iPtr->varFramePtr = framePtr;
	otherPtr = TclObjLookupVarEx(interp, OBJ_AT_TOS, NULL,
		TCL_LEAVE_ERR_MSG, "access", /*createPart1*/ 1,
		/*createPart2*/ 1, &varPtr);
	iPtr->varFramePtr = savedFramePtr;
	if (!otherPtr) {
	    TRACE_ERROR(interp);
	    goto gotError;
	}
	goto doLinkVars;

    case INST_NSUPVAR:
	TRACE(("%d %.30s %.30s => ", TclGetInt4AtPtr(pc+1),
		O2S(OBJ_UNDER_TOS), O2S(OBJ_AT_TOS)));
	if (TclGetNamespaceFromObj(interp, OBJ_UNDER_TOS, &nsPtr) != TCL_OK) {
	    TRACE_ERROR(interp);
	    goto gotError;
	}

	/*
	 * Locate the other variable.
	 */

	savedNsPtr = iPtr->varFramePtr->nsPtr;
	iPtr->varFramePtr->nsPtr = (Namespace *) nsPtr;
	otherPtr = TclObjLookupVarEx(interp, OBJ_AT_TOS, NULL,
		(TCL_NAMESPACE_ONLY | TCL_LEAVE_ERR_MSG), "access",
		/*createPart1*/ 1, /*createPart2*/ 1, &varPtr);
	iPtr->varFramePtr->nsPtr = savedNsPtr;
	if (!otherPtr) {
	    TRACE_ERROR(interp);
	    goto gotError;
	}
	goto doLinkVars;

    case INST_VARIABLE:
	TRACE(("%d, %.30s => ", TclGetInt4AtPtr(pc+1), O2S(OBJ_AT_TOS)));
	otherPtr = TclObjLookupVarEx(interp, OBJ_AT_TOS, NULL,
		(TCL_NAMESPACE_ONLY | TCL_LEAVE_ERR_MSG), "access",
		/*createPart1*/ 1, /*createPart2*/ 1, &varPtr);
	if (!otherPtr) {
	    TRACE_ERROR(interp);
	    goto gotError;
	}

	/*
	 * Do the [variable] magic.
	 */

	TclSetVarNamespaceVar(otherPtr);

    doLinkVars:

	/*
	 * If we are here, the local variable has already been created: do the
	 * little work of TclPtrMakeUpvar that remains to be done right here
	 * if there are no errors; otherwise, let it handle the case.
	 */

	opnd = TclGetInt4AtPtr(pc+1);
	varPtr = LOCAL(opnd);
	if ((varPtr != otherPtr) && !TclIsVarTraced(varPtr)
		&& (TclIsVarUndefined(varPtr) || TclIsVarLink(varPtr))) {
	    if (!TclIsVarUndefined(varPtr)) {
		/*
		 * Then it is a defined link.
		 */

		Var *linkPtr = varPtr->value.linkPtr;

		if (linkPtr == otherPtr) {
		    TRACE_APPEND(("already linked\n"));
		    NEXT_INST_F(5, 1, 0);
		}
		if (TclIsVarInHash(linkPtr)) {
		    VarHashRefCount(linkPtr)--;
		    if (TclIsVarUndefined(linkPtr)) {
			TclCleanupVar(linkPtr, NULL);
		    }
		}
	    }
	    TclSetVarLink(varPtr);
	    varPtr->value.linkPtr = otherPtr;
	    if (TclIsVarInHash(otherPtr)) {
		VarHashRefCount(otherPtr)++;
	    }
	} else if (TclPtrObjMakeUpvar(interp, otherPtr, NULL, 0,
		opnd) != TCL_OK) {
	    TRACE_ERROR(interp);
	    goto gotError;
	}

	/*
	 * Do not pop the namespace or frame index, it may be needed for other
	 * variables - and [variable] did not push it at all.
	 */

	TRACE_APPEND(("link made\n"));
	NEXT_INST_F(5, 1, 0);
    }

    /*
     *	   End of variable linking instructions.
     * -----------------------------------------------------------------
     */

    case INST_JUMP1:
	opnd = TclGetInt1AtPtr(pc+1);
	TRACE(("%d => new pc %u\n", opnd,
		(unsigned)(pc + opnd - codePtr->codeStart)));
	NEXT_INST_F(opnd, 0, 0);

    case INST_JUMP4:
	opnd = TclGetInt4AtPtr(pc+1);
	TRACE(("%d => new pc %u\n", opnd,
		(unsigned)(pc + opnd - codePtr->codeStart)));
	NEXT_INST_F(opnd, 0, 0);

    {
	int jmpOffset[2], b;

	/* TODO: consider rewrite so we don't compute the offset we're not
	 * going to take. */
    case INST_JUMP_FALSE4:
	jmpOffset[0] = TclGetInt4AtPtr(pc+1);	/* FALSE offset */
	jmpOffset[1] = 5;			/* TRUE offset */
	goto doCondJump;

    case INST_JUMP_TRUE4:
	jmpOffset[0] = 5;
	jmpOffset[1] = TclGetInt4AtPtr(pc+1);
	goto doCondJump;

    case INST_JUMP_FALSE1:
	jmpOffset[0] = TclGetInt1AtPtr(pc+1);
	jmpOffset[1] = 2;
	goto doCondJump;

    case INST_JUMP_TRUE1:
	jmpOffset[0] = 2;
	jmpOffset[1] = TclGetInt1AtPtr(pc+1);

    doCondJump:
	valuePtr = OBJ_AT_TOS;
	TRACE(("%d => ", jmpOffset[
		(*pc==INST_JUMP_FALSE1 || *pc==INST_JUMP_FALSE4) ? 0 : 1]));

	/* TODO - check claim that taking address of b harms performance */
	/* TODO - consider optimization search for constants */
	if (TclGetBooleanFromObj(interp, valuePtr, &b) != TCL_OK) {
	    TRACE_ERROR(interp);
	    goto gotError;
	}

#ifdef TCL_COMPILE_DEBUG
	if (b) {
	    if ((*pc == INST_JUMP_TRUE1) || (*pc == INST_JUMP_TRUE4)) {
		TRACE_APPEND(("%.20s true, new pc %u\n", O2S(valuePtr),
			(unsigned)(pc + jmpOffset[1] - codePtr->codeStart)));
	    } else {
		TRACE_APPEND(("%.20s true\n", O2S(valuePtr)));
	    }
	} else {
	    if ((*pc == INST_JUMP_TRUE1) || (*pc == INST_JUMP_TRUE4)) {
		TRACE_APPEND(("%.20s false\n", O2S(valuePtr)));
	    } else {
		TRACE_APPEND(("%.20s false, new pc %u\n", O2S(valuePtr),
			(unsigned)(pc + jmpOffset[0] - codePtr->codeStart)));
	    }
	}
#endif
	NEXT_INST_F(jmpOffset[b], 1, 0);
    }

    case INST_JUMP_TABLE: {
	Tcl_HashEntry *hPtr;
	JumptableInfo *jtPtr;

	/*
	 * Jump to location looked up in a hashtable; fall through to next
	 * instr if lookup fails.
	 */

	opnd = TclGetInt4AtPtr(pc+1);
	jtPtr = (JumptableInfo *) codePtr->auxDataArrayPtr[opnd].clientData;
	TRACE(("%d \"%.20s\" => ", opnd, O2S(OBJ_AT_TOS)));
	hPtr = Tcl_FindHashEntry(&jtPtr->hashTable, TclGetString(OBJ_AT_TOS));
	if (hPtr != NULL) {
	    int jumpOffset = PTR2INT(Tcl_GetHashValue(hPtr));

	    TRACE_APPEND(("found in table, new pc %u\n",
		    (unsigned)(pc - codePtr->codeStart + jumpOffset)));
	    NEXT_INST_F(jumpOffset, 1, 0);
	} else {
	    TRACE_APPEND(("not found in table\n"));
	    NEXT_INST_F(5, 1, 0);
	}
    }

    /*
     * These two instructions are now redundant: the complete logic of the LOR
     * and LAND is now handled by the expression compiler.
     */

    case INST_LOR:
    case INST_LAND: {
	/*
	 * Operands must be boolean or numeric. No int->double conversions are
	 * performed.
	 */

	int i1, i2, iResult;

	value2Ptr = OBJ_AT_TOS;
	valuePtr = OBJ_UNDER_TOS;
	if (TclGetBooleanFromObj(NULL, valuePtr, &i1) != TCL_OK) {
	    TRACE(("\"%.20s\" => ILLEGAL TYPE %s \n", O2S(valuePtr),
		    (valuePtr->typePtr? valuePtr->typePtr->name : "null")));
	    DECACHE_STACK_INFO();
	    IllegalExprOperandType(interp, pc, valuePtr);
	    CACHE_STACK_INFO();
	    goto gotError;
	}

	if (TclGetBooleanFromObj(NULL, value2Ptr, &i2) != TCL_OK) {
	    TRACE(("\"%.20s\" => ILLEGAL TYPE %s \n", O2S(value2Ptr),
		    (value2Ptr->typePtr? value2Ptr->typePtr->name : "null")));
	    DECACHE_STACK_INFO();
	    IllegalExprOperandType(interp, pc, value2Ptr);
	    CACHE_STACK_INFO();
	    goto gotError;
	}

	if (*pc == INST_LOR) {
	    iResult = (i1 || i2);
	} else {
	    iResult = (i1 && i2);
	}
	objResultPtr = TCONST(iResult);
	TRACE(("%.20s %.20s => %d\n", O2S(valuePtr),O2S(value2Ptr),iResult));
	NEXT_INST_F(1, 2, 1);
    }

    /*
     * -----------------------------------------------------------------
     *	   Start of general introspector instructions.
     */

    case INST_NS_CURRENT: {
	Namespace *currNsPtr = (Namespace *) TclGetCurrentNamespace(interp);

	if (currNsPtr == (Namespace *) TclGetGlobalNamespace(interp)) {
	    TclNewLiteralStringObj(objResultPtr, "::");
	} else {
	    TclNewStringObj(objResultPtr, currNsPtr->fullName,
		    strlen(currNsPtr->fullName));
	}
	TRACE_WITH_OBJ(("=> "), objResultPtr);
	NEXT_INST_F(1, 0, 1);
    }
    case INST_COROUTINE_NAME: {
	CoroutineData *corPtr = iPtr->execEnvPtr->corPtr;

	TclNewObj(objResultPtr);
	if (corPtr && !(corPtr->cmdPtr->flags & CMD_IS_DELETED)) {
	    Tcl_GetCommandFullName(interp, (Tcl_Command) corPtr->cmdPtr,
		    objResultPtr);
	}
	TRACE_WITH_OBJ(("=> "), objResultPtr);
	NEXT_INST_F(1, 0, 1);
    }
    case INST_INFO_LEVEL_NUM:
	TclNewIntObj(objResultPtr, iPtr->varFramePtr->level);
	TRACE_WITH_OBJ(("=> "), objResultPtr);
	NEXT_INST_F(1, 0, 1);
    case INST_INFO_LEVEL_ARGS: {
	int level;
	register CallFrame *framePtr = iPtr->varFramePtr;
	register CallFrame *rootFramePtr = iPtr->rootFramePtr;

	TRACE(("\"%.30s\" => ", O2S(OBJ_AT_TOS)));
	if (TclGetIntFromObj(interp, OBJ_AT_TOS, &level) != TCL_OK) {
	    TRACE_ERROR(interp);
	    goto gotError;
	}
	if (level <= 0) {
	    level += framePtr->level;
	}
	for (; (framePtr->level!=level) && (framePtr!=rootFramePtr) ;
		framePtr = framePtr->callerVarPtr) {
	    /* Empty loop body */
	}
	if (framePtr == rootFramePtr) {
	    Tcl_SetObjResult(interp, Tcl_ObjPrintf(
		    "bad level \"%s\"", TclGetString(OBJ_AT_TOS)));
	    TRACE_ERROR(interp);
	    DECACHE_STACK_INFO();
	    Tcl_SetErrorCode(interp, "TCL", "LOOKUP", "STACK_LEVEL",
		    TclGetString(OBJ_AT_TOS), NULL);
	    CACHE_STACK_INFO();
	    goto gotError;
	}
	objResultPtr = Tcl_NewListObj(framePtr->objc, framePtr->objv);
	TRACE_APPEND(("%.30s\n", O2S(objResultPtr)));
	NEXT_INST_F(1, 1, 1);
    }
    {
	Tcl_Command cmd, origCmd;

    case INST_RESOLVE_COMMAND:
	cmd = Tcl_GetCommandFromObj(interp, OBJ_AT_TOS);
	TclNewObj(objResultPtr);
	if (cmd != NULL) {
	    Tcl_GetCommandFullName(interp, cmd, objResultPtr);
	}
	TRACE_WITH_OBJ(("\"%.20s\" => ", O2S(OBJ_AT_TOS)), objResultPtr);
	NEXT_INST_F(1, 1, 1);

    case INST_ORIGIN_COMMAND:
	TRACE(("\"%.30s\" => ", O2S(OBJ_AT_TOS)));
	cmd = Tcl_GetCommandFromObj(interp, OBJ_AT_TOS);
	if (cmd == NULL) {
	    Tcl_SetObjResult(interp, Tcl_ObjPrintf(
		    "invalid command name \"%s\"", TclGetString(OBJ_AT_TOS)));
	    DECACHE_STACK_INFO();
	    Tcl_SetErrorCode(interp, "TCL", "LOOKUP", "COMMAND",
		    TclGetString(OBJ_AT_TOS), NULL);
	    CACHE_STACK_INFO();
	    TRACE_APPEND(("ERROR: not command\n"));
	    goto gotError;
	}
	origCmd = TclGetOriginalCommand(cmd);
	if (origCmd == NULL) {
	    origCmd = cmd;
	}
	TclNewObj(objResultPtr);
	Tcl_GetCommandFullName(interp, origCmd, objResultPtr);
	TRACE_APPEND(("\"%.30s\"", O2S(OBJ_AT_TOS)));
	NEXT_INST_F(1, 1, 1);
    }

    /*
     * -----------------------------------------------------------------
     *	   Start of TclOO support instructions.
     */

    {
	CallFrame *framePtr;
	CallContext *contextPtr;

    case INST_TCLOO_SELF:
	framePtr = iPtr->varFramePtr;
	if (framePtr == NULL ||
		!(framePtr->isProcCallFrame & FRAME_IS_METHOD)) {
	    TRACE(("=> ERROR: no TclOO call context\n"));
	    Tcl_SetObjResult(interp, Tcl_NewStringObj(
		    "self may only be called from inside a method",
		    -1));
	    DECACHE_STACK_INFO();
	    Tcl_SetErrorCode(interp, "TCL", "OO", "CONTEXT_REQUIRED", NULL);
	    CACHE_STACK_INFO();
	    goto gotError;
	}
	contextPtr = framePtr->clientData;

	/*
	 * Call out to get the name; it's expensive to compute but cached.
	 */

	objResultPtr = TclOOObjectName(interp, contextPtr->oPtr);
	TRACE_WITH_OBJ(("=> "), objResultPtr);
	NEXT_INST_F(1, 0, 1);

    case INST_TCLOO_NEXT:
	opnd = TclGetUInt1AtPtr(pc+1);
	framePtr = iPtr->varFramePtr;
	TRACE(("%d => ", opnd));
	if (framePtr == NULL ||
		!(framePtr->isProcCallFrame & FRAME_IS_METHOD)) {
	    TRACE_APPEND(("ERROR: no TclOO call context\n"));
	    Tcl_SetObjResult(interp, Tcl_NewStringObj(
		    "next may only be called from inside a method",
		    -1));
	    DECACHE_STACK_INFO();
	    Tcl_SetErrorCode(interp, "TCL", "OO", "CONTEXT_REQUIRED", NULL);
	    CACHE_STACK_INFO();
	    goto gotError;
	}
	contextPtr = framePtr->clientData;

	bcFramePtr->data.tebc.pc = (char *) pc;
	iPtr->cmdFramePtr = bcFramePtr;

	if (iPtr->flags & INTERP_DEBUG_FRAME) {
	    int cmd;
	    if (GetSrcInfoForPc(pc, codePtr, NULL, NULL, &cmd)) {
		TclArgumentBCEnter((Tcl_Interp *) iPtr, objv, objc,
			codePtr, bcFramePtr, cmd, pc - codePtr->codeStart);
	    }
	}

	pcAdjustment = 2;
	cleanup = opnd;
	DECACHE_STACK_INFO();
	iPtr->varFramePtr = framePtr->callerVarPtr;
	pc += pcAdjustment;
	TEBC_YIELD();
	TclNRAddCallback(interp, TclOONextRestoreFrame, framePtr,
		NULL, NULL, NULL);
	/* TODO: consider merging another layer of processing */
	return TclNRObjectContextInvokeNext(interp,
		(Tcl_ObjectContext) contextPtr, opnd, &OBJ_AT_DEPTH(opnd-1), 1);
    }
    {
	Object *oPtr;

    case INST_TCLOO_IS_OBJECT:
	oPtr = (Object *) Tcl_GetObjectFromObj(interp, OBJ_AT_TOS);
	objResultPtr = TCONST(oPtr != NULL ? 1 : 0);
	TRACE_WITH_OBJ(("%.30s => ", O2S(OBJ_AT_TOS)), objResultPtr);
	NEXT_INST_F(1, 1, 1);
    case INST_TCLOO_CLASS:
	oPtr = (Object *) Tcl_GetObjectFromObj(interp, OBJ_AT_TOS);
	if (oPtr == NULL) {
	    TRACE(("%.30s => ERROR: not object\n", O2S(OBJ_AT_TOS)));
	    goto gotError;
	}
	objResultPtr = TclOOObjectName(interp, oPtr->selfCls->thisPtr);
	TRACE_WITH_OBJ(("%.30s => ", O2S(OBJ_AT_TOS)), objResultPtr);
	NEXT_INST_F(1, 1, 1);
    case INST_TCLOO_NS:
	oPtr = (Object *) Tcl_GetObjectFromObj(interp, OBJ_AT_TOS);
	if (oPtr == NULL) {
	    TRACE(("%.30s => ERROR: not object\n", O2S(OBJ_AT_TOS)));
	    goto gotError;
	}

	/*
	 * TclOO objects *never* have the global namespace as their NS.
	 */

	TclNewStringObj(objResultPtr, oPtr->namespacePtr->fullName,
		strlen(oPtr->namespacePtr->fullName));
	TRACE_WITH_OBJ(("%.30s => ", O2S(OBJ_AT_TOS)), objResultPtr);
	NEXT_INST_F(1, 1, 1);
    }

    /*
     *     End of TclOO support instructions.
     * -----------------------------------------------------------------
     *	   Start of INST_LIST and related instructions.
     */

    {
	int index, numIndices, fromIdx, toIdx;
	int nocase, match, length2, cflags, s1len, s2len;
	const char *s1, *s2;

    case INST_LIST:
	/*
	 * Pop the opnd (objc) top stack elements into a new list obj and then
	 * decrement their ref counts.
	 */

	opnd = TclGetUInt4AtPtr(pc+1);
	objResultPtr = Tcl_NewListObj(opnd, &OBJ_AT_DEPTH(opnd-1));
	TRACE_WITH_OBJ(("%u => ", opnd), objResultPtr);
	NEXT_INST_V(5, opnd, 1);

    case INST_LIST_LENGTH:
	TRACE(("\"%.30s\" => ", O2S(OBJ_AT_TOS)));
	if (TclListObjLength(interp, OBJ_AT_TOS, &length) != TCL_OK) {
	    TRACE_ERROR(interp);
	    goto gotError;
	}
	TclNewIntObj(objResultPtr, length);
	TRACE_APPEND(("%d\n", length));
	NEXT_INST_F(1, 1, 1);

    case INST_LIST_INDEX:	/* lindex with objc == 3 */
	value2Ptr = OBJ_AT_TOS;
	valuePtr = OBJ_UNDER_TOS;
	TRACE(("\"%.30s\" \"%.30s\" => ", O2S(valuePtr), O2S(value2Ptr)));

	/*
	 * Extract the desired list element.
	 */

	if ((TclListObjGetElements(interp, valuePtr, &objc, &objv) == TCL_OK)
		&& (value2Ptr->typePtr != &tclListType)
		&& (TclGetIntForIndexM(NULL , value2Ptr, objc-1,
			&index) == TCL_OK)) {
	    TclDecrRefCount(value2Ptr);
	    tosPtr--;
	    pcAdjustment = 1;
	    goto lindexFastPath;
	}

	objResultPtr = TclLindexList(interp, valuePtr, value2Ptr);
	if (!objResultPtr) {
	    TRACE_ERROR(interp);
	    goto gotError;
	}

	/*
	 * Stash the list element on the stack.
	 */

	TRACE_APPEND(("\"%.30s\"\n", O2S(objResultPtr)));
	NEXT_INST_F(1, 2, -1);	/* Already has the correct refCount */

    case INST_LIST_INDEX_IMM:	/* lindex with objc==3 and index in bytecode
				 * stream */

	/*
	 * Pop the list and get the index.
	 */

	valuePtr = OBJ_AT_TOS;
	opnd = TclGetInt4AtPtr(pc+1);
	TRACE(("\%.30s\" %d => ", O2S(valuePtr), opnd));

	/*
	 * Get the contents of the list, making sure that it really is a list
	 * in the process.
	 */

	if (TclListObjGetElements(interp, valuePtr, &objc, &objv) != TCL_OK) {
	    TRACE_ERROR(interp);
	    goto gotError;
	}

	/*
	 * Select the list item based on the index. Negative operand means
	 * end-based indexing.
	 */

	if (opnd < -1) {
	    index = opnd+1 + objc;
	} else {
	    index = opnd;
	}
	pcAdjustment = 5;

    lindexFastPath:
	if (index >= 0 && index < objc) {
	    objResultPtr = objv[index];
	} else {
	    TclNewObj(objResultPtr);
	}

	TRACE_APPEND(("\"%.30s\"\n", O2S(objResultPtr)));
	NEXT_INST_F(pcAdjustment, 1, 1);

    case INST_LIST_INDEX_MULTI:	/* 'lindex' with multiple index args */
	/*
	 * Determine the count of index args.
	 */

	opnd = TclGetUInt4AtPtr(pc+1);
	numIndices = opnd-1;

	/*
	 * Do the 'lindex' operation.
	 */

	TRACE(("%d => ", opnd));
	objResultPtr = TclLindexFlat(interp, OBJ_AT_DEPTH(numIndices),
		numIndices, &OBJ_AT_DEPTH(numIndices - 1));
	if (!objResultPtr) {
	    TRACE_ERROR(interp);
	    goto gotError;
	}

	/*
	 * Set result.
	 */

	TRACE_APPEND(("\"%.30s\"\n", O2S(objResultPtr)));
	NEXT_INST_V(5, opnd, -1);

    case INST_LSET_FLAT:
	/*
	 * Lset with 3, 5, or more args. Get the number of index args.
	 */

	opnd = TclGetUInt4AtPtr(pc + 1);
	numIndices = opnd - 2;
	TRACE(("%d => ", opnd));

	/*
	 * Get the old value of variable, and remove the stack ref. This is
	 * safe because the variable still references the object; the ref
	 * count will never go zero here - we can use the smaller macro
	 * Tcl_DecrRefCount.
	 */

	valuePtr = POP_OBJECT();
	Tcl_DecrRefCount(valuePtr); /* This one should be done here */

	/*
	 * Compute the new variable value.
	 */

	objResultPtr = TclLsetFlat(interp, valuePtr, numIndices,
		&OBJ_AT_DEPTH(numIndices), OBJ_AT_TOS);
	if (!objResultPtr) {
	    TRACE_ERROR(interp);
	    goto gotError;
	}

	/*
	 * Set result.
	 */

	TRACE_APPEND(("\"%.30s\"\n", O2S(objResultPtr)));
	NEXT_INST_V(5, numIndices+1, -1);

    case INST_LSET_LIST:	/* 'lset' with 4 args */
	/*
	 * Get the old value of variable, and remove the stack ref. This is
	 * safe because the variable still references the object; the ref
	 * count will never go zero here - we can use the smaller macro
	 * Tcl_DecrRefCount.
	 */

	objPtr = POP_OBJECT();
	Tcl_DecrRefCount(objPtr);	/* This one should be done here. */

	/*
	 * Get the new element value, and the index list.
	 */

	valuePtr = OBJ_AT_TOS;
	value2Ptr = OBJ_UNDER_TOS;
	TRACE(("\"%.30s\" \"%.30s\" \"%.30s\" => ",
		O2S(value2Ptr), O2S(valuePtr), O2S(objPtr)));

	/*
	 * Compute the new variable value.
	 */

	objResultPtr = TclLsetList(interp, objPtr, value2Ptr, valuePtr);
	if (!objResultPtr) {
	    TRACE_ERROR(interp);
	    goto gotError;
	}

	/*
	 * Set result.
	 */

	TRACE_APPEND(("\"%.30s\"\n", O2S(objResultPtr)));
	NEXT_INST_F(1, 2, -1);

    case INST_LIST_RANGE_IMM:	/* lrange with objc==4 and both indices in
				 * bytecode stream */

	/*
	 * Pop the list and get the indices.
	 */

	valuePtr = OBJ_AT_TOS;
	fromIdx = TclGetInt4AtPtr(pc+1);
	toIdx = TclGetInt4AtPtr(pc+5);
	TRACE(("\"%.30s\" %d %d => ", O2S(valuePtr), TclGetInt4AtPtr(pc+1),
		TclGetInt4AtPtr(pc+5)));

	/*
	 * Get the contents of the list, making sure that it really is a list
	 * in the process.
	 */

	if (TclListObjGetElements(interp, valuePtr, &objc, &objv) != TCL_OK) {
	    TRACE_ERROR(interp);
	    goto gotError;
	}

	/*
	 * Skip a lot of work if we're about to throw the result away (common
	 * with uses of [lassign]).
	 */

#ifndef TCL_COMPILE_DEBUG
	if (*(pc+9) == INST_POP) {
	    NEXT_INST_F(10, 1, 0);
	}
#endif

	/*
	 * Adjust the indices for end-based handling.
	 */

	if (fromIdx < -1) {
	    fromIdx += 1+objc;
	    if (fromIdx < -1) {
		fromIdx = -1;
	    }
	} else if (fromIdx > objc) {
	    fromIdx = objc;
	}
	if (toIdx < -1) {
	    toIdx += 1 + objc;
	    if (toIdx < -1) {
		toIdx = -1;
	    }
	} else if (toIdx > objc) {
	    toIdx = objc;
	}

	/*
	 * Check if we are referring to a valid, non-empty list range, and if
	 * so, build the list of elements in that range.
	 */

	if (fromIdx<=toIdx && fromIdx<objc && toIdx>=0) {
	    if (fromIdx < 0) {
		fromIdx = 0;
	    }
	    if (toIdx >= objc) {
		toIdx = objc-1;
	    }
	    if (fromIdx == 0 && toIdx != objc-1 && !Tcl_IsShared(valuePtr)) {
		/*
		 * BEWARE! This is looking inside the implementation of the
		 * list type.
		 */

		List *listPtr = valuePtr->internalRep.twoPtrValue.ptr1;

		if (listPtr->refCount == 1) {
		    for (index=toIdx+1; index<objc ; index++) {
			TclDecrRefCount(objv[index]);
		    }
		    listPtr->elemCount = toIdx+1;
		    listPtr->canonicalFlag = 1;
		    TclInvalidateStringRep(valuePtr);
		    TRACE_APPEND(("%.30s\n", O2S(valuePtr)));
		    NEXT_INST_F(9, 0, 0);
		}
	    }
	    objResultPtr = Tcl_NewListObj(toIdx-fromIdx+1, objv+fromIdx);
	} else {
	    TclNewObj(objResultPtr);
	}

	TRACE_APPEND(("\"%.30s\"", O2S(objResultPtr)));
	NEXT_INST_F(9, 1, 1);

    case INST_LIST_IN:
    case INST_LIST_NOT_IN:	/* Basic list containment operators. */
	value2Ptr = OBJ_AT_TOS;
	valuePtr = OBJ_UNDER_TOS;

	s1 = TclGetStringFromObj(valuePtr, &s1len);
	TRACE(("\"%.30s\" \"%.30s\" => ", O2S(valuePtr), O2S(value2Ptr)));
	if (TclListObjLength(interp, value2Ptr, &length) != TCL_OK) {
	    TRACE_ERROR(interp);
	    goto gotError;
	}
	match = 0;
	if (length > 0) {
	    int i = 0;
	    Tcl_Obj *o;

	    /*
	     * An empty list doesn't match anything.
	     */

	    do {
		Tcl_ListObjIndex(NULL, value2Ptr, i, &o);
		if (o != NULL) {
		    s2 = TclGetStringFromObj(o, &s2len);
		} else {
		    s2 = "";
		    s2len = 0;
		}
		if (s1len == s2len) {
		    match = (memcmp(s1, s2, s1len) == 0);
		}
		i++;
	    } while (i < length && match == 0);
	}

	if (*pc == INST_LIST_NOT_IN) {
	    match = !match;
	}

	TRACE_APPEND(("%d\n", match));

	/*
	 * Peep-hole optimisation: if you're about to jump, do jump from here.
	 * We're saving the effort of pushing a boolean value only to pop it
	 * for branching.
	 */

	JUMP_PEEPHOLE_F(match, 1, 2);

    case INST_LIST_CONCAT:
	value2Ptr = OBJ_AT_TOS;
	valuePtr = OBJ_UNDER_TOS;
	TRACE(("\"%.30s\" \"%.30s\" => ", O2S(valuePtr), O2S(value2Ptr)));
	if (Tcl_IsShared(valuePtr)) {
	    objResultPtr = Tcl_DuplicateObj(valuePtr);
	    if (Tcl_ListObjAppendList(interp, objResultPtr,
		    value2Ptr) != TCL_OK) {
		TRACE_ERROR(interp);
		TclDecrRefCount(objResultPtr);
		goto gotError;
	    }
	    TRACE_APPEND(("\"%.30s\"\n", O2S(objResultPtr)));
	    NEXT_INST_F(1, 2, 1);
	} else {
	    if (Tcl_ListObjAppendList(interp, valuePtr, value2Ptr) != TCL_OK){
		TRACE_ERROR(interp);
		goto gotError;
	    }
	    TRACE_APPEND(("\"%.30s\"\n", O2S(valuePtr)));
	    NEXT_INST_F(1, 1, 0);
	}

    /*
     *	   End of INST_LIST and related instructions.
     * -----------------------------------------------------------------
     *	   Start of string-related instructions.
     */

    case INST_STR_EQ:
    case INST_STR_NEQ:		/* String (in)equality check */
    case INST_STR_CMP:		/* String compare. */
    stringCompare:
	value2Ptr = OBJ_AT_TOS;
	valuePtr = OBJ_UNDER_TOS;

	if (valuePtr == value2Ptr) {
	    match = 0;
	} else {
	    /*
	     * We only need to check (in)equality when we have equal length
	     * strings.  We can use memcmp in all (n)eq cases because we
	     * don't need to worry about lexical LE/BE variance.
	     */

	    typedef int (*memCmpFn_t)(const void*, const void*, size_t);
	    memCmpFn_t memCmpFn;
	    int checkEq = ((*pc == INST_EQ) || (*pc == INST_NEQ)
		    || (*pc == INST_STR_EQ) || (*pc == INST_STR_NEQ));

	    if (TclIsPureByteArray(valuePtr)
		    && TclIsPureByteArray(value2Ptr)) {
		s1 = (char *) Tcl_GetByteArrayFromObj(valuePtr, &s1len);
		s2 = (char *) Tcl_GetByteArrayFromObj(value2Ptr, &s2len);
		memCmpFn = memcmp;
	    } else if (((valuePtr->typePtr == &tclStringType)
		    && (value2Ptr->typePtr == &tclStringType))) {
		/*
		 * Do a unicode-specific comparison if both of the args are of
		 * String type. If the char length == byte length, we can do a
		 * memcmp. In benchmark testing this proved the most efficient
		 * check between the unicode and string comparison operations.
		 */

		s1len = Tcl_GetCharLength(valuePtr);
		s2len = Tcl_GetCharLength(value2Ptr);
		if ((s1len == valuePtr->length)
			&& (s2len == value2Ptr->length)) {
		    s1 = valuePtr->bytes;
		    s2 = value2Ptr->bytes;
		    memCmpFn = memcmp;
		} else {
		    s1 = (char *) Tcl_GetUnicode(valuePtr);
		    s2 = (char *) Tcl_GetUnicode(value2Ptr);
		    if (
#ifdef WORDS_BIGENDIAN
			1
#else
			checkEq
#endif
			) {
			memCmpFn = memcmp;
			s1len *= sizeof(Tcl_UniChar);
			s2len *= sizeof(Tcl_UniChar);
		    } else {
			memCmpFn = (memCmpFn_t) Tcl_UniCharNcmp;
		    }
		}
	    } else {
		/*
		 * strcmp can't do a simple memcmp in order to handle the
		 * special Tcl \xC0\x80 null encoding for utf-8.
		 */

		s1 = TclGetStringFromObj(valuePtr, &s1len);
		s2 = TclGetStringFromObj(value2Ptr, &s2len);
		if (checkEq) {
		    memCmpFn = memcmp;
		} else {
		    memCmpFn = (memCmpFn_t) TclpUtfNcmp2;
		}
	    }

	    if (checkEq && (s1len != s2len)) {
		match = 1;
	    } else {
		/*
		 * The comparison function should compare up to the minimum
		 * byte length only.
		 */
		match = memCmpFn(s1, s2,
			(size_t) ((s1len < s2len) ? s1len : s2len));
		if (match == 0) {
		    match = s1len - s2len;
		}
	    }
	}

	/*
	 * Make sure only -1,0,1 is returned
	 * TODO: consider peephole opt.
	 */

	if (*pc != INST_STR_CMP) {
	    /*
	     * Take care of the opcodes that goto'ed into here.
	     */

	    switch (*pc) {
	    case INST_STR_EQ:
	    case INST_EQ:
		match = (match == 0);
		break;
	    case INST_STR_NEQ:
	    case INST_NEQ:
		match = (match != 0);
		break;
	    case INST_LT:
		match = (match < 0);
		break;
	    case INST_GT:
		match = (match > 0);
		break;
	    case INST_LE:
		match = (match <= 0);
		break;
	    case INST_GE:
		match = (match >= 0);
		break;
	    }
	}

	TRACE(("\"%.20s\" \"%.20s\" => %d\n", O2S(valuePtr), O2S(value2Ptr),
		(match < 0 ? -1 : match > 0 ? 1 : 0)));
	JUMP_PEEPHOLE_F(match, 1, 2);

    case INST_STR_LEN:
	valuePtr = OBJ_AT_TOS;
	length = Tcl_GetCharLength(valuePtr);
	TclNewIntObj(objResultPtr, length);
	TRACE(("\"%.20s\" => %d\n", O2S(valuePtr), length));
	NEXT_INST_F(1, 1, 1);

    case INST_STR_UPPER:
	valuePtr = OBJ_AT_TOS;
	TRACE(("\"%.20s\" => ", O2S(valuePtr)));
	if (Tcl_IsShared(valuePtr)) {
	    s1 = TclGetStringFromObj(valuePtr, &length);
	    TclNewStringObj(objResultPtr, s1, length);
	    length = Tcl_UtfToUpper(TclGetString(objResultPtr));
	    Tcl_SetObjLength(objResultPtr, length);
	    TRACE_APPEND(("\"%.20s\"\n", O2S(objResultPtr)));
	    NEXT_INST_F(1, 1, 1);
	} else {
	    length = Tcl_UtfToUpper(TclGetString(valuePtr));
	    Tcl_SetObjLength(valuePtr, length);
	    TRACE_APPEND(("\"%.20s\"\n", O2S(valuePtr)));
	    NEXT_INST_F(1, 0, 0);
	}
    case INST_STR_LOWER:
	valuePtr = OBJ_AT_TOS;
	TRACE(("\"%.20s\" => ", O2S(valuePtr)));
	if (Tcl_IsShared(valuePtr)) {
	    s1 = TclGetStringFromObj(valuePtr, &length);
	    TclNewStringObj(objResultPtr, s1, length);
	    length = Tcl_UtfToLower(TclGetString(objResultPtr));
	    Tcl_SetObjLength(objResultPtr, length);
	    TRACE_APPEND(("\"%.20s\"\n", O2S(objResultPtr)));
	    NEXT_INST_F(1, 1, 1);
	} else {
	    length = Tcl_UtfToLower(TclGetString(valuePtr));
	    Tcl_SetObjLength(valuePtr, length);
	    TRACE_APPEND(("\"%.20s\"\n", O2S(valuePtr)));
	    NEXT_INST_F(1, 0, 0);
	}
    case INST_STR_TITLE:
	valuePtr = OBJ_AT_TOS;
	TRACE(("\"%.20s\" => ", O2S(valuePtr)));
	if (Tcl_IsShared(valuePtr)) {
	    s1 = TclGetStringFromObj(valuePtr, &length);
	    TclNewStringObj(objResultPtr, s1, length);
	    length = Tcl_UtfToTitle(TclGetString(objResultPtr));
	    Tcl_SetObjLength(objResultPtr, length);
	    TRACE_APPEND(("\"%.20s\"\n", O2S(objResultPtr)));
	    NEXT_INST_F(1, 1, 1);
	} else {
	    length = Tcl_UtfToTitle(TclGetString(valuePtr));
	    Tcl_SetObjLength(valuePtr, length);
	    TRACE_APPEND(("\"%.20s\"\n", O2S(valuePtr)));
	    NEXT_INST_F(1, 0, 0);
	}

    case INST_STR_INDEX:
	value2Ptr = OBJ_AT_TOS;
	valuePtr = OBJ_UNDER_TOS;
	TRACE(("\"%.20s\" %.20s => ", O2S(valuePtr), O2S(value2Ptr)));

	/*
	 * Get char length to calulate what 'end' means.
	 */

	length = Tcl_GetCharLength(valuePtr);
	if (TclGetIntForIndexM(interp, value2Ptr, length-1, &index)!=TCL_OK) {
	    TRACE_ERROR(interp);
	    goto gotError;
	}

	if ((index < 0) || (index >= length)) {
	    TclNewObj(objResultPtr);
	} else if (TclIsPureByteArray(valuePtr)) {
	    objResultPtr = Tcl_NewByteArrayObj(
		    Tcl_GetByteArrayFromObj(valuePtr, &length)+index, 1);
	} else if (valuePtr->bytes && length == valuePtr->length) {
	    objResultPtr = Tcl_NewStringObj((const char *)
		    valuePtr->bytes+index, 1);
	} else {
	    char buf[TCL_UTF_MAX];
	    Tcl_UniChar ch = Tcl_GetUniChar(valuePtr, index);

	    /*
	     * This could be: Tcl_NewUnicodeObj((const Tcl_UniChar *)&ch, 1)
	     * but creating the object as a string seems to be faster in
	     * practical use.
	     */

	    length = Tcl_UniCharToUtf(ch, buf);
	    objResultPtr = Tcl_NewStringObj(buf, length);
	}

	TRACE_APPEND(("\"%s\"\n", O2S(objResultPtr)));
	NEXT_INST_F(1, 2, 1);

    case INST_STR_RANGE:
	TRACE(("\"%.20s\" %.20s %.20s =>",
		O2S(OBJ_AT_DEPTH(2)), O2S(OBJ_UNDER_TOS), O2S(OBJ_AT_TOS)));
	length = Tcl_GetCharLength(OBJ_AT_DEPTH(2)) - 1;
	if (TclGetIntForIndexM(interp, OBJ_UNDER_TOS, length,
		    &fromIdx) != TCL_OK
	    || TclGetIntForIndexM(interp, OBJ_AT_TOS, length,
		    &toIdx) != TCL_OK) {
	    TRACE_ERROR(interp);
	    goto gotError;
	}

	if (fromIdx < 0) {
	    fromIdx = 0;
	}
	if (toIdx >= length) {
	    toIdx = length;
	}
	if (toIdx >= fromIdx) {
	    objResultPtr = Tcl_GetRange(OBJ_AT_DEPTH(2), fromIdx, toIdx);
	} else {
	    TclNewObj(objResultPtr);
	}
	TRACE_APPEND(("\"%.30s\"\n", O2S(objResultPtr)));
	NEXT_INST_V(1, 3, 1);

    case INST_STR_RANGE_IMM:
	valuePtr = OBJ_AT_TOS;
	fromIdx = TclGetInt4AtPtr(pc+1);
	toIdx = TclGetInt4AtPtr(pc+5);
	length = Tcl_GetCharLength(valuePtr);
	TRACE(("\"%.20s\" %d %d => ", O2S(valuePtr), fromIdx, toIdx));

	/*
	 * Adjust indices for end-based indexing.
	 */

	if (fromIdx < -1) {
	    fromIdx += 1 + length;
	    if (fromIdx < 0) {
		fromIdx = 0;
	    }
	} else if (fromIdx >= length) {
	    fromIdx = length;
	}
	if (toIdx < -1) {
	    toIdx += 1 + length;
	} else if (toIdx >= length) {
	    toIdx = length - 1;
	}

	/*
	 * Check if we can do a sane substring.
	 */

	if (fromIdx <= toIdx) {
	    objResultPtr = Tcl_GetRange(valuePtr, fromIdx, toIdx);
	} else {
	    TclNewObj(objResultPtr);
	}
	TRACE_APPEND(("%.30s\n", O2S(objResultPtr)));
	NEXT_INST_F(9, 1, 1);

    {
	Tcl_UniChar *ustring1, *ustring2, *ustring3, *end, *p;
	int length3;
	Tcl_Obj *value3Ptr;

    case INST_STR_REPLACE:
	value3Ptr = POP_OBJECT();
	valuePtr = OBJ_AT_DEPTH(2);
	length = Tcl_GetCharLength(valuePtr) - 1;
	TRACE(("\"%.20s\" %s %s \"%.20s\" => ", O2S(valuePtr),
		O2S(OBJ_UNDER_TOS), O2S(OBJ_AT_TOS), O2S(value3Ptr)));
	if (TclGetIntForIndexM(interp, OBJ_UNDER_TOS, length,
		    &fromIdx) != TCL_OK
	    || TclGetIntForIndexM(interp, OBJ_AT_TOS, length,
		    &toIdx) != TCL_OK) {
	    TclDecrRefCount(value3Ptr);
	    TRACE_ERROR(interp);
	    goto gotError;
	}
	TclDecrRefCount(OBJ_AT_TOS);
	(void) POP_OBJECT();
	TclDecrRefCount(OBJ_AT_TOS);
	(void) POP_OBJECT();
	if (fromIdx < 0) {
	    fromIdx = 0;
	}

	if (fromIdx > toIdx || fromIdx > length) {
	    TRACE_APPEND(("\"%.30s\"\n", O2S(valuePtr)));
	    TclDecrRefCount(value3Ptr);
	    NEXT_INST_F(1, 0, 0);
	}

	if (toIdx > length) {
	    toIdx = length;
	}

	if (fromIdx == 0 && toIdx == length) {
	    TclDecrRefCount(OBJ_AT_TOS);
	    OBJ_AT_TOS = value3Ptr;
	    TRACE_APPEND(("\"%.30s\"\n", O2S(value3Ptr)));
	    NEXT_INST_F(1, 0, 0);
	}

	length3 = Tcl_GetCharLength(value3Ptr);

	/*
	 * Remove substring. In-place.
	 */

	if (length3 == 0 && !Tcl_IsShared(valuePtr) && toIdx == length) {
	    TclDecrRefCount(value3Ptr);
	    Tcl_SetObjLength(valuePtr, fromIdx);
	    TRACE_APPEND(("\"%.30s\"\n", O2S(valuePtr)));
	    NEXT_INST_F(1, 0, 0);
	}

	/*
	 * See if we can splice in place. This happens when the number of
	 * characters being replaced is the same as the number of characters
	 * in the string to be inserted.
	 */

	if (length3 - 1 == toIdx - fromIdx) {
	    unsigned char *bytes1, *bytes2;

	    if (Tcl_IsShared(valuePtr)) {
		objResultPtr = Tcl_DuplicateObj(valuePtr);
		if (TclIsPureByteArray(objResultPtr)
			&& TclIsPureByteArray(value3Ptr)) {
		    bytes1 = Tcl_GetByteArrayFromObj(objResultPtr, NULL);
		    bytes2 = Tcl_GetByteArrayFromObj(value3Ptr, NULL);
		    memcpy(bytes1 + fromIdx, bytes2, length3);
		} else {
		    ustring1 = Tcl_GetUnicodeFromObj(objResultPtr, NULL);
		    ustring2 = Tcl_GetUnicodeFromObj(value3Ptr, NULL);
		    memcpy(ustring1 + fromIdx, ustring2,
			    length3 * sizeof(Tcl_UniChar));

		    /*
		     * Magic! Flush the info in the string internal rep that
		     * refers to the about-to-be-invalidated UTF-8 rep. This
		     * sets the 'allocated' field of the String structure to 0
		     * to indicate that a new buffer needs to be allocated.
		     * This is safe; we know we've got a tclStringTypePtr set
		     * at this point (post Tcl_GetUnicodeFromObj).
		     */

		    ((int *) objResultPtr->internalRep.otherValuePtr)[1] = 0;
		}
		Tcl_InvalidateStringRep(objResultPtr);
		TRACE_APPEND(("\"%.30s\"\n", O2S(objResultPtr)));
		NEXT_INST_F(1, 1, 1);
	    } else {
		if (TclIsPureByteArray(valuePtr)
			&& TclIsPureByteArray(value3Ptr)) {
		    bytes1 = Tcl_GetByteArrayFromObj(valuePtr, NULL);
		    bytes2 = Tcl_GetByteArrayFromObj(value3Ptr, NULL);
		    memcpy(bytes1 + fromIdx, bytes2, length3);
		} else {
		    ustring1 = Tcl_GetUnicodeFromObj(valuePtr, NULL);
		    ustring2 = Tcl_GetUnicodeFromObj(value3Ptr, NULL);
		    memcpy(ustring1 + fromIdx, ustring2,
			    length3 * sizeof(Tcl_UniChar));

		    /*
		     * Magic! Flush the info in the string internal rep that
		     * refers to the about-to-be-invalidated UTF-8 rep. This
		     * sets the 'allocated' field of the String structure to 0
		     * to indicate that a new buffer needs to be allocated.
		     * This is safe; we know we've got a tclStringTypePtr set
		     * at this point (post Tcl_GetUnicodeFromObj).
		     */

		    ((int *) objResultPtr->internalRep.otherValuePtr)[1] = 0;
		}
		Tcl_InvalidateStringRep(valuePtr);
		TRACE_APPEND(("\"%.30s\"\n", O2S(valuePtr)));
		NEXT_INST_F(1, 0, 0);
	    }
	}

	/*
	 * Get the unicode representation; this is where we guarantee to lose
	 * bytearrays.
	 */

	ustring1 = Tcl_GetUnicodeFromObj(valuePtr, &length);
	length--;

	/*
	 * Remove substring using copying.
	 */

	if (length3 == 0) {
	    if (fromIdx > 0) {
		objResultPtr = Tcl_NewUnicodeObj(ustring1, fromIdx);
		if (toIdx < length) {
		    Tcl_AppendUnicodeToObj(objResultPtr, ustring1 + toIdx + 1,
			    length - toIdx);
		}
	    } else {
		objResultPtr = Tcl_NewUnicodeObj(ustring1 + toIdx + 1,
			length - toIdx);
	    }
	    TclDecrRefCount(value3Ptr);
	    TRACE_APPEND(("\"%.30s\"\n", O2S(objResultPtr)));
	    NEXT_INST_F(1, 1, 1);
	}

	/*
	 * Splice string pieces by full copying.
	 */

	if (fromIdx > 0) {
	    objResultPtr = Tcl_NewUnicodeObj(ustring1, fromIdx);
	    Tcl_AppendObjToObj(objResultPtr, value3Ptr);
	    if (toIdx < length) {
		Tcl_AppendUnicodeToObj(objResultPtr, ustring1 + toIdx + 1,
			length - toIdx);
	    }
	} else if (Tcl_IsShared(value3Ptr)) {
	    objResultPtr = Tcl_DuplicateObj(value3Ptr);
	    if (toIdx < length) {
		Tcl_AppendUnicodeToObj(objResultPtr, ustring1 + toIdx + 1,
			length - toIdx);
	    }
	} else {
	    objResultPtr = value3Ptr;
	    if (toIdx < length) {
		Tcl_AppendUnicodeToObj(objResultPtr, ustring1 + toIdx + 1,
			length - toIdx);
	    }
	}
	TclDecrRefCount(value3Ptr);
	TRACE_APPEND(("\"%.30s\"\n", O2S(objResultPtr)));
	NEXT_INST_F(1, 1, 1);

    case INST_STR_MAP:
	valuePtr = OBJ_AT_TOS;		/* "Main" string. */
	value3Ptr = OBJ_UNDER_TOS;	/* "Target" string. */
	value2Ptr = OBJ_AT_DEPTH(2);	/* "Source" string. */
	if (value3Ptr == value2Ptr) {
	    objResultPtr = valuePtr;
	    goto doneStringMap;
	} else if (valuePtr == value2Ptr) {
	    objResultPtr = value3Ptr;
	    goto doneStringMap;
	}
	ustring1 = Tcl_GetUnicodeFromObj(valuePtr, &length);
	if (length == 0) {
	    objResultPtr = valuePtr;
	    goto doneStringMap;
	}
	ustring2 = Tcl_GetUnicodeFromObj(value2Ptr, &length2);
	if (length2 > length || length2 == 0) {
	    objResultPtr = valuePtr;
	    goto doneStringMap;
	} else if (length2 == length) {
	    if (memcmp(ustring1, ustring2, sizeof(Tcl_UniChar) * length)) {
		objResultPtr = valuePtr;
	    } else {
		objResultPtr = value3Ptr;
	    }
	    goto doneStringMap;
	}
	ustring3 = Tcl_GetUnicodeFromObj(value3Ptr, &length3);

	objResultPtr = Tcl_NewUnicodeObj(ustring1, 0);
	p = ustring1;
	end = ustring1 + length;
	for (; ustring1 < end; ustring1++) {
	    if ((*ustring1 == *ustring2) && (length2==1 ||
		    memcmp(ustring1, ustring2, sizeof(Tcl_UniChar) * length2)
			    == 0)) {
		if (p != ustring1) {
		    Tcl_AppendUnicodeToObj(objResultPtr, p, ustring1-p);
		    p = ustring1 + length2;
		} else {
		    p += length2;
		}
		ustring1 = p - 1;

		Tcl_AppendUnicodeToObj(objResultPtr, ustring3, length3);
	    }
	}
	if (p != ustring1) {
	    /*
	     * Put the rest of the unmapped chars onto result.
	     */

	    Tcl_AppendUnicodeToObj(objResultPtr, p, ustring1 - p);
	}
    doneStringMap:
	TRACE_WITH_OBJ(("%.20s %.20s %.20s => ",
		O2S(value2Ptr), O2S(value3Ptr), O2S(valuePtr)), objResultPtr);
	NEXT_INST_V(1, 3, 1);

    case INST_STR_FIND:
	ustring1 = Tcl_GetUnicodeFromObj(OBJ_AT_TOS, &length);	/* Haystack */
	ustring2 = Tcl_GetUnicodeFromObj(OBJ_UNDER_TOS, &length2);/* Needle */

	match = -1;
	if (length2 > 0 && length2 <= length) {
	    end = ustring1 + length - length2 + 1;
	    for (p=ustring1 ; p<end ; p++) {
		if ((*p == *ustring2) &&
			memcmp(ustring2,p,sizeof(Tcl_UniChar)*length2) == 0) {
		    match = p - ustring1;
		    break;
		}
	    }
	}

	TRACE(("%.20s %.20s => %d\n",
		O2S(OBJ_UNDER_TOS), O2S(OBJ_AT_TOS), match));
	TclNewIntObj(objResultPtr, match);
	NEXT_INST_F(1, 2, 1);

    case INST_STR_FIND_LAST:
	ustring1 = Tcl_GetUnicodeFromObj(OBJ_AT_TOS, &length);	/* Haystack */
	ustring2 = Tcl_GetUnicodeFromObj(OBJ_UNDER_TOS, &length2);/* Needle */

	match = -1;
	if (length2 > 0 && length2 <= length) {
	    for (p=ustring1+length-length2 ; p>=ustring1 ; p--) {
		if ((*p == *ustring2) &&
			memcmp(ustring2,p,sizeof(Tcl_UniChar)*length2) == 0) {
		    match = p - ustring1;
		    break;
		}
	    }
	}

	TRACE(("%.20s %.20s => %d\n",
		O2S(OBJ_UNDER_TOS), O2S(OBJ_AT_TOS), match));

	TclNewIntObj(objResultPtr, match);
	NEXT_INST_F(1, 2, 1);
    }

    case INST_STR_MATCH:
	nocase = TclGetInt1AtPtr(pc+1);
	valuePtr = OBJ_AT_TOS;		/* String */
	value2Ptr = OBJ_UNDER_TOS;	/* Pattern */

	/*
	 * Check that at least one of the objects is Unicode before promoting
	 * both.
	 */

	if ((valuePtr->typePtr == &tclStringType)
		|| (value2Ptr->typePtr == &tclStringType)) {
	    Tcl_UniChar *ustring1, *ustring2;

	    ustring1 = Tcl_GetUnicodeFromObj(valuePtr, &length);
	    ustring2 = Tcl_GetUnicodeFromObj(value2Ptr, &length2);
	    match = TclUniCharMatch(ustring1, length, ustring2, length2,
		    nocase);
	} else if (TclIsPureByteArray(valuePtr) && !nocase) {
	    unsigned char *bytes1, *bytes2;

	    bytes1 = Tcl_GetByteArrayFromObj(valuePtr, &length);
	    bytes2 = Tcl_GetByteArrayFromObj(value2Ptr, &length2);
	    match = TclByteArrayMatch(bytes1, length, bytes2, length2, 0);
	} else {
	    match = Tcl_StringCaseMatch(TclGetString(valuePtr),
		    TclGetString(value2Ptr), nocase);
	}

	/*
	 * Reuse value2Ptr object already on stack if possible. Adjustment is
	 * 2 due to the nocase byte
	 */

	TRACE(("%.20s %.20s => %d\n", O2S(valuePtr), O2S(value2Ptr), match));

	/*
	 * Peep-hole optimisation: if you're about to jump, do jump from here.
	 */

	JUMP_PEEPHOLE_F(match, 2, 2);

    {
	const char *string1, *string2;
	int trim1, trim2;

    case INST_STR_TRIM_LEFT:
	valuePtr = OBJ_UNDER_TOS;	/* String */
	value2Ptr = OBJ_AT_TOS;		/* TrimSet */
	string2 = TclGetStringFromObj(value2Ptr, &length2);
	string1 = TclGetStringFromObj(valuePtr, &length);
	trim1 = TclTrimLeft(string1, length, string2, length2);
	trim2 = 0;
	goto createTrimmedString;
    case INST_STR_TRIM_RIGHT:
	valuePtr = OBJ_UNDER_TOS;	/* String */
	value2Ptr = OBJ_AT_TOS;		/* TrimSet */
	string2 = TclGetStringFromObj(value2Ptr, &length2);
	string1 = TclGetStringFromObj(valuePtr, &length);
	trim2 = TclTrimRight(string1, length, string2, length2);
	trim1 = 0;
	goto createTrimmedString;
    case INST_STR_TRIM:
	valuePtr = OBJ_UNDER_TOS;	/* String */
	value2Ptr = OBJ_AT_TOS;		/* TrimSet */
	string2 = TclGetStringFromObj(value2Ptr, &length2);
	string1 = TclGetStringFromObj(valuePtr, &length);
	trim1 = TclTrimLeft(string1, length, string2, length2);
	if (trim1 < length) {
	    trim2 = TclTrimRight(string1, length, string2, length2);
	} else {
	    trim2 = 0;
	}
    createTrimmedString:
	if (trim1 == 0 && trim2 == 0) {
	    TRACE_WITH_OBJ(("\"%.30s\" \"%.30s\" => ",
		    O2S(valuePtr), O2S(value2Ptr)), valuePtr);
	    NEXT_INST_F(1, 1, 0);
	} else {
	    objResultPtr = Tcl_NewStringObj(string1+trim1, length-trim1-trim2);
	    TRACE_WITH_OBJ(("\"%.30s\" \"%.30s\" => ",
		    O2S(valuePtr), O2S(value2Ptr)), objResultPtr);
	    NEXT_INST_F(1, 2, 1);
	}
    }

    case INST_REGEXP:
	cflags = TclGetInt1AtPtr(pc+1); /* RE compile flages like NOCASE */
	valuePtr = OBJ_AT_TOS;		/* String */
	value2Ptr = OBJ_UNDER_TOS;	/* Pattern */
	TRACE(("\"%.30s\" \"%.30s\" => ", O2S(valuePtr), O2S(value2Ptr)));

	/*
	 * Compile and match the regular expression.
	 */

	{
	    Tcl_RegExp regExpr =
		    Tcl_GetRegExpFromObj(interp, value2Ptr, cflags);

	    if (regExpr == NULL) {
		TRACE_ERROR(interp);
		goto gotError;
	    }
	    match = Tcl_RegExpExecObj(interp, regExpr, valuePtr, 0, 0, 0);
	    if (match < 0) {
		TRACE_ERROR(interp);
		goto gotError;
	    }
	}

	TRACE_APPEND(("%d\n", match));

	/*
	 * Peep-hole optimisation: if you're about to jump, do jump from here.
	 * Adjustment is 2 due to the nocase byte.
	 */

	JUMP_PEEPHOLE_F(match, 2, 2);
    }

    /*
     *	   End of string-related instructions.
     * -----------------------------------------------------------------
     *	   Start of numeric operator instructions.
     */

    {
	ClientData ptr1, ptr2;
	int type1, type2;
	long l1, l2, lResult;

    case INST_EQ:
    case INST_NEQ:
    case INST_LT:
    case INST_GT:
    case INST_LE:
    case INST_GE: {
	int iResult = 0, compare = 0;

	value2Ptr = OBJ_AT_TOS;
	valuePtr = OBJ_UNDER_TOS;

	if (GetNumberFromObj(NULL, valuePtr, &ptr1, &type1) != TCL_OK) {
	    /*
	     * At least one non-numeric argument - compare as strings.
	     */

	    goto stringCompare;
	}
	if (type1 == TCL_NUMBER_NAN) {
	    /*
	     * NaN first arg: NaN != to everything, other compares are false.
	     */

	    iResult = (*pc == INST_NEQ);
	    goto foundResult;
	}
	if (valuePtr == value2Ptr) {
	    compare = MP_EQ;
	    goto convertComparison;
	}
	if (GetNumberFromObj(NULL, value2Ptr, &ptr2, &type2) != TCL_OK) {
	    /*
	     * At least one non-numeric argument - compare as strings.
	     */

	    goto stringCompare;
	}
	if (type2 == TCL_NUMBER_NAN) {
	    /*
	     * NaN 2nd arg: NaN != to everything, other compares are false.
	     */

	    iResult = (*pc == INST_NEQ);
	    goto foundResult;
	}
	if ((type1 == TCL_NUMBER_LONG) && (type2 == TCL_NUMBER_LONG)) {
	    l1 = *((const long *)ptr1);
	    l2 = *((const long *)ptr2);
	    compare = (l1 < l2) ? MP_LT : ((l1 > l2) ? MP_GT : MP_EQ);
	} else {
	    compare = TclCompareTwoNumbers(valuePtr, value2Ptr);
	}

	/*
	 * Turn comparison outcome into appropriate result for opcode.
	 */

    convertComparison:
	switch (*pc) {
	case INST_EQ:
	    iResult = (compare == MP_EQ);
	    break;
	case INST_NEQ:
	    iResult = (compare != MP_EQ);
	    break;
	case INST_LT:
	    iResult = (compare == MP_LT);
	    break;
	case INST_GT:
	    iResult = (compare == MP_GT);
	    break;
	case INST_LE:
	    iResult = (compare != MP_GT);
	    break;
	case INST_GE:
	    iResult = (compare != MP_LT);
	    break;
	}

	/*
	 * Peep-hole optimisation: if you're about to jump, do jump from here.
	 */

    foundResult:
	TRACE(("\"%.20s\" \"%.20s\" => %d\n", O2S(valuePtr), O2S(value2Ptr),
		iResult));
	JUMP_PEEPHOLE_F(iResult, 1, 2);
    }

    case INST_MOD:
    case INST_LSHIFT:
    case INST_RSHIFT:
    case INST_BITOR:
    case INST_BITXOR:
    case INST_BITAND:
	value2Ptr = OBJ_AT_TOS;
	valuePtr = OBJ_UNDER_TOS;

	if ((GetNumberFromObj(NULL, valuePtr, &ptr1, &type1) != TCL_OK)
		|| (type1==TCL_NUMBER_DOUBLE) || (type1==TCL_NUMBER_NAN)) {
	    TRACE(("%.20s %.20s => ILLEGAL 1st TYPE %s\n", O2S(valuePtr),
		    O2S(value2Ptr), (valuePtr->typePtr?
		    valuePtr->typePtr->name : "null")));
	    DECACHE_STACK_INFO();
	    IllegalExprOperandType(interp, pc, valuePtr);
	    CACHE_STACK_INFO();
	    goto gotError;
	}

	if ((GetNumberFromObj(NULL, value2Ptr, &ptr2, &type2) != TCL_OK)
		|| (type2==TCL_NUMBER_DOUBLE) || (type2==TCL_NUMBER_NAN)) {
	    TRACE(("%.20s %.20s => ILLEGAL 2nd TYPE %s\n", O2S(valuePtr),
		    O2S(value2Ptr), (value2Ptr->typePtr?
		    value2Ptr->typePtr->name : "null")));
	    DECACHE_STACK_INFO();
	    IllegalExprOperandType(interp, pc, value2Ptr);
	    CACHE_STACK_INFO();
	    goto gotError;
	}

	/*
	 * Check for common, simple case.
	 */

	if ((type1 == TCL_NUMBER_LONG) && (type2 == TCL_NUMBER_LONG)) {
	    l1 = *((const long *)ptr1);
	    l2 = *((const long *)ptr2);

	    switch (*pc) {
	    case INST_MOD:
		if (l2 == 0) {
		    TRACE(("%s %s => DIVIDE BY ZERO\n", O2S(valuePtr),
			    O2S(value2Ptr)));
		    goto divideByZero;
		} else if ((l2 == 1) || (l2 == -1)) {
		    /*
		     * Div. by |1| always yields remainder of 0.
		     */

		    TRACE(("%s %s => ", O2S(valuePtr), O2S(value2Ptr)));
		    objResultPtr = TCONST(0);
		    TRACE(("%s\n", O2S(objResultPtr)));
		    NEXT_INST_F(1, 2, 1);
		} else if (l1 == 0) {
		    /*
		     * 0 % (non-zero) always yields remainder of 0.
		     */

		    TRACE(("%s %s => ", O2S(valuePtr), O2S(value2Ptr)));
		    objResultPtr = TCONST(0);
		    TRACE(("%s\n", O2S(objResultPtr)));
		    NEXT_INST_F(1, 2, 1);
		} else {
		    lResult = l1 / l2;

		    /*
		     * Force Tcl's integer division rules.
		     * TODO: examine for logic simplification
		     */

		    if ((lResult < 0 || (lResult == 0 &&
			    ((l1 < 0 && l2 > 0) || (l1 > 0 && l2 < 0)))) &&
			    (lResult * l2 != l1)) {
			lResult -= 1;
		    }
		    lResult = l1 - l2*lResult;
		    goto longResultOfArithmetic;
		}

	    case INST_RSHIFT:
		if (l2 < 0) {
		    Tcl_SetObjResult(interp, Tcl_NewStringObj(
			    "negative shift argument", -1));
#ifdef ERROR_CODE_FOR_EARLY_DETECTED_ARITH_ERROR
		    DECACHE_STACK_INFO();
		    Tcl_SetErrorCode(interp, "ARITH", "DOMAIN",
			    "domain error: argument not in valid range",
			    NULL);
		    CACHE_STACK_INFO();
#endif /* ERROR_CODE_FOR_EARLY_DETECTED_ARITH_ERROR */
		    goto gotError;
		} else if (l1 == 0) {
		    TRACE(("%s %s => ", O2S(valuePtr), O2S(value2Ptr)));
		    objResultPtr = TCONST(0);
		    TRACE(("%s\n", O2S(objResultPtr)));
		    NEXT_INST_F(1, 2, 1);
		} else {
		    /*
		     * Quickly force large right shifts to 0 or -1.
		     */

		    if (l2 >= (long)(CHAR_BIT*sizeof(long))) {
			/*
			 * We assume that INT_MAX is much larger than the
			 * number of bits in a long. This is a pretty safe
			 * assumption, given that the former is usually around
			 * 4e9 and the latter 32 or 64...
			 */

			TRACE(("%s %s => ", O2S(valuePtr), O2S(value2Ptr)));
			if (l1 > 0L) {
			    objResultPtr = TCONST(0);
			} else {
			    TclNewIntObj(objResultPtr, -1);
			}
			TRACE(("%s\n", O2S(objResultPtr)));
			NEXT_INST_F(1, 2, 1);
		    }

		    /*
		     * Handle shifts within the native long range.
		     */

		    lResult = l1 >> ((int) l2);
		    goto longResultOfArithmetic;
		}

	    case INST_LSHIFT:
		if (l2 < 0) {
		    Tcl_SetObjResult(interp, Tcl_NewStringObj(
			    "negative shift argument", -1));
#ifdef ERROR_CODE_FOR_EARLY_DETECTED_ARITH_ERROR
		    DECACHE_STACK_INFO();
		    Tcl_SetErrorCode(interp, "ARITH", "DOMAIN",
			    "domain error: argument not in valid range",
			    NULL);
		    CACHE_STACK_INFO();
#endif /* ERROR_CODE_FOR_EARLY_DETECTED_ARITH_ERROR */
		    goto gotError;
		} else if (l1 == 0) {
		    TRACE(("%s %s => ", O2S(valuePtr), O2S(value2Ptr)));
		    objResultPtr = TCONST(0);
		    TRACE(("%s\n", O2S(objResultPtr)));
		    NEXT_INST_F(1, 2, 1);
		} else if (l2 > (long) INT_MAX) {
		    /*
		     * Technically, we could hold the value (1 << (INT_MAX+1))
		     * in an mp_int, but since we're using mp_mul_2d() to do
		     * the work, and it takes only an int argument, that's a
		     * good place to draw the line.
		     */

		    Tcl_SetObjResult(interp, Tcl_NewStringObj(
			    "integer value too large to represent", -1));
#ifdef ERROR_CODE_FOR_EARLY_DETECTED_ARITH_ERROR
		    DECACHE_STACK_INFO();
		    Tcl_SetErrorCode(interp, "ARITH", "IOVERFLOW",
			    "integer value too large to represent", NULL);
		    CACHE_STACK_INFO();
#endif /* ERROR_CODE_FOR_EARLY_DETECTED_ARITH_ERROR */
		    goto gotError;
		} else {
		    int shift = (int) l2;

		    /*
		     * Handle shifts within the native long range.
		     */

		    if ((size_t) shift < CHAR_BIT*sizeof(long) && (l1 != 0)
			    && !((l1>0 ? l1 : ~l1) &
				-(1L<<(CHAR_BIT*sizeof(long) - 1 - shift)))) {
			lResult = l1 << shift;
			goto longResultOfArithmetic;
		    }
		}

		/*
		 * Too large; need to use the broken-out function.
		 */

		TRACE(("%s %s => ", O2S(valuePtr), O2S(value2Ptr)));
		break;

	    case INST_BITAND:
		lResult = l1 & l2;
		goto longResultOfArithmetic;
	    case INST_BITOR:
		lResult = l1 | l2;
		goto longResultOfArithmetic;
	    case INST_BITXOR:
		lResult = l1 ^ l2;
	    longResultOfArithmetic:
		TRACE(("%s %s => ", O2S(valuePtr), O2S(value2Ptr)));
		if (Tcl_IsShared(valuePtr)) {
		    TclNewLongObj(objResultPtr, lResult);
		    TRACE(("%s\n", O2S(objResultPtr)));
		    NEXT_INST_F(1, 2, 1);
		}
		TclSetLongObj(valuePtr, lResult);
		TRACE(("%s\n", O2S(valuePtr)));
		NEXT_INST_F(1, 1, 0);
	    }
	}

	/*
	 * DO NOT MERGE THIS WITH THE EQUIVALENT SECTION LATER! That would
	 * encourage the compiler to inline ExecuteExtendedBinaryMathOp, which
	 * is highly undesirable due to the overall impact on size.
	 */

	TRACE(("%s %s => ", O2S(valuePtr), O2S(value2Ptr)));
	objResultPtr = ExecuteExtendedBinaryMathOp(interp, *pc, &TCONST(0),
		valuePtr, value2Ptr);
	if (objResultPtr == DIVIDED_BY_ZERO) {
	    TRACE_APPEND(("DIVIDE BY ZERO\n"));
	    goto divideByZero;
	} else if (objResultPtr == GENERAL_ARITHMETIC_ERROR) {
	    TRACE_ERROR(interp);
	    goto gotError;
	} else if (objResultPtr == NULL) {
	    TRACE_APPEND(("%s\n", O2S(valuePtr)));
	    NEXT_INST_F(1, 1, 0);
	} else {
	    TRACE_APPEND(("%s\n", O2S(objResultPtr)));
	    NEXT_INST_F(1, 2, 1);
	}

    case INST_EXPON:
    case INST_ADD:
    case INST_SUB:
    case INST_DIV:
    case INST_MULT:
	value2Ptr = OBJ_AT_TOS;
	valuePtr = OBJ_UNDER_TOS;

	if ((GetNumberFromObj(NULL, valuePtr, &ptr1, &type1) != TCL_OK)
		|| IsErroringNaNType(type1)) {
	    TRACE(("%.20s %.20s => ILLEGAL 1st TYPE %s\n",
		    O2S(value2Ptr), O2S(valuePtr),
		    (valuePtr->typePtr? valuePtr->typePtr->name: "null")));
	    DECACHE_STACK_INFO();
	    IllegalExprOperandType(interp, pc, valuePtr);
	    CACHE_STACK_INFO();
	    goto gotError;
	}

#ifdef ACCEPT_NAN
	if (type1 == TCL_NUMBER_NAN) {
	    /*
	     * NaN first argument -> result is also NaN.
	     */

	    NEXT_INST_F(1, 1, 0);
	}
#endif

	if ((GetNumberFromObj(NULL, value2Ptr, &ptr2, &type2) != TCL_OK)
		|| IsErroringNaNType(type2)) {
	    TRACE(("%.20s %.20s => ILLEGAL 2nd TYPE %s\n",
		    O2S(value2Ptr), O2S(valuePtr),
		    (value2Ptr->typePtr? value2Ptr->typePtr->name: "null")));
	    DECACHE_STACK_INFO();
	    IllegalExprOperandType(interp, pc, value2Ptr);
	    CACHE_STACK_INFO();
	    goto gotError;
	}

#ifdef ACCEPT_NAN
	if (type2 == TCL_NUMBER_NAN) {
	    /*
	     * NaN second argument -> result is also NaN.
	     */

	    objResultPtr = value2Ptr;
	    NEXT_INST_F(1, 2, 1);
	}
#endif

	/*
	 * Handle (long,long) arithmetic as best we can without going out to
	 * an external function.
	 */

	if ((type1 == TCL_NUMBER_LONG) && (type2 == TCL_NUMBER_LONG)) {
	    Tcl_WideInt w1, w2, wResult;

	    l1 = *((const long *)ptr1);
	    l2 = *((const long *)ptr2);

	    switch (*pc) {
	    case INST_ADD:
		w1 = (Tcl_WideInt) l1;
		w2 = (Tcl_WideInt) l2;
		wResult = w1 + w2;
#ifdef TCL_WIDE_INT_IS_LONG
		/*
		 * Check for overflow.
		 */

		if (Overflowing(w1, w2, wResult)) {
		    goto overflow;
		}
#endif
		goto wideResultOfArithmetic;

	    case INST_SUB:
		w1 = (Tcl_WideInt) l1;
		w2 = (Tcl_WideInt) l2;
		wResult = w1 - w2;
#ifdef TCL_WIDE_INT_IS_LONG
		/*
		 * Must check for overflow. The macro tests for overflows in
		 * sums by looking at the sign bits. As we have a subtraction
		 * here, we are adding -w2. As -w2 could in turn overflow, we
		 * test with ~w2 instead: it has the opposite sign bit to w2
		 * so it does the job. Note that the only "bad" case (w2==0)
		 * is irrelevant for this macro, as in that case w1 and
		 * wResult have the same sign and there is no overflow anyway.
		 */

		if (Overflowing(w1, ~w2, wResult)) {
		    goto overflow;
		}
#endif
	    wideResultOfArithmetic:
		TRACE(("%s %s => ", O2S(valuePtr), O2S(value2Ptr)));
		if (Tcl_IsShared(valuePtr)) {
		    objResultPtr = Tcl_NewWideIntObj(wResult);
		    TRACE(("%s\n", O2S(objResultPtr)));
		    NEXT_INST_F(1, 2, 1);
		}
		Tcl_SetWideIntObj(valuePtr, wResult);
		TRACE(("%s\n", O2S(valuePtr)));
		NEXT_INST_F(1, 1, 0);

	    case INST_DIV:
		if (l2 == 0) {
		    TRACE(("%s %s => DIVIDE BY ZERO\n",
			    O2S(valuePtr), O2S(value2Ptr)));
		    goto divideByZero;
		} else if ((l1 == LONG_MIN) && (l2 == -1)) {
		    /*
		     * Can't represent (-LONG_MIN) as a long.
		     */

		    goto overflow;
		}
		lResult = l1 / l2;

		/*
		 * Force Tcl's integer division rules.
		 * TODO: examine for logic simplification
		 */

		if (((lResult < 0) || ((lResult == 0) &&
			((l1 < 0 && l2 > 0) || (l1 > 0 && l2 < 0)))) &&
			((lResult * l2) != l1)) {
		    lResult -= 1;
		}
		goto longResultOfArithmetic;

	    case INST_MULT:
		if (((sizeof(long) >= 2*sizeof(int))
			&& (l1 <= INT_MAX) && (l1 >= INT_MIN)
			&& (l2 <= INT_MAX) && (l2 >= INT_MIN))
			|| ((sizeof(long) >= 2*sizeof(short))
			&& (l1 <= SHRT_MAX) && (l1 >= SHRT_MIN)
			&& (l2 <= SHRT_MAX) && (l2 >= SHRT_MIN))) {
		    lResult = l1 * l2;
		    goto longResultOfArithmetic;
		}
	    }

	    /*
	     * Fall through with INST_EXPON, INST_DIV and large multiplies.
	     */
	}

    overflow:
	TRACE(("%s %s => ", O2S(valuePtr), O2S(value2Ptr)));
	objResultPtr = ExecuteExtendedBinaryMathOp(interp, *pc, &TCONST(0),
		valuePtr, value2Ptr);
	if (objResultPtr == DIVIDED_BY_ZERO) {
	    TRACE_APPEND(("DIVIDE BY ZERO\n"));
	    goto divideByZero;
	} else if (objResultPtr == EXPONENT_OF_ZERO) {
	    TRACE_APPEND(("EXPONENT OF ZERO\n"));
	    goto exponOfZero;
	} else if (objResultPtr == GENERAL_ARITHMETIC_ERROR) {
	    TRACE_ERROR(interp);
	    goto gotError;
	} else if (objResultPtr == NULL) {
	    TRACE_APPEND(("%s\n", O2S(valuePtr)));
	    NEXT_INST_F(1, 1, 0);
	} else {
	    TRACE_APPEND(("%s\n", O2S(objResultPtr)));
	    NEXT_INST_F(1, 2, 1);
	}

    case INST_LNOT: {
	int b;

	valuePtr = OBJ_AT_TOS;

	/* TODO - check claim that taking address of b harms performance */
	/* TODO - consider optimization search for constants */
	if (TclGetBooleanFromObj(NULL, valuePtr, &b) != TCL_OK) {
	    TRACE(("\"%.20s\" => ERROR: illegal type %s\n", O2S(valuePtr),
		    (valuePtr->typePtr? valuePtr->typePtr->name : "null")));
	    DECACHE_STACK_INFO();
	    IllegalExprOperandType(interp, pc, valuePtr);
	    CACHE_STACK_INFO();
	    goto gotError;
	}
	/* TODO: Consider peephole opt. */
	objResultPtr = TCONST(!b);
	TRACE_WITH_OBJ(("%s => ", O2S(valuePtr)), objResultPtr);
	NEXT_INST_F(1, 1, 1);
    }

    case INST_BITNOT:
	valuePtr = OBJ_AT_TOS;
	TRACE(("\"%.20s\" => ", O2S(valuePtr)));
	if ((GetNumberFromObj(NULL, valuePtr, &ptr1, &type1) != TCL_OK)
		|| (type1==TCL_NUMBER_NAN) || (type1==TCL_NUMBER_DOUBLE)) {
	    /*
	     * ... ~$NonInteger => raise an error.
	     */

	    TRACE_APPEND(("ERROR: illegal type %s\n",
		    (valuePtr->typePtr? valuePtr->typePtr->name : "null")));
	    DECACHE_STACK_INFO();
	    IllegalExprOperandType(interp, pc, valuePtr);
	    CACHE_STACK_INFO();
	    goto gotError;
	}
	if (type1 == TCL_NUMBER_LONG) {
	    l1 = *((const long *) ptr1);
	    if (Tcl_IsShared(valuePtr)) {
		TclNewLongObj(objResultPtr, ~l1);
		TRACE_APPEND(("%s\n", O2S(objResultPtr)));
		NEXT_INST_F(1, 1, 1);
	    }
	    TclSetLongObj(valuePtr, ~l1);
	    TRACE_APPEND(("%s\n", O2S(valuePtr)));
	    NEXT_INST_F(1, 0, 0);
	}
	objResultPtr = ExecuteExtendedUnaryMathOp(*pc, valuePtr);
	if (objResultPtr != NULL) {
	    TRACE_APPEND(("%s\n", O2S(objResultPtr)));
	    NEXT_INST_F(1, 1, 1);
	} else {
	    TRACE_APPEND(("%s\n", O2S(valuePtr)));
	    NEXT_INST_F(1, 0, 0);
	}

    case INST_UMINUS:
	valuePtr = OBJ_AT_TOS;
	TRACE(("\"%.20s\" => ", O2S(valuePtr)));
	if ((GetNumberFromObj(NULL, valuePtr, &ptr1, &type1) != TCL_OK)
		|| IsErroringNaNType(type1)) {
	    TRACE_APPEND(("ERROR: illegal type %s \n",
		    (valuePtr->typePtr? valuePtr->typePtr->name : "null")));
	    DECACHE_STACK_INFO();
	    IllegalExprOperandType(interp, pc, valuePtr);
	    CACHE_STACK_INFO();
	    goto gotError;
	}
	switch (type1) {
	case TCL_NUMBER_NAN:
	    /* -NaN => NaN */
	    TRACE_APPEND(("%s\n", O2S(valuePtr)));
	    NEXT_INST_F(1, 0, 0);
	case TCL_NUMBER_LONG:
	    l1 = *((const long *) ptr1);
	    if (l1 != LONG_MIN) {
		if (Tcl_IsShared(valuePtr)) {
		    TclNewLongObj(objResultPtr, -l1);
		    TRACE_APPEND(("%s\n", O2S(objResultPtr)));
		    NEXT_INST_F(1, 1, 1);
		}
		TclSetLongObj(valuePtr, -l1);
		TRACE_APPEND(("%s\n", O2S(valuePtr)));
		NEXT_INST_F(1, 0, 0);
	    }
	    /* FALLTHROUGH */
	}
	objResultPtr = ExecuteExtendedUnaryMathOp(*pc, valuePtr);
	if (objResultPtr != NULL) {
	    TRACE_APPEND(("%s\n", O2S(objResultPtr)));
	    NEXT_INST_F(1, 1, 1);
	} else {
	    TRACE_APPEND(("%s\n", O2S(valuePtr)));
	    NEXT_INST_F(1, 0, 0);
	}

    case INST_UPLUS:
    case INST_TRY_CVT_TO_NUMERIC:
	/*
	 * Try to convert the topmost stack object to numeric object. This is
	 * done in order to support [expr]'s policy of interpreting operands
	 * if at all possible as numbers first, then strings.
	 */

	valuePtr = OBJ_AT_TOS;
	TRACE(("\"%.20s\" => ", O2S(valuePtr)));

	if (GetNumberFromObj(NULL, valuePtr, &ptr1, &type1) != TCL_OK) {
	    if (*pc == INST_UPLUS) {
		/*
		 * ... +$NonNumeric => raise an error.
		 */

		TRACE_APPEND(("ERROR: illegal type %s\n",
			(valuePtr->typePtr? valuePtr->typePtr->name:"null")));
		DECACHE_STACK_INFO();
		IllegalExprOperandType(interp, pc, valuePtr);
		CACHE_STACK_INFO();
		goto gotError;
	    }

	    /* ... TryConvertToNumeric($NonNumeric) is acceptable */
	    TRACE_APPEND(("not numeric\n"));
	    NEXT_INST_F(1, 0, 0);
	}
	if (IsErroringNaNType(type1)) {
	    if (*pc == INST_UPLUS) {
		/*
		 * ... +$NonNumeric => raise an error.
		 */

		TRACE_APPEND(("ERROR: illegal type %s\n",
			(valuePtr->typePtr? valuePtr->typePtr->name:"null")));
		DECACHE_STACK_INFO();
		IllegalExprOperandType(interp, pc, valuePtr);
		CACHE_STACK_INFO();
	    } else {
		/*
		 * Numeric conversion of NaN -> error.
		 */

		TRACE_APPEND(("ERROR: IEEE floating pt error\n"));
		DECACHE_STACK_INFO();
		TclExprFloatError(interp, *((const double *) ptr1));
		CACHE_STACK_INFO();
	    }
	    goto gotError;
	}

	/*
	 * Ensure that the numeric value has a string rep the same as the
	 * formatted version of its internal rep. This is used, e.g., to make
	 * sure that "expr {0001}" yields "1", not "0001". We implement this
	 * by _discarding_ the string rep since we know it will be
	 * regenerated, if needed later, by formatting the internal rep's
	 * value.
	 */

	if (valuePtr->bytes == NULL) {
	    TRACE_APPEND(("numeric, same Tcl_Obj\n"));
	    NEXT_INST_F(1, 0, 0);
	}
	if (Tcl_IsShared(valuePtr)) {
	    /*
	     * Here we do some surgery within the Tcl_Obj internals. We want
	     * to copy the intrep, but not the string, so we temporarily hide
	     * the string so we do not copy it.
	     */

	    char *savedString = valuePtr->bytes;

	    valuePtr->bytes = NULL;
	    objResultPtr = Tcl_DuplicateObj(valuePtr);
	    valuePtr->bytes = savedString;
	    TRACE_APPEND(("numeric, new Tcl_Obj\n"));
	    NEXT_INST_F(1, 1, 1);
	}
	TclInvalidateStringRep(valuePtr);
	TRACE_APPEND(("numeric, same Tcl_Obj\n"));
	NEXT_INST_F(1, 0, 0);
    }

    /*
     *	   End of numeric operator instructions.
     * -----------------------------------------------------------------
     */

    case INST_BREAK:
	/*
	DECACHE_STACK_INFO();
	Tcl_ResetResult(interp);
	CACHE_STACK_INFO();
	*/
	result = TCL_BREAK;
	cleanup = 0;
	TRACE(("=> BREAK!\n"));
	goto processExceptionReturn;

    case INST_CONTINUE:
	/*
	DECACHE_STACK_INFO();
	Tcl_ResetResult(interp);
	CACHE_STACK_INFO();
	*/
	result = TCL_CONTINUE;
	cleanup = 0;
	TRACE(("=> CONTINUE!\n"));
	goto processExceptionReturn;

    {
	ForeachInfo *infoPtr;
	Var *iterVarPtr, *listVarPtr;
	Tcl_Obj *oldValuePtr, *listPtr, **elements;
	ForeachVarList *varListPtr;
	int numLists, iterNum, listTmpIndex, listLen, numVars;
	int varIndex, valIndex, continueLoop, j, iterTmpIndex;
	long i;

    case INST_FOREACH_START4: /* DEPRECATED */
	/*
	 * Initialize the temporary local var that holds the count of the
	 * number of iterations of the loop body to -1.
	 */

	opnd = TclGetUInt4AtPtr(pc+1);
	infoPtr = codePtr->auxDataArrayPtr[opnd].clientData;
	iterTmpIndex = infoPtr->loopCtTemp;
	iterVarPtr = LOCAL(iterTmpIndex);
	oldValuePtr = iterVarPtr->value.objPtr;

	if (oldValuePtr == NULL) {
	    TclNewLongObj(iterVarPtr->value.objPtr, -1);
	    Tcl_IncrRefCount(iterVarPtr->value.objPtr);
	} else {
	    TclSetLongObj(oldValuePtr, -1);
	}
	TRACE(("%u => loop iter count temp %d\n", opnd, iterTmpIndex));

#ifndef TCL_COMPILE_DEBUG
	/*
	 * Remark that the compiler ALWAYS sets INST_FOREACH_STEP4 immediately
	 * after INST_FOREACH_START4 - let us just fall through instead of
	 * jumping back to the top.
	 */

	pc += 5;
	TCL_DTRACE_INST_NEXT();
#else
	NEXT_INST_F(5, 0, 0);
#endif

    case INST_FOREACH_STEP4: /* DEPRECATED */
	/*
	 * "Step" a foreach loop (i.e., begin its next iteration) by assigning
	 * the next value list element to each loop var.
	 */

	opnd = TclGetUInt4AtPtr(pc+1);
	TRACE(("%u => ", opnd));
	infoPtr = codePtr->auxDataArrayPtr[opnd].clientData;
	numLists = infoPtr->numLists;

	/*
	 * Increment the temp holding the loop iteration number.
	 */

	iterVarPtr = LOCAL(infoPtr->loopCtTemp);
	valuePtr = iterVarPtr->value.objPtr;
	iterNum = valuePtr->internalRep.longValue + 1;
	TclSetLongObj(valuePtr, iterNum);

	/*
	 * Check whether all value lists are exhausted and we should stop the
	 * loop.
	 */

	continueLoop = 0;
	listTmpIndex = infoPtr->firstValueTemp;
	for (i = 0;  i < numLists;  i++) {
	    varListPtr = infoPtr->varLists[i];
	    numVars = varListPtr->numVars;

	    listVarPtr = LOCAL(listTmpIndex);
	    listPtr = listVarPtr->value.objPtr;
	    if (TclListObjLength(interp, listPtr, &listLen) != TCL_OK) {
		TRACE_APPEND(("ERROR converting list %ld, \"%.30s\": %s\n",
			i, O2S(listPtr), O2S(Tcl_GetObjResult(interp))));
		goto gotError;
	    }
	    if (listLen > iterNum * numVars) {
		continueLoop = 1;
	    }
	    listTmpIndex++;
	}

	/*
	 * If some var in some var list still has a remaining list element
	 * iterate one more time. Assign to var the next element from its
	 * value list. We already checked above that each list temp holds a
	 * valid list object (by calling Tcl_ListObjLength), but cannot rely
	 * on that check remaining valid: one list could have been shimmered
	 * as a side effect of setting a traced variable.
	 */

	if (continueLoop) {
	    listTmpIndex = infoPtr->firstValueTemp;
	    for (i = 0;  i < numLists;  i++) {
		varListPtr = infoPtr->varLists[i];
		numVars = varListPtr->numVars;

		listVarPtr = LOCAL(listTmpIndex);
		listPtr = TclListObjCopy(NULL, listVarPtr->value.objPtr);
		TclListObjGetElements(interp, listPtr, &listLen, &elements);

		valIndex = (iterNum * numVars);
		for (j = 0;  j < numVars;  j++) {
		    if (valIndex >= listLen) {
			TclNewObj(valuePtr);
		    } else {
			valuePtr = elements[valIndex];
		    }

		    varIndex = varListPtr->varIndexes[j];
		    varPtr = LOCAL(varIndex);
		    while (TclIsVarLink(varPtr)) {
			varPtr = varPtr->value.linkPtr;
		    }
		    if (TclIsVarDirectWritable(varPtr)) {
			value2Ptr = varPtr->value.objPtr;
			if (valuePtr != value2Ptr) {
			    if (value2Ptr != NULL) {
				TclDecrRefCount(value2Ptr);
			    }
			    varPtr->value.objPtr = valuePtr;
			    Tcl_IncrRefCount(valuePtr);
			}
		    } else {
			DECACHE_STACK_INFO();
			if (TclPtrSetVar(interp, varPtr, NULL, NULL, NULL,
				valuePtr, TCL_LEAVE_ERR_MSG, varIndex)==NULL){
			    CACHE_STACK_INFO();
			    TRACE_APPEND((
				    "ERROR init. index temp %d: %s\n",
				    varIndex, O2S(Tcl_GetObjResult(interp))));
			    TclDecrRefCount(listPtr);
			    goto gotError;
			}
			CACHE_STACK_INFO();
		    }
		    valIndex++;
		}
		TclDecrRefCount(listPtr);
		listTmpIndex++;
	    }
	}
	TRACE_APPEND(("%d lists, iter %d, %s loop\n",
		numLists, iterNum, (continueLoop? "continue" : "exit")));

	/*
	 * Run-time peep-hole optimisation: the compiler ALWAYS follows
	 * INST_FOREACH_STEP4 with an INST_JUMP_FALSE. We just skip that
	 * instruction and jump direct from here.
	 */

	pc += 5;
	if (*pc == INST_JUMP_FALSE1) {
	    NEXT_INST_F((continueLoop? 2 : TclGetInt1AtPtr(pc+1)), 0, 0);
	} else {
	    NEXT_INST_F((continueLoop? 5 : TclGetInt4AtPtr(pc+1)), 0, 0);
	}

    }
    {
	ForeachInfo *infoPtr;
	Tcl_Obj *listPtr, **elements, *tmpPtr;
	ForeachVarList *varListPtr;
	int numLists, iterMax, listLen, numVars;
	int iterTmp, iterNum, listTmpDepth;
	int varIndex, valIndex, j;
	long i;

    case INST_FOREACH_START:
	/*
	 * Initialize the data for the looping construct, pushing the
	 * corresponding Tcl_Objs to the stack.
	 */

	opnd = TclGetUInt4AtPtr(pc+1);
	infoPtr = codePtr->auxDataArrayPtr[opnd].clientData;
	numLists = infoPtr->numLists;
	TRACE(("%u => ", opnd));

	/*
	 * Compute the number of iterations that will be run: iterMax
	 */

	iterMax = 0;
	listTmpDepth = numLists-1;
	for (i = 0;  i < numLists;  i++) {
	    varListPtr = infoPtr->varLists[i];
	    numVars = varListPtr->numVars;
	    listPtr = OBJ_AT_DEPTH(listTmpDepth);
	    if (TclListObjLength(interp, listPtr, &listLen) != TCL_OK) {
		TRACE_APPEND(("ERROR converting list %ld, \"%s\": %s",
			i, O2S(listPtr), O2S(Tcl_GetObjResult(interp))));
		goto gotError;
	    }
	    if (Tcl_IsShared(listPtr)) {
		objPtr = TclListObjCopy(NULL, listPtr);
		Tcl_IncrRefCount(objPtr);
		Tcl_DecrRefCount(listPtr);
		OBJ_AT_DEPTH(listTmpDepth) = objPtr;
	    }
	    iterTmp = (listLen + (numVars - 1))/numVars;
	    if (iterTmp > iterMax) {
		iterMax = iterTmp;
	    }
	    listTmpDepth--;
	}

	/*
	 * Store the iterNum and iterMax in a single Tcl_Obj; we keep a
	 * nul-string obj with the pointer stored in the ptrValue so that the
	 * thing is properly garbage collected. THIS OBJ MAKES NO SENSE, but
	 * it will never leave this scope and is read-only.
	 */

	TclNewObj(tmpPtr);
	tmpPtr->internalRep.twoPtrValue.ptr1 = INT2PTR(0);
	tmpPtr->internalRep.twoPtrValue.ptr2 = INT2PTR(iterMax);
	PUSH_OBJECT(tmpPtr); /* iterCounts object */

	/*
	 * Store a pointer to the ForeachInfo struct; same dirty trick
	 * as above
	 */

	TclNewObj(tmpPtr);
	tmpPtr->internalRep.otherValuePtr = infoPtr;
	PUSH_OBJECT(tmpPtr); /* infoPtr object */
	TRACE_APPEND(("jump to loop step\n"));

	/*
	 * Jump directly to the INST_FOREACH_STEP instruction; the C code just
	 * falls through.
	 */

	pc += 5 - infoPtr->loopCtTemp;

    case INST_FOREACH_STEP:
	/*
	 * "Step" a foreach loop (i.e., begin its next iteration) by assigning
	 * the next value list element to each loop var.
	 */

	tmpPtr = OBJ_AT_TOS;
	infoPtr = tmpPtr->internalRep.otherValuePtr;
	numLists = infoPtr->numLists;
	TRACE(("=> "));

	tmpPtr = OBJ_AT_DEPTH(1);
	iterNum = PTR2INT(tmpPtr->internalRep.twoPtrValue.ptr1);
	iterMax = PTR2INT(tmpPtr->internalRep.twoPtrValue.ptr2);

	/*
	 * If some list still has a remaining list element iterate one more
	 * time. Assign to var the next element from its value list.
	 */

	if (iterNum < iterMax) {
	    /*
	     * Set the variables and jump back to run the body
	     */

	    tmpPtr->internalRep.twoPtrValue.ptr1 = INT2PTR(iterNum + 1);

	    listTmpDepth = numLists + 1;

	    for (i = 0;  i < numLists;  i++) {
		varListPtr = infoPtr->varLists[i];
		numVars = varListPtr->numVars;

		listPtr = OBJ_AT_DEPTH(listTmpDepth);
		TclListObjGetElements(interp, listPtr, &listLen, &elements);

		valIndex = (iterNum * numVars);
		for (j = 0;  j < numVars;  j++) {
		    if (valIndex >= listLen) {
			TclNewObj(valuePtr);
		    } else {
			valuePtr = elements[valIndex];
		    }

		    varIndex = varListPtr->varIndexes[j];
		    varPtr = LOCAL(varIndex);
		    while (TclIsVarLink(varPtr)) {
			varPtr = varPtr->value.linkPtr;
		    }
		    if (TclIsVarDirectWritable(varPtr)) {
			value2Ptr = varPtr->value.objPtr;
			if (valuePtr != value2Ptr) {
			    if (value2Ptr != NULL) {
				TclDecrRefCount(value2Ptr);
			    }
			    varPtr->value.objPtr = valuePtr;
			    Tcl_IncrRefCount(valuePtr);
			}
		    } else {
			DECACHE_STACK_INFO();
			if (TclPtrSetVar(interp, varPtr, NULL, NULL, NULL,
				valuePtr, TCL_LEAVE_ERR_MSG, varIndex)==NULL){
			    CACHE_STACK_INFO();
			    TRACE_APPEND(("ERROR init. index temp %d: %.30s",
				    varIndex, O2S(Tcl_GetObjResult(interp))));
			    goto gotError;
			}
			CACHE_STACK_INFO();
		    }
		    valIndex++;
		}
		listTmpDepth--;
	    }
	    TRACE_APPEND(("jump to loop start\n"));
	    /* loopCtTemp being 'misused' for storing the jump size */
	    NEXT_INST_F(infoPtr->loopCtTemp, 0, 0);
	}

	TRACE_APPEND(("loop has no more iterations\n"));
#ifdef TCL_COMPILE_DEBUG
	NEXT_INST_F(1, 0, 0);
#else
	/*
	 * FALL THROUGH
	 */
	pc++;
#endif

    case INST_FOREACH_END:
	/* THIS INSTRUCTION IS ONLY CALLED AS A BREAK TARGET */
	tmpPtr = OBJ_AT_TOS;
	infoPtr = tmpPtr->internalRep.otherValuePtr;
	numLists = infoPtr->numLists;
	TRACE(("=> loop terminated\n"));
	NEXT_INST_V(1, numLists+2, 0);

    case INST_LMAP_COLLECT:
	/*
	 * This instruction is only issued by lmap. The stack is:
	 *   - result
	 *   - infoPtr
	 *   - loop counters
	 *   - valLists
	 *   - collecting obj (unshared)
	 * The instruction lappends the result to the collecting obj.
	 */

	tmpPtr = OBJ_AT_DEPTH(1);
	infoPtr = tmpPtr->internalRep.otherValuePtr;
	numLists = infoPtr->numLists;
	TRACE_APPEND(("=> appending to list at depth %d\n", 3 + numLists));
	
	objPtr = OBJ_AT_DEPTH(3 + numLists);
	Tcl_ListObjAppendElement(NULL, objPtr, OBJ_AT_TOS);
	NEXT_INST_F(1, 1, 0);
    }

    case INST_BEGIN_CATCH4:
	/*
	 * Record start of the catch command with exception range index equal
	 * to the operand. Push the current stack depth onto the special catch
	 * stack.
	 */

	*(++catchTop) = CURR_DEPTH;
	TRACE(("%u => catchTop=%d, stackTop=%d\n",
		TclGetUInt4AtPtr(pc+1), (int) (catchTop - initCatchTop - 1),
		(int) CURR_DEPTH));
	NEXT_INST_F(5, 0, 0);

    case INST_END_CATCH:
	catchTop--;
	DECACHE_STACK_INFO();
	Tcl_ResetResult(interp);
	CACHE_STACK_INFO();
	result = TCL_OK;
	TRACE(("=> catchTop=%d\n", (int) (catchTop - initCatchTop - 1)));
	NEXT_INST_F(1, 0, 0);

    case INST_PUSH_RESULT:
	objResultPtr = Tcl_GetObjResult(interp);
	TRACE_WITH_OBJ(("=> "), objResultPtr);

	/*
	 * See the comments at INST_INVOKE_STK
	 */

	TclNewObj(objPtr);
	Tcl_IncrRefCount(objPtr);
	iPtr->objResultPtr = objPtr;
	NEXT_INST_F(1, 0, -1);

    case INST_PUSH_RETURN_CODE:
	TclNewIntObj(objResultPtr, result);
	TRACE(("=> %u\n", result));
	NEXT_INST_F(1, 0, 1);

    case INST_PUSH_RETURN_OPTIONS:
	DECACHE_STACK_INFO();
	objResultPtr = Tcl_GetReturnOptions(interp, result);
	CACHE_STACK_INFO();
	TRACE_WITH_OBJ(("=> "), objResultPtr);
	NEXT_INST_F(1, 0, 1);

    case INST_RETURN_CODE_BRANCH: {
	int code;

	if (TclGetIntFromObj(NULL, OBJ_AT_TOS, &code) != TCL_OK) {
	    Tcl_Panic("INST_RETURN_CODE_BRANCH: TOS not a return code!");
	}
	if (code == TCL_OK) {
	    Tcl_Panic("INST_RETURN_CODE_BRANCH: TOS is TCL_OK!");
	}
	if (code < TCL_ERROR || code > TCL_CONTINUE) {
	    code = TCL_CONTINUE + 1;
	}
	TRACE(("\"%s\" => jump offset %d\n", O2S(OBJ_AT_TOS), 2*code-1));
	NEXT_INST_F(2*code-1, 1, 0);
    }

    /*
     * -----------------------------------------------------------------
     *	   Start of dictionary-related instructions.
     */

    {
	int opnd2, allocateDict, done, i, allocdict;
	Tcl_Obj *dictPtr, *statePtr, *keyPtr, *listPtr, *varNamePtr, *keysPtr;
	Tcl_Obj *emptyPtr, **keyPtrPtr;
	Tcl_DictSearch *searchPtr;
	DictUpdateInfo *duiPtr;

    case INST_DICT_VERIFY:
	dictPtr = OBJ_AT_TOS;
	TRACE(("\"%.30s\" => ", O2S(dictPtr)));
	if (Tcl_DictObjSize(interp, dictPtr, &done) != TCL_OK) {
	    TRACE_APPEND(("ERROR verifying dictionary nature of \"%.30s\": %s\n",
		    O2S(dictPtr), O2S(Tcl_GetObjResult(interp))));
	    goto gotError;
	}
	TRACE_APPEND(("OK\n"));
	NEXT_INST_F(1, 1, 0);

    case INST_DICT_GET:
    case INST_DICT_EXISTS: {
	register Tcl_Interp *interp2 = interp;
	register int found;

	opnd = TclGetUInt4AtPtr(pc+1);
	TRACE(("%u => ", opnd));
	dictPtr = OBJ_AT_DEPTH(opnd);
	if (*pc == INST_DICT_EXISTS) {
	    interp2 = NULL;
	}
	if (opnd > 1) {
	    dictPtr = TclTraceDictPath(interp2, dictPtr, opnd-1,
		    &OBJ_AT_DEPTH(opnd-1), DICT_PATH_READ);
	    if (dictPtr == NULL) {
		if (*pc == INST_DICT_EXISTS) {
		    found = 0;
		    goto afterDictExists;
		}
		TRACE_WITH_OBJ((
			"ERROR tracing dictionary path into \"%.30s\": ",
			O2S(OBJ_AT_DEPTH(opnd))),
			Tcl_GetObjResult(interp));
		goto gotError;
	    }
	}
	if (Tcl_DictObjGet(interp2, dictPtr, OBJ_AT_TOS,
		&objResultPtr) == TCL_OK) {
	    if (*pc == INST_DICT_EXISTS) {
		found = (objResultPtr ? 1 : 0);
		goto afterDictExists;
	    }
	    if (!objResultPtr) {
		Tcl_SetObjResult(interp, Tcl_ObjPrintf(
			"key \"%s\" not known in dictionary",
			TclGetString(OBJ_AT_TOS)));
		DECACHE_STACK_INFO();
		Tcl_SetErrorCode(interp, "TCL", "LOOKUP", "DICT",
			TclGetString(OBJ_AT_TOS), NULL);
		CACHE_STACK_INFO();
		TRACE_ERROR(interp);
		goto gotError;
	    }
	    TRACE_APPEND(("%.30s\n", O2S(objResultPtr)));
	    NEXT_INST_V(5, opnd+1, 1);
	} else if (*pc != INST_DICT_EXISTS) {
	    TRACE_APPEND(("ERROR reading leaf dictionary key \"%.30s\": %s",
		    O2S(dictPtr), O2S(Tcl_GetObjResult(interp))));
	    goto gotError;
	} else {
	    found = 0;
	}
    afterDictExists:
	TRACE_APPEND(("%d\n", found));

	/*
	 * The INST_DICT_EXISTS instruction is usually followed by a
	 * conditional jump, so we can take advantage of this to do some
	 * peephole optimization (note that we're careful to not close out
	 * someone doing something else).
	 */

	JUMP_PEEPHOLE_V(found, 5, opnd+1);
    }

    case INST_DICT_SET:
    case INST_DICT_UNSET:
    case INST_DICT_INCR_IMM:
	opnd = TclGetUInt4AtPtr(pc+1);
	opnd2 = TclGetUInt4AtPtr(pc+5);

	varPtr = LOCAL(opnd2);
	while (TclIsVarLink(varPtr)) {
	    varPtr = varPtr->value.linkPtr;
	}
	TRACE(("%u %u => ", opnd, opnd2));
	if (TclIsVarDirectReadable(varPtr)) {
	    dictPtr = varPtr->value.objPtr;
	} else {
	    DECACHE_STACK_INFO();
	    dictPtr = TclPtrGetVar(interp, varPtr, NULL,NULL,NULL, 0, opnd2);
	    CACHE_STACK_INFO();
	}
	if (dictPtr == NULL) {
	    TclNewObj(dictPtr);
	    allocateDict = 1;
	} else {
	    allocateDict = Tcl_IsShared(dictPtr);
	    if (allocateDict) {
		dictPtr = Tcl_DuplicateObj(dictPtr);
	    }
	}

	switch (*pc) {
	case INST_DICT_SET:
	    cleanup = opnd + 1;
	    result = Tcl_DictObjPutKeyList(interp, dictPtr, opnd,
		    &OBJ_AT_DEPTH(opnd), OBJ_AT_TOS);
	    break;
	case INST_DICT_INCR_IMM:
	    cleanup = 1;
	    opnd = TclGetInt4AtPtr(pc+1);
	    result = Tcl_DictObjGet(interp, dictPtr, OBJ_AT_TOS, &valuePtr);
	    if (result != TCL_OK) {
		break;
	    }
	    if (valuePtr == NULL) {
		Tcl_DictObjPut(NULL, dictPtr, OBJ_AT_TOS,Tcl_NewIntObj(opnd));
	    } else {
		value2Ptr = Tcl_NewIntObj(opnd);
		Tcl_IncrRefCount(value2Ptr);
		if (Tcl_IsShared(valuePtr)) {
		    valuePtr = Tcl_DuplicateObj(valuePtr);
		    Tcl_DictObjPut(NULL, dictPtr, OBJ_AT_TOS, valuePtr);
		}
		result = TclIncrObj(interp, valuePtr, value2Ptr);
		if (result == TCL_OK) {
		    TclInvalidateStringRep(dictPtr);
		}
		TclDecrRefCount(value2Ptr);
	    }
	    break;
	case INST_DICT_UNSET:
	    cleanup = opnd;
	    result = Tcl_DictObjRemoveKeyList(interp, dictPtr, opnd,
		    &OBJ_AT_DEPTH(opnd-1));
	    break;
	default:
	    cleanup = 0; /* stop compiler warning */
	    Tcl_Panic("Should not happen!");
	}

	if (result != TCL_OK) {
	    if (allocateDict) {
		TclDecrRefCount(dictPtr);
	    }
	    TRACE_APPEND(("ERROR updating dictionary: %s\n",
		    O2S(Tcl_GetObjResult(interp))));
	    goto checkForCatch;
	}

	if (TclIsVarDirectWritable(varPtr)) {
	    if (allocateDict) {
		value2Ptr = varPtr->value.objPtr;
		Tcl_IncrRefCount(dictPtr);
		if (value2Ptr != NULL) {
		    TclDecrRefCount(value2Ptr);
		}
		varPtr->value.objPtr = dictPtr;
	    }
	    objResultPtr = dictPtr;
	} else {
	    Tcl_IncrRefCount(dictPtr);
	    DECACHE_STACK_INFO();
	    objResultPtr = TclPtrSetVar(interp, varPtr, NULL, NULL, NULL,
		    dictPtr, TCL_LEAVE_ERR_MSG, opnd2);
	    CACHE_STACK_INFO();
	    TclDecrRefCount(dictPtr);
	    if (objResultPtr == NULL) {
		TRACE_ERROR(interp);
		goto gotError;
	    }
	}
#ifndef TCL_COMPILE_DEBUG
	if (*(pc+9) == INST_POP) {
	    NEXT_INST_V(10, cleanup, 0);
	}
#endif
	TRACE_APPEND(("\"%.30s\"\n", O2S(objResultPtr)));
	NEXT_INST_V(9, cleanup, 1);

    case INST_DICT_APPEND:
    case INST_DICT_LAPPEND:
	opnd = TclGetUInt4AtPtr(pc+1);
	varPtr = LOCAL(opnd);
	while (TclIsVarLink(varPtr)) {
	    varPtr = varPtr->value.linkPtr;
	}
	TRACE(("%u => ", opnd));
	if (TclIsVarDirectReadable(varPtr)) {
	    dictPtr = varPtr->value.objPtr;
	} else {
	    DECACHE_STACK_INFO();
	    dictPtr = TclPtrGetVar(interp, varPtr, NULL, NULL, NULL, 0, opnd);
	    CACHE_STACK_INFO();
	}
	if (dictPtr == NULL) {
	    TclNewObj(dictPtr);
	    allocateDict = 1;
	} else {
	    allocateDict = Tcl_IsShared(dictPtr);
	    if (allocateDict) {
		dictPtr = Tcl_DuplicateObj(dictPtr);
	    }
	}

	if (Tcl_DictObjGet(interp, dictPtr, OBJ_UNDER_TOS,
		&valuePtr) != TCL_OK) {
	    if (allocateDict) {
		TclDecrRefCount(dictPtr);
	    }
	    TRACE_ERROR(interp);
	    goto gotError;
	}

	/*
	 * Note that a non-existent key results in a NULL valuePtr, which is a
	 * case handled separately below. What we *can* say at this point is
	 * that the write-back will always succeed.
	 */

	switch (*pc) {
	case INST_DICT_APPEND:
	    if (valuePtr == NULL) {
		Tcl_DictObjPut(NULL, dictPtr, OBJ_UNDER_TOS, OBJ_AT_TOS);
	    } else if (Tcl_IsShared(valuePtr)) {
		valuePtr = Tcl_DuplicateObj(valuePtr);
		Tcl_AppendObjToObj(valuePtr, OBJ_AT_TOS);
		Tcl_DictObjPut(NULL, dictPtr, OBJ_UNDER_TOS, valuePtr);
	    } else {
		Tcl_AppendObjToObj(valuePtr, OBJ_AT_TOS);

		/*
		 * Must invalidate the string representation of dictionary
		 * here because we have directly updated the internal
		 * representation; if we don't, callers could see the wrong
		 * string rep despite the internal version of the dictionary
		 * having the correct value. [Bug 3079830]
		 */

		TclInvalidateStringRep(dictPtr);
	    }
	    break;
	case INST_DICT_LAPPEND:
	    /*
	     * More complex because list-append can fail.
	     */

	    if (valuePtr == NULL) {
		Tcl_DictObjPut(NULL, dictPtr, OBJ_UNDER_TOS,
			Tcl_NewListObj(1, &OBJ_AT_TOS));
		break;
	    } else if (Tcl_IsShared(valuePtr)) {
		valuePtr = Tcl_DuplicateObj(valuePtr);
		if (Tcl_ListObjAppendElement(interp, valuePtr,
			OBJ_AT_TOS) != TCL_OK) {
		    TclDecrRefCount(valuePtr);
		    if (allocateDict) {
			TclDecrRefCount(dictPtr);
		    }
		    TRACE_ERROR(interp);
		    goto gotError;
		}
		Tcl_DictObjPut(NULL, dictPtr, OBJ_UNDER_TOS, valuePtr);
	    } else {
		if (Tcl_ListObjAppendElement(interp, valuePtr,
			OBJ_AT_TOS) != TCL_OK) {
		    if (allocateDict) {
			TclDecrRefCount(dictPtr);
		    }
		    TRACE_ERROR(interp);
		    goto gotError;
		}

		/*
		 * Must invalidate the string representation of dictionary
		 * here because we have directly updated the internal
		 * representation; if we don't, callers could see the wrong
		 * string rep despite the internal version of the dictionary
		 * having the correct value. [Bug 3079830]
		 */

		TclInvalidateStringRep(dictPtr);
	    }
	    break;
	default:
	    Tcl_Panic("Should not happen!");
	}

	if (TclIsVarDirectWritable(varPtr)) {
	    if (allocateDict) {
		value2Ptr = varPtr->value.objPtr;
		Tcl_IncrRefCount(dictPtr);
		if (value2Ptr != NULL) {
		    TclDecrRefCount(value2Ptr);
		}
		varPtr->value.objPtr = dictPtr;
	    }
	    objResultPtr = dictPtr;
	} else {
	    Tcl_IncrRefCount(dictPtr);
	    DECACHE_STACK_INFO();
	    objResultPtr = TclPtrSetVar(interp, varPtr, NULL, NULL, NULL,
		    dictPtr, TCL_LEAVE_ERR_MSG, opnd);
	    CACHE_STACK_INFO();
	    TclDecrRefCount(dictPtr);
	    if (objResultPtr == NULL) {
		TRACE_ERROR(interp);
		goto gotError;
	    }
	}
#ifndef TCL_COMPILE_DEBUG
	if (*(pc+5) == INST_POP) {
	    NEXT_INST_F(6, 2, 0);
	}
#endif
	TRACE_APPEND(("%.30s\n", O2S(objResultPtr)));
	NEXT_INST_F(5, 2, 1);

    case INST_DICT_FIRST:
	opnd = TclGetUInt4AtPtr(pc+1);
	TRACE(("%u => ", opnd));
	dictPtr = POP_OBJECT();
	searchPtr = ckalloc(sizeof(Tcl_DictSearch));
	if (Tcl_DictObjFirst(interp, dictPtr, searchPtr, &keyPtr,
		&valuePtr, &done) != TCL_OK) {
	    ckfree(searchPtr);
	    TRACE_ERROR(interp);
	    goto gotError;
	}
	TclNewObj(statePtr);
	statePtr->typePtr = &dictIteratorType;
	statePtr->internalRep.twoPtrValue.ptr1 = searchPtr;
	statePtr->internalRep.twoPtrValue.ptr2 = dictPtr;
	varPtr = LOCAL(opnd);
	if (varPtr->value.objPtr) {
	    if (varPtr->value.objPtr->typePtr == &dictIteratorType) {
		Tcl_Panic("mis-issued dictFirst!");
	    }
	    TclDecrRefCount(varPtr->value.objPtr);
	}
	varPtr->value.objPtr = statePtr;
	Tcl_IncrRefCount(statePtr);
	goto pushDictIteratorResult;

    case INST_DICT_NEXT:
	opnd = TclGetUInt4AtPtr(pc+1);
	TRACE(("%u => ", opnd));
	statePtr = (*LOCAL(opnd)).value.objPtr;
	if (statePtr == NULL || statePtr->typePtr != &dictIteratorType) {
	    Tcl_Panic("mis-issued dictNext!");
	}
	searchPtr = statePtr->internalRep.twoPtrValue.ptr1;
	Tcl_DictObjNext(searchPtr, &keyPtr, &valuePtr, &done);
    pushDictIteratorResult:
	if (done) {
	    TclNewObj(emptyPtr);
	    PUSH_OBJECT(emptyPtr);
	    PUSH_OBJECT(emptyPtr);
	} else {
	    PUSH_OBJECT(valuePtr);
	    PUSH_OBJECT(keyPtr);
	}
	TRACE_APPEND(("\"%.30s\" \"%.30s\" %d\n",
		O2S(OBJ_UNDER_TOS), O2S(OBJ_AT_TOS), done));

	/*
	 * The INST_DICT_FIRST and INST_DICT_NEXT instructsions are always
	 * followed by a conditional jump, so we can take advantage of this to
	 * do some peephole optimization (note that we're careful to not close
	 * out someone doing something else).
	 */

	JUMP_PEEPHOLE_F(done, 5, 0);

    case INST_DICT_UPDATE_START:
	opnd = TclGetUInt4AtPtr(pc+1);
	opnd2 = TclGetUInt4AtPtr(pc+5);
	TRACE(("%u => ", opnd));
	varPtr = LOCAL(opnd);
	duiPtr = codePtr->auxDataArrayPtr[opnd2].clientData;
	while (TclIsVarLink(varPtr)) {
	    varPtr = varPtr->value.linkPtr;
	}
	if (TclIsVarDirectReadable(varPtr)) {
	    dictPtr = varPtr->value.objPtr;
	} else {
	    DECACHE_STACK_INFO();
	    dictPtr = TclPtrGetVar(interp, varPtr, NULL, NULL, NULL,
		    TCL_LEAVE_ERR_MSG, opnd);
	    CACHE_STACK_INFO();
	    if (dictPtr == NULL) {
		TRACE_ERROR(interp);
		goto gotError;
	    }
	}
	if (TclListObjGetElements(interp, OBJ_AT_TOS, &length,
		&keyPtrPtr) != TCL_OK) {
	    TRACE_ERROR(interp);
	    goto gotError;
	}
	if (length != duiPtr->length) {
	    Tcl_Panic("dictUpdateStart argument length mismatch");
	}
	for (i=0 ; i<length ; i++) {
	    if (Tcl_DictObjGet(interp, dictPtr, keyPtrPtr[i],
		    &valuePtr) != TCL_OK) {
		TRACE_ERROR(interp);
		goto gotError;
	    }
	    varPtr = LOCAL(duiPtr->varIndices[i]);
	    while (TclIsVarLink(varPtr)) {
		varPtr = varPtr->value.linkPtr;
	    }
	    DECACHE_STACK_INFO();
	    if (valuePtr == NULL) {
		TclObjUnsetVar2(interp,
			localName(iPtr->varFramePtr, duiPtr->varIndices[i]),
			NULL, 0);
	    } else if (TclPtrSetVar(interp, varPtr, NULL, NULL, NULL,
		    valuePtr, TCL_LEAVE_ERR_MSG,
		    duiPtr->varIndices[i]) == NULL) {
		CACHE_STACK_INFO();
		TRACE_ERROR(interp);
		goto gotError;
	    }
	    CACHE_STACK_INFO();
	}
	TRACE_APPEND(("OK\n"));
	NEXT_INST_F(9, 0, 0);

    case INST_DICT_UPDATE_END:
	opnd = TclGetUInt4AtPtr(pc+1);
	opnd2 = TclGetUInt4AtPtr(pc+5);
	TRACE(("%u => ", opnd));
	varPtr = LOCAL(opnd);
	duiPtr = codePtr->auxDataArrayPtr[opnd2].clientData;
	while (TclIsVarLink(varPtr)) {
	    varPtr = varPtr->value.linkPtr;
	}
	if (TclIsVarDirectReadable(varPtr)) {
	    dictPtr = varPtr->value.objPtr;
	} else {
	    DECACHE_STACK_INFO();
	    dictPtr = TclPtrGetVar(interp, varPtr, NULL, NULL, NULL, 0, opnd);
	    CACHE_STACK_INFO();
	}
	if (dictPtr == NULL) {
	    TRACE_APPEND(("storage was unset\n"));
	    NEXT_INST_F(9, 1, 0);
	}
	if (Tcl_DictObjSize(interp, dictPtr, &length) != TCL_OK
		|| TclListObjGetElements(interp, OBJ_AT_TOS, &length,
			&keyPtrPtr) != TCL_OK) {
	    TRACE_ERROR(interp);
	    goto gotError;
	}
	allocdict = Tcl_IsShared(dictPtr);
	if (allocdict) {
	    dictPtr = Tcl_DuplicateObj(dictPtr);
	}
	if (length > 0) {
	    TclInvalidateStringRep(dictPtr);
	}
	for (i=0 ; i<length ; i++) {
	    Var *var2Ptr = LOCAL(duiPtr->varIndices[i]);

	    while (TclIsVarLink(var2Ptr)) {
		var2Ptr = var2Ptr->value.linkPtr;
	    }
	    if (TclIsVarDirectReadable(var2Ptr)) {
		valuePtr = var2Ptr->value.objPtr;
	    } else {
		DECACHE_STACK_INFO();
		valuePtr = TclPtrGetVar(interp, var2Ptr, NULL, NULL, NULL, 0,
			duiPtr->varIndices[i]);
		CACHE_STACK_INFO();
	    }
	    if (valuePtr == NULL) {
		Tcl_DictObjRemove(interp, dictPtr, keyPtrPtr[i]);
	    } else if (dictPtr == valuePtr) {
		Tcl_DictObjPut(interp, dictPtr, keyPtrPtr[i],
			Tcl_DuplicateObj(valuePtr));
	    } else {
		Tcl_DictObjPut(interp, dictPtr, keyPtrPtr[i], valuePtr);
	    }
	}
	if (TclIsVarDirectWritable(varPtr)) {
	    Tcl_IncrRefCount(dictPtr);
	    TclDecrRefCount(varPtr->value.objPtr);
	    varPtr->value.objPtr = dictPtr;
	} else {
	    DECACHE_STACK_INFO();
	    objResultPtr = TclPtrSetVar(interp, varPtr, NULL, NULL, NULL,
		    dictPtr, TCL_LEAVE_ERR_MSG, opnd);
	    CACHE_STACK_INFO();
	    if (objResultPtr == NULL) {
		if (allocdict) {
		    TclDecrRefCount(dictPtr);
		}
		TRACE_ERROR(interp);
		goto gotError;
	    }
	}
	TRACE_APPEND(("written back\n"));
	NEXT_INST_F(9, 1, 0);

    case INST_DICT_EXPAND:
	dictPtr = OBJ_UNDER_TOS;
	listPtr = OBJ_AT_TOS;
	TRACE(("\"%.30s\" \"%.30s\" =>", O2S(dictPtr), O2S(listPtr)));
	if (TclListObjGetElements(interp, listPtr, &objc, &objv) != TCL_OK) {
	    TRACE_ERROR(interp);
	    goto gotError;
	}
	objResultPtr = TclDictWithInit(interp, dictPtr, objc, objv);
	if (objResultPtr == NULL) {
	    TRACE_ERROR(interp);
	    goto gotError;
	}
	TRACE_APPEND(("\"%.30s\"\n", O2S(objResultPtr)));
	NEXT_INST_F(1, 2, 1);

    case INST_DICT_RECOMBINE_STK:
	keysPtr = POP_OBJECT();
	varNamePtr = OBJ_UNDER_TOS;
	listPtr = OBJ_AT_TOS;
	TRACE(("\"%.30s\" \"%.30s\" \"%.30s\" => ",
		O2S(varNamePtr), O2S(valuePtr), O2S(keysPtr)));
	if (TclListObjGetElements(interp, listPtr, &objc, &objv) != TCL_OK) {
	    TRACE_ERROR(interp);
	    TclDecrRefCount(keysPtr);
	    goto gotError;
	}
	varPtr = TclObjLookupVarEx(interp, varNamePtr, NULL,
		TCL_LEAVE_ERR_MSG, "set", 1, 1, &arrayPtr);
	if (varPtr == NULL) {
	    TRACE_ERROR(interp);
	    TclDecrRefCount(keysPtr);
	    goto gotError;
	}
	DECACHE_STACK_INFO();
	result = TclDictWithFinish(interp, varPtr,arrayPtr,varNamePtr,NULL,-1,
		objc, objv, keysPtr);
	CACHE_STACK_INFO();
	TclDecrRefCount(keysPtr);
	if (result != TCL_OK) {
	    TRACE_ERROR(interp);
	    goto gotError;
	}
	TRACE_APPEND(("OK\n"));
	NEXT_INST_F(1, 2, 0);

    case INST_DICT_RECOMBINE_IMM:
	opnd = TclGetUInt4AtPtr(pc+1);
	listPtr = OBJ_UNDER_TOS;
	keysPtr = OBJ_AT_TOS;
	varPtr = LOCAL(opnd);
	TRACE(("%u <- \"%.30s\" \"%.30s\" => ", opnd, O2S(valuePtr),
		O2S(keysPtr)));
	if (TclListObjGetElements(interp, listPtr, &objc, &objv) != TCL_OK) {
	    TRACE_ERROR(interp);
	    goto gotError;
	}
	while (TclIsVarLink(varPtr)) {
	    varPtr = varPtr->value.linkPtr;
	}
	DECACHE_STACK_INFO();
	result = TclDictWithFinish(interp, varPtr, NULL, NULL, NULL, opnd,
		objc, objv, keysPtr);
	CACHE_STACK_INFO();
	if (result != TCL_OK) {
	    TRACE_ERROR(interp);
	    goto gotError;
	}
	TRACE_APPEND(("OK\n"));
	NEXT_INST_F(5, 2, 0);
    }

    /*
     *	   End of dictionary-related instructions.
     * -----------------------------------------------------------------
     */

    default:
	Tcl_Panic("TclNRExecuteByteCode: unrecognized opCode %u", *pc);
    } /* end of switch on opCode */

    /*
     * Block for variables needed to process exception returns.
     */

    {
	ExceptionRange *rangePtr;
				/* Points to closest loop or catch exception
				 * range enclosing the pc. Used by various
				 * instructions and processCatch to process
				 * break, continue, and errors. */
	const char *bytes;

	/*
	 * An external evaluation (INST_INVOKE or INST_EVAL) returned
	 * something different from TCL_OK, or else INST_BREAK or
	 * INST_CONTINUE were called.
	 */

    processExceptionReturn:
#ifdef TCL_COMPILE_DEBUG
	switch (*pc) {
	case INST_INVOKE_STK1:
	    opnd = TclGetUInt1AtPtr(pc+1);
	    TRACE(("%u => ... after \"%.20s\": ", opnd, cmdNameBuf));
	    break;
	case INST_INVOKE_STK4:
	    opnd = TclGetUInt4AtPtr(pc+1);
	    TRACE(("%u => ... after \"%.20s\": ", opnd, cmdNameBuf));
	    break;
	case INST_EVAL_STK:
	    /*
	     * Note that the object at stacktop has to be used before doing
	     * the cleanup.
	     */

	    TRACE(("\"%.30s\" => ", O2S(OBJ_AT_TOS)));
	    break;
	default:
	    TRACE(("=> "));
	}
#endif
	if ((result == TCL_CONTINUE) || (result == TCL_BREAK)) {
	    rangePtr = GetExceptRangeForPc(pc, /*catchOnly*/ 0, codePtr);
	    if (rangePtr == NULL) {
		TRACE_APPEND(("no encl. loop or catch, returning %s\n",
			StringForResultCode(result)));
		goto abnormalReturn;
	    }
	    if (rangePtr->type == CATCH_EXCEPTION_RANGE) {
		TRACE_APPEND(("%s ...\n", StringForResultCode(result)));
		goto processCatch;
	    }
	    while (cleanup--) {
		valuePtr = POP_OBJECT();
		TclDecrRefCount(valuePtr);
	    }
	    if (result == TCL_BREAK) {
		result = TCL_OK;
		pc = (codePtr->codeStart + rangePtr->breakOffset);
		TRACE_APPEND(("%s, range at %d, new pc %d\n",
			StringForResultCode(result),
			rangePtr->codeOffset, rangePtr->breakOffset));
		NEXT_INST_F(0, 0, 0);
	    }
	    if (rangePtr->continueOffset == -1) {
		TRACE_APPEND(("%s, loop w/o continue, checking for catch\n",
			StringForResultCode(result)));
		goto checkForCatch;
	    }
	    result = TCL_OK;
	    pc = (codePtr->codeStart + rangePtr->continueOffset);
	    TRACE_APPEND(("%s, range at %d, new pc %d\n",
		    StringForResultCode(result),
		    rangePtr->codeOffset, rangePtr->continueOffset));
	    NEXT_INST_F(0, 0, 0);
	}
#ifdef TCL_COMPILE_DEBUG
	if (traceInstructions) {
	    objPtr = Tcl_GetObjResult(interp);
	    if ((result != TCL_ERROR) && (result != TCL_RETURN)) {
		TRACE_APPEND(("OTHER RETURN CODE %d, result=\"%.30s\"\n ",
			result, O2S(objPtr)));
	    } else {
		TRACE_APPEND(("%s, result=\"%.30s\"\n",
			StringForResultCode(result), O2S(objPtr)));
	    }
	}
#endif
	goto checkForCatch;

	/*
	 * Division by zero in an expression. Control only reaches this point
	 * by "goto divideByZero".
	 */

    divideByZero:
	Tcl_SetObjResult(interp, Tcl_NewStringObj("divide by zero", -1));
	DECACHE_STACK_INFO();
	Tcl_SetErrorCode(interp, "ARITH", "DIVZERO", "divide by zero", NULL);
	CACHE_STACK_INFO();
	goto gotError;

	/*
	 * Exponentiation of zero by negative number in an expression. Control
	 * only reaches this point by "goto exponOfZero".
	 */

    exponOfZero:
	Tcl_SetObjResult(interp, Tcl_NewStringObj(
		"exponentiation of zero by negative power", -1));
	DECACHE_STACK_INFO();
	Tcl_SetErrorCode(interp, "ARITH", "DOMAIN",
		"exponentiation of zero by negative power", NULL);
	CACHE_STACK_INFO();

	/*
	 * Almost all error paths feed through here rather than assigning to
	 * result themselves (for a small but consistent saving).
	 */

    gotError:
	result = TCL_ERROR;

	/*
	 * Execution has generated an "exception" such as TCL_ERROR. If the
	 * exception is an error, record information about what was being
	 * executed when the error occurred. Find the closest enclosing catch
	 * range, if any. If no enclosing catch range is found, stop execution
	 * and return the "exception" code.
	 */

    checkForCatch:
	if (iPtr->execEnvPtr->rewind) {
	    goto abnormalReturn;
	}
	if ((result == TCL_ERROR) && !(iPtr->flags & ERR_ALREADY_LOGGED)) {
	    const unsigned char *pcBeg;

	    bytes = GetSrcInfoForPc(pc, codePtr, &length, &pcBeg, NULL);
	    DECACHE_STACK_INFO();
	    TclLogCommandInfo(interp, codePtr->source, bytes,
		    bytes ? length : 0, pcBeg, tosPtr);
	    CACHE_STACK_INFO();
	}
	iPtr->flags &= ~ERR_ALREADY_LOGGED;

	/*
	 * Clear all expansions that may have started after the last
	 * INST_BEGIN_CATCH.
	 */

	while (auxObjList) {
	    if ((catchTop != initCatchTop)
		    && (*catchTop > (ptrdiff_t)
			auxObjList->internalRep.ptrAndLongRep.value)) {
		break;
	    }
	    POP_TAUX_OBJ();
	}

	/*
	 * We must not catch if the script in progress has been canceled with
	 * the TCL_CANCEL_UNWIND flag. Instead, it blows outwards until we
	 * either hit another interpreter (presumably where the script in
	 * progress has not been canceled) or we get to the top-level. We do
	 * NOT modify the interpreter result here because we know it will
	 * already be set prior to vectoring down to this point in the code.
	 */

	if (TclCanceled(iPtr) && (Tcl_Canceled(interp, 0) == TCL_ERROR)) {
#ifdef TCL_COMPILE_DEBUG
	    if (traceInstructions) {
		fprintf(stdout, "   ... cancel with unwind, returning %s\n",
			StringForResultCode(result));
	    }
#endif
	    goto abnormalReturn;
	}

	/*
	 * We must not catch an exceeded limit. Instead, it blows outwards
	 * until we either hit another interpreter (presumably where the limit
	 * is not exceeded) or we get to the top-level.
	 */

	if (TclLimitExceeded(iPtr->limit)) {
#ifdef TCL_COMPILE_DEBUG
	    if (traceInstructions) {
		fprintf(stdout, "   ... limit exceeded, returning %s\n",
			StringForResultCode(result));
	    }
#endif
	    goto abnormalReturn;
	}
	if (catchTop == initCatchTop) {
#ifdef TCL_COMPILE_DEBUG
	    if (traceInstructions) {
		fprintf(stdout, "   ... no enclosing catch, returning %s\n",
			StringForResultCode(result));
	    }
#endif
	    goto abnormalReturn;
	}
	rangePtr = GetExceptRangeForPc(pc, /*catchOnly*/ 1, codePtr);
	if (rangePtr == NULL) {
	    /*
	     * This is only possible when compiling a [catch] that sends its
	     * script to INST_EVAL. Cannot correct the compiler without
	     * breaking compat with previous .tbc compiled scripts.
	     */

#ifdef TCL_COMPILE_DEBUG
	    if (traceInstructions) {
		fprintf(stdout, "   ... no enclosing catch, returning %s\n",
			StringForResultCode(result));
	    }
#endif
	    goto abnormalReturn;
	}

	/*
	 * A catch exception range (rangePtr) was found to handle an
	 * "exception". It was found either by checkForCatch just above or by
	 * an instruction during break, continue, or error processing. Jump to
	 * its catchOffset after unwinding the operand stack to the depth it
	 * had when starting to execute the range's catch command.
	 */

    processCatch:
	while (CURR_DEPTH > *catchTop) {
	    valuePtr = POP_OBJECT();
	    TclDecrRefCount(valuePtr);
	}
#ifdef TCL_COMPILE_DEBUG
	if (traceInstructions) {
	    fprintf(stdout, "  ... found catch at %d, catchTop=%d, "
		    "unwound to %ld, new pc %u\n",
		    rangePtr->codeOffset, (int) (catchTop - initCatchTop - 1),
		    (long) *catchTop, (unsigned) rangePtr->catchOffset);
	}
#endif
	pc = (codePtr->codeStart + rangePtr->catchOffset);
	NEXT_INST_F(0, 0, 0);	/* Restart the execution loop at pc. */

	/*
	 * end of infinite loop dispatching on instructions.
	 */

	/*
	 * Abnormal return code. Restore the stack to state it had when
	 * starting to execute the ByteCode. Panic if the stack is below the
	 * initial level.
	 */

    abnormalReturn:
	TCL_DTRACE_INST_LAST();

	/*
	 * Clear all expansions and same-level NR calls.
	 *
	 * Note that expansion markers have a NULL type; avoid removing other
	 * markers.
	 */

	while (auxObjList) {
	    POP_TAUX_OBJ();
	}
	while (tosPtr > initTosPtr) {
	    objPtr = POP_OBJECT();
	    Tcl_DecrRefCount(objPtr);
	}

	if (tosPtr < initTosPtr) {
	    fprintf(stderr,
		    "\nTclNRExecuteByteCode: abnormal return at pc %u: "
		    "stack top %d < entry stack top %d\n",
		    (unsigned)(pc - codePtr->codeStart),
		    (unsigned) CURR_DEPTH, (unsigned) 0);
	    Tcl_Panic("TclNRExecuteByteCode execution failure: end stack top < start stack top");
	}
	CLANG_ASSERT(bcFramePtr);
    }

    iPtr->cmdFramePtr = bcFramePtr->nextPtr;
    if (--codePtr->refCount <= 0) {
	TclCleanupByteCode(codePtr);
    }
    TclStackFree(interp, TD);	/* free my stack */

    return result;

    /*
     * INST_START_CMD failure case removed where it doesn't bother that much
     *
     * Remark that if the interpreter is marked for deletion its
     * compileEpoch is modified, so that the epoch check also verifies
     * that the interp is not deleted. If no outside call has been made
     * since the last check, it is safe to omit the check.

     * case INST_START_CMD:
     */

	instStartCmdFailed:
	{
	    const char *bytes;

	    checkInterp = 1;
	    length = 0;

	    /*
	     * We used to switch to direct eval; for NRE-awareness we now
	     * compile and eval the command so that this evaluation does not
	     * add a new TEBC instance. [Bug 2910748]
	     */

	    if (TclInterpReady(interp) == TCL_ERROR) {
		goto gotError;
	    }

	    codePtr->flags |= TCL_BYTECODE_RECOMPILE;
	    bytes = GetSrcInfoForPc(pc, codePtr, &length, NULL, NULL);
	    opnd = TclGetUInt4AtPtr(pc+1);
	    pc += (opnd-1);
	    PUSH_OBJECT(Tcl_NewStringObj(bytes, length));
	    goto instEvalStk;
	}
}

#undef codePtr
#undef iPtr
#undef bcFramePtr
#undef initCatchTop
#undef initTosPtr
#undef auxObjList
#undef catchTop
#undef TCONST

/*
 *----------------------------------------------------------------------
 *
 * ExecuteExtendedBinaryMathOp, ExecuteExtendedUnaryMathOp --
 *
 *	These functions do advanced math for binary and unary operators
 *	respectively, so that the main TEBC code does not bear the cost of
 *	them.
 *
 * Results:
 *	A Tcl_Obj* result, or a NULL (in which case valuePtr is updated to
 *	hold the result value), or one of the special flag values
 *	GENERAL_ARITHMETIC_ERROR, EXPONENT_OF_ZERO or DIVIDED_BY_ZERO. The
 *	latter two signify a zero value raised to a negative power or a value
 *	divided by zero, respectively. With GENERAL_ARITHMETIC_ERROR, all
 *	error information will have already been reported in the interpreter
 *	result.
 *
 * Side effects:
 *	May update the Tcl_Obj indicated valuePtr if it is unshared. Will
 *	return a NULL when that happens.
 *
 *----------------------------------------------------------------------
 */

static Tcl_Obj *
ExecuteExtendedBinaryMathOp(
    Tcl_Interp *interp,		/* Where to report errors. */
    int opcode,			/* What operation to perform. */
    Tcl_Obj **constants,	/* The execution environment's constants. */
    Tcl_Obj *valuePtr,		/* The first operand on the stack. */
    Tcl_Obj *value2Ptr)		/* The second operand on the stack. */
{
#define LONG_RESULT(l) \
    if (Tcl_IsShared(valuePtr)) {		\
	TclNewLongObj(objResultPtr, l);		\
	return objResultPtr;			\
    } else {					\
	Tcl_SetLongObj(valuePtr, l);		\
	return NULL;				\
    }
#define WIDE_RESULT(w) \
    if (Tcl_IsShared(valuePtr)) {		\
	return Tcl_NewWideIntObj(w);		\
    } else {					\
	Tcl_SetWideIntObj(valuePtr, w);		\
	return NULL;				\
    }
#define BIG_RESULT(b) \
    if (Tcl_IsShared(valuePtr)) {		\
	return Tcl_NewBignumObj(b);		\
    } else {					\
	Tcl_SetBignumObj(valuePtr, b);		\
	return NULL;				\
    }
#define DOUBLE_RESULT(d) \
    if (Tcl_IsShared(valuePtr)) {		\
	TclNewDoubleObj(objResultPtr, (d));	\
	return objResultPtr;			\
    } else {					\
	Tcl_SetDoubleObj(valuePtr, (d));	\
	return NULL;				\
    }

    int type1, type2;
    ClientData ptr1, ptr2;
    double d1, d2, dResult;
    long l1, l2, lResult;
    Tcl_WideInt w1, w2, wResult;
    mp_int big1, big2, bigResult, bigRemainder;
    Tcl_Obj *objResultPtr;
    int invalid, numPos, zero;
    long shift;

    (void) GetNumberFromObj(NULL, valuePtr, &ptr1, &type1);
    (void) GetNumberFromObj(NULL, value2Ptr, &ptr2, &type2);

    switch (opcode) {
    case INST_MOD:
	/* TODO: Attempts to re-use unshared operands on stack */

	l2 = 0;			/* silence gcc warning */
	if (type2 == TCL_NUMBER_LONG) {
	    l2 = *((const long *)ptr2);
	    if (l2 == 0) {
		return DIVIDED_BY_ZERO;
	    }
	    if ((l2 == 1) || (l2 == -1)) {
		/*
		 * Div. by |1| always yields remainder of 0.
		 */

		return constants[0];
	    }
	}
#ifndef TCL_WIDE_INT_IS_LONG
	if (type1 == TCL_NUMBER_WIDE) {
	    w1 = *((const Tcl_WideInt *)ptr1);
	    if (type2 != TCL_NUMBER_BIG) {
		Tcl_WideInt wQuotient, wRemainder;
		Tcl_GetWideIntFromObj(NULL, value2Ptr, &w2);
		wQuotient = w1 / w2;

		/*
		 * Force Tcl's integer division rules.
		 * TODO: examine for logic simplification
		 */

		if (((wQuotient < (Tcl_WideInt) 0)
			|| ((wQuotient == (Tcl_WideInt) 0)
			&& ((w1 < (Tcl_WideInt)0 && w2 > (Tcl_WideInt)0)
			|| (w1 > (Tcl_WideInt)0 && w2 < (Tcl_WideInt)0))))
			&& (wQuotient * w2 != w1)) {
		    wQuotient -= (Tcl_WideInt) 1;
		}
		wRemainder = w1 - w2*wQuotient;
		WIDE_RESULT(wRemainder);
	    }

	    Tcl_TakeBignumFromObj(NULL, value2Ptr, &big2);

	    /* TODO: internals intrusion */
	    if ((w1 > ((Tcl_WideInt) 0)) ^ (big2.sign == MP_ZPOS)) {
		/*
		 * Arguments are opposite sign; remainder is sum.
		 */

		TclBNInitBignumFromWideInt(&big1, w1);
		mp_add(&big2, &big1, &big2);
		mp_clear(&big1);
		BIG_RESULT(&big2);
	    }

	    /*
	     * Arguments are same sign; remainder is first operand.
	     */

	    mp_clear(&big2);
	    return NULL;
	}
#endif
	Tcl_GetBignumFromObj(NULL, valuePtr, &big1);
	Tcl_GetBignumFromObj(NULL, value2Ptr, &big2);
	mp_init(&bigResult);
	mp_init(&bigRemainder);
	mp_div(&big1, &big2, &bigResult, &bigRemainder);
	if (!mp_iszero(&bigRemainder) && (bigRemainder.sign != big2.sign)) {
	    /*
	     * Convert to Tcl's integer division rules.
	     */

	    mp_sub_d(&bigResult, 1, &bigResult);
	    mp_add(&bigRemainder, &big2, &bigRemainder);
	}
	mp_copy(&bigRemainder, &bigResult);
	mp_clear(&bigRemainder);
	mp_clear(&big1);
	mp_clear(&big2);
	BIG_RESULT(&bigResult);

    case INST_LSHIFT:
    case INST_RSHIFT: {
	/*
	 * Reject negative shift argument.
	 */

	switch (type2) {
	case TCL_NUMBER_LONG:
	    invalid = (*((const long *)ptr2) < 0L);
	    break;
#ifndef TCL_WIDE_INT_IS_LONG
	case TCL_NUMBER_WIDE:
	    invalid = (*((const Tcl_WideInt *)ptr2) < (Tcl_WideInt)0);
	    break;
#endif
	case TCL_NUMBER_BIG:
	    Tcl_TakeBignumFromObj(NULL, value2Ptr, &big2);
	    invalid = (mp_cmp_d(&big2, 0) == MP_LT);
	    mp_clear(&big2);
	    break;
	default:
	    /* Unused, here to silence compiler warning */
	    invalid = 0;
	}
	if (invalid) {
	    Tcl_SetObjResult(interp, Tcl_NewStringObj(
		    "negative shift argument", -1));
	    return GENERAL_ARITHMETIC_ERROR;
	}

	/*
	 * Zero shifted any number of bits is still zero.
	 */

	if ((type1==TCL_NUMBER_LONG) && (*((const long *)ptr1) == (long)0)) {
	    return constants[0];
	}

	if (opcode == INST_LSHIFT) {
	    /*
	     * Large left shifts create integer overflow.
	     *
	     * BEWARE! Can't use Tcl_GetIntFromObj() here because that
	     * converts values in the (unsigned) range to their signed int
	     * counterparts, leading to incorrect results.
	     */

	    if ((type2 != TCL_NUMBER_LONG)
		    || (*((const long *)ptr2) > (long) INT_MAX)) {
		/*
		 * Technically, we could hold the value (1 << (INT_MAX+1)) in
		 * an mp_int, but since we're using mp_mul_2d() to do the
		 * work, and it takes only an int argument, that's a good
		 * place to draw the line.
		 */

		Tcl_SetObjResult(interp, Tcl_NewStringObj(
			"integer value too large to represent", -1));
		return GENERAL_ARITHMETIC_ERROR;
	    }
	    shift = (int)(*((const long *)ptr2));

	    /*
	     * Handle shifts within the native wide range.
	     */

	    if ((type1 != TCL_NUMBER_BIG)
		    && ((size_t)shift < CHAR_BIT*sizeof(Tcl_WideInt))) {
		TclGetWideIntFromObj(NULL, valuePtr, &w1);
		if (!((w1>0 ? w1 : ~w1)
			& -(((Tcl_WideInt)1)
			<< (CHAR_BIT*sizeof(Tcl_WideInt) - 1 - shift)))) {
		    WIDE_RESULT(w1 << shift);
		}
	    }
	} else {
	    /*
	     * Quickly force large right shifts to 0 or -1.
	     */

	    if ((type2 != TCL_NUMBER_LONG)
		    || (*(const long *)ptr2 > INT_MAX)) {
		/*
		 * Again, technically, the value to be shifted could be an
		 * mp_int so huge that a right shift by (INT_MAX+1) bits could
		 * not take us to the result of 0 or -1, but since we're using
		 * mp_div_2d to do the work, and it takes only an int
		 * argument, we draw the line there.
		 */

		switch (type1) {
		case TCL_NUMBER_LONG:
		    zero = (*(const long *)ptr1 > 0L);
		    break;
#ifndef TCL_WIDE_INT_IS_LONG
		case TCL_NUMBER_WIDE:
		    zero = (*(const Tcl_WideInt *)ptr1 > (Tcl_WideInt)0);
		    break;
#endif
		case TCL_NUMBER_BIG:
		    Tcl_TakeBignumFromObj(NULL, valuePtr, &big1);
		    zero = (mp_cmp_d(&big1, 0) == MP_GT);
		    mp_clear(&big1);
		    break;
		default:
		    /* Unused, here to silence compiler warning. */
		    zero = 0;
		}
		if (zero) {
		    return constants[0];
		}
		LONG_RESULT(-1);
	    }
	    shift = (int)(*(const long *)ptr2);

#ifndef TCL_WIDE_INT_IS_LONG
	    /*
	     * Handle shifts within the native wide range.
	     */

	    if (type1 == TCL_NUMBER_WIDE) {
		w1 = *(const Tcl_WideInt *)ptr1;
		if ((size_t)shift >= CHAR_BIT*sizeof(Tcl_WideInt)) {
		    if (w1 >= (Tcl_WideInt)0) {
			return constants[0];
		    }
		    LONG_RESULT(-1);
		}
		WIDE_RESULT(w1 >> shift);
	    }
#endif
	}

	Tcl_TakeBignumFromObj(NULL, valuePtr, &big1);

	mp_init(&bigResult);
	if (opcode == INST_LSHIFT) {
	    mp_mul_2d(&big1, shift, &bigResult);
	} else {
	    mp_init(&bigRemainder);
	    mp_div_2d(&big1, shift, &bigResult, &bigRemainder);
	    if (mp_cmp_d(&bigRemainder, 0) == MP_LT) {
		/*
		 * Convert to Tcl's integer division rules.
		 */

		mp_sub_d(&bigResult, 1, &bigResult);
	    }
	    mp_clear(&bigRemainder);
	}
	mp_clear(&big1);
	BIG_RESULT(&bigResult);
    }

    case INST_BITOR:
    case INST_BITXOR:
    case INST_BITAND:
	if ((type1 == TCL_NUMBER_BIG) || (type2 == TCL_NUMBER_BIG)) {
	    mp_int *First, *Second;

	    Tcl_TakeBignumFromObj(NULL, valuePtr, &big1);
	    Tcl_TakeBignumFromObj(NULL, value2Ptr, &big2);

	    /*
	     * Count how many positive arguments we have. If only one of the
	     * arguments is negative, store it in 'Second'.
	     */

	    if (mp_cmp_d(&big1, 0) != MP_LT) {
		numPos = 1 + (mp_cmp_d(&big2, 0) != MP_LT);
		First = &big1;
		Second = &big2;
	    } else {
		First = &big2;
		Second = &big1;
		numPos = (mp_cmp_d(First, 0) != MP_LT);
	    }
	    mp_init(&bigResult);

	    switch (opcode) {
	    case INST_BITAND:
		switch (numPos) {
		case 2:
		    /*
		     * Both arguments positive, base case.
		     */

		    mp_and(First, Second, &bigResult);
		    break;
		case 1:
		    /*
		     * First is positive; second negative:
		     * P & N = P & ~~N = P&~(-N-1) = P & (P ^ (-N-1))
		     */

		    mp_neg(Second, Second);
		    mp_sub_d(Second, 1, Second);
		    mp_xor(First, Second, &bigResult);
		    mp_and(First, &bigResult, &bigResult);
		    break;
		case 0:
		    /*
		     * Both arguments negative:
		     * a & b = ~ (~a | ~b) = -(-a-1|-b-1)-1
		     */

		    mp_neg(First, First);
		    mp_sub_d(First, 1, First);
		    mp_neg(Second, Second);
		    mp_sub_d(Second, 1, Second);
		    mp_or(First, Second, &bigResult);
		    mp_neg(&bigResult, &bigResult);
		    mp_sub_d(&bigResult, 1, &bigResult);
		    break;
		}
		break;

	    case INST_BITOR:
		switch (numPos) {
		case 2:
		    /*
		     * Both arguments positive, base case.
		     */

		    mp_or(First, Second, &bigResult);
		    break;
		case 1:
		    /*
		     * First is positive; second negative:
		     * N|P = ~(~N&~P) = ~((-N-1)&~P) = -((-N-1)&((-N-1)^P))-1
		     */

		    mp_neg(Second, Second);
		    mp_sub_d(Second, 1, Second);
		    mp_xor(First, Second, &bigResult);
		    mp_and(Second, &bigResult, &bigResult);
		    mp_neg(&bigResult, &bigResult);
		    mp_sub_d(&bigResult, 1, &bigResult);
		    break;
		case 0:
		    /*
		     * Both arguments negative:
		     * a | b = ~ (~a & ~b) = -(-a-1&-b-1)-1
		     */

		    mp_neg(First, First);
		    mp_sub_d(First, 1, First);
		    mp_neg(Second, Second);
		    mp_sub_d(Second, 1, Second);
		    mp_and(First, Second, &bigResult);
		    mp_neg(&bigResult, &bigResult);
		    mp_sub_d(&bigResult, 1, &bigResult);
		    break;
		}
		break;

	    case INST_BITXOR:
		switch (numPos) {
		case 2:
		    /*
		     * Both arguments positive, base case.
		     */

		    mp_xor(First, Second, &bigResult);
		    break;
		case 1:
		    /*
		     * First is positive; second negative:
		     * P^N = ~(P^~N) = -(P^(-N-1))-1
		     */

		    mp_neg(Second, Second);
		    mp_sub_d(Second, 1, Second);
		    mp_xor(First, Second, &bigResult);
		    mp_neg(&bigResult, &bigResult);
		    mp_sub_d(&bigResult, 1, &bigResult);
		    break;
		case 0:
		    /*
		     * Both arguments negative:
		     * a ^ b = (~a ^ ~b) = (-a-1^-b-1)
		     */

		    mp_neg(First, First);
		    mp_sub_d(First, 1, First);
		    mp_neg(Second, Second);
		    mp_sub_d(Second, 1, Second);
		    mp_xor(First, Second, &bigResult);
		    break;
		}
		break;
	    }

	    mp_clear(&big1);
	    mp_clear(&big2);
	    BIG_RESULT(&bigResult);
	}

#ifndef TCL_WIDE_INT_IS_LONG
	if ((type1 == TCL_NUMBER_WIDE) || (type2 == TCL_NUMBER_WIDE)) {
	    TclGetWideIntFromObj(NULL, valuePtr, &w1);
	    TclGetWideIntFromObj(NULL, value2Ptr, &w2);

	    switch (opcode) {
	    case INST_BITAND:
		wResult = w1 & w2;
		break;
	    case INST_BITOR:
		wResult = w1 | w2;
		break;
	    case INST_BITXOR:
		wResult = w1 ^ w2;
		break;
	    default:
		/* Unused, here to silence compiler warning. */
		wResult = 0;
	    }
	    WIDE_RESULT(wResult);
	}
#endif
	l1 = *((const long *)ptr1);
	l2 = *((const long *)ptr2);

	switch (opcode) {
	case INST_BITAND:
	    lResult = l1 & l2;
	    break;
	case INST_BITOR:
	    lResult = l1 | l2;
	    break;
	case INST_BITXOR:
	    lResult = l1 ^ l2;
	    break;
	default:
	    /* Unused, here to silence compiler warning. */
	    lResult = 0;
	}
	LONG_RESULT(lResult);

    case INST_EXPON: {
	int oddExponent = 0, negativeExponent = 0;
	unsigned short base;

	if ((type1 == TCL_NUMBER_DOUBLE) || (type2 == TCL_NUMBER_DOUBLE)) {
	    Tcl_GetDoubleFromObj(NULL, valuePtr, &d1);
	    Tcl_GetDoubleFromObj(NULL, value2Ptr, &d2);

	    if (d1==0.0 && d2<0.0) {
		return EXPONENT_OF_ZERO;
	    }
	    dResult = pow(d1, d2);
	    goto doubleResult;
	}
	l1 = l2 = 0;
	if (type2 == TCL_NUMBER_LONG) {
	    l2 = *((const long *) ptr2);
	    if (l2 == 0) {
		/*
		 * Anything to the zero power is 1.
		 */

		return constants[1];
	    } else if (l2 == 1) {
		/*
		 * Anything to the first power is itself
		 */

		return NULL;
	    }
	}

	switch (type2) {
	case TCL_NUMBER_LONG:
	    negativeExponent = (l2 < 0);
	    oddExponent = (int) (l2 & 1);
	    break;
#ifndef TCL_WIDE_INT_IS_LONG
	case TCL_NUMBER_WIDE:
	    w2 = *((const Tcl_WideInt *)ptr2);
	    negativeExponent = (w2 < 0);
	    oddExponent = (int) (w2 & (Tcl_WideInt)1);
	    break;
#endif
	case TCL_NUMBER_BIG:
	    Tcl_TakeBignumFromObj(NULL, value2Ptr, &big2);
	    negativeExponent = (mp_cmp_d(&big2, 0) == MP_LT);
	    mp_mod_2d(&big2, 1, &big2);
	    oddExponent = !mp_iszero(&big2);
	    mp_clear(&big2);
	    break;
	}

	if (type1 == TCL_NUMBER_LONG) {
	    l1 = *((const long *)ptr1);
	}
	if (negativeExponent) {
	    if (type1 == TCL_NUMBER_LONG) {
		switch (l1) {
		case 0:
		    /*
		     * Zero to a negative power is div by zero error.
		     */

		    return EXPONENT_OF_ZERO;
		case -1:
		    if (oddExponent) {
			LONG_RESULT(-1);
		    }
		    /* fallthrough */
		case 1:
		    /*
		     * 1 to any power is 1.
		     */

		    return constants[1];
		}
	    }

	    /*
	     * Integers with magnitude greater than 1 raise to a negative
	     * power yield the answer zero (see TIP 123).
	     */

	    return constants[0];
	}

	if (type1 == TCL_NUMBER_LONG) {
	    switch (l1) {
	    case 0:
		/*
		 * Zero to a positive power is zero.
		 */

		return constants[0];
	    case 1:
		/*
		 * 1 to any power is 1.
		 */

		return constants[1];
	    case -1:
		if (!oddExponent) {
		    return constants[1];
		}
		LONG_RESULT(-1);
	    }
	}

	/*
	 * We refuse to accept exponent arguments that exceed one mp_digit
	 * which means the max exponent value is 2**28-1 = 0x0fffffff =
	 * 268435455, which fits into a signed 32 bit int which is within the
	 * range of the long int type. This means any numeric Tcl_Obj value
	 * not using TCL_NUMBER_LONG type must hold a value larger than we
	 * accept.
	 */

	if (type2 != TCL_NUMBER_LONG) {
	    Tcl_SetObjResult(interp, Tcl_NewStringObj(
		    "exponent too large", -1));
	    return GENERAL_ARITHMETIC_ERROR;
	}

	if (type1 == TCL_NUMBER_LONG) {
	    if (l1 == 2) {
		/*
		 * Reduce small powers of 2 to shifts.
		 */

		if ((unsigned long) l2 < CHAR_BIT * sizeof(long) - 1) {
		    LONG_RESULT(1L << l2);
		}
#if !defined(TCL_WIDE_INT_IS_LONG)
		if ((unsigned long)l2 < CHAR_BIT*sizeof(Tcl_WideInt) - 1) {
		    WIDE_RESULT(((Tcl_WideInt) 1) << l2);
		}
#endif
		goto overflowExpon;
	    }
	    if (l1 == -2) {
		int signum = oddExponent ? -1 : 1;

		/*
		 * Reduce small powers of 2 to shifts.
		 */

		if ((unsigned long) l2 < CHAR_BIT * sizeof(long) - 1) {
		    LONG_RESULT(signum * (1L << l2));
		}
#if !defined(TCL_WIDE_INT_IS_LONG)
		if ((unsigned long)l2 < CHAR_BIT*sizeof(Tcl_WideInt) - 1){
		    WIDE_RESULT(signum * (((Tcl_WideInt) 1) << l2));
		}
#endif
		goto overflowExpon;
	    }
#if (LONG_MAX == 0x7fffffff)
	    if (l2 - 2 < (long)MaxBase32Size
		    && l1 <= MaxBase32[l2 - 2]
		    && l1 >= -MaxBase32[l2 - 2]) {
		/*
		 * Small powers of 32-bit integers.
		 */

		lResult = l1 * l1;		/* b**2 */
		switch (l2) {
		case 2:
		    break;
		case 3:
		    lResult *= l1;		/* b**3 */
		    break;
		case 4:
		    lResult *= lResult;		/* b**4 */
		    break;
		case 5:
		    lResult *= lResult;		/* b**4 */
		    lResult *= l1;		/* b**5 */
		    break;
		case 6:
		    lResult *= l1;		/* b**3 */
		    lResult *= lResult;		/* b**6 */
		    break;
		case 7:
		    lResult *= l1;		/* b**3 */
		    lResult *= lResult;		/* b**6 */
		    lResult *= l1;		/* b**7 */
		    break;
		case 8:
		    lResult *= lResult;		/* b**4 */
		    lResult *= lResult;		/* b**8 */
		    break;
		}
		LONG_RESULT(lResult);
	    }

	    if (l1 - 3 >= 0 && l1 -2 < (long)Exp32IndexSize
		    && l2 - 2 < (long)(Exp32ValueSize + MaxBase32Size)) {
		base = Exp32Index[l1 - 3]
			+ (unsigned short) (l2 - 2 - MaxBase32Size);
		if (base < Exp32Index[l1 - 2]) {
		    /*
		     * 32-bit number raised to intermediate power, done by
		     * table lookup.
		     */

		    LONG_RESULT(Exp32Value[base]);
		}
	    }
	    if (-l1 - 3 >= 0 && -l1 - 2 < (long)Exp32IndexSize
		    && l2 - 2 < (long)(Exp32ValueSize + MaxBase32Size)) {
		base = Exp32Index[-l1 - 3]
			+ (unsigned short) (l2 - 2 - MaxBase32Size);
		if (base < Exp32Index[-l1 - 2]) {
		    /*
		     * 32-bit number raised to intermediate power, done by
		     * table lookup.
		     */

		    lResult = (oddExponent) ?
			    -Exp32Value[base] : Exp32Value[base];
		    LONG_RESULT(lResult);
		}
	    }
#endif
	}
#if (LONG_MAX > 0x7fffffff) || !defined(TCL_WIDE_INT_IS_LONG)
	if (type1 == TCL_NUMBER_LONG) {
	    w1 = l1;
#ifndef TCL_WIDE_INT_IS_LONG
	} else if (type1 == TCL_NUMBER_WIDE) {
	    w1 = *((const Tcl_WideInt *) ptr1);
#endif
	} else {
	    goto overflowExpon;
	}
	if (l2 - 2 < (long)MaxBase64Size
		&& w1 <=  MaxBase64[l2 - 2]
		&& w1 >= -MaxBase64[l2 - 2]) {
	    /*
	     * Small powers of integers whose result is wide.
	     */

	    wResult = w1 * w1;		/* b**2 */
	    switch (l2) {
	    case 2:
		break;
	    case 3:
		wResult *= l1;		/* b**3 */
		break;
	    case 4:
		wResult *= wResult;	/* b**4 */
		break;
	    case 5:
		wResult *= wResult;	/* b**4 */
		wResult *= w1;		/* b**5 */
		break;
	    case 6:
		wResult *= w1;		/* b**3 */
		wResult *= wResult;	/* b**6 */
		break;
	    case 7:
		wResult *= w1;		/* b**3 */
		wResult *= wResult;	/* b**6 */
		wResult *= w1;		/* b**7 */
		break;
	    case 8:
		wResult *= wResult;	/* b**4 */
		wResult *= wResult;	/* b**8 */
		break;
	    case 9:
		wResult *= wResult;	/* b**4 */
		wResult *= wResult;	/* b**8 */
		wResult *= w1;		/* b**9 */
		break;
	    case 10:
		wResult *= wResult;	/* b**4 */
		wResult *= w1;		/* b**5 */
		wResult *= wResult;	/* b**10 */
		break;
	    case 11:
		wResult *= wResult;	/* b**4 */
		wResult *= w1;		/* b**5 */
		wResult *= wResult;	/* b**10 */
		wResult *= w1;		/* b**11 */
		break;
	    case 12:
		wResult *= w1;		/* b**3 */
		wResult *= wResult;	/* b**6 */
		wResult *= wResult;	/* b**12 */
		break;
	    case 13:
		wResult *= w1;		/* b**3 */
		wResult *= wResult;	/* b**6 */
		wResult *= wResult;	/* b**12 */
		wResult *= w1;		/* b**13 */
		break;
	    case 14:
		wResult *= w1;		/* b**3 */
		wResult *= wResult;	/* b**6 */
		wResult *= w1;		/* b**7 */
		wResult *= wResult;	/* b**14 */
		break;
	    case 15:
		wResult *= w1;		/* b**3 */
		wResult *= wResult;	/* b**6 */
		wResult *= w1;		/* b**7 */
		wResult *= wResult;	/* b**14 */
		wResult *= w1;		/* b**15 */
		break;
	    case 16:
		wResult *= wResult;	/* b**4 */
		wResult *= wResult;	/* b**8 */
		wResult *= wResult;	/* b**16 */
		break;
	    }
	    WIDE_RESULT(wResult);
	}

	/*
	 * Handle cases of powers > 16 that still fit in a 64-bit word by
	 * doing table lookup.
	 */

	if (w1 - 3 >= 0 && w1 - 2 < (long)Exp64IndexSize
		&& l2 - 2 < (long)(Exp64ValueSize + MaxBase64Size)) {
	    base = Exp64Index[w1 - 3]
		    + (unsigned short) (l2 - 2 - MaxBase64Size);
	    if (base < Exp64Index[w1 - 2]) {
		/*
		 * 64-bit number raised to intermediate power, done by
		 * table lookup.
		 */

		WIDE_RESULT(Exp64Value[base]);
	    }
	}

	if (-w1 - 3 >= 0 && -w1 - 2 < (long)Exp64IndexSize
		&& l2 - 2 < (long)(Exp64ValueSize + MaxBase64Size)) {
	    base = Exp64Index[-w1 - 3]
		    + (unsigned short) (l2 - 2 - MaxBase64Size);
	    if (base < Exp64Index[-w1 - 2]) {
		/*
		 * 64-bit number raised to intermediate power, done by
		 * table lookup.
		 */

		wResult = oddExponent ? -Exp64Value[base] : Exp64Value[base];
		WIDE_RESULT(wResult);
	    }
	}
#endif

    overflowExpon:
	Tcl_TakeBignumFromObj(NULL, value2Ptr, &big2);
	if (big2.used > 1) {
	    mp_clear(&big2);
	    Tcl_SetObjResult(interp, Tcl_NewStringObj(
		    "exponent too large", -1));
	    return GENERAL_ARITHMETIC_ERROR;
	}
	Tcl_TakeBignumFromObj(NULL, valuePtr, &big1);
	mp_init(&bigResult);
	mp_expt_d(&big1, big2.dp[0], &bigResult);
	mp_clear(&big1);
	mp_clear(&big2);
	BIG_RESULT(&bigResult);
    }

    case INST_ADD:
    case INST_SUB:
    case INST_MULT:
    case INST_DIV:
	if ((type1 == TCL_NUMBER_DOUBLE) || (type2 == TCL_NUMBER_DOUBLE)) {
	    /*
	     * At least one of the values is floating-point, so perform
	     * floating point calculations.
	     */

	    Tcl_GetDoubleFromObj(NULL, valuePtr, &d1);
	    Tcl_GetDoubleFromObj(NULL, value2Ptr, &d2);

	    switch (opcode) {
	    case INST_ADD:
		dResult = d1 + d2;
		break;
	    case INST_SUB:
		dResult = d1 - d2;
		break;
	    case INST_MULT:
		dResult = d1 * d2;
		break;
	    case INST_DIV:
#ifndef IEEE_FLOATING_POINT
		if (d2 == 0.0) {
		    return DIVIDED_BY_ZERO;
		}
#endif
		/*
		 * We presume that we are running with zero-divide unmasked if
		 * we're on an IEEE box. Otherwise, this statement might cause
		 * demons to fly out our noses.
		 */

		dResult = d1 / d2;
		break;
	    default:
		/* Unused, here to silence compiler warning. */
		dResult = 0;
	    }

	doubleResult:
#ifndef ACCEPT_NAN
	    /*
	     * Check now for IEEE floating-point error.
	     */

	    if (TclIsNaN(dResult)) {
		TclExprFloatError(interp, dResult);
		return GENERAL_ARITHMETIC_ERROR;
	    }
#endif
	    DOUBLE_RESULT(dResult);
	}
	if ((type1 != TCL_NUMBER_BIG) && (type2 != TCL_NUMBER_BIG)) {
	    TclGetWideIntFromObj(NULL, valuePtr, &w1);
	    TclGetWideIntFromObj(NULL, value2Ptr, &w2);

	    switch (opcode) {
	    case INST_ADD:
		wResult = w1 + w2;
#ifndef TCL_WIDE_INT_IS_LONG
		if ((type1 == TCL_NUMBER_WIDE) || (type2 == TCL_NUMBER_WIDE))
#endif
		{
		    /*
		     * Check for overflow.
		     */

		    if (Overflowing(w1, w2, wResult)) {
			goto overflowBasic;
		    }
		}
		break;

	    case INST_SUB:
		wResult = w1 - w2;
#ifndef TCL_WIDE_INT_IS_LONG
		if ((type1 == TCL_NUMBER_WIDE) || (type2 == TCL_NUMBER_WIDE))
#endif
		{
		    /*
		     * Must check for overflow. The macro tests for overflows
		     * in sums by looking at the sign bits. As we have a
		     * subtraction here, we are adding -w2. As -w2 could in
		     * turn overflow, we test with ~w2 instead: it has the
		     * opposite sign bit to w2 so it does the job. Note that
		     * the only "bad" case (w2==0) is irrelevant for this
		     * macro, as in that case w1 and wResult have the same
		     * sign and there is no overflow anyway.
		     */

		    if (Overflowing(w1, ~w2, wResult)) {
			goto overflowBasic;
		    }
		}
		break;

	    case INST_MULT:
		if ((type1 != TCL_NUMBER_LONG) || (type2 != TCL_NUMBER_LONG)
			|| (sizeof(Tcl_WideInt) < 2*sizeof(long))) {
		    goto overflowBasic;
		}
		wResult = w1 * w2;
		break;

	    case INST_DIV:
		if (w2 == 0) {
		    return DIVIDED_BY_ZERO;
		}

		/*
		 * Need a bignum to represent (LLONG_MIN / -1)
		 */

		if ((w1 == LLONG_MIN) && (w2 == -1)) {
		    goto overflowBasic;
		}
		wResult = w1 / w2;

		/*
		 * Force Tcl's integer division rules.
		 * TODO: examine for logic simplification
		 */

		if (((wResult < 0) || ((wResult == 0) &&
			((w1 < 0 && w2 > 0) || (w1 > 0 && w2 < 0)))) &&
			(wResult*w2 != w1)) {
		    wResult -= 1;
		}
		break;

	    default:
		/*
		 * Unused, here to silence compiler warning.
		 */

		wResult = 0;
	    }

	    WIDE_RESULT(wResult);
	}

    overflowBasic:
	Tcl_TakeBignumFromObj(NULL, valuePtr, &big1);
	Tcl_TakeBignumFromObj(NULL, value2Ptr, &big2);
	mp_init(&bigResult);
	switch (opcode) {
	case INST_ADD:
	    mp_add(&big1, &big2, &bigResult);
	    break;
	case INST_SUB:
	    mp_sub(&big1, &big2, &bigResult);
	    break;
	case INST_MULT:
	    mp_mul(&big1, &big2, &bigResult);
	    break;
	case INST_DIV:
	    if (mp_iszero(&big2)) {
		mp_clear(&big1);
		mp_clear(&big2);
		mp_clear(&bigResult);
		return DIVIDED_BY_ZERO;
	    }
	    mp_init(&bigRemainder);
	    mp_div(&big1, &big2, &bigResult, &bigRemainder);
	    /* TODO: internals intrusion */
	    if (!mp_iszero(&bigRemainder)
		    && (bigRemainder.sign != big2.sign)) {
		/*
		 * Convert to Tcl's integer division rules.
		 */

		mp_sub_d(&bigResult, 1, &bigResult);
		mp_add(&bigRemainder, &big2, &bigRemainder);
	    }
	    mp_clear(&bigRemainder);
	    break;
	}
	mp_clear(&big1);
	mp_clear(&big2);
	BIG_RESULT(&bigResult);
    }

    Tcl_Panic("unexpected opcode");
    return NULL;
}

static Tcl_Obj *
ExecuteExtendedUnaryMathOp(
    int opcode,			/* What operation to perform. */
    Tcl_Obj *valuePtr)		/* The operand on the stack. */
{
    ClientData ptr;
    int type;
    Tcl_WideInt w;
    mp_int big;
    Tcl_Obj *objResultPtr;

    (void) GetNumberFromObj(NULL, valuePtr, &ptr, &type);

    switch (opcode) {
    case INST_BITNOT:
#ifndef TCL_WIDE_INT_IS_LONG
	if (type == TCL_NUMBER_WIDE) {
	    w = *((const Tcl_WideInt *) ptr);
	    WIDE_RESULT(~w);
	}
#endif
	Tcl_TakeBignumFromObj(NULL, valuePtr, &big);
	/* ~a = - a - 1 */
	mp_neg(&big, &big);
	mp_sub_d(&big, 1, &big);
	BIG_RESULT(&big);
    case INST_UMINUS:
	switch (type) {
	case TCL_NUMBER_DOUBLE:
	    DOUBLE_RESULT(-(*((const double *) ptr)));
	case TCL_NUMBER_LONG:
	    w = (Tcl_WideInt) (*((const long *) ptr));
	    if (w != LLONG_MIN) {
		WIDE_RESULT(-w);
	    }
	    TclBNInitBignumFromLong(&big, *(const long *) ptr);
	    break;
#ifndef TCL_WIDE_INT_IS_LONG
	case TCL_NUMBER_WIDE:
	    w = *((const Tcl_WideInt *) ptr);
	    if (w != LLONG_MIN) {
		WIDE_RESULT(-w);
	    }
	    TclBNInitBignumFromWideInt(&big, w);
	    break;
#endif
	default:
	    Tcl_TakeBignumFromObj(NULL, valuePtr, &big);
	}
	mp_neg(&big, &big);
	BIG_RESULT(&big);
    }

    Tcl_Panic("unexpected opcode");
    return NULL;
}
#undef LONG_RESULT
#undef WIDE_RESULT
#undef BIG_RESULT
#undef DOUBLE_RESULT

/*
 *----------------------------------------------------------------------
 *
 * CompareTwoNumbers --
 *
 *	This function compares a pair of numbers in Tcl_Objs. Each argument
 *	must already be known to be numeric and not NaN.
 *
 * Results:
 *	One of MP_LT, MP_EQ or MP_GT, depending on whether valuePtr is less
 *	than, equal to, or greater than value2Ptr (respectively).
 *
 * Side effects:
 *	None, provided both values are numeric.
 *
 *----------------------------------------------------------------------
 */

int
TclCompareTwoNumbers(
    Tcl_Obj *valuePtr,
    Tcl_Obj *value2Ptr)
{
    int type1, type2, compare;
    ClientData ptr1, ptr2;
    mp_int big1, big2;
    double d1, d2, tmp;
    long l1, l2;
#ifndef TCL_WIDE_INT_IS_LONG
    Tcl_WideInt w1, w2;
#endif

    (void) GetNumberFromObj(NULL, valuePtr, &ptr1, &type1);
    (void) GetNumberFromObj(NULL, value2Ptr, &ptr2, &type2);

    switch (type1) {
    case TCL_NUMBER_LONG:
	l1 = *((const long *)ptr1);
	switch (type2) {
	case TCL_NUMBER_LONG:
	    l2 = *((const long *)ptr2);
	longCompare:
	    return (l1 < l2) ? MP_LT : ((l1 > l2) ? MP_GT : MP_EQ);
#ifndef TCL_WIDE_INT_IS_LONG
	case TCL_NUMBER_WIDE:
	    w2 = *((const Tcl_WideInt *)ptr2);
	    w1 = (Tcl_WideInt)l1;
	    goto wideCompare;
#endif
	case TCL_NUMBER_DOUBLE:
	    d2 = *((const double *)ptr2);
	    d1 = (double) l1;

	    /*
	     * If the double has a fractional part, or if the long can be
	     * converted to double without loss of precision, then compare as
	     * doubles.
	     */

	    if (DBL_MANT_DIG > CHAR_BIT*sizeof(long) || l1 == (long) d1
		    || modf(d2, &tmp) != 0.0) {
		goto doubleCompare;
	    }

	    /*
	     * Otherwise, to make comparision based on full precision, need to
	     * convert the double to a suitably sized integer.
	     *
	     * Need this to get comparsions like
	     *	  expr 20000000000000003 < 20000000000000004.0
	     * right. Converting the first argument to double will yield two
	     * double values that are equivalent within double precision.
	     * Converting the double to an integer gets done exactly, then
	     * integer comparison can tell the difference.
	     */

	    if (d2 < (double)LONG_MIN) {
		return MP_GT;
	    }
	    if (d2 > (double)LONG_MAX) {
		return MP_LT;
	    }
	    l2 = (long) d2;
	    goto longCompare;
	case TCL_NUMBER_BIG:
	    Tcl_TakeBignumFromObj(NULL, value2Ptr, &big2);
	    if (mp_cmp_d(&big2, 0) == MP_LT) {
		compare = MP_GT;
	    } else {
		compare = MP_LT;
	    }
	    mp_clear(&big2);
	    return compare;
	}

#ifndef TCL_WIDE_INT_IS_LONG
    case TCL_NUMBER_WIDE:
	w1 = *((const Tcl_WideInt *)ptr1);
	switch (type2) {
	case TCL_NUMBER_WIDE:
	    w2 = *((const Tcl_WideInt *)ptr2);
	wideCompare:
	    return (w1 < w2) ? MP_LT : ((w1 > w2) ? MP_GT : MP_EQ);
	case TCL_NUMBER_LONG:
	    l2 = *((const long *)ptr2);
	    w2 = (Tcl_WideInt)l2;
	    goto wideCompare;
	case TCL_NUMBER_DOUBLE:
	    d2 = *((const double *)ptr2);
	    d1 = (double) w1;
	    if (DBL_MANT_DIG > CHAR_BIT*sizeof(Tcl_WideInt)
		    || w1 == (Tcl_WideInt) d1 || modf(d2, &tmp) != 0.0) {
		goto doubleCompare;
	    }
	    if (d2 < (double)LLONG_MIN) {
		return MP_GT;
	    }
	    if (d2 > (double)LLONG_MAX) {
		return MP_LT;
	    }
	    w2 = (Tcl_WideInt) d2;
	    goto wideCompare;
	case TCL_NUMBER_BIG:
	    Tcl_TakeBignumFromObj(NULL, value2Ptr, &big2);
	    if (mp_cmp_d(&big2, 0) == MP_LT) {
		compare = MP_GT;
	    } else {
		compare = MP_LT;
	    }
	    mp_clear(&big2);
	    return compare;
	}
#endif

    case TCL_NUMBER_DOUBLE:
	d1 = *((const double *)ptr1);
	switch (type2) {
	case TCL_NUMBER_DOUBLE:
	    d2 = *((const double *)ptr2);
	doubleCompare:
	    return (d1 < d2) ? MP_LT : ((d1 > d2) ? MP_GT : MP_EQ);
	case TCL_NUMBER_LONG:
	    l2 = *((const long *)ptr2);
	    d2 = (double) l2;
	    if (DBL_MANT_DIG > CHAR_BIT*sizeof(long) || l2 == (long) d2
		    || modf(d1, &tmp) != 0.0) {
		goto doubleCompare;
	    }
	    if (d1 < (double)LONG_MIN) {
		return MP_LT;
	    }
	    if (d1 > (double)LONG_MAX) {
		return MP_GT;
	    }
	    l1 = (long) d1;
	    goto longCompare;
#ifndef TCL_WIDE_INT_IS_LONG
	case TCL_NUMBER_WIDE:
	    w2 = *((const Tcl_WideInt *)ptr2);
	    d2 = (double) w2;
	    if (DBL_MANT_DIG > CHAR_BIT*sizeof(Tcl_WideInt)
		    || w2 == (Tcl_WideInt) d2 || modf(d1, &tmp) != 0.0) {
		goto doubleCompare;
	    }
	    if (d1 < (double)LLONG_MIN) {
		return MP_LT;
	    }
	    if (d1 > (double)LLONG_MAX) {
		return MP_GT;
	    }
	    w1 = (Tcl_WideInt) d1;
	    goto wideCompare;
#endif
	case TCL_NUMBER_BIG:
	    if (TclIsInfinite(d1)) {
		return (d1 > 0.0) ? MP_GT : MP_LT;
	    }
	    Tcl_TakeBignumFromObj(NULL, value2Ptr, &big2);
	    if ((d1 < (double)LONG_MAX) && (d1 > (double)LONG_MIN)) {
		if (mp_cmp_d(&big2, 0) == MP_LT) {
		    compare = MP_GT;
		} else {
		    compare = MP_LT;
		}
		mp_clear(&big2);
		return compare;
	    }
	    if (DBL_MANT_DIG > CHAR_BIT*sizeof(long)
		    && modf(d1, &tmp) != 0.0) {
		d2 = TclBignumToDouble(&big2);
		mp_clear(&big2);
		goto doubleCompare;
	    }
	    Tcl_InitBignumFromDouble(NULL, d1, &big1);
	    goto bigCompare;
	}

    case TCL_NUMBER_BIG:
	Tcl_TakeBignumFromObj(NULL, valuePtr, &big1);
	switch (type2) {
#ifndef TCL_WIDE_INT_IS_LONG
	case TCL_NUMBER_WIDE:
#endif
	case TCL_NUMBER_LONG:
	    compare = mp_cmp_d(&big1, 0);
	    mp_clear(&big1);
	    return compare;
	case TCL_NUMBER_DOUBLE:
	    d2 = *((const double *)ptr2);
	    if (TclIsInfinite(d2)) {
		compare = (d2 > 0.0) ? MP_LT : MP_GT;
		mp_clear(&big1);
		return compare;
	    }
	    if ((d2 < (double)LONG_MAX) && (d2 > (double)LONG_MIN)) {
		compare = mp_cmp_d(&big1, 0);
		mp_clear(&big1);
		return compare;
	    }
	    if (DBL_MANT_DIG > CHAR_BIT*sizeof(long)
		    && modf(d2, &tmp) != 0.0) {
		d1 = TclBignumToDouble(&big1);
		mp_clear(&big1);
		goto doubleCompare;
	    }
	    Tcl_InitBignumFromDouble(NULL, d2, &big2);
	    goto bigCompare;
	case TCL_NUMBER_BIG:
	    Tcl_TakeBignumFromObj(NULL, value2Ptr, &big2);
	bigCompare:
	    compare = mp_cmp(&big1, &big2);
	    mp_clear(&big1);
	    mp_clear(&big2);
	    return compare;
	}
    default:
	Tcl_Panic("unexpected number type");
	return TCL_ERROR;
    }
}

#ifdef TCL_COMPILE_DEBUG
/*
 *----------------------------------------------------------------------
 *
 * PrintByteCodeInfo --
 *
 *	This procedure prints a summary about a bytecode object to stdout. It
 *	is called by TclNRExecuteByteCode when starting to execute the bytecode
 *	object if tclTraceExec has the value 2 or more.
 *
 * Results:
 *	None.
 *
 * Side effects:
 *	None.
 *
 *----------------------------------------------------------------------
 */

static void
PrintByteCodeInfo(
    register ByteCode *codePtr)	/* The bytecode whose summary is printed to
				 * stdout. */
{
    Proc *procPtr = codePtr->procPtr;
    Interp *iPtr = (Interp *) *codePtr->interpHandle;

    fprintf(stdout, "\nExecuting ByteCode 0x%p, refCt %u, epoch %u, interp 0x%p (epoch %u)\n",
	    codePtr, codePtr->refCount, codePtr->compileEpoch, iPtr,
	    iPtr->compileEpoch);

    fprintf(stdout, "  Source: ");
    TclPrintSource(stdout, codePtr->source, 60);

    fprintf(stdout, "\n  Cmds %d, src %d, inst %u, litObjs %u, aux %d, stkDepth %u, code/src %.2f\n",
	    codePtr->numCommands, codePtr->numSrcBytes,
	    codePtr->numCodeBytes, codePtr->numLitObjects,
	    codePtr->numAuxDataItems, codePtr->maxStackDepth,
#ifdef TCL_COMPILE_STATS
	    codePtr->numSrcBytes?
		    ((float)codePtr->structureSize)/codePtr->numSrcBytes :
#endif
	    0.0);

#ifdef TCL_COMPILE_STATS
    fprintf(stdout, "  Code %lu = header %lu+inst %d+litObj %lu+exc %lu+aux %lu+cmdMap %d\n",
	    (unsigned long) codePtr->structureSize,
	    (unsigned long) (sizeof(ByteCode)-sizeof(size_t)-sizeof(Tcl_Time)),
	    codePtr->numCodeBytes,
	    (unsigned long) (codePtr->numLitObjects * sizeof(Tcl_Obj *)),
	    (unsigned long) (codePtr->numExceptRanges*sizeof(ExceptionRange)),
	    (unsigned long) (codePtr->numAuxDataItems * sizeof(AuxData)),
	    codePtr->numCmdLocBytes);
#endif /* TCL_COMPILE_STATS */
    if (procPtr != NULL) {
	fprintf(stdout,
		"  Proc 0x%p, refCt %d, args %d, compiled locals %d\n",
		procPtr, procPtr->refCount, procPtr->numArgs,
		procPtr->numCompiledLocals);
    }
}
#endif /* TCL_COMPILE_DEBUG */

/*
 *----------------------------------------------------------------------
 *
 * ValidatePcAndStackTop --
 *
 *	This procedure is called by TclNRExecuteByteCode when debugging to
 *	verify that the program counter and stack top are valid during
 *	execution.
 *
 * Results:
 *	None.
 *
 * Side effects:
 *	Prints a message to stderr and panics if either the pc or stack top
 *	are invalid.
 *
 *----------------------------------------------------------------------
 */

#ifdef TCL_COMPILE_DEBUG
static void
ValidatePcAndStackTop(
    register ByteCode *codePtr,	/* The bytecode whose summary is printed to
				 * stdout. */
    const unsigned char *pc,	/* Points to first byte of a bytecode
				 * instruction. The program counter. */
    int stackTop,		/* Current stack top. Must be between
				 * stackLowerBound and stackUpperBound
				 * (inclusive). */
    int checkStack)		/* 0 if the stack depth check should be
				 * skipped. */
{
    int stackUpperBound = codePtr->maxStackDepth;
				/* Greatest legal value for stackTop. */
    unsigned relativePc = (unsigned) (pc - codePtr->codeStart);
    unsigned long codeStart = (unsigned long) codePtr->codeStart;
    unsigned long codeEnd = (unsigned long)
	    (codePtr->codeStart + codePtr->numCodeBytes);
    unsigned char opCode = *pc;

    if (((unsigned long) pc < codeStart) || ((unsigned long) pc > codeEnd)) {
	fprintf(stderr, "\nBad instruction pc 0x%p in TclNRExecuteByteCode\n",
		pc);
	Tcl_Panic("TclNRExecuteByteCode execution failure: bad pc");
    }
    if ((unsigned) opCode > LAST_INST_OPCODE) {
	fprintf(stderr, "\nBad opcode %d at pc %u in TclNRExecuteByteCode\n",
		(unsigned) opCode, relativePc);
	Tcl_Panic("TclNRExecuteByteCode execution failure: bad opcode");
    }
    if (checkStack && 
	    ((stackTop < 0) || (stackTop > stackUpperBound))) {
	int numChars;
	const char *cmd = GetSrcInfoForPc(pc, codePtr, &numChars, NULL, NULL);

	fprintf(stderr, "\nBad stack top %d at pc %u in TclNRExecuteByteCode (min 0, max %i)",
		stackTop, relativePc, stackUpperBound);
	if (cmd != NULL) {
	    Tcl_Obj *message;

	    TclNewLiteralStringObj(message, "\n executing ");
	    Tcl_IncrRefCount(message);
	    Tcl_AppendLimitedToObj(message, cmd, numChars, 100, NULL);
	    fprintf(stderr,"%s\n", Tcl_GetString(message));
	    Tcl_DecrRefCount(message);
	} else {
	    fprintf(stderr, "\n");
	}
	Tcl_Panic("TclNRExecuteByteCode execution failure: bad stack top");
    }
}
#endif /* TCL_COMPILE_DEBUG */

/*
 *----------------------------------------------------------------------
 *
 * IllegalExprOperandType --
 *
 *	Used by TclNRExecuteByteCode to append an error message to the interp
 *	result when an illegal operand type is detected by an expression
 *	instruction. The argument opndPtr holds the operand object in error.
 *
 * Results:
 *	None.
 *
 * Side effects:
 *	An error message is appended to the interp result.
 *
 *----------------------------------------------------------------------
 */

static void
IllegalExprOperandType(
    Tcl_Interp *interp,		/* Interpreter to which error information
				 * pertains. */
    const unsigned char *pc, /* Points to the instruction being executed
				 * when the illegal type was found. */
    Tcl_Obj *opndPtr)		/* Points to the operand holding the value
				 * with the illegal type. */
{
    ClientData ptr;
    int type;
    const unsigned char opcode = *pc;
    const char *description, *operator = operatorStrings[opcode - INST_LOR];

    if (opcode == INST_EXPON) {
	operator = "**";
    }

    if (GetNumberFromObj(NULL, opndPtr, &ptr, &type) != TCL_OK) {
	int numBytes;
	const char *bytes = Tcl_GetStringFromObj(opndPtr, &numBytes);

	if (numBytes == 0) {
	    description = "empty string";
	} else if (TclCheckBadOctal(NULL, bytes)) {
	    description = "invalid octal number";
	} else {
	    description = "non-numeric string";
	}
    } else if (type == TCL_NUMBER_NAN) {
	description = "non-numeric floating-point value";
    } else if (type == TCL_NUMBER_DOUBLE) {
	description = "floating-point value";
    } else {
	/* TODO: No caller needs this. Eliminate? */
	description = "(big) integer";
    }

    Tcl_SetObjResult(interp, Tcl_ObjPrintf(
	    "can't use %s as operand of \"%s\"", description, operator));
    Tcl_SetErrorCode(interp, "ARITH", "DOMAIN", description, NULL);
}

/*
 *----------------------------------------------------------------------
 *
 * TclGetSrcInfoForPc, GetSrcInfoForPc, TclGetSourceFromFrame --
 *
 *	Given a program counter value, finds the closest command in the
 *	bytecode code unit's CmdLocation array and returns information about
 *	that command's source: a pointer to its first byte and the number of
 *	characters.
 *
 * Results:
 *	If a command is found that encloses the program counter value, a
 *	pointer to the command's source is returned and the length of the
 *	source is stored at *lengthPtr. If multiple commands resulted in code
 *	at pc, information about the closest enclosing command is returned. If
 *	no matching command is found, NULL is returned and *lengthPtr is
 *	unchanged.
 *
 * Side effects:
 *	The CmdFrame at *cfPtr is updated.
 *
 *----------------------------------------------------------------------
 */

Tcl_Obj *
TclGetSourceFromFrame(
    CmdFrame *cfPtr,
    int objc,
    Tcl_Obj *const objv[])
{
    if (cfPtr == NULL) {
        return Tcl_NewListObj(objc, objv);
    }
    if (cfPtr->cmdObj == NULL) {
        if (cfPtr->cmd == NULL) {
	    ByteCode *codePtr = (ByteCode *) cfPtr->data.tebc.codePtr;

            cfPtr->cmd = GetSrcInfoForPc((unsigned char *)
		    cfPtr->data.tebc.pc, codePtr, &cfPtr->len, NULL, NULL);
        }
        cfPtr->cmdObj = Tcl_NewStringObj(cfPtr->cmd, cfPtr->len);
        Tcl_IncrRefCount(cfPtr->cmdObj);
    }
    return cfPtr->cmdObj;
}

void
TclGetSrcInfoForPc(
    CmdFrame *cfPtr)
{
    ByteCode *codePtr = (ByteCode *) cfPtr->data.tebc.codePtr;

    assert(cfPtr->type == TCL_LOCATION_BC);

    if (cfPtr->cmd == NULL) {

	cfPtr->cmd = GetSrcInfoForPc(
		(unsigned char *) cfPtr->data.tebc.pc, codePtr,
		&cfPtr->len, NULL, NULL);
    }

    if (cfPtr->cmd != NULL) {
	/*
	 * We now have the command. We can get the srcOffset back and from
	 * there find the list of word locations for this command.
	 */

	ExtCmdLoc *eclPtr;
	ECL *locPtr = NULL;
	int srcOffset, i;
	Interp *iPtr = (Interp *) *codePtr->interpHandle;
	Tcl_HashEntry *hePtr =
		Tcl_FindHashEntry(iPtr->lineBCPtr, codePtr);

	if (!hePtr) {
	    return;
	}

	srcOffset = cfPtr->cmd - codePtr->source;
	eclPtr = Tcl_GetHashValue(hePtr);

	for (i=0; i < eclPtr->nuloc; i++) {
	    if (eclPtr->loc[i].srcOffset == srcOffset) {
		locPtr = eclPtr->loc+i;
		break;
	    }
	}
	if (locPtr == NULL) {
	    Tcl_Panic("LocSearch failure");
	}

	cfPtr->line = locPtr->line;
	cfPtr->nline = locPtr->nline;
	cfPtr->type = eclPtr->type;

	if (eclPtr->type == TCL_LOCATION_SOURCE) {
	    cfPtr->data.eval.path = eclPtr->path;
	    Tcl_IncrRefCount(cfPtr->data.eval.path);
	}

	/*
	 * Do not set cfPtr->data.eval.path NULL for non-SOURCE. Needed for
	 * cfPtr->data.tebc.codePtr.
	 */
    }
}

static const char *
GetSrcInfoForPc(
    const unsigned char *pc,	/* The program counter value for which to
				 * return the closest command's source info.
				 * This points within a bytecode instruction
				 * in codePtr's code. */
    ByteCode *codePtr,		/* The bytecode sequence in which to look up
				 * the command source for the pc. */
    int *lengthPtr,		/* If non-NULL, the location where the length
				 * of the command's source should be stored.
				 * If NULL, no length is stored. */
    const unsigned char **pcBeg,/* If non-NULL, the bytecode location
				 * where the current instruction starts.
				 * If NULL; no pointer is stored. */
    int *cmdIdxPtr)		/* If non-NULL, the location where the index
				 * of the command containing the pc should 
				 * be stored. */
{
    register int pcOffset = (pc - codePtr->codeStart);
    int numCmds = codePtr->numCommands;
    unsigned char *codeDeltaNext, *codeLengthNext;
    unsigned char *srcDeltaNext, *srcLengthNext;
    int codeOffset, codeLen, codeEnd, srcOffset, srcLen, delta, i;
    int bestDist = INT_MAX;	/* Distance of pc to best cmd's start pc. */
    int bestSrcOffset = -1;	/* Initialized to avoid compiler warning. */
    int bestSrcLength = -1;	/* Initialized to avoid compiler warning. */
    int bestCmdIdx = -1;

    if ((pcOffset < 0) || (pcOffset >= codePtr->numCodeBytes)) {
	if (pcBeg != NULL) *pcBeg = NULL;
	return NULL;
    }

    /*
     * Decode the code and source offset and length for each command. The
     * closest enclosing command is the last one whose code started before
     * pcOffset.
     */

    codeDeltaNext = codePtr->codeDeltaStart;
    codeLengthNext = codePtr->codeLengthStart;
    srcDeltaNext = codePtr->srcDeltaStart;
    srcLengthNext = codePtr->srcLengthStart;
    codeOffset = srcOffset = 0;
    for (i = 0;  i < numCmds;  i++) {
	if ((unsigned) *codeDeltaNext == (unsigned) 0xFF) {
	    codeDeltaNext++;
	    delta = TclGetInt4AtPtr(codeDeltaNext);
	    codeDeltaNext += 4;
	} else {
	    delta = TclGetInt1AtPtr(codeDeltaNext);
	    codeDeltaNext++;
	}
	codeOffset += delta;

	if ((unsigned) *codeLengthNext == (unsigned) 0xFF) {
	    codeLengthNext++;
	    codeLen = TclGetInt4AtPtr(codeLengthNext);
	    codeLengthNext += 4;
	} else {
	    codeLen = TclGetInt1AtPtr(codeLengthNext);
	    codeLengthNext++;
	}
	codeEnd = (codeOffset + codeLen - 1);

	if ((unsigned) *srcDeltaNext == (unsigned) 0xFF) {
	    srcDeltaNext++;
	    delta = TclGetInt4AtPtr(srcDeltaNext);
	    srcDeltaNext += 4;
	} else {
	    delta = TclGetInt1AtPtr(srcDeltaNext);
	    srcDeltaNext++;
	}
	srcOffset += delta;

	if ((unsigned) *srcLengthNext == (unsigned) 0xFF) {
	    srcLengthNext++;
	    srcLen = TclGetInt4AtPtr(srcLengthNext);
	    srcLengthNext += 4;
	} else {
	    srcLen = TclGetInt1AtPtr(srcLengthNext);
	    srcLengthNext++;
	}

	if (codeOffset > pcOffset) {	/* Best cmd already found */
	    break;
	}
	if (pcOffset <= codeEnd) {	/* This cmd's code encloses pc */
	    int dist = (pcOffset - codeOffset);

	    if (dist <= bestDist) {
		bestDist = dist;
		bestSrcOffset = srcOffset;
		bestSrcLength = srcLen;
		bestCmdIdx = i;
	    }
	}
    }

    if (pcBeg != NULL) {
	const unsigned char *curr, *prev;

	/*
	 * Walk from beginning of command or BC to pc, by complete
	 * instructions. Stop when crossing pc; keep previous.
	 */

	curr = ((bestDist == INT_MAX) ? codePtr->codeStart : pc - bestDist);
	prev = curr;
	while (curr <= pc) {
	    prev = curr;
	    curr += tclInstructionTable[*curr].numBytes;
	}
	*pcBeg = prev;
    }

    if (bestDist == INT_MAX) {
	return NULL;
    }

    if (lengthPtr != NULL) {
	*lengthPtr = bestSrcLength;
    }

    if (cmdIdxPtr != NULL) {
	*cmdIdxPtr = bestCmdIdx;
    }

    return (codePtr->source + bestSrcOffset);
}

/*
 *----------------------------------------------------------------------
 *
 * GetExceptRangeForPc --
 *
 *	Given a program counter value, return the closest enclosing
 *	ExceptionRange.
 *
 * Results:
 *	In the normal case, catchOnly is 0 (false) and this procedure returns
 *	a pointer to the most closely enclosing ExceptionRange structure
 *	regardless of whether it is a loop or catch exception range. This is
 *	appropriate when processing a TCL_BREAK or TCL_CONTINUE, which will be
 *	"handled" either by a loop exception range or a closer catch range. If
 *	catchOnly is nonzero, this procedure ignores loop exception ranges and
 *	returns a pointer to the closest catch range. If no matching
 *	ExceptionRange is found that encloses pc, a NULL is returned.
 *
 * Side effects:
 *	None.
 *
 *----------------------------------------------------------------------
 */

static ExceptionRange *
GetExceptRangeForPc(
    const unsigned char *pc, /* The program counter value for which to
				 * search for a closest enclosing exception
				 * range. This points to a bytecode
				 * instruction in codePtr's code. */
    int catchOnly,		/* If 0, consider either loop or catch
				 * ExceptionRanges in search. If nonzero
				 * consider only catch ranges (and ignore any
				 * closer loop ranges). */
    ByteCode *codePtr)		/* Points to the ByteCode in which to search
				 * for the enclosing ExceptionRange. */
{
    ExceptionRange *rangeArrayPtr;
    int numRanges = codePtr->numExceptRanges;
    register ExceptionRange *rangePtr;
    int pcOffset = pc - codePtr->codeStart;
    register int start;

    if (numRanges == 0) {
	return NULL;
    }

    /*
     * This exploits peculiarities of our compiler: nested ranges are always
     * *after* their containing ranges, so that by scanning backwards we are
     * sure that the first matching range is indeed the deepest.
     */

    rangeArrayPtr = codePtr->exceptArrayPtr;
    rangePtr = rangeArrayPtr + numRanges;
    while (--rangePtr >= rangeArrayPtr) {
	start = rangePtr->codeOffset;
	if ((start <= pcOffset) &&
		(pcOffset < (start + rangePtr->numCodeBytes))) {
	    if ((!catchOnly)
		    || (rangePtr->type == CATCH_EXCEPTION_RANGE)) {
		return rangePtr;
	    }
	}
    }
    return NULL;
}

/*
 *----------------------------------------------------------------------
 *
 * GetOpcodeName --
 *
 *	This procedure is called by the TRACE and TRACE_WITH_OBJ macros used
 *	in TclNRExecuteByteCode when debugging. It returns the name of the
 *	bytecode instruction at a specified instruction pc.
 *
 * Results:
 *	A character string for the instruction.
 *
 * Side effects:
 *	None.
 *
 *----------------------------------------------------------------------
 */

#ifdef TCL_COMPILE_DEBUG
static const char *
GetOpcodeName(
    const unsigned char *pc)	/* Points to the instruction whose name should
				 * be returned. */
{
    unsigned char opCode = *pc;

    return tclInstructionTable[opCode].name;
}
#endif /* TCL_COMPILE_DEBUG */

/*
 *----------------------------------------------------------------------
 *
 * TclExprFloatError --
 *
 *	This procedure is called when an error occurs during a floating-point
 *	operation. It reads errno and sets interp->objResultPtr accordingly.
 *
 * Results:
 *	interp->objResultPtr is set to hold an error message.
 *
 * Side effects:
 *	None.
 *
 *----------------------------------------------------------------------
 */

void
TclExprFloatError(
    Tcl_Interp *interp,		/* Where to store error message. */
    double value)		/* Value returned after error; used to
				 * distinguish underflows from overflows. */
{
    const char *s;

    if ((errno == EDOM) || TclIsNaN(value)) {
	s = "domain error: argument not in valid range";
	Tcl_SetObjResult(interp, Tcl_NewStringObj(s, -1));
	Tcl_SetErrorCode(interp, "ARITH", "DOMAIN", s, NULL);
    } else if ((errno == ERANGE) || TclIsInfinite(value)) {
	if (value == 0.0) {
	    s = "floating-point value too small to represent";
	    Tcl_SetObjResult(interp, Tcl_NewStringObj(s, -1));
	    Tcl_SetErrorCode(interp, "ARITH", "UNDERFLOW", s, NULL);
	} else {
	    s = "floating-point value too large to represent";
	    Tcl_SetObjResult(interp, Tcl_NewStringObj(s, -1));
	    Tcl_SetErrorCode(interp, "ARITH", "OVERFLOW", s, NULL);
	}
    } else {
	Tcl_Obj *objPtr = Tcl_ObjPrintf(
		"unknown floating-point error, errno = %d", errno);

	Tcl_SetErrorCode(interp, "ARITH", "UNKNOWN",
		Tcl_GetString(objPtr), NULL);
	Tcl_SetObjResult(interp, objPtr);
    }
}

#ifdef TCL_COMPILE_STATS
/*
 *----------------------------------------------------------------------
 *
 * TclLog2 --
 *
 *	Procedure used while collecting compilation statistics to determine
 *	the log base 2 of an integer.
 *
 * Results:
 *	Returns the log base 2 of the operand. If the argument is less than or
 *	equal to zero, a zero is returned.
 *
 * Side effects:
 *	None.
 *
 *----------------------------------------------------------------------
 */

int
TclLog2(
    register int value)		/* The integer for which to compute the log
				 * base 2. */
{
    register int n = value;
    register int result = 0;

    while (n > 1) {
	n = n >> 1;
	result++;
    }
    return result;
}

/*
 *----------------------------------------------------------------------
 *
 * EvalStatsCmd --
 *
 *	Implements the "evalstats" command that prints instruction execution
 *	counts to stdout.
 *
 * Results:
 *	Standard Tcl results.
 *
 * Side effects:
 *	None.
 *
 *----------------------------------------------------------------------
 */

static int
EvalStatsCmd(
    ClientData unused,		/* Unused. */
    Tcl_Interp *interp,		/* The current interpreter. */
    int objc,			/* The number of arguments. */
    Tcl_Obj *const objv[])	/* The argument strings. */
{
    Interp *iPtr = (Interp *) interp;
    LiteralTable *globalTablePtr = &iPtr->literalTable;
    ByteCodeStats *statsPtr = &iPtr->stats;
    double totalCodeBytes, currentCodeBytes;
    double totalLiteralBytes, currentLiteralBytes;
    double objBytesIfUnshared, strBytesIfUnshared, sharingBytesSaved;
    double strBytesSharedMultX, strBytesSharedOnce;
    double numInstructions, currentHeaderBytes;
    long numCurrentByteCodes, numByteCodeLits;
    long refCountSum, literalMgmtBytes, sum;
    int numSharedMultX, numSharedOnce;
    int decadeHigh, minSizeDecade, maxSizeDecade, length, i;
    char *litTableStats;
    LiteralEntry *entryPtr;
    Tcl_Obj *objPtr;

#define Percent(a,b) ((a) * 100.0 / (b))

    objPtr = Tcl_NewObj();
    Tcl_IncrRefCount(objPtr);

    numInstructions = 0.0;
    for (i = 0;  i < 256;  i++) {
	if (statsPtr->instructionCount[i] != 0) {
	    numInstructions += statsPtr->instructionCount[i];
	}
    }

    totalLiteralBytes = sizeof(LiteralTable)
	    + iPtr->literalTable.numBuckets * sizeof(LiteralEntry *)
	    + (statsPtr->numLiteralsCreated * sizeof(LiteralEntry))
	    + (statsPtr->numLiteralsCreated * sizeof(Tcl_Obj))
	    + statsPtr->totalLitStringBytes;
    totalCodeBytes = statsPtr->totalByteCodeBytes + totalLiteralBytes;

    numCurrentByteCodes =
	    statsPtr->numCompilations - statsPtr->numByteCodesFreed;
    currentHeaderBytes = numCurrentByteCodes
	    * (sizeof(ByteCode) - sizeof(size_t) - sizeof(Tcl_Time));
    literalMgmtBytes = sizeof(LiteralTable)
	    + (iPtr->literalTable.numBuckets * sizeof(LiteralEntry *))
	    + (iPtr->literalTable.numEntries * sizeof(LiteralEntry));
    currentLiteralBytes = literalMgmtBytes
	    + iPtr->literalTable.numEntries * sizeof(Tcl_Obj)
	    + statsPtr->currentLitStringBytes;
    currentCodeBytes = statsPtr->currentByteCodeBytes + currentLiteralBytes;

    /*
     * Summary statistics, total and current source and ByteCode sizes.
     */

    Tcl_AppendPrintfToObj(objPtr, "\n----------------------------------------------------------------\n");
    Tcl_AppendPrintfToObj(objPtr,
	    "Compilation and execution statistics for interpreter %#lx\n",
	    (long int)iPtr);

    Tcl_AppendPrintfToObj(objPtr, "\nNumber ByteCodes executed\t%ld\n",
	    statsPtr->numExecutions);
    Tcl_AppendPrintfToObj(objPtr, "Number ByteCodes compiled\t%ld\n",
	    statsPtr->numCompilations);
    Tcl_AppendPrintfToObj(objPtr, "  Mean executions/compile\t%.1f\n",
	    statsPtr->numExecutions / (float)statsPtr->numCompilations);

    Tcl_AppendPrintfToObj(objPtr, "\nInstructions executed\t\t%.0f\n",
	    numInstructions);
    Tcl_AppendPrintfToObj(objPtr, "  Mean inst/compile\t\t%.0f\n",
	    numInstructions / statsPtr->numCompilations);
    Tcl_AppendPrintfToObj(objPtr, "  Mean inst/execution\t\t%.0f\n",
	    numInstructions / statsPtr->numExecutions);

    Tcl_AppendPrintfToObj(objPtr, "\nTotal ByteCodes\t\t\t%ld\n",
	    statsPtr->numCompilations);
    Tcl_AppendPrintfToObj(objPtr, "  Source bytes\t\t\t%.6g\n",
	    statsPtr->totalSrcBytes);
    Tcl_AppendPrintfToObj(objPtr, "  Code bytes\t\t\t%.6g\n",
	    totalCodeBytes);
    Tcl_AppendPrintfToObj(objPtr, "    ByteCode bytes\t\t%.6g\n",
	    statsPtr->totalByteCodeBytes);
    Tcl_AppendPrintfToObj(objPtr, "    Literal bytes\t\t%.6g\n",
	    totalLiteralBytes);
    Tcl_AppendPrintfToObj(objPtr, "      table %lu + bkts %lu + entries %lu + objects %lu + strings %.6g\n",
	    (unsigned long) sizeof(LiteralTable),
	    (unsigned long) (iPtr->literalTable.numBuckets * sizeof(LiteralEntry *)),
	    (unsigned long) (statsPtr->numLiteralsCreated * sizeof(LiteralEntry)),
	    (unsigned long) (statsPtr->numLiteralsCreated * sizeof(Tcl_Obj)),
	    statsPtr->totalLitStringBytes);
    Tcl_AppendPrintfToObj(objPtr, "  Mean code/compile\t\t%.1f\n",
	    totalCodeBytes / statsPtr->numCompilations);
    Tcl_AppendPrintfToObj(objPtr, "  Mean code/source\t\t%.1f\n",
	    totalCodeBytes / statsPtr->totalSrcBytes);

    Tcl_AppendPrintfToObj(objPtr, "\nCurrent (active) ByteCodes\t%ld\n",
	    numCurrentByteCodes);
    Tcl_AppendPrintfToObj(objPtr, "  Source bytes\t\t\t%.6g\n",
	    statsPtr->currentSrcBytes);
    Tcl_AppendPrintfToObj(objPtr, "  Code bytes\t\t\t%.6g\n",
	    currentCodeBytes);
    Tcl_AppendPrintfToObj(objPtr, "    ByteCode bytes\t\t%.6g\n",
	    statsPtr->currentByteCodeBytes);
    Tcl_AppendPrintfToObj(objPtr, "    Literal bytes\t\t%.6g\n",
	    currentLiteralBytes);
    Tcl_AppendPrintfToObj(objPtr, "      table %lu + bkts %lu + entries %lu + objects %lu + strings %.6g\n",
	    (unsigned long) sizeof(LiteralTable),
	    (unsigned long) (iPtr->literalTable.numBuckets * sizeof(LiteralEntry *)),
	    (unsigned long) (iPtr->literalTable.numEntries * sizeof(LiteralEntry)),
	    (unsigned long) (iPtr->literalTable.numEntries * sizeof(Tcl_Obj)),
	    statsPtr->currentLitStringBytes);
    Tcl_AppendPrintfToObj(objPtr, "  Mean code/source\t\t%.1f\n",
	    currentCodeBytes / statsPtr->currentSrcBytes);
    Tcl_AppendPrintfToObj(objPtr, "  Code + source bytes\t\t%.6g (%0.1f mean code/src)\n",
	    (currentCodeBytes + statsPtr->currentSrcBytes),
	    (currentCodeBytes / statsPtr->currentSrcBytes) + 1.0);

    /*
     * Tcl_IsShared statistics check
     *
     * This gives the refcount of each obj as Tcl_IsShared was called for it.
     * Shared objects must be duplicated before they can be modified.
     */

    numSharedMultX = 0;
    Tcl_AppendPrintfToObj(objPtr, "\nTcl_IsShared object check (all objects):\n");
    Tcl_AppendPrintfToObj(objPtr, "  Object had refcount <=1 (not shared)\t%ld\n",
	    tclObjsShared[1]);
    for (i = 2;  i < TCL_MAX_SHARED_OBJ_STATS;  i++) {
	Tcl_AppendPrintfToObj(objPtr, "  refcount ==%d\t\t%ld\n",
		i, tclObjsShared[i]);
	numSharedMultX += tclObjsShared[i];
    }
    Tcl_AppendPrintfToObj(objPtr, "  refcount >=%d\t\t%ld\n",
	    i, tclObjsShared[0]);
    numSharedMultX += tclObjsShared[0];
    Tcl_AppendPrintfToObj(objPtr, "  Total shared objects\t\t\t%d\n",
	    numSharedMultX);

    /*
     * Literal table statistics.
     */

    numByteCodeLits = 0;
    refCountSum = 0;
    numSharedMultX = 0;
    numSharedOnce = 0;
    objBytesIfUnshared = 0.0;
    strBytesIfUnshared = 0.0;
    strBytesSharedMultX = 0.0;
    strBytesSharedOnce = 0.0;
    for (i = 0;  i < globalTablePtr->numBuckets;  i++) {
	for (entryPtr = globalTablePtr->buckets[i];  entryPtr != NULL;
		entryPtr = entryPtr->nextPtr) {
	    if (entryPtr->objPtr->typePtr == &tclByteCodeType) {
		numByteCodeLits++;
	    }
	    (void) Tcl_GetStringFromObj(entryPtr->objPtr, &length);
	    refCountSum += entryPtr->refCount;
	    objBytesIfUnshared += (entryPtr->refCount * sizeof(Tcl_Obj));
	    strBytesIfUnshared += (entryPtr->refCount * (length+1));
	    if (entryPtr->refCount > 1) {
		numSharedMultX++;
		strBytesSharedMultX += (length+1);
	    } else {
		numSharedOnce++;
		strBytesSharedOnce += (length+1);
	    }
	}
    }
    sharingBytesSaved = (objBytesIfUnshared + strBytesIfUnshared)
	    - currentLiteralBytes;

    Tcl_AppendPrintfToObj(objPtr, "\nTotal objects (all interps)\t%ld\n",
	    tclObjsAlloced);
    Tcl_AppendPrintfToObj(objPtr, "Current objects\t\t\t%ld\n",
	    (tclObjsAlloced - tclObjsFreed));
    Tcl_AppendPrintfToObj(objPtr, "Total literal objects\t\t%ld\n",
	    statsPtr->numLiteralsCreated);

    Tcl_AppendPrintfToObj(objPtr, "\nCurrent literal objects\t\t%d (%0.1f%% of current objects)\n",
	    globalTablePtr->numEntries,
	    Percent(globalTablePtr->numEntries, tclObjsAlloced-tclObjsFreed));
    Tcl_AppendPrintfToObj(objPtr, "  ByteCode literals\t\t%ld (%0.1f%% of current literals)\n",
	    numByteCodeLits,
	    Percent(numByteCodeLits, globalTablePtr->numEntries));
    Tcl_AppendPrintfToObj(objPtr, "  Literals reused > 1x\t\t%d\n",
	    numSharedMultX);
    Tcl_AppendPrintfToObj(objPtr, "  Mean reference count\t\t%.2f\n",
	    ((double) refCountSum) / globalTablePtr->numEntries);
    Tcl_AppendPrintfToObj(objPtr, "  Mean len, str reused >1x \t%.2f\n",
	    (numSharedMultX ? strBytesSharedMultX/numSharedMultX : 0.0));
    Tcl_AppendPrintfToObj(objPtr, "  Mean len, str used 1x\t\t%.2f\n",
	    (numSharedOnce ? strBytesSharedOnce/numSharedOnce : 0.0));
    Tcl_AppendPrintfToObj(objPtr, "  Total sharing savings\t\t%.6g (%0.1f%% of bytes if no sharing)\n",
	    sharingBytesSaved,
	    Percent(sharingBytesSaved, objBytesIfUnshared+strBytesIfUnshared));
    Tcl_AppendPrintfToObj(objPtr, "    Bytes with sharing\t\t%.6g\n",
	    currentLiteralBytes);
    Tcl_AppendPrintfToObj(objPtr, "      table %lu + bkts %lu + entries %lu + objects %lu + strings %.6g\n",
	    (unsigned long) sizeof(LiteralTable),
	    (unsigned long) (iPtr->literalTable.numBuckets * sizeof(LiteralEntry *)),
	    (unsigned long) (iPtr->literalTable.numEntries * sizeof(LiteralEntry)),
	    (unsigned long) (iPtr->literalTable.numEntries * sizeof(Tcl_Obj)),
	    statsPtr->currentLitStringBytes);
    Tcl_AppendPrintfToObj(objPtr, "    Bytes if no sharing\t\t%.6g = objects %.6g + strings %.6g\n",
	    (objBytesIfUnshared + strBytesIfUnshared),
	    objBytesIfUnshared, strBytesIfUnshared);
    Tcl_AppendPrintfToObj(objPtr, "  String sharing savings \t%.6g = unshared %.6g - shared %.6g\n",
	    (strBytesIfUnshared - statsPtr->currentLitStringBytes),
	    strBytesIfUnshared, statsPtr->currentLitStringBytes);
    Tcl_AppendPrintfToObj(objPtr, "  Literal mgmt overhead\t\t%ld (%0.1f%% of bytes with sharing)\n",
	    literalMgmtBytes,
	    Percent(literalMgmtBytes, currentLiteralBytes));
    Tcl_AppendPrintfToObj(objPtr, "    table %lu + buckets %lu + entries %lu\n",
	    (unsigned long) sizeof(LiteralTable),
	    (unsigned long) (iPtr->literalTable.numBuckets * sizeof(LiteralEntry *)),
	    (unsigned long) (iPtr->literalTable.numEntries * sizeof(LiteralEntry)));

    /*
     * Breakdown of current ByteCode space requirements.
     */

    Tcl_AppendPrintfToObj(objPtr, "\nBreakdown of current ByteCode requirements:\n");
    Tcl_AppendPrintfToObj(objPtr, "                         Bytes      Pct of    Avg per\n");
    Tcl_AppendPrintfToObj(objPtr, "                                     total    ByteCode\n");
    Tcl_AppendPrintfToObj(objPtr, "Total             %12.6g     100.00%%   %8.1f\n",
	    statsPtr->currentByteCodeBytes,
	    statsPtr->currentByteCodeBytes / numCurrentByteCodes);
    Tcl_AppendPrintfToObj(objPtr, "Header            %12.6g   %8.1f%%   %8.1f\n",
	    currentHeaderBytes,
	    Percent(currentHeaderBytes, statsPtr->currentByteCodeBytes),
	    currentHeaderBytes / numCurrentByteCodes);
    Tcl_AppendPrintfToObj(objPtr, "Instructions      %12.6g   %8.1f%%   %8.1f\n",
	    statsPtr->currentInstBytes,
	    Percent(statsPtr->currentInstBytes,statsPtr->currentByteCodeBytes),
	    statsPtr->currentInstBytes / numCurrentByteCodes);
    Tcl_AppendPrintfToObj(objPtr, "Literal ptr array %12.6g   %8.1f%%   %8.1f\n",
	    statsPtr->currentLitBytes,
	    Percent(statsPtr->currentLitBytes,statsPtr->currentByteCodeBytes),
	    statsPtr->currentLitBytes / numCurrentByteCodes);
    Tcl_AppendPrintfToObj(objPtr, "Exception table   %12.6g   %8.1f%%   %8.1f\n",
	    statsPtr->currentExceptBytes,
	    Percent(statsPtr->currentExceptBytes,statsPtr->currentByteCodeBytes),
	    statsPtr->currentExceptBytes / numCurrentByteCodes);
    Tcl_AppendPrintfToObj(objPtr, "Auxiliary data    %12.6g   %8.1f%%   %8.1f\n",
	    statsPtr->currentAuxBytes,
	    Percent(statsPtr->currentAuxBytes,statsPtr->currentByteCodeBytes),
	    statsPtr->currentAuxBytes / numCurrentByteCodes);
    Tcl_AppendPrintfToObj(objPtr, "Command map       %12.6g   %8.1f%%   %8.1f\n",
	    statsPtr->currentCmdMapBytes,
	    Percent(statsPtr->currentCmdMapBytes,statsPtr->currentByteCodeBytes),
	    statsPtr->currentCmdMapBytes / numCurrentByteCodes);

    /*
     * Detailed literal statistics.
     */

    Tcl_AppendPrintfToObj(objPtr, "\nLiteral string sizes:\n");
    Tcl_AppendPrintfToObj(objPtr, "\t Up to length\t\tPercentage\n");
    maxSizeDecade = 0;
    for (i = 31;  i >= 0;  i--) {
	if (statsPtr->literalCount[i] > 0) {
	    maxSizeDecade = i;
	    break;
	}
    }
    sum = 0;
    for (i = 0;  i <= maxSizeDecade;  i++) {
	decadeHigh = (1 << (i+1)) - 1;
	sum += statsPtr->literalCount[i];
	Tcl_AppendPrintfToObj(objPtr, "\t%10d\t\t%8.0f%%\n",
		decadeHigh, Percent(sum, statsPtr->numLiteralsCreated));
    }

    litTableStats = TclLiteralStats(globalTablePtr);
    Tcl_AppendPrintfToObj(objPtr, "\nCurrent literal table statistics:\n%s\n",
	    litTableStats);
    ckfree(litTableStats);

    /*
     * Source and ByteCode size distributions.
     */

    Tcl_AppendPrintfToObj(objPtr, "\nSource sizes:\n");
    Tcl_AppendPrintfToObj(objPtr, "\t Up to size\t\tPercentage\n");
    minSizeDecade = maxSizeDecade = 0;
    for (i = 0;  i < 31;  i++) {
	if (statsPtr->srcCount[i] > 0) {
	    minSizeDecade = i;
	    break;
	}
    }
    for (i = 31;  i >= 0;  i--) {
	if (statsPtr->srcCount[i] > 0) {
	    maxSizeDecade = i;
	    break;
	}
    }
    sum = 0;
    for (i = minSizeDecade;  i <= maxSizeDecade;  i++) {
	decadeHigh = (1 << (i+1)) - 1;
	sum += statsPtr->srcCount[i];
	Tcl_AppendPrintfToObj(objPtr, "\t%10d\t\t%8.0f%%\n",
		decadeHigh, Percent(sum, statsPtr->numCompilations));
    }

    Tcl_AppendPrintfToObj(objPtr, "\nByteCode sizes:\n");
    Tcl_AppendPrintfToObj(objPtr, "\t Up to size\t\tPercentage\n");
    minSizeDecade = maxSizeDecade = 0;
    for (i = 0;  i < 31;  i++) {
	if (statsPtr->byteCodeCount[i] > 0) {
	    minSizeDecade = i;
	    break;
	}
    }
    for (i = 31;  i >= 0;  i--) {
	if (statsPtr->byteCodeCount[i] > 0) {
	    maxSizeDecade = i;
	    break;
	}
    }
    sum = 0;
    for (i = minSizeDecade;  i <= maxSizeDecade;  i++) {
	decadeHigh = (1 << (i+1)) - 1;
	sum += statsPtr->byteCodeCount[i];
	Tcl_AppendPrintfToObj(objPtr, "\t%10d\t\t%8.0f%%\n",
		decadeHigh, Percent(sum, statsPtr->numCompilations));
    }

    Tcl_AppendPrintfToObj(objPtr, "\nByteCode longevity (excludes Current ByteCodes):\n");
    Tcl_AppendPrintfToObj(objPtr, "\t       Up to ms\t\tPercentage\n");
    minSizeDecade = maxSizeDecade = 0;
    for (i = 0;  i < 31;  i++) {
	if (statsPtr->lifetimeCount[i] > 0) {
	    minSizeDecade = i;
	    break;
	}
    }
    for (i = 31;  i >= 0;  i--) {
	if (statsPtr->lifetimeCount[i] > 0) {
	    maxSizeDecade = i;
	    break;
	}
    }
    sum = 0;
    for (i = minSizeDecade;  i <= maxSizeDecade;  i++) {
	decadeHigh = (1 << (i+1)) - 1;
	sum += statsPtr->lifetimeCount[i];
	Tcl_AppendPrintfToObj(objPtr, "\t%12.3f\t\t%8.0f%%\n",
		decadeHigh/1000.0, Percent(sum, statsPtr->numByteCodesFreed));
    }

    /*
     * Instruction counts.
     */

    Tcl_AppendPrintfToObj(objPtr, "\nInstruction counts:\n");
    for (i = 0;  i <= LAST_INST_OPCODE;  i++) {
	Tcl_AppendPrintfToObj(objPtr, "%20s %8ld ",
		tclInstructionTable[i].name, statsPtr->instructionCount[i]);
	if (statsPtr->instructionCount[i]) {
	    Tcl_AppendPrintfToObj(objPtr, "%6.1f%%\n",
		    Percent(statsPtr->instructionCount[i], numInstructions));
	} else {
	    Tcl_AppendPrintfToObj(objPtr, "0\n");
	}
    }

#ifdef TCL_MEM_DEBUG
    Tcl_AppendPrintfToObj(objPtr, "\nHeap Statistics:\n");
    TclDumpMemoryInfo((ClientData) objPtr, 1);
#endif
    Tcl_AppendPrintfToObj(objPtr, "\n----------------------------------------------------------------\n");

    if (objc == 1) {
	Tcl_SetObjResult(interp, objPtr);
    } else {
	Tcl_Channel outChan;
	char *str = Tcl_GetStringFromObj(objv[1], &length);

	if (length) {
	    if (strcmp(str, "stdout") == 0) {
		outChan = Tcl_GetStdChannel(TCL_STDOUT);
	    } else if (strcmp(str, "stderr") == 0) {
		outChan = Tcl_GetStdChannel(TCL_STDERR);
	    } else {
		outChan = Tcl_OpenFileChannel(NULL, str, "w", 0664);
	    }
	} else {
	    outChan = Tcl_GetStdChannel(TCL_STDOUT);
	}
	if (outChan != NULL) {
	    Tcl_WriteObj(outChan, objPtr);
	}
    }
    Tcl_DecrRefCount(objPtr);
    return TCL_OK;
}
#endif /* TCL_COMPILE_STATS */

#ifdef TCL_COMPILE_DEBUG
/*
 *----------------------------------------------------------------------
 *
 * StringForResultCode --
 *
 *	Procedure that returns a human-readable string representing a Tcl
 *	result code such as TCL_ERROR.
 *
 * Results:
 *	If the result code is one of the standard Tcl return codes, the result
 *	is a string representing that code such as "TCL_ERROR". Otherwise, the
 *	result string is that code formatted as a sequence of decimal digit
 *	characters. Note that the resulting string must not be modified by the
 *	caller.
 *
 * Side effects:
 *	None.
 *
 *----------------------------------------------------------------------
 */

static const char *
StringForResultCode(
    int result)			/* The Tcl result code for which to generate a
				 * string. */
{
    static char buf[TCL_INTEGER_SPACE];

    if ((result >= TCL_OK) && (result <= TCL_CONTINUE)) {
	return resultStrings[result];
    }
    TclFormatInt(buf, result);
    return buf;
}
#endif /* TCL_COMPILE_DEBUG */

/*
 * Local Variables:
 * mode: c
 * c-basic-offset: 4
 * fill-column: 78
 * End:
 */<|MERGE_RESOLUTION|>--- conflicted
+++ resolved
@@ -179,11 +179,7 @@
     ptrdiff_t *catchTop;	/* this level: they record the state when a */
     int cleanup;		/* new codePtr was received for NR */
     Tcl_Obj *auxObjList;	/* execution. */
-<<<<<<< HEAD
-    int checkInterp;
     int numLevels;
-=======
->>>>>>> 7d35dc66
     CmdFrame cmdFrame;
     void *stack[1];		/* Start of the actual combined catch and obj
 				 * stacks; the struct will be expanded as
@@ -2086,11 +2082,7 @@
     TD->catchTop    = initCatchTop;
     TD->cleanup     = 0;
     TD->auxObjList  = NULL;
-<<<<<<< HEAD
-    TD->checkInterp = 0;
     TD->numLevels   = ((Interp *) interp)->numLevels;
-=======
->>>>>>> 7d35dc66
 
     /*
      * TIP #280: Initialize the frame. Do not push it yet: it will be pushed
