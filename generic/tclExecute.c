--- conflicted
+++ resolved
@@ -910,356 +910,6 @@
  
 /*
-<<<<<<< HEAD
-=======
- * Auxiliary code to insure that GrowEvaluationStack always returns correctly
- * aligned memory.
- *
- * WALLOCALIGN represents the alignment reqs in words, just as TCL_ALLOCALIGN
- * represents the reqs in bytes. This assumes that TCL_ALLOCALIGN is a
- * multiple of the wordsize 'sizeof(Tcl_Obj *)'.
- */
-
-#define WALLOCALIGN \
-    (TCL_ALLOCALIGN/sizeof(Tcl_Obj *))
-
-/*
- * OFFSET computes how many words have to be skipped until the next aligned
- * word. Note that we are only interested in the low order bits of ptr, so
- * that any possible information loss in PTR2INT is of no consequence.
- */
-
-static inline int
-OFFSET(
-    void *ptr)
-{
-    int mask = TCL_ALLOCALIGN-1;
-    int base = PTR2INT(ptr) & mask;
-    return (TCL_ALLOCALIGN - base)/sizeof(Tcl_Obj *);
-}
-
-/*
- * Given a marker, compute where the following aligned memory starts.
- */
-
-#define MEMSTART(markerPtr) \
-    ((markerPtr) + OFFSET(markerPtr))
-
-/*
- *----------------------------------------------------------------------
- *
- * GrowEvaluationStack --
- *
- *	This procedure grows a Tcl evaluation stack stored in an ExecEnv,
- *	copying over the words since the last mark if so requested. A mark is
- *	set at the beginning of the new area when no copying is requested.
- *
- * Results:
- *	Returns a pointer to the first usable word in the (possibly) grown
- *	stack.
- *
- * Side effects:
- *	The size of the evaluation stack may be grown, a marker is set
- *
- *----------------------------------------------------------------------
- */
-
-static Tcl_Obj **
-GrowEvaluationStack(
-    ExecEnv *eePtr,		/* Points to the ExecEnv with an evaluation
-				 * stack to enlarge. */
-    int growth,			/* How much larger than the current used
-				 * size. */
-    int move)			/* 1 if move words since last marker. */
-{
-    ExecStack *esPtr = eePtr->execStackPtr, *oldPtr = NULL;
-    int newBytes, newElems, currElems;
-    int needed = growth - (esPtr->endPtr - esPtr->tosPtr);
-    Tcl_Obj **markerPtr = esPtr->markerPtr, **memStart;
-    int moveWords = 0;
-
-    if (move) {
-	if (!markerPtr) {
-	    Tcl_Panic("STACK: Reallocating with no previous alloc");
-	}
-	if (needed <= 0) {
-	    return MEMSTART(markerPtr);
-	}
-    } else {
-#ifndef PURIFY
-	Tcl_Obj **tmpMarkerPtr = esPtr->tosPtr + 1;
-	int offset = OFFSET(tmpMarkerPtr);
-
-	if (needed + offset < 0) {
-	    /*
-	     * Put a marker pointing to the previous marker in this stack, and
-	     * store it in esPtr as the current marker. Return a pointer to
-	     * the start of aligned memory.
-	     */
-
-	    esPtr->markerPtr = tmpMarkerPtr;
-	    memStart = tmpMarkerPtr + offset;
-	    esPtr->tosPtr = memStart - 1;
-	    *esPtr->markerPtr = (Tcl_Obj *) markerPtr;
-	    return memStart;
-	}
-#endif
-    }
-
-    /*
-     * Reset move to hold the number of words to be moved to new stack (if
-     * any) and growth to hold the complete stack requirements: add one for
-     * the marker, (WALLOCALIGN-1) for the maximal possible offset.
-     */
-
-    if (move) {
-	moveWords = esPtr->tosPtr - MEMSTART(markerPtr) + 1;
-    }
-    needed = growth + moveWords + WALLOCALIGN;
-
-    
-    /*
-     * Check if there is enough room in the next stack (if there is one, it
-     * should be both empty and the last one!)
-     */
-
-    if (esPtr->nextPtr) {
-	oldPtr = esPtr;
-	esPtr = oldPtr->nextPtr;
-	currElems = esPtr->endPtr - &esPtr->stackWords[-1];
-	if (esPtr->markerPtr || (esPtr->tosPtr != &esPtr->stackWords[-1])) {
-	    Tcl_Panic("STACK: Stack after current is in use");
-	}
-	if (esPtr->nextPtr) {
-	    Tcl_Panic("STACK: Stack after current is not last");
-	}
-	if (needed <= currElems) {
-	    goto newStackReady;
-	}
-	DeleteExecStack(esPtr);
-	esPtr = oldPtr;
-    } else {
-	currElems = esPtr->endPtr - &esPtr->stackWords[-1];
-    }
-
-    /*
-     * We need to allocate a new stack! It needs to store 'growth' words,
-     * including the elements to be copied over and the new marker.
-     */
-
-#ifndef PURIFY
-    newElems = 2*currElems;
-    while (needed > newElems) {
-	newElems *= 2;
-    }
-#else
-    newElems = needed;
-#endif
-    
-    newBytes = sizeof(ExecStack) + (newElems-1) * sizeof(Tcl_Obj *);
-
-    oldPtr = esPtr;
-    esPtr = ckalloc(newBytes);
-
-    oldPtr->nextPtr = esPtr;
-    esPtr->prevPtr = oldPtr;
-    esPtr->nextPtr = NULL;
-    esPtr->endPtr = &esPtr->stackWords[newElems-1];
-
-  newStackReady:
-    eePtr->execStackPtr = esPtr;
-
-    /*
-     * Store a NULL marker at the beginning of the stack, to indicate that
-     * this is the first marker in this stack and that rewinding to here
-     * should actually be a return to the previous stack.
-     */
-
-    esPtr->stackWords[0] = NULL;
-    esPtr->markerPtr = &esPtr->stackWords[0];
-    memStart = MEMSTART(esPtr->markerPtr);
-    esPtr->tosPtr = memStart - 1;
-
-    if (move) {
-	memcpy(memStart, MEMSTART(markerPtr), moveWords*sizeof(Tcl_Obj *));
-	esPtr->tosPtr += moveWords;
-	oldPtr->markerPtr = (Tcl_Obj **) *markerPtr;
-	oldPtr->tosPtr = markerPtr-1;
-    }
-
-    /*
-     * Free the old stack if it is now unused.
-     */
-
-    if (!oldPtr->markerPtr) {
-	DeleteExecStack(oldPtr);
-    }
-
-    return memStart;
-}
--
-/*
- *--------------------------------------------------------------
- *
- * TclStackAlloc, TclStackRealloc, TclStackFree --
- *
- *	Allocate memory from the execution stack; it has to be returned later
- *	with a call to TclStackFree.
- *
- * Results:
- *	A pointer to the first byte allocated, or panics if the allocation did
- *	not succeed.
- *
- * Side effects:
- *	The execution stack may be grown.
- *
- *--------------------------------------------------------------
- */
-
-static Tcl_Obj **
-StackAllocWords(
-    Tcl_Interp *interp,
-    int numWords)
-{
-    /*
-     * Note that GrowEvaluationStack sets a marker in the stack. This marker
-     * is read when rewinding, e.g., by TclStackFree.
-     */
-
-    Interp *iPtr = (Interp *) interp;
-    ExecEnv *eePtr = iPtr->execEnvPtr;
-    Tcl_Obj **resPtr = GrowEvaluationStack(eePtr, numWords, 0);
-
-    eePtr->execStackPtr->tosPtr += numWords;
-    return resPtr;
-}
-
-static Tcl_Obj **
-StackReallocWords(
-    Tcl_Interp *interp,
-    int numWords)
-{
-    Interp *iPtr = (Interp *) interp;
-    ExecEnv *eePtr = iPtr->execEnvPtr;
-    Tcl_Obj **resPtr = GrowEvaluationStack(eePtr, numWords, 1);
-
-    eePtr->execStackPtr->tosPtr += numWords;
-    return resPtr;
-}
-
-void
-TclStackFree(
-    Tcl_Interp *interp,
-    void *freePtr)
-{
-    Interp *iPtr = (Interp *) interp;
-    ExecEnv *eePtr;
-    ExecStack *esPtr;
-    Tcl_Obj **markerPtr, *marker;
-
-    if (iPtr == NULL || iPtr->execEnvPtr == NULL) {
-	ckfree((char *) freePtr);
-	return;
-    }
-
-    /*
-     * Rewind the stack to the previous marker position. The current marker,
-     * as set in the last call to GrowEvaluationStack, contains a pointer to
-     * the previous marker.
-     */
-
-    eePtr = iPtr->execEnvPtr;
-    esPtr = eePtr->execStackPtr;
-    markerPtr = esPtr->markerPtr;
-    marker = *markerPtr;
-
-    if ((freePtr != NULL) && (MEMSTART(markerPtr) != (Tcl_Obj **)freePtr)) {
-	Tcl_Panic("TclStackFree: incorrect freePtr (%p != %p). Call out of sequence?",
-		freePtr, MEMSTART(markerPtr));
-    }
-
-    esPtr->tosPtr = markerPtr - 1;
-    esPtr->markerPtr = (Tcl_Obj **) marker;
-    if (marker) {
-	return;
-    }
-
-    /*
-     * Return to previous active stack. Note that repeated expansions or
-     * reallocs could have generated several unused intervening stacks: free
-     * them too.
-     */
-
-    while (esPtr->nextPtr) {
-	esPtr = esPtr->nextPtr;
-    }
-    esPtr->tosPtr = &esPtr->stackWords[-1];
-    while (esPtr->prevPtr) {
-	ExecStack *tmpPtr = esPtr->prevPtr;
-	if (tmpPtr->tosPtr == &tmpPtr->stackWords[-1]) {
-	    DeleteExecStack(tmpPtr);
-	} else {
-	    break;
-	}
-    }
-    if (esPtr->prevPtr) {
-	eePtr->execStackPtr = esPtr->prevPtr;
-#ifdef PURIFY
-	eePtr->execStackPtr->nextPtr = NULL;
-	DeleteExecStack(esPtr);
-#endif
-    } else {
-	eePtr->execStackPtr = esPtr;
-    }
-}
-
-void *
-TclStackAlloc(
-    Tcl_Interp *interp,
-    int numBytes)
-{
-    Interp *iPtr = (Interp *) interp;
-    int numWords = (numBytes + (sizeof(Tcl_Obj *) - 1))/sizeof(Tcl_Obj *);
-
-    if (iPtr == NULL || iPtr->execEnvPtr == NULL) {
-	return (void *) ckalloc(numBytes);
-    }
-
-    return (void *) StackAllocWords(interp, numWords);
-}
-
-void *
-TclStackRealloc(
-    Tcl_Interp *interp,
-    void *ptr,
-    int numBytes)
-{
-    Interp *iPtr = (Interp *) interp;
-    ExecEnv *eePtr;
-    ExecStack *esPtr;
-    Tcl_Obj **markerPtr;
-    int numWords;
-
-    if (iPtr == NULL || iPtr->execEnvPtr == NULL) {
-	return (void *) ckrealloc((char *) ptr, numBytes);
-    }
-
-    eePtr = iPtr->execEnvPtr;
-    esPtr = eePtr->execStackPtr;
-    markerPtr = esPtr->markerPtr;
-
-    if (MEMSTART(markerPtr) != (Tcl_Obj **)ptr) {
-	Tcl_Panic("TclStackRealloc: incorrect ptr. Call out of sequence?");
-    }
-
-    numWords = (numBytes + (sizeof(Tcl_Obj *) - 1))/sizeof(Tcl_Obj *);
-    return (void *) StackReallocWords(interp, numWords);
-}
--
-/*
->>>>>>> 0c2d5031
  *--------------------------------------------------------------
  *
  * Tcl_ExprObj --
@@ -2231,12 +1881,6 @@
 	listPtr = Tcl_NewListObj(opnd, &OBJ_AT_DEPTH(opnd-1));
 	nsObjPtr = Tcl_NewStringObj(iPtr->varFramePtr->nsPtr->fullName, -1);
 	TclListObjSetElement(interp, listPtr, 0, nsObjPtr);
-<<<<<<< HEAD
-=======
-	if (iPtr->varFramePtr->tailcallPtr) {
-	    Tcl_DecrRefCount(iPtr->varFramePtr->tailcallPtr);
-	}
->>>>>>> 0c2d5031
 	iPtr->varFramePtr->tailcallPtr = listPtr;
 
 	result = TCL_RETURN;
@@ -2754,18 +2398,10 @@
 	iPtr->ensembleRewrite.numInsertedObjs = 1;
 	pc += 6;
 	TEBC_YIELD();
-<<<<<<< HEAD
 	Tcl_NRAddCallback(interp, TclClearRootEnsemble, NULL,NULL,NULL,NULL);
-	iPtr->evalFlags |= TCL_EVAL_REDIRECT;
+	TclMarkTailcall(interp);
 	return TclNREvalObjEx(interp, objPtr, TCL_EVAL_INVOKE);
 	
-=======
-
-	TclNRAddCallback(interp, TclClearRootEnsemble, NULL,NULL,NULL,NULL);
-	TclSkipTailcall(interp);
-	return TclNREvalObjEx(interp, objPtr, TCL_EVAL_INVOKE, NULL, INT_MIN);
-
->>>>>>> 0c2d5031
     /*
      * -----------------------------------------------------------------
      *	   Start of INST_LOAD instructions.
