--- conflicted
+++ resolved
@@ -584,29 +584,9 @@
     }
     argv[objc-4] = NULL;
 
-<<<<<<< HEAD
-    /*
-     * Tcl_GetIndexFromObj assumes that the table is statically-allocated so
-     * that its address is different for each index object. If we accidently
-     * allocate a table at the same address as that cached in the index
-     * object, clear out the object's cached state.
-     */
-
-    if (objv[3]->typePtr != NULL
-	    && !strcmp("index", objv[3]->typePtr->name)) {
-	indexRep = objv[3]->internalRep.twoPtrValue.ptr1;
-	if (indexRep->tablePtr == (void *) argv) {
-	    TclFreeIntRep(objv[3]);
-	}
-    }
-
     result = Tcl_GetIndexFromObjStruct((setError? interp : NULL), objv[3],
-	    argv, sizeof(char *), "token", (allowAbbrev? 0 : TCL_EXACT), &index);
-=======
-    result = Tcl_GetIndexFromObj((setError? interp : NULL), objv[3],
-	    argv, "token", INDEX_TEMP_TABLE|(allowAbbrev? 0 : TCL_EXACT),
-	    &index);
->>>>>>> 5ad95478
+	    argv, sizeof(char *), "token",
+	    INDEX_TEMP_TABLE|(allowAbbrev? 0 : TCL_EXACT), &index);
     ckfree(argv);
     if (result == TCL_OK) {
 	Tcl_SetLongObj(Tcl_GetObjResult(interp), index);
