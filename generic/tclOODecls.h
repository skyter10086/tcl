--- conflicted
+++ resolved
@@ -5,14 +5,8 @@
 #ifndef _TCLOODECLS
 #define _TCLOODECLS
 
-<<<<<<< HEAD
 #ifdef BUILD_tcl
 #   define BUILD_tcloo
-=======
-#ifdef USE_TCL_STUBS
-#   undef USE_TCLOO_STUBS
-#   define USE_TCLOO_STUBS
->>>>>>> 64a2d647
 #endif
 
 /* !BEGIN!: Do not edit below this line. */
@@ -157,7 +151,7 @@
 }
 #endif
 
-#if !defined(BUILD_tcloo) || defined(USE_TCLOO_STUBS)
+#if !defined(BUILD_tcloo) && !defined(STATIC_BUILD) || defined(USE_TCLOO_STUBS)
 
 /*
  * Inline function declarations:
@@ -225,5 +219,4 @@
 #endif /* !BUILD_tcloo || USE_TCLOO_STUBS */
 
 /* !END!: Do not edit above this line. */
-
 #endif /* _TCLOODECLS */