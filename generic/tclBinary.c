/*
 * tclBinary.c --
 *
 *	This file contains the implementation of the "binary" Tcl built-in
 *	command and the Tcl binary data object.
 *
 * Copyright (c) 1997 by Sun Microsystems, Inc.
 * Copyright (c) 1998-1999 by Scriptics Corporation.
 *
 * See the file "license.terms" for information on usage and redistribution of
 * this file, and for a DISCLAIMER OF ALL WARRANTIES.
 */

#include "tclInt.h"
#include "tommath.h"

#include <math.h>
#include <assert.h>

/*
 * The following constants are used by GetFormatSpec to indicate various
 * special conditions in the parsing of a format specifier.
 */

#define BINARY_ALL -1		/* Use all elements in the argument. */
#define BINARY_NOCOUNT -2	/* No count was specified in format. */

/*
 * The following flags may be ORed together and returned by GetFormatSpec
 */

#define BINARY_SIGNED 0		/* Field to be read as signed data */
#define BINARY_UNSIGNED 1	/* Field to be read as unsigned data */

/*
 * The following defines the maximum number of different (integer) numbers
 * placed in the object cache by 'binary scan' before it bails out and
 * switches back to Plan A (creating a new object for each value.)
 * Theoretically, it would be possible to keep the cache about for the values
 * that are already in it, but that makes the code slower in practise when
 * overflow happens, and makes little odds the rest of the time (as measured
 * on my machine.) It is also slower (on the sample I tried at least) to grow
 * the cache to hold all items we might want to put in it; presumably the
 * extra cost of managing the memory for the enlarged table outweighs the
 * benefit from allocating fewer objects. This is probably because as the
 * number of objects increases, the likelihood of reuse of any particular one
 * drops, and there is very little gain from larger maximum cache sizes (the
 * value below is chosen to allow caching to work in full with conversion of
 * bytes.) - DKF
 */

#define BINARY_SCAN_MAX_CACHE	260

/*
 * Prototypes for local procedures defined in this file:
 */

static void		DupByteArrayInternalRep(Tcl_Obj *srcPtr,
			    Tcl_Obj *copyPtr);
static int		FormatNumber(Tcl_Interp *interp, int type,
			    Tcl_Obj *src, unsigned char **cursorPtr);
static void		FreeByteArrayInternalRep(Tcl_Obj *objPtr);
static int		GetFormatSpec(const char **formatPtr, char *cmdPtr,
			    int *countPtr, int *flagsPtr);
static Tcl_Obj *	ScanNumber(unsigned char *buffer, int type,
			    int flags, Tcl_HashTable **numberCachePtr);
static int		SetByteArrayFromAny(Tcl_Interp *interp,
			    Tcl_Obj *objPtr);
static void		UpdateStringOfByteArray(Tcl_Obj *listPtr);
static void		DeleteScanNumberCache(Tcl_HashTable *numberCachePtr);
static int		NeedReversing(int format);
static void		CopyNumber(const void *from, void *to,
			    unsigned length, int type);
/* Binary ensemble commands */
static int		BinaryFormatCmd(ClientData clientData,
			    Tcl_Interp *interp,
			    int objc, Tcl_Obj *const objv[]);
static int		BinaryScanCmd(ClientData clientData,
			    Tcl_Interp *interp,
			    int objc, Tcl_Obj *const objv[]);
/* Binary encoding sub-ensemble commands */
static int		BinaryEncodeHex(ClientData clientData,
			    Tcl_Interp *interp,
			    int objc, Tcl_Obj *const objv[]);
static int		BinaryDecodeHex(ClientData clientData,
			    Tcl_Interp *interp,
			    int objc, Tcl_Obj *const objv[]);
static int		BinaryEncode64(ClientData clientData,
			    Tcl_Interp *interp,
			    int objc, Tcl_Obj *const objv[]);
static int		BinaryDecode64(ClientData clientData,
			    Tcl_Interp *interp,
			    int objc, Tcl_Obj *const objv[]);
static int		BinaryEncodeUu(ClientData clientData,
			    Tcl_Interp *interp, int objc,
			    Tcl_Obj *const objv[]);
static int		BinaryDecodeUu(ClientData clientData,
			    Tcl_Interp *interp,
			    int objc, Tcl_Obj *const objv[]);

/*
 * The following tables are used by the binary encoders
 */

static const char HexDigits[16] = {
    '0', '1', '2', '3', '4', '5', '6', '7',
    '8', '9', 'a', 'b', 'c', 'd', 'e', 'f'
};

static const char UueDigits[65] = {
    '`', '!', '"', '#', '$', '%', '&', '\'',
    '(', ')', '*', '+', ',', '-', '.', '/',
    '0', '1', '2', '3', '4', '5', '6', '7',
    '8', '9', ':', ';', '<', '=', '>', '?',
    '@', 'A', 'B', 'C', 'D', 'E', 'F', 'G',
    'H', 'I', 'J', 'K', 'L', 'M', 'N', 'O',
    'P', 'Q', 'R', 'S', 'T', 'U', 'V', 'W',
    'X', 'Y', 'Z', '[', '\\',']', '^', '_',
    '`'
};

static const char B64Digits[65] = {
    'A', 'B', 'C', 'D', 'E', 'F', 'G', 'H',
    'I', 'J', 'K', 'L', 'M', 'N', 'O', 'P',
    'Q', 'R', 'S', 'T', 'U', 'V', 'W', 'X',
    'Y', 'Z', 'a', 'b', 'c', 'd', 'e', 'f',
    'g', 'h', 'i', 'j', 'k', 'l', 'm', 'n',
    'o', 'p', 'q', 'r', 's', 't', 'u', 'v',
    'w', 'x', 'y', 'z', '0', '1', '2', '3',
    '4', '5', '6', '7', '8', '9', '+', '/',
    '='
};

/*
 * How to construct the ensembles.
 */

static const EnsembleImplMap binaryMap[] = {
    { "format", BinaryFormatCmd, TclCompileBasicMin1ArgCmd, NULL, NULL, 0 },
    { "scan",   BinaryScanCmd, TclCompileBasicMin2ArgCmd, NULL, NULL, 0 },
    { "encode", NULL, NULL, NULL, NULL, 0 },
    { "decode", NULL, NULL, NULL, NULL, 0 },
    { NULL, NULL, NULL, NULL, NULL, 0 }
};
static const EnsembleImplMap encodeMap[] = {
    { "hex",      BinaryEncodeHex, TclCompileBasic1ArgCmd, NULL, NULL, 0 },
    { "uuencode", BinaryEncodeUu,  NULL, NULL, NULL, 0 },
    { "base64",   BinaryEncode64,  NULL, NULL, NULL, 0 },
    { NULL, NULL, NULL, NULL, NULL, 0 }
};
static const EnsembleImplMap decodeMap[] = {
    { "hex",      BinaryDecodeHex, TclCompileBasic1Or2ArgCmd, NULL, NULL, 0 },
    { "uuencode", BinaryDecodeUu,  TclCompileBasic1Or2ArgCmd, NULL, NULL, 0 },
    { "base64",   BinaryDecode64,  TclCompileBasic1Or2ArgCmd, NULL, NULL, 0 },
    { NULL, NULL, NULL, NULL, NULL, 0 }
};

/*
 * The following object types represent an array of bytes. The intent is
 * to allow arbitrary binary data to pass through Tcl as a Tcl value
 * without loss or damage. Such values are useful for things like
 * encoded strings or Tk images to name just two.
 *
 * It's strange to have two Tcl_ObjTypes in place for this task when
 * one would do, so a bit of detail and history how we got to this point
 * and where we might go from here.
 *
 * A bytearray is an ordered sequence of bytes. Each byte is an integer
 * value in the range [0-255].  To be a Tcl value type, we need a way to
 * encode each value in the value set as a Tcl string.  The simplest
 * encoding is to represent each byte value as the same codepoint value.
 * A bytearray of N bytes is encoded into a Tcl string of N characters
 * where the codepoint of each character is the value of corresponding byte.
 * This approach creates a one-to-one map between all bytearray values
 * and a subset of Tcl string values.
 * 
 * When converting a Tcl string value to the bytearray internal rep, the
 * question arises what to do with strings outside that subset?  That is,
 * those Tcl strings containing at least one codepoint greater than 255?
 * The obviously correct answer is to raise an error!  That string value
 * does not represent any valid bytearray value. Full Stop.  The
 * setFromAnyProc signature has a completion code return value for just
 * this reason, to reject invalid inputs.
 * 
 * Unfortunately this was not the path taken by the authors of the
 * original tclByteArrayType.  They chose to accept all Tcl string values
 * as acceptable string encodings of the bytearray values that result
 * from masking away the high bits of any codepoint value at all. This
 * meant that every bytearray value had multiple accepted string
 * representations.
 *
 * The implications of this choice are truly ugly.  When a Tcl value has
 * a string representation, we are required to accept that as the true
 * value.  Bytearray values that possess a string representation cannot
 * be processed as bytearrays because we cannot know which true value
 * that bytearray represents.  The consequence is that we drag around
 * an internal rep that we cannot make any use of.  This painful price
 * is extracted at any point after a string rep happens to be generated
 * for the value.  This happens even when the troublesome codepoints
 * outside the byte range never show up.  This happens rather routinely
 * in normal Tcl operations unless we burden the script writer with the
 * cognitive burden of avoiding it.  The price is also paid by callers
 * of the C interface.  The routine
 *
 *	unsigned char *Tcl_GetByteArrayFromObj(objPtr, lenPtr)
 *
 * has a guarantee to always return a non-NULL value, but that value
 * points to a byte sequence that cannot be used by the caller to  
 * process the Tcl value absent some sideband testing that objPtr
 * is "pure".  Tcl offers no public interface to perform this test,
 * so callers either break encapsulation or are unavoidably buggy.  Tcl
 * has defined a public interface that cannot be used correctly. The
 * Tcl source code itself suffers the same problem, and has been buggy,
 * but progressively less so as more and more portions of the code have
 * been retrofitted with the required "purity testing".  The set of values
 * able to pass the purity test can be increased via the introduction of
 * a "canonical" flag marker, but the only way the broken interface itself
 * can be discarded is to start over and define the Tcl_ObjType properly.
 * Bytearrays should simply be usable as bytearrays without a kabuki
 * dance of testing.
 *
 * The Tcl_ObjType "properByteArrayType" is (nearly) a correct 
 * implementation of bytearrays.  Any Tcl value with the type
 * properByteArrayType can have its bytearray value fetched and
 * used with confidence that acting on that value is equivalent to
 * acting on the true Tcl string value.  This still implies a side
 * testing burden -- past mistakes will not let us avoid that
 * immediately, but it is at least a conventional test of type, and
 * can be implemented entirely by examining the objPtr fields, with
 * no need to query the intrep, as a canonical flag would require.
 *
 * Until Tcl_GetByteArrayFromObj() and Tcl_SetByteArrayLength() can
 * be revised to admit the possibility of returning NULL when the true
 * value is not a valid bytearray, we need a mechanism to retain
 * compatibility with the deployed callers of the broken interface.
 * That's what the retained "tclByteArrayType" provides.  In those
 * unusual circumstances where we convert an invalid bytearray value
 * to a bytearray type, it is to this legacy type.  Essentially any
 * time this legacy type gets used, it's a signal of a bug being ignored.
 * A TIP should be drafted to remove this connection to the broken past
 * so that Tcl 9 will no longer have any trace of it.  Prescribing a
 * migration path will be the key element of that work.  The internal
 * changes now in place are the limit of what can be done short of
 * interface repair.  They provide a great expansion of the histories
 * over which bytearray values can be useful in the meanwhile.
 */

static const Tcl_ObjType properByteArrayType = {
    "bytearray",
    FreeByteArrayInternalRep,
    DupByteArrayInternalRep,
    UpdateStringOfByteArray,
    NULL
};

const Tcl_ObjType tclByteArrayType = {
    "bytearray",
    FreeByteArrayInternalRep,
    DupByteArrayInternalRep,
    NULL,
    SetByteArrayFromAny
};

/*
 * The following structure is the internal rep for a ByteArray object. Keeps
 * track of how much memory has been used and how much has been allocated for
 * the byte array to enable growing and shrinking of the ByteArray object with
 * fewer mallocs.
 */

typedef struct ByteArray {
    unsigned int used;		/* The number of bytes used in the byte
				 * array. */
    unsigned int allocated;	/* The amount of space actually allocated
				 * minus 1 byte. */
    unsigned char bytes[1];	/* The array of bytes. The actual size of this
				 * field depends on the 'allocated' field
				 * above. */
} ByteArray;

#define BYTEARRAY_SIZE(len) \
		((unsigned) (TclOffset(ByteArray, bytes) + (len)))
#define GET_BYTEARRAY(irPtr) ((ByteArray *) (irPtr)->twoPtrValue.ptr1)
#define SET_BYTEARRAY(irPtr, baPtr) \
		(irPtr)->twoPtrValue.ptr1 = (void *) (baPtr)

int
TclIsPureByteArray(
    Tcl_Obj * objPtr)
{
    return (objPtr->typePtr == &properByteArrayType);
}

/*
 *----------------------------------------------------------------------
 *
 * Tcl_NewByteArrayObj --
 *
 *	This procedure is creates a new ByteArray object and initializes it
 *	from the given array of bytes.
 *
 * Results:
 *	The newly create object is returned. This object will have no initial
 *	string representation. The returned object has a ref count of 0.
 *
 * Side effects:
 *	Memory allocated for new object and copy of byte array argument.
 *
 *----------------------------------------------------------------------
 */

#undef Tcl_NewByteArrayObj

Tcl_Obj *
Tcl_NewByteArrayObj(
    const unsigned char *bytes,	/* The array of bytes used to initialize the
				 * new object. */
    int length)			/* Length of the array of bytes, which must be
				 * >= 0. */
{
#ifdef TCL_MEM_DEBUG
    return Tcl_DbNewByteArrayObj(bytes, length, "unknown", 0);
#else /* if not TCL_MEM_DEBUG */
    Tcl_Obj *objPtr;

    TclNewObj(objPtr);
    Tcl_SetByteArrayObj(objPtr, bytes, length);
    return objPtr;
#endif /* TCL_MEM_DEBUG */
}

/*
 *----------------------------------------------------------------------
 *
 * Tcl_DbNewByteArrayObj --
 *
 *	This procedure is normally called when debugging: i.e., when
 *	TCL_MEM_DEBUG is defined. It is the same as the Tcl_NewByteArrayObj
 *	above except that it calls Tcl_DbCkalloc directly with the file name
 *	and line number from its caller. This simplifies debugging since then
 *	the [memory active] command will report the correct file name and line
 *	number when reporting objects that haven't been freed.
 *
 *	When TCL_MEM_DEBUG is not defined, this procedure just returns the
 *	result of calling Tcl_NewByteArrayObj.
 *
 * Results:
 *	The newly create object is returned. This object will have no initial
 *	string representation. The returned object has a ref count of 0.
 *
 * Side effects:
 *	Memory allocated for new object and copy of byte array argument.
 *
 *----------------------------------------------------------------------
 */

Tcl_Obj *
Tcl_DbNewByteArrayObj(
    const unsigned char *bytes,	/* The array of bytes used to initialize the
				 * new object. */
    int length,			/* Length of the array of bytes, which must be
				 * >= 0. */
    const char *file,		/* The name of the source file calling this
				 * procedure; used for debugging. */
    int line)			/* Line number in the source file; used for
				 * debugging. */
{
#ifdef TCL_MEM_DEBUG
    Tcl_Obj *objPtr;

    TclDbNewObj(objPtr, file, line);
    Tcl_SetByteArrayObj(objPtr, bytes, length);
    return objPtr;
#else /* if not TCL_MEM_DEBUG */
    return Tcl_NewByteArrayObj(bytes, length);
#endif /* TCL_MEM_DEBUG */
}

/*
 *---------------------------------------------------------------------------
 *
 * Tcl_SetByteArrayObj --
 *
 *	Modify an object to be a ByteArray object and to have the specified
 *	array of bytes as its value.
 *
 * Results:
 *	None.
 *
 * Side effects:
 *	The object's old string rep and internal rep is freed. Memory
 *	allocated for copy of byte array argument.
 *
 *----------------------------------------------------------------------
 */

void
Tcl_SetByteArrayObj(
    Tcl_Obj *objPtr,		/* Object to initialize as a ByteArray. */
    const unsigned char *bytes,	/* The array of bytes to use as the new
				   value. May be NULL even if length > 0. */
    int length)			/* Length of the array of bytes, which must
				   be >= 0. */
{
    ByteArray *byteArrayPtr;
    Tcl_ObjIntRep ir;

    if (Tcl_IsShared(objPtr)) {
	Tcl_Panic("%s called with shared object", "Tcl_SetByteArrayObj");
    }
    TclInvalidateStringRep(objPtr);

    if (length < 0) {
	length = 0;
    }
    byteArrayPtr = ckalloc(BYTEARRAY_SIZE(length));
    byteArrayPtr->used = length;
    byteArrayPtr->allocated = length;

    if ((bytes != NULL) && (length > 0)) {
	memcpy(byteArrayPtr->bytes, bytes, (size_t) length);
    }
<<<<<<< HEAD
    SET_BYTEARRAY(&ir, byteArrayPtr);

    Tcl_StoreIntRep(objPtr, &tclByteArrayType, &ir);
=======
    objPtr->typePtr = &properByteArrayType;
    SET_BYTEARRAY(objPtr, byteArrayPtr);
>>>>>>> c9bee15d
}

/*
 *----------------------------------------------------------------------
 *
 * Tcl_GetByteArrayFromObj --
 *
 *	Attempt to get the array of bytes from the Tcl object. If the object
 *	is not already a ByteArray object, an attempt will be made to convert
 *	it to one.
 *
 * Results:
 *	Pointer to array of bytes representing the ByteArray object.
 *
 * Side effects:
 *	Frees old internal rep. Allocates memory for new internal rep.
 *
 *----------------------------------------------------------------------
 */

unsigned char *
Tcl_GetByteArrayFromObj(
    Tcl_Obj *objPtr,		/* The ByteArray object. */
    int *lengthPtr)		/* If non-NULL, filled with length of the
				 * array of bytes in the ByteArray object. */
{
    ByteArray *baPtr;
    const Tcl_ObjIntRep *irPtr = Tcl_FetchIntRep(objPtr, &tclByteArrayType);

<<<<<<< HEAD
    if (irPtr == NULL) {
=======
    if ((objPtr->typePtr != &properByteArrayType)
	    && (objPtr->typePtr != &tclByteArrayType)) {
>>>>>>> c9bee15d
	SetByteArrayFromAny(NULL, objPtr);
	irPtr = Tcl_FetchIntRep(objPtr, &tclByteArrayType);
    }
    baPtr = GET_BYTEARRAY(irPtr);

    if (lengthPtr != NULL) {
	*lengthPtr = baPtr->used;
    }
    return baPtr->bytes;
}

/*
 *----------------------------------------------------------------------
 *
 * Tcl_SetByteArrayLength --
 *
 *	This procedure changes the length of the byte array for this object.
 *	Once the caller has set the length of the array, it is acceptable to
 *	directly modify the bytes in the array up until Tcl_GetStringFromObj()
 *	has been called on this object.
 *
 * Results:
 *	The new byte array of the specified length.
 *
 * Side effects:
 *	Allocates enough memory for an array of bytes of the requested size.
 *	When growing the array, the old array is copied to the new array; new
 *	bytes are undefined. When shrinking, the old array is truncated to the
 *	specified length.
 *
 *----------------------------------------------------------------------
 */

unsigned char *
Tcl_SetByteArrayLength(
    Tcl_Obj *objPtr,		/* The ByteArray object. */
    int length)			/* New length for internal byte array. */
{
    ByteArray *byteArrayPtr;
    unsigned newLength;
    Tcl_ObjIntRep *irPtr;

    assert(length >= 0);
    newLength = (unsigned int)length;

    if (Tcl_IsShared(objPtr)) {
	Tcl_Panic("%s called with shared object", "Tcl_SetByteArrayLength");
    }
<<<<<<< HEAD
    irPtr = Tcl_FetchIntRep(objPtr, &tclByteArrayType);
    if (irPtr == NULL) {
=======
    if ((objPtr->typePtr != &properByteArrayType)
	    && (objPtr->typePtr != &tclByteArrayType)) {
>>>>>>> c9bee15d
	SetByteArrayFromAny(NULL, objPtr);
	irPtr = Tcl_FetchIntRep(objPtr, &tclByteArrayType);
    }

    byteArrayPtr = GET_BYTEARRAY(irPtr);
    if (newLength > byteArrayPtr->allocated) {
	byteArrayPtr = ckrealloc(byteArrayPtr, BYTEARRAY_SIZE(newLength));
	byteArrayPtr->allocated = newLength;
	SET_BYTEARRAY(irPtr, byteArrayPtr);
    }
    TclInvalidateStringRep(objPtr);
    byteArrayPtr->used = newLength;
    return byteArrayPtr->bytes;
}

/*
 *----------------------------------------------------------------------
 *
 * SetByteArrayFromAny --
 *
 *	Generate the ByteArray internal rep from the string rep.
 *
 * Results:
 *	The return value is always TCL_OK.
 *
 * Side effects:
 *	A ByteArray object is stored as the internal rep of objPtr.
 *
 *----------------------------------------------------------------------
 */

static int
SetByteArrayFromAny(
    Tcl_Interp *interp,		/* Not used. */
    Tcl_Obj *objPtr)		/* The object to convert to type ByteArray. */
{
    int length, improper = 0;
    const char *src, *srcEnd;
    unsigned char *dst;
    ByteArray *byteArrayPtr;
    Tcl_ObjIntRep ir;

<<<<<<< HEAD
    assert (NULL == Tcl_FetchIntRep(objPtr, &tclByteArrayType));

    src = TclGetStringFromObj(objPtr, &length);
    srcEnd = src + length;

    byteArrayPtr = ckalloc(BYTEARRAY_SIZE(length));
    for (dst = byteArrayPtr->bytes; src < srcEnd; ) {
	Tcl_UniChar ch;

	src += Tcl_UtfToUniChar(src, &ch);
=======
    if (objPtr->typePtr == &properByteArrayType) {
	return TCL_OK;
    }
    if (objPtr->typePtr == &tclByteArrayType) {
	return TCL_OK;
    }

    src = TclGetStringFromObj(objPtr, &length);
    srcEnd = src + length;

    byteArrayPtr = ckalloc(BYTEARRAY_SIZE(length));
    for (dst = byteArrayPtr->bytes; src < srcEnd; ) {
	src += Tcl_UtfToUniChar(src, &ch);
	improper = improper || (ch > 255);
>>>>>>> c9bee15d
	*dst++ = UCHAR(ch);
    }

    byteArrayPtr->used = dst - byteArrayPtr->bytes;
    byteArrayPtr->allocated = length;

<<<<<<< HEAD
    SET_BYTEARRAY(&ir, byteArrayPtr);
    Tcl_StoreIntRep(objPtr, &tclByteArrayType, &ir);
=======
    TclFreeIntRep(objPtr);
    objPtr->typePtr = improper ? &tclByteArrayType : &properByteArrayType;
    SET_BYTEARRAY(objPtr, byteArrayPtr);
>>>>>>> c9bee15d
    return TCL_OK;
}

/*
 *----------------------------------------------------------------------
 *
 * FreeByteArrayInternalRep --
 *
 *	Deallocate the storage associated with a ByteArray data object's
 *	internal representation.
 *
 * Results:
 *	None.
 *
 * Side effects:
 *	Frees memory.
 *
 *----------------------------------------------------------------------
 */

static void
FreeByteArrayInternalRep(
    Tcl_Obj *objPtr)		/* Object with internal rep to free. */
{
    ckfree(GET_BYTEARRAY(Tcl_FetchIntRep(objPtr, &tclByteArrayType)));
}

/*
 *----------------------------------------------------------------------
 *
 * DupByteArrayInternalRep --
 *
 *	Initialize the internal representation of a ByteArray Tcl_Obj to a
 *	copy of the internal representation of an existing ByteArray object.
 *
 * Results:
 *	None.
 *
 * Side effects:
 *	Allocates memory.
 *
 *----------------------------------------------------------------------
 */

static void
DupByteArrayInternalRep(
    Tcl_Obj *srcPtr,		/* Object with internal rep to copy. */
    Tcl_Obj *copyPtr)		/* Object with internal rep to set. */
{
    unsigned int length;
    ByteArray *srcArrayPtr, *copyArrayPtr;
    Tcl_ObjIntRep ir;

    srcArrayPtr = GET_BYTEARRAY(Tcl_FetchIntRep(srcPtr, &tclByteArrayType));
    length = srcArrayPtr->used;

    copyArrayPtr = ckalloc(BYTEARRAY_SIZE(length));
    copyArrayPtr->used = length;
    copyArrayPtr->allocated = length;
    memcpy(copyArrayPtr->bytes, srcArrayPtr->bytes, (size_t) length);

<<<<<<< HEAD
    SET_BYTEARRAY(&ir, copyArrayPtr);
    Tcl_StoreIntRep(copyPtr, &tclByteArrayType, &ir);
=======
    copyPtr->typePtr = srcPtr->typePtr;
>>>>>>> c9bee15d
}

/*
 *----------------------------------------------------------------------
 *
 * UpdateStringOfByteArray --
 *
 *	Update the string representation for a ByteArray data object.
 *
 * Results:
 *	None.
 *
 * Side effects:
 *	The object's string is set to a valid string that results from the
 *	ByteArray-to-string conversion.
 *
 *----------------------------------------------------------------------
 */

static void
UpdateStringOfByteArray(
    Tcl_Obj *objPtr)		/* ByteArray object whose string rep to
				 * update. */
{
    const Tcl_ObjIntRep *irPtr = Tcl_FetchIntRep(objPtr, &tclByteArrayType);
    ByteArray *byteArrayPtr = GET_BYTEARRAY(irPtr);
    unsigned char *src = byteArrayPtr->bytes;
    unsigned int i, length = byteArrayPtr->used;
    unsigned int size = length;

    /*
     * How much space will string rep need?
     */

    for (i = 0; i < length && size <= INT_MAX; i++) {
	if ((src[i] == 0) || (src[i] > 127)) {
	    size++;
	}
    }
    if (size > INT_MAX) {
	Tcl_Panic("max size for a Tcl value (%d bytes) exceeded", INT_MAX);
    }

    if (size == length) {
	char *dst = Tcl_InitStringRep(objPtr, (char *)src, size);
	TclOOM(dst, size);
    } else {
	char *dst = Tcl_InitStringRep(objPtr, NULL, size);
	TclOOM(dst, size);
	for (i = 0; i < length; i++) {
	    dst += Tcl_UniCharToUtf(src[i], dst);
	}
	(void)Tcl_InitStringRep(objPtr, NULL, size);
    }
}

/*
 *----------------------------------------------------------------------
 *
 * TclAppendBytesToByteArray --
 *
 *	This function appends an array of bytes to a byte array object. Note
 *	that the object *must* be unshared, and the array of bytes *must not*
 *	refer to the object being appended to.
 *
 * Results:
 *	None.
 *
 * Side effects:
 *	Allocates enough memory for an array of bytes of the requested total
 *	size, or possibly larger. [Bug 2992970]
 *
 *----------------------------------------------------------------------
 */

void
TclAppendBytesToByteArray(
    Tcl_Obj *objPtr,
    const unsigned char *bytes,
    int len)
{
    ByteArray *byteArrayPtr;
    unsigned int length, needed;
    Tcl_ObjIntRep *irPtr;

    if (Tcl_IsShared(objPtr)) {
	Tcl_Panic("%s called with shared object","TclAppendBytesToByteArray");
    }
    if (len < 0) {
	Tcl_Panic("%s must be called with definite number of bytes to append",
		"TclAppendBytesToByteArray");
    }
    if (len == 0) {
	/* Append zero bytes is a no-op. */
	return;
    }
<<<<<<< HEAD
    length = (unsigned int)len;

    irPtr = Tcl_FetchIntRep(objPtr, &tclByteArrayType);
    if (irPtr == NULL) {
=======
    if ((objPtr->typePtr != &properByteArrayType)
	    && (objPtr->typePtr != &tclByteArrayType)) {
>>>>>>> c9bee15d
	SetByteArrayFromAny(NULL, objPtr);
	irPtr = Tcl_FetchIntRep(objPtr, &tclByteArrayType);
    }
    byteArrayPtr = GET_BYTEARRAY(irPtr);

    if (length > INT_MAX - byteArrayPtr->used) {
	Tcl_Panic("max size for a Tcl value (%d bytes) exceeded", INT_MAX);
    }

    needed = byteArrayPtr->used + length;
    /*
     * If we need to, resize the allocated space in the byte array.
     */

    if (needed > byteArrayPtr->allocated) {
	ByteArray *ptr = NULL;
	unsigned int attempt;

	if (needed <= INT_MAX/2) {
	    /* Try to allocate double the total space that is needed. */
	    attempt = 2 * needed;
	    ptr = attemptckrealloc(byteArrayPtr, BYTEARRAY_SIZE(attempt));
	}
	if (ptr == NULL) {
	    /* Try to allocate double the increment that is needed (plus). */
	    unsigned int limit = INT_MAX - needed;
	    unsigned int extra = length + TCL_MIN_GROWTH;
	    int growth = (int) ((extra > limit) ? limit : extra);

	    attempt = needed + growth;
	    ptr = attemptckrealloc(byteArrayPtr, BYTEARRAY_SIZE(attempt));
	}
	if (ptr == NULL) {
	    /* Last chance: Try to allocate exactly what is needed. */
	    attempt = needed;
	    ptr = ckrealloc(byteArrayPtr, BYTEARRAY_SIZE(attempt));
	}
	byteArrayPtr = ptr;
	byteArrayPtr->allocated = attempt;
	SET_BYTEARRAY(irPtr, byteArrayPtr);
    }

    if (bytes) {
	memcpy(byteArrayPtr->bytes + byteArrayPtr->used, bytes, length);
    }
    byteArrayPtr->used += length;
    TclInvalidateStringRep(objPtr);
}

/*
 *----------------------------------------------------------------------
 *
 * TclInitBinaryCmd --
 *
 *	This function is called to create the "binary" Tcl command. See the
 *	user documentation for details on what it does.
 *
 * Results:
 *	A command token for the new command.
 *
 * Side effects:
 *	Creates a new binary command as a mapped ensemble.
 *
 *----------------------------------------------------------------------
 */

Tcl_Command
TclInitBinaryCmd(
    Tcl_Interp *interp)
{
    Tcl_Command binaryEnsemble;

    binaryEnsemble = TclMakeEnsemble(interp, "binary", binaryMap);
    TclMakeEnsemble(interp, "binary encode", encodeMap);
    TclMakeEnsemble(interp, "binary decode", decodeMap);
    return binaryEnsemble;
}

/*
 *----------------------------------------------------------------------
 *
 * BinaryFormatCmd --
 *
 *	This procedure implements the "binary format" Tcl command.
 *
 * Results:
 *	A standard Tcl result.
 *
 * Side effects:
 *	See the user documentation.
 *
 *----------------------------------------------------------------------
 */

static int
BinaryFormatCmd(
    ClientData dummy,		/* Not used. */
    Tcl_Interp *interp,		/* Current interpreter. */
    int objc,			/* Number of arguments. */
    Tcl_Obj *const objv[])	/* Argument objects. */
{
    int arg;			/* Index of next argument to consume. */
    int value = 0;		/* Current integer value to be packed.
				 * Initialized to avoid compiler warning. */
    char cmd;			/* Current format character. */
    int count;			/* Count associated with current format
				 * character. */
    int flags;			/* Format field flags */
    const char *format;	/* Pointer to current position in format
				 * string. */
    Tcl_Obj *resultPtr = NULL;	/* Object holding result buffer. */
    unsigned char *buffer;	/* Start of result buffer. */
    unsigned char *cursor;	/* Current position within result buffer. */
    unsigned char *maxPos;	/* Greatest position within result buffer that
				 * cursor has visited.*/
    const char *errorString;
    const char *errorValue, *str;
    int offset, size, length;

    if (objc < 2) {
	Tcl_WrongNumArgs(interp, 1, objv, "formatString ?arg ...?");
	return TCL_ERROR;
    }

    /*
     * To avoid copying the data, we format the string in two passes. The
     * first pass computes the size of the output buffer. The second pass
     * places the formatted data into the buffer.
     */

    format = TclGetString(objv[1]);
    arg = 2;
    offset = 0;
    length = 0;
    while (*format != '\0') {
	str = format;
	flags = 0;
	if (!GetFormatSpec(&format, &cmd, &count, &flags)) {
	    break;
	}
	switch (cmd) {
	case 'a':
	case 'A':
	case 'b':
	case 'B':
	case 'h':
	case 'H':
	    /*
	     * For string-type specifiers, the count corresponds to the number
	     * of bytes in a single argument.
	     */

	    if (arg >= objc) {
		goto badIndex;
	    }
	    if (count == BINARY_ALL) {
		Tcl_GetByteArrayFromObj(objv[arg], &count);
	    } else if (count == BINARY_NOCOUNT) {
		count = 1;
	    }
	    arg++;
	    if (cmd == 'a' || cmd == 'A') {
		offset += count;
	    } else if (cmd == 'b' || cmd == 'B') {
		offset += (count + 7) / 8;
	    } else {
		offset += (count + 1) / 2;
	    }
	    break;
	case 'c':
	    size = 1;
	    goto doNumbers;
	case 't':
	case 's':
	case 'S':
	    size = 2;
	    goto doNumbers;
	case 'n':
	case 'i':
	case 'I':
	    size = 4;
	    goto doNumbers;
	case 'm':
	case 'w':
	case 'W':
	    size = 8;
	    goto doNumbers;
	case 'r':
	case 'R':
	case 'f':
	    size = sizeof(float);
	    goto doNumbers;
	case 'q':
	case 'Q':
	case 'd':
	    size = sizeof(double);

	doNumbers:
	    if (arg >= objc) {
		goto badIndex;
	    }

	    /*
	     * For number-type specifiers, the count corresponds to the number
	     * of elements in the list stored in a single argument. If no
	     * count is specified, then the argument is taken as a single
	     * non-list value.
	     */

	    if (count == BINARY_NOCOUNT) {
		arg++;
		count = 1;
	    } else {
		int listc;
		Tcl_Obj **listv;

		/*
		 * The macro evals its args more than once: avoid arg++
		 */

		if (TclListObjGetElements(interp, objv[arg], &listc,
			&listv) != TCL_OK) {
		    return TCL_ERROR;
		}
		arg++;

		if (count == BINARY_ALL) {
		    count = listc;
		} else if (count > listc) {
		    Tcl_SetObjResult(interp, Tcl_NewStringObj(
			    "number of elements in list does not match count",
			    -1));
		    return TCL_ERROR;
		}
	    }
	    offset += count*size;
	    break;

	case 'x':
	    if (count == BINARY_ALL) {
		Tcl_SetObjResult(interp, Tcl_NewStringObj(
			"cannot use \"*\" in format string with \"x\"", -1));
		return TCL_ERROR;
	    } else if (count == BINARY_NOCOUNT) {
		count = 1;
	    }
	    offset += count;
	    break;
	case 'X':
	    if (count == BINARY_NOCOUNT) {
		count = 1;
	    }
	    if ((count > offset) || (count == BINARY_ALL)) {
		count = offset;
	    }
	    if (offset > length) {
		length = offset;
	    }
	    offset -= count;
	    break;
	case '@':
	    if (offset > length) {
		length = offset;
	    }
	    if (count == BINARY_ALL) {
		offset = length;
	    } else if (count == BINARY_NOCOUNT) {
		goto badCount;
	    } else {
		offset = count;
	    }
	    break;
	default:
	    errorString = str;
	    goto badField;
	}
    }
    if (offset > length) {
	length = offset;
    }
    if (length == 0) {
	return TCL_OK;
    }

    /*
     * Prepare the result object by preallocating the caclulated number of
     * bytes and filling with nulls.
     */

    resultPtr = Tcl_NewObj();
    buffer = Tcl_SetByteArrayLength(resultPtr, length);
    memset(buffer, 0, (size_t) length);

    /*
     * Pack the data into the result object. Note that we can skip the
     * error checking during this pass, since we have already parsed the
     * string once.
     */

    arg = 2;
    format = TclGetString(objv[1]);
    cursor = buffer;
    maxPos = cursor;
    while (*format != 0) {
	flags = 0;
	if (!GetFormatSpec(&format, &cmd, &count, &flags)) {
	    break;
	}
	if ((count == 0) && (cmd != '@')) {
	    if (cmd != 'x') {
		arg++;
	    }
	    continue;
	}
	switch (cmd) {
	case 'a':
	case 'A': {
	    char pad = (char) (cmd == 'a' ? '\0' : ' ');
	    unsigned char *bytes;

	    bytes = Tcl_GetByteArrayFromObj(objv[arg++], &length);

	    if (count == BINARY_ALL) {
		count = length;
	    } else if (count == BINARY_NOCOUNT) {
		count = 1;
	    }
	    if (length >= count) {
		memcpy(cursor, bytes, (size_t) count);
	    } else {
		memcpy(cursor, bytes, (size_t) length);
		memset(cursor + length, pad, (size_t) (count - length));
	    }
	    cursor += count;
	    break;
	}
	case 'b':
	case 'B': {
	    unsigned char *last;

	    str = TclGetStringFromObj(objv[arg], &length);
	    arg++;
	    if (count == BINARY_ALL) {
		count = length;
	    } else if (count == BINARY_NOCOUNT) {
		count = 1;
	    }
	    last = cursor + ((count + 7) / 8);
	    if (count > length) {
		count = length;
	    }
	    value = 0;
	    errorString = "binary";
	    if (cmd == 'B') {
		for (offset = 0; offset < count; offset++) {
		    value <<= 1;
		    if (str[offset] == '1') {
			value |= 1;
		    } else if (str[offset] != '0') {
			errorValue = str;
			Tcl_DecrRefCount(resultPtr);
			goto badValue;
		    }
		    if (((offset + 1) % 8) == 0) {
			*cursor++ = UCHAR(value);
			value = 0;
		    }
		}
	    } else {
		for (offset = 0; offset < count; offset++) {
		    value >>= 1;
		    if (str[offset] == '1') {
			value |= 128;
		    } else if (str[offset] != '0') {
			errorValue = str;
			Tcl_DecrRefCount(resultPtr);
			goto badValue;
		    }
		    if (!((offset + 1) % 8)) {
			*cursor++ = UCHAR(value);
			value = 0;
		    }
		}
	    }
	    if ((offset % 8) != 0) {
		if (cmd == 'B') {
		    value <<= 8 - (offset % 8);
		} else {
		    value >>= 8 - (offset % 8);
		}
		*cursor++ = UCHAR(value);
	    }
	    while (cursor < last) {
		*cursor++ = '\0';
	    }
	    break;
	}
	case 'h':
	case 'H': {
	    unsigned char *last;
	    int c;

	    str = TclGetStringFromObj(objv[arg], &length);
	    arg++;
	    if (count == BINARY_ALL) {
		count = length;
	    } else if (count == BINARY_NOCOUNT) {
		count = 1;
	    }
	    last = cursor + ((count + 1) / 2);
	    if (count > length) {
		count = length;
	    }
	    value = 0;
	    errorString = "hexadecimal";
	    if (cmd == 'H') {
		for (offset = 0; offset < count; offset++) {
		    value <<= 4;
		    if (!isxdigit(UCHAR(str[offset]))) {     /* INTL: digit */
			errorValue = str;
			Tcl_DecrRefCount(resultPtr);
			goto badValue;
		    }
		    c = str[offset] - '0';
		    if (c > 9) {
			c += ('0' - 'A') + 10;
		    }
		    if (c > 16) {
			c += ('A' - 'a');
		    }
		    value |= (c & 0xf);
		    if (offset % 2) {
			*cursor++ = (char) value;
			value = 0;
		    }
		}
	    } else {
		for (offset = 0; offset < count; offset++) {
		    value >>= 4;

		    if (!isxdigit(UCHAR(str[offset]))) {     /* INTL: digit */
			errorValue = str;
			Tcl_DecrRefCount(resultPtr);
			goto badValue;
		    }
		    c = str[offset] - '0';
		    if (c > 9) {
			c += ('0' - 'A') + 10;
		    }
		    if (c > 16) {
			c += ('A' - 'a');
		    }
		    value |= ((c << 4) & 0xf0);
		    if (offset % 2) {
			*cursor++ = UCHAR(value & 0xff);
			value = 0;
		    }
		}
	    }
	    if (offset % 2) {
		if (cmd == 'H') {
		    value <<= 4;
		} else {
		    value >>= 4;
		}
		*cursor++ = UCHAR(value);
	    }

	    while (cursor < last) {
		*cursor++ = '\0';
	    }
	    break;
	}
	case 'c':
	case 't':
	case 's':
	case 'S':
	case 'n':
	case 'i':
	case 'I':
	case 'm':
	case 'w':
	case 'W':
	case 'r':
	case 'R':
	case 'd':
	case 'q':
	case 'Q':
	case 'f': {
	    int listc, i;
	    Tcl_Obj **listv;

	    if (count == BINARY_NOCOUNT) {
		/*
		 * Note that we are casting away the const-ness of objv, but
		 * this is safe since we aren't going to modify the array.
		 */

		listv = (Tcl_Obj **) (objv + arg);
		listc = 1;
		count = 1;
	    } else {
		TclListObjGetElements(interp, objv[arg], &listc, &listv);
		if (count == BINARY_ALL) {
		    count = listc;
		}
	    }
	    arg++;
	    for (i = 0; i < count; i++) {
		if (FormatNumber(interp, cmd, listv[i], &cursor)!=TCL_OK) {
		    Tcl_DecrRefCount(resultPtr);
		    return TCL_ERROR;
		}
	    }
	    break;
	}
	case 'x':
	    if (count == BINARY_NOCOUNT) {
		count = 1;
	    }
	    memset(cursor, 0, (size_t) count);
	    cursor += count;
	    break;
	case 'X':
	    if (cursor > maxPos) {
		maxPos = cursor;
	    }
	    if (count == BINARY_NOCOUNT) {
		count = 1;
	    }
	    if ((count == BINARY_ALL) || (count > (cursor - buffer))) {
		cursor = buffer;
	    } else {
		cursor -= count;
	    }
	    break;
	case '@':
	    if (cursor > maxPos) {
		maxPos = cursor;
	    }
	    if (count == BINARY_ALL) {
		cursor = maxPos;
	    } else {
		cursor = buffer + count;
	    }
	    break;
	}
    }
    Tcl_SetObjResult(interp, resultPtr);
    return TCL_OK;

 badValue:
    Tcl_ResetResult(interp);
    Tcl_SetObjResult(interp, Tcl_ObjPrintf(
	    "expected %s string but got \"%s\" instead",
	    errorString, errorValue));
    return TCL_ERROR;

 badCount:
    errorString = "missing count for \"@\" field specifier";
    goto error;

 badIndex:
    errorString = "not enough arguments for all format specifiers";
    goto error;

 badField:
    {
	Tcl_UniChar ch;
	char buf[TCL_UTF_MAX + 1];

	Tcl_UtfToUniChar(errorString, &ch);
	buf[Tcl_UniCharToUtf(ch, buf)] = '\0';
	Tcl_SetObjResult(interp, Tcl_ObjPrintf(
		"bad field specifier \"%s\"", buf));
	return TCL_ERROR;
    }

 error:
    Tcl_SetObjResult(interp, Tcl_NewStringObj(errorString, -1));
    return TCL_ERROR;
}

/*
 *----------------------------------------------------------------------
 *
 * BinaryScanCmd --
 *
 *	This procedure implements the "binary scan" Tcl command.
 *
 * Results:
 *	A standard Tcl result.
 *
 * Side effects:
 *	See the user documentation.
 *
 *----------------------------------------------------------------------
 */

int
BinaryScanCmd(
    ClientData dummy,		/* Not used. */
    Tcl_Interp *interp,		/* Current interpreter. */
    int objc,			/* Number of arguments. */
    Tcl_Obj *const objv[])	/* Argument objects. */
{
    int arg;			/* Index of next argument to consume. */
    int value = 0;		/* Current integer value to be packed.
				 * Initialized to avoid compiler warning. */
    char cmd;			/* Current format character. */
    int count;			/* Count associated with current format
				 * character. */
    int flags;			/* Format field flags */
    const char *format;	/* Pointer to current position in format
				 * string. */
    Tcl_Obj *resultPtr = NULL;	/* Object holding result buffer. */
    unsigned char *buffer;	/* Start of result buffer. */
    const char *errorString;
    const char *str;
    int offset, size, length;

    int i;
    Tcl_Obj *valuePtr, *elementPtr;
    Tcl_HashTable numberCacheHash;
    Tcl_HashTable *numberCachePtr;

    if (objc < 3) {
	Tcl_WrongNumArgs(interp, 1, objv,
		"value formatString ?varName ...?");
	return TCL_ERROR;
    }
    numberCachePtr = &numberCacheHash;
    Tcl_InitHashTable(numberCachePtr, TCL_ONE_WORD_KEYS);
    buffer = Tcl_GetByteArrayFromObj(objv[1], &length);
    format = TclGetString(objv[2]);
    arg = 3;
    offset = 0;
    while (*format != '\0') {
	str = format;
	flags = 0;
	if (!GetFormatSpec(&format, &cmd, &count, &flags)) {
	    goto done;
	}
	switch (cmd) {
	case 'a':
	case 'A': {
	    unsigned char *src;

	    if (arg >= objc) {
		DeleteScanNumberCache(numberCachePtr);
		goto badIndex;
	    }
	    if (count == BINARY_ALL) {
		count = length - offset;
	    } else {
		if (count == BINARY_NOCOUNT) {
		    count = 1;
		}
		if (count > (length - offset)) {
		    goto done;
		}
	    }

	    src = buffer + offset;
	    size = count;

	    /*
	     * Trim trailing nulls and spaces, if necessary.
	     */

	    if (cmd == 'A') {
		while (size > 0) {
		    if (src[size-1] != '\0' && src[size-1] != ' ') {
			break;
		    }
		    size--;
		}
	    }

	    /*
	     * Have to do this #ifdef-fery because (as part of defining
	     * Tcl_NewByteArrayObj) we removed the #def that hides this stuff
	     * normally. If this code ever gets copied to another file, it
	     * should be changed back to the simpler version.
	     */

#ifdef TCL_MEM_DEBUG
	    valuePtr = Tcl_DbNewByteArrayObj(src, size, __FILE__, __LINE__);
#else
	    valuePtr = Tcl_NewByteArrayObj(src, size);
#endif /* TCL_MEM_DEBUG */

	    resultPtr = Tcl_ObjSetVar2(interp, objv[arg], NULL, valuePtr,
		    TCL_LEAVE_ERR_MSG);
	    arg++;
	    if (resultPtr == NULL) {
		DeleteScanNumberCache(numberCachePtr);
		return TCL_ERROR;
	    }
	    offset += count;
	    break;
	}
	case 'b':
	case 'B': {
	    unsigned char *src;
	    char *dest;

	    if (arg >= objc) {
		DeleteScanNumberCache(numberCachePtr);
		goto badIndex;
	    }
	    if (count == BINARY_ALL) {
		count = (length - offset) * 8;
	    } else {
		if (count == BINARY_NOCOUNT) {
		    count = 1;
		}
		if (count > (length - offset) * 8) {
		    goto done;
		}
	    }
	    src = buffer + offset;
	    valuePtr = Tcl_NewObj();
	    Tcl_SetObjLength(valuePtr, count);
	    dest = TclGetString(valuePtr);

	    if (cmd == 'b') {
		for (i = 0; i < count; i++) {
		    if (i % 8) {
			value >>= 1;
		    } else {
			value = *src++;
		    }
		    *dest++ = (char) ((value & 1) ? '1' : '0');
		}
	    } else {
		for (i = 0; i < count; i++) {
		    if (i % 8) {
			value <<= 1;
		    } else {
			value = *src++;
		    }
		    *dest++ = (char) ((value & 0x80) ? '1' : '0');
		}
	    }

	    resultPtr = Tcl_ObjSetVar2(interp, objv[arg], NULL, valuePtr,
		    TCL_LEAVE_ERR_MSG);
	    arg++;
	    if (resultPtr == NULL) {
		DeleteScanNumberCache(numberCachePtr);
		return TCL_ERROR;
	    }
	    offset += (count + 7) / 8;
	    break;
	}
	case 'h':
	case 'H': {
	    char *dest;
	    unsigned char *src;
	    static const char hexdigit[] = "0123456789abcdef";

	    if (arg >= objc) {
		DeleteScanNumberCache(numberCachePtr);
		goto badIndex;
	    }
	    if (count == BINARY_ALL) {
		count = (length - offset)*2;
	    } else {
		if (count == BINARY_NOCOUNT) {
		    count = 1;
		}
		if (count > (length - offset)*2) {
		    goto done;
		}
	    }
	    src = buffer + offset;
	    valuePtr = Tcl_NewObj();
	    Tcl_SetObjLength(valuePtr, count);
	    dest = TclGetString(valuePtr);

	    if (cmd == 'h') {
		for (i = 0; i < count; i++) {
		    if (i % 2) {
			value >>= 4;
		    } else {
			value = *src++;
		    }
		    *dest++ = hexdigit[value & 0xf];
		}
	    } else {
		for (i = 0; i < count; i++) {
		    if (i % 2) {
			value <<= 4;
		    } else {
			value = *src++;
		    }
		    *dest++ = hexdigit[(value >> 4) & 0xf];
		}
	    }

	    resultPtr = Tcl_ObjSetVar2(interp, objv[arg], NULL, valuePtr,
		    TCL_LEAVE_ERR_MSG);
	    arg++;
	    if (resultPtr == NULL) {
		DeleteScanNumberCache(numberCachePtr);
		return TCL_ERROR;
	    }
	    offset += (count + 1) / 2;
	    break;
	}
	case 'c':
	    size = 1;
	    goto scanNumber;
	case 't':
	case 's':
	case 'S':
	    size = 2;
	    goto scanNumber;
	case 'n':
	case 'i':
	case 'I':
	    size = 4;
	    goto scanNumber;
	case 'm':
	case 'w':
	case 'W':
	    size = 8;
	    goto scanNumber;
	case 'r':
	case 'R':
	case 'f':
	    size = sizeof(float);
	    goto scanNumber;
	case 'q':
	case 'Q':
	case 'd': {
	    unsigned char *src;

	    size = sizeof(double);
	    /* fall through */

	scanNumber:
	    if (arg >= objc) {
		DeleteScanNumberCache(numberCachePtr);
		goto badIndex;
	    }
	    if (count == BINARY_NOCOUNT) {
		if ((length - offset) < size) {
		    goto done;
		}
		valuePtr = ScanNumber(buffer+offset, cmd, flags,
			&numberCachePtr);
		offset += size;
	    } else {
		if (count == BINARY_ALL) {
		    count = (length - offset) / size;
		}
		if ((length - offset) < (count * size)) {
		    goto done;
		}
		valuePtr = Tcl_NewObj();
		src = buffer + offset;
		for (i = 0; i < count; i++) {
		    elementPtr = ScanNumber(src, cmd, flags, &numberCachePtr);
		    src += size;
		    Tcl_ListObjAppendElement(NULL, valuePtr, elementPtr);
		}
		offset += count * size;
	    }

	    resultPtr = Tcl_ObjSetVar2(interp, objv[arg], NULL, valuePtr,
		    TCL_LEAVE_ERR_MSG);
	    arg++;
	    if (resultPtr == NULL) {
		DeleteScanNumberCache(numberCachePtr);
		return TCL_ERROR;
	    }
	    break;
	}
	case 'x':
	    if (count == BINARY_NOCOUNT) {
		count = 1;
	    }
	    if ((count == BINARY_ALL) || (count > (length - offset))) {
		offset = length;
	    } else {
		offset += count;
	    }
	    break;
	case 'X':
	    if (count == BINARY_NOCOUNT) {
		count = 1;
	    }
	    if ((count == BINARY_ALL) || (count > offset)) {
		offset = 0;
	    } else {
		offset -= count;
	    }
	    break;
	case '@':
	    if (count == BINARY_NOCOUNT) {
		DeleteScanNumberCache(numberCachePtr);
		goto badCount;
	    }
	    if ((count == BINARY_ALL) || (count > length)) {
		offset = length;
	    } else {
		offset = count;
	    }
	    break;
	default:
	    DeleteScanNumberCache(numberCachePtr);
	    errorString = str;
	    goto badField;
	}
    }

    /*
     * Set the result to the last position of the cursor.
     */

 done:
    Tcl_SetObjResult(interp, Tcl_NewLongObj(arg - 3));
    DeleteScanNumberCache(numberCachePtr);

    return TCL_OK;

 badCount:
    errorString = "missing count for \"@\" field specifier";
    goto error;

 badIndex:
    errorString = "not enough arguments for all format specifiers";
    goto error;

 badField:
    {
	Tcl_UniChar ch;
	char buf[TCL_UTF_MAX + 1];

	Tcl_UtfToUniChar(errorString, &ch);
	buf[Tcl_UniCharToUtf(ch, buf)] = '\0';
	Tcl_SetObjResult(interp, Tcl_ObjPrintf(
		"bad field specifier \"%s\"", buf));
	return TCL_ERROR;
    }

 error:
    Tcl_SetObjResult(interp, Tcl_NewStringObj(errorString, -1));
    return TCL_ERROR;
}

/*
 *----------------------------------------------------------------------
 *
 * GetFormatSpec --
 *
 *	This function parses the format strings used in the binary format and
 *	scan commands.
 *
 * Results:
 *	Moves the formatPtr to the start of the next command. Returns the
 *	current command character and count in cmdPtr and countPtr. The count
 *	is set to BINARY_ALL if the count character was '*' or BINARY_NOCOUNT
 *	if no count was specified. Returns 1 on success, or 0 if the string
 *	did not have a format specifier.
 *
 * Side effects:
 *	None.
 *
 *----------------------------------------------------------------------
 */

static int
GetFormatSpec(
    const char **formatPtr,	/* Pointer to format string. */
    char *cmdPtr,		/* Pointer to location of command char. */
    int *countPtr,		/* Pointer to repeat count value. */
    int *flagsPtr)		/* Pointer to field flags */
{
    /*
     * Skip any leading blanks.
     */

    while (**formatPtr == ' ') {
	(*formatPtr)++;
    }

    /*
     * The string was empty, except for whitespace, so fail.
     */

    if (!(**formatPtr)) {
	return 0;
    }

    /*
     * Extract the command character and any trailing digits or '*'.
     */

    *cmdPtr = **formatPtr;
    (*formatPtr)++;
    if (**formatPtr == 'u') {
	(*formatPtr)++;
	*flagsPtr |= BINARY_UNSIGNED;
    }
    if (**formatPtr == '*') {
	(*formatPtr)++;
	*countPtr = BINARY_ALL;
    } else if (isdigit(UCHAR(**formatPtr))) { /* INTL: digit */
	*countPtr = strtoul(*formatPtr, (char **) formatPtr, 10);
    } else {
	*countPtr = BINARY_NOCOUNT;
    }
    return 1;
}

/*
 *----------------------------------------------------------------------
 *
 * NeedReversing --
 *
 *	This routine determines, if bytes of a number need to be re-ordered,
 *	and returns a numeric code indicating the re-ordering to be done.
 *	This depends on the endiannes of the machine and the desired format.
 *	It is in effect a table (whose contents depend on the endianness of
 *	the system) describing whether a value needs reversing or not. Anyone
 *	porting the code to a big-endian platform should take care to make
 *	sure that they define WORDS_BIGENDIAN though this is already done by
 *	configure for the Unix build; little-endian platforms (including
 *	Windows) don't need to do anything.
 *
 * Results:
 *	0	No re-ordering needed.
 *	1	Reverse the bytes:	01234567 <-> 76543210 (little to big)
 *	2	Apply this re-ordering: 01234567 <-> 45670123 (Nokia to little)
 *	3	Apply this re-ordering: 01234567 <-> 32107654 (Nokia to big)
 *
 * Side effects:
 *	None
 *
 *----------------------------------------------------------------------
 */

static int
NeedReversing(
    int format)
{
    switch (format) {
	/* native floats and doubles: never reverse */
    case 'd':
    case 'f':
	/* big endian ints: never reverse */
    case 'I':
    case 'S':
    case 'W':
#ifdef WORDS_BIGENDIAN
	/* native ints: reverse if we're little-endian */
    case 'n':
    case 't':
    case 'm':
	/* f: reverse if we're little-endian */
    case 'Q':
    case 'R':
#else /* !WORDS_BIGENDIAN */
	/* small endian floats: reverse if we're big-endian */
    case 'r':
#endif /* WORDS_BIGENDIAN */
	return 0;

#ifdef WORDS_BIGENDIAN
	/* small endian floats: reverse if we're big-endian */
    case 'q':
    case 'r':
#else /* !WORDS_BIGENDIAN */
	/* native ints: reverse if we're little-endian */
    case 'n':
    case 't':
    case 'm':
	/* f: reverse if we're little-endian */
    case 'R':
#endif /* WORDS_BIGENDIAN */
	/* small endian ints: always reverse */
    case 'i':
    case 's':
    case 'w':
	return 1;

#ifndef WORDS_BIGENDIAN
    /*
     * The Q and q formats need special handling to account for the unusual
     * byte ordering of 8-byte floats on Nokia 770 systems, which claim to be
     * little-endian, but also reverse word order.
     */

    case 'Q':
	if (TclNokia770Doubles()) {
	    return 3;
	}
	return 1;
    case 'q':
	if (TclNokia770Doubles()) {
	    return 2;
	}
	return 0;
#endif
    }

    Tcl_Panic("unexpected fallthrough");
    return 0;
}

/*
 *----------------------------------------------------------------------
 *
 * CopyNumber --
 *
 *	This routine is called by FormatNumber and ScanNumber to copy a
 *	floating-point number. If required, bytes are reversed while copying.
 *	The behaviour is only fully defined when used with IEEE float and
 *	double values (guaranteed to be 4 and 8 bytes long, respectively.)
 *
 * Results:
 *	None
 *
 * Side effects:
 *	Copies length bytes
 *
 *----------------------------------------------------------------------
 */

static void
CopyNumber(
    const void *from,		/* source */
    void *to,			/* destination */
    unsigned length,		/* Number of bytes to copy */
    int type)			/* What type of thing are we copying? */
{
    switch (NeedReversing(type)) {
    case 0:
	memcpy(to, from, length);
	break;
    case 1: {
	const unsigned char *fromPtr = from;
	unsigned char *toPtr = to;

	switch (length) {
	case 4:
	    toPtr[0] = fromPtr[3];
	    toPtr[1] = fromPtr[2];
	    toPtr[2] = fromPtr[1];
	    toPtr[3] = fromPtr[0];
	    break;
	case 8:
	    toPtr[0] = fromPtr[7];
	    toPtr[1] = fromPtr[6];
	    toPtr[2] = fromPtr[5];
	    toPtr[3] = fromPtr[4];
	    toPtr[4] = fromPtr[3];
	    toPtr[5] = fromPtr[2];
	    toPtr[6] = fromPtr[1];
	    toPtr[7] = fromPtr[0];
	    break;
	}
	break;
    }
    case 2: {
	const unsigned char *fromPtr = from;
	unsigned char *toPtr = to;

	toPtr[0] = fromPtr[4];
	toPtr[1] = fromPtr[5];
	toPtr[2] = fromPtr[6];
	toPtr[3] = fromPtr[7];
	toPtr[4] = fromPtr[0];
	toPtr[5] = fromPtr[1];
	toPtr[6] = fromPtr[2];
	toPtr[7] = fromPtr[3];
	break;
    }
    case 3: {
	const unsigned char *fromPtr = from;
	unsigned char *toPtr = to;

	toPtr[0] = fromPtr[3];
	toPtr[1] = fromPtr[2];
	toPtr[2] = fromPtr[1];
	toPtr[3] = fromPtr[0];
	toPtr[4] = fromPtr[7];
	toPtr[5] = fromPtr[6];
	toPtr[6] = fromPtr[5];
	toPtr[7] = fromPtr[4];
	break;
    }
    }
}

/*
 *----------------------------------------------------------------------
 *
 * FormatNumber --
 *
 *	This routine is called by Tcl_BinaryObjCmd to format a number into a
 *	location pointed at by cursor.
 *
 * Results:
 *	A standard Tcl result.
 *
 * Side effects:
 *	Moves the cursor to the next location to be written into.
 *
 *----------------------------------------------------------------------
 */

static int
FormatNumber(
    Tcl_Interp *interp,		/* Current interpreter, used to report
				 * errors. */
    int type,			/* Type of number to format. */
    Tcl_Obj *src,		/* Number to format. */
    unsigned char **cursorPtr)	/* Pointer to index into destination buffer. */
{
    long value;
    double dvalue;
    Tcl_WideInt wvalue;
    float fvalue;

    switch (type) {
    case 'd':
    case 'q':
    case 'Q':
	/*
	 * Double-precision floating point values. Tcl_GetDoubleFromObj
	 * returns TCL_ERROR for NaN, but we can check by comparing the
	 * object's type pointer.
	 */

	if (Tcl_GetDoubleFromObj(interp, src, &dvalue) != TCL_OK) {
	    const Tcl_ObjIntRep *irPtr = Tcl_FetchIntRep(src, &tclDoubleType);
	    if (irPtr == NULL) {
		return TCL_ERROR;
	    }
	    dvalue = irPtr->doubleValue;
	}
	CopyNumber(&dvalue, *cursorPtr, sizeof(double), type);
	*cursorPtr += sizeof(double);
	return TCL_OK;

    case 'f':
    case 'r':
    case 'R':
	/*
	 * Single-precision floating point values. Tcl_GetDoubleFromObj
	 * returns TCL_ERROR for NaN, but we can check by comparing the
	 * object's type pointer.
	 */

	if (Tcl_GetDoubleFromObj(interp, src, &dvalue) != TCL_OK) {
	    const Tcl_ObjIntRep *irPtr = Tcl_FetchIntRep(src, &tclDoubleType);
	    if (irPtr == NULL) {
		return TCL_ERROR;
	    }
	    dvalue = irPtr->doubleValue;
	}

	/*
	 * Because some compilers will generate floating point exceptions on
	 * an overflow cast (e.g. Borland), we restrict the values to the
	 * valid range for float.
	 */

	if (fabs(dvalue) > (double)FLT_MAX) {
	    fvalue = (dvalue >= 0.0) ? FLT_MAX : -FLT_MAX;
	} else {
	    fvalue = (float) dvalue;
	}
	CopyNumber(&fvalue, *cursorPtr, sizeof(float), type);
	*cursorPtr += sizeof(float);
	return TCL_OK;

	/*
	 * 64-bit integer values.
	 */
    case 'w':
    case 'W':
    case 'm':
	if (Tcl_GetWideIntFromObj(interp, src, &wvalue) != TCL_OK) {
	    return TCL_ERROR;
	}
	if (NeedReversing(type)) {
	    *(*cursorPtr)++ = UCHAR(wvalue);
	    *(*cursorPtr)++ = UCHAR(wvalue >> 8);
	    *(*cursorPtr)++ = UCHAR(wvalue >> 16);
	    *(*cursorPtr)++ = UCHAR(wvalue >> 24);
	    *(*cursorPtr)++ = UCHAR(wvalue >> 32);
	    *(*cursorPtr)++ = UCHAR(wvalue >> 40);
	    *(*cursorPtr)++ = UCHAR(wvalue >> 48);
	    *(*cursorPtr)++ = UCHAR(wvalue >> 56);
	} else {
	    *(*cursorPtr)++ = UCHAR(wvalue >> 56);
	    *(*cursorPtr)++ = UCHAR(wvalue >> 48);
	    *(*cursorPtr)++ = UCHAR(wvalue >> 40);
	    *(*cursorPtr)++ = UCHAR(wvalue >> 32);
	    *(*cursorPtr)++ = UCHAR(wvalue >> 24);
	    *(*cursorPtr)++ = UCHAR(wvalue >> 16);
	    *(*cursorPtr)++ = UCHAR(wvalue >> 8);
	    *(*cursorPtr)++ = UCHAR(wvalue);
	}
	return TCL_OK;

	/*
	 * 32-bit integer values.
	 */
    case 'i':
    case 'I':
    case 'n':
	if (TclGetLongFromObj(interp, src, &value) != TCL_OK) {
	    return TCL_ERROR;
	}
	if (NeedReversing(type)) {
	    *(*cursorPtr)++ = UCHAR(value);
	    *(*cursorPtr)++ = UCHAR(value >> 8);
	    *(*cursorPtr)++ = UCHAR(value >> 16);
	    *(*cursorPtr)++ = UCHAR(value >> 24);
	} else {
	    *(*cursorPtr)++ = UCHAR(value >> 24);
	    *(*cursorPtr)++ = UCHAR(value >> 16);
	    *(*cursorPtr)++ = UCHAR(value >> 8);
	    *(*cursorPtr)++ = UCHAR(value);
	}
	return TCL_OK;

	/*
	 * 16-bit integer values.
	 */
    case 's':
    case 'S':
    case 't':
	if (TclGetLongFromObj(interp, src, &value) != TCL_OK) {
	    return TCL_ERROR;
	}
	if (NeedReversing(type)) {
	    *(*cursorPtr)++ = UCHAR(value);
	    *(*cursorPtr)++ = UCHAR(value >> 8);
	} else {
	    *(*cursorPtr)++ = UCHAR(value >> 8);
	    *(*cursorPtr)++ = UCHAR(value);
	}
	return TCL_OK;

	/*
	 * 8-bit integer values.
	 */
    case 'c':
	if (TclGetLongFromObj(interp, src, &value) != TCL_OK) {
	    return TCL_ERROR;
	}
	*(*cursorPtr)++ = UCHAR(value);
	return TCL_OK;

    default:
	Tcl_Panic("unexpected fallthrough");
	return TCL_ERROR;
    }
}

/*
 *----------------------------------------------------------------------
 *
 * ScanNumber --
 *
 *	This routine is called by Tcl_BinaryObjCmd to scan a number out of a
 *	buffer.
 *
 * Results:
 *	Returns a newly created object containing the scanned number. This
 *	object has a ref count of zero.
 *
 * Side effects:
 *	Might reuse an object in the number cache, place a new object in the
 *	cache, or delete the cache and set the reference to it (itself passed
 *	in by reference) to NULL.
 *
 *----------------------------------------------------------------------
 */

static Tcl_Obj *
ScanNumber(
    unsigned char *buffer,	/* Buffer to scan number from. */
    int type,			/* Format character from "binary scan" */
    int flags,			/* Format field flags */
    Tcl_HashTable **numberCachePtrPtr)
				/* Place to look for cache of scanned
				 * value objects, or NULL if too many
				 * different numbers have been scanned. */
{
    long value;
    float fvalue;
    double dvalue;
    Tcl_WideUInt uwvalue;

    /*
     * We cannot rely on the compiler to properly sign extend integer values
     * when we cast from smaller values to larger values because we don't know
     * the exact size of the integer types. So, we have to handle sign
     * extension explicitly by checking the high bit and padding with 1's as
     * needed. This practice is disabled if the BINARY_UNSIGNED flag is set.
     */

    switch (type) {
    case 'c':
	/*
	 * Characters need special handling. We want to produce a signed
	 * result, but on some platforms (such as AIX) chars are unsigned. To
	 * deal with this, check for a value that should be negative but
	 * isn't.
	 */

	value = buffer[0];
	if (!(flags & BINARY_UNSIGNED)) {
	    if (value & 0x80) {
		value |= -0x100;
	    }
	}
	goto returnNumericObject;

	/*
	 * 16-bit numeric values. We need the sign extension trick (see above)
	 * here as well.
	 */

    case 's':
    case 'S':
    case 't':
	if (NeedReversing(type)) {
	    value = (long) (buffer[0] + (buffer[1] << 8));
	} else {
	    value = (long) (buffer[1] + (buffer[0] << 8));
	}
	if (!(flags & BINARY_UNSIGNED)) {
	    if (value & 0x8000) {
		value |= -0x10000;
	    }
	}
	goto returnNumericObject;

	/*
	 * 32-bit numeric values.
	 */

    case 'i':
    case 'I':
    case 'n':
	if (NeedReversing(type)) {
	    value = (long) (buffer[0]
		    + (buffer[1] << 8)
		    + (buffer[2] << 16)
		    + (((long)buffer[3]) << 24));
	} else {
	    value = (long) (buffer[3]
		    + (buffer[2] << 8)
		    + (buffer[1] << 16)
		    + (((long) buffer[0]) << 24));
	}

	/*
	 * Check to see if the value was sign extended properly on systems
	 * where an int is more than 32-bits.
	 * We avoid caching unsigned integers as we cannot distinguish between
	 * 32bit signed and unsigned in the hash (short and char are ok).
	 */

	if (flags & BINARY_UNSIGNED) {
	    return Tcl_NewWideIntObj((Tcl_WideInt)(unsigned long)value);
	}
	if ((value & (((unsigned) 1)<<31)) && (value > 0)) {
	    value -= (((unsigned) 1)<<31);
	    value -= (((unsigned) 1)<<31);
	}

    returnNumericObject:
	if (*numberCachePtrPtr == NULL) {
	    return Tcl_NewLongObj(value);
	} else {
	    register Tcl_HashTable *tablePtr = *numberCachePtrPtr;
	    register Tcl_HashEntry *hPtr;
	    int isNew;

	    hPtr = Tcl_CreateHashEntry(tablePtr, INT2PTR(value), &isNew);
	    if (!isNew) {
		return Tcl_GetHashValue(hPtr);
	    }
	    if (tablePtr->numEntries <= BINARY_SCAN_MAX_CACHE) {
		register Tcl_Obj *objPtr = Tcl_NewLongObj(value);

		Tcl_IncrRefCount(objPtr);
		Tcl_SetHashValue(hPtr, objPtr);
		return objPtr;
	    }

	    /*
	     * We've overflowed the cache! Someone's parsing a LOT of varied
	     * binary data in a single call! Bail out by switching back to the
	     * old behaviour for the rest of the scan.
	     *
	     * Note that anyone just using the 'c' conversion (for bytes)
	     * cannot trigger this.
	     */

	    DeleteScanNumberCache(tablePtr);
	    *numberCachePtrPtr = NULL;
	    return Tcl_NewLongObj(value);
	}

	/*
	 * Do not cache wide (64-bit) values; they are already too large to
	 * use as keys.
	 */

    case 'w':
    case 'W':
    case 'm':
	if (NeedReversing(type)) {
	    uwvalue = ((Tcl_WideUInt) buffer[0])
		    | (((Tcl_WideUInt) buffer[1]) << 8)
		    | (((Tcl_WideUInt) buffer[2]) << 16)
		    | (((Tcl_WideUInt) buffer[3]) << 24)
		    | (((Tcl_WideUInt) buffer[4]) << 32)
		    | (((Tcl_WideUInt) buffer[5]) << 40)
		    | (((Tcl_WideUInt) buffer[6]) << 48)
		    | (((Tcl_WideUInt) buffer[7]) << 56);
	} else {
	    uwvalue = ((Tcl_WideUInt) buffer[7])
		    | (((Tcl_WideUInt) buffer[6]) << 8)
		    | (((Tcl_WideUInt) buffer[5]) << 16)
		    | (((Tcl_WideUInt) buffer[4]) << 24)
		    | (((Tcl_WideUInt) buffer[3]) << 32)
		    | (((Tcl_WideUInt) buffer[2]) << 40)
		    | (((Tcl_WideUInt) buffer[1]) << 48)
		    | (((Tcl_WideUInt) buffer[0]) << 56);
	}
	if (flags & BINARY_UNSIGNED) {
	    Tcl_Obj *bigObj = NULL;
	    mp_int big;

	    TclBNInitBignumFromWideUInt(&big, uwvalue);
	    bigObj = Tcl_NewBignumObj(&big);
	    return bigObj;
	}
	return Tcl_NewWideIntObj((Tcl_WideInt) uwvalue);

	/*
	 * Do not cache double values; they are already too large to use as
	 * keys and the values stored are utterly incompatible with the
	 * integer part of the cache.
	 */

	/*
	 * 32-bit IEEE single-precision floating point.
	 */

    case 'f':
    case 'R':
    case 'r':
	CopyNumber(buffer, &fvalue, sizeof(float), type);
	return Tcl_NewDoubleObj(fvalue);

	/*
	 * 64-bit IEEE double-precision floating point.
	 */

    case 'd':
    case 'Q':
    case 'q':
	CopyNumber(buffer, &dvalue, sizeof(double), type);
	return Tcl_NewDoubleObj(dvalue);
    }
    return NULL;
}

/*
 *----------------------------------------------------------------------
 *
 * DeleteScanNumberCache --
 *
 *	Deletes the hash table acting as a scan number cache.
 *
 * Results:
 *	None
 *
 * Side effects:
 *	Decrements the reference counts of the objects in the cache.
 *
 *----------------------------------------------------------------------
 */

static void
DeleteScanNumberCache(
    Tcl_HashTable *numberCachePtr)
				/* Pointer to the hash table, or NULL (when
				 * the cache has already been deleted due to
				 * overflow.) */
{
    Tcl_HashEntry *hEntry;
    Tcl_HashSearch search;

    if (numberCachePtr == NULL) {
	return;
    }

    hEntry = Tcl_FirstHashEntry(numberCachePtr, &search);
    while (hEntry != NULL) {
	register Tcl_Obj *value = Tcl_GetHashValue(hEntry);

	if (value != NULL) {
	    Tcl_DecrRefCount(value);
	}
	hEntry = Tcl_NextHashEntry(&search);
    }
    Tcl_DeleteHashTable(numberCachePtr);
}

/*
 * ----------------------------------------------------------------------
 *
 * NOTES --
 *
 *	Some measurements show that it is faster to use a table to to perform
 *	uuencode and base64 value encoding than to calculate the output (at
 *	least on intel P4 arch).
 *
 *	Conversely using a lookup table for the decoding is slower than just
 *	calculating the values. We therefore use the fastest of each method.
 *
 *	Presumably this has to do with the size of the tables. The base64
 *	decode table is 255 bytes while the encode table is only 65 bytes. The
 *	choice likely depends on CPU memory cache sizes.
 */

/*
 *----------------------------------------------------------------------
 *
 * BinaryEncodeHex --
 *
 *	Implement the [binary encode hex] binary encoding. clientData must be
 *	a table to convert values to hexadecimal digits.
 *
 * Results:
 *	Interp result set to an encoded byte array object
 *
 * Side effects:
 *	None
 *
 *----------------------------------------------------------------------
 */

static int
BinaryEncodeHex(
    ClientData clientData,
    Tcl_Interp *interp,
    int objc,
    Tcl_Obj *const objv[])
{
    Tcl_Obj *resultObj = NULL;
    unsigned char *data = NULL;
    unsigned char *cursor = NULL;
    int offset = 0, count = 0;

    if (objc != 2) {
	Tcl_WrongNumArgs(interp, 1, objv, "data");
	return TCL_ERROR;
    }

    TclNewObj(resultObj);
    data = Tcl_GetByteArrayFromObj(objv[1], &count);
    cursor = Tcl_SetByteArrayLength(resultObj, count * 2);
    for (offset = 0; offset < count; ++offset) {
	*cursor++ = HexDigits[((data[offset] >> 4) & 0x0f)];
	*cursor++ = HexDigits[(data[offset] & 0x0f)];
    }
    Tcl_SetObjResult(interp, resultObj);
    return TCL_OK;
}

/*
 *----------------------------------------------------------------------
 *
 * BinaryDecodeHex --
 *
 *	Implement the [binary decode hex] binary encoding.
 *
 * Results:
 *	Interp result set to an decoded byte array object
 *
 * Side effects:
 *	None
 *
 *----------------------------------------------------------------------
 */

static int
BinaryDecodeHex(
    ClientData clientData,
    Tcl_Interp *interp,
    int objc,
    Tcl_Obj *const objv[])
{
    Tcl_Obj *resultObj = NULL;
    unsigned char *data, *datastart, *dataend;
    unsigned char *begin, *cursor, c;
    int i, index, value, size, count = 0, cut = 0, strict = 0;
    enum {OPT_STRICT };
    static const char *const optStrings[] = { "-strict", NULL };

    if (objc < 2 || objc > 3) {
	Tcl_WrongNumArgs(interp, 1, objv, "?options? data");
	return TCL_ERROR;
    }
    for (i = 1; i < objc-1; ++i) {
	if (Tcl_GetIndexFromObj(interp, objv[i], optStrings, "option",
		TCL_EXACT, &index) != TCL_OK) {
	    return TCL_ERROR;
	}
	switch (index) {
	case OPT_STRICT:
	    strict = 1;
	    break;
	}
    }

    TclNewObj(resultObj);
    datastart = data = (unsigned char *)
	    TclGetStringFromObj(objv[objc-1], &count);
    dataend = data + count;
    size = (count + 1) / 2;
    begin = cursor = Tcl_SetByteArrayLength(resultObj, size);
    while (data < dataend) {
	value = 0;
	for (i=0 ; i<2 ; i++) {
	    if (data >= dataend) {
		value <<= 4;
		break;
	    }

	    c = *data++;
	    if (!isxdigit((int) c)) {
		if (strict || !isspace(c)) {
		    goto badChar;
		}
		i--;
		continue;
	    }

	    value <<= 4;
	    c -= '0';
	    if (c > 9) {
		c += ('0' - 'A') + 10;
	    }
	    if (c > 16) {
		c += ('A' - 'a');
	    }
	    value |= (c & 0xf);
	}
	if (i < 2) {
	    cut++;
	}
	*cursor++ = UCHAR(value);
	value = 0;
    }
    if (cut > size) {
	cut = size;
    }
    Tcl_SetByteArrayLength(resultObj, cursor - begin - cut);
    Tcl_SetObjResult(interp, resultObj);
    return TCL_OK;

  badChar:
    TclDecrRefCount(resultObj);
    Tcl_SetObjResult(interp, Tcl_ObjPrintf(
	    "invalid hexadecimal digit \"%c\" at position %d",
	    c, (int) (data - datastart - 1)));
    return TCL_ERROR;
}

/*
 *----------------------------------------------------------------------
 *
 * BinaryEncode64 --
 *
 *	This implements a generic 6 bit binary encoding. Input is broken into
 *	6 bit chunks and a lookup table passed in via clientData is used to
 *	turn these values into output characters. This is used to implement
 *	base64 binary encodings.
 *
 * Results:
 *	Interp result set to an encoded byte array object
 *
 * Side effects:
 *	None
 *
 *----------------------------------------------------------------------
 */

#define OUTPUT(c) \
    do {						\
	*cursor++ = (c);				\
	outindex++;					\
	if (maxlen > 0 && cursor != limit) {		\
	    if (outindex == maxlen) {			\
		memcpy(cursor, wrapchar, wrapcharlen);	\
		cursor += wrapcharlen;			\
		outindex = 0;				\
	    }						\
	}						\
	if (cursor > limit) {				\
	    Tcl_Panic("limit hit");			\
	}						\
    } while (0)

static int
BinaryEncode64(
    ClientData clientData,
    Tcl_Interp *interp,
    int objc,
    Tcl_Obj *const objv[])
{
    Tcl_Obj *resultObj;
    unsigned char *data, *cursor, *limit;
    int maxlen = 0;
    const char *wrapchar = "\n";
    int wrapcharlen = 1;
    int offset, i, index, size, outindex = 0, count = 0;
    enum {OPT_MAXLEN, OPT_WRAPCHAR };
    static const char *const optStrings[] = { "-maxlen", "-wrapchar", NULL };

    if (objc < 2 || objc%2 != 0) {
	Tcl_WrongNumArgs(interp, 1, objv,
		"?-maxlen len? ?-wrapchar char? data");
	return TCL_ERROR;
    }
    for (i = 1; i < objc-1; i += 2) {
	if (Tcl_GetIndexFromObj(interp, objv[i], optStrings, "option",
		TCL_EXACT, &index) != TCL_OK) {
	    return TCL_ERROR;
	}
	switch (index) {
	case OPT_MAXLEN:
	    if (Tcl_GetIntFromObj(interp, objv[i+1], &maxlen) != TCL_OK) {
		return TCL_ERROR;
	    }
	    if (maxlen < 0) {
		Tcl_SetObjResult(interp, Tcl_NewStringObj(
			"line length out of range", -1));
		Tcl_SetErrorCode(interp, "TCL", "BINARY", "ENCODE",
			"LINE_LENGTH", NULL);
		return TCL_ERROR;
	    }
	    break;
	case OPT_WRAPCHAR:
	    wrapchar = TclGetStringFromObj(objv[i+1], &wrapcharlen);
	    if (wrapcharlen == 0) {
		maxlen = 0;
	    }
	    break;
	}
    }

    resultObj = Tcl_NewObj();
    data = Tcl_GetByteArrayFromObj(objv[objc-1], &count);
    if (count > 0) {
	size = (((count * 4) / 3) + 3) & ~3; /* ensure 4 byte chunks */
	if (maxlen > 0 && size > maxlen) {
	    int adjusted = size + (wrapcharlen * (size / maxlen));

	    if (size % maxlen == 0) {
		adjusted -= wrapcharlen;
	    }
	    size = adjusted;
	}
	cursor = Tcl_SetByteArrayLength(resultObj, size);
	limit = cursor + size;
	for (offset = 0; offset < count; offset+=3) {
	    unsigned char d[3] = {0, 0, 0};

	    for (i = 0; i < 3 && offset+i < count; ++i) {
		d[i] = data[offset + i];
	    }
	    OUTPUT(B64Digits[d[0] >> 2]);
	    OUTPUT(B64Digits[((d[0] & 0x03) << 4) | (d[1] >> 4)]);
	    if (offset+1 < count) {
		OUTPUT(B64Digits[((d[1] & 0x0f) << 2) | (d[2] >> 6)]);
	    } else {
		OUTPUT(B64Digits[64]);
	    }
	    if (offset+2 < count) {
		OUTPUT(B64Digits[d[2] & 0x3f]);
	    } else {
		OUTPUT(B64Digits[64]);
	    }
	}
    }
    Tcl_SetObjResult(interp, resultObj);
    return TCL_OK;
}
#undef OUTPUT

/*
 *----------------------------------------------------------------------
 *
 * BinaryEncodeUu --
 *
 *	This implements the uuencode binary encoding. Input is broken into 6
 *	bit chunks and a lookup table is used to turn these values into output
 *	characters. This differs from the generic code above in that line
 *	lengths are also encoded.
 *
 * Results:
 *	Interp result set to an encoded byte array object
 *
 * Side effects:
 *	None
 *
 *----------------------------------------------------------------------
 */

static int
BinaryEncodeUu(
    ClientData clientData,
    Tcl_Interp *interp,
    int objc,
    Tcl_Obj *const objv[])
{
    Tcl_Obj *resultObj;
    unsigned char *data, *start, *cursor;
    int offset, count, rawLength, n, i, j, bits, index;
    int lineLength = 61;
    const unsigned char SingleNewline[] = { (unsigned char) '\n' };
    const unsigned char *wrapchar = SingleNewline;
    int wrapcharlen = sizeof(SingleNewline);
    enum { OPT_MAXLEN, OPT_WRAPCHAR };
    static const char *const optStrings[] = { "-maxlen", "-wrapchar", NULL };

    if (objc < 2 || objc%2 != 0) {
	Tcl_WrongNumArgs(interp, 1, objv,
		"?-maxlen len? ?-wrapchar char? data");
	return TCL_ERROR;
    }
    for (i = 1; i < objc-1; i += 2) {
	if (Tcl_GetIndexFromObj(interp, objv[i], optStrings, "option",
		TCL_EXACT, &index) != TCL_OK) {
	    return TCL_ERROR;
	}
	switch (index) {
	case OPT_MAXLEN:
	    if (Tcl_GetIntFromObj(interp, objv[i+1], &lineLength) != TCL_OK) {
		return TCL_ERROR;
	    }
	    if (lineLength < 3 || lineLength > 85) {
		Tcl_SetObjResult(interp, Tcl_NewStringObj(
			"line length out of range", -1));
		Tcl_SetErrorCode(interp, "TCL", "BINARY", "ENCODE",
			"LINE_LENGTH", NULL);
		return TCL_ERROR;
	    }
	    break;
	case OPT_WRAPCHAR:
	    wrapchar = Tcl_GetByteArrayFromObj(objv[i+1], &wrapcharlen);
	    break;
	}
    }

    /*
     * Allocate the buffer. This is a little bit too long, but is "good
     * enough".
     */

    resultObj = Tcl_NewObj();
    offset = 0;
    data = Tcl_GetByteArrayFromObj(objv[objc-1], &count);
    rawLength = (lineLength - 1) * 3 / 4;
    start = cursor = Tcl_SetByteArrayLength(resultObj,
	    (lineLength + wrapcharlen) *
	    ((count + (rawLength - 1)) / rawLength));
    n = bits = 0;

    /*
     * Encode the data. Each output line first has the length of raw data
     * encoded by the output line described in it by one encoded byte, then
     * the encoded data follows (encoding each 6 bits as one character).
     * Encoded lines are always terminated by a newline.
     */

    while (offset < count) {
	int lineLen = count - offset;

	if (lineLen > rawLength) {
	    lineLen = rawLength;
	}
	*cursor++ = UueDigits[lineLen];
	for (i=0 ; i<lineLen ; i++) {
	    n <<= 8;
	    n |= data[offset++];
	    for (bits += 8; bits > 6 ; bits -= 6) {
		*cursor++ = UueDigits[(n >> (bits-6)) & 0x3f];
	    }
	}
	if (bits > 0) {
	    n <<= 8;
	    *cursor++ = UueDigits[(n >> (bits + 2)) & 0x3f];
	    bits = 0;
	}
	for (j=0 ; j<wrapcharlen ; ++j) {
	    *cursor++ = wrapchar[j];
	}
    }

    /*
     * Fix the length of the output bytearray.
     */

    Tcl_SetByteArrayLength(resultObj, cursor-start);
    Tcl_SetObjResult(interp, resultObj);
    return TCL_OK;
}

/*
 *----------------------------------------------------------------------
 *
 * BinaryDecodeUu --
 *
 *	Decode a uuencoded string.
 *
 * Results:
 *	Interp result set to an byte array object
 *
 * Side effects:
 *	None
 *
 *----------------------------------------------------------------------
 */

static int
BinaryDecodeUu(
    ClientData clientData,
    Tcl_Interp *interp,
    int objc,
    Tcl_Obj *const objv[])
{
    Tcl_Obj *resultObj = NULL;
    unsigned char *data, *datastart, *dataend;
    unsigned char *begin, *cursor;
    int i, index, size, count = 0, strict = 0, lineLen;
    unsigned char c;
    enum {OPT_STRICT };
    static const char *const optStrings[] = { "-strict", NULL };

    if (objc < 2 || objc > 3) {
	Tcl_WrongNumArgs(interp, 1, objv, "?options? data");
	return TCL_ERROR;
    }
    for (i = 1; i < objc-1; ++i) {
	if (Tcl_GetIndexFromObj(interp, objv[i], optStrings, "option",
		TCL_EXACT, &index) != TCL_OK) {
	    return TCL_ERROR;
	}
	switch (index) {
	case OPT_STRICT:
	    strict = 1;
	    break;
	}
    }

    TclNewObj(resultObj);
    datastart = data = (unsigned char *)
	    TclGetStringFromObj(objv[objc-1], &count);
    dataend = data + count;
    size = ((count + 3) & ~3) * 3 / 4;
    begin = cursor = Tcl_SetByteArrayLength(resultObj, size);
    lineLen = -1;

    /*
     * The decoding loop. First, we get the length of line (strictly, the
     * number of data bytes we expect to generate from the line) we're
     * processing this time round if it is not already known (i.e., when the
     * lineLen variable is set to the magic value, -1).
     */

    while (data < dataend) {
	char d[4] = {0, 0, 0, 0};

	if (lineLen < 0) {
	    c = *data++;
	    if (c < 32 || c > 96) {
		if (strict || !isspace(c)) {
		    goto badUu;
		}
		i--;
		continue;
	    }
	    lineLen = (c - 32) & 0x3f;
	}

	/*
	 * Now we read a four-character grouping.
	 */

	for (i=0 ; i<4 ; i++) {
	    if (data < dataend) {
		d[i] = c = *data++;
		if (c < 32 || c > 96) {
		    if (strict) {
			if (!isspace(c)) {
			    goto badUu;
			} else if (c == '\n') {
			    goto shortUu;
			}
		    }
		    i--;
		    continue;
		}
	    }
	}

	/*
	 * Translate that grouping into (up to) three binary bytes output.
	 */

	if (lineLen > 0) {
	    *cursor++ = (((d[0] - 0x20) & 0x3f) << 2)
		    | (((d[1] - 0x20) & 0x3f) >> 4);
	    if (--lineLen > 0) {
		*cursor++ = (((d[1] - 0x20) & 0x3f) << 4)
			| (((d[2] - 0x20) & 0x3f) >> 2);
		if (--lineLen > 0) {
		    *cursor++ = (((d[2] - 0x20) & 0x3f) << 6)
			    | (((d[3] - 0x20) & 0x3f));
		    lineLen--;
		}
	    }
	}

	/*
	 * If we've reached the end of the line, skip until we process a
	 * newline.
	 */

	if (lineLen == 0 && data < dataend) {
	    lineLen = -1;
	    do {
		c = *data++;
		if (c == '\n') {
		    break;
		} else if (c >= 32 && c <= 96) {
		    data--;
		    break;
		} else if (strict || !isspace(c)) {
		    goto badUu;
		}
	    } while (data < dataend);
	}
    }

    /*
     * Sanity check, clean up and finish.
     */

    if (lineLen > 0 && strict) {
	goto shortUu;
    }
    Tcl_SetByteArrayLength(resultObj, cursor - begin);
    Tcl_SetObjResult(interp, resultObj);
    return TCL_OK;

  shortUu:
    Tcl_SetObjResult(interp, Tcl_ObjPrintf("short uuencode data"));
    Tcl_SetErrorCode(interp, "TCL", "BINARY", "DECODE", "SHORT", NULL);
    TclDecrRefCount(resultObj);
    return TCL_ERROR;

  badUu:
    Tcl_SetObjResult(interp, Tcl_ObjPrintf(
	    "invalid uuencode character \"%c\" at position %d",
	    c, (int) (data - datastart - 1)));
    Tcl_SetErrorCode(interp, "TCL", "BINARY", "DECODE", "INVALID", NULL);
    TclDecrRefCount(resultObj);
    return TCL_ERROR;
}

/*
 *----------------------------------------------------------------------
 *
 * BinaryDecode64 --
 *
 *	Decode a base64 encoded string.
 *
 * Results:
 *	Interp result set to an byte array object
 *
 * Side effects:
 *	None
 *
 *----------------------------------------------------------------------
 */

static int
BinaryDecode64(
    ClientData clientData,
    Tcl_Interp *interp,
    int objc,
    Tcl_Obj *const objv[])
{
    Tcl_Obj *resultObj = NULL;
    unsigned char *data, *datastart, *dataend, c = '\0';
    unsigned char *begin = NULL;
    unsigned char *cursor = NULL;
    int strict = 0;
    int i, index, size, cut = 0, count = 0;
    enum { OPT_STRICT };
    static const char *const optStrings[] = { "-strict", NULL };

    if (objc < 2 || objc > 3) {
	Tcl_WrongNumArgs(interp, 1, objv, "?options? data");
	return TCL_ERROR;
    }
    for (i = 1; i < objc-1; ++i) {
	if (Tcl_GetIndexFromObj(interp, objv[i], optStrings, "option",
		TCL_EXACT, &index) != TCL_OK) {
	    return TCL_ERROR;
	}
	switch (index) {
	case OPT_STRICT:
	    strict = 1;
	    break;
	}
    }

    TclNewObj(resultObj);
    datastart = data = (unsigned char *)
	    TclGetStringFromObj(objv[objc-1], &count);
    dataend = data + count;
    size = ((count + 3) & ~3) * 3 / 4;
    begin = cursor = Tcl_SetByteArrayLength(resultObj, size);
    while (data < dataend) {
	unsigned long value = 0;

	/*
	 * Decode the current block. Each base64 block consists of four input
	 * characters A-Z, a-z, 0-9, +, or /. Each character supplies six bits
	 * of output data, so each block's output is 24 bits (three bytes) in
	 * length. The final block can be shorter by one or two bytes, denoted
	 * by the input ending with one or two ='s, respectively.
	 */

	for (i = 0; i < 4; i++) {
	    /*
	     * Get the next input character. At end of input, pad with at most
	     * two ='s. If more than two ='s would be needed, instead discard
	     * the block read thus far.
	     */

	    if (data < dataend) {
		c = *data++;
	    } else if (i > 1) {
		c = '=';
	    } else {
		cut += 3;
		break;
	    }

	    /*
	     * Load the character into the block value. Handle ='s specially
	     * because they're only valid as the last character or two of the
	     * final block of input. Unless strict mode is enabled, skip any
	     * input whitespace characters.
	     */

	    if (cut) {
		if (c == '=' && i > 1) {
		     value <<= 6;
		     cut++;
		} else if (!strict && isspace(c)) {
		     i--;
		} else {
		    goto bad64;
		}
	    } else if (c >= 'A' && c <= 'Z') {
		value = (value << 6) | ((c - 'A') & 0x3f);
	    } else if (c >= 'a' && c <= 'z') {
		value = (value << 6) | ((c - 'a' + 26) & 0x3f);
	    } else if (c >= '0' && c <= '9') {
		value = (value << 6) | ((c - '0' + 52) & 0x3f);
	    } else if (c == '+') {
		value = (value << 6) | 0x3e;
	    } else if (c == '/') {
		value = (value << 6) | 0x3f;
	    } else if (c == '=') {
		value <<= 6;
		cut++;
	    } else if (strict || !isspace(c)) {
		goto bad64;
	    } else {
		i--;
	    }
	}
	*cursor++ = UCHAR((value >> 16) & 0xff);
	*cursor++ = UCHAR((value >> 8) & 0xff);
	*cursor++ = UCHAR(value & 0xff);

	/*
	 * Since = is only valid within the final block, if it was encountered
	 * but there are still more input characters, confirm that strict mode
	 * is off and all subsequent characters are whitespace.
	 */

	if (cut && data < dataend) {
	    if (strict) {
		goto bad64;
	    }
	    for (; data < dataend; data++) {
		if (!isspace(*data)) {
		    goto bad64;
		}
	    }
	}
    }
    Tcl_SetByteArrayLength(resultObj, cursor - begin - cut);
    Tcl_SetObjResult(interp, resultObj);
    return TCL_OK;

  bad64:
    Tcl_SetObjResult(interp, Tcl_ObjPrintf(
	    "invalid base64 character \"%c\" at position %d",
	    (char) c, (int) (data - datastart - 1)));
    TclDecrRefCount(resultObj);
    return TCL_ERROR;
}

/*
 * Local Variables:
 * mode: c
 * c-basic-offset: 4
 * fill-column: 78
 * End:
 */
<|MERGE_RESOLUTION|>--- conflicted
+++ resolved
@@ -57,9 +57,12 @@
 
 static void		DupByteArrayInternalRep(Tcl_Obj *srcPtr,
 			    Tcl_Obj *copyPtr);
+static void		DupProperByteArrayInternalRep(Tcl_Obj *srcPtr,
+			    Tcl_Obj *copyPtr);
 static int		FormatNumber(Tcl_Interp *interp, int type,
 			    Tcl_Obj *src, unsigned char **cursorPtr);
 static void		FreeByteArrayInternalRep(Tcl_Obj *objPtr);
+static void		FreeProperByteArrayInternalRep(Tcl_Obj *objPtr);
 static int		GetFormatSpec(const char **formatPtr, char *cmdPtr,
 			    int *countPtr, int *flagsPtr);
 static Tcl_Obj *	ScanNumber(unsigned char *buffer, int type,
@@ -247,8 +250,8 @@
 
 static const Tcl_ObjType properByteArrayType = {
     "bytearray",
-    FreeByteArrayInternalRep,
-    DupByteArrayInternalRep,
+    FreeProperByteArrayInternalRep,
+    DupProperByteArrayInternalRep,
     UpdateStringOfByteArray,
     NULL
 };
@@ -288,7 +291,7 @@
 TclIsPureByteArray(
     Tcl_Obj * objPtr)
 {
-    return (objPtr->typePtr == &properByteArrayType);
+    return (NULL != Tcl_FetchIntRep(objPtr, &properByteArrayType));
 }
  
@@ -423,14 +426,9 @@
     if ((bytes != NULL) && (length > 0)) {
 	memcpy(byteArrayPtr->bytes, bytes, (size_t) length);
     }
-<<<<<<< HEAD
     SET_BYTEARRAY(&ir, byteArrayPtr);
 
-    Tcl_StoreIntRep(objPtr, &tclByteArrayType, &ir);
-=======
-    objPtr->typePtr = &properByteArrayType;
-    SET_BYTEARRAY(objPtr, byteArrayPtr);
->>>>>>> c9bee15d
+    Tcl_StoreIntRep(objPtr, &properByteArrayType, &ir);
 }
  
@@ -459,16 +457,17 @@
 				 * array of bytes in the ByteArray object. */
 {
     ByteArray *baPtr;
-    const Tcl_ObjIntRep *irPtr = Tcl_FetchIntRep(objPtr, &tclByteArrayType);
-
-<<<<<<< HEAD
+    const Tcl_ObjIntRep *irPtr = Tcl_FetchIntRep(objPtr, &properByteArrayType);
+
     if (irPtr == NULL) {
-=======
-    if ((objPtr->typePtr != &properByteArrayType)
-	    && (objPtr->typePtr != &tclByteArrayType)) {
->>>>>>> c9bee15d
-	SetByteArrayFromAny(NULL, objPtr);
 	irPtr = Tcl_FetchIntRep(objPtr, &tclByteArrayType);
+	if (irPtr == NULL) {
+	    SetByteArrayFromAny(NULL, objPtr);
+	    irPtr = Tcl_FetchIntRep(objPtr, &properByteArrayType);
+	    if (irPtr == NULL) {
+		irPtr = Tcl_FetchIntRep(objPtr, &tclByteArrayType);
+	    }
+	}
     }
     baPtr = GET_BYTEARRAY(irPtr);
 
@@ -516,15 +515,17 @@
     if (Tcl_IsShared(objPtr)) {
 	Tcl_Panic("%s called with shared object", "Tcl_SetByteArrayLength");
     }
-<<<<<<< HEAD
-    irPtr = Tcl_FetchIntRep(objPtr, &tclByteArrayType);
+
+    irPtr = Tcl_FetchIntRep(objPtr, &properByteArrayType);
     if (irPtr == NULL) {
-=======
-    if ((objPtr->typePtr != &properByteArrayType)
-	    && (objPtr->typePtr != &tclByteArrayType)) {
->>>>>>> c9bee15d
-	SetByteArrayFromAny(NULL, objPtr);
 	irPtr = Tcl_FetchIntRep(objPtr, &tclByteArrayType);
+	if (irPtr == NULL) {
+	    SetByteArrayFromAny(NULL, objPtr);
+	    irPtr = Tcl_FetchIntRep(objPtr, &properByteArrayType);
+	    if (irPtr == NULL) {
+		irPtr = Tcl_FetchIntRep(objPtr, &tclByteArrayType);
+	    }
+	}
     }
 
     byteArrayPtr = GET_BYTEARRAY(irPtr);
@@ -566,8 +567,12 @@
     ByteArray *byteArrayPtr;
     Tcl_ObjIntRep ir;
 
-<<<<<<< HEAD
-    assert (NULL == Tcl_FetchIntRep(objPtr, &tclByteArrayType));
+    if (Tcl_FetchIntRep(objPtr, &properByteArrayType)) {
+	return TCL_OK;
+    }
+    if (Tcl_FetchIntRep(objPtr, &tclByteArrayType)) {
+	return TCL_OK;
+    }
 
     src = TclGetStringFromObj(objPtr, &length);
     srcEnd = src + length;
@@ -575,38 +580,17 @@
     byteArrayPtr = ckalloc(BYTEARRAY_SIZE(length));
     for (dst = byteArrayPtr->bytes; src < srcEnd; ) {
 	Tcl_UniChar ch;
-
-	src += Tcl_UtfToUniChar(src, &ch);
-=======
-    if (objPtr->typePtr == &properByteArrayType) {
-	return TCL_OK;
-    }
-    if (objPtr->typePtr == &tclByteArrayType) {
-	return TCL_OK;
-    }
-
-    src = TclGetStringFromObj(objPtr, &length);
-    srcEnd = src + length;
-
-    byteArrayPtr = ckalloc(BYTEARRAY_SIZE(length));
-    for (dst = byteArrayPtr->bytes; src < srcEnd; ) {
 	src += Tcl_UtfToUniChar(src, &ch);
 	improper = improper || (ch > 255);
->>>>>>> c9bee15d
 	*dst++ = UCHAR(ch);
     }
 
     byteArrayPtr->used = dst - byteArrayPtr->bytes;
     byteArrayPtr->allocated = length;
 
-<<<<<<< HEAD
     SET_BYTEARRAY(&ir, byteArrayPtr);
-    Tcl_StoreIntRep(objPtr, &tclByteArrayType, &ir);
-=======
-    TclFreeIntRep(objPtr);
-    objPtr->typePtr = improper ? &tclByteArrayType : &properByteArrayType;
-    SET_BYTEARRAY(objPtr, byteArrayPtr);
->>>>>>> c9bee15d
+    Tcl_StoreIntRep(objPtr,
+	    improper ? &tclByteArrayType : &properByteArrayType, &ir);
     return TCL_OK;
 }
 @@ -633,6 +617,13 @@
     Tcl_Obj *objPtr)		/* Object with internal rep to free. */
 {
     ckfree(GET_BYTEARRAY(Tcl_FetchIntRep(objPtr, &tclByteArrayType)));
+}
+
+static void
+FreeProperByteArrayInternalRep(
+    Tcl_Obj *objPtr)		/* Object with internal rep to free. */
+{
+    ckfree(GET_BYTEARRAY(Tcl_FetchIntRep(objPtr, &properByteArrayType)));
 }
  
@@ -670,12 +661,29 @@
     copyArrayPtr->allocated = length;
     memcpy(copyArrayPtr->bytes, srcArrayPtr->bytes, (size_t) length);
 
-<<<<<<< HEAD
     SET_BYTEARRAY(&ir, copyArrayPtr);
     Tcl_StoreIntRep(copyPtr, &tclByteArrayType, &ir);
-=======
-    copyPtr->typePtr = srcPtr->typePtr;
->>>>>>> c9bee15d
+}
+
+static void
+DupProperByteArrayInternalRep(
+    Tcl_Obj *srcPtr,		/* Object with internal rep to copy. */
+    Tcl_Obj *copyPtr)		/* Object with internal rep to set. */
+{
+    unsigned int length;
+    ByteArray *srcArrayPtr, *copyArrayPtr;
+    Tcl_ObjIntRep ir;
+
+    srcArrayPtr = GET_BYTEARRAY(Tcl_FetchIntRep(srcPtr, &properByteArrayType));
+    length = srcArrayPtr->used;
+
+    copyArrayPtr = ckalloc(BYTEARRAY_SIZE(length));
+    copyArrayPtr->used = length;
+    copyArrayPtr->allocated = length;
+    memcpy(copyArrayPtr->bytes, srcArrayPtr->bytes, (size_t) length);
+
+    SET_BYTEARRAY(&ir, copyArrayPtr);
+    Tcl_StoreIntRep(copyPtr, &properByteArrayType, &ir);
 }
  
@@ -701,7 +709,7 @@
     Tcl_Obj *objPtr)		/* ByteArray object whose string rep to
 				 * update. */
 {
-    const Tcl_ObjIntRep *irPtr = Tcl_FetchIntRep(objPtr, &tclByteArrayType);
+    const Tcl_ObjIntRep *irPtr = Tcl_FetchIntRep(objPtr, &properByteArrayType);
     ByteArray *byteArrayPtr = GET_BYTEARRAY(irPtr);
     unsigned char *src = byteArrayPtr->bytes;
     unsigned int i, length = byteArrayPtr->used;
@@ -774,17 +782,19 @@
 	/* Append zero bytes is a no-op. */
 	return;
     }
-<<<<<<< HEAD
+
     length = (unsigned int)len;
 
-    irPtr = Tcl_FetchIntRep(objPtr, &tclByteArrayType);
+    irPtr = Tcl_FetchIntRep(objPtr, &properByteArrayType);
     if (irPtr == NULL) {
-=======
-    if ((objPtr->typePtr != &properByteArrayType)
-	    && (objPtr->typePtr != &tclByteArrayType)) {
->>>>>>> c9bee15d
-	SetByteArrayFromAny(NULL, objPtr);
 	irPtr = Tcl_FetchIntRep(objPtr, &tclByteArrayType);
+	if (irPtr == NULL) {
+	    SetByteArrayFromAny(NULL, objPtr);
+	    irPtr = Tcl_FetchIntRep(objPtr, &properByteArrayType);
+	    if (irPtr == NULL) {
+		irPtr = Tcl_FetchIntRep(objPtr, &tclByteArrayType);
+	    }
+	}
     }
     byteArrayPtr = GET_BYTEARRAY(irPtr);
 
