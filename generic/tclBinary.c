/*
 * tclBinary.c --
 *
 *	This file contains the implementation of the "binary" Tcl built-in
 *	command and the Tcl binary data object.
 *
 * Copyright (c) 1997 by Sun Microsystems, Inc.
 * Copyright (c) 1998-1999 by Scriptics Corporation.
 *
 * See the file "license.terms" for information on usage and redistribution of
 * this file, and for a DISCLAIMER OF ALL WARRANTIES.
 */

#include "tclInt.h"
#include "tommath.h"

#include <math.h>

/*
 * The following constants are used by GetFormatSpec to indicate various
 * special conditions in the parsing of a format specifier.
 */

#define BINARY_ALL -1		/* Use all elements in the argument. */
#define BINARY_NOCOUNT -2	/* No count was specified in format. */

/*
 * The following flags may be ORed together and returned by GetFormatSpec
 */

#define BINARY_SIGNED 0		/* Field to be read as signed data */
#define BINARY_UNSIGNED 1	/* Field to be read as unsigned data */

/*
 * The following defines the maximum number of different (integer) numbers
 * placed in the object cache by 'binary scan' before it bails out and
 * switches back to Plan A (creating a new object for each value.)
 * Theoretically, it would be possible to keep the cache about for the values
 * that are already in it, but that makes the code slower in practise when
 * overflow happens, and makes little odds the rest of the time (as measured
 * on my machine.) It is also slower (on the sample I tried at least) to grow
 * the cache to hold all items we might want to put in it; presumably the
 * extra cost of managing the memory for the enlarged table outweighs the
 * benefit from allocating fewer objects. This is probably because as the
 * number of objects increases, the likelihood of reuse of any particular one
 * drops, and there is very little gain from larger maximum cache sizes (the
 * value below is chosen to allow caching to work in full with conversion of
 * bytes.) - DKF
 */

#define BINARY_SCAN_MAX_CACHE	260

/*
 * Prototypes for local procedures defined in this file:
 */

static void		DupByteArrayInternalRep(Tcl_Obj *srcPtr,
			    Tcl_Obj *copyPtr);
static int		FormatNumber(Tcl_Interp *interp, int type,
			    Tcl_Obj *src, unsigned char **cursorPtr);
static void		FreeByteArrayInternalRep(Tcl_Obj *objPtr);
static int		GetFormatSpec(const char **formatPtr, char *cmdPtr,
			    int *countPtr, int *flagsPtr);
static Tcl_Obj *	ScanNumber(unsigned char *buffer, int type,
			    int flags, Tcl_HashTable **numberCachePtr);
static int		SetByteArrayFromAny(Tcl_Interp *interp,
			    Tcl_Obj *objPtr);
static void		UpdateStringOfByteArray(Tcl_Obj *listPtr);
static void		DeleteScanNumberCache(Tcl_HashTable *numberCachePtr);
static int		NeedReversing(int format);
static void		CopyNumber(const void *from, void *to,
			    unsigned length, int type);
/* Binary ensemble commands */
static int		BinaryFormatCmd(ClientData clientData,
			    Tcl_Interp *interp,
			    int objc, Tcl_Obj *const objv[]);
static int		BinaryScanCmd(ClientData clientData,
			    Tcl_Interp *interp,
			    int objc, Tcl_Obj *const objv[]);
/* Binary encoding sub-ensemble commands */
static int		BinaryEncodeHex(ClientData clientData,
			    Tcl_Interp *interp,
			    int objc, Tcl_Obj *const objv[]);
static int		BinaryDecodeHex(ClientData clientData,
			    Tcl_Interp *interp,
			    int objc, Tcl_Obj *const objv[]);
static int		BinaryEncode64(ClientData clientData,
			    Tcl_Interp *interp,
			    int objc, Tcl_Obj *const objv[]);
static int		BinaryDecode64(ClientData clientData,
			    Tcl_Interp *interp,
			    int objc, Tcl_Obj *const objv[]);
static int		BinaryEncodeUu(ClientData clientData,
			    Tcl_Interp *interp, int objc,
			    Tcl_Obj *const objv[]);
static int		BinaryDecodeUu(ClientData clientData,
			    Tcl_Interp *interp,
			    int objc, Tcl_Obj *const objv[]);

/*
 * The following tables are used by the binary encoders
 */

static const char HexDigits[16] = {
    '0', '1', '2', '3', '4', '5', '6', '7',
    '8', '9', 'a', 'b', 'c', 'd', 'e', 'f'
};

static const char UueDigits[65] = {
    '`', '!', '"', '#', '$', '%', '&', '\'',
    '(', ')', '*', '+', ',', '-', '.', '/',
    '0', '1', '2', '3', '4', '5', '6', '7',
    '8', '9', ':', ';', '<', '=', '>', '?',
    '@', 'A', 'B', 'C', 'D', 'E', 'F', 'G',
    'H', 'I', 'J', 'K', 'L', 'M', 'N', 'O',
    'P', 'Q', 'R', 'S', 'T', 'U', 'V', 'W',
    'X', 'Y', 'Z', '[', '\\',']', '^', '_',
    '`'
};

static const char B64Digits[65] = {
    'A', 'B', 'C', 'D', 'E', 'F', 'G', 'H',
    'I', 'J', 'K', 'L', 'M', 'N', 'O', 'P',
    'Q', 'R', 'S', 'T', 'U', 'V', 'W', 'X',
    'Y', 'Z', 'a', 'b', 'c', 'd', 'e', 'f',
    'g', 'h', 'i', 'j', 'k', 'l', 'm', 'n',
    'o', 'p', 'q', 'r', 's', 't', 'u', 'v',
    'w', 'x', 'y', 'z', '0', '1', '2', '3',
    '4', '5', '6', '7', '8', '9', '+', '/',
    '='
};

/*
 * How to construct the ensembles.
 */

static const EnsembleImplMap binaryMap[] = {
    { "format", BinaryFormatCmd, TclCompileBasicMin1ArgCmd, NULL, NULL, 0 },
    { "scan",   BinaryScanCmd, TclCompileBasicMin2ArgCmd, NULL, NULL, 0 },
    { "encode", NULL, NULL, NULL, NULL, 0 },
    { "decode", NULL, NULL, NULL, NULL, 0 },
    { NULL, NULL, NULL, NULL, NULL, 0 }
};
static const EnsembleImplMap encodeMap[] = {
    { "hex",      BinaryEncodeHex, TclCompileBasic1ArgCmd, NULL, NULL, 0 },
    { "uuencode", BinaryEncodeUu,  NULL, NULL, NULL, 0 },
    { "base64",   BinaryEncode64,  NULL, NULL, NULL, 0 },
    { NULL, NULL, NULL, NULL, NULL, 0 }
};
static const EnsembleImplMap decodeMap[] = {
    { "hex",      BinaryDecodeHex, TclCompileBasic1Or2ArgCmd, NULL, NULL, 0 },
    { "uuencode", BinaryDecodeUu,  TclCompileBasic1Or2ArgCmd, NULL, NULL, 0 },
    { "base64",   BinaryDecode64,  TclCompileBasic1Or2ArgCmd, NULL, NULL, 0 },
    { NULL, NULL, NULL, NULL, NULL, 0 }
};

/*
 * The following object types represent an array of bytes. The intent is
 * to allow arbitrary binary data to pass through Tcl as a Tcl value
 * without loss or damage. Such values are useful for things like
 * encoded strings or Tk images to name just two.
 *
 * It's strange to have two Tcl_ObjTypes in place for this task when
 * one would do, so a bit of detail and history how we got to this point
 * and where we might go from here.
 *
 * A bytearray is an ordered sequence of bytes. Each byte is an integer
 * value in the range [0-255].  To be a Tcl value type, we need a way to
 * encode each value in the value set as a Tcl string.  The simplest
 * encoding is to represent each byte value as the same codepoint value.
 * A bytearray of N bytes is encoded into a Tcl string of N characters
 * where the codepoint of each character is the value of corresponding byte.
 * This approach creates a one-to-one map between all bytearray values
 * and a subset of Tcl string values.
 *
 * When converting a Tcl string value to the bytearray internal rep, the
 * question arises what to do with strings outside that subset?  That is,
 * those Tcl strings containing at least one codepoint greater than 255?
 * The obviously correct answer is to raise an error!  That string value
 * does not represent any valid bytearray value. Full Stop.  The
 * setFromAnyProc signature has a completion code return value for just
 * this reason, to reject invalid inputs.
 *
 * Unfortunately this was not the path taken by the authors of the
 * original tclByteArrayType.  They chose to accept all Tcl string values
 * as acceptable string encodings of the bytearray values that result
 * from masking away the high bits of any codepoint value at all. This
 * meant that every bytearray value had multiple accepted string
 * representations.
 *
 * The implications of this choice are truly ugly.  When a Tcl value has
 * a string representation, we are required to accept that as the true
 * value.  Bytearray values that possess a string representation cannot
 * be processed as bytearrays because we cannot know which true value
 * that bytearray represents.  The consequence is that we drag around
 * an internal rep that we cannot make any use of.  This painful price
 * is extracted at any point after a string rep happens to be generated
 * for the value.  This happens even when the troublesome codepoints
 * outside the byte range never show up.  This happens rather routinely
 * in normal Tcl operations unless we burden the script writer with the
 * cognitive burden of avoiding it.  The price is also paid by callers
 * of the C interface.  The routine
 *
 *	unsigned char *Tcl_GetByteArrayFromObj(objPtr, lenPtr)
 *
 * has a guarantee to always return a non-NULL value, but that value
 * points to a byte sequence that cannot be used by the caller to
 * process the Tcl value absent some sideband testing that objPtr
 * is "pure".  Tcl offers no public interface to perform this test,
 * so callers either break encapsulation or are unavoidably buggy.  Tcl
 * has defined a public interface that cannot be used correctly. The
 * Tcl source code itself suffers the same problem, and has been buggy,
 * but progressively less so as more and more portions of the code have
 * been retrofitted with the required "purity testing".  The set of values
 * able to pass the purity test can be increased via the introduction of
 * a "canonical" flag marker, but the only way the broken interface itself
 * can be discarded is to start over and define the Tcl_ObjType properly.
 * Bytearrays should simply be usable as bytearrays without a kabuki
 * dance of testing.
 *
 * The Tcl_ObjType "properByteArrayType" is (nearly) a correct
 * implementation of bytearrays.  Any Tcl value with the type
 * properByteArrayType can have its bytearray value fetched and
 * used with confidence that acting on that value is equivalent to
 * acting on the true Tcl string value.  This still implies a side
 * testing burden -- past mistakes will not let us avoid that
 * immediately, but it is at least a conventional test of type, and
 * can be implemented entirely by examining the objPtr fields, with
 * no need to query the intrep, as a canonical flag would require.
 *
 * Until Tcl_GetByteArrayFromObj() and Tcl_SetByteArrayLength() can
 * be revised to admit the possibility of returning NULL when the true
 * value is not a valid bytearray, we need a mechanism to retain
 * compatibility with the deployed callers of the broken interface.
 * That's what the retained "tclByteArrayType" provides.  In those
 * unusual circumstances where we convert an invalid bytearray value
 * to a bytearray type, it is to this legacy type.  Essentially any
 * time this legacy type gets used, it's a signal of a bug being ignored.
 * A TIP should be drafted to remove this connection to the broken past
 * so that Tcl 9 will no longer have any trace of it.  Prescribing a
 * migration path will be the key element of that work.  The internal
 * changes now in place are the limit of what can be done short of
 * interface repair.  They provide a great expansion of the histories
 * over which bytearray values can be useful in the meanwhile.
 */

static const Tcl_ObjType properByteArrayType = {
    "bytearray",
    FreeByteArrayInternalRep,
    DupByteArrayInternalRep,
    UpdateStringOfByteArray,
    NULL
};

const Tcl_ObjType tclByteArrayType = {
    "bytearray",
    FreeByteArrayInternalRep,
    DupByteArrayInternalRep,
    NULL,
    SetByteArrayFromAny
};

/*
 * The following structure is the internal rep for a ByteArray object. Keeps
 * track of how much memory has been used and how much has been allocated for
 * the byte array to enable growing and shrinking of the ByteArray object with
 * fewer mallocs.
 */

typedef struct {
    size_t used;		/* The number of bytes used in the byte
				 * array. */
    size_t allocated;		/* The amount of space actually allocated
				 * minus 1 byte. */
    unsigned char bytes[1];	/* The array of bytes. The actual size of this
				 * field depends on the 'allocated' field
				 * above. */
} ByteArray;

#define BYTEARRAY_SIZE(len) \
		((TclOffset(ByteArray, bytes) + (len)))
#define GET_BYTEARRAY(objPtr) \
		((ByteArray *) (objPtr)->internalRep.twoPtrValue.ptr1)
#define SET_BYTEARRAY(objPtr, baPtr) \
		(objPtr)->internalRep.twoPtrValue.ptr1 = (void *) (baPtr)

int
TclIsPureByteArray(
    Tcl_Obj * objPtr)
{
    return (objPtr->typePtr == &properByteArrayType);
}

/*
 *----------------------------------------------------------------------
 *
 * Tcl_NewByteArrayObj --
 *
 *	This procedure is creates a new ByteArray object and initializes it
 *	from the given array of bytes.
 *
 * Results:
 *	The newly create object is returned. This object will have no initial
 *	string representation. The returned object has a ref count of 0.
 *
 * Side effects:
 *	Memory allocated for new object and copy of byte array argument.
 *
 *----------------------------------------------------------------------
 */

#undef Tcl_NewByteArrayObj

Tcl_Obj *
Tcl_NewByteArrayObj(
    const unsigned char *bytes,	/* The array of bytes used to initialize the
				 * new object. */
    size_t length)		/* Length of the array of bytes */
{
#ifdef TCL_MEM_DEBUG
    return Tcl_DbNewByteArrayObj(bytes, length, "unknown", 0);
#else /* if not TCL_MEM_DEBUG */
    Tcl_Obj *objPtr;

    TclNewObj(objPtr);
    Tcl_SetByteArrayObj(objPtr, bytes, length);
    return objPtr;
#endif /* TCL_MEM_DEBUG */
}

/*
 *----------------------------------------------------------------------
 *
 * Tcl_DbNewByteArrayObj --
 *
 *	This procedure is normally called when debugging: i.e., when
 *	TCL_MEM_DEBUG is defined. It is the same as the Tcl_NewByteArrayObj
 *	above except that it calls Tcl_DbCkalloc directly with the file name
 *	and line number from its caller. This simplifies debugging since then
 *	the [memory active] command will report the correct file name and line
 *	number when reporting objects that haven't been freed.
 *
 *	When TCL_MEM_DEBUG is not defined, this procedure just returns the
 *	result of calling Tcl_NewByteArrayObj.
 *
 * Results:
 *	The newly create object is returned. This object will have no initial
 *	string representation. The returned object has a ref count of 0.
 *
 * Side effects:
 *	Memory allocated for new object and copy of byte array argument.
 *
 *----------------------------------------------------------------------
 */

Tcl_Obj *
Tcl_DbNewByteArrayObj(
    const unsigned char *bytes,	/* The array of bytes used to initialize the
				 * new object. */
    size_t length,		/* Length of the array of bytes. */
    const char *file,		/* The name of the source file calling this
				 * procedure; used for debugging. */
    int line)			/* Line number in the source file; used for
				 * debugging. */
{
#ifdef TCL_MEM_DEBUG
    Tcl_Obj *objPtr;

    TclDbNewObj(objPtr, file, line);
    Tcl_SetByteArrayObj(objPtr, bytes, length);
    return objPtr;
#else /* if not TCL_MEM_DEBUG */
    return Tcl_NewByteArrayObj(bytes, length);
#endif /* TCL_MEM_DEBUG */
}

/*
 *---------------------------------------------------------------------------
 *
 * Tcl_SetByteArrayObj --
 *
 *	Modify an object to be a ByteArray object and to have the specified
 *	array of bytes as its value.
 *
 * Results:
 *	None.
 *
 * Side effects:
 *	The object's old string rep and internal rep is freed. Memory
 *	allocated for copy of byte array argument.
 *
 *----------------------------------------------------------------------
 */

void
Tcl_SetByteArrayObj(
    Tcl_Obj *objPtr,		/* Object to initialize as a ByteArray. */
    const unsigned char *bytes,	/* The array of bytes to use as the new
				   value. May be NULL even if length > 0. */
    size_t length)			/* Length of the array of bytes, which must
				   be >= 0. */
{
    ByteArray *byteArrayPtr;

    if (Tcl_IsShared(objPtr)) {
	Tcl_Panic("%s called with shared object", "Tcl_SetByteArrayObj");
    }
    TclFreeIntRep(objPtr);
    TclInvalidateStringRep(objPtr);

    byteArrayPtr = Tcl_Alloc(BYTEARRAY_SIZE(length));
    byteArrayPtr->used = length;
    byteArrayPtr->allocated = length;

    if ((bytes != NULL) && (length > 0)) {
	memcpy(byteArrayPtr->bytes, bytes, length);
    }
    objPtr->typePtr = &properByteArrayType;
    SET_BYTEARRAY(objPtr, byteArrayPtr);
}

/*
 *----------------------------------------------------------------------
 *
 * Tcl_GetByteArrayFromObj --
 *
 *	Attempt to get the array of bytes from the Tcl object. If the object
 *	is not already a ByteArray object, an attempt will be made to convert
 *	it to one.
 *
 * Results:
 *	Pointer to array of bytes representing the ByteArray object.
 *
 * Side effects:
 *	Frees old internal rep. Allocates memory for new internal rep.
 *
 *----------------------------------------------------------------------
 */

unsigned char *
Tcl_GetByteArrayFromObj(
    Tcl_Obj *objPtr,		/* The ByteArray object. */
    int *lengthPtr)		/* If non-NULL, filled with length of the
				 * array of bytes in the ByteArray object. */
{
    ByteArray *baPtr;

    if ((objPtr->typePtr != &properByteArrayType)
	    && (objPtr->typePtr != &tclByteArrayType)) {
	SetByteArrayFromAny(NULL, objPtr);
    }
    baPtr = GET_BYTEARRAY(objPtr);

    if (lengthPtr != NULL) {
	*lengthPtr = baPtr->used;
    }
    return (unsigned char *) baPtr->bytes;
}

/*
 *----------------------------------------------------------------------
 *
 * Tcl_SetByteArrayLength --
 *
 *	This procedure changes the length of the byte array for this object.
 *	Once the caller has set the length of the array, it is acceptable to
 *	directly modify the bytes in the array up until Tcl_GetStringFromObj()
 *	has been called on this object.
 *
 * Results:
 *	The new byte array of the specified length.
 *
 * Side effects:
 *	Allocates enough memory for an array of bytes of the requested size.
 *	When growing the array, the old array is copied to the new array; new
 *	bytes are undefined. When shrinking, the old array is truncated to the
 *	specified length.
 *
 *----------------------------------------------------------------------
 */

unsigned char *
Tcl_SetByteArrayLength(
    Tcl_Obj *objPtr,		/* The ByteArray object. */
    size_t length)			/* New length for internal byte array. */
{
    ByteArray *byteArrayPtr;

    if (Tcl_IsShared(objPtr)) {
	Tcl_Panic("%s called with shared object", "Tcl_SetByteArrayLength");
    }
    if ((objPtr->typePtr != &properByteArrayType)
	    && (objPtr->typePtr != &tclByteArrayType)) {
	SetByteArrayFromAny(NULL, objPtr);
    }

    byteArrayPtr = GET_BYTEARRAY(objPtr);
    if (length > byteArrayPtr->allocated) {
	byteArrayPtr = Tcl_Realloc(byteArrayPtr, BYTEARRAY_SIZE(length));
	byteArrayPtr->allocated = length;
	SET_BYTEARRAY(objPtr, byteArrayPtr);
    }
    TclInvalidateStringRep(objPtr);
    byteArrayPtr->used = length;
    return byteArrayPtr->bytes;
}

/*
 *----------------------------------------------------------------------
 *
 * SetByteArrayFromAny --
 *
 *	Generate the ByteArray internal rep from the string rep.
 *
 * Results:
 *	The return value is always TCL_OK.
 *
 * Side effects:
 *	A ByteArray object is stored as the internal rep of objPtr.
 *
 *----------------------------------------------------------------------
 */

static int
SetByteArrayFromAny(
    Tcl_Interp *interp,		/* Not used. */
    Tcl_Obj *objPtr)		/* The object to convert to type ByteArray. */
{
    size_t length;
    int improper = 0;
    const char *src, *srcEnd;
    unsigned char *dst;
    ByteArray *byteArrayPtr;
    Tcl_UniChar ch = 0;

    if (objPtr->typePtr == &properByteArrayType) {
	return TCL_OK;
    }
    if (objPtr->typePtr == &tclByteArrayType) {
	return TCL_OK;
    }

    src = TclGetString(objPtr);
    length = objPtr->length;
    srcEnd = src + length;

    byteArrayPtr = Tcl_Alloc(BYTEARRAY_SIZE(length));
    for (dst = byteArrayPtr->bytes; src < srcEnd; ) {
	src += TclUtfToUniChar(src, &ch);
	improper = improper || (ch > 255);
	*dst++ = UCHAR(ch);
    }

    byteArrayPtr->used = dst - byteArrayPtr->bytes;
    byteArrayPtr->allocated = length;

    TclFreeIntRep(objPtr);
    objPtr->typePtr = improper ? &tclByteArrayType : &properByteArrayType;
    SET_BYTEARRAY(objPtr, byteArrayPtr);
    return TCL_OK;
}

/*
 *----------------------------------------------------------------------
 *
 * FreeByteArrayInternalRep --
 *
 *	Deallocate the storage associated with a ByteArray data object's
 *	internal representation.
 *
 * Results:
 *	None.
 *
 * Side effects:
 *	Frees memory.
 *
 *----------------------------------------------------------------------
 */

static void
FreeByteArrayInternalRep(
    Tcl_Obj *objPtr)		/* Object with internal rep to free. */
{
    Tcl_Free(GET_BYTEARRAY(objPtr));
    objPtr->typePtr = NULL;
}

/*
 *----------------------------------------------------------------------
 *
 * DupByteArrayInternalRep --
 *
 *	Initialize the internal representation of a ByteArray Tcl_Obj to a
 *	copy of the internal representation of an existing ByteArray object.
 *
 * Results:
 *	None.
 *
 * Side effects:
 *	Allocates memory.
 *
 *----------------------------------------------------------------------
 */

static void
DupByteArrayInternalRep(
    Tcl_Obj *srcPtr,		/* Object with internal rep to copy. */
    Tcl_Obj *copyPtr)		/* Object with internal rep to set. */
{
    size_t length;
    ByteArray *srcArrayPtr, *copyArrayPtr;

    srcArrayPtr = GET_BYTEARRAY(srcPtr);
    length = srcArrayPtr->used;

    copyArrayPtr = Tcl_Alloc(BYTEARRAY_SIZE(length));
    copyArrayPtr->used = length;
    copyArrayPtr->allocated = length;
    memcpy(copyArrayPtr->bytes, srcArrayPtr->bytes, length);
    SET_BYTEARRAY(copyPtr, copyArrayPtr);

    copyPtr->typePtr = srcPtr->typePtr;
}

/*
 *----------------------------------------------------------------------
 *
 * UpdateStringOfByteArray --
 *
 *	Update the string representation for a ByteArray data object. Note:
 *	This procedure does not invalidate an existing old string rep so
 *	storage will be lost if this has not already been done.
 *
 * Results:
 *	None.
 *
 * Side effects:
 *	The object's string is set to a valid string that results from the
 *	ByteArray-to-string conversion.
 *
 *	The object becomes a string object -- the internal rep is discarded
 *	and the typePtr becomes NULL.
 *
 *----------------------------------------------------------------------
 */

static void
UpdateStringOfByteArray(
    Tcl_Obj *objPtr)		/* ByteArray object whose string rep to
				 * update. */
{
    size_t i, length, size;
    unsigned char *src;
    char *dst;
    ByteArray *byteArrayPtr;

    byteArrayPtr = GET_BYTEARRAY(objPtr);
    src = byteArrayPtr->bytes;
    length = byteArrayPtr->used;

    /*
     * How much space will string rep need?
     */

    size = length;
    for (i = 0; (i < length) && (size != TCL_AUTO_LENGTH); i++) {
	if ((src[i] == 0) || (src[i] > 127)) {
	    size++;
	}
    }
    if (size == TCL_AUTO_LENGTH) {
	Tcl_Panic("max size for a Tcl value exceeded");
    }

    dst = Tcl_Alloc(size + 1);
    objPtr->bytes = dst;
    objPtr->length = size;

    if (size == length) {
	memcpy(dst, src, size);
	dst[size] = '\0';
    } else {
	for (i = 0; i < length; i++) {
	    dst += Tcl_UniCharToUtf(src[i], dst);
	}
	*dst = '\0';
    }
}

/*
 *----------------------------------------------------------------------
 *
 * TclAppendBytesToByteArray --
 *
 *	This function appends an array of bytes to a byte array object. Note
 *	that the object *must* be unshared, and the array of bytes *must not*
 *	refer to the object being appended to.
 *
 * Results:
 *	None.
 *
 * Side effects:
 *	Allocates enough memory for an array of bytes of the requested total
 *	size, or possibly larger. [Bug 2992970]
 *
 *----------------------------------------------------------------------
 */

void
TclAppendBytesToByteArray(
    Tcl_Obj *objPtr,
    const unsigned char *bytes,
    size_t len)
{
    ByteArray *byteArrayPtr;
    size_t needed;

    if (Tcl_IsShared(objPtr)) {
	Tcl_Panic("%s called with shared object","TclAppendBytesToByteArray");
    }
    if (len == TCL_AUTO_LENGTH) {
	Tcl_Panic("%s must be called with definite number of bytes to append",
		"TclAppendBytesToByteArray");
    }
    if (len == 0) {
	/* Append zero bytes is a no-op. */
	return;
    }
    if ((objPtr->typePtr != &properByteArrayType)
	    && (objPtr->typePtr != &tclByteArrayType)) {
	SetByteArrayFromAny(NULL, objPtr);
    }
    byteArrayPtr = GET_BYTEARRAY(objPtr);

    if (len + byteArrayPtr->used > UINT_MAX) {
	Tcl_Panic("max size for a Tcl value (%u bytes) exceeded", UINT_MAX);
    }

    needed = byteArrayPtr->used + len;
    /*
     * If we need to, resize the allocated space in the byte array.
     */

    if (needed > byteArrayPtr->allocated) {
	ByteArray *ptr = NULL;
	size_t attempt;

	if (needed <= INT_MAX/2) {
	    /* Try to allocate double the total space that is needed. */
	    attempt = 2 * needed;
	    ptr = Tcl_AttemptRealloc(byteArrayPtr, BYTEARRAY_SIZE(attempt));
	}
	if (ptr == NULL) {
	    /* Try to allocate double the increment that is needed (plus). */
	    size_t limit = INT_MAX - needed;
	    size_t extra = len + TCL_MIN_GROWTH;
	    size_t growth = (extra > limit) ? limit : extra;

	    attempt = needed + growth;
	    ptr = Tcl_AttemptRealloc(byteArrayPtr, BYTEARRAY_SIZE(attempt));
	}
	if (ptr == NULL) {
	    /* Last chance: Try to allocate exactly what is needed. */
	    attempt = needed;
	    ptr = Tcl_Realloc(byteArrayPtr, BYTEARRAY_SIZE(attempt));
	}
	byteArrayPtr = ptr;
	byteArrayPtr->allocated = attempt;
	SET_BYTEARRAY(objPtr, byteArrayPtr);
    }

    if (bytes) {
	memcpy(byteArrayPtr->bytes + byteArrayPtr->used, bytes, len);
    }
    byteArrayPtr->used += len;
    TclInvalidateStringRep(objPtr);
}

/*
 *----------------------------------------------------------------------
 *
 * TclInitBinaryCmd --
 *
 *	This function is called to create the "binary" Tcl command. See the
 *	user documentation for details on what it does.
 *
 * Results:
 *	A command token for the new command.
 *
 * Side effects:
 *	Creates a new binary command as a mapped ensemble.
 *
 *----------------------------------------------------------------------
 */

Tcl_Command
TclInitBinaryCmd(
    Tcl_Interp *interp)
{
    Tcl_Command binaryEnsemble;

    binaryEnsemble = TclMakeEnsemble(interp, "binary", binaryMap);
    TclMakeEnsemble(interp, "binary encode", encodeMap);
    TclMakeEnsemble(interp, "binary decode", decodeMap);
    return binaryEnsemble;
}

/*
 *----------------------------------------------------------------------
 *
 * BinaryFormatCmd --
 *
 *	This procedure implements the "binary format" Tcl command.
 *
 * Results:
 *	A standard Tcl result.
 *
 * Side effects:
 *	See the user documentation.
 *
 *----------------------------------------------------------------------
 */

static int
BinaryFormatCmd(
    ClientData dummy,		/* Not used. */
    Tcl_Interp *interp,		/* Current interpreter. */
    int objc,			/* Number of arguments. */
    Tcl_Obj *const objv[])	/* Argument objects. */
{
    int arg;			/* Index of next argument to consume. */
    int value = 0;		/* Current integer value to be packed.
				 * Initialized to avoid compiler warning. */
    char cmd;			/* Current format character. */
    int count;			/* Count associated with current format
				 * character. */
    int flags;			/* Format field flags */
    const char *format;	/* Pointer to current position in format
				 * string. */
    Tcl_Obj *resultPtr = NULL;	/* Object holding result buffer. */
    unsigned char *buffer;	/* Start of result buffer. */
    unsigned char *cursor;	/* Current position within result buffer. */
    unsigned char *maxPos;	/* Greatest position within result buffer that
				 * cursor has visited.*/
    const char *errorString;
    const char *errorValue, *str;
    int offset, size, length;

    if (objc < 2) {
	Tcl_WrongNumArgs(interp, 1, objv, "formatString ?arg ...?");
	return TCL_ERROR;
    }

    /*
     * To avoid copying the data, we format the string in two passes. The
     * first pass computes the size of the output buffer. The second pass
     * places the formatted data into the buffer.
     */

    format = TclGetString(objv[1]);
    arg = 2;
    offset = 0;
    length = 0;
    while (*format != '\0') {
	str = format;
	flags = 0;
	if (!GetFormatSpec(&format, &cmd, &count, &flags)) {
	    break;
	}
	switch (cmd) {
	case 'a':
	case 'A':
	case 'b':
	case 'B':
	case 'h':
	case 'H':
	    /*
	     * For string-type specifiers, the count corresponds to the number
	     * of bytes in a single argument.
	     */

	    if (arg >= objc) {
		goto badIndex;
	    }
	    if (count == BINARY_ALL) {
		Tcl_GetByteArrayFromObj(objv[arg], &count);
	    } else if (count == BINARY_NOCOUNT) {
		count = 1;
	    }
	    arg++;
	    if (cmd == 'a' || cmd == 'A') {
		offset += count;
	    } else if (cmd == 'b' || cmd == 'B') {
		offset += (count + 7) / 8;
	    } else {
		offset += (count + 1) / 2;
	    }
	    break;
	case 'c':
	    size = 1;
	    goto doNumbers;
	case 't':
	case 's':
	case 'S':
	    size = 2;
	    goto doNumbers;
	case 'n':
	case 'i':
	case 'I':
	    size = 4;
	    goto doNumbers;
	case 'm':
	case 'w':
	case 'W':
	    size = 8;
	    goto doNumbers;
	case 'r':
	case 'R':
	case 'f':
	    size = sizeof(float);
	    goto doNumbers;
	case 'q':
	case 'Q':
	case 'd':
	    size = sizeof(double);

	doNumbers:
	    if (arg >= objc) {
		goto badIndex;
	    }

	    /*
	     * For number-type specifiers, the count corresponds to the number
	     * of elements in the list stored in a single argument. If no
	     * count is specified, then the argument is taken as a single
	     * non-list value.
	     */

	    if (count == BINARY_NOCOUNT) {
		arg++;
		count = 1;
	    } else {
		int listc;
		Tcl_Obj **listv;

		/*
		 * The macro evals its args more than once: avoid arg++
		 */

		if (TclListObjGetElements(interp, objv[arg], &listc,
			&listv) != TCL_OK) {
		    return TCL_ERROR;
		}
		arg++;

		if (count == BINARY_ALL) {
		    count = listc;
		} else if (count > listc) {
		    Tcl_SetObjResult(interp, Tcl_NewStringObj(
			    "number of elements in list does not match count",
			    -1));
		    return TCL_ERROR;
		}
	    }
	    offset += count*size;
	    break;

	case 'x':
	    if (count == BINARY_ALL) {
		Tcl_SetObjResult(interp, Tcl_NewStringObj(
			"cannot use \"*\" in format string with \"x\"", -1));
		return TCL_ERROR;
	    } else if (count == BINARY_NOCOUNT) {
		count = 1;
	    }
	    offset += count;
	    break;
	case 'X':
	    if (count == BINARY_NOCOUNT) {
		count = 1;
	    }
	    if ((count > offset) || (count == BINARY_ALL)) {
		count = offset;
	    }
	    if (offset > length) {
		length = offset;
	    }
	    offset -= count;
	    break;
	case '@':
	    if (offset > length) {
		length = offset;
	    }
	    if (count == BINARY_ALL) {
		offset = length;
	    } else if (count == BINARY_NOCOUNT) {
		goto badCount;
	    } else {
		offset = count;
	    }
	    break;
	default:
	    errorString = str;
	    goto badField;
	}
    }
    if (offset > length) {
	length = offset;
    }
    if (length == 0) {
	return TCL_OK;
    }

    /*
     * Prepare the result object by preallocating the caclulated number of
     * bytes and filling with nulls.
     */

    resultPtr = Tcl_NewObj();
    buffer = Tcl_SetByteArrayLength(resultPtr, length);
    memset(buffer, 0, (size_t) length);

    /*
     * Pack the data into the result object. Note that we can skip the
     * error checking during this pass, since we have already parsed the
     * string once.
     */

    arg = 2;
    format = TclGetString(objv[1]);
    cursor = buffer;
    maxPos = cursor;
    while (*format != 0) {
	flags = 0;
	if (!GetFormatSpec(&format, &cmd, &count, &flags)) {
	    break;
	}
	if ((count == 0) && (cmd != '@')) {
	    if (cmd != 'x') {
		arg++;
	    }
	    continue;
	}
	switch (cmd) {
	case 'a':
	case 'A': {
	    char pad = (char) (cmd == 'a' ? '\0' : ' ');
	    unsigned char *bytes;

	    bytes = Tcl_GetByteArrayFromObj(objv[arg++], &length);

	    if (count == BINARY_ALL) {
		count = length;
	    } else if (count == BINARY_NOCOUNT) {
		count = 1;
	    }
	    if (length >= count) {
		memcpy(cursor, bytes, (size_t) count);
	    } else {
		memcpy(cursor, bytes, (size_t) length);
		memset(cursor + length, pad, (size_t) (count - length));
	    }
	    cursor += count;
	    break;
	}
	case 'b':
	case 'B': {
	    unsigned char *last;

	    str = TclGetStringFromObj(objv[arg], &length);
	    arg++;
	    if (count == BINARY_ALL) {
		count = length;
	    } else if (count == BINARY_NOCOUNT) {
		count = 1;
	    }
	    last = cursor + ((count + 7) / 8);
	    if (count > length) {
		count = length;
	    }
	    value = 0;
	    errorString = "binary";
	    if (cmd == 'B') {
		for (offset = 0; offset < count; offset++) {
		    value <<= 1;
		    if (str[offset] == '1') {
			value |= 1;
		    } else if (str[offset] != '0') {
			errorValue = str;
			Tcl_DecrRefCount(resultPtr);
			goto badValue;
		    }
		    if (((offset + 1) % 8) == 0) {
			*cursor++ = UCHAR(value);
			value = 0;
		    }
		}
	    } else {
		for (offset = 0; offset < count; offset++) {
		    value >>= 1;
		    if (str[offset] == '1') {
			value |= 128;
		    } else if (str[offset] != '0') {
			errorValue = str;
			Tcl_DecrRefCount(resultPtr);
			goto badValue;
		    }
		    if (!((offset + 1) % 8)) {
			*cursor++ = UCHAR(value);
			value = 0;
		    }
		}
	    }
	    if ((offset % 8) != 0) {
		if (cmd == 'B') {
		    value <<= 8 - (offset % 8);
		} else {
		    value >>= 8 - (offset % 8);
		}
		*cursor++ = UCHAR(value);
	    }
	    while (cursor < last) {
		*cursor++ = '\0';
	    }
	    break;
	}
	case 'h':
	case 'H': {
	    unsigned char *last;
	    int c;

	    str = TclGetStringFromObj(objv[arg], &length);
	    arg++;
	    if (count == BINARY_ALL) {
		count = length;
	    } else if (count == BINARY_NOCOUNT) {
		count = 1;
	    }
	    last = cursor + ((count + 1) / 2);
	    if (count > length) {
		count = length;
	    }
	    value = 0;
	    errorString = "hexadecimal";
	    if (cmd == 'H') {
		for (offset = 0; offset < count; offset++) {
		    value <<= 4;
		    if (!isxdigit(UCHAR(str[offset]))) {     /* INTL: digit */
			errorValue = str;
			Tcl_DecrRefCount(resultPtr);
			goto badValue;
		    }
		    c = str[offset] - '0';
		    if (c > 9) {
			c += ('0' - 'A') + 10;
		    }
		    if (c > 16) {
			c += ('A' - 'a');
		    }
		    value |= (c & 0xf);
		    if (offset % 2) {
			*cursor++ = (char) value;
			value = 0;
		    }
		}
	    } else {
		for (offset = 0; offset < count; offset++) {
		    value >>= 4;

		    if (!isxdigit(UCHAR(str[offset]))) {     /* INTL: digit */
			errorValue = str;
			Tcl_DecrRefCount(resultPtr);
			goto badValue;
		    }
		    c = str[offset] - '0';
		    if (c > 9) {
			c += ('0' - 'A') + 10;
		    }
		    if (c > 16) {
			c += ('A' - 'a');
		    }
		    value |= ((c << 4) & 0xf0);
		    if (offset % 2) {
			*cursor++ = UCHAR(value & 0xff);
			value = 0;
		    }
		}
	    }
	    if (offset % 2) {
		if (cmd == 'H') {
		    value <<= 4;
		} else {
		    value >>= 4;
		}
		*cursor++ = UCHAR(value);
	    }

	    while (cursor < last) {
		*cursor++ = '\0';
	    }
	    break;
	}
	case 'c':
	case 't':
	case 's':
	case 'S':
	case 'n':
	case 'i':
	case 'I':
	case 'm':
	case 'w':
	case 'W':
	case 'r':
	case 'R':
	case 'd':
	case 'q':
	case 'Q':
	case 'f': {
	    int listc, i;
	    Tcl_Obj **listv;

	    if (count == BINARY_NOCOUNT) {
		/*
		 * Note that we are casting away the const-ness of objv, but
		 * this is safe since we aren't going to modify the array.
		 */

		listv = (Tcl_Obj **) (objv + arg);
		listc = 1;
		count = 1;
	    } else {
		TclListObjGetElements(interp, objv[arg], &listc, &listv);
		if (count == BINARY_ALL) {
		    count = listc;
		}
	    }
	    arg++;
	    for (i = 0; i < count; i++) {
		if (FormatNumber(interp, cmd, listv[i], &cursor)!=TCL_OK) {
		    Tcl_DecrRefCount(resultPtr);
		    return TCL_ERROR;
		}
	    }
	    break;
	}
	case 'x':
	    if (count == BINARY_NOCOUNT) {
		count = 1;
	    }
	    memset(cursor, 0, (size_t) count);
	    cursor += count;
	    break;
	case 'X':
	    if (cursor > maxPos) {
		maxPos = cursor;
	    }
	    if (count == BINARY_NOCOUNT) {
		count = 1;
	    }
	    if ((count == BINARY_ALL) || (count > (cursor - buffer))) {
		cursor = buffer;
	    } else {
		cursor -= count;
	    }
	    break;
	case '@':
	    if (cursor > maxPos) {
		maxPos = cursor;
	    }
	    if (count == BINARY_ALL) {
		cursor = maxPos;
	    } else {
		cursor = buffer + count;
	    }
	    break;
	}
    }
    Tcl_SetObjResult(interp, resultPtr);
    return TCL_OK;

 badValue:
    Tcl_ResetResult(interp);
    Tcl_SetObjResult(interp, Tcl_ObjPrintf(
	    "expected %s string but got \"%s\" instead",
	    errorString, errorValue));
    return TCL_ERROR;

 badCount:
    errorString = "missing count for \"@\" field specifier";
    goto error;

 badIndex:
    errorString = "not enough arguments for all format specifiers";
    goto error;

 badField:
    {
	Tcl_UniChar ch = 0;
	char buf[TCL_UTF_MAX + 1];

	TclUtfToUniChar(errorString, &ch);
	buf[Tcl_UniCharToUtf(ch, buf)] = '\0';
	Tcl_SetObjResult(interp, Tcl_ObjPrintf(
		"bad field specifier \"%s\"", buf));
	return TCL_ERROR;
    }

 error:
    Tcl_SetObjResult(interp, Tcl_NewStringObj(errorString, -1));
    return TCL_ERROR;
}

/*
 *----------------------------------------------------------------------
 *
 * BinaryScanCmd --
 *
 *	This procedure implements the "binary scan" Tcl command.
 *
 * Results:
 *	A standard Tcl result.
 *
 * Side effects:
 *	See the user documentation.
 *
 *----------------------------------------------------------------------
 */

int
BinaryScanCmd(
    ClientData dummy,		/* Not used. */
    Tcl_Interp *interp,		/* Current interpreter. */
    int objc,			/* Number of arguments. */
    Tcl_Obj *const objv[])	/* Argument objects. */
{
    int arg;			/* Index of next argument to consume. */
    int value = 0;		/* Current integer value to be packed.
				 * Initialized to avoid compiler warning. */
    char cmd;			/* Current format character. */
    int count;			/* Count associated with current format
				 * character. */
    int flags;			/* Format field flags */
    const char *format;	/* Pointer to current position in format
				 * string. */
    Tcl_Obj *resultPtr = NULL;	/* Object holding result buffer. */
    unsigned char *buffer;	/* Start of result buffer. */
    const char *errorString;
    const char *str;
    int offset, size, length;

    int i;
    Tcl_Obj *valuePtr, *elementPtr;
    Tcl_HashTable numberCacheHash;
    Tcl_HashTable *numberCachePtr;

    if (objc < 3) {
	Tcl_WrongNumArgs(interp, 1, objv,
		"value formatString ?varName ...?");
	return TCL_ERROR;
    }
    numberCachePtr = &numberCacheHash;
    Tcl_InitHashTable(numberCachePtr, TCL_ONE_WORD_KEYS);
    buffer = Tcl_GetByteArrayFromObj(objv[1], &length);
    format = TclGetString(objv[2]);
    arg = 3;
    offset = 0;
    while (*format != '\0') {
	str = format;
	flags = 0;
	if (!GetFormatSpec(&format, &cmd, &count, &flags)) {
	    goto done;
	}
	switch (cmd) {
	case 'a':
	case 'A': {
	    unsigned char *src;

	    if (arg >= objc) {
		DeleteScanNumberCache(numberCachePtr);
		goto badIndex;
	    }
	    if (count == BINARY_ALL) {
		count = length - offset;
	    } else {
		if (count == BINARY_NOCOUNT) {
		    count = 1;
		}
		if (count > (length - offset)) {
		    goto done;
		}
	    }

	    src = buffer + offset;
	    size = count;

	    /*
	     * Trim trailing nulls and spaces, if necessary.
	     */

	    if (cmd == 'A') {
		while (size > 0) {
		    if (src[size-1] != '\0' && src[size-1] != ' ') {
			break;
		    }
		    size--;
		}
	    }

	    /*
	     * Have to do this #ifdef-fery because (as part of defining
	     * Tcl_NewByteArrayObj) we removed the #def that hides this stuff
	     * normally. If this code ever gets copied to another file, it
	     * should be changed back to the simpler version.
	     */

#ifdef TCL_MEM_DEBUG
	    valuePtr = Tcl_DbNewByteArrayObj(src, size, __FILE__, __LINE__);
#else
	    valuePtr = Tcl_NewByteArrayObj(src, size);
#endif /* TCL_MEM_DEBUG */

	    resultPtr = Tcl_ObjSetVar2(interp, objv[arg], NULL, valuePtr,
		    TCL_LEAVE_ERR_MSG);
	    arg++;
	    if (resultPtr == NULL) {
		DeleteScanNumberCache(numberCachePtr);
		return TCL_ERROR;
	    }
	    offset += count;
	    break;
	}
	case 'b':
	case 'B': {
	    unsigned char *src;
	    char *dest;

	    if (arg >= objc) {
		DeleteScanNumberCache(numberCachePtr);
		goto badIndex;
	    }
	    if (count == BINARY_ALL) {
		count = (length - offset) * 8;
	    } else {
		if (count == BINARY_NOCOUNT) {
		    count = 1;
		}
		if (count > (length - offset) * 8) {
		    goto done;
		}
	    }
	    src = buffer + offset;
	    valuePtr = Tcl_NewObj();
	    Tcl_SetObjLength(valuePtr, count);
	    dest = TclGetString(valuePtr);

	    if (cmd == 'b') {
		for (i = 0; i < count; i++) {
		    if (i % 8) {
			value >>= 1;
		    } else {
			value = *src++;
		    }
		    *dest++ = (char) ((value & 1) ? '1' : '0');
		}
	    } else {
		for (i = 0; i < count; i++) {
		    if (i % 8) {
			value <<= 1;
		    } else {
			value = *src++;
		    }
		    *dest++ = (char) ((value & 0x80) ? '1' : '0');
		}
	    }

	    resultPtr = Tcl_ObjSetVar2(interp, objv[arg], NULL, valuePtr,
		    TCL_LEAVE_ERR_MSG);
	    arg++;
	    if (resultPtr == NULL) {
		DeleteScanNumberCache(numberCachePtr);
		return TCL_ERROR;
	    }
	    offset += (count + 7) / 8;
	    break;
	}
	case 'h':
	case 'H': {
	    char *dest;
	    unsigned char *src;
	    static const char hexdigit[] = "0123456789abcdef";

	    if (arg >= objc) {
		DeleteScanNumberCache(numberCachePtr);
		goto badIndex;
	    }
	    if (count == BINARY_ALL) {
		count = (length - offset)*2;
	    } else {
		if (count == BINARY_NOCOUNT) {
		    count = 1;
		}
		if (count > (length - offset)*2) {
		    goto done;
		}
	    }
	    src = buffer + offset;
	    valuePtr = Tcl_NewObj();
	    Tcl_SetObjLength(valuePtr, count);
	    dest = TclGetString(valuePtr);

	    if (cmd == 'h') {
		for (i = 0; i < count; i++) {
		    if (i % 2) {
			value >>= 4;
		    } else {
			value = *src++;
		    }
		    *dest++ = hexdigit[value & 0xf];
		}
	    } else {
		for (i = 0; i < count; i++) {
		    if (i % 2) {
			value <<= 4;
		    } else {
			value = *src++;
		    }
		    *dest++ = hexdigit[(value >> 4) & 0xf];
		}
	    }

	    resultPtr = Tcl_ObjSetVar2(interp, objv[arg], NULL, valuePtr,
		    TCL_LEAVE_ERR_MSG);
	    arg++;
	    if (resultPtr == NULL) {
		DeleteScanNumberCache(numberCachePtr);
		return TCL_ERROR;
	    }
	    offset += (count + 1) / 2;
	    break;
	}
	case 'c':
	    size = 1;
	    goto scanNumber;
	case 't':
	case 's':
	case 'S':
	    size = 2;
	    goto scanNumber;
	case 'n':
	case 'i':
	case 'I':
	    size = 4;
	    goto scanNumber;
	case 'm':
	case 'w':
	case 'W':
	    size = 8;
	    goto scanNumber;
	case 'r':
	case 'R':
	case 'f':
	    size = sizeof(float);
	    goto scanNumber;
	case 'q':
	case 'Q':
	case 'd': {
	    unsigned char *src;

	    size = sizeof(double);
	    /* fall through */

	scanNumber:
	    if (arg >= objc) {
		DeleteScanNumberCache(numberCachePtr);
		goto badIndex;
	    }
	    if (count == BINARY_NOCOUNT) {
		if ((length - offset) < size) {
		    goto done;
		}
		valuePtr = ScanNumber(buffer+offset, cmd, flags,
			&numberCachePtr);
		offset += size;
	    } else {
		if (count == BINARY_ALL) {
		    count = (length - offset) / size;
		}
		if ((length - offset) < (count * size)) {
		    goto done;
		}
		valuePtr = Tcl_NewObj();
		src = buffer + offset;
		for (i = 0; i < count; i++) {
		    elementPtr = ScanNumber(src, cmd, flags, &numberCachePtr);
		    src += size;
		    Tcl_ListObjAppendElement(NULL, valuePtr, elementPtr);
		}
		offset += count * size;
	    }

	    resultPtr = Tcl_ObjSetVar2(interp, objv[arg], NULL, valuePtr,
		    TCL_LEAVE_ERR_MSG);
	    arg++;
	    if (resultPtr == NULL) {
		DeleteScanNumberCache(numberCachePtr);
		return TCL_ERROR;
	    }
	    break;
	}
	case 'x':
	    if (count == BINARY_NOCOUNT) {
		count = 1;
	    }
	    if ((count == BINARY_ALL) || (count > (length - offset))) {
		offset = length;
	    } else {
		offset += count;
	    }
	    break;
	case 'X':
	    if (count == BINARY_NOCOUNT) {
		count = 1;
	    }
	    if ((count == BINARY_ALL) || (count > offset)) {
		offset = 0;
	    } else {
		offset -= count;
	    }
	    break;
	case '@':
	    if (count == BINARY_NOCOUNT) {
		DeleteScanNumberCache(numberCachePtr);
		goto badCount;
	    }
	    if ((count == BINARY_ALL) || (count > length)) {
		offset = length;
	    } else {
		offset = count;
	    }
	    break;
	default:
	    DeleteScanNumberCache(numberCachePtr);
	    errorString = str;
	    goto badField;
	}
    }

    /*
     * Set the result to the last position of the cursor.
     */

 done:
    Tcl_SetObjResult(interp, Tcl_NewLongObj(arg - 3));
    DeleteScanNumberCache(numberCachePtr);

    return TCL_OK;

 badCount:
    errorString = "missing count for \"@\" field specifier";
    goto error;

 badIndex:
    errorString = "not enough arguments for all format specifiers";
    goto error;

 badField:
    {
	Tcl_UniChar ch = 0;
	char buf[TCL_UTF_MAX + 1];

	TclUtfToUniChar(errorString, &ch);
	buf[Tcl_UniCharToUtf(ch, buf)] = '\0';
	Tcl_SetObjResult(interp, Tcl_ObjPrintf(
		"bad field specifier \"%s\"", buf));
	return TCL_ERROR;
    }

 error:
    Tcl_SetObjResult(interp, Tcl_NewStringObj(errorString, -1));
    return TCL_ERROR;
}

/*
 *----------------------------------------------------------------------
 *
 * GetFormatSpec --
 *
 *	This function parses the format strings used in the binary format and
 *	scan commands.
 *
 * Results:
 *	Moves the formatPtr to the start of the next command. Returns the
 *	current command character and count in cmdPtr and countPtr. The count
 *	is set to BINARY_ALL if the count character was '*' or BINARY_NOCOUNT
 *	if no count was specified. Returns 1 on success, or 0 if the string
 *	did not have a format specifier.
 *
 * Side effects:
 *	None.
 *
 *----------------------------------------------------------------------
 */

static int
GetFormatSpec(
    const char **formatPtr,	/* Pointer to format string. */
    char *cmdPtr,		/* Pointer to location of command char. */
    int *countPtr,		/* Pointer to repeat count value. */
    int *flagsPtr)		/* Pointer to field flags */
{
    /*
     * Skip any leading blanks.
     */

    while (**formatPtr == ' ') {
	(*formatPtr)++;
    }

    /*
     * The string was empty, except for whitespace, so fail.
     */

    if (!(**formatPtr)) {
	return 0;
    }

    /*
     * Extract the command character and any trailing digits or '*'.
     */

    *cmdPtr = **formatPtr;
    (*formatPtr)++;
    if (**formatPtr == 'u') {
	(*formatPtr)++;
	*flagsPtr |= BINARY_UNSIGNED;
    }
    if (**formatPtr == '*') {
	(*formatPtr)++;
	*countPtr = BINARY_ALL;
    } else if (isdigit(UCHAR(**formatPtr))) { /* INTL: digit */
	unsigned long int count;

	errno = 0;
	count = strtoul(*formatPtr, (char **) formatPtr, 10);
	if (errno || (count > (unsigned long) INT_MAX)) {
	    *countPtr = INT_MAX;
	} else {
	    *countPtr = (int) count;
	}
    } else {
	*countPtr = BINARY_NOCOUNT;
    }
    return 1;
}

/*
 *----------------------------------------------------------------------
 *
 * NeedReversing --
 *
 *	This routine determines, if bytes of a number need to be re-ordered,
 *	and returns a numeric code indicating the re-ordering to be done.
 *	This depends on the endiannes of the machine and the desired format.
 *	It is in effect a table (whose contents depend on the endianness of
 *	the system) describing whether a value needs reversing or not. Anyone
 *	porting the code to a big-endian platform should take care to make
 *	sure that they define WORDS_BIGENDIAN though this is already done by
 *	configure for the Unix build; little-endian platforms (including
 *	Windows) don't need to do anything.
 *
 * Results:
 *	0	No re-ordering needed.
 *	1	Reverse the bytes:	01234567 <-> 76543210 (little to big)
 *	2	Apply this re-ordering: 01234567 <-> 45670123 (Nokia to little)
 *	3	Apply this re-ordering: 01234567 <-> 32107654 (Nokia to big)
 *
 * Side effects:
 *	None
 *
 *----------------------------------------------------------------------
 */

static int
NeedReversing(
    int format)
{
    switch (format) {
	/* native floats and doubles: never reverse */
    case 'd':
    case 'f':
	/* big endian ints: never reverse */
    case 'I':
    case 'S':
    case 'W':
#ifdef WORDS_BIGENDIAN
	/* native ints: reverse if we're little-endian */
    case 'n':
    case 't':
    case 'm':
	/* f: reverse if we're little-endian */
    case 'Q':
    case 'R':
#else /* !WORDS_BIGENDIAN */
	/* small endian floats: reverse if we're big-endian */
    case 'r':
#endif /* WORDS_BIGENDIAN */
	return 0;

#ifdef WORDS_BIGENDIAN
	/* small endian floats: reverse if we're big-endian */
    case 'q':
    case 'r':
#else /* !WORDS_BIGENDIAN */
	/* native ints: reverse if we're little-endian */
    case 'n':
    case 't':
    case 'm':
	/* f: reverse if we're little-endian */
    case 'R':
#endif /* WORDS_BIGENDIAN */
	/* small endian ints: always reverse */
    case 'i':
    case 's':
    case 'w':
	return 1;

#ifndef WORDS_BIGENDIAN
    /*
     * The Q and q formats need special handling to account for the unusual
     * byte ordering of 8-byte floats on Nokia 770 systems, which claim to be
     * little-endian, but also reverse word order.
     */

    case 'Q':
	if (TclNokia770Doubles()) {
	    return 3;
	}
	return 1;
    case 'q':
	if (TclNokia770Doubles()) {
	    return 2;
	}
	return 0;
#endif
    }

    Tcl_Panic("unexpected fallthrough");
    return 0;
}

/*
 *----------------------------------------------------------------------
 *
 * CopyNumber --
 *
 *	This routine is called by FormatNumber and ScanNumber to copy a
 *	floating-point number. If required, bytes are reversed while copying.
 *	The behaviour is only fully defined when used with IEEE float and
 *	double values (guaranteed to be 4 and 8 bytes long, respectively.)
 *
 * Results:
 *	None
 *
 * Side effects:
 *	Copies length bytes
 *
 *----------------------------------------------------------------------
 */

static void
CopyNumber(
    const void *from,		/* source */
    void *to,			/* destination */
    unsigned length,		/* Number of bytes to copy */
    int type)			/* What type of thing are we copying? */
{
    switch (NeedReversing(type)) {
    case 0:
	memcpy(to, from, length);
	break;
    case 1: {
	const unsigned char *fromPtr = from;
	unsigned char *toPtr = to;

	switch (length) {
	case 4:
	    toPtr[0] = fromPtr[3];
	    toPtr[1] = fromPtr[2];
	    toPtr[2] = fromPtr[1];
	    toPtr[3] = fromPtr[0];
	    break;
	case 8:
	    toPtr[0] = fromPtr[7];
	    toPtr[1] = fromPtr[6];
	    toPtr[2] = fromPtr[5];
	    toPtr[3] = fromPtr[4];
	    toPtr[4] = fromPtr[3];
	    toPtr[5] = fromPtr[2];
	    toPtr[6] = fromPtr[1];
	    toPtr[7] = fromPtr[0];
	    break;
	}
	break;
    }
    case 2: {
	const unsigned char *fromPtr = from;
	unsigned char *toPtr = to;

	toPtr[0] = fromPtr[4];
	toPtr[1] = fromPtr[5];
	toPtr[2] = fromPtr[6];
	toPtr[3] = fromPtr[7];
	toPtr[4] = fromPtr[0];
	toPtr[5] = fromPtr[1];
	toPtr[6] = fromPtr[2];
	toPtr[7] = fromPtr[3];
	break;
    }
    case 3: {
	const unsigned char *fromPtr = from;
	unsigned char *toPtr = to;

	toPtr[0] = fromPtr[3];
	toPtr[1] = fromPtr[2];
	toPtr[2] = fromPtr[1];
	toPtr[3] = fromPtr[0];
	toPtr[4] = fromPtr[7];
	toPtr[5] = fromPtr[6];
	toPtr[6] = fromPtr[5];
	toPtr[7] = fromPtr[4];
	break;
    }
    }
}

/*
 *----------------------------------------------------------------------
 *
 * FormatNumber --
 *
 *	This routine is called by Tcl_BinaryObjCmd to format a number into a
 *	location pointed at by cursor.
 *
 * Results:
 *	A standard Tcl result.
 *
 * Side effects:
 *	Moves the cursor to the next location to be written into.
 *
 *----------------------------------------------------------------------
 */

static int
FormatNumber(
    Tcl_Interp *interp,		/* Current interpreter, used to report
				 * errors. */
    int type,			/* Type of number to format. */
    Tcl_Obj *src,		/* Number to format. */
    unsigned char **cursorPtr)	/* Pointer to index into destination buffer. */
{
    double dvalue;
    Tcl_WideInt wvalue;
    float fvalue;

    switch (type) {
    case 'd':
    case 'q':
    case 'Q':
	/*
	 * Double-precision floating point values. Tcl_GetDoubleFromObj
	 * returns TCL_ERROR for NaN, but we can check by comparing the
	 * object's type pointer.
	 */

	if (Tcl_GetDoubleFromObj(interp, src, &dvalue) != TCL_OK) {
	    if (src->typePtr != &tclDoubleType) {
		return TCL_ERROR;
	    }
	    dvalue = src->internalRep.doubleValue;
	}
	CopyNumber(&dvalue, *cursorPtr, sizeof(double), type);
	*cursorPtr += sizeof(double);
	return TCL_OK;

    case 'f':
    case 'r':
    case 'R':
	/*
	 * Single-precision floating point values. Tcl_GetDoubleFromObj
	 * returns TCL_ERROR for NaN, but we can check by comparing the
	 * object's type pointer.
	 */

	if (Tcl_GetDoubleFromObj(interp, src, &dvalue) != TCL_OK) {
	    if (src->typePtr != &tclDoubleType) {
		return TCL_ERROR;
	    }
	    dvalue = src->internalRep.doubleValue;
	}

	/*
	 * Because some compilers will generate floating point exceptions on
	 * an overflow cast (e.g. Borland), we restrict the values to the
	 * valid range for float.
	 */

	if (fabs(dvalue) > (double)FLT_MAX) {
	    fvalue = (dvalue >= 0.0) ? FLT_MAX : -FLT_MAX;
	} else {
	    fvalue = (float) dvalue;
	}
	CopyNumber(&fvalue, *cursorPtr, sizeof(float), type);
	*cursorPtr += sizeof(float);
	return TCL_OK;

	/*
	 * 64-bit integer values.
	 */
    case 'w':
    case 'W':
    case 'm':
	if (TclGetWideBitsFromObj(interp, src, &wvalue) != TCL_OK) {
	    return TCL_ERROR;
	}
	if (NeedReversing(type)) {
	    *(*cursorPtr)++ = UCHAR(wvalue);
	    *(*cursorPtr)++ = UCHAR(wvalue >> 8);
	    *(*cursorPtr)++ = UCHAR(wvalue >> 16);
	    *(*cursorPtr)++ = UCHAR(wvalue >> 24);
	    *(*cursorPtr)++ = UCHAR(wvalue >> 32);
	    *(*cursorPtr)++ = UCHAR(wvalue >> 40);
	    *(*cursorPtr)++ = UCHAR(wvalue >> 48);
	    *(*cursorPtr)++ = UCHAR(wvalue >> 56);
	} else {
	    *(*cursorPtr)++ = UCHAR(wvalue >> 56);
	    *(*cursorPtr)++ = UCHAR(wvalue >> 48);
	    *(*cursorPtr)++ = UCHAR(wvalue >> 40);
	    *(*cursorPtr)++ = UCHAR(wvalue >> 32);
	    *(*cursorPtr)++ = UCHAR(wvalue >> 24);
	    *(*cursorPtr)++ = UCHAR(wvalue >> 16);
	    *(*cursorPtr)++ = UCHAR(wvalue >> 8);
	    *(*cursorPtr)++ = UCHAR(wvalue);
	}
	return TCL_OK;

	/*
	 * 32-bit integer values.
	 */
    case 'i':
    case 'I':
    case 'n':
	if (TclGetWideBitsFromObj(interp, src, &wvalue) != TCL_OK) {
	    return TCL_ERROR;
	}
	if (NeedReversing(type)) {
	    *(*cursorPtr)++ = UCHAR(wvalue);
	    *(*cursorPtr)++ = UCHAR(wvalue >> 8);
	    *(*cursorPtr)++ = UCHAR(wvalue >> 16);
	    *(*cursorPtr)++ = UCHAR(wvalue >> 24);
	} else {
	    *(*cursorPtr)++ = UCHAR(wvalue >> 24);
	    *(*cursorPtr)++ = UCHAR(wvalue >> 16);
	    *(*cursorPtr)++ = UCHAR(wvalue >> 8);
	    *(*cursorPtr)++ = UCHAR(wvalue);
	}
	return TCL_OK;

	/*
	 * 16-bit integer values.
	 */
    case 's':
    case 'S':
    case 't':
	if (TclGetWideBitsFromObj(interp, src, &wvalue) != TCL_OK) {
	    return TCL_ERROR;
	}
	if (NeedReversing(type)) {
	    *(*cursorPtr)++ = UCHAR(wvalue);
	    *(*cursorPtr)++ = UCHAR(wvalue >> 8);
	} else {
	    *(*cursorPtr)++ = UCHAR(wvalue >> 8);
	    *(*cursorPtr)++ = UCHAR(wvalue);
	}
	return TCL_OK;

	/*
	 * 8-bit integer values.
	 */
    case 'c':
	if (TclGetWideBitsFromObj(interp, src, &wvalue) != TCL_OK) {
	    return TCL_ERROR;
	}
	*(*cursorPtr)++ = UCHAR(wvalue);
	return TCL_OK;

    default:
	Tcl_Panic("unexpected fallthrough");
	return TCL_ERROR;
    }
}

/*
 *----------------------------------------------------------------------
 *
 * ScanNumber --
 *
 *	This routine is called by Tcl_BinaryObjCmd to scan a number out of a
 *	buffer.
 *
 * Results:
 *	Returns a newly created object containing the scanned number. This
 *	object has a ref count of zero.
 *
 * Side effects:
 *	Might reuse an object in the number cache, place a new object in the
 *	cache, or delete the cache and set the reference to it (itself passed
 *	in by reference) to NULL.
 *
 *----------------------------------------------------------------------
 */

static Tcl_Obj *
ScanNumber(
    unsigned char *buffer,	/* Buffer to scan number from. */
    int type,			/* Format character from "binary scan" */
    int flags,			/* Format field flags */
    Tcl_HashTable **numberCachePtrPtr)
				/* Place to look for cache of scanned
				 * value objects, or NULL if too many
				 * different numbers have been scanned. */
{
    long value;
    float fvalue;
    double dvalue;
    Tcl_WideUInt uwvalue;

    /*
     * We cannot rely on the compiler to properly sign extend integer values
     * when we cast from smaller values to larger values because we don't know
     * the exact size of the integer types. So, we have to handle sign
     * extension explicitly by checking the high bit and padding with 1's as
     * needed. This practice is disabled if the BINARY_UNSIGNED flag is set.
     */

    switch (type) {
    case 'c':
	/*
	 * Characters need special handling. We want to produce a signed
	 * result, but on some platforms (such as AIX) chars are unsigned. To
	 * deal with this, check for a value that should be negative but
	 * isn't.
	 */

	value = buffer[0];
	if (!(flags & BINARY_UNSIGNED)) {
	    if (value & 0x80) {
		value |= -0x100;
	    }
	}
	goto returnNumericObject;

	/*
	 * 16-bit numeric values. We need the sign extension trick (see above)
	 * here as well.
	 */

    case 's':
    case 'S':
    case 't':
	if (NeedReversing(type)) {
	    value = (long) (buffer[0] + (buffer[1] << 8));
	} else {
	    value = (long) (buffer[1] + (buffer[0] << 8));
	}
	if (!(flags & BINARY_UNSIGNED)) {
	    if (value & 0x8000) {
		value |= -0x10000;
	    }
	}
	goto returnNumericObject;

	/*
	 * 32-bit numeric values.
	 */

    case 'i':
    case 'I':
    case 'n':
	if (NeedReversing(type)) {
	    value = (long) (buffer[0]
		    + (buffer[1] << 8)
		    + (buffer[2] << 16)
		    + (((long)buffer[3]) << 24));
	} else {
	    value = (long) (buffer[3]
		    + (buffer[2] << 8)
		    + (buffer[1] << 16)
		    + (((long) buffer[0]) << 24));
	}

	/*
	 * Check to see if the value was sign extended properly on systems
	 * where an int is more than 32-bits.
	 * We avoid caching unsigned integers as we cannot distinguish between
	 * 32bit signed and unsigned in the hash (short and char are ok).
	 */

	if (flags & BINARY_UNSIGNED) {
	    return Tcl_NewWideIntObj((Tcl_WideInt)(unsigned long)value);
	}
	if ((value & (((unsigned) 1)<<31)) && (value > 0)) {
	    value -= (((unsigned) 1)<<31);
	    value -= (((unsigned) 1)<<31);
	}

    returnNumericObject:
	if (*numberCachePtrPtr == NULL) {
	    return Tcl_NewLongObj(value);
	} else {
	    register Tcl_HashTable *tablePtr = *numberCachePtrPtr;
	    register Tcl_HashEntry *hPtr;
	    int isNew;

	    hPtr = Tcl_CreateHashEntry(tablePtr, INT2PTR(value), &isNew);
	    if (!isNew) {
		return Tcl_GetHashValue(hPtr);
	    }
	    if (tablePtr->numEntries <= BINARY_SCAN_MAX_CACHE) {
		register Tcl_Obj *objPtr = Tcl_NewLongObj(value);

		Tcl_IncrRefCount(objPtr);
		Tcl_SetHashValue(hPtr, objPtr);
		return objPtr;
	    }

	    /*
	     * We've overflowed the cache! Someone's parsing a LOT of varied
	     * binary data in a single call! Bail out by switching back to the
	     * old behaviour for the rest of the scan.
	     *
	     * Note that anyone just using the 'c' conversion (for bytes)
	     * cannot trigger this.
	     */

	    DeleteScanNumberCache(tablePtr);
	    *numberCachePtrPtr = NULL;
	    return Tcl_NewLongObj(value);
	}

	/*
	 * Do not cache wide (64-bit) values; they are already too large to
	 * use as keys.
	 */

    case 'w':
    case 'W':
    case 'm':
	if (NeedReversing(type)) {
	    uwvalue = ((Tcl_WideUInt) buffer[0])
		    | (((Tcl_WideUInt) buffer[1]) << 8)
		    | (((Tcl_WideUInt) buffer[2]) << 16)
		    | (((Tcl_WideUInt) buffer[3]) << 24)
		    | (((Tcl_WideUInt) buffer[4]) << 32)
		    | (((Tcl_WideUInt) buffer[5]) << 40)
		    | (((Tcl_WideUInt) buffer[6]) << 48)
		    | (((Tcl_WideUInt) buffer[7]) << 56);
	} else {
	    uwvalue = ((Tcl_WideUInt) buffer[7])
		    | (((Tcl_WideUInt) buffer[6]) << 8)
		    | (((Tcl_WideUInt) buffer[5]) << 16)
		    | (((Tcl_WideUInt) buffer[4]) << 24)
		    | (((Tcl_WideUInt) buffer[3]) << 32)
		    | (((Tcl_WideUInt) buffer[2]) << 40)
		    | (((Tcl_WideUInt) buffer[1]) << 48)
		    | (((Tcl_WideUInt) buffer[0]) << 56);
	}
	if (flags & BINARY_UNSIGNED) {
	    Tcl_Obj *bigObj = NULL;
	    mp_int big;

	    TclInitBignumFromWideUInt(&big, uwvalue);
	    bigObj = Tcl_NewBignumObj(&big);
	    return bigObj;
	}
	return Tcl_NewWideIntObj((Tcl_WideInt) uwvalue);

	/*
	 * Do not cache double values; they are already too large to use as
	 * keys and the values stored are utterly incompatible with the
	 * integer part of the cache.
	 */

	/*
	 * 32-bit IEEE single-precision floating point.
	 */

    case 'f':
    case 'R':
    case 'r':
	CopyNumber(buffer, &fvalue, sizeof(float), type);
	return Tcl_NewDoubleObj(fvalue);

	/*
	 * 64-bit IEEE double-precision floating point.
	 */

    case 'd':
    case 'Q':
    case 'q':
	CopyNumber(buffer, &dvalue, sizeof(double), type);
	return Tcl_NewDoubleObj(dvalue);
    }
    return NULL;
}

/*
 *----------------------------------------------------------------------
 *
 * DeleteScanNumberCache --
 *
 *	Deletes the hash table acting as a scan number cache.
 *
 * Results:
 *	None
 *
 * Side effects:
 *	Decrements the reference counts of the objects in the cache.
 *
 *----------------------------------------------------------------------
 */

static void
DeleteScanNumberCache(
    Tcl_HashTable *numberCachePtr)
				/* Pointer to the hash table, or NULL (when
				 * the cache has already been deleted due to
				 * overflow.) */
{
    Tcl_HashEntry *hEntry;
    Tcl_HashSearch search;

    if (numberCachePtr == NULL) {
	return;
    }

    hEntry = Tcl_FirstHashEntry(numberCachePtr, &search);
    while (hEntry != NULL) {
	register Tcl_Obj *value = Tcl_GetHashValue(hEntry);

	if (value != NULL) {
	    Tcl_DecrRefCount(value);
	}
	hEntry = Tcl_NextHashEntry(&search);
    }
    Tcl_DeleteHashTable(numberCachePtr);
}

/*
 * ----------------------------------------------------------------------
 *
 * NOTES --
 *
 *	Some measurements show that it is faster to use a table to to perform
 *	uuencode and base64 value encoding than to calculate the output (at
 *	least on intel P4 arch).
 *
 *	Conversely using a lookup table for the decoding is slower than just
 *	calculating the values. We therefore use the fastest of each method.
 *
 *	Presumably this has to do with the size of the tables. The base64
 *	decode table is 255 bytes while the encode table is only 65 bytes. The
 *	choice likely depends on CPU memory cache sizes.
 */

/*
 *----------------------------------------------------------------------
 *
 * BinaryEncodeHex --
 *
 *	Implement the [binary encode hex] binary encoding. clientData must be
 *	a table to convert values to hexadecimal digits.
 *
 * Results:
 *	Interp result set to an encoded byte array object
 *
 * Side effects:
 *	None
 *
 *----------------------------------------------------------------------
 */

static int
BinaryEncodeHex(
    ClientData clientData,
    Tcl_Interp *interp,
    int objc,
    Tcl_Obj *const objv[])
{
    Tcl_Obj *resultObj = NULL;
    unsigned char *data = NULL;
    unsigned char *cursor = NULL;
    int offset = 0, count = 0;

    if (objc != 2) {
	Tcl_WrongNumArgs(interp, 1, objv, "data");
	return TCL_ERROR;
    }

    TclNewObj(resultObj);
    data = Tcl_GetByteArrayFromObj(objv[1], &count);
    cursor = Tcl_SetByteArrayLength(resultObj, count * 2);
    for (offset = 0; offset < count; ++offset) {
	*cursor++ = HexDigits[((data[offset] >> 4) & 0x0f)];
	*cursor++ = HexDigits[(data[offset] & 0x0f)];
    }
    Tcl_SetObjResult(interp, resultObj);
    return TCL_OK;
}

/*
 *----------------------------------------------------------------------
 *
 * BinaryDecodeHex --
 *
 *	Implement the [binary decode hex] binary encoding.
 *
 * Results:
 *	Interp result set to an decoded byte array object
 *
 * Side effects:
 *	None
 *
 *----------------------------------------------------------------------
 */

static int
BinaryDecodeHex(
    ClientData clientData,
    Tcl_Interp *interp,
    int objc,
    Tcl_Obj *const objv[])
{
    Tcl_Obj *resultObj = NULL;
    unsigned char *data, *datastart, *dataend;
    unsigned char *begin, *cursor, c;
    int i, index, value, size, count = 0, cut = 0, strict = 0;
    enum {OPT_STRICT };
    static const char *const optStrings[] = { "-strict", NULL };

    if (objc < 2 || objc > 3) {
	Tcl_WrongNumArgs(interp, 1, objv, "?options? data");
	return TCL_ERROR;
    }
    for (i = 1; i < objc-1; ++i) {
	if (Tcl_GetIndexFromObj(interp, objv[i], optStrings, "option",
		TCL_EXACT, &index) != TCL_OK) {
	    return TCL_ERROR;
	}
	switch (index) {
	case OPT_STRICT:
	    strict = 1;
	    break;
	}
    }

    TclNewObj(resultObj);
    datastart = data = (unsigned char *)
	    TclGetStringFromObj(objv[objc-1], &count);
    dataend = data + count;
    size = (count + 1) / 2;
    begin = cursor = Tcl_SetByteArrayLength(resultObj, size);
    while (data < dataend) {
	value = 0;
	for (i=0 ; i<2 ; i++) {
	    if (data >= dataend) {
		value <<= 4;
		break;
	    }

	    c = *data++;
<<<<<<< HEAD
	    if (!isxdigit(c)) {
		if (strict || !isspace(c)) {
=======
	    if (!isxdigit(UCHAR(c))) {
		if (strict || !TclIsSpaceProc(c)) {
>>>>>>> 675b5c15
		    goto badChar;
		}
		i--;
		continue;
	    }

	    value <<= 4;
	    c -= '0';
	    if (c > 9) {
		c += ('0' - 'A') + 10;
	    }
	    if (c > 16) {
		c += ('A' - 'a');
	    }
	    value |= (c & 0xf);
	}
	if (i < 2) {
	    cut++;
	}
	*cursor++ = UCHAR(value);
	value = 0;
    }
    if (cut > size) {
	cut = size;
    }
    Tcl_SetByteArrayLength(resultObj, cursor - begin - cut);
    Tcl_SetObjResult(interp, resultObj);
    return TCL_OK;

  badChar:
    TclDecrRefCount(resultObj);
    Tcl_SetObjResult(interp, Tcl_ObjPrintf(
	    "invalid hexadecimal digit \"%c\" at position %" TCL_Z_MODIFIER "u",
	    c, data - datastart - 1));
    return TCL_ERROR;
}

/*
 *----------------------------------------------------------------------
 *
 * BinaryEncode64 --
 *
 *	This implements a generic 6 bit binary encoding. Input is broken into
 *	6 bit chunks and a lookup table passed in via clientData is used to
 *	turn these values into output characters. This is used to implement
 *	base64 binary encodings.
 *
 * Results:
 *	Interp result set to an encoded byte array object
 *
 * Side effects:
 *	None
 *
 *----------------------------------------------------------------------
 */

#define OUTPUT(c) \
    do {						\
	*cursor++ = (c);				\
	outindex++;					\
	if (maxlen > 0 && cursor != limit) {		\
	    if (outindex == maxlen) {			\
		memcpy(cursor, wrapchar, wrapcharlen);	\
		cursor += wrapcharlen;			\
		outindex = 0;				\
	    }						\
	}						\
	if (cursor > limit) {				\
	    Tcl_Panic("limit hit");			\
	}						\
    } while (0)

static int
BinaryEncode64(
    ClientData clientData,
    Tcl_Interp *interp,
    int objc,
    Tcl_Obj *const objv[])
{
    Tcl_Obj *resultObj;
    unsigned char *data, *cursor, *limit;
    int maxlen = 0;
    const char *wrapchar = "\n";
    int wrapcharlen = 1;
    int offset, i, index, size, outindex = 0, count = 0;
    enum {OPT_MAXLEN, OPT_WRAPCHAR };
    static const char *const optStrings[] = { "-maxlen", "-wrapchar", NULL };

    if (objc < 2 || objc%2 != 0) {
	Tcl_WrongNumArgs(interp, 1, objv,
		"?-maxlen len? ?-wrapchar char? data");
	return TCL_ERROR;
    }
    for (i = 1; i < objc-1; i += 2) {
	if (Tcl_GetIndexFromObj(interp, objv[i], optStrings, "option",
		TCL_EXACT, &index) != TCL_OK) {
	    return TCL_ERROR;
	}
	switch (index) {
	case OPT_MAXLEN:
	    if (Tcl_GetIntFromObj(interp, objv[i+1], &maxlen) != TCL_OK) {
		return TCL_ERROR;
	    }
	    if (maxlen < 0) {
		Tcl_SetObjResult(interp, Tcl_NewStringObj(
			"line length out of range", -1));
		Tcl_SetErrorCode(interp, "TCL", "BINARY", "ENCODE",
			"LINE_LENGTH", NULL);
		return TCL_ERROR;
	    }
	    break;
	case OPT_WRAPCHAR:
	    wrapchar = TclGetStringFromObj(objv[i+1], &wrapcharlen);
	    if (wrapcharlen == 0) {
		maxlen = 0;
	    }
	    break;
	}
    }

    resultObj = Tcl_NewObj();
    data = Tcl_GetByteArrayFromObj(objv[objc-1], &count);
    if (count > 0) {
	size = (((count * 4) / 3) + 3) & ~3; /* ensure 4 byte chunks */
	if (maxlen > 0 && size > maxlen) {
	    int adjusted = size + (wrapcharlen * (size / maxlen));

	    if (size % maxlen == 0) {
		adjusted -= wrapcharlen;
	    }
	    size = adjusted;
	}
	cursor = Tcl_SetByteArrayLength(resultObj, size);
	limit = cursor + size;
	for (offset = 0; offset < count; offset+=3) {
	    unsigned char d[3] = {0, 0, 0};

	    for (i = 0; i < 3 && offset+i < count; ++i) {
		d[i] = data[offset + i];
	    }
	    OUTPUT(B64Digits[d[0] >> 2]);
	    OUTPUT(B64Digits[((d[0] & 0x03) << 4) | (d[1] >> 4)]);
	    if (offset+1 < count) {
		OUTPUT(B64Digits[((d[1] & 0x0f) << 2) | (d[2] >> 6)]);
	    } else {
		OUTPUT(B64Digits[64]);
	    }
	    if (offset+2 < count) {
		OUTPUT(B64Digits[d[2] & 0x3f]);
	    } else {
		OUTPUT(B64Digits[64]);
	    }
	}
    }
    Tcl_SetObjResult(interp, resultObj);
    return TCL_OK;
}
#undef OUTPUT

/*
 *----------------------------------------------------------------------
 *
 * BinaryEncodeUu --
 *
 *	This implements the uuencode binary encoding. Input is broken into 6
 *	bit chunks and a lookup table is used to turn these values into output
 *	characters. This differs from the generic code above in that line
 *	lengths are also encoded.
 *
 * Results:
 *	Interp result set to an encoded byte array object
 *
 * Side effects:
 *	None
 *
 *----------------------------------------------------------------------
 */

static int
BinaryEncodeUu(
    ClientData clientData,
    Tcl_Interp *interp,
    int objc,
    Tcl_Obj *const objv[])
{
    Tcl_Obj *resultObj;
    unsigned char *data, *start, *cursor;
    int offset, count, rawLength, n, i, j, bits, index;
    int lineLength = 61;
    const unsigned char SingleNewline[] = { (unsigned char) '\n' };
    const unsigned char *wrapchar = SingleNewline;
    int wrapcharlen = sizeof(SingleNewline);
    enum { OPT_MAXLEN, OPT_WRAPCHAR };
    static const char *const optStrings[] = { "-maxlen", "-wrapchar", NULL };

    if (objc < 2 || objc%2 != 0) {
	Tcl_WrongNumArgs(interp, 1, objv,
		"?-maxlen len? ?-wrapchar char? data");
	return TCL_ERROR;
    }
    for (i = 1; i < objc-1; i += 2) {
	if (Tcl_GetIndexFromObj(interp, objv[i], optStrings, "option",
		TCL_EXACT, &index) != TCL_OK) {
	    return TCL_ERROR;
	}
	switch (index) {
	case OPT_MAXLEN:
	    if (Tcl_GetIntFromObj(interp, objv[i+1], &lineLength) != TCL_OK) {
		return TCL_ERROR;
	    }
	    if (lineLength < 3 || lineLength > 85) {
		Tcl_SetObjResult(interp, Tcl_NewStringObj(
			"line length out of range", -1));
		Tcl_SetErrorCode(interp, "TCL", "BINARY", "ENCODE",
			"LINE_LENGTH", NULL);
		return TCL_ERROR;
	    }
	    break;
	case OPT_WRAPCHAR:
	    wrapchar = Tcl_GetByteArrayFromObj(objv[i+1], &wrapcharlen);
	    break;
	}
    }

    /*
     * Allocate the buffer. This is a little bit too long, but is "good
     * enough".
     */

    resultObj = Tcl_NewObj();
    offset = 0;
    data = Tcl_GetByteArrayFromObj(objv[objc-1], &count);
    rawLength = (lineLength - 1) * 3 / 4;
    start = cursor = Tcl_SetByteArrayLength(resultObj,
	    (lineLength + wrapcharlen) *
	    ((count + (rawLength - 1)) / rawLength));
    n = bits = 0;

    /*
     * Encode the data. Each output line first has the length of raw data
     * encoded by the output line described in it by one encoded byte, then
     * the encoded data follows (encoding each 6 bits as one character).
     * Encoded lines are always terminated by a newline.
     */

    while (offset < count) {
	int lineLen = count - offset;

	if (lineLen > rawLength) {
	    lineLen = rawLength;
	}
	*cursor++ = UueDigits[lineLen];
	for (i=0 ; i<lineLen ; i++) {
	    n <<= 8;
	    n |= data[offset++];
	    for (bits += 8; bits > 6 ; bits -= 6) {
		*cursor++ = UueDigits[(n >> (bits-6)) & 0x3f];
	    }
	}
	if (bits > 0) {
	    n <<= 8;
	    *cursor++ = UueDigits[(n >> (bits + 2)) & 0x3f];
	    bits = 0;
	}
	for (j=0 ; j<wrapcharlen ; ++j) {
	    *cursor++ = wrapchar[j];
	}
    }

    /*
     * Fix the length of the output bytearray.
     */

    Tcl_SetByteArrayLength(resultObj, cursor-start);
    Tcl_SetObjResult(interp, resultObj);
    return TCL_OK;
}

/*
 *----------------------------------------------------------------------
 *
 * BinaryDecodeUu --
 *
 *	Decode a uuencoded string.
 *
 * Results:
 *	Interp result set to an byte array object
 *
 * Side effects:
 *	None
 *
 *----------------------------------------------------------------------
 */

static int
BinaryDecodeUu(
    ClientData clientData,
    Tcl_Interp *interp,
    int objc,
    Tcl_Obj *const objv[])
{
    Tcl_Obj *resultObj = NULL;
    unsigned char *data, *datastart, *dataend;
    unsigned char *begin, *cursor;
    int i, index, size, count = 0, strict = 0, lineLen;
    unsigned char c;
    enum {OPT_STRICT };
    static const char *const optStrings[] = { "-strict", NULL };

    if (objc < 2 || objc > 3) {
	Tcl_WrongNumArgs(interp, 1, objv, "?options? data");
	return TCL_ERROR;
    }
    for (i = 1; i < objc-1; ++i) {
	if (Tcl_GetIndexFromObj(interp, objv[i], optStrings, "option",
		TCL_EXACT, &index) != TCL_OK) {
	    return TCL_ERROR;
	}
	switch (index) {
	case OPT_STRICT:
	    strict = 1;
	    break;
	}
    }

    TclNewObj(resultObj);
    datastart = data = (unsigned char *)
	    TclGetStringFromObj(objv[objc-1], &count);
    dataend = data + count;
    size = ((count + 3) & ~3) * 3 / 4;
    begin = cursor = Tcl_SetByteArrayLength(resultObj, size);
    lineLen = -1;

    /*
     * The decoding loop. First, we get the length of line (strictly, the
     * number of data bytes we expect to generate from the line) we're
     * processing this time round if it is not already known (i.e., when the
     * lineLen variable is set to the magic value, -1).
     */

    while (data < dataend) {
	char d[4] = {0, 0, 0, 0};

	if (lineLen < 0) {
	    c = *data++;
	    if (c < 32 || c > 96) {
		if (strict || !TclIsSpaceProc(c)) {
		    goto badUu;
		}
		i--;
		continue;
	    }
	    lineLen = (c - 32) & 0x3f;
	}

	/*
	 * Now we read a four-character grouping.
	 */

	for (i=0 ; i<4 ; i++) {
	    if (data < dataend) {
		d[i] = c = *data++;
		if (c < 32 || c > 96) {
		    if (strict) {
			if (!TclIsSpaceProc(c)) {
			    goto badUu;
			} else if (c == '\n') {
			    goto shortUu;
			}
		    }
		    i--;
		    continue;
		}
	    }
	}

	/*
	 * Translate that grouping into (up to) three binary bytes output.
	 */

	if (lineLen > 0) {
	    *cursor++ = (((d[0] - 0x20) & 0x3f) << 2)
		    | (((d[1] - 0x20) & 0x3f) >> 4);
	    if (--lineLen > 0) {
		*cursor++ = (((d[1] - 0x20) & 0x3f) << 4)
			| (((d[2] - 0x20) & 0x3f) >> 2);
		if (--lineLen > 0) {
		    *cursor++ = (((d[2] - 0x20) & 0x3f) << 6)
			    | (((d[3] - 0x20) & 0x3f));
		    lineLen--;
		}
	    }
	}

	/*
	 * If we've reached the end of the line, skip until we process a
	 * newline.
	 */

	if (lineLen == 0 && data < dataend) {
	    lineLen = -1;
	    do {
		c = *data++;
		if (c == '\n') {
		    break;
		} else if (c >= 32 && c <= 96) {
		    data--;
		    break;
		} else if (strict || !TclIsSpaceProc(c)) {
		    goto badUu;
		}
	    } while (data < dataend);
	}
    }

    /*
     * Sanity check, clean up and finish.
     */

    if (lineLen > 0 && strict) {
	goto shortUu;
    }
    Tcl_SetByteArrayLength(resultObj, cursor - begin);
    Tcl_SetObjResult(interp, resultObj);
    return TCL_OK;

  shortUu:
    Tcl_SetObjResult(interp, Tcl_ObjPrintf("short uuencode data"));
    Tcl_SetErrorCode(interp, "TCL", "BINARY", "DECODE", "SHORT", NULL);
    TclDecrRefCount(resultObj);
    return TCL_ERROR;

  badUu:
    Tcl_SetObjResult(interp, Tcl_ObjPrintf(
	    "invalid uuencode character \"%c\" at position %" TCL_Z_MODIFIER "u",
	    c, data - datastart - 1));
    Tcl_SetErrorCode(interp, "TCL", "BINARY", "DECODE", "INVALID", NULL);
    TclDecrRefCount(resultObj);
    return TCL_ERROR;
}

/*
 *----------------------------------------------------------------------
 *
 * BinaryDecode64 --
 *
 *	Decode a base64 encoded string.
 *
 * Results:
 *	Interp result set to an byte array object
 *
 * Side effects:
 *	None
 *
 *----------------------------------------------------------------------
 */

static int
BinaryDecode64(
    ClientData clientData,
    Tcl_Interp *interp,
    int objc,
    Tcl_Obj *const objv[])
{
    Tcl_Obj *resultObj = NULL;
    unsigned char *data, *datastart, *dataend, c = '\0';
    unsigned char *begin = NULL;
    unsigned char *cursor = NULL;
    int strict = 0;
    int i, index, size, cut = 0, count = 0;
    enum { OPT_STRICT };
    static const char *const optStrings[] = { "-strict", NULL };

    if (objc < 2 || objc > 3) {
	Tcl_WrongNumArgs(interp, 1, objv, "?options? data");
	return TCL_ERROR;
    }
    for (i = 1; i < objc-1; ++i) {
	if (Tcl_GetIndexFromObj(interp, objv[i], optStrings, "option",
		TCL_EXACT, &index) != TCL_OK) {
	    return TCL_ERROR;
	}
	switch (index) {
	case OPT_STRICT:
	    strict = 1;
	    break;
	}
    }

    TclNewObj(resultObj);
    datastart = data = (unsigned char *)
	    TclGetStringFromObj(objv[objc-1], &count);
    dataend = data + count;
    size = ((count + 3) & ~3) * 3 / 4;
    begin = cursor = Tcl_SetByteArrayLength(resultObj, size);
    while (data < dataend) {
	unsigned long value = 0;

	/*
	 * Decode the current block. Each base64 block consists of four input
	 * characters A-Z, a-z, 0-9, +, or /. Each character supplies six bits
	 * of output data, so each block's output is 24 bits (three bytes) in
	 * length. The final block can be shorter by one or two bytes, denoted
	 * by the input ending with one or two ='s, respectively.
	 */

	for (i = 0; i < 4; i++) {
	    /*
	     * Get the next input character. At end of input, pad with at most
	     * two ='s. If more than two ='s would be needed, instead discard
	     * the block read thus far.
	     */

	    if (data < dataend) {
		c = *data++;
	    } else if (i > 1) {
		c = '=';
	    } else {
		cut += 3;
		break;
	    }

	    /*
	     * Load the character into the block value. Handle ='s specially
	     * because they're only valid as the last character or two of the
	     * final block of input. Unless strict mode is enabled, skip any
	     * input whitespace characters.
	     */

	    if (cut) {
		if (c == '=' && i > 1) {
		     value <<= 6;
		     cut++;
		} else if (!strict && TclIsSpaceProc(c)) {
		     i--;
		} else {
		    goto bad64;
		}
	    } else if (c >= 'A' && c <= 'Z') {
		value = (value << 6) | ((c - 'A') & 0x3f);
	    } else if (c >= 'a' && c <= 'z') {
		value = (value << 6) | ((c - 'a' + 26) & 0x3f);
	    } else if (c >= '0' && c <= '9') {
		value = (value << 6) | ((c - '0' + 52) & 0x3f);
	    } else if (c == '+') {
		value = (value << 6) | 0x3e;
	    } else if (c == '/') {
		value = (value << 6) | 0x3f;
	    } else if (c == '=') {
		value <<= 6;
		cut++;
	    } else if (strict || !TclIsSpaceProc(c)) {
		goto bad64;
	    } else {
		i--;
	    }
	}
	*cursor++ = UCHAR((value >> 16) & 0xff);
	*cursor++ = UCHAR((value >> 8) & 0xff);
	*cursor++ = UCHAR(value & 0xff);

	/*
	 * Since = is only valid within the final block, if it was encountered
	 * but there are still more input characters, confirm that strict mode
	 * is off and all subsequent characters are whitespace.
	 */

	if (cut && data < dataend) {
	    if (strict) {
		goto bad64;
	    }
	    for (; data < dataend; data++) {
		if (!TclIsSpaceProc(*data)) {
		    goto bad64;
		}
	    }
	}
    }
    Tcl_SetByteArrayLength(resultObj, cursor - begin - cut);
    Tcl_SetObjResult(interp, resultObj);
    return TCL_OK;

  bad64:
    Tcl_SetObjResult(interp, Tcl_ObjPrintf(
	    "invalid base64 character \"%c\" at position %" TCL_Z_MODIFIER "u",
	    (char) c, data - datastart - 1));
    TclDecrRefCount(resultObj);
    return TCL_ERROR;
}

/*
 * Local Variables:
 * mode: c
 * c-basic-offset: 4
 * fill-column: 78
 * End:
 */
<|MERGE_RESOLUTION|>--- conflicted
+++ resolved
@@ -2499,13 +2499,8 @@
 	    }
 
 	    c = *data++;
-<<<<<<< HEAD
-	    if (!isxdigit(c)) {
-		if (strict || !isspace(c)) {
-=======
 	    if (!isxdigit(UCHAR(c))) {
 		if (strict || !TclIsSpaceProc(c)) {
->>>>>>> 675b5c15
 		    goto badChar;
 		}
 		i--;
