/*
 * tclBinary.c --
 *
 *	This file contains the implementation of the "binary" Tcl built-in
 *	command and the Tcl binary data object.
 *
 * Copyright (c) 1997 by Sun Microsystems, Inc.
 * Copyright (c) 1998-1999 by Scriptics Corporation.
 *
 * See the file "license.terms" for information on usage and redistribution of
 * this file, and for a DISCLAIMER OF ALL WARRANTIES.
 */

#include "tclInt.h"
#include "tommath.h"

#include <math.h>

/*
 * The following constants are used by GetFormatSpec to indicate various
 * special conditions in the parsing of a format specifier.
 */

#define BINARY_ALL -1		/* Use all elements in the argument. */
#define BINARY_NOCOUNT -2	/* No count was specified in format. */

/*
 * The following flags may be ORed together and returned by GetFormatSpec
 */

#define BINARY_SIGNED 0		/* Field to be read as signed data */
#define BINARY_UNSIGNED 1	/* Field to be read as unsigned data */

/*
 * The following defines the maximum number of different (integer) numbers
 * placed in the object cache by 'binary scan' before it bails out and
 * switches back to Plan A (creating a new object for each value.)
 * Theoretically, it would be possible to keep the cache about for the values
 * that are already in it, but that makes the code slower in practise when
 * overflow happens, and makes little odds the rest of the time (as measured
 * on my machine.) It is also slower (on the sample I tried at least) to grow
 * the cache to hold all items we might want to put in it; presumably the
 * extra cost of managing the memory for the enlarged table outweighs the
 * benefit from allocating fewer objects. This is probably because as the
 * number of objects increases, the likelihood of reuse of any particular one
 * drops, and there is very little gain from larger maximum cache sizes (the
 * value below is chosen to allow caching to work in full with conversion of
 * bytes.) - DKF
 */

#define BINARY_SCAN_MAX_CACHE	260

/*
 * Prototypes for local procedures defined in this file:
 */

static void		DupByteArrayInternalRep(Tcl_Obj *srcPtr,
			    Tcl_Obj *copyPtr);
static int		FormatNumber(Tcl_Interp *interp, int type,
			    Tcl_Obj *src, unsigned char **cursorPtr);
static void		FreeByteArrayInternalRep(Tcl_Obj *objPtr);
static int		GetFormatSpec(const char **formatPtr, char *cmdPtr,
			    int *countPtr, int *flagsPtr);
static Tcl_Obj *	ScanNumber(unsigned char *buffer, int type,
			    int flags, Tcl_HashTable **numberCachePtr);
static int		SetByteArrayFromAny(Tcl_Interp *interp,
			    Tcl_Obj *objPtr);
static void		UpdateStringOfByteArray(Tcl_Obj *listPtr);
static void		DeleteScanNumberCache(Tcl_HashTable *numberCachePtr);
static int		NeedReversing(int format);
static void		CopyNumber(const void *from, void *to,
			    unsigned length, int type);
/* Binary ensemble commands */
static int		BinaryFormatCmd(ClientData clientData,
			    Tcl_Interp *interp,
			    int objc, Tcl_Obj *const objv[]);
static int		BinaryScanCmd(ClientData clientData,
			    Tcl_Interp *interp,
			    int objc, Tcl_Obj *const objv[]);
/* Binary encoding sub-ensemble commands */
static int		BinaryEncodeHex(ClientData clientData,
			    Tcl_Interp *interp,
			    int objc, Tcl_Obj *const objv[]);
static int		BinaryDecodeHex(ClientData clientData,
			    Tcl_Interp *interp,
			    int objc, Tcl_Obj *const objv[]);
static int		BinaryEncode64(ClientData clientData,
			    Tcl_Interp *interp,
			    int objc, Tcl_Obj *const objv[]);
static int		BinaryDecode64(ClientData clientData,
			    Tcl_Interp *interp,
			    int objc, Tcl_Obj *const objv[]);
static int		BinaryEncodeUu(ClientData clientData,
			    Tcl_Interp *interp, int objc,
			    Tcl_Obj *const objv[]);
static int		BinaryDecodeUu(ClientData clientData,
			    Tcl_Interp *interp,
			    int objc, Tcl_Obj *const objv[]);

/*
 * The following tables are used by the binary encoders
 */

static const char HexDigits[16] = {
    '0', '1', '2', '3', '4', '5', '6', '7',
    '8', '9', 'a', 'b', 'c', 'd', 'e', 'f'
};

static const char UueDigits[65] = {
    '`', '!', '"', '#', '$', '%', '&', '\'',
    '(', ')', '*', '+', ',', '-', '.', '/',
    '0', '1', '2', '3', '4', '5', '6', '7',
    '8', '9', ':', ';', '<', '=', '>', '?',
    '@', 'A', 'B', 'C', 'D', 'E', 'F', 'G',
    'H', 'I', 'J', 'K', 'L', 'M', 'N', 'O',
    'P', 'Q', 'R', 'S', 'T', 'U', 'V', 'W',
    'X', 'Y', 'Z', '[', '\\',']', '^', '_',
    '`'
};

static const char B64Digits[65] = {
    'A', 'B', 'C', 'D', 'E', 'F', 'G', 'H',
    'I', 'J', 'K', 'L', 'M', 'N', 'O', 'P',
    'Q', 'R', 'S', 'T', 'U', 'V', 'W', 'X',
    'Y', 'Z', 'a', 'b', 'c', 'd', 'e', 'f',
    'g', 'h', 'i', 'j', 'k', 'l', 'm', 'n',
    'o', 'p', 'q', 'r', 's', 't', 'u', 'v',
    'w', 'x', 'y', 'z', '0', '1', '2', '3',
    '4', '5', '6', '7', '8', '9', '+', '/',
    '='
};

/*
 * How to construct the ensembles.
 */

static const EnsembleImplMap binaryMap[] = {
    { "format", BinaryFormatCmd, TclCompileBasicMin1ArgCmd, NULL, NULL, 0 },
    { "scan",   BinaryScanCmd, TclCompileBasicMin2ArgCmd, NULL, NULL, 0 },
    { "encode", NULL, NULL, NULL, NULL, 0 },
    { "decode", NULL, NULL, NULL, NULL, 0 },
    { NULL, NULL, NULL, NULL, NULL, 0 }
};
static const EnsembleImplMap encodeMap[] = {
    { "hex",      BinaryEncodeHex, TclCompileBasic1ArgCmd, NULL, NULL, 0 },
    { "uuencode", BinaryEncodeUu,  NULL, NULL, NULL, 0 },
    { "base64",   BinaryEncode64,  NULL, NULL, NULL, 0 },
    { NULL, NULL, NULL, NULL, NULL, 0 }
};
static const EnsembleImplMap decodeMap[] = {
    { "hex",      BinaryDecodeHex, TclCompileBasic1Or2ArgCmd, NULL, NULL, 0 },
    { "uuencode", BinaryDecodeUu,  TclCompileBasic1Or2ArgCmd, NULL, NULL, 0 },
    { "base64",   BinaryDecode64,  TclCompileBasic1Or2ArgCmd, NULL, NULL, 0 },
    { NULL, NULL, NULL, NULL, NULL, 0 }
};

/*
 * The following object types represent an array of bytes. The intent is
 * to allow arbitrary binary data to pass through Tcl as a Tcl value
 * without loss or damage. Such values are useful for things like
 * encoded strings or Tk images to name just two.
 *
 * A bytearray is an ordered sequence of bytes. Each byte is an integer
 * value in the range [0-255].  To be a Tcl value type, we need a way to
 * encode each value in the value set as a Tcl string.  The simplest
 * encoding is to represent each byte value as the same codepoint value.
 * A bytearray of N bytes is encoded into a Tcl string of N characters
 * where the codepoint of each character is the value of corresponding byte.
 * This approach creates a one-to-one map between all bytearray values
 * and a subset of Tcl string values.
 *
 * When converting a Tcl string value to the bytearray internal rep, the
 * question arises what to do with strings outside that subset?  That is,
 * those Tcl strings containing at least one codepoint greater than 255?
 * The obviously correct answer is to raise an error!  That string value
 * does not represent any valid bytearray value. Full Stop.  The
 * setFromAnyProc signature has a completion code return value for just
 * this reason, to reject invalid inputs.
 *
 * Unfortunately this was not the path taken by the authors of the
 * original tclByteArrayType.  They chose to accept all Tcl string values
 * as acceptable string encodings of the bytearray values that result
 * from masking away the high bits of any codepoint value at all. This
 * meant that every bytearray value had multiple accepted string
 * representations.
 *
 * The implications of this choice are truly ugly.  When a Tcl value has
 * a string representation, we are required to accept that as the true
 * value.  Bytearray values that possess a string representation cannot
 * be processed as bytearrays because we cannot know which true value
 * that bytearray represents.  The consequence is that we drag around
 * an internal rep that we cannot make any use of.  This painful price
 * is extracted at any point after a string rep happens to be generated
 * for the value.  This happens even when the troublesome codepoints
 * outside the byte range never show up.  This happens rather routinely
 * in normal Tcl operations unless we burden the script writer with the
 * cognitive burden of avoiding it.  The price is also paid by callers
 * of the C interface.  The routine
 *
 *	unsigned char *Tcl_GetByteArrayFromObj(objPtr, lenPtr)
 *
 * has a guarantee to always return a non-NULL value, but that value
 * points to a byte sequence that cannot be used by the caller to
 * process the Tcl value absent some sideband testing that objPtr
 * is "pure".  Tcl offers no public interface to perform this test,
 * so callers either break encapsulation or are unavoidably buggy.  Tcl
 * has defined a public interface that cannot be used correctly. The
 * Tcl source code itself suffers the same problem, and has been buggy,
 * but progressively less so as more and more portions of the code have
 * been retrofitted with the required "purity testing".  The set of values
 * able to pass the purity test can be increased via the introduction of
 * a "canonical" flag marker, but the only way the broken interface itself
 * can be discarded is to start over and define the Tcl_ObjType properly.
 * Bytearrays should simply be usable as bytearrays without a kabuki
 * dance of testing.
 *
 * The Tcl_ObjType "properByteArrayType" is (nearly) a correct
 * implementation of bytearrays.  Any Tcl value with the type
 * properByteArrayType can have its bytearray value fetched and
 * used with confidence that acting on that value is equivalent to
 * acting on the true Tcl string value.  This still implies a side
 * testing burden -- past mistakes will not let us avoid that
 * immediately, but it is at least a conventional test of type, and
 * can be implemented entirely by examining the objPtr fields, with
 * no need to query the intrep, as a canonical flag would require.
 *
 * Until Tcl_GetByteArrayFromObj() and Tcl_SetByteArrayLength() can
 * be revised to admit the possibility of returning NULL when the true
 * value is not a valid bytearray, we need a mechanism to retain
 * compatibility with the deployed callers of the broken interface.
 * That's what the retained "tclByteArrayType" provides.  In those
 * unusual circumstances where we convert an invalid bytearray value
 * to a bytearray type, it is to this legacy type.  Essentially any
 * time this legacy type gets used, it's a signal of a bug being ignored.
 * A TIP should be drafted to remove this connection to the broken past
 * so that Tcl 9 will no longer have any trace of it.  Prescribing a
 * migration path will be the key element of that work.  The internal
 * changes now in place are the limit of what can be done short of
 * interface repair.  They provide a great expansion of the histories
 * over which bytearray values can be useful in the meanwhile.
 */

static const Tcl_ObjType properByteArrayType = {
    "bytearray",
    FreeByteArrayInternalRep,
    DupByteArrayInternalRep,
    UpdateStringOfByteArray,
    NULL
};

/*
 * The following structure is the internal rep for a ByteArray object. Keeps
 * track of how much memory has been used and how much has been allocated for
 * the byte array to enable growing and shrinking of the ByteArray object with
 * fewer mallocs.
 */

typedef struct {
    int used;			/* The number of bytes used in the byte
				 * array. */
    int allocated;		/* The amount of space actually allocated
				 * minus 1 byte. */
    unsigned char bytes[1];	/* The array of bytes. The actual size of this
				 * field depends on the 'allocated' field
				 * above. */
} ByteArray;

#define BYTEARRAY_SIZE(len) \
		((unsigned) (TclOffset(ByteArray, bytes) + (len)))
#define GET_BYTEARRAY(objPtr) \
		((ByteArray *) (objPtr)->internalRep.twoPtrValue.ptr1)
#define SET_BYTEARRAY(objPtr, baPtr) \
		(objPtr)->internalRep.twoPtrValue.ptr1 = (void *) (baPtr)

int
TclIsPureByteArray(
    Tcl_Obj * objPtr)
{
    return (objPtr->typePtr == &properByteArrayType);
}

/*
 *----------------------------------------------------------------------
 *
 * Tcl_NewByteArrayObj --
 *
 *	This procedure is creates a new ByteArray object and initializes it
 *	from the given array of bytes.
 *
 * Results:
 *	The newly create object is returned. This object will have no initial
 *	string representation. The returned object has a ref count of 0.
 *
 * Side effects:
 *	Memory allocated for new object and copy of byte array argument.
 *
 *----------------------------------------------------------------------
 */

#undef Tcl_NewByteArrayObj

Tcl_Obj *
Tcl_NewByteArrayObj(
    const unsigned char *bytes,	/* The array of bytes used to initialize the
				 * new object. */
    int length)			/* Length of the array of bytes, which must be
				 * >= 0. */
{
#ifdef TCL_MEM_DEBUG
    return Tcl_DbNewByteArrayObj(bytes, length, "unknown", 0);
#else /* if not TCL_MEM_DEBUG */
    Tcl_Obj *objPtr;

    TclNewObj(objPtr);
    Tcl_SetByteArrayObj(objPtr, bytes, length);
    return objPtr;
#endif /* TCL_MEM_DEBUG */
}

/*
 *----------------------------------------------------------------------
 *
 * Tcl_DbNewByteArrayObj --
 *
 *	This procedure is normally called when debugging: i.e., when
 *	TCL_MEM_DEBUG is defined. It is the same as the Tcl_NewByteArrayObj
 *	above except that it calls Tcl_DbCkalloc directly with the file name
 *	and line number from its caller. This simplifies debugging since then
 *	the [memory active] command will report the correct file name and line
 *	number when reporting objects that haven't been freed.
 *
 *	When TCL_MEM_DEBUG is not defined, this procedure just returns the
 *	result of calling Tcl_NewByteArrayObj.
 *
 * Results:
 *	The newly create object is returned. This object will have no initial
 *	string representation. The returned object has a ref count of 0.
 *
 * Side effects:
 *	Memory allocated for new object and copy of byte array argument.
 *
 *----------------------------------------------------------------------
 */

Tcl_Obj *
Tcl_DbNewByteArrayObj(
    const unsigned char *bytes,	/* The array of bytes used to initialize the
				 * new object. */
    int length,			/* Length of the array of bytes, which must be
				 * >= 0. */
    const char *file,		/* The name of the source file calling this
				 * procedure; used for debugging. */
    int line)			/* Line number in the source file; used for
				 * debugging. */
{
#ifdef TCL_MEM_DEBUG
    Tcl_Obj *objPtr;

    TclDbNewObj(objPtr, file, line);
    Tcl_SetByteArrayObj(objPtr, bytes, length);
    return objPtr;
#else /* if not TCL_MEM_DEBUG */
    return Tcl_NewByteArrayObj(bytes, length);
#endif /* TCL_MEM_DEBUG */
}

/*
 *---------------------------------------------------------------------------
 *
 * Tcl_SetByteArrayObj --
 *
 *	Modify an object to be a ByteArray object and to have the specified
 *	array of bytes as its value.
 *
 * Results:
 *	None.
 *
 * Side effects:
 *	The object's old string rep and internal rep is freed. Memory
 *	allocated for copy of byte array argument.
 *
 *----------------------------------------------------------------------
 */

void
Tcl_SetByteArrayObj(
    Tcl_Obj *objPtr,		/* Object to initialize as a ByteArray. */
    const unsigned char *bytes,	/* The array of bytes to use as the new
				   value. May be NULL even if length > 0. */
    int length)			/* Length of the array of bytes, which must
				   be >= 0. */
{
    ByteArray *byteArrayPtr;

    if (Tcl_IsShared(objPtr)) {
	Tcl_Panic("%s called with shared object", "Tcl_SetByteArrayObj");
    }
    TclFreeIntRep(objPtr);
    TclInvalidateStringRep(objPtr);

    if (length < 0) {
	length = 0;
    }
    byteArrayPtr = ckalloc(BYTEARRAY_SIZE(length));
    byteArrayPtr->used = length;
    byteArrayPtr->allocated = length;

    if ((bytes != NULL) && (length > 0)) {
	memcpy(byteArrayPtr->bytes, bytes, (size_t) length);
    }
    objPtr->typePtr = &properByteArrayType;
    SET_BYTEARRAY(objPtr, byteArrayPtr);
}

/*
 *----------------------------------------------------------------------
 *
 * Tcl_GetByteArrayFromObj --
 *
 *	Attempt to get the array of bytes from the Tcl object. If the object
 *	is not already a ByteArray object, an attempt will be made to convert
 *	it to one.
 *
 * Results:
 *	Pointer to array of bytes representing the ByteArray object.
 *
 * Side effects:
 *	Frees old internal rep. Allocates memory for new internal rep.
 *
 *----------------------------------------------------------------------
 */

unsigned char *
Tcl_GetByteArrayFromObj(
    Tcl_Obj *objPtr,		/* The ByteArray object. */
    int *lengthPtr)		/* If non-NULL, filled with length of the
				 * array of bytes in the ByteArray object. */
{
    ByteArray *baPtr;

    if (objPtr->typePtr != &properByteArrayType) {
	if (TCL_ERROR == SetByteArrayFromAny(NULL, objPtr)) {
	    if (lengthPtr != NULL) {
		*lengthPtr = 0;
	    }
	    return NULL;
	}
    }
    baPtr = GET_BYTEARRAY(objPtr);

    if (lengthPtr != NULL) {
	*lengthPtr = baPtr->used;
    }
    return (unsigned char *) baPtr->bytes;
}

/*
 *----------------------------------------------------------------------
 *
 * Tcl_SetByteArrayLength --
 *
 *	This procedure changes the length of the byte array for this object.
 *	Once the caller has set the length of the array, it is acceptable to
 *	directly modify the bytes in the array up until Tcl_GetStringFromObj()
 *	has been called on this object.
 *
 * Results:
 *	The new byte array of the specified length.
 *
 * Side effects:
 *	Allocates enough memory for an array of bytes of the requested size.
 *	When growing the array, the old array is copied to the new array; new
 *	bytes are undefined. When shrinking, the old array is truncated to the
 *	specified length.
 *
 *----------------------------------------------------------------------
 */

unsigned char *
Tcl_SetByteArrayLength(
    Tcl_Obj *objPtr,		/* The ByteArray object. */
    int length)			/* New length for internal byte array. */
{
    ByteArray *byteArrayPtr;

    if (Tcl_IsShared(objPtr)) {
	Tcl_Panic("%s called with shared object", "Tcl_SetByteArrayLength");
    }
    if (objPtr->typePtr != &properByteArrayType) {
	if (length == 0) {
	    Tcl_SetByteArrayObj(objPtr, NULL, 0);
	} else if (TCL_ERROR == SetByteArrayFromAny(NULL, objPtr)) {
	    return NULL;
	}
    }

    byteArrayPtr = GET_BYTEARRAY(objPtr);
    if (length > byteArrayPtr->allocated) {
	byteArrayPtr = ckrealloc(byteArrayPtr, BYTEARRAY_SIZE(length));
	byteArrayPtr->allocated = length;
	SET_BYTEARRAY(objPtr, byteArrayPtr);
    }
    TclInvalidateStringRep(objPtr);
    byteArrayPtr->used = length;
    return byteArrayPtr->bytes;
}

/*
 *----------------------------------------------------------------------
 *
 * SetByteArrayFromAny --
 *
 *	Generate the ByteArray internal rep from the string rep.
 *
 * Results:
 *	The return value is always TCL_OK.
 *
 * Side effects:
 *	A ByteArray object is stored as the internal rep of objPtr.
 *
 *----------------------------------------------------------------------
 */

static int
MakeByteArray(
    Tcl_Obj *objPtr,
    int earlyOut,
    ByteArray **byteArrayPtrPtr) 
{
    int length, proper = 1;
    unsigned char *dst;
    const char *src = TclGetStringFromObj(objPtr, &length);
    ByteArray *byteArrayPtr = ckalloc(BYTEARRAY_SIZE(length));
    const char *srcEnd = src + length;

    for (dst = byteArrayPtr->bytes; src < srcEnd; ) {
	Tcl_UniChar ch;

	src += TclUtfToUniChar(src, &ch);
	if (ch > 255) {
	  proper = 0;
	  if (earlyOut) {
	    ckfree(byteArrayPtr);
	    *byteArrayPtrPtr = NULL;
	    return proper;
	  }
	}
	*dst++ = UCHAR(ch);
    }
    byteArrayPtr->used = dst - byteArrayPtr->bytes;
    byteArrayPtr->allocated = length;

    *byteArrayPtrPtr = byteArrayPtr;
    return proper;
}

Tcl_Obj *
TclNarrowToBytes(
    Tcl_Obj *objPtr)
{
    if (objPtr->typePtr != &properByteArrayType) {
	ByteArray *byteArrayPtr;

	if (0 == MakeByteArray(objPtr, 0, &byteArrayPtr)) {
	    objPtr = Tcl_NewObj();
	    TclInvalidateStringRep(objPtr);
	}
	TclFreeIntRep(objPtr);
	objPtr->typePtr = &properByteArrayType;
	SET_BYTEARRAY(objPtr, byteArrayPtr);
    }
    Tcl_IncrRefCount(objPtr);
    return objPtr;
}

static int
SetByteArrayFromAny(
    Tcl_Interp *interp,		/* Not used. */
    Tcl_Obj *objPtr)		/* The object to convert to type ByteArray. */
{
    ByteArray *byteArrayPtr;
<<<<<<< HEAD
=======
    Tcl_UniChar ch = 0;
>>>>>>> 3cd7cf4e

    if (objPtr->typePtr == &properByteArrayType) {
	return TCL_OK;
    }

    if (0 == MakeByteArray(objPtr, 1, &byteArrayPtr)) {
	return TCL_ERROR;
    }

    TclFreeIntRep(objPtr);
    objPtr->typePtr = &properByteArrayType;
    SET_BYTEARRAY(objPtr, byteArrayPtr);
    return TCL_OK;
}

/*
 *----------------------------------------------------------------------
 *
 * FreeByteArrayInternalRep --
 *
 *	Deallocate the storage associated with a ByteArray data object's
 *	internal representation.
 *
 * Results:
 *	None.
 *
 * Side effects:
 *	Frees memory.
 *
 *----------------------------------------------------------------------
 */

static void
FreeByteArrayInternalRep(
    Tcl_Obj *objPtr)		/* Object with internal rep to free. */
{
    ckfree(GET_BYTEARRAY(objPtr));
    objPtr->typePtr = NULL;
}

/*
 *----------------------------------------------------------------------
 *
 * DupByteArrayInternalRep --
 *
 *	Initialize the internal representation of a ByteArray Tcl_Obj to a
 *	copy of the internal representation of an existing ByteArray object.
 *
 * Results:
 *	None.
 *
 * Side effects:
 *	Allocates memory.
 *
 *----------------------------------------------------------------------
 */

static void
DupByteArrayInternalRep(
    Tcl_Obj *srcPtr,		/* Object with internal rep to copy. */
    Tcl_Obj *copyPtr)		/* Object with internal rep to set. */
{
    int length;
    ByteArray *srcArrayPtr, *copyArrayPtr;

    srcArrayPtr = GET_BYTEARRAY(srcPtr);
    length = srcArrayPtr->used;

    copyArrayPtr = ckalloc(BYTEARRAY_SIZE(length));
    copyArrayPtr->used = length;
    copyArrayPtr->allocated = length;
    memcpy(copyArrayPtr->bytes, srcArrayPtr->bytes, (size_t) length);
    SET_BYTEARRAY(copyPtr, copyArrayPtr);

    copyPtr->typePtr = srcPtr->typePtr;
}

/*
 *----------------------------------------------------------------------
 *
 * UpdateStringOfByteArray --
 *
 *	Update the string representation for a ByteArray data object. Note:
 *	This procedure does not invalidate an existing old string rep so
 *	storage will be lost if this has not already been done.
 *
 * Results:
 *	None.
 *
 * Side effects:
 *	The object's string is set to a valid string that results from the
 *	ByteArray-to-string conversion.
 *
 *	The object becomes a string object -- the internal rep is discarded
 *	and the typePtr becomes NULL.
 *
 *----------------------------------------------------------------------
 */

static void
UpdateStringOfByteArray(
    Tcl_Obj *objPtr)		/* ByteArray object whose string rep to
				 * update. */
{
    int i, length, size;
    unsigned char *src;
    char *dst;
    ByteArray *byteArrayPtr;

    byteArrayPtr = GET_BYTEARRAY(objPtr);
    src = byteArrayPtr->bytes;
    length = byteArrayPtr->used;

    /*
     * How much space will string rep need?
     */

    size = length;
    for (i = 0; i < length && size >= 0; i++) {
	if ((src[i] == 0) || (src[i] > 127)) {
	    size++;
	}
    }
    if (size < 0) {
	Tcl_Panic("max size for a Tcl value (%d bytes) exceeded", INT_MAX);
    }

    dst = ckalloc(size + 1);
    objPtr->bytes = dst;
    objPtr->length = size;

    if (size == length) {
	memcpy(dst, src, (size_t) size);
	dst[size] = '\0';
    } else {
	for (i = 0; i < length; i++) {
	    dst += Tcl_UniCharToUtf(src[i], dst);
	}
	*dst = '\0';
    }
}

/*
 *----------------------------------------------------------------------
 *
 * TclAppendBytesToByteArray --
 *
 *	This function appends an array of bytes to a byte array object. Note
 *	that the object *must* be unshared, and the array of bytes *must not*
 *	refer to the object being appended to.
 *
 * Results:
 *	None.
 *
 * Side effects:
 *	Allocates enough memory for an array of bytes of the requested total
 *	size, or possibly larger. [Bug 2992970]
 *
 *----------------------------------------------------------------------
 */

void
TclAppendBytesToByteArray(
    Tcl_Obj *objPtr,
    const unsigned char *bytes,
    int len)
{
    ByteArray *byteArrayPtr;
    int needed;

    if (Tcl_IsShared(objPtr)) {
	Tcl_Panic("%s called with shared object","TclAppendBytesToByteArray");
    }
    if (len < 0) {
	Tcl_Panic("%s must be called with definite number of bytes to append",
		"TclAppendBytesToByteArray");
    }
    if (len == 0) {
	/* Append zero bytes is a no-op. */
	return;
    }
    if (objPtr->typePtr != &properByteArrayType) {
	if (TCL_ERROR == SetByteArrayFromAny(NULL, objPtr)) {
	    Tcl_Panic("attempt to append bytes to non-bytearray");
	}
    }
    byteArrayPtr = GET_BYTEARRAY(objPtr);

    if (len > INT_MAX - byteArrayPtr->used) {
	Tcl_Panic("max size for a Tcl value (%d bytes) exceeded", INT_MAX);
    }

    needed = byteArrayPtr->used + len;
    /*
     * If we need to, resize the allocated space in the byte array.
     */

    if (needed > byteArrayPtr->allocated) {
	ByteArray *ptr = NULL;
	int attempt;

	if (needed <= INT_MAX/2) {
	    /* Try to allocate double the total space that is needed. */
	    attempt = 2 * needed;
	    ptr = attemptckrealloc(byteArrayPtr, BYTEARRAY_SIZE(attempt));
	}
	if (ptr == NULL) {
	    /* Try to allocate double the increment that is needed (plus). */
	    unsigned int limit = INT_MAX - needed;
	    unsigned int extra = len + TCL_MIN_GROWTH;
	    int growth = (int) ((extra > limit) ? limit : extra);

	    attempt = needed + growth;
	    ptr = attemptckrealloc(byteArrayPtr, BYTEARRAY_SIZE(attempt));
	}
	if (ptr == NULL) {
	    /* Last chance: Try to allocate exactly what is needed. */
	    attempt = needed;
	    ptr = ckrealloc(byteArrayPtr, BYTEARRAY_SIZE(attempt));
	}
	byteArrayPtr = ptr;
	byteArrayPtr->allocated = attempt;
	SET_BYTEARRAY(objPtr, byteArrayPtr);
    }

    if (bytes) {
	memcpy(byteArrayPtr->bytes + byteArrayPtr->used, bytes, len);
    }
    byteArrayPtr->used += len;
    TclInvalidateStringRep(objPtr);
}

/*
 *----------------------------------------------------------------------
 *
 * TclInitBinaryCmd --
 *
 *	This function is called to create the "binary" Tcl command. See the
 *	user documentation for details on what it does.
 *
 * Results:
 *	A command token for the new command.
 *
 * Side effects:
 *	Creates a new binary command as a mapped ensemble.
 *
 *----------------------------------------------------------------------
 */

Tcl_Command
TclInitBinaryCmd(
    Tcl_Interp *interp)
{
    Tcl_Command binaryEnsemble;

    binaryEnsemble = TclMakeEnsemble(interp, "binary", binaryMap);
    TclMakeEnsemble(interp, "binary encode", encodeMap);
    TclMakeEnsemble(interp, "binary decode", decodeMap);
    return binaryEnsemble;
}

/*
 *----------------------------------------------------------------------
 *
 * BinaryFormatCmd --
 *
 *	This procedure implements the "binary format" Tcl command.
 *
 * Results:
 *	A standard Tcl result.
 *
 * Side effects:
 *	See the user documentation.
 *
 *----------------------------------------------------------------------
 */

static int
BinaryFormatCmd(
    ClientData dummy,		/* Not used. */
    Tcl_Interp *interp,		/* Current interpreter. */
    int objc,			/* Number of arguments. */
    Tcl_Obj *const objv[])	/* Argument objects. */
{
    int arg;			/* Index of next argument to consume. */
    int value = 0;		/* Current integer value to be packed.
				 * Initialized to avoid compiler warning. */
    char cmd;			/* Current format character. */
    int count;			/* Count associated with current format
				 * character. */
    int flags;			/* Format field flags */
    const char *format;	/* Pointer to current position in format
				 * string. */
    Tcl_Obj *resultPtr = NULL;	/* Object holding result buffer. */
    unsigned char *buffer;	/* Start of result buffer. */
    unsigned char *cursor;	/* Current position within result buffer. */
    unsigned char *maxPos;	/* Greatest position within result buffer that
				 * cursor has visited.*/
    const char *errorString;
    const char *errorValue, *str;
    int offset, size, length;

    if (objc < 2) {
	Tcl_WrongNumArgs(interp, 1, objv, "formatString ?arg ...?");
	return TCL_ERROR;
    }

    /*
     * To avoid copying the data, we format the string in two passes. The
     * first pass computes the size of the output buffer. The second pass
     * places the formatted data into the buffer.
     */

    format = TclGetString(objv[1]);
    arg = 2;
    offset = 0;
    length = 0;
    while (*format != '\0') {
	str = format;
	flags = 0;
	if (!GetFormatSpec(&format, &cmd, &count, &flags)) {
	    break;
	}
	switch (cmd) {
	case 'a':
	case 'A':
	case 'b':
	case 'B':
	case 'h':
	case 'H':
	    /*
	     * For string-type specifiers, the count corresponds to the number
	     * of bytes in a single argument.
	     */

	    if (arg >= objc) {
		goto badIndex;
	    }
	    if (count == BINARY_ALL) {
		Tcl_Obj *copy = TclNarrowToBytes(objv[arg]);
		Tcl_GetByteArrayFromObj(copy, &count);
		Tcl_DecrRefCount(copy);
	    } else if (count == BINARY_NOCOUNT) {
		count = 1;
	    }
	    arg++;
	    if (cmd == 'a' || cmd == 'A') {
		offset += count;
	    } else if (cmd == 'b' || cmd == 'B') {
		offset += (count + 7) / 8;
	    } else {
		offset += (count + 1) / 2;
	    }
	    break;
	case 'c':
	    size = 1;
	    goto doNumbers;
	case 't':
	case 's':
	case 'S':
	    size = 2;
	    goto doNumbers;
	case 'n':
	case 'i':
	case 'I':
	    size = 4;
	    goto doNumbers;
	case 'm':
	case 'w':
	case 'W':
	    size = 8;
	    goto doNumbers;
	case 'r':
	case 'R':
	case 'f':
	    size = sizeof(float);
	    goto doNumbers;
	case 'q':
	case 'Q':
	case 'd':
	    size = sizeof(double);

	doNumbers:
	    if (arg >= objc) {
		goto badIndex;
	    }

	    /*
	     * For number-type specifiers, the count corresponds to the number
	     * of elements in the list stored in a single argument. If no
	     * count is specified, then the argument is taken as a single
	     * non-list value.
	     */

	    if (count == BINARY_NOCOUNT) {
		arg++;
		count = 1;
	    } else {
		int listc;
		Tcl_Obj **listv;

		/*
		 * The macro evals its args more than once: avoid arg++
		 */

		if (TclListObjGetElements(interp, objv[arg], &listc,
			&listv) != TCL_OK) {
		    return TCL_ERROR;
		}
		arg++;

		if (count == BINARY_ALL) {
		    count = listc;
		} else if (count > listc) {
		    Tcl_SetObjResult(interp, Tcl_NewStringObj(
			    "number of elements in list does not match count",
			    -1));
		    return TCL_ERROR;
		}
	    }
	    offset += count*size;
	    break;

	case 'x':
	    if (count == BINARY_ALL) {
		Tcl_SetObjResult(interp, Tcl_NewStringObj(
			"cannot use \"*\" in format string with \"x\"", -1));
		return TCL_ERROR;
	    } else if (count == BINARY_NOCOUNT) {
		count = 1;
	    }
	    offset += count;
	    break;
	case 'X':
	    if (count == BINARY_NOCOUNT) {
		count = 1;
	    }
	    if ((count > offset) || (count == BINARY_ALL)) {
		count = offset;
	    }
	    if (offset > length) {
		length = offset;
	    }
	    offset -= count;
	    break;
	case '@':
	    if (offset > length) {
		length = offset;
	    }
	    if (count == BINARY_ALL) {
		offset = length;
	    } else if (count == BINARY_NOCOUNT) {
		goto badCount;
	    } else {
		offset = count;
	    }
	    break;
	default:
	    errorString = str;
	    goto badField;
	}
    }
    if (offset > length) {
	length = offset;
    }
    if (length == 0) {
	return TCL_OK;
    }

    /*
     * Prepare the result object by preallocating the caclulated number of
     * bytes and filling with nulls.
     */

    resultPtr = Tcl_NewObj();
    buffer = Tcl_SetByteArrayLength(resultPtr, length);
    memset(buffer, 0, (size_t) length);

    /*
     * Pack the data into the result object. Note that we can skip the
     * error checking during this pass, since we have already parsed the
     * string once.
     */

    arg = 2;
    format = TclGetString(objv[1]);
    cursor = buffer;
    maxPos = cursor;
    while (*format != 0) {
	flags = 0;
	if (!GetFormatSpec(&format, &cmd, &count, &flags)) {
	    break;
	}
	if ((count == 0) && (cmd != '@')) {
	    if (cmd != 'x') {
		arg++;
	    }
	    continue;
	}
	switch (cmd) {
	case 'a':
	case 'A': {
	    char pad = (char) (cmd == 'a' ? '\0' : ' ');
	    unsigned char *bytes;
	    Tcl_Obj *copy = TclNarrowToBytes(objv[arg++]);

	    bytes = Tcl_GetByteArrayFromObj(copy, &length);

	    if (count == BINARY_ALL) {
		count = length;
	    } else if (count == BINARY_NOCOUNT) {
		count = 1;
	    }
	    if (length >= count) {
		memcpy(cursor, bytes, (size_t) count);
	    } else {
		memcpy(cursor, bytes, (size_t) length);
		memset(cursor + length, pad, (size_t) (count - length));
	    }
	    cursor += count;
	    Tcl_DecrRefCount(copy);
	    break;
	}
	case 'b':
	case 'B': {
	    unsigned char *last;

	    str = TclGetStringFromObj(objv[arg], &length);
	    arg++;
	    if (count == BINARY_ALL) {
		count = length;
	    } else if (count == BINARY_NOCOUNT) {
		count = 1;
	    }
	    last = cursor + ((count + 7) / 8);
	    if (count > length) {
		count = length;
	    }
	    value = 0;
	    errorString = "binary";
	    if (cmd == 'B') {
		for (offset = 0; offset < count; offset++) {
		    value <<= 1;
		    if (str[offset] == '1') {
			value |= 1;
		    } else if (str[offset] != '0') {
			errorValue = str;
			Tcl_DecrRefCount(resultPtr);
			goto badValue;
		    }
		    if (((offset + 1) % 8) == 0) {
			*cursor++ = UCHAR(value);
			value = 0;
		    }
		}
	    } else {
		for (offset = 0; offset < count; offset++) {
		    value >>= 1;
		    if (str[offset] == '1') {
			value |= 128;
		    } else if (str[offset] != '0') {
			errorValue = str;
			Tcl_DecrRefCount(resultPtr);
			goto badValue;
		    }
		    if (!((offset + 1) % 8)) {
			*cursor++ = UCHAR(value);
			value = 0;
		    }
		}
	    }
	    if ((offset % 8) != 0) {
		if (cmd == 'B') {
		    value <<= 8 - (offset % 8);
		} else {
		    value >>= 8 - (offset % 8);
		}
		*cursor++ = UCHAR(value);
	    }
	    while (cursor < last) {
		*cursor++ = '\0';
	    }
	    break;
	}
	case 'h':
	case 'H': {
	    unsigned char *last;
	    int c;

	    str = TclGetStringFromObj(objv[arg], &length);
	    arg++;
	    if (count == BINARY_ALL) {
		count = length;
	    } else if (count == BINARY_NOCOUNT) {
		count = 1;
	    }
	    last = cursor + ((count + 1) / 2);
	    if (count > length) {
		count = length;
	    }
	    value = 0;
	    errorString = "hexadecimal";
	    if (cmd == 'H') {
		for (offset = 0; offset < count; offset++) {
		    value <<= 4;
		    if (!isxdigit(UCHAR(str[offset]))) {     /* INTL: digit */
			errorValue = str;
			Tcl_DecrRefCount(resultPtr);
			goto badValue;
		    }
		    c = str[offset] - '0';
		    if (c > 9) {
			c += ('0' - 'A') + 10;
		    }
		    if (c > 16) {
			c += ('A' - 'a');
		    }
		    value |= (c & 0xf);
		    if (offset % 2) {
			*cursor++ = (char) value;
			value = 0;
		    }
		}
	    } else {
		for (offset = 0; offset < count; offset++) {
		    value >>= 4;

		    if (!isxdigit(UCHAR(str[offset]))) {     /* INTL: digit */
			errorValue = str;
			Tcl_DecrRefCount(resultPtr);
			goto badValue;
		    }
		    c = str[offset] - '0';
		    if (c > 9) {
			c += ('0' - 'A') + 10;
		    }
		    if (c > 16) {
			c += ('A' - 'a');
		    }
		    value |= ((c << 4) & 0xf0);
		    if (offset % 2) {
			*cursor++ = UCHAR(value & 0xff);
			value = 0;
		    }
		}
	    }
	    if (offset % 2) {
		if (cmd == 'H') {
		    value <<= 4;
		} else {
		    value >>= 4;
		}
		*cursor++ = UCHAR(value);
	    }

	    while (cursor < last) {
		*cursor++ = '\0';
	    }
	    break;
	}
	case 'c':
	case 't':
	case 's':
	case 'S':
	case 'n':
	case 'i':
	case 'I':
	case 'm':
	case 'w':
	case 'W':
	case 'r':
	case 'R':
	case 'd':
	case 'q':
	case 'Q':
	case 'f': {
	    int listc, i;
	    Tcl_Obj **listv;

	    if (count == BINARY_NOCOUNT) {
		/*
		 * Note that we are casting away the const-ness of objv, but
		 * this is safe since we aren't going to modify the array.
		 */

		listv = (Tcl_Obj **) (objv + arg);
		listc = 1;
		count = 1;
	    } else {
		TclListObjGetElements(interp, objv[arg], &listc, &listv);
		if (count == BINARY_ALL) {
		    count = listc;
		}
	    }
	    arg++;
	    for (i = 0; i < count; i++) {
		if (FormatNumber(interp, cmd, listv[i], &cursor)!=TCL_OK) {
		    Tcl_DecrRefCount(resultPtr);
		    return TCL_ERROR;
		}
	    }
	    break;
	}
	case 'x':
	    if (count == BINARY_NOCOUNT) {
		count = 1;
	    }
	    memset(cursor, 0, (size_t) count);
	    cursor += count;
	    break;
	case 'X':
	    if (cursor > maxPos) {
		maxPos = cursor;
	    }
	    if (count == BINARY_NOCOUNT) {
		count = 1;
	    }
	    if ((count == BINARY_ALL) || (count > (cursor - buffer))) {
		cursor = buffer;
	    } else {
		cursor -= count;
	    }
	    break;
	case '@':
	    if (cursor > maxPos) {
		maxPos = cursor;
	    }
	    if (count == BINARY_ALL) {
		cursor = maxPos;
	    } else {
		cursor = buffer + count;
	    }
	    break;
	}
    }
    Tcl_SetObjResult(interp, resultPtr);
    return TCL_OK;

 badValue:
    Tcl_ResetResult(interp);
    Tcl_SetObjResult(interp, Tcl_ObjPrintf(
	    "expected %s string but got \"%s\" instead",
	    errorString, errorValue));
    return TCL_ERROR;

 badCount:
    errorString = "missing count for \"@\" field specifier";
    goto error;

 badIndex:
    errorString = "not enough arguments for all format specifiers";
    goto error;

 badField:
    {
	Tcl_UniChar ch = 0;
	char buf[TCL_UTF_MAX + 1];

	TclUtfToUniChar(errorString, &ch);
	buf[Tcl_UniCharToUtf(ch, buf)] = '\0';
	Tcl_SetObjResult(interp, Tcl_ObjPrintf(
		"bad field specifier \"%s\"", buf));
	return TCL_ERROR;
    }

 error:
    Tcl_SetObjResult(interp, Tcl_NewStringObj(errorString, -1));
    return TCL_ERROR;
}

/*
 *----------------------------------------------------------------------
 *
 * BinaryScanCmd --
 *
 *	This procedure implements the "binary scan" Tcl command.
 *
 * Results:
 *	A standard Tcl result.
 *
 * Side effects:
 *	See the user documentation.
 *
 *----------------------------------------------------------------------
 */

int
BinaryScanCmd(
    ClientData dummy,		/* Not used. */
    Tcl_Interp *interp,		/* Current interpreter. */
    int objc,			/* Number of arguments. */
    Tcl_Obj *const objv[])	/* Argument objects. */
{
    int arg;			/* Index of next argument to consume. */
    int value = 0;		/* Current integer value to be packed.
				 * Initialized to avoid compiler warning. */
    char cmd;			/* Current format character. */
    int count;			/* Count associated with current format
				 * character. */
    int flags;			/* Format field flags */
    const char *format;	/* Pointer to current position in format
				 * string. */
    Tcl_Obj *resultPtr = NULL;	/* Object holding result buffer. */
    unsigned char *buffer;	/* Start of result buffer. */
    const char *errorString;
    const char *str;
    int offset, size, length;

    int i;
    Tcl_Obj *valuePtr, *elementPtr;
    Tcl_HashTable numberCacheHash;
    Tcl_HashTable *numberCachePtr;

    if (objc < 3) {
	Tcl_WrongNumArgs(interp, 1, objv,
		"value formatString ?varName ...?");
	return TCL_ERROR;
    }
    buffer = Tcl_GetByteArrayFromObj(objv[1], &length);
    if (buffer == NULL) {
	Tcl_AppendResult(interp, "binary scan expects bytes", NULL);
	return TCL_ERROR;
    }
    numberCachePtr = &numberCacheHash;
    Tcl_InitHashTable(numberCachePtr, TCL_ONE_WORD_KEYS);
    format = TclGetString(objv[2]);
    arg = 3;
    offset = 0;
    while (*format != '\0') {
	str = format;
	flags = 0;
	if (!GetFormatSpec(&format, &cmd, &count, &flags)) {
	    goto done;
	}
	switch (cmd) {
	case 'a':
	case 'A': {
	    unsigned char *src;

	    if (arg >= objc) {
		DeleteScanNumberCache(numberCachePtr);
		goto badIndex;
	    }
	    if (count == BINARY_ALL) {
		count = length - offset;
	    } else {
		if (count == BINARY_NOCOUNT) {
		    count = 1;
		}
		if (count > (length - offset)) {
		    goto done;
		}
	    }

	    src = buffer + offset;
	    size = count;

	    /*
	     * Trim trailing nulls and spaces, if necessary.
	     */

	    if (cmd == 'A') {
		while (size > 0) {
		    if (src[size-1] != '\0' && src[size-1] != ' ') {
			break;
		    }
		    size--;
		}
	    }

	    /*
	     * Have to do this #ifdef-fery because (as part of defining
	     * Tcl_NewByteArrayObj) we removed the #def that hides this stuff
	     * normally. If this code ever gets copied to another file, it
	     * should be changed back to the simpler version.
	     */

#ifdef TCL_MEM_DEBUG
	    valuePtr = Tcl_DbNewByteArrayObj(src, size, __FILE__, __LINE__);
#else
	    valuePtr = Tcl_NewByteArrayObj(src, size);
#endif /* TCL_MEM_DEBUG */

	    resultPtr = Tcl_ObjSetVar2(interp, objv[arg], NULL, valuePtr,
		    TCL_LEAVE_ERR_MSG);
	    arg++;
	    if (resultPtr == NULL) {
		DeleteScanNumberCache(numberCachePtr);
		return TCL_ERROR;
	    }
	    offset += count;
	    break;
	}
	case 'b':
	case 'B': {
	    unsigned char *src;
	    char *dest;

	    if (arg >= objc) {
		DeleteScanNumberCache(numberCachePtr);
		goto badIndex;
	    }
	    if (count == BINARY_ALL) {
		count = (length - offset) * 8;
	    } else {
		if (count == BINARY_NOCOUNT) {
		    count = 1;
		}
		if (count > (length - offset) * 8) {
		    goto done;
		}
	    }
	    src = buffer + offset;
	    valuePtr = Tcl_NewObj();
	    Tcl_SetObjLength(valuePtr, count);
	    dest = TclGetString(valuePtr);

	    if (cmd == 'b') {
		for (i = 0; i < count; i++) {
		    if (i % 8) {
			value >>= 1;
		    } else {
			value = *src++;
		    }
		    *dest++ = (char) ((value & 1) ? '1' : '0');
		}
	    } else {
		for (i = 0; i < count; i++) {
		    if (i % 8) {
			value <<= 1;
		    } else {
			value = *src++;
		    }
		    *dest++ = (char) ((value & 0x80) ? '1' : '0');
		}
	    }

	    resultPtr = Tcl_ObjSetVar2(interp, objv[arg], NULL, valuePtr,
		    TCL_LEAVE_ERR_MSG);
	    arg++;
	    if (resultPtr == NULL) {
		DeleteScanNumberCache(numberCachePtr);
		return TCL_ERROR;
	    }
	    offset += (count + 7) / 8;
	    break;
	}
	case 'h':
	case 'H': {
	    char *dest;
	    unsigned char *src;
	    static const char hexdigit[] = "0123456789abcdef";

	    if (arg >= objc) {
		DeleteScanNumberCache(numberCachePtr);
		goto badIndex;
	    }
	    if (count == BINARY_ALL) {
		count = (length - offset)*2;
	    } else {
		if (count == BINARY_NOCOUNT) {
		    count = 1;
		}
		if (count > (length - offset)*2) {
		    goto done;
		}
	    }
	    src = buffer + offset;
	    valuePtr = Tcl_NewObj();
	    Tcl_SetObjLength(valuePtr, count);
	    dest = TclGetString(valuePtr);

	    if (cmd == 'h') {
		for (i = 0; i < count; i++) {
		    if (i % 2) {
			value >>= 4;
		    } else {
			value = *src++;
		    }
		    *dest++ = hexdigit[value & 0xf];
		}
	    } else {
		for (i = 0; i < count; i++) {
		    if (i % 2) {
			value <<= 4;
		    } else {
			value = *src++;
		    }
		    *dest++ = hexdigit[(value >> 4) & 0xf];
		}
	    }

	    resultPtr = Tcl_ObjSetVar2(interp, objv[arg], NULL, valuePtr,
		    TCL_LEAVE_ERR_MSG);
	    arg++;
	    if (resultPtr == NULL) {
		DeleteScanNumberCache(numberCachePtr);
		return TCL_ERROR;
	    }
	    offset += (count + 1) / 2;
	    break;
	}
	case 'c':
	    size = 1;
	    goto scanNumber;
	case 't':
	case 's':
	case 'S':
	    size = 2;
	    goto scanNumber;
	case 'n':
	case 'i':
	case 'I':
	    size = 4;
	    goto scanNumber;
	case 'm':
	case 'w':
	case 'W':
	    size = 8;
	    goto scanNumber;
	case 'r':
	case 'R':
	case 'f':
	    size = sizeof(float);
	    goto scanNumber;
	case 'q':
	case 'Q':
	case 'd': {
	    unsigned char *src;

	    size = sizeof(double);
	    /* fall through */

	scanNumber:
	    if (arg >= objc) {
		DeleteScanNumberCache(numberCachePtr);
		goto badIndex;
	    }
	    if (count == BINARY_NOCOUNT) {
		if ((length - offset) < size) {
		    goto done;
		}
		valuePtr = ScanNumber(buffer+offset, cmd, flags,
			&numberCachePtr);
		offset += size;
	    } else {
		if (count == BINARY_ALL) {
		    count = (length - offset) / size;
		}
		if ((length - offset) < (count * size)) {
		    goto done;
		}
		valuePtr = Tcl_NewObj();
		src = buffer + offset;
		for (i = 0; i < count; i++) {
		    elementPtr = ScanNumber(src, cmd, flags, &numberCachePtr);
		    src += size;
		    Tcl_ListObjAppendElement(NULL, valuePtr, elementPtr);
		}
		offset += count * size;
	    }

	    resultPtr = Tcl_ObjSetVar2(interp, objv[arg], NULL, valuePtr,
		    TCL_LEAVE_ERR_MSG);
	    arg++;
	    if (resultPtr == NULL) {
		DeleteScanNumberCache(numberCachePtr);
		return TCL_ERROR;
	    }
	    break;
	}
	case 'x':
	    if (count == BINARY_NOCOUNT) {
		count = 1;
	    }
	    if ((count == BINARY_ALL) || (count > (length - offset))) {
		offset = length;
	    } else {
		offset += count;
	    }
	    break;
	case 'X':
	    if (count == BINARY_NOCOUNT) {
		count = 1;
	    }
	    if ((count == BINARY_ALL) || (count > offset)) {
		offset = 0;
	    } else {
		offset -= count;
	    }
	    break;
	case '@':
	    if (count == BINARY_NOCOUNT) {
		DeleteScanNumberCache(numberCachePtr);
		goto badCount;
	    }
	    if ((count == BINARY_ALL) || (count > length)) {
		offset = length;
	    } else {
		offset = count;
	    }
	    break;
	default:
	    DeleteScanNumberCache(numberCachePtr);
	    errorString = str;
	    goto badField;
	}
    }

    /*
     * Set the result to the last position of the cursor.
     */

 done:
    Tcl_SetObjResult(interp, Tcl_NewLongObj(arg - 3));
    DeleteScanNumberCache(numberCachePtr);

    return TCL_OK;

 badCount:
    errorString = "missing count for \"@\" field specifier";
    goto error;

 badIndex:
    errorString = "not enough arguments for all format specifiers";
    goto error;

 badField:
    {
	Tcl_UniChar ch = 0;
	char buf[TCL_UTF_MAX + 1];

	TclUtfToUniChar(errorString, &ch);
	buf[Tcl_UniCharToUtf(ch, buf)] = '\0';
	Tcl_SetObjResult(interp, Tcl_ObjPrintf(
		"bad field specifier \"%s\"", buf));
	return TCL_ERROR;
    }

 error:
    Tcl_SetObjResult(interp, Tcl_NewStringObj(errorString, -1));
    return TCL_ERROR;
}

/*
 *----------------------------------------------------------------------
 *
 * GetFormatSpec --
 *
 *	This function parses the format strings used in the binary format and
 *	scan commands.
 *
 * Results:
 *	Moves the formatPtr to the start of the next command. Returns the
 *	current command character and count in cmdPtr and countPtr. The count
 *	is set to BINARY_ALL if the count character was '*' or BINARY_NOCOUNT
 *	if no count was specified. Returns 1 on success, or 0 if the string
 *	did not have a format specifier.
 *
 * Side effects:
 *	None.
 *
 *----------------------------------------------------------------------
 */

static int
GetFormatSpec(
    const char **formatPtr,	/* Pointer to format string. */
    char *cmdPtr,		/* Pointer to location of command char. */
    int *countPtr,		/* Pointer to repeat count value. */
    int *flagsPtr)		/* Pointer to field flags */
{
    /*
     * Skip any leading blanks.
     */

    while (**formatPtr == ' ') {
	(*formatPtr)++;
    }

    /*
     * The string was empty, except for whitespace, so fail.
     */

    if (!(**formatPtr)) {
	return 0;
    }

    /*
     * Extract the command character and any trailing digits or '*'.
     */

    *cmdPtr = **formatPtr;
    (*formatPtr)++;
    if (**formatPtr == 'u') {
	(*formatPtr)++;
	*flagsPtr |= BINARY_UNSIGNED;
    }
    if (**formatPtr == '*') {
	(*formatPtr)++;
	*countPtr = BINARY_ALL;
    } else if (isdigit(UCHAR(**formatPtr))) { /* INTL: digit */
	unsigned long int count;

	errno = 0;
	count = strtoul(*formatPtr, (char **) formatPtr, 10);
	if (errno || (count > (unsigned long) INT_MAX)) {
	    *countPtr = INT_MAX;
	} else {
	    *countPtr = (int) count;
	}
    } else {
	*countPtr = BINARY_NOCOUNT;
    }
    return 1;
}

/*
 *----------------------------------------------------------------------
 *
 * NeedReversing --
 *
 *	This routine determines, if bytes of a number need to be re-ordered,
 *	and returns a numeric code indicating the re-ordering to be done.
 *	This depends on the endiannes of the machine and the desired format.
 *	It is in effect a table (whose contents depend on the endianness of
 *	the system) describing whether a value needs reversing or not. Anyone
 *	porting the code to a big-endian platform should take care to make
 *	sure that they define WORDS_BIGENDIAN though this is already done by
 *	configure for the Unix build; little-endian platforms (including
 *	Windows) don't need to do anything.
 *
 * Results:
 *	0	No re-ordering needed.
 *	1	Reverse the bytes:	01234567 <-> 76543210 (little to big)
 *	2	Apply this re-ordering: 01234567 <-> 45670123 (Nokia to little)
 *	3	Apply this re-ordering: 01234567 <-> 32107654 (Nokia to big)
 *
 * Side effects:
 *	None
 *
 *----------------------------------------------------------------------
 */

static int
NeedReversing(
    int format)
{
    switch (format) {
	/* native floats and doubles: never reverse */
    case 'd':
    case 'f':
	/* big endian ints: never reverse */
    case 'I':
    case 'S':
    case 'W':
#ifdef WORDS_BIGENDIAN
	/* native ints: reverse if we're little-endian */
    case 'n':
    case 't':
    case 'm':
	/* f: reverse if we're little-endian */
    case 'Q':
    case 'R':
#else /* !WORDS_BIGENDIAN */
	/* small endian floats: reverse if we're big-endian */
    case 'r':
#endif /* WORDS_BIGENDIAN */
	return 0;

#ifdef WORDS_BIGENDIAN
	/* small endian floats: reverse if we're big-endian */
    case 'q':
    case 'r':
#else /* !WORDS_BIGENDIAN */
	/* native ints: reverse if we're little-endian */
    case 'n':
    case 't':
    case 'm':
	/* f: reverse if we're little-endian */
    case 'R':
#endif /* WORDS_BIGENDIAN */
	/* small endian ints: always reverse */
    case 'i':
    case 's':
    case 'w':
	return 1;

#ifndef WORDS_BIGENDIAN
    /*
     * The Q and q formats need special handling to account for the unusual
     * byte ordering of 8-byte floats on Nokia 770 systems, which claim to be
     * little-endian, but also reverse word order.
     */

    case 'Q':
	if (TclNokia770Doubles()) {
	    return 3;
	}
	return 1;
    case 'q':
	if (TclNokia770Doubles()) {
	    return 2;
	}
	return 0;
#endif
    }

    Tcl_Panic("unexpected fallthrough");
    return 0;
}

/*
 *----------------------------------------------------------------------
 *
 * CopyNumber --
 *
 *	This routine is called by FormatNumber and ScanNumber to copy a
 *	floating-point number. If required, bytes are reversed while copying.
 *	The behaviour is only fully defined when used with IEEE float and
 *	double values (guaranteed to be 4 and 8 bytes long, respectively.)
 *
 * Results:
 *	None
 *
 * Side effects:
 *	Copies length bytes
 *
 *----------------------------------------------------------------------
 */

static void
CopyNumber(
    const void *from,		/* source */
    void *to,			/* destination */
    unsigned length,		/* Number of bytes to copy */
    int type)			/* What type of thing are we copying? */
{
    switch (NeedReversing(type)) {
    case 0:
	memcpy(to, from, length);
	break;
    case 1: {
	const unsigned char *fromPtr = from;
	unsigned char *toPtr = to;

	switch (length) {
	case 4:
	    toPtr[0] = fromPtr[3];
	    toPtr[1] = fromPtr[2];
	    toPtr[2] = fromPtr[1];
	    toPtr[3] = fromPtr[0];
	    break;
	case 8:
	    toPtr[0] = fromPtr[7];
	    toPtr[1] = fromPtr[6];
	    toPtr[2] = fromPtr[5];
	    toPtr[3] = fromPtr[4];
	    toPtr[4] = fromPtr[3];
	    toPtr[5] = fromPtr[2];
	    toPtr[6] = fromPtr[1];
	    toPtr[7] = fromPtr[0];
	    break;
	}
	break;
    }
    case 2: {
	const unsigned char *fromPtr = from;
	unsigned char *toPtr = to;

	toPtr[0] = fromPtr[4];
	toPtr[1] = fromPtr[5];
	toPtr[2] = fromPtr[6];
	toPtr[3] = fromPtr[7];
	toPtr[4] = fromPtr[0];
	toPtr[5] = fromPtr[1];
	toPtr[6] = fromPtr[2];
	toPtr[7] = fromPtr[3];
	break;
    }
    case 3: {
	const unsigned char *fromPtr = from;
	unsigned char *toPtr = to;

	toPtr[0] = fromPtr[3];
	toPtr[1] = fromPtr[2];
	toPtr[2] = fromPtr[1];
	toPtr[3] = fromPtr[0];
	toPtr[4] = fromPtr[7];
	toPtr[5] = fromPtr[6];
	toPtr[6] = fromPtr[5];
	toPtr[7] = fromPtr[4];
	break;
    }
    }
}

/*
 *----------------------------------------------------------------------
 *
 * FormatNumber --
 *
 *	This routine is called by Tcl_BinaryObjCmd to format a number into a
 *	location pointed at by cursor.
 *
 * Results:
 *	A standard Tcl result.
 *
 * Side effects:
 *	Moves the cursor to the next location to be written into.
 *
 *----------------------------------------------------------------------
 */

static int
FormatNumber(
    Tcl_Interp *interp,		/* Current interpreter, used to report
				 * errors. */
    int type,			/* Type of number to format. */
    Tcl_Obj *src,		/* Number to format. */
    unsigned char **cursorPtr)	/* Pointer to index into destination buffer. */
{
    long value;
    double dvalue;
    Tcl_WideInt wvalue;
    float fvalue;

    switch (type) {
    case 'd':
    case 'q':
    case 'Q':
	/*
	 * Double-precision floating point values. Tcl_GetDoubleFromObj
	 * returns TCL_ERROR for NaN, but we can check by comparing the
	 * object's type pointer.
	 */

	if (Tcl_GetDoubleFromObj(interp, src, &dvalue) != TCL_OK) {
	    if (src->typePtr != &tclDoubleType) {
		return TCL_ERROR;
	    }
	    dvalue = src->internalRep.doubleValue;
	}
	CopyNumber(&dvalue, *cursorPtr, sizeof(double), type);
	*cursorPtr += sizeof(double);
	return TCL_OK;

    case 'f':
    case 'r':
    case 'R':
	/*
	 * Single-precision floating point values. Tcl_GetDoubleFromObj
	 * returns TCL_ERROR for NaN, but we can check by comparing the
	 * object's type pointer.
	 */

	if (Tcl_GetDoubleFromObj(interp, src, &dvalue) != TCL_OK) {
	    if (src->typePtr != &tclDoubleType) {
		return TCL_ERROR;
	    }
	    dvalue = src->internalRep.doubleValue;
	}

	/*
	 * Because some compilers will generate floating point exceptions on
	 * an overflow cast (e.g. Borland), we restrict the values to the
	 * valid range for float.
	 */

	if (fabs(dvalue) > (double)FLT_MAX) {
	    fvalue = (dvalue >= 0.0) ? FLT_MAX : -FLT_MAX;
	} else {
	    fvalue = (float) dvalue;
	}
	CopyNumber(&fvalue, *cursorPtr, sizeof(float), type);
	*cursorPtr += sizeof(float);
	return TCL_OK;

	/*
	 * 64-bit integer values.
	 */
    case 'w':
    case 'W':
    case 'm':
	if (Tcl_GetWideIntFromObj(interp, src, &wvalue) != TCL_OK) {
	    return TCL_ERROR;
	}
	if (NeedReversing(type)) {
	    *(*cursorPtr)++ = UCHAR(wvalue);
	    *(*cursorPtr)++ = UCHAR(wvalue >> 8);
	    *(*cursorPtr)++ = UCHAR(wvalue >> 16);
	    *(*cursorPtr)++ = UCHAR(wvalue >> 24);
	    *(*cursorPtr)++ = UCHAR(wvalue >> 32);
	    *(*cursorPtr)++ = UCHAR(wvalue >> 40);
	    *(*cursorPtr)++ = UCHAR(wvalue >> 48);
	    *(*cursorPtr)++ = UCHAR(wvalue >> 56);
	} else {
	    *(*cursorPtr)++ = UCHAR(wvalue >> 56);
	    *(*cursorPtr)++ = UCHAR(wvalue >> 48);
	    *(*cursorPtr)++ = UCHAR(wvalue >> 40);
	    *(*cursorPtr)++ = UCHAR(wvalue >> 32);
	    *(*cursorPtr)++ = UCHAR(wvalue >> 24);
	    *(*cursorPtr)++ = UCHAR(wvalue >> 16);
	    *(*cursorPtr)++ = UCHAR(wvalue >> 8);
	    *(*cursorPtr)++ = UCHAR(wvalue);
	}
	return TCL_OK;

	/*
	 * 32-bit integer values.
	 */
    case 'i':
    case 'I':
    case 'n':
	if (TclGetLongFromObj(interp, src, &value) != TCL_OK) {
	    return TCL_ERROR;
	}
	if (NeedReversing(type)) {
	    *(*cursorPtr)++ = UCHAR(value);
	    *(*cursorPtr)++ = UCHAR(value >> 8);
	    *(*cursorPtr)++ = UCHAR(value >> 16);
	    *(*cursorPtr)++ = UCHAR(value >> 24);
	} else {
	    *(*cursorPtr)++ = UCHAR(value >> 24);
	    *(*cursorPtr)++ = UCHAR(value >> 16);
	    *(*cursorPtr)++ = UCHAR(value >> 8);
	    *(*cursorPtr)++ = UCHAR(value);
	}
	return TCL_OK;

	/*
	 * 16-bit integer values.
	 */
    case 's':
    case 'S':
    case 't':
	if (TclGetLongFromObj(interp, src, &value) != TCL_OK) {
	    return TCL_ERROR;
	}
	if (NeedReversing(type)) {
	    *(*cursorPtr)++ = UCHAR(value);
	    *(*cursorPtr)++ = UCHAR(value >> 8);
	} else {
	    *(*cursorPtr)++ = UCHAR(value >> 8);
	    *(*cursorPtr)++ = UCHAR(value);
	}
	return TCL_OK;

	/*
	 * 8-bit integer values.
	 */
    case 'c':
	if (TclGetLongFromObj(interp, src, &value) != TCL_OK) {
	    return TCL_ERROR;
	}
	*(*cursorPtr)++ = UCHAR(value);
	return TCL_OK;

    default:
	Tcl_Panic("unexpected fallthrough");
	return TCL_ERROR;
    }
}

/*
 *----------------------------------------------------------------------
 *
 * ScanNumber --
 *
 *	This routine is called by Tcl_BinaryObjCmd to scan a number out of a
 *	buffer.
 *
 * Results:
 *	Returns a newly created object containing the scanned number. This
 *	object has a ref count of zero.
 *
 * Side effects:
 *	Might reuse an object in the number cache, place a new object in the
 *	cache, or delete the cache and set the reference to it (itself passed
 *	in by reference) to NULL.
 *
 *----------------------------------------------------------------------
 */

static Tcl_Obj *
ScanNumber(
    unsigned char *buffer,	/* Buffer to scan number from. */
    int type,			/* Format character from "binary scan" */
    int flags,			/* Format field flags */
    Tcl_HashTable **numberCachePtrPtr)
				/* Place to look for cache of scanned
				 * value objects, or NULL if too many
				 * different numbers have been scanned. */
{
    long value;
    float fvalue;
    double dvalue;
    Tcl_WideUInt uwvalue;

    /*
     * We cannot rely on the compiler to properly sign extend integer values
     * when we cast from smaller values to larger values because we don't know
     * the exact size of the integer types. So, we have to handle sign
     * extension explicitly by checking the high bit and padding with 1's as
     * needed. This practice is disabled if the BINARY_UNSIGNED flag is set.
     */

    switch (type) {
    case 'c':
	/*
	 * Characters need special handling. We want to produce a signed
	 * result, but on some platforms (such as AIX) chars are unsigned. To
	 * deal with this, check for a value that should be negative but
	 * isn't.
	 */

	value = buffer[0];
	if (!(flags & BINARY_UNSIGNED)) {
	    if (value & 0x80) {
		value |= -0x100;
	    }
	}
	goto returnNumericObject;

	/*
	 * 16-bit numeric values. We need the sign extension trick (see above)
	 * here as well.
	 */

    case 's':
    case 'S':
    case 't':
	if (NeedReversing(type)) {
	    value = (long) (buffer[0] + (buffer[1] << 8));
	} else {
	    value = (long) (buffer[1] + (buffer[0] << 8));
	}
	if (!(flags & BINARY_UNSIGNED)) {
	    if (value & 0x8000) {
		value |= -0x10000;
	    }
	}
	goto returnNumericObject;

	/*
	 * 32-bit numeric values.
	 */

    case 'i':
    case 'I':
    case 'n':
	if (NeedReversing(type)) {
	    value = (long) (buffer[0]
		    + (buffer[1] << 8)
		    + (buffer[2] << 16)
		    + (((long)buffer[3]) << 24));
	} else {
	    value = (long) (buffer[3]
		    + (buffer[2] << 8)
		    + (buffer[1] << 16)
		    + (((long) buffer[0]) << 24));
	}

	/*
	 * Check to see if the value was sign extended properly on systems
	 * where an int is more than 32-bits.
	 * We avoid caching unsigned integers as we cannot distinguish between
	 * 32bit signed and unsigned in the hash (short and char are ok).
	 */

	if (flags & BINARY_UNSIGNED) {
	    return Tcl_NewWideIntObj((Tcl_WideInt)(unsigned long)value);
	}
	if ((value & (((unsigned) 1)<<31)) && (value > 0)) {
	    value -= (((unsigned) 1)<<31);
	    value -= (((unsigned) 1)<<31);
	}

    returnNumericObject:
	if (*numberCachePtrPtr == NULL) {
	    return Tcl_NewLongObj(value);
	} else {
	    register Tcl_HashTable *tablePtr = *numberCachePtrPtr;
	    register Tcl_HashEntry *hPtr;
	    int isNew;

	    hPtr = Tcl_CreateHashEntry(tablePtr, INT2PTR(value), &isNew);
	    if (!isNew) {
		return Tcl_GetHashValue(hPtr);
	    }
	    if (tablePtr->numEntries <= BINARY_SCAN_MAX_CACHE) {
		register Tcl_Obj *objPtr = Tcl_NewLongObj(value);

		Tcl_IncrRefCount(objPtr);
		Tcl_SetHashValue(hPtr, objPtr);
		return objPtr;
	    }

	    /*
	     * We've overflowed the cache! Someone's parsing a LOT of varied
	     * binary data in a single call! Bail out by switching back to the
	     * old behaviour for the rest of the scan.
	     *
	     * Note that anyone just using the 'c' conversion (for bytes)
	     * cannot trigger this.
	     */

	    DeleteScanNumberCache(tablePtr);
	    *numberCachePtrPtr = NULL;
	    return Tcl_NewLongObj(value);
	}

	/*
	 * Do not cache wide (64-bit) values; they are already too large to
	 * use as keys.
	 */

    case 'w':
    case 'W':
    case 'm':
	if (NeedReversing(type)) {
	    uwvalue = ((Tcl_WideUInt) buffer[0])
		    | (((Tcl_WideUInt) buffer[1]) << 8)
		    | (((Tcl_WideUInt) buffer[2]) << 16)
		    | (((Tcl_WideUInt) buffer[3]) << 24)
		    | (((Tcl_WideUInt) buffer[4]) << 32)
		    | (((Tcl_WideUInt) buffer[5]) << 40)
		    | (((Tcl_WideUInt) buffer[6]) << 48)
		    | (((Tcl_WideUInt) buffer[7]) << 56);
	} else {
	    uwvalue = ((Tcl_WideUInt) buffer[7])
		    | (((Tcl_WideUInt) buffer[6]) << 8)
		    | (((Tcl_WideUInt) buffer[5]) << 16)
		    | (((Tcl_WideUInt) buffer[4]) << 24)
		    | (((Tcl_WideUInt) buffer[3]) << 32)
		    | (((Tcl_WideUInt) buffer[2]) << 40)
		    | (((Tcl_WideUInt) buffer[1]) << 48)
		    | (((Tcl_WideUInt) buffer[0]) << 56);
	}
	if (flags & BINARY_UNSIGNED) {
	    Tcl_Obj *bigObj = NULL;
	    mp_int big;

	    TclBNInitBignumFromWideUInt(&big, uwvalue);
	    bigObj = Tcl_NewBignumObj(&big);
	    return bigObj;
	}
	return Tcl_NewWideIntObj((Tcl_WideInt) uwvalue);

	/*
	 * Do not cache double values; they are already too large to use as
	 * keys and the values stored are utterly incompatible with the
	 * integer part of the cache.
	 */

	/*
	 * 32-bit IEEE single-precision floating point.
	 */

    case 'f':
    case 'R':
    case 'r':
	CopyNumber(buffer, &fvalue, sizeof(float), type);
	return Tcl_NewDoubleObj(fvalue);

	/*
	 * 64-bit IEEE double-precision floating point.
	 */

    case 'd':
    case 'Q':
    case 'q':
	CopyNumber(buffer, &dvalue, sizeof(double), type);
	return Tcl_NewDoubleObj(dvalue);
    }
    return NULL;
}

/*
 *----------------------------------------------------------------------
 *
 * DeleteScanNumberCache --
 *
 *	Deletes the hash table acting as a scan number cache.
 *
 * Results:
 *	None
 *
 * Side effects:
 *	Decrements the reference counts of the objects in the cache.
 *
 *----------------------------------------------------------------------
 */

static void
DeleteScanNumberCache(
    Tcl_HashTable *numberCachePtr)
				/* Pointer to the hash table, or NULL (when
				 * the cache has already been deleted due to
				 * overflow.) */
{
    Tcl_HashEntry *hEntry;
    Tcl_HashSearch search;

    if (numberCachePtr == NULL) {
	return;
    }

    hEntry = Tcl_FirstHashEntry(numberCachePtr, &search);
    while (hEntry != NULL) {
	register Tcl_Obj *value = Tcl_GetHashValue(hEntry);

	if (value != NULL) {
	    Tcl_DecrRefCount(value);
	}
	hEntry = Tcl_NextHashEntry(&search);
    }
    Tcl_DeleteHashTable(numberCachePtr);
}

/*
 * ----------------------------------------------------------------------
 *
 * NOTES --
 *
 *	Some measurements show that it is faster to use a table to to perform
 *	uuencode and base64 value encoding than to calculate the output (at
 *	least on intel P4 arch).
 *
 *	Conversely using a lookup table for the decoding is slower than just
 *	calculating the values. We therefore use the fastest of each method.
 *
 *	Presumably this has to do with the size of the tables. The base64
 *	decode table is 255 bytes while the encode table is only 65 bytes. The
 *	choice likely depends on CPU memory cache sizes.
 */

/*
 *----------------------------------------------------------------------
 *
 * BinaryEncodeHex --
 *
 *	Implement the [binary encode hex] binary encoding. clientData must be
 *	a table to convert values to hexadecimal digits.
 *
 * Results:
 *	Interp result set to an encoded byte array object
 *
 * Side effects:
 *	None
 *
 *----------------------------------------------------------------------
 */

static int
BinaryEncodeHex(
    ClientData clientData,
    Tcl_Interp *interp,
    int objc,
    Tcl_Obj *const objv[])
{
    Tcl_Obj *resultObj = NULL;
    unsigned char *data = NULL;
    unsigned char *cursor = NULL;
    int offset = 0, count = 0;

    if (objc != 2) {
	Tcl_WrongNumArgs(interp, 1, objv, "data");
	return TCL_ERROR;
    }

    data = Tcl_GetByteArrayFromObj(objv[1], &count);
    if (data == NULL) {
	Tcl_AppendResult(interp, "binary encode expects bytes", NULL);
	return TCL_ERROR;
    }

    TclNewObj(resultObj);
    cursor = Tcl_SetByteArrayLength(resultObj, count * 2);
    for (offset = 0; offset < count; ++offset) {
	*cursor++ = HexDigits[((data[offset] >> 4) & 0x0f)];
	*cursor++ = HexDigits[(data[offset] & 0x0f)];
    }
    Tcl_SetObjResult(interp, resultObj);
    return TCL_OK;
}

/*
 *----------------------------------------------------------------------
 *
 * BinaryDecodeHex --
 *
 *	Implement the [binary decode hex] binary encoding.
 *
 * Results:
 *	Interp result set to an decoded byte array object
 *
 * Side effects:
 *	None
 *
 *----------------------------------------------------------------------
 */

static int
BinaryDecodeHex(
    ClientData clientData,
    Tcl_Interp *interp,
    int objc,
    Tcl_Obj *const objv[])
{
    Tcl_Obj *resultObj = NULL;
    unsigned char *data, *datastart, *dataend;
    unsigned char *begin, *cursor, c;
    int i, index, value, size, count = 0, cut = 0, strict = 0;
    enum {OPT_STRICT };
    static const char *const optStrings[] = { "-strict", NULL };

    if (objc < 2 || objc > 3) {
	Tcl_WrongNumArgs(interp, 1, objv, "?options? data");
	return TCL_ERROR;
    }
    for (i = 1; i < objc-1; ++i) {
	if (Tcl_GetIndexFromObjStruct(interp, objv[i], optStrings,
		sizeof(char *), "option", TCL_EXACT, &index) != TCL_OK) {
	    return TCL_ERROR;
	}
	switch (index) {
	case OPT_STRICT:
	    strict = 1;
	    break;
	}
    }

    TclNewObj(resultObj);
    datastart = data = (unsigned char *)
	    TclGetStringFromObj(objv[objc-1], &count);
    dataend = data + count;
    size = (count + 1) / 2;
    begin = cursor = Tcl_SetByteArrayLength(resultObj, size);
    while (data < dataend) {
	value = 0;
	for (i=0 ; i<2 ; i++) {
	    if (data >= dataend) {
		value <<= 4;
		break;
	    }

	    c = *data++;
	    if (!isxdigit((int) c)) {
		if (strict || !isspace(c)) {
		    goto badChar;
		}
		i--;
		continue;
	    }

	    value <<= 4;
	    c -= '0';
	    if (c > 9) {
		c += ('0' - 'A') + 10;
	    }
	    if (c > 16) {
		c += ('A' - 'a');
	    }
	    value |= (c & 0xf);
	}
	if (i < 2) {
	    cut++;
	}
	*cursor++ = UCHAR(value);
	value = 0;
    }
    if (cut > size) {
	cut = size;
    }
    Tcl_SetByteArrayLength(resultObj, cursor - begin - cut);
    Tcl_SetObjResult(interp, resultObj);
    return TCL_OK;

  badChar:
    TclDecrRefCount(resultObj);
    Tcl_SetObjResult(interp, Tcl_ObjPrintf(
	    "invalid hexadecimal digit \"%c\" at position %d",
	    c, (int) (data - datastart - 1)));
    return TCL_ERROR;
}

/*
 *----------------------------------------------------------------------
 *
 * BinaryEncode64 --
 *
 *	This implements a generic 6 bit binary encoding. Input is broken into
 *	6 bit chunks and a lookup table passed in via clientData is used to
 *	turn these values into output characters. This is used to implement
 *	base64 binary encodings.
 *
 * Results:
 *	Interp result set to an encoded byte array object
 *
 * Side effects:
 *	None
 *
 *----------------------------------------------------------------------
 */

#define OUTPUT(c) \
    do {						\
	*cursor++ = (c);				\
	outindex++;					\
	if (maxlen > 0 && cursor != limit) {		\
	    if (outindex == maxlen) {			\
		memcpy(cursor, wrapchar, wrapcharlen);	\
		cursor += wrapcharlen;			\
		outindex = 0;				\
	    }						\
	}						\
	if (cursor > limit) {				\
	    Tcl_Panic("limit hit");			\
	}						\
    } while (0)

static int
BinaryEncode64(
    ClientData clientData,
    Tcl_Interp *interp,
    int objc,
    Tcl_Obj *const objv[])
{
    Tcl_Obj *resultObj;
    unsigned char *data, *cursor, *limit;
    int maxlen = 0;
    const char *wrapchar = "\n";
    int wrapcharlen = 1;
    int offset, i, index, size, outindex = 0, count = 0;
    enum {OPT_MAXLEN, OPT_WRAPCHAR };
    static const char *const optStrings[] = { "-maxlen", "-wrapchar", NULL };

    if (objc < 2 || objc%2 != 0) {
	Tcl_WrongNumArgs(interp, 1, objv,
		"?-maxlen len? ?-wrapchar char? data");
	return TCL_ERROR;
    }
    for (i = 1; i < objc-1; i += 2) {
	if (Tcl_GetIndexFromObjStruct(interp, objv[i], optStrings,
		sizeof(char *), "option", TCL_EXACT, &index) != TCL_OK) {
	    return TCL_ERROR;
	}
	switch (index) {
	case OPT_MAXLEN:
	    if (Tcl_GetIntFromObj(interp, objv[i+1], &maxlen) != TCL_OK) {
		return TCL_ERROR;
	    }
	    if (maxlen < 0) {
		Tcl_SetObjResult(interp, Tcl_NewStringObj(
			"line length out of range", -1));
		Tcl_SetErrorCode(interp, "TCL", "BINARY", "ENCODE",
			"LINE_LENGTH", NULL);
		return TCL_ERROR;
	    }
	    break;
	case OPT_WRAPCHAR:
	    wrapchar = TclGetStringFromObj(objv[i+1], &wrapcharlen);
	    if (wrapcharlen == 0) {
		maxlen = 0;
	    }
	    break;
	}
    }

    data = Tcl_GetByteArrayFromObj(objv[objc-1], &count);
    if (data == NULL) {
	Tcl_AppendResult(interp, "binary encode expects bytes", NULL);
	return TCL_ERROR;
    }
    resultObj = Tcl_NewObj();
    if (count > 0) {
	size = (((count * 4) / 3) + 3) & ~3; /* ensure 4 byte chunks */
	if (maxlen > 0 && size > maxlen) {
	    int adjusted = size + (wrapcharlen * (size / maxlen));

	    if (size % maxlen == 0) {
		adjusted -= wrapcharlen;
	    }
	    size = adjusted;
	}
	cursor = Tcl_SetByteArrayLength(resultObj, size);
	limit = cursor + size;
	for (offset = 0; offset < count; offset+=3) {
	    unsigned char d[3] = {0, 0, 0};

	    for (i = 0; i < 3 && offset+i < count; ++i) {
		d[i] = data[offset + i];
	    }
	    OUTPUT(B64Digits[d[0] >> 2]);
	    OUTPUT(B64Digits[((d[0] & 0x03) << 4) | (d[1] >> 4)]);
	    if (offset+1 < count) {
		OUTPUT(B64Digits[((d[1] & 0x0f) << 2) | (d[2] >> 6)]);
	    } else {
		OUTPUT(B64Digits[64]);
	    }
	    if (offset+2 < count) {
		OUTPUT(B64Digits[d[2] & 0x3f]);
	    } else {
		OUTPUT(B64Digits[64]);
	    }
	}
    }
    Tcl_SetObjResult(interp, resultObj);
    return TCL_OK;
}
#undef OUTPUT

/*
 *----------------------------------------------------------------------
 *
 * BinaryEncodeUu --
 *
 *	This implements the uuencode binary encoding. Input is broken into 6
 *	bit chunks and a lookup table is used to turn these values into output
 *	characters. This differs from the generic code above in that line
 *	lengths are also encoded.
 *
 * Results:
 *	Interp result set to an encoded byte array object
 *
 * Side effects:
 *	None
 *
 *----------------------------------------------------------------------
 */

static int
BinaryEncodeUu(
    ClientData clientData,
    Tcl_Interp *interp,
    int objc,
    Tcl_Obj *const objv[])
{
    Tcl_Obj *resultObj;
    unsigned char *data, *start, *cursor;
    int offset, count, rawLength, n, i, j, bits, index;
    int lineLength = 61;
    const unsigned char SingleNewline[] = { (unsigned char) '\n' };
    const unsigned char *wrapchar = SingleNewline;
    int wrapcharlen = sizeof(SingleNewline);
    enum { OPT_MAXLEN, OPT_WRAPCHAR };
    static const char *const optStrings[] = { "-maxlen", "-wrapchar", NULL };

    if (objc < 2 || objc%2 != 0) {
	Tcl_WrongNumArgs(interp, 1, objv,
		"?-maxlen len? ?-wrapchar char? data");
	return TCL_ERROR;
    }
    for (i = 1; i < objc-1; i += 2) {
	if (Tcl_GetIndexFromObj(interp, objv[i], optStrings, "option",
		TCL_EXACT, &index) != TCL_OK) {
	    return TCL_ERROR;
	}
	switch (index) {
	case OPT_MAXLEN:
	    if (Tcl_GetIntFromObj(interp, objv[i+1], &lineLength) != TCL_OK) {
		return TCL_ERROR;
	    }
	    if (lineLength < 3 || lineLength > 85) {
		Tcl_SetObjResult(interp, Tcl_NewStringObj(
			"line length out of range", -1));
		Tcl_SetErrorCode(interp, "TCL", "BINARY", "ENCODE",
			"LINE_LENGTH", NULL);
		return TCL_ERROR;
	    }
	    break;
	case OPT_WRAPCHAR:
	    wrapchar = Tcl_GetByteArrayFromObj(objv[i+1], &wrapcharlen);
	    if (wrapchar == NULL) {
		Tcl_AppendResult(interp,
			"binary encode -wrapchar expects bytes", NULL);
		return TCL_ERROR;
	    }
	    break;
	}
    }

    /*
     * Allocate the buffer. This is a little bit too long, but is "good
     * enough".
     */

    offset = 0;
    data = Tcl_GetByteArrayFromObj(objv[objc-1], &count);
    if (data == NULL) {
	Tcl_AppendResult(interp, "binary encode expects bytes", NULL);
	return TCL_ERROR;
    }
    resultObj = Tcl_NewObj();
    rawLength = (lineLength - 1) * 3 / 4;
    start = cursor = Tcl_SetByteArrayLength(resultObj,
	    (lineLength + wrapcharlen) *
	    ((count + (rawLength - 1)) / rawLength));
    n = bits = 0;

    /*
     * Encode the data. Each output line first has the length of raw data
     * encoded by the output line described in it by one encoded byte, then
     * the encoded data follows (encoding each 6 bits as one character).
     * Encoded lines are always terminated by a newline.
     */

    while (offset < count) {
	int lineLen = count - offset;

	if (lineLen > rawLength) {
	    lineLen = rawLength;
	}
	*cursor++ = UueDigits[lineLen];
	for (i=0 ; i<lineLen ; i++) {
	    n <<= 8;
	    n |= data[offset++];
	    for (bits += 8; bits > 6 ; bits -= 6) {
		*cursor++ = UueDigits[(n >> (bits-6)) & 0x3f];
	    }
	}
	if (bits > 0) {
	    n <<= 8;
	    *cursor++ = UueDigits[(n >> (bits + 2)) & 0x3f];
	    bits = 0;
	}
	for (j=0 ; j<wrapcharlen ; ++j) {
	    *cursor++ = wrapchar[j];
	}
    }

    /*
     * Fix the length of the output bytearray.
     */

    Tcl_SetByteArrayLength(resultObj, cursor-start);
    Tcl_SetObjResult(interp, resultObj);
    return TCL_OK;
}

/*
 *----------------------------------------------------------------------
 *
 * BinaryDecodeUu --
 *
 *	Decode a uuencoded string.
 *
 * Results:
 *	Interp result set to an byte array object
 *
 * Side effects:
 *	None
 *
 *----------------------------------------------------------------------
 */

static int
BinaryDecodeUu(
    ClientData clientData,
    Tcl_Interp *interp,
    int objc,
    Tcl_Obj *const objv[])
{
    Tcl_Obj *resultObj = NULL;
    unsigned char *data, *datastart, *dataend;
    unsigned char *begin, *cursor;
    int i, index, size, count = 0, strict = 0, lineLen;
    unsigned char c;
    enum {OPT_STRICT };
    static const char *const optStrings[] = { "-strict", NULL };

    if (objc < 2 || objc > 3) {
	Tcl_WrongNumArgs(interp, 1, objv, "?options? data");
	return TCL_ERROR;
    }
    for (i = 1; i < objc-1; ++i) {
	if (Tcl_GetIndexFromObjStruct(interp, objv[i], optStrings,
		sizeof(char *), "option", TCL_EXACT, &index) != TCL_OK) {
	    return TCL_ERROR;
	}
	switch (index) {
	case OPT_STRICT:
	    strict = 1;
	    break;
	}
    }

    TclNewObj(resultObj);
    datastart = data = (unsigned char *)
	    TclGetStringFromObj(objv[objc-1], &count);
    dataend = data + count;
    size = ((count + 3) & ~3) * 3 / 4;
    begin = cursor = Tcl_SetByteArrayLength(resultObj, size);
    lineLen = -1;

    /*
     * The decoding loop. First, we get the length of line (strictly, the
     * number of data bytes we expect to generate from the line) we're
     * processing this time round if it is not already known (i.e., when the
     * lineLen variable is set to the magic value, -1).
     */

    while (data < dataend) {
	char d[4] = {0, 0, 0, 0};

	if (lineLen < 0) {
	    c = *data++;
	    if (c < 32 || c > 96) {
		if (strict || !isspace(c)) {
		    goto badUu;
		}
		i--;
		continue;
	    }
	    lineLen = (c - 32) & 0x3f;
	}

	/*
	 * Now we read a four-character grouping.
	 */

	for (i=0 ; i<4 ; i++) {
	    if (data < dataend) {
		d[i] = c = *data++;
		if (c < 32 || c > 96) {
		    if (strict) {
			if (!isspace(c)) {
			    goto badUu;
			} else if (c == '\n') {
			    goto shortUu;
			}
		    }
		    i--;
		    continue;
		}
	    }
	}

	/*
	 * Translate that grouping into (up to) three binary bytes output.
	 */

	if (lineLen > 0) {
	    *cursor++ = (((d[0] - 0x20) & 0x3f) << 2)
		    | (((d[1] - 0x20) & 0x3f) >> 4);
	    if (--lineLen > 0) {
		*cursor++ = (((d[1] - 0x20) & 0x3f) << 4)
			| (((d[2] - 0x20) & 0x3f) >> 2);
		if (--lineLen > 0) {
		    *cursor++ = (((d[2] - 0x20) & 0x3f) << 6)
			    | (((d[3] - 0x20) & 0x3f));
		    lineLen--;
		}
	    }
	}

	/*
	 * If we've reached the end of the line, skip until we process a
	 * newline.
	 */

	if (lineLen == 0 && data < dataend) {
	    lineLen = -1;
	    do {
		c = *data++;
		if (c == '\n') {
		    break;
		} else if (c >= 32 && c <= 96) {
		    data--;
		    break;
		} else if (strict || !isspace(c)) {
		    goto badUu;
		}
	    } while (data < dataend);
	}
    }

    /*
     * Sanity check, clean up and finish.
     */

    if (lineLen > 0 && strict) {
	goto shortUu;
    }
    Tcl_SetByteArrayLength(resultObj, cursor - begin);
    Tcl_SetObjResult(interp, resultObj);
    return TCL_OK;

  shortUu:
    Tcl_SetObjResult(interp, Tcl_ObjPrintf("short uuencode data"));
    Tcl_SetErrorCode(interp, "TCL", "BINARY", "DECODE", "SHORT", NULL);
    TclDecrRefCount(resultObj);
    return TCL_ERROR;

  badUu:
    Tcl_SetObjResult(interp, Tcl_ObjPrintf(
	    "invalid uuencode character \"%c\" at position %d",
	    c, (int) (data - datastart - 1)));
    Tcl_SetErrorCode(interp, "TCL", "BINARY", "DECODE", "INVALID", NULL);
    TclDecrRefCount(resultObj);
    return TCL_ERROR;
}

/*
 *----------------------------------------------------------------------
 *
 * BinaryDecode64 --
 *
 *	Decode a base64 encoded string.
 *
 * Results:
 *	Interp result set to an byte array object
 *
 * Side effects:
 *	None
 *
 *----------------------------------------------------------------------
 */

static int
BinaryDecode64(
    ClientData clientData,
    Tcl_Interp *interp,
    int objc,
    Tcl_Obj *const objv[])
{
    Tcl_Obj *resultObj = NULL;
    unsigned char *data, *datastart, *dataend, c = '\0';
    unsigned char *begin = NULL;
    unsigned char *cursor = NULL;
    int strict = 0;
    int i, index, size, cut = 0, count = 0;
    enum { OPT_STRICT };
    static const char *const optStrings[] = { "-strict", NULL };

    if (objc < 2 || objc > 3) {
	Tcl_WrongNumArgs(interp, 1, objv, "?options? data");
	return TCL_ERROR;
    }
    for (i = 1; i < objc-1; ++i) {
	if (Tcl_GetIndexFromObjStruct(interp, objv[i], optStrings,
		sizeof(char *), "option", TCL_EXACT, &index) != TCL_OK) {
	    return TCL_ERROR;
	}
	switch (index) {
	case OPT_STRICT:
	    strict = 1;
	    break;
	}
    }

    TclNewObj(resultObj);
    datastart = data = (unsigned char *)
	    TclGetStringFromObj(objv[objc-1], &count);
    dataend = data + count;
    size = ((count + 3) & ~3) * 3 / 4;
    begin = cursor = Tcl_SetByteArrayLength(resultObj, size);
    while (data < dataend) {
	unsigned long value = 0;

	/*
	 * Decode the current block. Each base64 block consists of four input
	 * characters A-Z, a-z, 0-9, +, or /. Each character supplies six bits
	 * of output data, so each block's output is 24 bits (three bytes) in
	 * length. The final block can be shorter by one or two bytes, denoted
	 * by the input ending with one or two ='s, respectively.
	 */

	for (i = 0; i < 4; i++) {
	    /*
	     * Get the next input character. At end of input, pad with at most
	     * two ='s. If more than two ='s would be needed, instead discard
	     * the block read thus far.
	     */

	    if (data < dataend) {
		c = *data++;
	    } else if (i > 1) {
		c = '=';
	    } else {
		cut += 3;
		break;
	    }

	    /*
	     * Load the character into the block value. Handle ='s specially
	     * because they're only valid as the last character or two of the
	     * final block of input. Unless strict mode is enabled, skip any
	     * input whitespace characters.
	     */

	    if (cut) {
		if (c == '=' && i > 1) {
		     value <<= 6;
		     cut++;
		} else if (!strict && isspace(c)) {
		     i--;
		} else {
		    goto bad64;
		}
	    } else if (c >= 'A' && c <= 'Z') {
		value = (value << 6) | ((c - 'A') & 0x3f);
	    } else if (c >= 'a' && c <= 'z') {
		value = (value << 6) | ((c - 'a' + 26) & 0x3f);
	    } else if (c >= '0' && c <= '9') {
		value = (value << 6) | ((c - '0' + 52) & 0x3f);
	    } else if (c == '+') {
		value = (value << 6) | 0x3e;
	    } else if (c == '/') {
		value = (value << 6) | 0x3f;
	    } else if (c == '=') {
		value <<= 6;
		cut++;
	    } else if (strict || !isspace(c)) {
		goto bad64;
	    } else {
		i--;
	    }
	}
	*cursor++ = UCHAR((value >> 16) & 0xff);
	*cursor++ = UCHAR((value >> 8) & 0xff);
	*cursor++ = UCHAR(value & 0xff);

	/*
	 * Since = is only valid within the final block, if it was encountered
	 * but there are still more input characters, confirm that strict mode
	 * is off and all subsequent characters are whitespace.
	 */

	if (cut && data < dataend) {
	    if (strict) {
		goto bad64;
	    }
	    for (; data < dataend; data++) {
		if (!isspace(*data)) {
		    goto bad64;
		}
	    }
	}
    }
    Tcl_SetByteArrayLength(resultObj, cursor - begin - cut);
    Tcl_SetObjResult(interp, resultObj);
    return TCL_OK;

  bad64:
    Tcl_SetObjResult(interp, Tcl_ObjPrintf(
	    "invalid base64 character \"%c\" at position %d",
	    (char) c, (int) (data - datastart - 1)));
    TclDecrRefCount(resultObj);
    return TCL_ERROR;
}

/*
 * Local Variables:
 * mode: c
 * c-basic-offset: 4
 * fill-column: 78
 * End:
 */
<|MERGE_RESOLUTION|>--- conflicted
+++ resolved
@@ -540,7 +540,7 @@
     const char *srcEnd = src + length;
 
     for (dst = byteArrayPtr->bytes; src < srcEnd; ) {
-	Tcl_UniChar ch;
+	Tcl_UniChar ch = 0;
 
 	src += TclUtfToUniChar(src, &ch);
 	if (ch > 255) {
@@ -585,10 +585,6 @@
     Tcl_Obj *objPtr)		/* The object to convert to type ByteArray. */
 {
     ByteArray *byteArrayPtr;
-<<<<<<< HEAD
-=======
-    Tcl_UniChar ch = 0;
->>>>>>> 3cd7cf4e
 
     if (objPtr->typePtr == &properByteArrayType) {
 	return TCL_OK;
