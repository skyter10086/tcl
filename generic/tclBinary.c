--- conflicted
+++ resolved
@@ -75,32 +75,12 @@
 static Tcl_ObjCmdProc	BinaryFormatCmd;
 static Tcl_ObjCmdProc	BinaryScanCmd;
 /* Binary encoding sub-ensemble commands */
-<<<<<<< HEAD
 static Tcl_ObjCmdProc	BinaryEncodeHex;
 static Tcl_ObjCmdProc	BinaryDecodeHex;
 static Tcl_ObjCmdProc	BinaryEncode64;
+static Tcl_ObjCmdProc	BinaryDecode64;
+static Tcl_ObjCmdProc	BinaryEncodeUu;
 static Tcl_ObjCmdProc	BinaryDecodeUu;
-static Tcl_ObjCmdProc	BinaryDecode64;
-=======
-static int		BinaryEncodeHex(ClientData clientData,
-			    Tcl_Interp *interp,
-			    int objc, Tcl_Obj *const objv[]);
-static int		BinaryDecodeHex(ClientData clientData,
-			    Tcl_Interp *interp,
-			    int objc, Tcl_Obj *const objv[]);
-static int		BinaryEncode64(ClientData clientData,
-			    Tcl_Interp *interp,
-			    int objc, Tcl_Obj *const objv[]);
-static int		BinaryDecode64(ClientData clientData,
-			    Tcl_Interp *interp,
-			    int objc, Tcl_Obj *const objv[]);
-static int		BinaryEncodeUu(ClientData clientData,
-			    Tcl_Interp *interp, int objc,
-			    Tcl_Obj *const objv[]);
-static int		BinaryDecodeUu(ClientData clientData,
-			    Tcl_Interp *interp,
-			    int objc, Tcl_Obj *const objv[]);
->>>>>>> 234c7a84
 
 /*
  * The following tables are used by the binary encoders
@@ -199,13 +179,8 @@
  * fewer mallocs.
  */
 
-<<<<<<< HEAD
-typedef struct ByteArray {
+typedef struct {
     size_t used;		/* The number of bytes used in the byte
-=======
-typedef struct {
-    int used;			/* The number of bytes used in the byte
->>>>>>> 234c7a84
 				 * array. */
     size_t allocated;		/* The amount of space actually allocated
 				 * minus 1 byte. */
@@ -734,29 +709,6 @@
  *----------------------------------------------------------------------
  */
 
-<<<<<<< HEAD
-static const EnsembleImplMap binaryMap[] = {
-    { "format", BinaryFormatCmd, NULL, NULL, NULL, 0 },
-    { "scan",   BinaryScanCmd, NULL, NULL, NULL, 0 },
-    { "encode", NULL, NULL, NULL, NULL, 0 },
-    { "decode", NULL, NULL, NULL, NULL, 0 },
-    { NULL, NULL, NULL, NULL, NULL, 0 }
-};
-static const EnsembleImplMap encodeMap[] = {
-    { "hex",      BinaryEncodeHex, NULL, NULL, (ClientData)HexDigits, 0 },
-    { "uuencode", BinaryEncode64,  NULL, NULL, (ClientData)UueDigits, 0 },
-    { "base64",   BinaryEncode64,  NULL, NULL, (ClientData)B64Digits, 0 },
-    { NULL, NULL, NULL, NULL, NULL, 0 }
-};
-static const EnsembleImplMap decodeMap[] = {
-    { "hex",      BinaryDecodeHex, NULL, NULL, NULL, 0 },
-    { "uuencode", BinaryDecodeUu,  NULL, NULL, NULL, 0 },
-    { "base64",   BinaryDecode64,  NULL, NULL, NULL, 0 },
-    { NULL, NULL, NULL, NULL, NULL, 0 }
-};
-
-=======
->>>>>>> 234c7a84
 Tcl_Command
 TclInitBinaryCmd(
     Tcl_Interp *interp)
@@ -2366,12 +2318,7 @@
     Tcl_Obj *resultObj = NULL;
     unsigned char *data = NULL;
     unsigned char *cursor = NULL;
-<<<<<<< HEAD
-    const char *digits = clientData;
     size_t offset = 0, count = 0;
-=======
-    int offset = 0, count = 0;
->>>>>>> 234c7a84
 
     if (objc != 2) {
 	Tcl_WrongNumArgs(interp, 1, objv, "data");
@@ -2536,13 +2483,8 @@
 {
     Tcl_Obj *resultObj;
     unsigned char *data, *cursor, *limit;
-<<<<<<< HEAD
-    const char *digits = clientData;
     size_t maxlen = 0, wrapcharlen = 1, count = 0, outindex = 0;
     size_t i, size, offset;
-=======
-    int maxlen = 0;
->>>>>>> 234c7a84
     const char *wrapchar = "\n";
     int index, len;
     enum {OPT_MAXLEN, OPT_WRAPCHAR };
@@ -2563,21 +2505,18 @@
 	    if (Tcl_GetIntFromObj(interp, objv[i+1], &len) != TCL_OK) {
 		return TCL_ERROR;
 	    }
-<<<<<<< HEAD
 	    if (len < 0) {
 		Tcl_SetObjResult(interp, Tcl_NewStringObj(
 			"maximum length must be non-negative", TCL_STRLEN));
 		return TCL_ERROR;
 	    }
-	    maxlen = (size_t) len;
-=======
 	    if (maxlen < 0) {
 		Tcl_SetResult(interp, "line length out of range", TCL_STATIC);
 		Tcl_SetErrorCode(interp, "TCL", "BINARY", "ENCODE",
 			"LINE_LENGTH", NULL);
 		return TCL_ERROR;
 	    }
->>>>>>> 234c7a84
+	    maxlen = (size_t) len;
 	    break;
 	case OPT_WRAPCHAR:
 	    wrapchar = Tcl_GetStringFromObj(objv[i+1], &wrapcharlen);
@@ -2773,15 +2712,10 @@
     Tcl_Obj *resultObj = NULL;
     unsigned char *data, *datastart, *dataend;
     unsigned char *begin, *cursor;
-<<<<<<< HEAD
     int index, strict = 0;
-    size_t i, count = 0, size, cut = 0;
-    char c;
-=======
-    int i, index, size, count = 0, strict = 0, lineLen;
+    size_t i, count = 0, size, lineLen;
     unsigned char c;
->>>>>>> 234c7a84
-    enum {OPT_STRICT };
+    enum { OPT_STRICT };
     static const char *const optStrings[] = { "-strict", NULL };
 
     if (objc < 2 || objc > 3) {
@@ -2897,11 +2831,7 @@
     if (lineLen > 0 && strict) {
 	goto shortUu;
     }
-<<<<<<< HEAD
-    Tcl_SetByteArrayLength(resultObj, (size_t)(cursor - begin - cut));
-=======
-    Tcl_SetByteArrayLength(resultObj, cursor - begin);
->>>>>>> 234c7a84
+    Tcl_SetByteArrayLength(resultObj, (size_t)(cursor - begin));
     Tcl_SetObjResult(interp, resultObj);
     return TCL_OK;
 
