/*
 * tclDisassemble.c --
 *
 *	This file contains procedures that disassemble bytecode into either
 *	human-readable or Tcl-processable forms.
 *
 * Copyright (c) 1996-1998 Sun Microsystems, Inc.
 * Copyright (c) 2001 by Kevin B. Kenny. All rights reserved.
 * Copyright (c) 2013-2016 Donal K. Fellows.
 *
 * See the file "license.terms" for information on usage and redistribution of
 * this file, and for a DISCLAIMER OF ALL WARRANTIES.
 */

#include "tclInt.h"
#include "tclCompile.h"
#include "tclOOInt.h"
#include <assert.h>

/*
 * Prototypes for procedures defined later in this file:
 */

static Tcl_Obj *	DisassembleByteCodeAsDicts(Tcl_Interp *interp,
			    Tcl_Obj *objPtr);
static Tcl_Obj *	DisassembleByteCodeObj(Tcl_Interp *interp,
			    Tcl_Obj *objPtr);
static int		FormatInstruction(ByteCode *codePtr,
			    const unsigned char *pc, Tcl_Obj *bufferObj);
static void		GetLocationInformation(Tcl_Interp *interp,
			    Proc *procPtr, Tcl_Obj **fileObjPtr,
			    int *linePtr);
static void		PrintSourceToObj(Tcl_Obj *appendObj,
			    const char *stringPtr, int maxChars);
static void		UpdateStringOfInstName(Tcl_Obj *objPtr);

/*
 * The structure below defines an instruction name Tcl object to allow
 * reporting of inner contexts in errorstack without string allocation.
 */

static const Tcl_ObjType tclInstNameType = {
    "instname",			/* name */
    NULL,			/* freeIntRepProc */
    NULL,			/* dupIntRepProc */
    UpdateStringOfInstName,	/* updateStringProc */
    NULL,			/* setFromAnyProc */
};

/*
 * How to get the bytecode out of a Tcl_Obj.
 */

#define BYTECODE(objPtr)					\
    ((ByteCode *) (objPtr)->internalRep.twoPtrValue.ptr1)

/*
 *----------------------------------------------------------------------
 *
 * GetLocationInformation --
 *
 *	This procedure looks up the information about where a procedure was
 *	originally declared.
 *
 * Results:
 *	Writes to the variables pointed at by fileObjPtr and linePtr.
 *
 * Side effects:
 *	None.
 *
 *----------------------------------------------------------------------
 */

static void
GetLocationInformation(
    Tcl_Interp *interp,		/* Where to look up the location
				 * information. */
    Proc *procPtr,		/* What to look up the information for. */
    Tcl_Obj **fileObjPtr,	/* Where to write the information about what
				 * file the code came from. Will be written
				 * to, either with the object (assume shared!)
				 * that describes what the file was, or with
				 * NULL if the information is not
				 * available. */
    int *linePtr)		/* Where to write the information about what
				 * line number represented the start of the
				 * code in question. Will be written to,
				 * either with the line number or with -1 if
				 * the information is not available. */
{
    Interp *iPtr = (Interp *) interp;
    Tcl_HashEntry *hePtr;
    CmdFrame *cfPtr;

    *fileObjPtr = NULL;
    *linePtr = -1;
    if (iPtr != NULL && procPtr != NULL) {
	hePtr = Tcl_FindHashEntry(iPtr->linePBodyPtr, procPtr);
	if (hePtr != NULL && (cfPtr = Tcl_GetHashValue(hePtr)) != NULL) {
	    *linePtr = cfPtr->line[0];
	    if (cfPtr->type == TCL_LOCATION_SOURCE) {
		*fileObjPtr = cfPtr->data.eval.path;
	    }
	}
    }
}

#ifdef TCL_COMPILE_DEBUG
/*
 *----------------------------------------------------------------------
 *
 * TclPrintByteCodeObj --
 *
 *	This procedure prints ("disassembles") the instructions of a bytecode
 *	object to stdout.
 *
 * Results:
 *	None.
 *
 * Side effects:
 *	None.
 *
 *----------------------------------------------------------------------
 */

void
TclPrintByteCodeObj(
    Tcl_Interp *interp,		/* Used only for getting location info. */
    Tcl_Obj *objPtr)		/* The bytecode object to disassemble. */
{
    Tcl_Obj *bufPtr = DisassembleByteCodeObj(interp, objPtr);

    fprintf(stdout, "\n%s", TclGetString(bufPtr));
    Tcl_DecrRefCount(bufPtr);
}

/*
 *----------------------------------------------------------------------
 *
 * TclPrintInstruction --
 *
 *	This procedure prints ("disassembles") one instruction from a bytecode
 *	object to stdout.
 *
 * Results:
 *	Returns the length in bytes of the current instruiction.
 *
 * Side effects:
 *	None.
 *
 *----------------------------------------------------------------------
 */

int
TclPrintInstruction(
    ByteCode *codePtr,		/* Bytecode containing the instruction. */
    const unsigned char *pc)	/* Points to first byte of instruction. */
{
    Tcl_Obj *bufferObj;
    int numBytes;

    TclNewObj(bufferObj);
    numBytes = FormatInstruction(codePtr, pc, bufferObj);
    fprintf(stdout, "%s", TclGetString(bufferObj));
    Tcl_DecrRefCount(bufferObj);
    return numBytes;
}

/*
 *----------------------------------------------------------------------
 *
 * TclPrintObject --
 *
 *	This procedure prints up to a specified number of characters from the
 *	argument Tcl object's string representation to a specified file.
 *
 * Results:
 *	None.
 *
 * Side effects:
 *	Outputs characters to the specified file.
 *
 *----------------------------------------------------------------------
 */

void
TclPrintObject(
    FILE *outFile,		/* The file to print the source to. */
    Tcl_Obj *objPtr,		/* Points to the Tcl object whose string
				 * representation should be printed. */
    int maxChars)		/* Maximum number of chars to print. */
{
    char *bytes;
    int length;

    bytes = TclGetStringFromObj(objPtr, &length);
    TclPrintSource(outFile, bytes, TclMin(length, maxChars));
}

/*
 *----------------------------------------------------------------------
 *
 * TclPrintSource --
 *
 *	This procedure prints up to a specified number of characters from the
 *	argument string to a specified file. It tries to produce legible
 *	output by adding backslashes as necessary.
 *
 * Results:
 *	None.
 *
 * Side effects:
 *	Outputs characters to the specified file.
 *
 *----------------------------------------------------------------------
 */

void
TclPrintSource(
    FILE *outFile,		/* The file to print the source to. */
    const char *stringPtr,	/* The string to print. */
    int maxChars)		/* Maximum number of chars to print. */
{
    Tcl_Obj *bufferObj;

    TclNewObj(bufferObj);
    PrintSourceToObj(bufferObj, stringPtr, maxChars);
    fprintf(outFile, "%s", TclGetString(bufferObj));
    Tcl_DecrRefCount(bufferObj);
}
#endif /* TCL_COMPILE_DEBUG */

/*
 *----------------------------------------------------------------------
 *
 * DisassembleByteCodeObj --
 *
 *	Given an object which is of bytecode type, return a disassembled
 *	version of the bytecode (in a new refcount 0 object). No guarantees
 *	are made about the details of the contents of the result.
 *
 *----------------------------------------------------------------------
 */

static Tcl_Obj *
DisassembleByteCodeObj(
    Tcl_Interp *interp,
    Tcl_Obj *objPtr)		/* The bytecode object to disassemble. */
{
    ByteCode *codePtr = BYTECODE(objPtr);
    unsigned char *codeStart, *codeLimit, *pc;
    unsigned char *codeDeltaNext, *codeLengthNext;
    unsigned char *srcDeltaNext, *srcLengthNext;
    int codeOffset, codeLen, srcOffset, srcLen, numCmds, delta, i, line;
    Interp *iPtr = (Interp *) *codePtr->interpHandle;
    Tcl_Obj *bufferObj, *fileObj;
    char ptrBuf1[20], ptrBuf2[20];

    TclNewObj(bufferObj);
    if (codePtr->refCount <= 0) {
	return bufferObj;	/* Already freed. */
    }

    codeStart = codePtr->codeStart;
    codeLimit = codeStart + codePtr->numCodeBytes;
    numCmds = codePtr->numCommands;

    /*
     * Print header lines describing the ByteCode.
     */

    sprintf(ptrBuf1, "%p", codePtr);
    sprintf(ptrBuf2, "%p", iPtr);
    Tcl_AppendPrintfToObj(bufferObj,
<<<<<<< HEAD
	    "ByteCode 0x%s, refCt %" TCL_LL_MODIFIER "u, epoch %" TCL_LL_MODIFIER "u, interp 0x%s (epoch %" TCL_LL_MODIFIER "u)\n",
	    ptrBuf1, (Tcl_WideInt)codePtr->refCount, (Tcl_WideInt)codePtr->compileEpoch, ptrBuf2,
	    (Tcl_WideInt)iPtr->compileEpoch);
=======
	    "ByteCode 0x%s, refCt %u, epoch %u, interp 0x%s (epoch %u)\n",
	    ptrBuf1, codePtr->refCount, codePtr->compileEpoch, ptrBuf2,
	    iPtr->compileEpoch);
>>>>>>> 088a851f
    Tcl_AppendToObj(bufferObj, "  Source ", -1);
    PrintSourceToObj(bufferObj, codePtr->source,
	    TclMin(codePtr->numSrcBytes, 55));
    GetLocationInformation(interp, codePtr->procPtr, &fileObj, &line);
    if (line > -1 && fileObj != NULL) {
	Tcl_AppendPrintfToObj(bufferObj, "\n  File \"%s\" Line %d",
		Tcl_GetString(fileObj), line);
    }
    Tcl_AppendPrintfToObj(bufferObj,
	    "\n  Cmds %d, src %d, inst %d, litObjs %u, aux %d, stkDepth %u, code/src %.2f\n",
	    numCmds, codePtr->numSrcBytes, codePtr->numCodeBytes,
	    codePtr->numLitObjects, codePtr->numAuxDataItems,
	    codePtr->maxStackDepth,
#ifdef TCL_COMPILE_STATS
	    codePtr->numSrcBytes?
		    codePtr->structureSize/(float)codePtr->numSrcBytes :
#endif
	    0.0);

#ifdef TCL_COMPILE_STATS
    Tcl_AppendPrintfToObj(bufferObj,
	    "  Code %lu = header %lu+inst %d+litObj %lu+exc %lu+aux %lu+cmdMap %d\n",
	    (unsigned long) codePtr->structureSize,
	    (unsigned long) (sizeof(ByteCode) - sizeof(size_t) - sizeof(Tcl_Time)),
	    codePtr->numCodeBytes,
	    (unsigned long) (codePtr->numLitObjects * sizeof(Tcl_Obj *)),
	    (unsigned long) (codePtr->numExceptRanges*sizeof(ExceptionRange)),
	    (unsigned long) (codePtr->numAuxDataItems * sizeof(AuxData)),
	    codePtr->numCmdLocBytes);
#endif /* TCL_COMPILE_STATS */

    /*
     * If the ByteCode is the compiled body of a Tcl procedure, print
     * information about that procedure. Note that we don't know the
     * procedure's name since ByteCode's can be shared among procedures.
     */

    if (codePtr->procPtr != NULL) {
	Proc *procPtr = codePtr->procPtr;
	int numCompiledLocals = procPtr->numCompiledLocals;

	sprintf(ptrBuf1, "%p", procPtr);
	Tcl_AppendPrintfToObj(bufferObj,
		"  Proc 0x%s, refCt %d, args %d, compiled locals %d\n",
		ptrBuf1, procPtr->refCount, procPtr->numArgs,
		numCompiledLocals);
	if (numCompiledLocals > 0) {
	    CompiledLocal *localPtr = procPtr->firstLocalPtr;

	    for (i = 0;  i < numCompiledLocals;  i++) {
		Tcl_AppendPrintfToObj(bufferObj,
			"      slot %d%s%s%s%s%s%s", i,
			(localPtr->flags & (VAR_ARRAY|VAR_LINK)) ? "" : ", scalar",
			(localPtr->flags & VAR_ARRAY) ? ", array" : "",
			(localPtr->flags & VAR_LINK) ? ", link" : "",
			(localPtr->flags & VAR_ARGUMENT) ? ", arg" : "",
			(localPtr->flags & VAR_TEMPORARY) ? ", temp" : "",
			(localPtr->flags & VAR_RESOLVED) ? ", resolved" : "");
		if (TclIsVarTemporary(localPtr)) {
		    Tcl_AppendToObj(bufferObj, "\n", -1);
		} else {
		    Tcl_AppendPrintfToObj(bufferObj, ", \"%s\"\n",
			    localPtr->name);
		}
		localPtr = localPtr->nextPtr;
	    }
	}
    }

    /*
     * Print the ExceptionRange array.
     */

    if (codePtr->numExceptRanges > 0) {
	Tcl_AppendPrintfToObj(bufferObj, "  Exception ranges %d, depth %d:\n",
		codePtr->numExceptRanges, codePtr->maxExceptDepth);
	for (i = 0;  i < codePtr->numExceptRanges;  i++) {
	    ExceptionRange *rangePtr = &codePtr->exceptArrayPtr[i];

	    Tcl_AppendPrintfToObj(bufferObj,
		    "      %d: level %d, %s, pc %d-%d, ",
		    i, rangePtr->nestingLevel,
		    (rangePtr->type==LOOP_EXCEPTION_RANGE ? "loop" : "catch"),
		    rangePtr->codeOffset,
		    (rangePtr->codeOffset + rangePtr->numCodeBytes - 1));
	    switch (rangePtr->type) {
	    case LOOP_EXCEPTION_RANGE:
		Tcl_AppendPrintfToObj(bufferObj, "continue %d, break %d\n",
			rangePtr->continueOffset, rangePtr->breakOffset);
		break;
	    case CATCH_EXCEPTION_RANGE:
		Tcl_AppendPrintfToObj(bufferObj, "catch %d\n",
			rangePtr->catchOffset);
		break;
	    default:
		Tcl_Panic("DisassembleByteCodeObj: bad ExceptionRange type %d",
			rangePtr->type);
	    }
	}
    }

    /*
     * If there were no commands (e.g., an expression or an empty string was
     * compiled), just print all instructions and return.
     */

    if (numCmds == 0) {
	pc = codeStart;
	while (pc < codeLimit) {
	    Tcl_AppendToObj(bufferObj, "    ", -1);
	    pc += FormatInstruction(codePtr, pc, bufferObj);
	}
	return bufferObj;
    }

    /*
     * Print table showing the code offset, source offset, and source length
     * for each command. These are encoded as a sequence of bytes.
     */

    Tcl_AppendPrintfToObj(bufferObj, "  Commands %d:", numCmds);
    codeDeltaNext = codePtr->codeDeltaStart;
    codeLengthNext = codePtr->codeLengthStart;
    srcDeltaNext = codePtr->srcDeltaStart;
    srcLengthNext = codePtr->srcLengthStart;
    codeOffset = srcOffset = 0;
    for (i = 0;  i < numCmds;  i++) {
	if ((unsigned) *codeDeltaNext == (unsigned) 0xFF) {
	    codeDeltaNext++;
	    delta = TclGetInt4AtPtr(codeDeltaNext);
	    codeDeltaNext += 4;
	} else {
	    delta = TclGetInt1AtPtr(codeDeltaNext);
	    codeDeltaNext++;
	}
	codeOffset += delta;

	if ((unsigned) *codeLengthNext == (unsigned) 0xFF) {
	    codeLengthNext++;
	    codeLen = TclGetInt4AtPtr(codeLengthNext);
	    codeLengthNext += 4;
	} else {
	    codeLen = TclGetInt1AtPtr(codeLengthNext);
	    codeLengthNext++;
	}

	if ((unsigned) *srcDeltaNext == (unsigned) 0xFF) {
	    srcDeltaNext++;
	    delta = TclGetInt4AtPtr(srcDeltaNext);
	    srcDeltaNext += 4;
	} else {
	    delta = TclGetInt1AtPtr(srcDeltaNext);
	    srcDeltaNext++;
	}
	srcOffset += delta;

	if ((unsigned) *srcLengthNext == (unsigned) 0xFF) {
	    srcLengthNext++;
	    srcLen = TclGetInt4AtPtr(srcLengthNext);
	    srcLengthNext += 4;
	} else {
	    srcLen = TclGetInt1AtPtr(srcLengthNext);
	    srcLengthNext++;
	}

	Tcl_AppendPrintfToObj(bufferObj, "%s%4d: pc %d-%d, src %d-%d",
		((i % 2)? "     " : "\n   "),
		(i+1), codeOffset, (codeOffset + codeLen - 1),
		srcOffset, (srcOffset + srcLen - 1));
    }
    if (numCmds > 0) {
	Tcl_AppendToObj(bufferObj, "\n", -1);
    }

    /*
     * Print each instruction. If the instruction corresponds to the start of
     * a command, print the command's source. Note that we don't need the code
     * length here.
     */

    codeDeltaNext = codePtr->codeDeltaStart;
    srcDeltaNext = codePtr->srcDeltaStart;
    srcLengthNext = codePtr->srcLengthStart;
    codeOffset = srcOffset = 0;
    pc = codeStart;
    for (i = 0;  i < numCmds;  i++) {
	if ((unsigned) *codeDeltaNext == (unsigned) 0xFF) {
	    codeDeltaNext++;
	    delta = TclGetInt4AtPtr(codeDeltaNext);
	    codeDeltaNext += 4;
	} else {
	    delta = TclGetInt1AtPtr(codeDeltaNext);
	    codeDeltaNext++;
	}
	codeOffset += delta;

	if ((unsigned) *srcDeltaNext == (unsigned) 0xFF) {
	    srcDeltaNext++;
	    delta = TclGetInt4AtPtr(srcDeltaNext);
	    srcDeltaNext += 4;
	} else {
	    delta = TclGetInt1AtPtr(srcDeltaNext);
	    srcDeltaNext++;
	}
	srcOffset += delta;

	if ((unsigned) *srcLengthNext == (unsigned) 0xFF) {
	    srcLengthNext++;
	    srcLen = TclGetInt4AtPtr(srcLengthNext);
	    srcLengthNext += 4;
	} else {
	    srcLen = TclGetInt1AtPtr(srcLengthNext);
	    srcLengthNext++;
	}

	/*
	 * Print instructions before command i.
	 */

	while ((pc-codeStart) < codeOffset) {
	    Tcl_AppendToObj(bufferObj, "    ", -1);
	    pc += FormatInstruction(codePtr, pc, bufferObj);
	}

	Tcl_AppendPrintfToObj(bufferObj, "  Command %d: ", i+1);
	PrintSourceToObj(bufferObj, (codePtr->source + srcOffset),
		TclMin(srcLen, 55));
	Tcl_AppendToObj(bufferObj, "\n", -1);
    }
    if (pc < codeLimit) {
	/*
	 * Print instructions after the last command.
	 */

	while (pc < codeLimit) {
	    Tcl_AppendToObj(bufferObj, "    ", -1);
	    pc += FormatInstruction(codePtr, pc, bufferObj);
	}
    }
    return bufferObj;
}

/*
 *----------------------------------------------------------------------
 *
 * FormatInstruction --
 *
 *	Appends a representation of a bytecode instruction to a Tcl_Obj.
 *
 *----------------------------------------------------------------------
 */

static int
FormatInstruction(
    ByteCode *codePtr,		/* Bytecode containing the instruction. */
    const unsigned char *pc,	/* Points to first byte of instruction. */
    Tcl_Obj *bufferObj)		/* Object to append instruction info to. */
{
    Proc *procPtr = codePtr->procPtr;
    unsigned char opCode = *pc;
    register const InstructionDesc *instDesc = &tclInstructionTable[opCode];
    unsigned char *codeStart = codePtr->codeStart;
    unsigned pcOffset = pc - codeStart;
    int opnd = 0, i, j, numBytes = 1;
    int localCt = procPtr ? procPtr->numCompiledLocals : 0;
    CompiledLocal *localPtr = procPtr ? procPtr->firstLocalPtr : NULL;
    char suffixBuffer[128];	/* Additional info to print after main opcode
				 * and immediates. */
    char *suffixSrc = NULL;
    Tcl_Obj *suffixObj = NULL;
    AuxData *auxPtr = NULL;

    suffixBuffer[0] = '\0';
    Tcl_AppendPrintfToObj(bufferObj, "(%u) %s ", pcOffset, instDesc->name);
    for (i = 0;  i < instDesc->numOperands;  i++) {
	switch (instDesc->opTypes[i]) {
	case OPERAND_INT1:
	    opnd = TclGetInt1AtPtr(pc+numBytes); numBytes++;
	    Tcl_AppendPrintfToObj(bufferObj, "%+d ", opnd);
	    break;
	case OPERAND_INT4:
	    opnd = TclGetInt4AtPtr(pc+numBytes); numBytes += 4;
	    Tcl_AppendPrintfToObj(bufferObj, "%+d ", opnd);
	    break;
	case OPERAND_UINT1:
	    opnd = TclGetUInt1AtPtr(pc+numBytes); numBytes++;
	    Tcl_AppendPrintfToObj(bufferObj, "%u ", (unsigned) opnd);
	    break;
	case OPERAND_UINT4:
	    opnd = TclGetUInt4AtPtr(pc+numBytes); numBytes += 4;
	    if (opCode == INST_START_CMD) {
		sprintf(suffixBuffer+strlen(suffixBuffer),
			", %u cmds start here", opnd);
	    }
	    Tcl_AppendPrintfToObj(bufferObj, "%u ", (unsigned) opnd);
	    break;
	case OPERAND_OFFSET1:
	    opnd = TclGetInt1AtPtr(pc+numBytes); numBytes++;
	    sprintf(suffixBuffer, "pc %u", pcOffset+opnd);
	    Tcl_AppendPrintfToObj(bufferObj, "%+d ", opnd);
	    break;
	case OPERAND_OFFSET4:
	    opnd = TclGetInt4AtPtr(pc+numBytes); numBytes += 4;
	    if (opCode == INST_START_CMD) {
		sprintf(suffixBuffer, "next cmd at pc %u", pcOffset+opnd);
	    } else {
		sprintf(suffixBuffer, "pc %u", pcOffset+opnd);
	    }
	    Tcl_AppendPrintfToObj(bufferObj, "%+d ", opnd);
	    break;
	case OPERAND_LIT1:
	    opnd = TclGetUInt1AtPtr(pc+numBytes); numBytes++;
	    suffixObj = codePtr->objArrayPtr[opnd];
	    Tcl_AppendPrintfToObj(bufferObj, "%u ", (unsigned) opnd);
	    break;
	case OPERAND_LIT4:
	    opnd = TclGetUInt4AtPtr(pc+numBytes); numBytes += 4;
	    suffixObj = codePtr->objArrayPtr[opnd];
	    Tcl_AppendPrintfToObj(bufferObj, "%u ", (unsigned) opnd);
	    break;
	case OPERAND_AUX4:
	    opnd = TclGetUInt4AtPtr(pc+numBytes); numBytes += 4;
	    Tcl_AppendPrintfToObj(bufferObj, "%u ", (unsigned) opnd);
	    auxPtr = &codePtr->auxDataArrayPtr[opnd];
	    break;
	case OPERAND_IDX4:
	    opnd = TclGetInt4AtPtr(pc+numBytes); numBytes += 4;
	    if (opnd >= -1) {
		Tcl_AppendPrintfToObj(bufferObj, "%d ", opnd);
	    } else if (opnd == -2) {
		Tcl_AppendPrintfToObj(bufferObj, "end ");
	    } else {
		Tcl_AppendPrintfToObj(bufferObj, "end-%d ", -2-opnd);
	    }
	    break;
	case OPERAND_LVT1:
	    opnd = TclGetUInt1AtPtr(pc+numBytes);
	    numBytes++;
	    goto printLVTindex;
	case OPERAND_LVT4:
	    opnd = TclGetUInt4AtPtr(pc+numBytes);
	    numBytes += 4;
	printLVTindex:
	    if (localPtr != NULL) {
		if (opnd >= localCt) {
		    Tcl_Panic("FormatInstruction: bad local var index %u (%u locals)",
			    (unsigned) opnd, localCt);
		}
		for (j = 0;  j < opnd;  j++) {
		    localPtr = localPtr->nextPtr;
		}
		if (TclIsVarTemporary(localPtr)) {
		    sprintf(suffixBuffer, "temp var %u", (unsigned) opnd);
		} else {
		    sprintf(suffixBuffer, "var ");
		    suffixSrc = localPtr->name;
		}
	    }
	    Tcl_AppendPrintfToObj(bufferObj, "%%v%u ", (unsigned) opnd);
	    break;
	case OPERAND_SCLS1:
	    opnd = TclGetUInt1AtPtr(pc+numBytes); numBytes++;
	    Tcl_AppendPrintfToObj(bufferObj, "%s ",
		    tclStringClassTable[opnd].name);
	    break;
	case OPERAND_NONE:
	default:
	    break;
	}
    }
    if (suffixObj) {
	const char *bytes;
	int length;

	Tcl_AppendToObj(bufferObj, "\t# ", -1);
	bytes = TclGetStringFromObj(codePtr->objArrayPtr[opnd], &length);
	PrintSourceToObj(bufferObj, bytes, TclMin(length, 40));
    } else if (suffixBuffer[0]) {
	Tcl_AppendPrintfToObj(bufferObj, "\t# %s", suffixBuffer);
	if (suffixSrc) {
	    PrintSourceToObj(bufferObj, suffixSrc, 40);
	}
    }
    Tcl_AppendToObj(bufferObj, "\n", -1);
    if (auxPtr && auxPtr->type->printProc) {
	Tcl_AppendToObj(bufferObj, "\t\t[", -1);
	auxPtr->type->printProc(auxPtr->clientData, bufferObj, codePtr,
		pcOffset);
	Tcl_AppendToObj(bufferObj, "]\n", -1);
    }
    return numBytes;
}

/*
 *----------------------------------------------------------------------
 *
 * TclGetInnerContext --
 *
 *	If possible, returns a list capturing the inner context. Otherwise
 *	return NULL.
 *
 *----------------------------------------------------------------------
 */

Tcl_Obj *
TclGetInnerContext(
    Tcl_Interp *interp,
    const unsigned char *pc,
    Tcl_Obj **tosPtr)
{
    int objc = 0, off = 0;
    Tcl_Obj *result;
    Interp *iPtr = (Interp *) interp;

    switch (*pc) {
    case INST_STR_LEN:
    case INST_LNOT:
    case INST_BITNOT:
    case INST_UMINUS:
    case INST_UPLUS:
    case INST_TRY_CVT_TO_NUMERIC:
    case INST_EXPAND_STKTOP:
    case INST_EXPR_STK:
        objc = 1;
        break;

    case INST_LIST_IN:
    case INST_LIST_NOT_IN:	/* Basic list containment operators. */
    case INST_STR_EQ:
    case INST_STR_NEQ:		/* String (in)equality check */
    case INST_STR_CMP:		/* String compare. */
    case INST_STR_INDEX:
    case INST_STR_MATCH:
    case INST_REGEXP:
    case INST_EQ:
    case INST_NEQ:
    case INST_LT:
    case INST_GT:
    case INST_LE:
    case INST_GE:
    case INST_MOD:
    case INST_LSHIFT:
    case INST_RSHIFT:
    case INST_BITOR:
    case INST_BITXOR:
    case INST_BITAND:
    case INST_EXPON:
    case INST_ADD:
    case INST_SUB:
    case INST_DIV:
    case INST_MULT:
        objc = 2;
        break;

    case INST_RETURN_STK:
        /* early pop. TODO: dig out opt dict too :/ */
        objc = 1;
        break;

    case INST_SYNTAX:
    case INST_RETURN_IMM:
        objc = 2;
        break;

    case INST_INVOKE_STK4:
	objc = TclGetUInt4AtPtr(pc+1);
        break;

    case INST_INVOKE_STK1:
	objc = TclGetUInt1AtPtr(pc+1);
	break;
    }

    result = iPtr->innerContext;
    if (Tcl_IsShared(result)) {
        Tcl_DecrRefCount(result);
        iPtr->innerContext = result = Tcl_NewListObj(objc + 1, NULL);
        Tcl_IncrRefCount(result);
    } else {
        int len;

        /*
         * Reset while keeping the list intrep as much as possible.
         */

	Tcl_ListObjLength(interp, result, &len);
        Tcl_ListObjReplace(interp, result, 0, len, 0, NULL);
    }
    Tcl_ListObjAppendElement(NULL, result, TclNewInstNameObj(*pc));

    for (; objc>0 ; objc--) {
        Tcl_Obj *objPtr;

        objPtr = tosPtr[1 - objc + off];
        if (!objPtr) {
            Tcl_Panic("InnerContext: bad tos -- appending null object");
        }
        if ((objPtr->refCount<=0)
#ifdef TCL_MEM_DEBUG
                || (objPtr->refCount==0x61616161)
#endif
        ) {
            Tcl_Panic("InnerContext: bad tos -- appending freed object %p",
                    objPtr);
        }
        Tcl_ListObjAppendElement(NULL, result, objPtr);
    }

    return result;
}

/*
 *----------------------------------------------------------------------
 *
 * TclNewInstNameObj --
 *
 *	Creates a new InstName Tcl_Obj based on the given instruction
 *
 *----------------------------------------------------------------------
 */

Tcl_Obj *
TclNewInstNameObj(
    unsigned char inst)
{
    Tcl_Obj *objPtr = Tcl_NewObj();

    objPtr->typePtr = &tclInstNameType;
    objPtr->internalRep.longValue = (long) inst;
    objPtr->bytes = NULL;

    return objPtr;
}

/*
 *----------------------------------------------------------------------
 *
 * UpdateStringOfInstName --
 *
 *	Update the string representation for an instruction name object.
 *
 *----------------------------------------------------------------------
 */

static void
UpdateStringOfInstName(
    Tcl_Obj *objPtr)
{
    int inst = objPtr->internalRep.longValue;
    char *s, buf[20];
    int len;

    if ((inst < 0) || (inst > LAST_INST_OPCODE)) {
        sprintf(buf, "inst_%d", inst);
        s = buf;
    } else {
        s = (char *) tclInstructionTable[objPtr->internalRep.longValue].name;
    }
    len = strlen(s);
    objPtr->bytes = ckalloc(len + 1);
    memcpy(objPtr->bytes, s, len + 1);
    objPtr->length = len;
}

/*
 *----------------------------------------------------------------------
 *
 * PrintSourceToObj --
 *
 *	Appends a quoted representation of a string to a Tcl_Obj.
 *
 *----------------------------------------------------------------------
 */

static void
PrintSourceToObj(
    Tcl_Obj *appendObj,		/* The object to print the source to. */
    const char *stringPtr,	/* The string to print. */
    int maxChars)		/* Maximum number of chars to print. */
{
    register const char *p;
    register int i = 0, len;
    Tcl_UniChar ch = 0;

    if (stringPtr == NULL) {
	Tcl_AppendToObj(appendObj, "\"\"", -1);
	return;
    }

    Tcl_AppendToObj(appendObj, "\"", -1);
    p = stringPtr;
    for (;  (*p != '\0') && (i < maxChars);  p+=len) {

	len = TclUtfToUniChar(p, &ch);
	switch (ch) {
	case '"':
	    Tcl_AppendToObj(appendObj, "\\\"", -1);
	    i += 2;
	    continue;
	case '\f':
	    Tcl_AppendToObj(appendObj, "\\f", -1);
	    i += 2;
	    continue;
	case '\n':
	    Tcl_AppendToObj(appendObj, "\\n", -1);
	    i += 2;
	    continue;
	case '\r':
	    Tcl_AppendToObj(appendObj, "\\r", -1);
	    i += 2;
	    continue;
	case '\t':
	    Tcl_AppendToObj(appendObj, "\\t", -1);
	    i += 2;
	    continue;
	case '\v':
	    Tcl_AppendToObj(appendObj, "\\v", -1);
	    i += 2;
	    continue;
	default:
#if TCL_UTF_MAX > 4
	    if (ch > 0xffff) {
		Tcl_AppendPrintfToObj(appendObj, "\\U%08x", ch);
		i += 10;
	    } else
#elif TCL_UTF_MAX > 3
	    /* If len == 0, this means we have a char > 0xffff, resulting in
	     * TclUtfToUniChar producing a surrogate pair. We want to output
	     * this pair as a single Unicode character.
	     */
	    if (len == 0) {
		int upper = ((ch & 0x3ff) + 1) << 10;
		len = TclUtfToUniChar(p, &ch);
		Tcl_AppendPrintfToObj(appendObj, "\\U%08x", upper + (ch & 0x3ff));
		i += 10;
	    } else
#endif
	    if (ch < 0x20 || ch >= 0x7f) {
		Tcl_AppendPrintfToObj(appendObj, "\\u%04x", ch);
		i += 6;
	    } else {
		Tcl_AppendPrintfToObj(appendObj, "%c", ch);
		i++;
	    }
	    continue;
	}
    }
    if (*p != '\0') {
	Tcl_AppendToObj(appendObj, "...", -1);
    }
    Tcl_AppendToObj(appendObj, "\"", -1);
}

/*
 *----------------------------------------------------------------------
 *
 * DisassembleByteCodeAsDicts --
 *
 *	Given an object which is of bytecode type, return a disassembled
 *	version of the bytecode (in a new refcount 0 object) in a dictionary.
 *	No guarantees are made about the details of the contents of the
 *	result, but it is intended to be more readable than the old output
 *	format.
 *
 *----------------------------------------------------------------------
 */

static Tcl_Obj *
DisassembleByteCodeAsDicts(
    Tcl_Interp *interp,		/* Used for looking up the CmdFrame for the
				 * procedure, if one exists. */
    Tcl_Obj *objPtr)		/* The bytecode-holding value to take apart */
{
    ByteCode *codePtr = BYTECODE(objPtr);
    Tcl_Obj *description, *literals, *variables, *instructions, *inst;
    Tcl_Obj *aux, *exn, *commands, *file;
    unsigned char *pc, *opnd, *codeOffPtr, *codeLenPtr, *srcOffPtr, *srcLenPtr;
    int codeOffset, codeLength, sourceOffset, sourceLength;
    int i, val, line;

    /*
     * Get the literals from the bytecode.
     */

    literals = Tcl_NewObj();
    for (i=0 ; i<codePtr->numLitObjects ; i++) {
	Tcl_ListObjAppendElement(NULL, literals, codePtr->objArrayPtr[i]);
    }

    /*
     * Get the variables from the bytecode.
     */

    variables = Tcl_NewObj();
    if (codePtr->procPtr) {
	int localCount = codePtr->procPtr->numCompiledLocals;
	CompiledLocal *localPtr = codePtr->procPtr->firstLocalPtr;

	for (i=0 ; i<localCount ; i++,localPtr=localPtr->nextPtr) {
	    Tcl_Obj *descriptor[2];

	    descriptor[0] = Tcl_NewObj();
	    if (!(localPtr->flags & (VAR_ARRAY|VAR_LINK))) {
		Tcl_ListObjAppendElement(NULL, descriptor[0],
			Tcl_NewStringObj("scalar", -1));
	    }
	    if (localPtr->flags & VAR_ARRAY) {
		Tcl_ListObjAppendElement(NULL, descriptor[0],
			Tcl_NewStringObj("array", -1));
	    }
	    if (localPtr->flags & VAR_LINK) {
		Tcl_ListObjAppendElement(NULL, descriptor[0],
			Tcl_NewStringObj("link", -1));
	    }
	    if (localPtr->flags & VAR_ARGUMENT) {
		Tcl_ListObjAppendElement(NULL, descriptor[0],
			Tcl_NewStringObj("arg", -1));
	    }
	    if (localPtr->flags & VAR_TEMPORARY) {
		Tcl_ListObjAppendElement(NULL, descriptor[0],
			Tcl_NewStringObj("temp", -1));
	    }
	    if (localPtr->flags & VAR_RESOLVED) {
		Tcl_ListObjAppendElement(NULL, descriptor[0],
			Tcl_NewStringObj("resolved", -1));
	    }
	    if (localPtr->flags & VAR_TEMPORARY) {
		Tcl_ListObjAppendElement(NULL, variables,
			Tcl_NewListObj(1, descriptor));
	    } else {
		descriptor[1] = Tcl_NewStringObj(localPtr->name, -1);
		Tcl_ListObjAppendElement(NULL, variables,
			Tcl_NewListObj(2, descriptor));
	    }
	}
    }

    /*
     * Get the instructions from the bytecode.
     */

    instructions = Tcl_NewObj();
    for (pc=codePtr->codeStart; pc<codePtr->codeStart+codePtr->numCodeBytes;){
	const InstructionDesc *instDesc = &tclInstructionTable[*pc];
	int address = pc - codePtr->codeStart;

	inst = Tcl_NewObj();
	Tcl_ListObjAppendElement(NULL, inst, Tcl_NewStringObj(
		instDesc->name, -1));
	opnd = pc + 1;
	for (i=0 ; i<instDesc->numOperands ; i++) {
	    switch (instDesc->opTypes[i]) {
	    case OPERAND_INT1:
		val = TclGetInt1AtPtr(opnd);
		opnd += 1;
		goto formatNumber;
	    case OPERAND_UINT1:
		val = TclGetUInt1AtPtr(opnd);
		opnd += 1;
		goto formatNumber;
	    case OPERAND_INT4:
		val = TclGetInt4AtPtr(opnd);
		opnd += 4;
		goto formatNumber;
	    case OPERAND_UINT4:
		val = TclGetUInt4AtPtr(opnd);
		opnd += 4;
	    formatNumber:
		Tcl_ListObjAppendElement(NULL, inst, Tcl_NewIntObj(val));
		break;

	    case OPERAND_OFFSET1:
		val = TclGetInt1AtPtr(opnd);
		opnd += 1;
		goto formatAddress;
	    case OPERAND_OFFSET4:
		val = TclGetInt4AtPtr(opnd);
		opnd += 4;
	    formatAddress:
		Tcl_ListObjAppendElement(NULL, inst, Tcl_ObjPrintf(
			"pc %d", address + val));
		break;

	    case OPERAND_LIT1:
		val = TclGetUInt1AtPtr(opnd);
		opnd += 1;
		goto formatLiteral;
	    case OPERAND_LIT4:
		val = TclGetUInt4AtPtr(opnd);
		opnd += 4;
	    formatLiteral:
		Tcl_ListObjAppendElement(NULL, inst, Tcl_ObjPrintf(
			"@%d", val));
		break;

	    case OPERAND_LVT1:
		val = TclGetUInt1AtPtr(opnd);
		opnd += 1;
		goto formatVariable;
	    case OPERAND_LVT4:
		val = TclGetUInt4AtPtr(opnd);
		opnd += 4;
	    formatVariable:
		Tcl_ListObjAppendElement(NULL, inst, Tcl_ObjPrintf(
			"%%%d", val));
		break;
	    case OPERAND_IDX4:
		val = TclGetInt4AtPtr(opnd);
		opnd += 4;
		if (val >= -1) {
		    Tcl_ListObjAppendElement(NULL, inst, Tcl_ObjPrintf(
			    ".%d", val));
		} else if (val == -2) {
		    Tcl_ListObjAppendElement(NULL, inst, Tcl_NewStringObj(
			    ".end", -1));
		} else {
		    Tcl_ListObjAppendElement(NULL, inst, Tcl_ObjPrintf(
			    ".end-%d", -2-val));
		}
		break;
	    case OPERAND_AUX4:
		val = TclGetInt4AtPtr(opnd);
		opnd += 4;
		Tcl_ListObjAppendElement(NULL, inst, Tcl_ObjPrintf(
			"?%d", val));
		break;
	    case OPERAND_SCLS1:
		val = TclGetUInt1AtPtr(opnd);
		opnd++;
		Tcl_ListObjAppendElement(NULL, inst, Tcl_ObjPrintf(
			"=%s", tclStringClassTable[val].name));
		break;
	    case OPERAND_NONE:
		Tcl_Panic("opcode %d with more than zero 'no' operands", *pc);
	    }
	}
	Tcl_DictObjPut(NULL, instructions, Tcl_NewIntObj(address), inst);
	pc += instDesc->numBytes;
    }

    /*
     * Get the auxiliary data from the bytecode.
     */

    aux = Tcl_NewObj();
    for (i=0 ; i<codePtr->numAuxDataItems ; i++) {
	AuxData *auxData = &codePtr->auxDataArrayPtr[i];
	Tcl_Obj *auxDesc = Tcl_NewStringObj(auxData->type->name, -1);

	if (auxData->type->disassembleProc) {
	    Tcl_Obj *desc = Tcl_NewObj();

	    Tcl_DictObjPut(NULL, desc, Tcl_NewStringObj("name", -1), auxDesc);
	    auxDesc = desc;
	    auxData->type->disassembleProc(auxData->clientData, auxDesc,
		    codePtr, 0);
	} else if (auxData->type->printProc) {
	    Tcl_Obj *desc = Tcl_NewObj();

	    auxData->type->printProc(auxData->clientData, desc, codePtr, 0);
	    Tcl_ListObjAppendElement(NULL, auxDesc, desc);
	}
	Tcl_ListObjAppendElement(NULL, aux, auxDesc);
    }

    /*
     * Get the exception ranges from the bytecode.
     */

    exn = Tcl_NewObj();
    for (i=0 ; i<codePtr->numExceptRanges ; i++) {
	ExceptionRange *rangePtr = &codePtr->exceptArrayPtr[i];

	switch (rangePtr->type) {
	case LOOP_EXCEPTION_RANGE:
	    Tcl_ListObjAppendElement(NULL, exn, Tcl_ObjPrintf(
		    "type %s level %d from %d to %d break %d continue %d",
		    "loop", rangePtr->nestingLevel, rangePtr->codeOffset,
		    rangePtr->codeOffset + rangePtr->numCodeBytes - 1,
		    rangePtr->breakOffset, rangePtr->continueOffset));
	    break;
	case CATCH_EXCEPTION_RANGE:
	    Tcl_ListObjAppendElement(NULL, exn, Tcl_ObjPrintf(
		    "type %s level %d from %d to %d catch %d",
		    "catch", rangePtr->nestingLevel, rangePtr->codeOffset,
		    rangePtr->codeOffset + rangePtr->numCodeBytes - 1,
		    rangePtr->catchOffset));
	    break;
	}
    }

    /*
     * Get the command information from the bytecode.
     *
     * The way these are encoded in the bytecode is non-trivial; the Decode
     * macro (which updates its argument and returns the next decoded value)
     * handles this so that the rest of the code does not.
     */

#define Decode(ptr) \
    ((TclGetUInt1AtPtr(ptr) == 0xFF)			\
	? ((ptr)+=5 , TclGetInt4AtPtr((ptr)-4))		\
	: ((ptr)+=1 , TclGetInt1AtPtr((ptr)-1)))

    commands = Tcl_NewObj();
    codeOffPtr = codePtr->codeDeltaStart;
    codeLenPtr = codePtr->codeLengthStart;
    srcOffPtr = codePtr->srcDeltaStart;
    srcLenPtr = codePtr->srcLengthStart;
    codeOffset = sourceOffset = 0;
    for (i=0 ; i<codePtr->numCommands ; i++) {
	Tcl_Obj *cmd;

	codeOffset += Decode(codeOffPtr);
	codeLength = Decode(codeLenPtr);
	sourceOffset += Decode(srcOffPtr);
	sourceLength = Decode(srcLenPtr);
	cmd = Tcl_NewObj();
	Tcl_DictObjPut(NULL, cmd, Tcl_NewStringObj("codefrom", -1),
		Tcl_NewIntObj(codeOffset));
	Tcl_DictObjPut(NULL, cmd, Tcl_NewStringObj("codeto", -1),
		Tcl_NewIntObj(codeOffset + codeLength - 1));

	/*
	 * Convert byte offsets to character offsets; important if multibyte
	 * characters are present in the source!
	 */

	Tcl_DictObjPut(NULL, cmd, Tcl_NewStringObj("scriptfrom", -1),
		Tcl_NewIntObj(Tcl_NumUtfChars(codePtr->source,
			sourceOffset)));
	Tcl_DictObjPut(NULL, cmd, Tcl_NewStringObj("scriptto", -1),
		Tcl_NewIntObj(Tcl_NumUtfChars(codePtr->source,
			sourceOffset + sourceLength - 1)));
	Tcl_DictObjPut(NULL, cmd, Tcl_NewStringObj("script", -1),
		Tcl_NewStringObj(codePtr->source+sourceOffset, sourceLength));
	Tcl_ListObjAppendElement(NULL, commands, cmd);
    }

#undef Decode

    /*
     * Get the source file and line number information from the CmdFrame
     * system if it is available.
     */

    GetLocationInformation(interp, codePtr->procPtr, &file, &line);

    /*
     * Build the overall result.
     */

    description = Tcl_NewObj();
    Tcl_DictObjPut(NULL, description, Tcl_NewStringObj("literals", -1),
	    literals);
    Tcl_DictObjPut(NULL, description, Tcl_NewStringObj("variables", -1),
	    variables);
    Tcl_DictObjPut(NULL, description, Tcl_NewStringObj("exception", -1), exn);
    Tcl_DictObjPut(NULL, description, Tcl_NewStringObj("instructions", -1),
	    instructions);
    Tcl_DictObjPut(NULL, description, Tcl_NewStringObj("auxiliary", -1), aux);
    Tcl_DictObjPut(NULL, description, Tcl_NewStringObj("commands", -1),
	    commands);
    Tcl_DictObjPut(NULL, description, Tcl_NewStringObj("script", -1),
	    Tcl_NewStringObj(codePtr->source, codePtr->numSrcBytes));
    Tcl_DictObjPut(NULL, description, Tcl_NewStringObj("namespace", -1),
	    Tcl_NewStringObj(codePtr->nsPtr->fullName, -1));
    Tcl_DictObjPut(NULL, description, Tcl_NewStringObj("stackdepth", -1),
	    Tcl_NewIntObj(codePtr->maxStackDepth));
    Tcl_DictObjPut(NULL, description, Tcl_NewStringObj("exceptdepth", -1),
	    Tcl_NewIntObj(codePtr->maxExceptDepth));
    if (line > -1) {
	Tcl_DictObjPut(NULL, description,
		Tcl_NewStringObj("initiallinenumber", -1),
		Tcl_NewIntObj(line));
    }
    if (file) {
	Tcl_DictObjPut(NULL, description,
		Tcl_NewStringObj("sourcefile", -1), file);
    }
    return description;
}

/*
 *----------------------------------------------------------------------
 *
 * Tcl_DisassembleObjCmd --
 *
 *	Implementation of the "::tcl::unsupported::disassemble" command. This
 *	command is not documented, but will disassemble procedures, lambda
 *	terms and general scripts. Note that will compile terms if necessary
 *	in order to disassemble them.
 *
 *----------------------------------------------------------------------
 */

int
Tcl_DisassembleObjCmd(
    ClientData clientData,	/* What type of operation. */
    Tcl_Interp *interp,		/* Current interpreter. */
    int objc,			/* Number of arguments. */
    Tcl_Obj *const objv[])	/* Argument objects. */
{
    static const char *const types[] = {
	"constructor", "destructor",
	"lambda", "method", "objmethod", "proc", "script", NULL
    };
    enum Types {
	DISAS_CLASS_CONSTRUCTOR, DISAS_CLASS_DESTRUCTOR,
	DISAS_LAMBDA, DISAS_CLASS_METHOD, DISAS_OBJECT_METHOD, DISAS_PROC,
	DISAS_SCRIPT
    };
    int idx, result;
    Tcl_Obj *codeObjPtr = NULL;
    Proc *procPtr = NULL;
    Tcl_HashEntry *hPtr;
    Object *oPtr;
    Method *methodPtr;

    if (objc < 2) {
	Tcl_WrongNumArgs(interp, 1, objv, "type ...");
	return TCL_ERROR;
    }
    if (Tcl_GetIndexFromObj(interp, objv[1], types, "type", 0, &idx)!=TCL_OK){
	return TCL_ERROR;
    }

    switch ((enum Types) idx) {
    case DISAS_LAMBDA: {
	Command cmd;
	Tcl_Obj *nsObjPtr;
	Tcl_Namespace *nsPtr;

	/*
	 * Compile (if uncompiled) and disassemble a lambda term.
	 *
	 * WARNING! Pokes inside the lambda objtype.
	 */

	if (objc != 3) {
	    Tcl_WrongNumArgs(interp, 2, objv, "lambdaTerm");
	    return TCL_ERROR;
	}
	if (objv[2]->typePtr == &tclLambdaType) {
	    procPtr = objv[2]->internalRep.twoPtrValue.ptr1;
	}
	if (procPtr == NULL || procPtr->iPtr != (Interp *) interp) {
	    result = tclLambdaType.setFromAnyProc(interp, objv[2]);
	    if (result != TCL_OK) {
		return result;
	    }
	    procPtr = objv[2]->internalRep.twoPtrValue.ptr1;
	}

	memset(&cmd, 0, sizeof(Command));
	nsObjPtr = objv[2]->internalRep.twoPtrValue.ptr2;
	result = TclGetNamespaceFromObj(interp, nsObjPtr, &nsPtr);
	if (result != TCL_OK) {
	    return result;
	}
	cmd.nsPtr = (Namespace *) nsPtr;
	procPtr->cmdPtr = &cmd;
	result = TclPushProcCallFrame(procPtr, interp, objc, objv, 1);
	if (result != TCL_OK) {
	    return result;
	}
	TclPopStackFrame(interp);
	codeObjPtr = procPtr->bodyPtr;
	break;
    }
    case DISAS_PROC:
	if (objc != 3) {
	    Tcl_WrongNumArgs(interp, 2, objv, "procName");
	    return TCL_ERROR;
	}

	procPtr = TclFindProc((Interp *) interp, TclGetString(objv[2]));
	if (procPtr == NULL) {
	    Tcl_SetObjResult(interp, Tcl_ObjPrintf(
		    "\"%s\" isn't a procedure", TclGetString(objv[2])));
	    Tcl_SetErrorCode(interp, "TCL", "LOOKUP", "PROC",
		    TclGetString(objv[2]), NULL);
	    return TCL_ERROR;
	}

	/*
	 * Compile (if uncompiled) and disassemble a procedure.
	 */

	result = TclPushProcCallFrame(procPtr, interp, 2, objv+1, 1);
	if (result != TCL_OK) {
	    return result;
	}
	TclPopStackFrame(interp);
	codeObjPtr = procPtr->bodyPtr;
	break;
    case DISAS_SCRIPT:
	/*
	 * Compile and disassemble a script.
	 */

	if (objc != 3) {
	    Tcl_WrongNumArgs(interp, 2, objv, "script");
	    return TCL_ERROR;
	}
	if ((objv[2]->typePtr != &tclByteCodeType)
		&& (TclSetByteCodeFromAny(interp, objv[2], NULL, NULL) != TCL_OK)) {
	    return TCL_ERROR;
	}
	codeObjPtr = objv[2];
	break;

    case DISAS_CLASS_CONSTRUCTOR:
	if (objc != 3) {
	    Tcl_WrongNumArgs(interp, 2, objv, "className");
	    return TCL_ERROR;
	}

	/*
	 * Look up the body of a constructor.
	 */

	oPtr = (Object *) Tcl_GetObjectFromObj(interp, objv[2]);
	if (oPtr == NULL) {
	    return TCL_ERROR;
	}
	if (oPtr->classPtr == NULL) {
	    Tcl_SetObjResult(interp, Tcl_ObjPrintf(
		    "\"%s\" is not a class", TclGetString(objv[2])));
	    Tcl_SetErrorCode(interp, "TCL", "LOOKUP", "CLASS",
		    TclGetString(objv[2]), NULL);
	    return TCL_ERROR;
	}

	methodPtr = oPtr->classPtr->constructorPtr;
	if (methodPtr == NULL) {
	    Tcl_SetObjResult(interp, Tcl_ObjPrintf(
		    "\"%s\" has no defined constructor",
		    TclGetString(objv[2])));
	    Tcl_SetErrorCode(interp, "TCL", "OPERATION", "DISASSEMBLE",
		    "CONSRUCTOR", NULL);
	    return TCL_ERROR;
	}
	procPtr = TclOOGetProcFromMethod(methodPtr);
	if (procPtr == NULL) {
	    Tcl_SetObjResult(interp, Tcl_NewStringObj(
		    "body not available for this kind of constructor", -1));
	    Tcl_SetErrorCode(interp, "TCL", "OPERATION", "DISASSEMBLE",
		    "METHODTYPE", NULL);
	    return TCL_ERROR;
	}

	/*
	 * Compile if necessary.
	 */

	if (procPtr->bodyPtr->typePtr != &tclByteCodeType) {
	    Command cmd;

	    /*
	     * Yes, this is ugly, but we need to pass the namespace in to the
	     * compiler in two places.
	     */

	    cmd.nsPtr = (Namespace *) oPtr->namespacePtr;
	    procPtr->cmdPtr = &cmd;
	    result = TclProcCompileProc(interp, procPtr, procPtr->bodyPtr,
		    (Namespace *) oPtr->namespacePtr, "body of constructor",
		    TclGetString(objv[2]));
	    procPtr->cmdPtr = NULL;
	    if (result != TCL_OK) {
		return result;
	    }
	}
	codeObjPtr = procPtr->bodyPtr;
	break;

    case DISAS_CLASS_DESTRUCTOR:
	if (objc != 3) {
	    Tcl_WrongNumArgs(interp, 2, objv, "className");
	    return TCL_ERROR;
	}

	/*
	 * Look up the body of a destructor.
	 */

	oPtr = (Object *) Tcl_GetObjectFromObj(interp, objv[2]);
	if (oPtr == NULL) {
	    return TCL_ERROR;
	}
	if (oPtr->classPtr == NULL) {
	    Tcl_SetObjResult(interp, Tcl_ObjPrintf(
		    "\"%s\" is not a class", TclGetString(objv[2])));
	    Tcl_SetErrorCode(interp, "TCL", "LOOKUP", "CLASS",
		    TclGetString(objv[2]), NULL);
	    return TCL_ERROR;
	}

	methodPtr = oPtr->classPtr->destructorPtr;
	if (methodPtr == NULL) {
	    Tcl_SetObjResult(interp, Tcl_ObjPrintf(
		    "\"%s\" has no defined destructor",
		    TclGetString(objv[2])));
	    Tcl_SetErrorCode(interp, "TCL", "OPERATION", "DISASSEMBLE",
		    "DESRUCTOR", NULL);
	    return TCL_ERROR;
	}
	procPtr = TclOOGetProcFromMethod(methodPtr);
	if (procPtr == NULL) {
	    Tcl_SetObjResult(interp, Tcl_NewStringObj(
		    "body not available for this kind of destructor", -1));
	    Tcl_SetErrorCode(interp, "TCL", "OPERATION", "DISASSEMBLE",
		    "METHODTYPE", NULL);
	    return TCL_ERROR;
	}

	/*
	 * Compile if necessary.
	 */

	if (procPtr->bodyPtr->typePtr != &tclByteCodeType) {
	    Command cmd;

	    /*
	     * Yes, this is ugly, but we need to pass the namespace in to the
	     * compiler in two places.
	     */

	    cmd.nsPtr = (Namespace *) oPtr->namespacePtr;
	    procPtr->cmdPtr = &cmd;
	    result = TclProcCompileProc(interp, procPtr, procPtr->bodyPtr,
		    (Namespace *) oPtr->namespacePtr, "body of destructor",
		    TclGetString(objv[2]));
	    procPtr->cmdPtr = NULL;
	    if (result != TCL_OK) {
		return result;
	    }
	}
	codeObjPtr = procPtr->bodyPtr;
	break;

    case DISAS_CLASS_METHOD:
	if (objc != 4) {
	    Tcl_WrongNumArgs(interp, 2, objv, "className methodName");
	    return TCL_ERROR;
	}

	/*
	 * Look up the body of a class method.
	 */

	oPtr = (Object *) Tcl_GetObjectFromObj(interp, objv[2]);
	if (oPtr == NULL) {
	    return TCL_ERROR;
	}
	if (oPtr->classPtr == NULL) {
	    Tcl_SetObjResult(interp, Tcl_ObjPrintf(
		    "\"%s\" is not a class", TclGetString(objv[2])));
	    Tcl_SetErrorCode(interp, "TCL", "LOOKUP", "CLASS",
		    TclGetString(objv[2]), NULL);
	    return TCL_ERROR;
	}
	hPtr = Tcl_FindHashEntry(&oPtr->classPtr->classMethods,
		(char *) objv[3]);
	goto methodBody;
    case DISAS_OBJECT_METHOD:
	if (objc != 4) {
	    Tcl_WrongNumArgs(interp, 2, objv, "objectName methodName");
	    return TCL_ERROR;
	}

	/*
	 * Look up the body of an instance method.
	 */

	oPtr = (Object *) Tcl_GetObjectFromObj(interp, objv[2]);
	if (oPtr == NULL) {
	    return TCL_ERROR;
	}
	if (oPtr->methodsPtr == NULL) {
	    goto unknownMethod;
	}
	hPtr = Tcl_FindHashEntry(oPtr->methodsPtr, (char *) objv[3]);

	/*
	 * Compile (if necessary) and disassemble a method body.
	 */

    methodBody:
	if (hPtr == NULL) {
	unknownMethod:
	    Tcl_SetObjResult(interp, Tcl_ObjPrintf(
		    "unknown method \"%s\"", TclGetString(objv[3])));
	    Tcl_SetErrorCode(interp, "TCL", "LOOKUP", "METHOD",
		    TclGetString(objv[3]), NULL);
	    return TCL_ERROR;
	}
	procPtr = TclOOGetProcFromMethod(Tcl_GetHashValue(hPtr));
	if (procPtr == NULL) {
	    Tcl_SetObjResult(interp, Tcl_NewStringObj(
		    "body not available for this kind of method", -1));
	    Tcl_SetErrorCode(interp, "TCL", "OPERATION", "DISASSEMBLE",
		    "METHODTYPE", NULL);
	    return TCL_ERROR;
	}
	if (procPtr->bodyPtr->typePtr != &tclByteCodeType) {
	    Command cmd;

	    /*
	     * Yes, this is ugly, but we need to pass the namespace in to the
	     * compiler in two places.
	     */

	    cmd.nsPtr = (Namespace *) oPtr->namespacePtr;
	    procPtr->cmdPtr = &cmd;
	    result = TclProcCompileProc(interp, procPtr, procPtr->bodyPtr,
		    (Namespace *) oPtr->namespacePtr, "body of method",
		    TclGetString(objv[3]));
	    procPtr->cmdPtr = NULL;
	    if (result != TCL_OK) {
		return result;
	    }
	}
	codeObjPtr = procPtr->bodyPtr;
	break;
    default:
	CLANG_ASSERT(0);
    }

    /*
     * Do the actual disassembly.
     */

    if (BYTECODE(codeObjPtr)->flags & TCL_BYTECODE_PRECOMPILED) {
	Tcl_SetObjResult(interp, Tcl_NewStringObj(
		"may not disassemble prebuilt bytecode", -1));
	Tcl_SetErrorCode(interp, "TCL", "OPERATION", "DISASSEMBLE",
		"BYTECODE", NULL);
	return TCL_ERROR;
    }
    if (PTR2INT(clientData)) {
	Tcl_SetObjResult(interp,
		DisassembleByteCodeAsDicts(interp, codeObjPtr));
    } else {
	Tcl_SetObjResult(interp,
		DisassembleByteCodeObj(interp, codeObjPtr));
    }
    return TCL_OK;
}

/*
 * Local Variables:
 * mode: c
 * c-basic-offset: 4
 * fill-column: 78
 * tab-width: 8
 * End:
 */<|MERGE_RESOLUTION|>--- conflicted
+++ resolved
@@ -260,7 +260,7 @@
     int codeOffset, codeLen, srcOffset, srcLen, numCmds, delta, i, line;
     Interp *iPtr = (Interp *) *codePtr->interpHandle;
     Tcl_Obj *bufferObj, *fileObj;
-    char ptrBuf1[20], ptrBuf2[20];
+    char buf[128];
 
     TclNewObj(bufferObj);
     if (codePtr->refCount <= 0) {
@@ -275,18 +275,12 @@
      * Print header lines describing the ByteCode.
      */
 
-    sprintf(ptrBuf1, "%p", codePtr);
-    sprintf(ptrBuf2, "%p", iPtr);
-    Tcl_AppendPrintfToObj(bufferObj,
-<<<<<<< HEAD
-	    "ByteCode 0x%s, refCt %" TCL_LL_MODIFIER "u, epoch %" TCL_LL_MODIFIER "u, interp 0x%s (epoch %" TCL_LL_MODIFIER "u)\n",
-	    ptrBuf1, (Tcl_WideInt)codePtr->refCount, (Tcl_WideInt)codePtr->compileEpoch, ptrBuf2,
+    sprintf(buf,
+	    "%p, refCt %" TCL_LL_MODIFIER "u, epoch %" TCL_LL_MODIFIER "u, "
+	    "interp 0x%p (epoch %" TCL_LL_MODIFIER "u",
+	    codePtr, (Tcl_WideInt)codePtr->refCount, (Tcl_WideInt)codePtr->compileEpoch, iPtr,
 	    (Tcl_WideInt)iPtr->compileEpoch);
-=======
-	    "ByteCode 0x%s, refCt %u, epoch %u, interp 0x%s (epoch %u)\n",
-	    ptrBuf1, codePtr->refCount, codePtr->compileEpoch, ptrBuf2,
-	    iPtr->compileEpoch);
->>>>>>> 088a851f
+    Tcl_AppendPrintfToObj(bufferObj, "ByteCode 0x%s)\n", buf);
     Tcl_AppendToObj(bufferObj, "  Source ", -1);
     PrintSourceToObj(bufferObj, codePtr->source,
 	    TclMin(codePtr->numSrcBytes, 55));
@@ -328,10 +322,10 @@
 	Proc *procPtr = codePtr->procPtr;
 	int numCompiledLocals = procPtr->numCompiledLocals;
 
-	sprintf(ptrBuf1, "%p", procPtr);
+	sprintf(buf, "%p, refCt %" TCL_LL_MODIFIER "u", procPtr, (Tcl_WideInt) procPtr->refCount);
 	Tcl_AppendPrintfToObj(bufferObj,
-		"  Proc 0x%s, refCt %d, args %d, compiled locals %d\n",
-		ptrBuf1, procPtr->refCount, procPtr->numArgs,
+		"  Proc 0x%s, args %d, compiled locals %d\n",
+		buf, procPtr->numArgs,
 		numCompiledLocals);
 	if (numCompiledLocals > 0) {
 	    CompiledLocal *localPtr = procPtr->firstLocalPtr;
