--- conflicted
+++ resolved
@@ -351,7 +351,6 @@
 #ifndef TclMacOSXCopyFileAttributes_TCL_DECLARED
 #define TclMacOSXCopyFileAttributes_TCL_DECLARED
 /* 17 */
-<<<<<<< HEAD
 EXTERN int		TclMacOSXCopyFileAttributes(CONST char *src,
 				CONST char *dst,
 				CONST Tcl_StatBuf *statBufPtr);
@@ -371,33 +370,6 @@
 				CONST VOID *runLoopMode);
 #endif
 #endif /* MACOSX */
-=======
-EXTERN void		TclMacRemoveTimer _ANSI_ARGS_((VOID * timerToken));
-/* 18 */
-EXTERN VOID *		TclMacStartTimer _ANSI_ARGS_((long ms));
-/* 19 */
-EXTERN int		TclMacTimerExpired _ANSI_ARGS_((VOID * timerToken));
-/* 20 */
-EXTERN int		TclMacRegisterResourceFork _ANSI_ARGS_((
-				short fileRef, Tcl_Obj * tokenPtr, 
-				int insert));
-/* 21 */
-EXTERN short		TclMacUnRegisterResourceFork _ANSI_ARGS_((
-				char * tokenPtr, Tcl_Obj * resultPtr));
-/* 22 */
-EXTERN int		TclMacCreateEnv _ANSI_ARGS_((void));
-/* 23 */
-EXTERN FILE *		TclMacFOpenHack _ANSI_ARGS_((CONST char * path, 
-				CONST char * mode));
-/* 24 */
-EXTERN char *		TclpGetTZName _ANSI_ARGS_((int isdst));
-/* 25 */
-EXTERN int		TclMacChmod _ANSI_ARGS_((CONST char * path, int mode));
-/* 26 */
-EXTERN int		FSpLLocationFromPath _ANSI_ARGS_((int length, 
-				CONST char * path, FSSpecPtr theSpec));
-#endif /* MAC_TCL */
->>>>>>> 7f625262
 
 typedef struct TclIntPlatStubs {
     int magic;
@@ -409,7 +381,7 @@
     Tcl_Channel (*tclpCreateCommandChannel) (TclFile readFile, TclFile writeFile, TclFile errorFile, int numPids, Tcl_Pid *pidPtr); /* 2 */
     int (*tclpCreatePipe) (TclFile *readPipe, TclFile *writePipe); /* 3 */
     int (*tclpCreateProcess) (Tcl_Interp *interp, int argc, CONST char **argv, TclFile inputFile, TclFile outputFile, TclFile errorFile, Tcl_Pid *pidPtr); /* 4 */
-    void *reserved5;
+    VOID *reserved5;
     TclFile (*tclpMakeFile) (Tcl_Channel channel, int direction); /* 6 */
     TclFile (*tclpOpenFile) (CONST char *fname, int mode); /* 7 */
     int (*tclUnixWaitForFile) (int fd, int mask, int timeout); /* 8 */
@@ -426,28 +398,27 @@
     struct servent * (*tclWinGetServByName) (CONST char *nm, CONST char *proto); /* 2 */
     int (*tclWinGetSockOpt) (int s, int level, int optname, char FAR *optval, int FAR *optlen); /* 3 */
     HINSTANCE (*tclWinGetTclInstance) (void); /* 4 */
-    void *reserved5;
+    VOID *reserved5;
     u_short (*tclWinNToHS) (u_short ns); /* 6 */
     int (*tclWinSetSockOpt) (int s, int level, int optname, CONST char FAR *optval, int optlen); /* 7 */
     unsigned long (*tclpGetPid) (Tcl_Pid pid); /* 8 */
     int (*tclWinGetPlatformId) (void); /* 9 */
-    void *reserved10;
+    VOID *reserved10;
     void (*tclGetAndDetachPids) (Tcl_Interp *interp, Tcl_Channel chan); /* 11 */
     int (*tclpCloseFile) (TclFile file); /* 12 */
     Tcl_Channel (*tclpCreateCommandChannel) (TclFile readFile, TclFile writeFile, TclFile errorFile, int numPids, Tcl_Pid *pidPtr); /* 13 */
     int (*tclpCreatePipe) (TclFile *readPipe, TclFile *writePipe); /* 14 */
     int (*tclpCreateProcess) (Tcl_Interp *interp, int argc, CONST char **argv, TclFile inputFile, TclFile outputFile, TclFile errorFile, Tcl_Pid *pidPtr); /* 15 */
-    void *reserved16;
-    void *reserved17;
+    VOID *reserved16;
+    VOID *reserved17;
     TclFile (*tclpMakeFile) (Tcl_Channel channel, int direction); /* 18 */
     TclFile (*tclpOpenFile) (CONST char *fname, int mode); /* 19 */
     void (*tclWinAddProcess) (VOID *hProcess, unsigned long id); /* 20 */
-    void *reserved21;
-<<<<<<< HEAD
+    VOID *reserved21;
     TclFile (*tclpCreateTempFile) (CONST char *contents); /* 22 */
     char * (*tclpGetTZName) (int isdst); /* 23 */
     char * (*tclWinNoBackslash) (char *path); /* 24 */
-    void *reserved25;
+    VOID *reserved25;
     void (*tclWinSetInterfaces) (int wide); /* 26 */
     void (*tclWinFlushDirtyChannels) (void); /* 27 */
     void (*tclWinResetInterfaces) (void); /* 28 */
@@ -459,7 +430,7 @@
     Tcl_Channel (*tclpCreateCommandChannel) (TclFile readFile, TclFile writeFile, TclFile errorFile, int numPids, Tcl_Pid *pidPtr); /* 2 */
     int (*tclpCreatePipe) (TclFile *readPipe, TclFile *writePipe); /* 3 */
     int (*tclpCreateProcess) (Tcl_Interp *interp, int argc, CONST char **argv, TclFile inputFile, TclFile outputFile, TclFile errorFile, Tcl_Pid *pidPtr); /* 4 */
-    void *reserved5;
+    VOID *reserved5;
     TclFile (*tclpMakeFile) (Tcl_Channel channel, int direction); /* 6 */
     TclFile (*tclpOpenFile) (CONST char *fname, int mode); /* 7 */
     int (*tclUnixWaitForFile) (int fd, int mask, int timeout); /* 8 */
@@ -475,46 +446,6 @@
     int (*tclMacOSXMatchType) (Tcl_Interp *interp, CONST char *pathName, CONST char *fileName, Tcl_StatBuf *statBufPtr, Tcl_GlobTypeData *types); /* 18 */
     void (*tclMacOSXNotifierAddRunLoopMode) (CONST VOID *runLoopMode); /* 19 */
 #endif /* MACOSX */
-=======
-    TclFile (*tclpCreateTempFile) _ANSI_ARGS_((CONST char * contents)); /* 22 */
-    char * (*tclpGetTZName) _ANSI_ARGS_((int isdst)); /* 23 */
-    char * (*tclWinNoBackslash) _ANSI_ARGS_((char * path)); /* 24 */
-    TclPlatformType * (*tclWinGetPlatform) _ANSI_ARGS_((void)); /* 25 */
-    void (*tclWinSetInterfaces) _ANSI_ARGS_((int wide)); /* 26 */
-    void (*tclWinFlushDirtyChannels) _ANSI_ARGS_((void)); /* 27 */
-    void (*tclWinResetInterfaces) _ANSI_ARGS_((void)); /* 28 */
-    int (*tclWinCPUID) _ANSI_ARGS_((unsigned int index, unsigned int * regs)); /* 29 */
-#endif /* __WIN32__ */
-#ifdef MAC_TCL
-    VOID * (*tclpSysAlloc) _ANSI_ARGS_((long size, int isBin)); /* 0 */
-    void (*tclpSysFree) _ANSI_ARGS_((VOID * ptr)); /* 1 */
-    VOID * (*tclpSysRealloc) _ANSI_ARGS_((VOID * cp, unsigned int size)); /* 2 */
-    void (*tclpExit) _ANSI_ARGS_((int status)); /* 3 */
-    int (*fSpGetDefaultDir) _ANSI_ARGS_((FSSpecPtr theSpec)); /* 4 */
-    int (*fSpSetDefaultDir) _ANSI_ARGS_((FSSpecPtr theSpec)); /* 5 */
-    OSErr (*fSpFindFolder) _ANSI_ARGS_((short vRefNum, OSType folderType, Boolean createFolder, FSSpec * spec)); /* 6 */
-    void (*getGlobalMouseTcl) _ANSI_ARGS_((Point * mouse)); /* 7 */
-    pascal OSErr (*fSpGetDirectoryIDTcl) _ANSI_ARGS_((CONST FSSpec * spec, long * theDirID, Boolean * isDirectory)); /* 8 */
-    pascal short (*fSpOpenResFileCompatTcl) _ANSI_ARGS_((CONST FSSpec * spec, SignedByte permission)); /* 9 */
-    pascal void (*fSpCreateResFileCompatTcl) _ANSI_ARGS_((CONST FSSpec * spec, OSType creator, OSType fileType, ScriptCode scriptTag)); /* 10 */
-    int (*fSpLocationFromPath) _ANSI_ARGS_((int length, CONST char * path, FSSpecPtr theSpec)); /* 11 */
-    OSErr (*fSpPathFromLocation) _ANSI_ARGS_((FSSpecPtr theSpec, int * length, Handle * fullPath)); /* 12 */
-    void (*tclMacExitHandler) _ANSI_ARGS_((void)); /* 13 */
-    void (*tclMacInitExitToShell) _ANSI_ARGS_((int usePatch)); /* 14 */
-    OSErr (*tclMacInstallExitToShellPatch) _ANSI_ARGS_((ExitToShellProcPtr newProc)); /* 15 */
-    int (*tclMacOSErrorToPosixError) _ANSI_ARGS_((int error)); /* 16 */
-    void (*tclMacRemoveTimer) _ANSI_ARGS_((VOID * timerToken)); /* 17 */
-    VOID * (*tclMacStartTimer) _ANSI_ARGS_((long ms)); /* 18 */
-    int (*tclMacTimerExpired) _ANSI_ARGS_((VOID * timerToken)); /* 19 */
-    int (*tclMacRegisterResourceFork) _ANSI_ARGS_((short fileRef, Tcl_Obj * tokenPtr, int insert)); /* 20 */
-    short (*tclMacUnRegisterResourceFork) _ANSI_ARGS_((char * tokenPtr, Tcl_Obj * resultPtr)); /* 21 */
-    int (*tclMacCreateEnv) _ANSI_ARGS_((void)); /* 22 */
-    FILE * (*tclMacFOpenHack) _ANSI_ARGS_((CONST char * path, CONST char * mode)); /* 23 */
-    char * (*tclpGetTZName) _ANSI_ARGS_((int isdst)); /* 24 */
-    int (*tclMacChmod) _ANSI_ARGS_((CONST char * path, int mode)); /* 25 */
-    int (*fSpLLocationFromPath) _ANSI_ARGS_((int length, CONST char * path, FSSpecPtr theSpec)); /* 26 */
-#endif /* MAC_TCL */
->>>>>>> 7f625262
 } TclIntPlatStubs;
 
 #ifdef __cplusplus
@@ -778,12 +709,9 @@
 
 /* !END!: Do not edit above this line. */
 
-<<<<<<< HEAD
 #undef TCL_STORAGE_CLASS
 #define TCL_STORAGE_CLASS DLLIMPORT
-=======
 #undef TclpLocaltime_unix
 #undef TclpGmtime_unix
->>>>>>> 7f625262
 
 #endif /* _TCLINTPLATDECLS */