--- conflicted
+++ resolved
@@ -60,19 +60,8 @@
 EXTERN TclFile		TclpOpenFile(const char *fname, int mode);
 /* 8 */
 EXTERN int		TclUnixWaitForFile(int fd, int mask, int timeout);
-<<<<<<< HEAD
-/* 9 */
-EXTERN TclFile		TclpCreateTempFile(const char *contents);
-=======
-#endif
-#ifndef TclWinGetPlatformId_TCL_DECLARED
-#define TclWinGetPlatformId_TCL_DECLARED
 /* 9 */
 EXTERN int		TclWinGetPlatformId(void);
-#endif
-#ifndef TclpReaddir_TCL_DECLARED
-#define TclpReaddir_TCL_DECLARED
->>>>>>> be655860
 /* 10 */
 EXTERN Tcl_DirEntry *	TclpReaddir(DIR *dir);
 /* 11 */
@@ -85,9 +74,6 @@
 EXTERN int		TclUnixCopyFile(const char *src, const char *dst,
 				const Tcl_StatBuf *statBufPtr,
 				int dontCopyAtts);
-<<<<<<< HEAD
-=======
-#endif
 /* Slot 15 is reserved */
 /* Slot 16 is reserved */
 /* Slot 17 is reserved */
@@ -95,23 +81,16 @@
 /* Slot 19 is reserved */
 /* Slot 20 is reserved */
 /* Slot 21 is reserved */
-#ifndef TclpCreateTempFile_TCL_DECLARED
-#define TclpCreateTempFile_TCL_DECLARED
 /* 22 */
-EXTERN TclFile		TclpCreateTempFile(CONST char *contents);
-#endif
+EXTERN TclFile		TclpCreateTempFile(const char *contents);
 /* Slot 23 is reserved */
 /* Slot 24 is reserved */
 /* Slot 25 is reserved */
 /* Slot 26 is reserved */
 /* Slot 27 is reserved */
 /* Slot 28 is reserved */
-#ifndef TclWinCPUID_TCL_DECLARED
-#define TclWinCPUID_TCL_DECLARED
 /* 29 */
 EXTERN int		TclWinCPUID(unsigned int index, unsigned int *regs);
-#endif
->>>>>>> be655860
 #endif /* UNIX */
 #ifdef __WIN32__ /* WIN */
 /* 0 */
@@ -202,19 +181,8 @@
 EXTERN TclFile		TclpOpenFile(const char *fname, int mode);
 /* 8 */
 EXTERN int		TclUnixWaitForFile(int fd, int mask, int timeout);
-<<<<<<< HEAD
-/* 9 */
-EXTERN TclFile		TclpCreateTempFile(const char *contents);
-=======
-#endif
-#ifndef TclWinGetPlatformId_TCL_DECLARED
-#define TclWinGetPlatformId_TCL_DECLARED
 /* 9 */
 EXTERN int		TclWinGetPlatformId(void);
-#endif
-#ifndef TclpReaddir_TCL_DECLARED
-#define TclpReaddir_TCL_DECLARED
->>>>>>> be655860
 /* 10 */
 EXTERN Tcl_DirEntry *	TclpReaddir(DIR *dir);
 /* 11 */
@@ -246,30 +214,19 @@
 				Tcl_GlobTypeData *types);
 /* 19 */
 EXTERN void		TclMacOSXNotifierAddRunLoopMode(
-<<<<<<< HEAD
 				const void *runLoopMode);
-=======
-				CONST VOID *runLoopMode);
-#endif
 /* Slot 20 is reserved */
 /* Slot 21 is reserved */
-#ifndef TclpCreateTempFile_TCL_DECLARED
-#define TclpCreateTempFile_TCL_DECLARED
 /* 22 */
-EXTERN TclFile		TclpCreateTempFile(CONST char *contents);
-#endif
+EXTERN TclFile		TclpCreateTempFile(const char *contents);
 /* Slot 23 is reserved */
 /* Slot 24 is reserved */
 /* Slot 25 is reserved */
 /* Slot 26 is reserved */
 /* Slot 27 is reserved */
 /* Slot 28 is reserved */
-#ifndef TclWinCPUID_TCL_DECLARED
-#define TclWinCPUID_TCL_DECLARED
 /* 29 */
 EXTERN int		TclWinCPUID(unsigned int index, unsigned int *regs);
-#endif
->>>>>>> be655860
 #endif /* MACOSX */
 
 typedef struct TclIntPlatStubs {
@@ -286,35 +243,27 @@
     TclFile (*tclpMakeFile) (Tcl_Channel channel, int direction); /* 6 */
     TclFile (*tclpOpenFile) (const char *fname, int mode); /* 7 */
     int (*tclUnixWaitForFile) (int fd, int mask, int timeout); /* 8 */
-<<<<<<< HEAD
-    TclFile (*tclpCreateTempFile) (const char *contents); /* 9 */
-=======
     int (*tclWinGetPlatformId) (void); /* 9 */
->>>>>>> be655860
     Tcl_DirEntry * (*tclpReaddir) (DIR *dir); /* 10 */
     struct tm * (*tclpLocaltime_unix) (const time_t *clock); /* 11 */
     struct tm * (*tclpGmtime_unix) (const time_t *clock); /* 12 */
     char * (*tclpInetNtoa) (struct in_addr addr); /* 13 */
-<<<<<<< HEAD
     int (*tclUnixCopyFile) (const char *src, const char *dst, const Tcl_StatBuf *statBufPtr, int dontCopyAtts); /* 14 */
-=======
-    int (*tclUnixCopyFile) (CONST char *src, CONST char *dst, CONST Tcl_StatBuf *statBufPtr, int dontCopyAtts); /* 14 */
-    VOID *reserved15;
-    VOID *reserved16;
-    VOID *reserved17;
-    VOID *reserved18;
-    VOID *reserved19;
-    VOID *reserved20;
-    VOID *reserved21;
-    TclFile (*tclpCreateTempFile) (CONST char *contents); /* 22 */
-    VOID *reserved23;
-    VOID *reserved24;
-    VOID *reserved25;
-    VOID *reserved26;
-    VOID *reserved27;
-    VOID *reserved28;
+    void (*reserved15)(void);
+    void (*reserved16)(void);
+    void (*reserved17)(void);
+    void (*reserved18)(void);
+    void (*reserved19)(void);
+    void (*reserved20)(void);
+    void (*reserved21)(void);
+    TclFile (*tclpCreateTempFile) (const char *contents); /* 22 */
+    void (*reserved23)(void);
+    void (*reserved24)(void);
+    void (*reserved25)(void);
+    void (*reserved26)(void);
+    void (*reserved27)(void);
+    void (*reserved28)(void);
     int (*tclWinCPUID) (unsigned int index, unsigned int *regs); /* 29 */
->>>>>>> be655860
 #endif /* UNIX */
 #ifdef __WIN32__ /* WIN */
     void (*tclWinConvertError) (unsigned long errCode); /* 0 */
@@ -358,11 +307,7 @@
     TclFile (*tclpMakeFile) (Tcl_Channel channel, int direction); /* 6 */
     TclFile (*tclpOpenFile) (const char *fname, int mode); /* 7 */
     int (*tclUnixWaitForFile) (int fd, int mask, int timeout); /* 8 */
-<<<<<<< HEAD
-    TclFile (*tclpCreateTempFile) (const char *contents); /* 9 */
-=======
     int (*tclWinGetPlatformId) (void); /* 9 */
->>>>>>> be655860
     Tcl_DirEntry * (*tclpReaddir) (DIR *dir); /* 10 */
     struct tm * (*tclpLocaltime_unix) (const time_t *clock); /* 11 */
     struct tm * (*tclpGmtime_unix) (const time_t *clock); /* 12 */
@@ -370,25 +315,19 @@
     int (*tclUnixCopyFile) (const char *src, const char *dst, const Tcl_StatBuf *statBufPtr, int dontCopyAtts); /* 14 */
     int (*tclMacOSXGetFileAttribute) (Tcl_Interp *interp, int objIndex, Tcl_Obj *fileName, Tcl_Obj **attributePtrPtr); /* 15 */
     int (*tclMacOSXSetFileAttribute) (Tcl_Interp *interp, int objIndex, Tcl_Obj *fileName, Tcl_Obj *attributePtr); /* 16 */
-<<<<<<< HEAD
     int (*tclMacOSXCopyFileAttributes) (const char *src, const char *dst, const Tcl_StatBuf *statBufPtr); /* 17 */
     int (*tclMacOSXMatchType) (Tcl_Interp *interp, const char *pathName, const char *fileName, Tcl_StatBuf *statBufPtr, Tcl_GlobTypeData *types); /* 18 */
     void (*tclMacOSXNotifierAddRunLoopMode) (const void *runLoopMode); /* 19 */
-=======
-    int (*tclMacOSXCopyFileAttributes) (CONST char *src, CONST char *dst, CONST Tcl_StatBuf *statBufPtr); /* 17 */
-    int (*tclMacOSXMatchType) (Tcl_Interp *interp, CONST char *pathName, CONST char *fileName, Tcl_StatBuf *statBufPtr, Tcl_GlobTypeData *types); /* 18 */
-    void (*tclMacOSXNotifierAddRunLoopMode) (CONST VOID *runLoopMode); /* 19 */
-    VOID *reserved20;
-    VOID *reserved21;
-    TclFile (*tclpCreateTempFile) (CONST char *contents); /* 22 */
-    VOID *reserved23;
-    VOID *reserved24;
-    VOID *reserved25;
-    VOID *reserved26;
-    VOID *reserved27;
-    VOID *reserved28;
+    void (*reserved20)(void);
+    void (*reserved21)(void);
+    TclFile (*tclpCreateTempFile) (const char *contents); /* 22 */
+    void (*reserved23)(void);
+    void (*reserved24)(void);
+    void (*reserved25)(void);
+    void (*reserved26)(void);
+    void (*reserved27)(void);
+    void (*reserved28)(void);
     int (*tclWinCPUID) (unsigned int index, unsigned int *regs); /* 29 */
->>>>>>> be655860
 #endif /* MACOSX */
 } TclIntPlatStubs;
 
@@ -424,17 +363,8 @@
 	(tclIntPlatStubsPtr->tclpOpenFile) /* 7 */
 #define TclUnixWaitForFile \
 	(tclIntPlatStubsPtr->tclUnixWaitForFile) /* 8 */
-<<<<<<< HEAD
-#define TclpCreateTempFile \
-	(tclIntPlatStubsPtr->tclpCreateTempFile) /* 9 */
-=======
-#endif
-#ifndef TclWinGetPlatformId
 #define TclWinGetPlatformId \
 	(tclIntPlatStubsPtr->tclWinGetPlatformId) /* 9 */
-#endif
-#ifndef TclpReaddir
->>>>>>> be655860
 #define TclpReaddir \
 	(tclIntPlatStubsPtr->tclpReaddir) /* 10 */
 #define TclpLocaltime_unix \
@@ -445,9 +375,6 @@
 	(tclIntPlatStubsPtr->tclpInetNtoa) /* 13 */
 #define TclUnixCopyFile \
 	(tclIntPlatStubsPtr->tclUnixCopyFile) /* 14 */
-<<<<<<< HEAD
-=======
-#endif
 /* Slot 15 is reserved */
 /* Slot 16 is reserved */
 /* Slot 17 is reserved */
@@ -455,21 +382,16 @@
 /* Slot 19 is reserved */
 /* Slot 20 is reserved */
 /* Slot 21 is reserved */
-#ifndef TclpCreateTempFile
 #define TclpCreateTempFile \
 	(tclIntPlatStubsPtr->tclpCreateTempFile) /* 22 */
-#endif
 /* Slot 23 is reserved */
 /* Slot 24 is reserved */
 /* Slot 25 is reserved */
 /* Slot 26 is reserved */
 /* Slot 27 is reserved */
 /* Slot 28 is reserved */
-#ifndef TclWinCPUID
 #define TclWinCPUID \
 	(tclIntPlatStubsPtr->tclWinCPUID) /* 29 */
-#endif
->>>>>>> be655860
 #endif /* UNIX */
 #ifdef __WIN32__ /* WIN */
 #define TclWinConvertError \
@@ -545,17 +467,8 @@
 	(tclIntPlatStubsPtr->tclpOpenFile) /* 7 */
 #define TclUnixWaitForFile \
 	(tclIntPlatStubsPtr->tclUnixWaitForFile) /* 8 */
-<<<<<<< HEAD
-#define TclpCreateTempFile \
-	(tclIntPlatStubsPtr->tclpCreateTempFile) /* 9 */
-=======
-#endif
-#ifndef TclWinGetPlatformId
 #define TclWinGetPlatformId \
 	(tclIntPlatStubsPtr->tclWinGetPlatformId) /* 9 */
-#endif
-#ifndef TclpReaddir
->>>>>>> be655860
 #define TclpReaddir \
 	(tclIntPlatStubsPtr->tclpReaddir) /* 10 */
 #define TclpLocaltime_unix \
@@ -576,26 +489,18 @@
 	(tclIntPlatStubsPtr->tclMacOSXMatchType) /* 18 */
 #define TclMacOSXNotifierAddRunLoopMode \
 	(tclIntPlatStubsPtr->tclMacOSXNotifierAddRunLoopMode) /* 19 */
-<<<<<<< HEAD
-=======
-#endif
 /* Slot 20 is reserved */
 /* Slot 21 is reserved */
-#ifndef TclpCreateTempFile
 #define TclpCreateTempFile \
 	(tclIntPlatStubsPtr->tclpCreateTempFile) /* 22 */
-#endif
 /* Slot 23 is reserved */
 /* Slot 24 is reserved */
 /* Slot 25 is reserved */
 /* Slot 26 is reserved */
 /* Slot 27 is reserved */
 /* Slot 28 is reserved */
-#ifndef TclWinCPUID
 #define TclWinCPUID \
 	(tclIntPlatStubsPtr->tclWinCPUID) /* 29 */
-#endif
->>>>>>> be655860
 #endif /* MACOSX */
 
 #endif /* defined(USE_TCL_STUBS) */
