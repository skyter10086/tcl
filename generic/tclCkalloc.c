/*
 * tclCkalloc.c --
 *
 *    Interface to malloc and free that provides support for debugging
 *    problems involving overwritten, double freeing memory and loss of
 *    memory.
 *
 * Copyright (c) 1991-1994 The Regents of the University of California.
 * Copyright (c) 1994-1997 Sun Microsystems, Inc.
 * Copyright (c) 1998-1999 by Scriptics Corporation.
 *
 * See the file "license.terms" for information on usage and redistribution of
 * this file, and for a DISCLAIMER OF ALL WARRANTIES.
 *
 * This code contributed by Karl Lehenbauer and Mark Diekhans
<<<<<<< HEAD
 *
 * RCS: @(#) $Id: tclCkalloc.c,v 1.19.4.20 2010/12/30 14:42:02 dgp Exp $
=======
>>>>>>> 17bf2e2c
 */

#include "tclInt.h"

#define FALSE	0
#define TRUE	1

#ifdef TCL_MEM_DEBUG

/*
 * One of the following structures is allocated each time the
 * "memory tag" command is invoked, to hold the current tag.
 */

typedef struct MemTag {
    int refCount;		/* Number of mem_headers referencing this
				 * tag. */
    char string[1];		/* Actual size of string will be as large as
				 * needed for actual tag. This must be the
				 * last field in the structure. */
} MemTag;

#define TAG_SIZE(bytesInString) ((unsigned) ((TclOffset(MemTag, string) + 1) + bytesInString))

static MemTag *curTagPtr = NULL;/* Tag to use in all future mem_headers (set
				 * by "memory tag" command). */

/*
 * One of the following structures is allocated just before each dynamically
 * allocated chunk of memory, both to record information about the chunk and
 * to help detect chunk under-runs.
 */

#define LOW_GUARD_SIZE (8 + (32 - (sizeof(long) + sizeof(int)))%8)
struct mem_header {
    struct mem_header *flink;
    struct mem_header *blink;
    MemTag *tagPtr;		/* Tag from "memory tag" command; may be
				 * NULL. */
    const char *file;
    long length;
    int line;
    unsigned char low_guard[LOW_GUARD_SIZE];
				/* Aligns body on 8-byte boundary, plus
				 * provides at least 8 additional guard bytes
				 * to detect underruns. */
    char body[1];		/* First byte of client's space. Actual size
				 * of this field will be larger than one. */
};

static struct mem_header *allocHead = NULL;  /* List of allocated structures */

#define GUARD_VALUE  0141

/*
 * The following macro determines the amount of guard space *above* each chunk
 * of memory.
 */

#define HIGH_GUARD_SIZE 8

/*
 * The following macro computes the offset of the "body" field within
 * mem_header. It is used to get back to the header pointer from the body
 * pointer that's used by clients.
 */

#define BODY_OFFSET \
	((unsigned long) (&((struct mem_header *) 0)->body))

static int total_mallocs = 0;
static int total_frees = 0;
static size_t current_bytes_malloced = 0;
static size_t maximum_bytes_malloced = 0;
static int current_malloc_packets = 0;
static int maximum_malloc_packets = 0;
static int break_on_malloc = 0;
static int trace_on_at_malloc = 0;
static int alloc_tracing = FALSE;
static int init_malloced_bodies = TRUE;
#ifdef MEM_VALIDATE
static int validate_memory = TRUE;
#else
static int validate_memory = FALSE;
#endif

/*
 * The following variable indicates to TclFinalizeMemorySubsystem() that it
 * should dump out the state of memory before exiting. If the value is
 * non-NULL, it gives the name of the file in which to dump memory usage
 * information.
 */

char *tclMemDumpFileName = NULL;

static char *onExitMemDumpFileName = NULL;
static char dumpFile[100];	/* Records where to dump memory allocation
				 * information. */

/*
 * Mutex to serialize allocations. This is a low-level mutex that must be
 * explicitly initialized. This is necessary because the self initializing
 * mutexes use ckalloc...
 */

static Tcl_Mutex *ckallocMutexPtr;
static int ckallocInit = 0;

/*
 * Prototypes for procedures defined in this file:
 */

static int		CheckmemCmd(ClientData clientData, Tcl_Interp *interp,
			    int argc, const char *argv[]);
static int		MemoryCmd(ClientData clientData, Tcl_Interp *interp,
			    int argc, const char *argv[]);
static void		ValidateMemory(struct mem_header *memHeaderP,
			    const char *file, int line, int nukeGuards);

/*
 *----------------------------------------------------------------------
 *
 * TclInitDbCkalloc --
 *
 *	Initialize the locks used by the allocator. This is only appropriate
 *	to call in a single threaded environment, such as during
 *	TclInitSubsystems.
 *
 *----------------------------------------------------------------------
 */

void
TclInitDbCkalloc(void)
{
    if (!ckallocInit) {
	ckallocInit = 1;
	ckallocMutexPtr = Tcl_GetAllocMutex();
    }
}

/*
 *----------------------------------------------------------------------
 *
 * TclDumpMemoryInfo --
 *
 *	Display the global memory management statistics.
 *
 *----------------------------------------------------------------------
 */

int
TclDumpMemoryInfo(ClientData clientData, int flags)
{
    char buf[1024];

    if (clientData == NULL) { return 0; }
    sprintf(buf,
	    "total mallocs             %10d\n"
	    "total frees               %10d\n"
	    "current packets allocated %10d\n"
	    "current bytes allocated   %10lu\n"
	    "maximum packets allocated %10d\n"
	    "maximum bytes allocated   %10lu\n",
	    total_mallocs,
	    total_frees,
	    current_malloc_packets,
	    current_bytes_malloced,
	    maximum_malloc_packets,
	    maximum_bytes_malloced);
    if (flags == 0) {
	fprintf((FILE *)clientData, "%s", buf);
    } else {
	/* Assume objPtr to append to */
	Tcl_AppendToObj((Tcl_Obj *) clientData, buf, -1);
    }
    return 1;
}

/*
 *----------------------------------------------------------------------
 *
 * ValidateMemory --
 *
 *	Validate memory guard zones for a particular chunk of allocated
 *	memory.
 *
 * Results:
 *	None.
 *
 * Side effects:
 *	Prints validation information about the allocated memory to stderr.
 *
 *----------------------------------------------------------------------
 */

static void
ValidateMemory(
    struct mem_header *memHeaderP,
				/* Memory chunk to validate */
    const char *file,		/* File containing the call to
				 * Tcl_ValidateAllMemory */
    int line,			/* Line number of call to
				 * Tcl_ValidateAllMemory */
    int nukeGuards)		/* If non-zero, indicates that the memory
				 * guards are to be reset to 0 after they have
				 * been printed */
{
    unsigned char *hiPtr;
    size_t idx;
    int guard_failed = FALSE;
    int byte;

    for (idx = 0; idx < LOW_GUARD_SIZE; idx++) {
	byte = *(memHeaderP->low_guard + idx);
	if (byte != GUARD_VALUE) {
	    guard_failed = TRUE;
	    fflush(stdout);
	    byte &= 0xff;
	    fprintf(stderr, "low guard byte %d is 0x%x  \t%c\n", (int)idx, byte,
		    (isprint(UCHAR(byte)) ? byte : ' ')); /* INTL: bytes */
	}
    }
    if (guard_failed) {
	TclDumpMemoryInfo((ClientData) stderr, 0);
	fprintf(stderr, "low guard failed at %lx, %s %d\n",
		(long unsigned) memHeaderP->body, file, line);
	fflush(stderr);			/* In case name pointer is bad. */
	fprintf(stderr, "%ld bytes allocated at (%s %d)\n", memHeaderP->length,
		memHeaderP->file, memHeaderP->line);
	Tcl_Panic("Memory validation failure");
    }

    hiPtr = (unsigned char *)memHeaderP->body + memHeaderP->length;
    for (idx = 0; idx < HIGH_GUARD_SIZE; idx++) {
	byte = *(hiPtr + idx);
	if (byte != GUARD_VALUE) {
	    guard_failed = TRUE;
	    fflush(stdout);
	    byte &= 0xff;
	    fprintf(stderr, "hi guard byte %d is 0x%x  \t%c\n", (int)idx, byte,
		    (isprint(UCHAR(byte)) ? byte : ' ')); /* INTL: bytes */
	}
    }

    if (guard_failed) {
	TclDumpMemoryInfo((ClientData) stderr, 0);
	fprintf(stderr, "high guard failed at %lx, %s %d\n",
		(long unsigned) memHeaderP->body, file, line);
	fflush(stderr);			/* In case name pointer is bad. */
	fprintf(stderr, "%ld bytes allocated at (%s %d)\n",
		memHeaderP->length, memHeaderP->file,
		memHeaderP->line);
	Tcl_Panic("Memory validation failure");
    }

    if (nukeGuards) {
	memset(memHeaderP->low_guard, 0, LOW_GUARD_SIZE);
	memset(hiPtr, 0, HIGH_GUARD_SIZE);
    }

}

/*
 *----------------------------------------------------------------------
 *
 * Tcl_ValidateAllMemory --
 *
 *	Validate memory guard regions for all allocated memory.
 *
 * Results:
 *	None.
 *
 * Side effects:
 *	Displays memory validation information to stderr.
 *
 *----------------------------------------------------------------------
 */

void
Tcl_ValidateAllMemory(
    const char *file,		/* File from which Tcl_ValidateAllMemory was
				 * called. */
    int line)			/* Line number of call to
				 * Tcl_ValidateAllMemory */
{
    struct mem_header *memScanP;

    if (!ckallocInit) {
	TclInitDbCkalloc();
    }
    Tcl_MutexLock(ckallocMutexPtr);
    for (memScanP = allocHead; memScanP != NULL; memScanP = memScanP->flink) {
	ValidateMemory(memScanP, file, line, FALSE);
    }
    Tcl_MutexUnlock(ckallocMutexPtr);
}

/*
 *----------------------------------------------------------------------
 *
 * Tcl_DumpActiveMemory --
 *
 *	Displays all allocated memory to a file; if no filename is given,
 *	information will be written to stderr.
 *
 * Results:
 *	Return TCL_ERROR if an error accessing the file occurs, `errno' will
 *	have the file error number left in it.
 *
 *----------------------------------------------------------------------
 */

int
Tcl_DumpActiveMemory(
    const char *fileName)	/* Name of the file to write info to */
{
    FILE *fileP;
    struct mem_header *memScanP;
    char *address;

    if (fileName == NULL) {
	fileP = stderr;
    } else {
	fileP = fopen(fileName, "w");
	if (fileP == NULL) {
	    return TCL_ERROR;
	}
    }

    Tcl_MutexLock(ckallocMutexPtr);
    for (memScanP = allocHead; memScanP != NULL; memScanP = memScanP->flink) {
	address = &memScanP->body[0];
	fprintf(fileP, "%8lx - %8lx  %7ld @ %s %d %s",
		(long unsigned) address,
		(long unsigned) address + memScanP->length - 1,
		memScanP->length, memScanP->file, memScanP->line,
		(memScanP->tagPtr == NULL) ? "" : memScanP->tagPtr->string);
	(void) fputc('\n', fileP);
    }
    Tcl_MutexUnlock(ckallocMutexPtr);

    if (fileP != stderr) {
	fclose(fileP);
    }
    return TCL_OK;
}

/*
 *----------------------------------------------------------------------
 *
 * Tcl_DbCkalloc - debugging ckalloc
 *
 *	Allocate the requested amount of space plus some extra for guard bands
 *	at both ends of the request, plus a size, panicing if there isn't
 *	enough space, then write in the guard bands and return the address of
 *	the space in the middle that the user asked for.
 *
 *	The second and third arguments are file and line, these contain the
 *	filename and line number corresponding to the caller. These are sent
 *	by the ckalloc macro; it uses the preprocessor autodefines __FILE__
 *	and __LINE__.
 *
 *----------------------------------------------------------------------
 */

char *
Tcl_DbCkalloc(
    unsigned int size,
    const char *file,
    int line)
{
    struct mem_header *result = NULL;

    if (validate_memory) {
	Tcl_ValidateAllMemory(file, line);
    }

    /* Don't let size argument to TclpAlloc overflow */
    if (size <= UINT_MAX - HIGH_GUARD_SIZE -sizeof(struct mem_header)) {
	result = (struct mem_header *) TclpAlloc((unsigned)size +
		sizeof(struct mem_header) + HIGH_GUARD_SIZE);
    }
    if (result == NULL) {
	fflush(stdout);
	TclDumpMemoryInfo((ClientData) stderr, 0);
	Tcl_Panic("unable to alloc %u bytes, %s line %d", size, file, line);
    }

    /*
     * Fill in guard zones and size. Also initialize the contents of the block
     * with bogus bytes to detect uses of initialized data. Link into
     * allocated list.
     */

    if (init_malloced_bodies) {
	memset(result, GUARD_VALUE,
		size + sizeof(struct mem_header) + HIGH_GUARD_SIZE);
    } else {
	memset(result->low_guard, GUARD_VALUE, LOW_GUARD_SIZE);
	memset(result->body + size, GUARD_VALUE, HIGH_GUARD_SIZE);
    }
    if (!ckallocInit) {
	TclInitDbCkalloc();
    }
    Tcl_MutexLock(ckallocMutexPtr);
    result->length = size;
    result->tagPtr = curTagPtr;
    if (curTagPtr != NULL) {
	curTagPtr->refCount++;
    }
    result->file = file;
    result->line = line;
    result->flink = allocHead;
    result->blink = NULL;

    if (allocHead != NULL) {
	allocHead->blink = result;
    }
    allocHead = result;

    total_mallocs++;
    if (trace_on_at_malloc && (total_mallocs >= trace_on_at_malloc)) {
	(void) fflush(stdout);
	fprintf(stderr, "reached malloc trace enable point (%d)\n",
		total_mallocs);
	fflush(stderr);
	alloc_tracing = TRUE;
	trace_on_at_malloc = 0;
    }

    if (alloc_tracing) {
	fprintf(stderr,"ckalloc %lx %u %s %d\n",
		(long unsigned int) result->body, size, file, line);
    }

    if (break_on_malloc && (total_mallocs >= break_on_malloc)) {
	break_on_malloc = 0;
	(void) fflush(stdout);
	Tcl_Panic("reached malloc break limit (%d)", total_mallocs);
    }

    current_malloc_packets++;
    if (current_malloc_packets > maximum_malloc_packets) {
	maximum_malloc_packets = current_malloc_packets;
    }
    current_bytes_malloced += size;
    if (current_bytes_malloced > maximum_bytes_malloced) {
	maximum_bytes_malloced = current_bytes_malloced;
    }

    Tcl_MutexUnlock(ckallocMutexPtr);

    return result->body;
}

char *
Tcl_AttemptDbCkalloc(
    unsigned int size,
    const char *file,
    int line)
{
    struct mem_header *result = NULL;

    if (validate_memory) {
	Tcl_ValidateAllMemory(file, line);
    }

    /* Don't let size argument to TclpAlloc overflow */
    if (size <= UINT_MAX - HIGH_GUARD_SIZE - sizeof(struct mem_header)) {
	result = (struct mem_header *) TclpAlloc((unsigned)size +
		sizeof(struct mem_header) + HIGH_GUARD_SIZE);
    }
    if (result == NULL) {
	fflush(stdout);
	TclDumpMemoryInfo((ClientData) stderr, 0);
	return NULL;
    }

    /*
     * Fill in guard zones and size. Also initialize the contents of the block
     * with bogus bytes to detect uses of initialized data. Link into
     * allocated list.
     */
    if (init_malloced_bodies) {
	memset(result, GUARD_VALUE,
		size + sizeof(struct mem_header) + HIGH_GUARD_SIZE);
    } else {
	memset(result->low_guard, GUARD_VALUE, LOW_GUARD_SIZE);
	memset(result->body + size, GUARD_VALUE, HIGH_GUARD_SIZE);
    }
    if (!ckallocInit) {
	TclInitDbCkalloc();
    }
    Tcl_MutexLock(ckallocMutexPtr);
    result->length = size;
    result->tagPtr = curTagPtr;
    if (curTagPtr != NULL) {
	curTagPtr->refCount++;
    }
    result->file = file;
    result->line = line;
    result->flink = allocHead;
    result->blink = NULL;

    if (allocHead != NULL) {
	allocHead->blink = result;
    }
    allocHead = result;

    total_mallocs++;
    if (trace_on_at_malloc && (total_mallocs >= trace_on_at_malloc)) {
	(void) fflush(stdout);
	fprintf(stderr, "reached malloc trace enable point (%d)\n",
		total_mallocs);
	fflush(stderr);
	alloc_tracing = TRUE;
	trace_on_at_malloc = 0;
    }

    if (alloc_tracing) {
	fprintf(stderr,"ckalloc %lx %u %s %d\n",
		(long unsigned int) result->body, size, file, line);
    }

    if (break_on_malloc && (total_mallocs >= break_on_malloc)) {
	break_on_malloc = 0;
	(void) fflush(stdout);
	Tcl_Panic("reached malloc break limit (%d)", total_mallocs);
    }

    current_malloc_packets++;
    if (current_malloc_packets > maximum_malloc_packets) {
	maximum_malloc_packets = current_malloc_packets;
    }
    current_bytes_malloced += size;
    if (current_bytes_malloced > maximum_bytes_malloced) {
	maximum_bytes_malloced = current_bytes_malloced;
    }

    Tcl_MutexUnlock(ckallocMutexPtr);

    return result->body;
}

/*
 *----------------------------------------------------------------------
 *
 * Tcl_DbCkfree - debugging ckfree
 *
 *	Verify that the low and high guards are intact, and if so then free
 *	the buffer else Tcl_Panic.
 *
 *	The guards are erased after being checked to catch duplicate frees.
 *
 *	The second and third arguments are file and line, these contain the
 *	filename and line number corresponding to the caller. These are sent
 *	by the ckfree macro; it uses the preprocessor autodefines __FILE__ and
 *	__LINE__.
 *
 *----------------------------------------------------------------------
 */

void
Tcl_DbCkfree(
    char *ptr,
    const char *file,
    int line)
{
    struct mem_header *memp;

    if (ptr == NULL) {
	return;
    }

    /*
     * The following cast is *very* tricky. Must convert the pointer to an
     * integer before doing arithmetic on it, because otherwise the arithmetic
     * will be done differently (and incorrectly) on word-addressed machines
     * such as Crays (will subtract only bytes, even though BODY_OFFSET is in
     * words on these machines).
     */

    memp = (struct mem_header *) (((unsigned long) ptr) - BODY_OFFSET);

    if (alloc_tracing) {
	fprintf(stderr, "ckfree %lx %ld %s %d\n",
		(long unsigned int) memp->body, memp->length, file, line);
    }

    if (validate_memory) {
	Tcl_ValidateAllMemory(file, line);
    }

    Tcl_MutexLock(ckallocMutexPtr);
    ValidateMemory(memp, file, line, TRUE);
    if (init_malloced_bodies) {
	memset(ptr, GUARD_VALUE, (size_t) memp->length);
    }

    total_frees++;
    current_malloc_packets--;
    current_bytes_malloced -= memp->length;

    if (memp->tagPtr != NULL) {
	memp->tagPtr->refCount--;
	if ((memp->tagPtr->refCount == 0) && (curTagPtr != memp->tagPtr)) {
	    TclpFree((char *) memp->tagPtr);
	}
    }

    /*
     * Delink from allocated list
     */

    if (memp->flink != NULL) {
	memp->flink->blink = memp->blink;
    }
    if (memp->blink != NULL) {
	memp->blink->flink = memp->flink;
    }
    if (allocHead == memp) {
	allocHead = memp->flink;
    }
    TclpFree((char *) memp);
    Tcl_MutexUnlock(ckallocMutexPtr);
}

/*
 *--------------------------------------------------------------------
 *
 * Tcl_DbCkrealloc - debugging ckrealloc
 *
 *	Reallocate a chunk of memory by allocating a new one of the right
 *	size, copying the old data to the new location, and then freeing the
 *	old memory space, using all the memory checking features of this
 *	package.
 *
 *--------------------------------------------------------------------
 */

char *
Tcl_DbCkrealloc(
    char *ptr,
    unsigned int size,
    const char *file,
    int line)
{
    char *newPtr;
    unsigned int copySize;
    struct mem_header *memp;

    if (ptr == NULL) {
	return Tcl_DbCkalloc(size, file, line);
    }

    /*
     * See comment from Tcl_DbCkfree before you change the following line.
     */

    memp = (struct mem_header *) (((unsigned long) ptr) - BODY_OFFSET);

    copySize = size;
    if (copySize > (unsigned int) memp->length) {
	copySize = memp->length;
    }
    newPtr = Tcl_DbCkalloc(size, file, line);
    memcpy(newPtr, ptr, (size_t) copySize);
    Tcl_DbCkfree(ptr, file, line);
    return newPtr;
}

char *
Tcl_AttemptDbCkrealloc(
    char *ptr,
    unsigned int size,
    const char *file,
    int line)
{
    char *newPtr;
    unsigned int copySize;
    struct mem_header *memp;

    if (ptr == NULL) {
	return Tcl_AttemptDbCkalloc(size, file, line);
    }

    /*
     * See comment from Tcl_DbCkfree before you change the following line.
     */

    memp = (struct mem_header *) (((unsigned long) ptr) - BODY_OFFSET);

    copySize = size;
    if (copySize > (unsigned int) memp->length) {
	copySize = memp->length;
    }
    newPtr = Tcl_AttemptDbCkalloc(size, file, line);
    if (newPtr == NULL) {
	return NULL;
    }
    memcpy(newPtr, ptr, (size_t) copySize);
    Tcl_DbCkfree(ptr, file, line);
    return newPtr;
}


/*
 *----------------------------------------------------------------------
 *
 * Tcl_Alloc, et al. --
 *
 *	These functions are defined in terms of the debugging versions when
 *	TCL_MEM_DEBUG is set.
 *
 * Results:
 *	Same as the debug versions.
 *
 * Side effects:
 *	Same as the debug versions.
 *
 *----------------------------------------------------------------------
 */

#undef Tcl_Alloc
#undef Tcl_Free
#undef Tcl_Realloc
#undef Tcl_AttemptAlloc
#undef Tcl_AttemptRealloc

char *
Tcl_Alloc(
    unsigned int size)
{
    return Tcl_DbCkalloc(size, "unknown", 0);
}

char *
Tcl_AttemptAlloc(
    unsigned int size)
{
    return Tcl_AttemptDbCkalloc(size, "unknown", 0);
}

void
Tcl_Free(
    char *ptr)
{
    Tcl_DbCkfree(ptr, "unknown", 0);
}

char *
Tcl_Realloc(
    char *ptr,
    unsigned int size)
{
    return Tcl_DbCkrealloc(ptr, size, "unknown", 0);
}
char *
Tcl_AttemptRealloc(
    char *ptr,
    unsigned int size)
{
    return Tcl_AttemptDbCkrealloc(ptr, size, "unknown", 0);
}

/*
 *----------------------------------------------------------------------
 *
 * MemoryCmd --
 *
 *	Implements the Tcl "memory" command, which provides Tcl-level control
 *	of Tcl memory debugging information.
 *		memory active $file
 *		memory break_on_malloc $count
 *		memory info
 *		memory init on|off
 *		memory onexit $file
 *		memory tag $string
 *		memory trace on|off
 *		memory trace_on_at_malloc $count
 *		memory validate on|off
 *
 * Results:
 *	Standard TCL results.
 *
 *----------------------------------------------------------------------
 */
	/* ARGSUSED */
static int
MemoryCmd(
    ClientData clientData,
    Tcl_Interp *interp,
    int argc,
    const char *argv[])
{
    const char *fileName;
    FILE *fileP;
    Tcl_DString buffer;
    int result;
    size_t len;

    if (argc < 2) {
	Tcl_AppendResult(interp, "wrong # args: should be \"", argv[0],
		" option [args..]\"", NULL);
	return TCL_ERROR;
    }

    if ((strcmp(argv[1],"active") == 0) || (strcmp(argv[1],"display") == 0)) {
	if (argc != 3) {
	    Tcl_AppendResult(interp, "wrong # args: should be \"", argv[0],
		    " ", argv[1], " file\"", NULL);
	    return TCL_ERROR;
	}
	fileName = Tcl_TranslateFileName(interp, argv[2], &buffer);
	if (fileName == NULL) {
	    return TCL_ERROR;
	}
	result = Tcl_DumpActiveMemory(fileName);
	Tcl_DStringFree(&buffer);
	if (result != TCL_OK) {
	    Tcl_AppendResult(interp, "error accessing ", argv[2], NULL);
	    return TCL_ERROR;
	}
	return TCL_OK;
    }
    if (strcmp(argv[1],"break_on_malloc") == 0) {
	if (argc != 3) {
	    goto argError;
	}
	if (Tcl_GetInt(interp, argv[2], &break_on_malloc) != TCL_OK) {
	    return TCL_ERROR;
	}
	return TCL_OK;
    }
    if (strcmp(argv[1],"info") == 0) {
	Tcl_SetObjResult(interp, Tcl_ObjPrintf(
		"%-25s %10d\n%-25s %10d\n%-25s %10d\n%-25s %10lu\n%-25s %10d\n%-25s %10lu\n",
		"total mallocs", total_mallocs, "total frees", total_frees,
		"current packets allocated", current_malloc_packets,
		"current bytes allocated", current_bytes_malloced,
		"maximum packets allocated", maximum_malloc_packets,
		"maximum bytes allocated", maximum_bytes_malloced));
	return TCL_OK;
    }
    if (strcmp(argv[1],"init") == 0) {
	if (argc != 3) {
	    goto bad_suboption;
	}
	init_malloced_bodies = (strcmp(argv[2],"on") == 0);
	return TCL_OK;
    }
    if (strcmp(argv[1],"objs") == 0) {
	if (argc != 3) {
	    Tcl_AppendResult(interp, "wrong # args: should be \"", argv[0],
		    " objs file\"", NULL);
	    return TCL_ERROR;
	}
	fileName = Tcl_TranslateFileName(interp, argv[2], &buffer);
	if (fileName == NULL) {
	    return TCL_ERROR;
	}
	fileP = fopen(fileName, "w");
	if (fileP == NULL) {
	    Tcl_AppendResult(interp, "cannot open output file", NULL);
	    return TCL_ERROR;
	}
	TclDbDumpActiveObjects(fileP);
	fclose(fileP);
	Tcl_DStringFree(&buffer);
	return TCL_OK;
    }
    if (strcmp(argv[1],"onexit") == 0) {
	if (argc != 3) {
	    Tcl_AppendResult(interp, "wrong # args: should be \"", argv[0],
		    " onexit file\"", NULL);
	    return TCL_ERROR;
	}
	fileName = Tcl_TranslateFileName(interp, argv[2], &buffer);
	if (fileName == NULL) {
	    return TCL_ERROR;
	}
	onExitMemDumpFileName = dumpFile;
	strcpy(onExitMemDumpFileName,fileName);
	Tcl_DStringFree(&buffer);
	return TCL_OK;
    }
    if (strcmp(argv[1],"tag") == 0) {
	if (argc != 3) {
	    Tcl_AppendResult(interp, "wrong # args: should be \"", argv[0],
		    " tag string\"", NULL);
	    return TCL_ERROR;
	}
	if ((curTagPtr != NULL) && (curTagPtr->refCount == 0)) {
	    TclpFree((char *) curTagPtr);
	}
	len = strlen(argv[2]);
	curTagPtr = (MemTag *) TclpAlloc(TAG_SIZE(len));
	curTagPtr->refCount = 0;
	memcpy(curTagPtr->string, argv[2], len + 1);
	return TCL_OK;
    }
    if (strcmp(argv[1],"trace") == 0) {
	if (argc != 3) {
	    goto bad_suboption;
	}
	alloc_tracing = (strcmp(argv[2],"on") == 0);
	return TCL_OK;
    }

    if (strcmp(argv[1],"trace_on_at_malloc") == 0) {
	if (argc != 3) {
	    goto argError;
	}
	if (Tcl_GetInt(interp, argv[2], &trace_on_at_malloc) != TCL_OK) {
	    return TCL_ERROR;
	}
	return TCL_OK;
    }
    if (strcmp(argv[1],"validate") == 0) {
	if (argc != 3) {
	    goto bad_suboption;
	}
	validate_memory = (strcmp(argv[2],"on") == 0);
	return TCL_OK;
    }

    Tcl_AppendResult(interp, "bad option \"", argv[1],
	    "\": should be active, break_on_malloc, info, init, objs, onexit, "
	    "tag, trace, trace_on_at_malloc, or validate", NULL);
    return TCL_ERROR;

  argError:
    Tcl_AppendResult(interp, "wrong # args: should be \"", argv[0],
	    " ", argv[1], " count\"", NULL);
    return TCL_ERROR;

  bad_suboption:
    Tcl_AppendResult(interp, "wrong # args: should be \"", argv[0],
	    " ", argv[1], " on|off\"", NULL);
    return TCL_ERROR;
}

/*
 *----------------------------------------------------------------------
 *
 * CheckmemCmd --
 *
 *	This is the command procedure for the "checkmem" command, which causes
 *	the application to exit after printing information about memory usage
 *	to the file passed to this command as its first argument.
 *
 * Results:
 *	Returns a standard Tcl completion code.
 *
 * Side effects:
 *	None.
 *
 *----------------------------------------------------------------------
 */

static int
CheckmemCmd(
    ClientData clientData,	/* Not used. */
    Tcl_Interp *interp,		/* Interpreter for evaluation. */
    int argc,			/* Number of arguments. */
    const char *argv[])		/* String values of arguments. */
{
    if (argc != 2) {
	Tcl_AppendResult(interp, "wrong # args: should be \"", argv[0],
		" fileName\"", NULL);
	return TCL_ERROR;
    }
    tclMemDumpFileName = dumpFile;
    strcpy(tclMemDumpFileName, argv[1]);
    return TCL_OK;
}

/*
 *----------------------------------------------------------------------
 *
 * Tcl_InitMemory --
 *
 *	Create the "memory" and "checkmem" commands in the given interpreter.
 *
 * Results:
 *	None.
 *
 * Side effects:
 *	New commands are added to the interpreter.
 *
 *----------------------------------------------------------------------
 */

void
Tcl_InitMemory(
    Tcl_Interp *interp)		/* Interpreter in which commands should be
				 * added */
{
    TclInitDbCkalloc();
    Tcl_CreateCommand(interp, "memory", MemoryCmd, NULL, NULL);
    Tcl_CreateCommand(interp, "checkmem", CheckmemCmd, NULL, NULL);
}


#else	/* TCL_MEM_DEBUG */

/* This is the !TCL_MEM_DEBUG case */

#undef Tcl_InitMemory
#undef Tcl_DumpActiveMemory
#undef Tcl_ValidateAllMemory


/*
 *----------------------------------------------------------------------
 *
 * Tcl_Alloc --
 *
 *	Interface to TclpAlloc when TCL_MEM_DEBUG is disabled. It does check
 *	that memory was actually allocated.
 *
 *----------------------------------------------------------------------
 */

char *
Tcl_Alloc(
    unsigned int size)
{
    char *result;

    result = TclpAlloc(size);

    /*
     * Most systems will not alloc(0), instead bumping it to one so that NULL
     * isn't returned. Some systems (AIX, Tru64) will alloc(0) by returning
     * NULL, so we have to check that the NULL we get is not in response to
     * alloc(0).
     *
     * The ANSI spec actually says that systems either return NULL *or* a
     * special pointer on failure, but we only check for NULL
     */

    if ((result == NULL) && size) {
	Tcl_Panic("unable to alloc %u bytes", size);
    }
    return result;
}

char *
Tcl_DbCkalloc(
    unsigned int size,
    const char *file,
    int line)
{
    char *result;

    result = (char *) TclpAlloc(size);

    if ((result == NULL) && size) {
	fflush(stdout);
	Tcl_Panic("unable to alloc %u bytes, %s line %d", size, file, line);
    }
    return result;
}

/*
 *----------------------------------------------------------------------
 *
 * Tcl_AttemptAlloc --
 *
 *	Interface to TclpAlloc when TCL_MEM_DEBUG is disabled. It does not
 *	check that memory was actually allocated.
 *
 *----------------------------------------------------------------------
 */

char *
Tcl_AttemptAlloc(
    unsigned int size)
{
    char *result;

    result = TclpAlloc(size);
    return result;
}

char *
Tcl_AttemptDbCkalloc(
    unsigned int size,
    const char *file,
    int line)
{
    char *result;

    result = (char *) TclpAlloc(size);
    return result;
}

/*
 *----------------------------------------------------------------------
 *
 * Tcl_Realloc --
 *
 *	Interface to TclpRealloc when TCL_MEM_DEBUG is disabled. It does check
 *	that memory was actually allocated.
 *
 *----------------------------------------------------------------------
 */

char *
Tcl_Realloc(
    char *ptr,
    unsigned int size)
{
    char *result;

    result = TclpRealloc(ptr, size);

    if ((result == NULL) && size) {
	Tcl_Panic("unable to realloc %u bytes", size);
    }
    return result;
}

char *
Tcl_DbCkrealloc(
    char *ptr,
    unsigned int size,
    const char *file,
    int line)
{
    char *result;

    result = (char *) TclpRealloc(ptr, size);

    if ((result == NULL) && size) {
	fflush(stdout);
	Tcl_Panic("unable to realloc %u bytes, %s line %d", size, file, line);
    }
    return result;
}

/*
 *----------------------------------------------------------------------
 *
 * Tcl_AttemptRealloc --
 *
 *	Interface to TclpRealloc when TCL_MEM_DEBUG is disabled. It does not
 *	check that memory was actually allocated.
 *
 *----------------------------------------------------------------------
 */

char *
Tcl_AttemptRealloc(
    char *ptr,
    unsigned int size)
{
    char *result;

    result = TclpRealloc(ptr, size);
    return result;
}

char *
Tcl_AttemptDbCkrealloc(
    char *ptr,
    unsigned int size,
    const char *file,
    int line)
{
    char *result;

    result = (char *) TclpRealloc(ptr, size);
    return result;
}

/*
 *----------------------------------------------------------------------
 *
 * Tcl_Free --
 *
 *	Interface to TclpFree when TCL_MEM_DEBUG is disabled. Done here rather
 *	in the macro to keep some modules from being compiled with
 *	TCL_MEM_DEBUG enabled and some with it disabled.
 *
 *----------------------------------------------------------------------
 */

void
Tcl_Free(
    char *ptr)
{
    TclpFree(ptr);
}

void
Tcl_DbCkfree(
    char *ptr,
    const char *file,
    int line)
{
    TclpFree(ptr);
}

/*
 *----------------------------------------------------------------------
 *
 * Tcl_InitMemory --
 *
 *	Dummy initialization for memory command, which is only available if
 *	TCL_MEM_DEBUG is on.
 *
 *----------------------------------------------------------------------
 */
	/* ARGSUSED */
void
Tcl_InitMemory(
    Tcl_Interp *interp)
{
}

int
Tcl_DumpActiveMemory(
    const char *fileName)
{
    return TCL_OK;
}

void
Tcl_ValidateAllMemory(
    const char *file,
    int line)
{
}

int
TclDumpMemoryInfo(ClientData clientData, int flags)
{
    return 1;
}

#endif	/* TCL_MEM_DEBUG */

/*
 *---------------------------------------------------------------------------
 *
 * TclFinalizeMemorySubsystem --
 *
 *	This procedure is called to finalize all the structures that are used
 *	by the memory allocator on a per-process basis.
 *
 * Results:
 *	None.
 *
 * Side effects:
 *	This subsystem is self-initializing, since memory can be allocated
 *	before Tcl is formally initialized. After this call, this subsystem
 *	has been reset to its initial state and is usable again.
 *
 *---------------------------------------------------------------------------
 */

void
TclFinalizeMemorySubsystem(void)
{
#ifdef TCL_MEM_DEBUG
    if (tclMemDumpFileName != NULL) {
	Tcl_DumpActiveMemory(tclMemDumpFileName);
    } else if (onExitMemDumpFileName != NULL) {
	Tcl_DumpActiveMemory(onExitMemDumpFileName);
    }

    Tcl_MutexLock(ckallocMutexPtr);

    if (curTagPtr != NULL) {
	TclpFree((char *) curTagPtr);
	curTagPtr = NULL;
    }
    allocHead = NULL;

    Tcl_MutexUnlock(ckallocMutexPtr);
#endif

#if USE_TCLALLOC
    TclFinalizeAllocSubsystem();
#endif
}

/*
 * Local Variables:
 * mode: c
 * c-basic-offset: 4
 * fill-column: 78
 * tab-width: 8
 * indent-tabs-mode: nil
 * End:
 */<|MERGE_RESOLUTION|>--- conflicted
+++ resolved
@@ -13,11 +13,6 @@
  * this file, and for a DISCLAIMER OF ALL WARRANTIES.
  *
  * This code contributed by Karl Lehenbauer and Mark Diekhans
-<<<<<<< HEAD
- *
- * RCS: @(#) $Id: tclCkalloc.c,v 1.19.4.20 2010/12/30 14:42:02 dgp Exp $
-=======
->>>>>>> 17bf2e2c
  */
 
 #include "tclInt.h"
