--- conflicted
+++ resolved
@@ -13,11 +13,6 @@
  * this file, and for a DISCLAIMER OF ALL WARRANTIES.
  *
  * This code contributed by Karl Lehenbauer and Mark Diekhans
-<<<<<<< HEAD
- *
- * RCS: @(#) $Id: tclCkalloc.c,v 1.43 2010/12/10 21:59:23 nijtmans Exp $
-=======
->>>>>>> 09374559
  */
 
 #include "tclInt.h"
