/*
 * tclFileSystem.h --
 *
 *	This file contains the common defintions and prototypes for use by
 *	Tcl's filesystem and path handling layers.
 *
 * Copyright (c) 2003 Vince Darley.
 *
 * See the file "license.terms" for information on usage and redistribution of
 * this file, and for a DISCLAIMER OF ALL WARRANTIES.
<<<<<<< HEAD
 *
 * RCS: @(#) $Id: tclFileSystem.h,v 1.13 2008/07/28 21:31:21 nijtmans Exp $
=======
>>>>>>> 09374559
 */

#ifndef _TCLFILESYSTEM
#define _TCLFILESYSTEM

#include "tcl.h"

/*
 * struct FilesystemRecord --
 *
 * A filesystem record is used to keep track of each filesystem currently
 * registered with the core, in a linked list. Pointers to these structures
 * are also kept by each "path" Tcl_Obj, and we must retain a refCount on the
 * number of such references.
 */

typedef struct FilesystemRecord {
    ClientData clientData;	/* Client specific data for the new filesystem
				 * (can be NULL) */
    const Tcl_Filesystem *fsPtr;	/* Pointer to filesystem dispatch table. */
    int fileRefCount;		/* How many Tcl_Obj's use this filesystem. */
    struct FilesystemRecord *nextPtr;
				/* The next filesystem registered to Tcl, or
				 * NULL if no more. */
    struct FilesystemRecord *prevPtr;
				/* The previous filesystem registered to Tcl,
				 * or NULL if no more. */
} FilesystemRecord;

/*
 * This structure holds per-thread private copy of the current directory
 * maintained by the global cwdPathPtr. This structure holds per-thread
 * private copies of some global data. This way we avoid most of the
 * synchronization calls which boosts performance, at cost of having to update
 * this information each time the corresponding epoch counter changes.
 */

typedef struct ThreadSpecificData {
    int initialized;
    int cwdPathEpoch;
    int filesystemEpoch;
    Tcl_Obj *cwdPathPtr;
    ClientData cwdClientData;
    FilesystemRecord *filesystemList;
} ThreadSpecificData;

/*
 * The internal TclFS API provides routines for handling and manipulating
 * paths efficiently, taking direct advantage of the "path" Tcl_Obj type.
 *
 * These functions are not exported at all at present.
 */

MODULE_SCOPE int	TclFSCwdPointerEquals(Tcl_Obj **pathPtrPtr);
MODULE_SCOPE int	TclFSMakePathFromNormalized(Tcl_Interp *interp,
			    Tcl_Obj *pathPtr, ClientData clientData);
MODULE_SCOPE int	TclFSNormalizeToUniquePath(Tcl_Interp *interp,
			    Tcl_Obj *pathPtr, int startAt,
			    ClientData *clientDataPtr);
MODULE_SCOPE Tcl_Obj *	TclFSMakePathRelative(Tcl_Interp *interp,
			    Tcl_Obj *pathPtr, Tcl_Obj *cwdPtr);
MODULE_SCOPE Tcl_Obj *	TclFSInternalToNormalized(
			    const Tcl_Filesystem *fromFilesystem,
			    ClientData clientData,
			    FilesystemRecord **fsRecPtrPtr);
MODULE_SCOPE int	TclFSEnsureEpochOk(Tcl_Obj *pathPtr,
			    const Tcl_Filesystem **fsPtrPtr);
MODULE_SCOPE void	TclFSSetPathDetails(Tcl_Obj *pathPtr,
			    FilesystemRecord *fsRecPtr,
			    ClientData clientData);
MODULE_SCOPE Tcl_Obj *	TclFSNormalizeAbsolutePath(Tcl_Interp *interp,
			    Tcl_Obj *pathPtr, ClientData *clientDataPtr);

/*
 * Private shared variables for use by tclIOUtil.c and tclPathObj.c
 */

MODULE_SCOPE const Tcl_Filesystem tclNativeFilesystem;
MODULE_SCOPE Tcl_ThreadDataKey tclFsDataKey;

/*
 * Private shared functions for use by tclIOUtil.c, tclPathObj.c and
 * tclFileName.c, and any platform-specific filesystem code.
 */

MODULE_SCOPE Tcl_PathType TclFSGetPathType(Tcl_Obj *pathPtr,
			    const Tcl_Filesystem **filesystemPtrPtr,
			    int *driveNameLengthPtr);
MODULE_SCOPE Tcl_PathType TclFSNonnativePathType(const char *pathPtr,
			    int pathLen, const Tcl_Filesystem **filesystemPtrPtr,
			    int *driveNameLengthPtr, Tcl_Obj **driveNameRef);
MODULE_SCOPE Tcl_PathType TclGetPathType(Tcl_Obj *pathPtr,
			    const Tcl_Filesystem **filesystemPtrPtr,
			    int *driveNameLengthPtr, Tcl_Obj **driveNameRef);
MODULE_SCOPE int	TclFSEpochOk(int filesystemEpoch);
MODULE_SCOPE int	TclFSCwdIsNative(void);
MODULE_SCOPE Tcl_Obj *	TclWinVolumeRelativeNormalize(Tcl_Interp *interp,
			    const char *path, Tcl_Obj **useThisCwdPtr);

MODULE_SCOPE Tcl_FSPathInFilesystemProc TclNativePathInFilesystem;
MODULE_SCOPE Tcl_FSCreateInternalRepProc TclNativeCreateNativeRep;

#endif /* _TCLFILESYSTEM */

/*
 * Local Variables:
 * mode: c
 * c-basic-offset: 4
 * fill-column: 78
 * End:
 */<|MERGE_RESOLUTION|>--- conflicted
+++ resolved
@@ -8,11 +8,6 @@
  *
  * See the file "license.terms" for information on usage and redistribution of
  * this file, and for a DISCLAIMER OF ALL WARRANTIES.
-<<<<<<< HEAD
- *
- * RCS: @(#) $Id: tclFileSystem.h,v 1.13 2008/07/28 21:31:21 nijtmans Exp $
-=======
->>>>>>> 09374559
  */
 
 #ifndef _TCLFILESYSTEM
