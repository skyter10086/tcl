<<<<<<< HEAD
#-------------------------------------------------------------
# makefile.vc --
#
#	Microsoft Visual C++ makefile for use with nmake.exe v1.62+ (VC++ 5.0+)
=======
#------------------------------------------------------------- -*- makefile -*-
#
#	Microsoft Visual C++ makefile for building Tcl with nmake
>>>>>>> 92ef98e6
#
# See the file "license.terms" for information on usage and redistribution
# of this file, and for a DISCLAIMER OF ALL WARRANTIES.
#
# Copyright (c) 1995-1996 Sun Microsystems, Inc.
# Copyright (c) 1998-2000 Ajuba Solutions.
# Copyright (c) 2001-2005 ActiveState Corporation.
# Copyright (c) 2001-2004 David Gravereaux.
# Copyright (c) 2003-2008 Pat Thoyts.
<<<<<<< HEAD
#------------------------------------------------------------------------------

# Check to see we are configured to build with MSVC (MSDEVDIR, MSVCDIR or
# VCINSTALLDIR) or with the MS Platform SDK (MSSDK or WindowsSDKDir)
!if !defined(MSDEVDIR) && !defined(MSVCDIR) && !defined(VCINSTALLDIR) && !defined(MSSDK) && !defined(WINDOWSSDKDIR)
MSG = ^
You need to run vcvars32.bat from Developer Studio or setenv.bat from the^
Platform SDK first to setup the environment.  Jump to this line to read^
the build instructions.
!error $(MSG)
!endif

#------------------------------------------------------------------------------
# HOW TO USE this makefile:
#
# 1)  It is now necessary to have MSVCDir, MSDevDir or MSSDK set in the
#     environment.  This is used as a check to see if vcvars32.bat had been
#     run prior to running nmake or during the installation of Microsoft
#     Visual C++, MSVCDir had been set globally and the PATH adjusted.
#     Either way is valid.
#
#     You'll need to run vcvars32.bat contained in the MsDev's vc(98)/bin
#     directory to setup the proper environment, if needed, for your
#     current setup.  This is a needed bootstrap requirement and allows the
#     swapping of different environments to be easier.
#
# 2)  To use the Platform SDK (not expressly needed), run setenv.bat after
#     vcvars32.bat according to the instructions for it.  This can also
#     turn on the 64-bit compiler, if your SDK has it.
#
# 3)  Targets are:
=======
# Copyright (c) 2017 Ashok P. Nadkarni
#------------------------------------------------------------------------------

# General usage:
#   nmake [-nologo] -f makefile.vc [TARGET|MACRODEF [TARGET|MACRODEF] [...]]
#
# For MACRODEF, see TIP 477 (https://core.tcl.tk/tips/doc/trunk/tip/477.md)
# or examine Sections 6-8 in rules.vc.
#
# Possible values of TARGET are:
>>>>>>> 92ef98e6
#	release  -- Builds the core, the shell and the dlls. (default)
#	dlls     -- Just builds the windows extensions
#	shell    -- Just builds the shell and the core.
#	core     -- Only builds the core [tclXX.(dll|lib)].
#	all      -- Builds everything.
#	test     -- Builds and runs the test suite.
#	tcltest  -- Just builds the test shell.
#	install  -- Installs the built binaries and libraries to $(INSTALLDIR)
#		    as the root of the install tree.
#	tidy/clean/hose -- varying levels of cleaning.
#	genstubs -- Rebuilds the Stubs table and support files (dev only).
#	depend   -- Generates an accurate set of source dependancies for this
#		    makefile.  Helpful to avoid problems when the sources are
#		    refreshed and you rebuild, but can "overbuild" when common
#		    headers like tclInt.h just get small changes.
#	htmlhelp -- Builds a Windows .chm help file for Tcl and Tk from the
#		    troff manual pages found in $(ROOT)\doc. You need to
#		    have installed the HTML Help Compiler package from Microsoft
#		    to produce the .chm file.
<<<<<<< HEAD
#	winhelp  -- (deprecated) Builds the windows .hlp file for Tcl from
#		    the troff man files found in $(ROOT)\doc. This type of
#		    help file is deprecated by Microsoft in favour of html
#		    help files (.chm)
#
# 4)  Macros usable on the commandline:
#	INSTALLDIR=<path>
#		Sets where to install Tcl from the built binaries.
#		C:\Progra~1\Tcl is assumed when not specified.
#
#	OPTS=loimpact,msvcrt,nothreads,pdbs,profile,static,staticpkg,symbols,thrdalloc,tclalloc,unchecked,none
#		Sets special options for the core.  The default is for none.
#		Any combination of the above may be used (comma separated).
#		'none' will over-ride everything to nothing.
#
#		loimpact = Adds a flag for how NT treats the heap to keep memory
#			   in use, low.  This is said to impact alloc performance.
#		msvcrt   = Affects the static option only to switch it from
#			   using libcmt(d) as the C runtime [by default] to
#			   msvcrt(d). This is useful for static embedding
#			   support.
#		nothreads= Turns off full multithreading support.
#		pdbs     = Build detached symbols for release builds.
#		profile  = Adds profiling hooks.  Map file is assumed.
#		static   = Builds a static library of the core instead of a
#			   dll.  The static library will contain the dde and reg
#			   extensions. External applications who want to use
#			   this, need to link with the stub library as well as
#			   the static Tcl library.The shell will be static (and
#			   large), as well.
#		staticpkg = Affects the static option only to switch
#			   tclshXX.exe to have the dde and reg extension linked
#			   inside it.
#		symbols  = Debug build. Links to the debug C runtime, disables
#			   optimizations and creates pdb symbols files.
#		thrdalloc = Use the thread allocator (shared global free pool)
#			   This is the default on threaded builds.
#		tclalloc = Use the old non-thread allocator
#		unchecked= Allows a symbols build to not use the debug
#			   enabled runtime (msvcrt.dll not msvcrtd.dll
#			   or libcmt.lib not libcmtd.lib).
#
#	STATS=compdbg,memdbg,none
#		Sets optional memory and bytecode compiler debugging code added
#		to the core.  The default is for none.  Any combination of the
#		above may be used (comma separated).  'none' will over-ride
#		everything to nothing.
#
#		compdbg  = Enables byte compilation logging.
#		memdbg   = Enables the debugging memory allocator.
#
#	CHECKS=64bit,fullwarn,nodep,none
#		Sets special macros for checking compatibility.
#
#		64bit    = Enable 64bit portability warnings (if available)
#		fullwarn = Builds with full compiler and link warnings enabled.
#			    Very verbose.
#		nodep	 = Turns off compatibility macros to ensure the core
#			    isn't being built with deprecated functions.
#
#	MACHINE=(ARM|AMD64|IA64|IX86)
#		Set the machine type used for the compiler, linker, and
#		resource compiler.  This hook is needed to tell the tools
#		when alternate platforms are requested.  IX86 is the default
#		when not specified. If the CPU environment variable has been
#		set (ie: recent Platform SDK) then MACHINE is set from CPU.
#
#	TMP_DIR=<path>
#	OUT_DIR=<path>
#		Hooks to allow the intermediate and output directories to be
#		changed.  $(OUT_DIR) is assumed to be
#		$(BINROOT)\(Release|Debug) based on if symbols are requested.
#		$(TMP_DIR) will de $(OUT_DIR)\<buildtype> by default.
#
#	TESTPAT=<file>
#		Reads the tests requested to be run from this file.
#
#	CFG_ENCODING=encoding
#		name of encoding for configuration information. Defaults
#		to cp1252
#
# 5)  Examples:
#
#	Basic syntax of calling nmake looks like this:
#	nmake [-nologo] -f makefile.vc [target|macrodef [target|macrodef] [...]]
#
#                        Standard (no frills)
#       c:\tcl_src\win\>c:\progra~1\micros~1\vc98\bin\vcvars32.bat
#       Setting environment for using Microsoft Visual C++ tools.
#       c:\tcl_src\win\>nmake -f makefile.vc release
#       c:\tcl_src\win\>nmake -f makefile.vc install INSTALLDIR=c:\progra~1\tcl
#
#                         Building for Win64
#       c:\tcl_src\win\>c:\progra~1\micros~1\vc98\bin\vcvars32.bat
#       Setting environment for using Microsoft Visual C++ tools.
#       c:\tcl_src\win\>c:\progra~1\platfo~1\setenv.bat /pre64 /RETAIL
#       Targeting Windows pre64 RETAIL
#       c:\tcl_src\win\>nmake -f makefile.vc MACHINE=IA64
#
#------------------------------------------------------------------------------
#==============================================================================
###############################################################################


#    //==================================================================\\
#   >>[               -> Do not modify below this line. <-               ]<<
#   >>[  Please, use the commandline macros to modify how Tcl is built.  ]<<
#   >>[  If you need more features, send us a patch for more macros.     ]<<
#    \\==================================================================//


###############################################################################
#==============================================================================
#------------------------------------------------------------------------------

!if !exist("makefile.vc")
MSG = ^
You must run this makefile only from the directory it is in.^
Please `cd` to its location first.
!error $(MSG)
!endif

PROJECT = tcl
!include "rules.vc"

STUBPREFIX      = $(PROJECT)stub
DOTVERSION      = $(TCL_MAJOR_VERSION).$(TCL_MINOR_VERSION)
VERSION         = $(TCL_MAJOR_VERSION)$(TCL_MINOR_VERSION)

=======
#
# The steps to setup a Visual C++ environment depend on which
# version of Visual Studio and/or the Windows SDK you are building
# against and are not described here. The simplest method is generally
# to start a command shell using one of the short cuts installed by
# Visual Studio/Windows SDK for the appropriate target architecture.
#
# NOTE: For older (Visual C++ 6 or the 2003 SDK), to use the Platform
# SDK (not expressly needed), run setenv.bat after
# vcvars32.bat according to the instructions for it.  This can also
# turn on the 64-bit compiler, if your SDK has it.
#
# Examples:
#       c:\tcl_src\win\>nmake -f makefile.vc release
#       c:\tcl_src\win\>nmake -f makefile.vc test
#       c:\tcl_src\win\>nmake -f makefile.vc install INSTALLDIR=c:\progra~1\tcl
#       c:\tcl_src\win\>nmake -f makefile.vc release OPTS=pdbs 
#       c:\tcl_src\win\>nmake -f makefile.vc release OPTS=symbols
#

# NOTE:
# Before modifying this file, check whether the modification is applicable
# to building extensions as well and if so, modify rules.vc instead.

# The PROJECT macro is used by rules.vc for generating appropriate
# macros and rules.
PROJECT = tcl

# Default target to build if no target is specified. If unspecified, the
# rules.vc file will set up "all" as the target.
DEFAULT_BUILD_TARGET = release

# We want to use our own resource file, not the standard template one.
RCFILE = tcl.rc

# The rules.vc file does most of the hard work in terms of defining
# the build configuration, macros, output directories etc.
!include "rules.vc"

# Tcl version info based on macros set up by rules.vc
DOTVERSION      = $(TCL_MAJOR_VERSION).$(TCL_MINOR_VERSION)
VERSION         = $(TCL_MAJOR_VERSION)$(TCL_MINOR_VERSION)

# We need versions of various core packages to generate appropriate
# file names during installation.
!if [echo REM = This file is generated from makefile.vc > versions.vc]
!endif
!if [echo PKG_HTTP_VER = \>> versions.vc] \
   && [nmakehlp -V ..\library\http\pkgIndex.tcl http >> versions.vc]
!endif
!if [echo PKG_TCLTEST_VER = \>> versions.vc] \
   && [nmakehlp -V ..\library\tcltest\pkgIndex.tcl tcltest >> versions.vc]
!endif
!if [echo PKG_MSGCAT_VER = \>> versions.vc] \
   && [nmakehlp -V ..\library\msgcat\pkgIndex.tcl msgcat >> versions.vc]
!endif
!if [echo PKG_PLATFORM_VER = \>> versions.vc] \
   && [nmakehlp -V ..\library\platform\pkgIndex.tcl "platform " >> versions.vc]
!endif
!if [echo PKG_SHELL_VER = \>> versions.vc] \
   && [nmakehlp -V ..\library\platform\pkgIndex.tcl "platform::shell" >> versions.vc]
!endif
!if [echo PKG_DDE_VER = \>> versions.vc] \
   && [nmakehlp -V ..\library\dde\pkgIndex.tcl "dde " >> versions.vc]
!endif
!if [echo PKG_REG_VER =\>> versions.vc] \
   && [nmakehlp -V ..\library\reg\pkgIndex.tcl registry >> versions.vc]
!endif

!include versions.vc

>>>>>>> 92ef98e6
DDEDOTVERSION = 1.4
DDEVERSION = $(DDEDOTVERSION:.=)

REGDOTVERSION = 1.3
REGVERSION = $(REGDOTVERSION:.=)

<<<<<<< HEAD
BINROOT		= $(MAKEDIR)     # originally .
ROOT		= $(MAKEDIR)\..  # originally ..

TCLIMPLIB	= $(OUT_DIR)\$(PROJECT)$(VERSION)$(SUFX).lib
TCLLIBNAME	= $(PROJECT)$(VERSION)$(SUFX).$(EXT)
TCLLIB		= $(OUT_DIR)\$(TCLLIBNAME)

TCLSTUBLIBNAME	= $(STUBPREFIX)$(VERSION).lib
TCLSTUBLIB	= $(OUT_DIR)\$(TCLSTUBLIBNAME)

TCLSHNAME	= $(PROJECT)sh$(VERSION)$(SUFX).exe
TCLSH		= $(OUT_DIR)\$(TCLSHNAME)

=======
>>>>>>> 92ef98e6
TCLREGLIBNAME	= $(PROJECT)reg$(REGVERSION)$(SUFX:t=).$(EXT)
TCLREGLIB	= $(OUT_DIR)\$(TCLREGLIBNAME)

TCLDDELIBNAME	= $(PROJECT)dde$(DDEVERSION)$(SUFX:t=).$(EXT)
TCLDDELIB	= $(OUT_DIR)\$(TCLDDELIBNAME)

TCLTEST		= $(OUT_DIR)\$(PROJECT)test.exe
CAT32		= $(OUT_DIR)\cat32.exe

<<<<<<< HEAD
# Can we run what we build? IX86 runs on all architectures.
!ifndef TCLSH_NATIVE
!if "$(MACHINE)" == "IX86" || "$(MACHINE)" == "$(NATIVE_ARCH)"
TCLSH_NATIVE	= $(TCLSH)
!else
!error You must explicitly set TCLSH_NATIVE for cross-compilation
!endif
!endif

### Make sure we use backslash only.
LIB_INSTALL_DIR		= $(_INSTALLDIR)\lib
BIN_INSTALL_DIR		= $(_INSTALLDIR)\bin
DOC_INSTALL_DIR		= $(_INSTALLDIR)\doc
SCRIPT_INSTALL_DIR	= $(_INSTALLDIR)\lib\tcl$(DOTVERSION)
INCLUDE_INSTALL_DIR	= $(_INSTALLDIR)\include

=======
>>>>>>> 92ef98e6
TCLSHOBJS = \
	$(TMP_DIR)\tclAppInit.obj \
!if !$(STATIC_BUILD)
!if $(TCL_USE_STATIC_PACKAGES)
	$(TMP_DIR)\tclWinReg.obj \
	$(TMP_DIR)\tclWinDde.obj \
!endif
!endif
	$(TMP_DIR)\tclsh.res

TCLTESTOBJS = \
	$(TMP_DIR)\tclTest.obj \
	$(TMP_DIR)\tclTestObj.obj \
	$(TMP_DIR)\tclTestProcBodyObj.obj \
	$(TMP_DIR)\tclThreadTest.obj \
	$(TMP_DIR)\tclWinTest.obj \
!if !$(STATIC_BUILD)
!if $(TCL_USE_STATIC_PACKAGES)
	$(TMP_DIR)\tclWinReg.obj \
	$(TMP_DIR)\tclWinDde.obj \
!endif
!endif
	$(TMP_DIR)\testMain.obj

COREOBJS = \
	$(TMP_DIR)\regcomp.obj \
	$(TMP_DIR)\regerror.obj \
	$(TMP_DIR)\regexec.obj \
	$(TMP_DIR)\regfree.obj \
	$(TMP_DIR)\tclAlloc.obj \
	$(TMP_DIR)\tclAssembly.obj \
	$(TMP_DIR)\tclAsync.obj \
	$(TMP_DIR)\tclBasic.obj \
	$(TMP_DIR)\tclBinary.obj \
	$(TMP_DIR)\tclCkalloc.obj \
	$(TMP_DIR)\tclClock.obj \
	$(TMP_DIR)\tclCmdAH.obj \
	$(TMP_DIR)\tclCmdIL.obj \
	$(TMP_DIR)\tclCmdMZ.obj \
	$(TMP_DIR)\tclCompCmds.obj \
	$(TMP_DIR)\tclCompCmdsGR.obj \
	$(TMP_DIR)\tclCompCmdsSZ.obj \
	$(TMP_DIR)\tclCompExpr.obj \
	$(TMP_DIR)\tclCompile.obj \
	$(TMP_DIR)\tclConfig.obj \
	$(TMP_DIR)\tclDate.obj \
	$(TMP_DIR)\tclDictObj.obj \
	$(TMP_DIR)\tclDisassemble.obj \
	$(TMP_DIR)\tclEncoding.obj \
	$(TMP_DIR)\tclEnsemble.obj \
	$(TMP_DIR)\tclEnv.obj \
	$(TMP_DIR)\tclEvent.obj \
	$(TMP_DIR)\tclExecute.obj \
	$(TMP_DIR)\tclFCmd.obj \
	$(TMP_DIR)\tclFileName.obj \
	$(TMP_DIR)\tclGet.obj \
	$(TMP_DIR)\tclHash.obj \
	$(TMP_DIR)\tclHistory.obj \
	$(TMP_DIR)\tclIndexObj.obj \
	$(TMP_DIR)\tclInterp.obj \
	$(TMP_DIR)\tclIO.obj \
	$(TMP_DIR)\tclIOCmd.obj \
	$(TMP_DIR)\tclIOGT.obj \
	$(TMP_DIR)\tclIOSock.obj \
	$(TMP_DIR)\tclIOUtil.obj \
	$(TMP_DIR)\tclIORChan.obj \
	$(TMP_DIR)\tclIORTrans.obj \
	$(TMP_DIR)\tclLink.obj \
	$(TMP_DIR)\tclListObj.obj \
	$(TMP_DIR)\tclLiteral.obj \
	$(TMP_DIR)\tclLoad.obj \
	$(TMP_DIR)\tclMain.obj \
	$(TMP_DIR)\tclMain2.obj \
	$(TMP_DIR)\tclNamesp.obj \
	$(TMP_DIR)\tclNotify.obj \
	$(TMP_DIR)\tclOO.obj \
	$(TMP_DIR)\tclOOBasic.obj \
	$(TMP_DIR)\tclOOCall.obj \
	$(TMP_DIR)\tclOODefineCmds.obj \
	$(TMP_DIR)\tclOOInfo.obj \
	$(TMP_DIR)\tclOOMethod.obj \
	$(TMP_DIR)\tclOOStubInit.obj \
	$(TMP_DIR)\tclObj.obj \
	$(TMP_DIR)\tclOptimize.obj \
	$(TMP_DIR)\tclPanic.obj \
	$(TMP_DIR)\tclParse.obj \
	$(TMP_DIR)\tclPathObj.obj \
	$(TMP_DIR)\tclPipe.obj \
	$(TMP_DIR)\tclPkg.obj \
	$(TMP_DIR)\tclPkgConfig.obj \
	$(TMP_DIR)\tclPosixStr.obj \
	$(TMP_DIR)\tclPreserve.obj \
	$(TMP_DIR)\tclProc.obj \
<<<<<<< HEAD
	$(TMP_DIR)\tclProcess.obj \
=======
>>>>>>> 92ef98e6
	$(TMP_DIR)\tclRegexp.obj \
	$(TMP_DIR)\tclResolve.obj \
	$(TMP_DIR)\tclResult.obj \
	$(TMP_DIR)\tclScan.obj \
	$(TMP_DIR)\tclStringObj.obj \
	$(TMP_DIR)\tclStrToD.obj \
	$(TMP_DIR)\tclStubInit.obj \
	$(TMP_DIR)\tclThread.obj \
	$(TMP_DIR)\tclThreadAlloc.obj \
	$(TMP_DIR)\tclThreadJoin.obj \
	$(TMP_DIR)\tclThreadStorage.obj \
	$(TMP_DIR)\tclTimer.obj \
	$(TMP_DIR)\tclTomMathInterface.obj \
	$(TMP_DIR)\tclTrace.obj \
	$(TMP_DIR)\tclUtf.obj \
	$(TMP_DIR)\tclUtil.obj \
	$(TMP_DIR)\tclVar.obj \
	$(TMP_DIR)\tclZlib.obj

ZLIBOBJS = \
	$(TMP_DIR)\adler32.obj \
	$(TMP_DIR)\compress.obj \
	$(TMP_DIR)\crc32.obj \
	$(TMP_DIR)\deflate.obj \
	$(TMP_DIR)\infback.obj \
	$(TMP_DIR)\inffast.obj \
	$(TMP_DIR)\inflate.obj \
	$(TMP_DIR)\inftrees.obj \
	$(TMP_DIR)\trees.obj \
	$(TMP_DIR)\uncompr.obj \
	$(TMP_DIR)\zutil.obj

TOMMATHOBJS = \
	$(TMP_DIR)\bncore.obj \
	$(TMP_DIR)\bn_reverse.obj \
	$(TMP_DIR)\bn_fast_s_mp_mul_digs.obj \
	$(TMP_DIR)\bn_fast_s_mp_sqr.obj \
	$(TMP_DIR)\bn_mp_add.obj \
	$(TMP_DIR)\bn_mp_add_d.obj \
	$(TMP_DIR)\bn_mp_and.obj \
	$(TMP_DIR)\bn_mp_clamp.obj \
	$(TMP_DIR)\bn_mp_clear.obj \
	$(TMP_DIR)\bn_mp_clear_multi.obj \
	$(TMP_DIR)\bn_mp_cmp.obj \
	$(TMP_DIR)\bn_mp_cmp_d.obj \
	$(TMP_DIR)\bn_mp_cmp_mag.obj \
	$(TMP_DIR)\bn_mp_cnt_lsb.obj \
	$(TMP_DIR)\bn_mp_copy.obj \
	$(TMP_DIR)\bn_mp_count_bits.obj \
	$(TMP_DIR)\bn_mp_div.obj \
	$(TMP_DIR)\bn_mp_div_d.obj \
	$(TMP_DIR)\bn_mp_div_2.obj \
	$(TMP_DIR)\bn_mp_div_2d.obj \
	$(TMP_DIR)\bn_mp_div_3.obj \
	$(TMP_DIR)\bn_mp_exch.obj \
	$(TMP_DIR)\bn_mp_expt_d.obj \
	$(TMP_DIR)\bn_mp_expt_d_ex.obj \
	$(TMP_DIR)\bn_mp_get_int.obj \
	$(TMP_DIR)\bn_mp_get_long.obj \
	$(TMP_DIR)\bn_mp_get_long_long.obj \
	$(TMP_DIR)\bn_mp_grow.obj \
	$(TMP_DIR)\bn_mp_init.obj \
	$(TMP_DIR)\bn_mp_init_copy.obj \
	$(TMP_DIR)\bn_mp_init_multi.obj \
	$(TMP_DIR)\bn_mp_init_set.obj \
	$(TMP_DIR)\bn_mp_init_set_int.obj \
	$(TMP_DIR)\bn_mp_init_size.obj \
	$(TMP_DIR)\bn_mp_karatsuba_mul.obj \
	$(TMP_DIR)\bn_mp_karatsuba_sqr.obj \
	$(TMP_DIR)\bn_mp_lshd.obj \
	$(TMP_DIR)\bn_mp_mod.obj \
	$(TMP_DIR)\bn_mp_mod_2d.obj \
	$(TMP_DIR)\bn_mp_mul.obj \
	$(TMP_DIR)\bn_mp_mul_2.obj \
	$(TMP_DIR)\bn_mp_mul_2d.obj \
	$(TMP_DIR)\bn_mp_mul_d.obj \
	$(TMP_DIR)\bn_mp_neg.obj \
	$(TMP_DIR)\bn_mp_or.obj \
	$(TMP_DIR)\bn_mp_radix_size.obj \
	$(TMP_DIR)\bn_mp_radix_smap.obj \
	$(TMP_DIR)\bn_mp_read_radix.obj \
	$(TMP_DIR)\bn_mp_rshd.obj \
	$(TMP_DIR)\bn_mp_set.obj \
	$(TMP_DIR)\bn_mp_set_int.obj \
	$(TMP_DIR)\bn_mp_set_long.obj \
	$(TMP_DIR)\bn_mp_set_long_long.obj \
	$(TMP_DIR)\bn_mp_shrink.obj \
	$(TMP_DIR)\bn_mp_sqr.obj \
	$(TMP_DIR)\bn_mp_sqrt.obj \
	$(TMP_DIR)\bn_mp_sub.obj \
	$(TMP_DIR)\bn_mp_sub_d.obj \
	$(TMP_DIR)\bn_mp_to_unsigned_bin.obj \
	$(TMP_DIR)\bn_mp_to_unsigned_bin_n.obj \
	$(TMP_DIR)\bn_mp_toom_mul.obj \
	$(TMP_DIR)\bn_mp_toom_sqr.obj \
	$(TMP_DIR)\bn_mp_toradix_n.obj \
	$(TMP_DIR)\bn_mp_unsigned_bin_size.obj \
	$(TMP_DIR)\bn_mp_xor.obj \
	$(TMP_DIR)\bn_mp_zero.obj \
	$(TMP_DIR)\bn_s_mp_add.obj \
	$(TMP_DIR)\bn_s_mp_mul_digs.obj \
	$(TMP_DIR)\bn_s_mp_sqr.obj \
	$(TMP_DIR)\bn_s_mp_sub.obj

PLATFORMOBJS = \
	$(TMP_DIR)\tclWin32Dll.obj \
	$(TMP_DIR)\tclWinChan.obj \
	$(TMP_DIR)\tclWinConsole.obj \
	$(TMP_DIR)\tclWinError.obj \
	$(TMP_DIR)\tclWinFCmd.obj \
	$(TMP_DIR)\tclWinFile.obj \
	$(TMP_DIR)\tclWinInit.obj \
	$(TMP_DIR)\tclWinLoad.obj \
	$(TMP_DIR)\tclWinNotify.obj \
	$(TMP_DIR)\tclWinPipe.obj \
	$(TMP_DIR)\tclWinSerial.obj \
	$(TMP_DIR)\tclWinSock.obj \
	$(TMP_DIR)\tclWinThrd.obj \
	$(TMP_DIR)\tclWinTime.obj \
!if $(STATIC_BUILD)
	$(TMP_DIR)\tclWinReg.obj \
	$(TMP_DIR)\tclWinDde.obj \
!else
	$(TMP_DIR)\tcl.res
!endif

TCLOBJS = $(COREOBJS) $(ZLIBOBJS) $(TOMMATHOBJS) $(PLATFORMOBJS)

TCLSTUBOBJS = \
	$(TMP_DIR)\tclStubLib.obj \
	$(TMP_DIR)\tclTomMathStubLib.obj \
	$(TMP_DIR)\tclOOStubLib.obj

<<<<<<< HEAD
### The following paths CANNOT have spaces in them.
COMPATDIR	= $(ROOT)\compat
DOCDIR		= $(ROOT)\doc
GENERICDIR	= $(ROOT)\generic
TOMMATHDIR	= $(ROOT)\libtommath
TOOLSDIR	= $(ROOT)\tools
WINDIR		= $(ROOT)\win
PKGSDIR		= $(ROOT)\pkgs

#---------------------------------------------------------------------
# Compile flags
#---------------------------------------------------------------------

!if !$(DEBUG)
!if $(OPTIMIZING)
### This cranks the optimization level to maximize speed
cdebug	= -O2 $(OPTIMIZATIONS)
!else
cdebug	=
!endif
!if $(SYMBOLS)
cdebug	= $(cdebug) -Zi
!endif
!else if "$(MACHINE)" == "IA64" || "$(MACHINE)" == "AMD64"
### Warnings are too many, can't support warnings into errors.
cdebug	= -Zi -Od $(DEBUGFLAGS)
!else
cdebug	= -Zi -WX $(DEBUGFLAGS)
!endif

### Common compiler options that are architecture specific
!if "$(MACHINE)" == "ARM"
carch = -D_ARM_WINAPI_PARTITION_DESKTOP_SDK_AVAILABLE
!else
carch =
!endif

### Declarations common to all compiler options
cwarn = $(WARNINGS) -D _CRT_SECURE_NO_DEPRECATE -D _CRT_NONSTDC_NO_DEPRECATE
cflags = -nologo -c $(COMPILERFLAGS) $(carch) $(cwarn) -Fp$(TMP_DIR)^\

!if $(MSVCRT)
!if $(DEBUG) && !$(UNCHECKED)
crt = -MDd
!else
crt = -MD
!endif
!else
!if $(DEBUG) && !$(UNCHECKED)
crt = -MTd
!else
crt = -MT
!endif
!endif

TCL_INCLUDES	= -I"$(WINDIR)" -I"$(GENERICDIR)" -I"$(TOMMATHDIR)"
TCL_DEFINES	= -DMP_PREC=4 -Dinline=__inline -DHAVE_ZLIB=1
BASE_CFLAGS	= $(cflags) $(cdebug) $(crt) $(TCL_INCLUDES) $(TCL_DEFINES)
CON_CFLAGS	= $(cflags) $(cdebug) $(crt) -DCONSOLE
TCL_CFLAGS	= $(BASE_CFLAGS) $(OPTDEFINES)
STUB_CFLAGS     = $(cflags) $(cdebug) $(OPTDEFINES)


#---------------------------------------------------------------------
# Link flags
#---------------------------------------------------------------------

!if $(DEBUG)
ldebug	= -debug -debugtype:cv
!else
ldebug	= -release -opt:ref -opt:icf,3
!if $(SYMBOLS)
ldebug	= $(ldebug) -debug -debugtype:cv
!endif
!endif

### Declarations common to all linker options
lflags	= -nologo -machine:$(MACHINE) $(LINKERFLAGS) $(ldebug)

!if $(PROFILE)
lflags	= $(lflags) -profile
!endif

!if $(MSVCRT) && !($(DEBUG) && !$(UNCHECKED)) && $(VCVERSION) >= 1900
lflags	= $(lflags) -nodefaultlib:libucrt.lib
!endif

!if $(ALIGN98_HACK) && !$(STATIC_BUILD)
### Align sections for PE size savings.
lflags	= $(lflags) -opt:nowin98
!else if !$(ALIGN98_HACK) && $(STATIC_BUILD)
### Align sections for speed in loading by choosing the virtual page size.
lflags	= $(lflags) -align:4096
!endif

!if $(LOIMPACT)
lflags	= $(lflags) -ws:aggressive
!endif

dlllflags = $(lflags) -dll
conlflags = $(lflags) -subsystem:console
guilflags = $(lflags) -subsystem:windows

baselibs   = netapi32.lib kernel32.lib user32.lib advapi32.lib userenv.lib ws2_32.lib
# Avoid 'unresolved external symbol __security_cookie' errors.
# c.f. http://support.microsoft.com/?id=894573
!if "$(MACHINE)" == "IA64" || "$(MACHINE)" == "AMD64"
!if $(VCVERSION) > 1399 && $(VCVERSION) < 1500
baselibs   = $(baselibs) bufferoverflowU.lib
!endif
!endif
!if $(MSVCRT) && !($(DEBUG) && !$(UNCHECKED)) && $(VCVERSION) >= 1900
baselibs   = $(baselibs) ucrt.lib
!endif
=======
### The following paths CANNOT have spaces in them as they appear on
### the left side of implicit rules.
TOMMATHDIR	= $(ROOT)\libtommath
PKGSDIR		= $(ROOT)\pkgs

# Additional include and C macro definitions for the implicit rules
# defined in rules.vc
PRJ_INCLUDES	= -I"$(TOMMATHDIR)"
PRJ_DEFINES	= -DTCL_TOMMATH -DMP_PREC=4 -Dinline=__inline -DHAVE_ZLIB=1 -D_CRT_SECURE_NO_DEPRECATE -D_CRT_NONSTDC_NO_DEPRECATE

# Additional Link libraries needed beyond those in rules.vc
PRJ_LIBS   = netapi32.lib user32.lib userenv.lib ws2_32.lib
>>>>>>> 92ef98e6

#---------------------------------------------------------------------
# TclTest flags
#---------------------------------------------------------------------

!if "$(TESTPAT)" != ""
TESTFLAGS = $(TESTFLAGS) -file $(TESTPAT)
!endif


#---------------------------------------------------------------------
# Project specific targets
#---------------------------------------------------------------------

release:    setup $(TCLSH) $(TCLSTUBLIB) dlls pkgs
core:	    setup $(TCLLIB) $(TCLSTUBLIB)
shell:	    setup $(TCLSH)
dlls:	    setup $(TCLREGLIB) $(TCLDDELIB)
all:	    setup $(TCLSH) $(TCLSTUBLIB) dlls $(CAT32) pkgs
tcltest:    setup $(TCLTEST) dlls $(CAT32)
install:    install-binaries install-libraries install-docs install-pkgs
<<<<<<< HEAD
=======
setup:      default-setup
>>>>>>> 92ef98e6

test: test-core test-pkgs
test-core: setup $(TCLTEST) dlls $(CAT32)
	set TCL_LIBRARY=$(ROOT:\=/)/library
<<<<<<< HEAD
!if "$(OS)" == "Windows_NT"  || "$(MSVCDIR)" == "IDE"
=======
>>>>>>> 92ef98e6
	$(DEBUGGER) $(TCLTEST) "$(ROOT:\=/)/tests/all.tcl" $(TESTFLAGS) -loadfile <<
		package ifneeded dde 1.4.0 [list load "$(TCLDDELIB:\=/)" dde]
		package ifneeded registry 1.3.2 [list load "$(TCLREGLIB:\=/)" registry]
<<
<<<<<<< HEAD
!else
	@echo Please wait while the tests are collected...
	$(TCLTEST) "$(ROOT:\=/)/tests/all.tcl" $(TESTFLAGS) -loadfile << > tests.log
		package ifneeded dde 1.4.0 "$(TCLDDELIB:\=/)" dde]
		package ifneeded registry 1.3.2 "$(TCLREGLIB:\=/)" registry]
<<
	type tests.log | more
!endif
=======
>>>>>>> 92ef98e6

runtest: setup $(TCLTEST) dlls $(CAT32)
	set TCL_LIBRARY=$(ROOT:\=/)/library
	$(DEBUGGER) $(TCLTEST) $(SCRIPT)

runshell: setup $(TCLSH) dlls
	set TCL_LIBRARY=$(ROOT:\=/)/library
	$(DEBUGGER) $(TCLSH) $(SCRIPT)

<<<<<<< HEAD
setup:
	@if not exist $(OUT_DIR)\nul mkdir $(OUT_DIR)
	@if not exist $(TMP_DIR)\nul mkdir $(TMP_DIR)

!if !$(STATIC_BUILD)
$(TCLIMPLIB): $(TCLLIB)
!endif

$(TCLLIB): $(TCLOBJS)
!if $(STATIC_BUILD)
	$(lib32) -nologo $(LINKERFLAGS) -out:$@ @<<
$**
<<
!else
	$(link32) $(dlllflags) -base:@$(WINDIR)\coffbase.txt,tcl -out:$@ \
		$(baselibs) @<<
$**
<<
	$(_VC_MANIFEST_EMBED_DLL)
!endif

$(TCLSTUBLIB): $(TCLSTUBOBJS)
	$(lib32) -nologo $(LINKERFLAGS) -nodefaultlib -out:$@ $(TCLSTUBOBJS)

$(TCLSH): $(TCLSHOBJS) $(TCLSTUBLIB) $(TCLIMPLIB)
	$(link32) $(conlflags) -stack:2300000 -out:$@ $(baselibs) $**
	$(_VC_MANIFEST_EMBED_EXE)

$(TCLTEST): $(TCLTESTOBJS) $(TCLSTUBLIB) $(TCLIMPLIB)
	$(link32) $(conlflags) -stack:2300000 -out:$@ $(baselibs) $**
=======
!if $(STATIC_BUILD)

$(TCLLIB): $(TCLOBJS)
	$(LIBCMD) @<<
$**
<<

!else

$(TCLLIB): $(TCLOBJS)
	$(DLLCMD) @<<
$**
<<
	$(_VC_MANIFEST_EMBED_DLL)
$(TCLIMPLIB): $(TCLLIB)

!endif # $(STATIC_BUILD)


$(TCLSTUBLIB): $(TCLSTUBOBJS)
	$(LIBCMD) -nodefaultlib $(TCLSTUBOBJS)

$(TCLSH): $(TCLSHOBJS) $(TCLSTUBLIB) $(TCLIMPLIB)
	$(CONEXECMD) -stack:2300000 $**
	$(_VC_MANIFEST_EMBED_EXE)

$(TCLTEST): $(TCLTESTOBJS) $(TCLSTUBLIB) $(TCLIMPLIB)
	$(CONEXECMD) -stack:2300000 $**
>>>>>>> 92ef98e6
	$(_VC_MANIFEST_EMBED_EXE)

!if $(STATIC_BUILD)
$(TCLDDELIB): $(TMP_DIR)\tclWinDde.obj
<<<<<<< HEAD
	$(lib32) -nologo $(LINKERFLAGS) -out:$@ $**
!else
$(TCLDDELIB): $(TMP_DIR)\tclWinDde.obj $(TCLSTUBLIB)
	$(link32) $(dlllflags) -base:@$(WINDIR)\coffbase.txt,tcldde -out:$@ \
		$** $(baselibs)
=======
	$(LIBCMD) $**
!else
$(TCLDDELIB): $(TMP_DIR)\tclWinDde.obj $(TCLSTUBLIB)
	$(DLLCMD) $**
>>>>>>> 92ef98e6
	$(_VC_MANIFEST_EMBED_DLL)
!endif

!if $(STATIC_BUILD)
$(TCLREGLIB): $(TMP_DIR)\tclWinReg.obj
<<<<<<< HEAD
	$(lib32) -nologo $(LINKERFLAGS) -out:$@ $**
!else
$(TCLREGLIB): $(TMP_DIR)\tclWinReg.obj $(TCLSTUBLIB)
	$(link32) $(dlllflags) -base:@$(WINDIR)\coffbase.txt,tclreg -out:$@ \
		$** $(baselibs)
=======
	$(LIBCMD) $**
!else
$(TCLREGLIB): $(TMP_DIR)\tclWinReg.obj $(TCLSTUBLIB)
	$(DLLCMD) $**
>>>>>>> 92ef98e6
	$(_VC_MANIFEST_EMBED_DLL)
!endif

pkgs:
	@for /d %d in ($(PKGSDIR)\*) do \
	  @if exist "%~fd\win\makefile.vc" ( \
	    pushd "%~fd\win" & \
	    $(MAKE) -$(MAKEFLAGS) -f makefile.vc TCLDIR=$(ROOT) &\
	    popd \
	  )

test-pkgs:
	@for /d %d in ($(PKGSDIR)\*) do \
	  @if exist "%~fd\win\makefile.vc" ( \
	    pushd "%~fd\win" & \
	    $(MAKE) -$(MAKEFLAGS) -f makefile.vc TCLDIR=$(ROOT) test &\
	    popd \
	  )

install-pkgs:
	@for /d %d in ($(PKGSDIR)\*) do \
	  @if exist "%~fd\win\makefile.vc" ( \
	    pushd "%~fd\win" & \
	    $(MAKE) -$(MAKEFLAGS) -f makefile.vc TCLDIR=$(ROOT) install &\
	    popd \
	  )

clean-pkgs:
	@for /d %d in ($(PKGSDIR)\*) do \
	  @if exist "%~fd\win\makefile.vc" ( \
	    pushd "%~fd\win" & \
	    $(MAKE) -$(MAKEFLAGS) -f makefile.vc TCLDIR=$(ROOT) clean &\
	    popd \
	  )

$(CAT32): $(WINDIR)\cat.c
<<<<<<< HEAD
	$(cc32) $(CON_CFLAGS) -Fo$(TMP_DIR)\ $?
	$(link32) $(conlflags) -out:$@ -stack:16384 $(TMP_DIR)\cat.obj \
		$(baselibs)
=======
	$(cc32) $(cflags) $(crt) -D_CRT_NONSTDC_NO_DEPRECATE -DCONSOLE -Fo$(TMP_DIR)\ $?
	$(CONEXECMD) -stack:16384 $(TMP_DIR)\cat.obj
>>>>>>> 92ef98e6
	$(_VC_MANIFEST_EMBED_EXE)

#---------------------------------------------------------------------
# Regenerate the stubs files.  [Development use only]
#---------------------------------------------------------------------

genstubs:
!if !exist($(TCLSH))
	@echo Build tclsh first!
!else
	$(TCLSH) $(TOOLSDIR:\=/)/genStubs.tcl $(GENERICDIR:\=/) \
		$(GENERICDIR:\=/)/tcl.decls $(GENERICDIR:\=/)/tclInt.decls \
		$(GENERICDIR:\=/)/tclTomMath.decls
	$(TCLSH) $(TOOLSDIR:\=/)/genStubs.tcl $(GENERICDIR:\=/) \
		$(GENERICDIR:\=/)/tclOO.decls
!endif


#----------------------------------------------------------------------
# The following target generates the file generic/tclTomMath.h.
# It needs to be run (and the results checked) after updating
# to a new release of libtommath.
#----------------------------------------------------------------------

gentommath_h:
!if !exist($(TCLSH))
	@echo Build tclsh first!
!else
	$(TCLSH) "$(TOOLSDIR:\=/)/fix_tommath_h.tcl" \
		"$(TOMMATHDIR:\=/)/tommath.h" \
		> "$(GENERICDIR)\tclTomMath.h"
!endif

#---------------------------------------------------------------------
# Build the Windows HTML help file.
#---------------------------------------------------------------------

<<<<<<< HEAD
# NOTE: you can define HHC on the command-line to override this
!ifndef HHC
HHC=""%ProgramFiles%\HTML Help Workshop\hhc.exe""
=======
# NOTE: you can define HHC on the command-line to override this.
# nmake does not set macro values if already set on the command line.
!if defined(PROCESSOR_ARCHITECTURE) && "$(PROCESSOR_ARCHITECTURE)" == "AMD64"
HHC="%ProgramFiles(x86)%\HTML Help Workshop\hhc.exe"
!else
HHC="%ProgramFiles%\HTML Help Workshop\hhc.exe"
>>>>>>> 92ef98e6
!endif
HTMLDIR=$(OUT_DIR)\html
HTMLBASE=TclTk$(VERSION)
HHPFILE=$(HTMLDIR)\$(HTMLBASE).hhp
CHMFILE=$(HTMLDIR)\$(HTMLBASE).chm

htmlhelp: chmsetup $(CHMFILE)

$(CHMFILE): $(DOCDIR)\*
	@$(TCLSH) $(TOOLSDIR)\tcltk-man2html.tcl "--htmldir=$(HTMLDIR)"
	@echo Compiling HTML help project
<<<<<<< HEAD
	-$(HHC) <<$(HHPFILE) >NUL
=======
	-"$(HHC)" <<$(HHPFILE) >NUL
>>>>>>> 92ef98e6
[OPTIONS]
Compatibility=1.1 or later
Compiled file=$(HTMLBASE).chm
Default topic=contents.htm
Display compile progress=no
Error log file=$(HTMLBASE).log
Full-text search=Yes
Language=0x409 English (United States)
<<<<<<< HEAD
Title=Tcl/Tk $(DOT_VERSION) Help
=======
Title=Tcl/Tk $(DOTVERSION) Help
>>>>>>> 92ef98e6
[FILES]
contents.htm
docs.css
Keywords\*.htm
TclCmd\*.htm
TclLib\*.htm
TkCmd\*.htm
TkLib\*.htm
UserCmd\*.htm
<<

chmsetup:
	@if not exist $(HTMLDIR)\nul mkdir $(HTMLDIR)

<<<<<<< HEAD
#-------------------------------------------------------------------------
# Build the old-style Windows .hlp file
#-------------------------------------------------------------------------

TCLHLPBASE	= $(PROJECT)$(VERSION)
HELPFILE	= $(OUT_DIR)\$(TCLHLPBASE).hlp
HELPCNT		= $(OUT_DIR)\$(TCLHLPBASE).cnt
DOCTMP_DIR	= $(OUT_DIR)\$(PROJECT)_docs
HELPRTF		= $(DOCTMP_DIR)\$(PROJECT).rtf
MAN2HELP	= $(DOCTMP_DIR)\man2help.tcl
MAN2HELP2	= $(DOCTMP_DIR)\man2help2.tcl
INDEX		= $(DOCTMP_DIR)\index.tcl
BMP		= $(DOCTMP_DIR)\feather.bmp
BMP_NOPATH	= feather.bmp
MAN2TCL		= $(DOCTMP_DIR)\man2tcl.exe

winhelp: docsetup $(HELPFILE)

docsetup:
	@if not exist $(DOCTMP_DIR)\nul mkdir $(DOCTMP_DIR)

$(MAN2HELP) $(MAN2HELP2) $(INDEX) $(BMP): $(TOOLSDIR)\$$(@F)
	@$(CPY) $(TOOLSDIR)\$(@F) $(@D)

$(HELPFILE): $(HELPRTF) $(BMP)
	cd $(DOCTMP_DIR)
	start /wait hcrtf.exe -x <<$(PROJECT).hpj
[OPTIONS]
COMPRESS=12 Hall Zeck
LCID=0x409 0x0 0x0 ; English (United States)
TITLE=Tcl/Tk Reference Manual
BMROOT=.
CNT=$(@B).cnt
HLP=$(@B).hlp

[FILES]
$(PROJECT).rtf

[WINDOWS]
main="Tcl/Tk Reference Manual",,27648,(r15263976),(r65535)

[CONFIG]
BrowseButtons()
CreateButton(1, "Web", ExecFile("http://www.tcl.tk"))
CreateButton(2, "SF", ExecFile("http://sf.net/projects/tcl"))
CreateButton(3, "Wiki", ExecFile("http://wiki.tcl.tk"))
CreateButton(4, "FAQ", ExecFile("http://www.purl.org/NET/Tcl-FAQ/"))
<<
	cd $(MAKEDIR)
	@$(CPY) "$(DOCTMP_DIR)\$(@B).hlp" "$(OUT_DIR)"
	@$(CPY) "$(DOCTMP_DIR)\$(@B).cnt" "$(OUT_DIR)"

$(MAN2TCL): $(TOOLSDIR)\$$(@B).c
	$(cc32) $(TCL_CFLAGS) -Fo$(@D)\ $(TOOLSDIR)\$(@B).c
	$(link32) $(conlflags) -out:$@ -stack:16384 $(@D)\man2tcl.obj
	$(_VC_MANIFEST_EMBED_EXE)

$(HELPRTF): $(MAN2TCL) $(MAN2HELP) $(MAN2HELP2) $(INDEX) $(DOCDIR)\*
	$(TCLSH) $(MAN2HELP) -bitmap $(BMP_NOPATH) $(PROJECT) $(VERSION) $(DOCDIR:\=/)

=======
>>>>>>> 92ef98e6
install-docs:
!if exist("$(CHMFILE)")
	@echo Installing compiled HTML help
	@$(CPY) "$(CHMFILE)" "$(DOC_INSTALL_DIR)\"
!endif
<<<<<<< HEAD
!if exist("$(HELPFILE)")
	@echo Installing Windows help
	@$(CPY) "$(HELPFILE)" "$(DOC_INSTALL_DIR)\"
	@$(CPY) "$(HELPCNT)" "$(DOC_INSTALL_DIR)\"
!endif
=======

# "emacs font-lock highlighting fix

#---------------------------------------------------------------------
# Generate the tcl.nmake file which contains the options used to build
# Tcl itself. This is used when building extensions.
#---------------------------------------------------------------------
tcl-nmake: $(OUT_DIR)\tcl.nmake
$(OUT_DIR)\tcl.nmake:
	@type << >$@
CORE_MACHINE = $(MACHINE)
CORE_DEBUG = $(DEBUG)
CORE_TCL_THREADS = $(TCL_THREADS)
CORE_USE_THREAD_ALLOC = $(USE_THREAD_ALLOC)
CORE_USE_WIDECHAR_API = $(USE_WIDECHAR_API)
<<
>>>>>>> 92ef98e6

#---------------------------------------------------------------------
# Build tclConfig.sh for the TEA build system.
#---------------------------------------------------------------------

tclConfig: $(OUT_DIR)\tclConfig.sh

<<<<<<< HEAD
=======
# TBD - is this tclConfig.sh file ever used? The values are incorrect!
>>>>>>> 92ef98e6
$(OUT_DIR)\tclConfig.sh: $(WINDIR)\tclConfig.sh.in
	@echo Creating tclConfig.sh
        @nmakehlp -s << $** >$@
@TCL_DLL_FILE@       $(TCLLIBNAME)
@TCL_VERSION@        $(DOTVERSION)
@TCL_MAJOR_VERSION@  $(TCL_MAJOR_VERSION)
@TCL_MINOR_VERSION@  $(TCL_MINOR_VERSION)
@TCL_PATCH_LEVEL@    $(TCL_PATCH_LEVEL)
@CC@                 $(CC)
<<<<<<< HEAD
@DEFS@               $(TCL_CFLAGS)
=======
@DEFS@               $(pkgcflags)
>>>>>>> 92ef98e6
@CFLAGS_DEBUG@       -nologo -c -W3 -YX -Fp$(TMP_DIR)\ -MDd
@CFLAGS_OPTIMIZE@    -nologo -c -W3 -YX -Fp$(TMP_DIR)\ -MD
@LDFLAGS_DEBUG@      -nologo -machine:$(MACHINE) -debug -debugtype:cv
@LDFLAGS_OPTIMIZE@   -nologo -machine:$(MACHINE) -release -opt:ref -opt:icf,3
@TCL_DBGX@           $(SUFX)
@TCL_LIB_FILE@       $(PROJECT)$(VERSION)$(SUFX).lib
@TCL_NEEDS_EXP_FILE@
<<<<<<< HEAD
@LIBS@               $(baselibs)
=======
@LIBS@               $(baselibs) $(PRJ_LIBS)
>>>>>>> 92ef98e6
@prefix@             $(_INSTALLDIR)
@exec_prefix@        $(BIN_INSTALL_DIR)
@SHLIB_CFLAGS@
@STLIB_CFLAGS@
@CFLAGS_WARNING@     -W3
@EXTRA_CFLAGS@       -YX
@SHLIB_LD@           $(link32) $(dlllflags)
@STLIB_LD@           $(lib32) -nologo
<<<<<<< HEAD
@SHLIB_LD_LIBS@      $(baselibs)
=======
@SHLIB_LD_LIBS@      $(baselibs) $(PRJ_LIBS)
>>>>>>> 92ef98e6
@SHLIB_SUFFIX@       .dll
@DL_LIBS@
@LDFLAGS@
@TCL_CC_SEARCH_FLAGS@
@TCL_LD_SEARCH_FLAGS@
@LIBOBJS@
@RANLIB@
@TCL_LIB_FLAG@
@TCL_BUILD_LIB_SPEC@
@TCL_LIB_SPEC@       $(LIB_INSTALL_DIR)\$(PROJECT)$(VERSION)$(SUFX).lib
@TCL_INCLUDE_SPEC@   -I$(INCLUDE_INSTALL_DIR)
@TCL_LIB_VERSIONS_OK@
@TCL_SRC_DIR@        $(ROOT)
@TCL_PACKAGE_PATH@
@TCL_STUB_LIB_FILE@  $(TCLSTUBLIBNAME)
@TCL_STUB_LIB_FLAG@  $(TCLSTUBLIBNAME)
@TCL_STUB_LIB_SPEC@  -L$(LIB_INSTALL_DIR) $(TCLSTUBLIBNAME)
@TCL_THREADS@        $(TCL_THREADS)
@TCL_BUILD_STUB_LIB_SPEC@ -L$(OUT_DIR) $(TCLSTUBLIBNAME)
@TCL_BUILD_STUB_LIB_PATH@ $(TCLSTUBLIB)
@TCL_STUB_LIB_PATH@  $(LIB_INSTALL_DIR)\$(TCLSTUBLIBNAME)
@CFG_TCL_EXPORT_FILE_SUFFIX@  $(VERSION)$(SUFX).lib
@CFG_TCL_SHARED_LIB_SUFFIX@   $(VERSION)$(SUFX).dll
@CFG_TCL_UNSHARED_LIB_SUFFIX@ $(VERSION)$(SUFX).lib
!if $(STATIC_BUILD)
@TCL_SHARED_BUILD@   0
!else
@TCL_SHARED_BUILD@   1
!endif
<<


#---------------------------------------------------------------------
# The following target generates the file generic/tclDate.c
# from the yacc grammar found in generic/tclGetDate.y.  This is
# only run by hand as yacc is not available in all environments.
# The name of the .c file is different than the name of the .y file
# so that make doesn't try to automatically regenerate the .c file.
#---------------------------------------------------------------------

gendate:
	bison --output-file=$(GENERICDIR)/tclDate.c \
	--name-prefix=TclDate \
	$(GENERICDIR)/tclGetDate.y

#---------------------------------------------------------------------
# Special case object file targets
#---------------------------------------------------------------------

$(TMP_DIR)\testMain.obj: $(WINDIR)\tclAppInit.c
<<<<<<< HEAD
	$(cc32) $(TCL_CFLAGS) -DTCL_TEST \
=======
	$(cc32) $(appcflags) -DTCL_TEST \
>>>>>>> 92ef98e6
	    -DTCL_USE_STATIC_PACKAGES=$(TCL_USE_STATIC_PACKAGES) \
	    -Fo$@ $?

$(TMP_DIR)\tclMain2.obj: $(GENERICDIR)\tclMain.c
<<<<<<< HEAD
	$(cc32) $(TCL_CFLAGS) -DBUILD_tcl -DTCL_ASCII_MAIN \
	    -Fo$@ $?

$(TMP_DIR)\tclTest.obj: $(GENERICDIR)\tclTest.c
	$(cc32) $(TCL_CFLAGS) -Fo$@ $?

$(TMP_DIR)\tclTestObj.obj: $(GENERICDIR)\tclTestObj.c
	$(cc32) $(TCL_CFLAGS) -Fo$@ $?

$(TMP_DIR)\tclWinTest.obj: $(WINDIR)\tclWinTest.c
	$(cc32) $(TCL_CFLAGS) -Fo$@ $?

$(TMP_DIR)\tclZlib.obj: $(GENERICDIR)\tclZlib.c
	$(cc32) $(TCL_CFLAGS) -I$(COMPATDIR)\zlib -DBUILD_tcl -Fo$@ $?

$(TMP_DIR)\tclPkgConfig.obj: $(GENERICDIR)\tclPkgConfig.c
	$(cc32) -DBUILD_tcl $(TCL_CFLAGS) \
=======
	$(cc32) $(pkgcflags) -DTCL_ASCII_MAIN \
	    -Fo$@ $?

$(TMP_DIR)\tclTest.obj: $(GENERICDIR)\tclTest.c
	$(cc32) $(appcflags) -Fo$@ $?

$(TMP_DIR)\tclTestObj.obj: $(GENERICDIR)\tclTestObj.c
	$(cc32) $(appcflags) -Fo$@ $?

$(TMP_DIR)\tclWinTest.obj: $(WINDIR)\tclWinTest.c
	$(CCAPPCMD) $?

$(TMP_DIR)\tclZlib.obj: $(GENERICDIR)\tclZlib.c
	$(cc32) $(pkgcflags) -I$(COMPATDIR)\zlib -Fo$@ $?

$(TMP_DIR)\tclPkgConfig.obj: $(GENERICDIR)\tclPkgConfig.c
	$(cc32) $(pkgcflags) \
>>>>>>> 92ef98e6
	-DCFG_INSTALL_LIBDIR="\"$(LIB_INSTALL_DIR:\=\\)\"" \
	-DCFG_INSTALL_BINDIR="\"$(BIN_INSTALL_DIR:\=\\)\"" \
	-DCFG_INSTALL_SCRDIR="\"$(SCRIPT_INSTALL_DIR:\=\\)\"" \
	-DCFG_INSTALL_INCDIR="\"$(INCLUDE_INSTALL_DIR:\=\\)\"" \
	-DCFG_INSTALL_DOCDIR="\"$(DOC_INSTALL_DIR:\=\\)\""	\
	-DCFG_RUNTIME_LIBDIR="\"$(LIB_INSTALL_DIR:\=\\)\"" \
	-DCFG_RUNTIME_BINDIR="\"$(BIN_INSTALL_DIR:\=\\)\"" \
	-DCFG_RUNTIME_SCRDIR="\"$(SCRIPT_INSTALL_DIR:\=\\)\"" \
	-DCFG_RUNTIME_INCDIR="\"$(INCLUDE_INSTALL_DIR:\=\\)\"" \
	-DCFG_RUNTIME_DOCDIR="\"$(DOC_INSTALL_DIR:\=\\)\""     \
	-Fo$@ $?

$(TMP_DIR)\tclAppInit.obj: $(WINDIR)\tclAppInit.c
<<<<<<< HEAD
	$(cc32) $(TCL_CFLAGS) \
=======
	$(cc32) $(appcflags) \
>>>>>>> 92ef98e6
	    -DTCL_USE_STATIC_PACKAGES=$(TCL_USE_STATIC_PACKAGES) \
	    -Fo$@ $?

### The following objects should be built using the stub interfaces
### *ALL* extensions need to built with -DTCL_THREADS=1

$(TMP_DIR)\tclWinReg.obj: $(WINDIR)\tclWinReg.c
!if $(STATIC_BUILD)
<<<<<<< HEAD
	$(cc32) $(TCL_CFLAGS) -DTCL_THREADS=1 -DSTATIC_BUILD -Fo$@ $?
!else
	$(cc32) $(TCL_CFLAGS) -DTCL_THREADS=1 -DUSE_TCL_STUBS -Fo$@ $?
=======
	$(cc32) $(appcflags) -DSTATIC_BUILD -Fo$@ $?
!else
	$(cc32) $(appcflags) -DUSE_TCL_STUBS -Fo$@ $?
>>>>>>> 92ef98e6
!endif


$(TMP_DIR)\tclWinDde.obj: $(WINDIR)\tclWinDde.c
!if $(STATIC_BUILD)
<<<<<<< HEAD
	$(cc32) $(TCL_CFLAGS) -DTCL_THREADS=1 -DSTATIC_BUILD -Fo$@ $?
!else
	$(cc32) $(TCL_CFLAGS) -DTCL_THREADS=1 -DUSE_TCL_STUBS -Fo$@ $?
=======
	$(cc32) $(appcflags) -DSTATIC_BUILD -Fo$@ $?
!else
	$(cc32) $(appcflags) -DUSE_TCL_STUBS -Fo$@ $?
>>>>>>> 92ef98e6
!endif


### The following objects are part of the stub library and should not
### be built as DLL objects.  -Zl is used to avoid a dependency on any
### specific C run-time.

$(TMP_DIR)\tclStubLib.obj: $(GENERICDIR)\tclStubLib.c
<<<<<<< HEAD
	$(cc32) $(STUB_CFLAGS) -Zl -DSTATIC_BUILD $(TCL_INCLUDES) -Fo$@ $?

$(TMP_DIR)\tclTomMathStubLib.obj: $(GENERICDIR)\tclTomMathStubLib.c
	$(cc32) $(STUB_CFLAGS) -Zl -DSTATIC_BUILD $(TCL_INCLUDES) -Fo$@ $?

$(TMP_DIR)\tclOOStubLib.obj: $(GENERICDIR)\tclOOStubLib.c
	$(cc32) $(STUB_CFLAGS) -Zl -DSTATIC_BUILD $(TCL_INCLUDES) -Fo$@ $?
=======
	$(cc32) $(stubscflags) -Fo$@ $?

$(TMP_DIR)\tclTomMathStubLib.obj: $(GENERICDIR)\tclTomMathStubLib.c
	$(cc32) $(stubscflags) -Fo$@ $?

$(TMP_DIR)\tclOOStubLib.obj: $(GENERICDIR)\tclOOStubLib.c
	$(cc32) $(stubscflags) -Fo$@ $?
>>>>>>> 92ef98e6

$(TMP_DIR)\tclsh.exe.manifest: $(WINDIR)\tclsh.exe.manifest.in
	@nmakehlp -s << $** >$@
@MACHINE@	  $(MACHINE:IX86=X86)
@TCL_WIN_VERSION@  $(DOTVERSION).0.0
<<

#---------------------------------------------------------------------
# Generate the source dependencies.  Having dependency rules will
# improve incremental build accuracy without having to resort to a
# full rebuild just because some non-global header file like
# tclCompile.h was changed.  These rules aren't needed when building
# from scratch.
#---------------------------------------------------------------------

depend:
!if !exist($(TCLSH))
	@echo Build tclsh first!
!else
	$(TCLSH) $(TOOLSDIR:\=/)/mkdepend.tcl -vc32 -out:"$(OUT_DIR)\depend.mk" \
<<<<<<< HEAD
		-passthru:"-DBUILD_tcl $(TCL_INCLUDES)" $(GENERICDIR),$$(GENERICDIR) \
=======
		-passthru:"-DBUILD_tcl $(TCL_INCLUDES) $(PRJ_INCLUDES)" $(GENERICDIR),$$(GENERICDIR) \
>>>>>>> 92ef98e6
		$(COMPATDIR),$$(COMPATDIR) $(TOMMATHDIR),$$(TOMMATHDIR) $(WINDIR),$$(WINDIR) @<<
$(TCLOBJS)
<<
!endif

#---------------------------------------------------------------------
# Dependency rules
#---------------------------------------------------------------------

!if exist("$(OUT_DIR)\depend.mk")
!include "$(OUT_DIR)\depend.mk"
!message *** Dependency rules in use.
!else
!message *** Dependency rules are not being used.
!endif

### add a spacer in the output
!message


#---------------------------------------------------------------------
<<<<<<< HEAD
# Implicit rules.  A limitation exists with nmake that requires that
=======
# Implicit rules that are not covered by the common ones defined in
# rules.vc. A limitation exists with nmake that requires that
>>>>>>> 92ef98e6
# source directory can not contain spaces in the path.  This an
# absolute.
#---------------------------------------------------------------------

<<<<<<< HEAD
{$(WINDIR)}.c{$(TMP_DIR)}.obj::
	$(cc32) $(TCL_CFLAGS) -DBUILD_tcl -Fo$(TMP_DIR)\ @<<
$<
<<

{$(TOMMATHDIR)}.c{$(TMP_DIR)}.obj::
	$(cc32) $(TCL_CFLAGS) -DBUILD_tcl -Fo$(TMP_DIR)\ @<<
$<
<<

{$(GENERICDIR)}.c{$(TMP_DIR)}.obj::
	$(cc32) $(TCL_CFLAGS) -DBUILD_tcl -Fo$(TMP_DIR)\ @<<
$<
<<

{$(COMPATDIR)}.c{$(TMP_DIR)}.obj::
	$(cc32) $(TCL_CFLAGS) -DBUILD_tcl -Fo$(TMP_DIR)\ @<<
=======
{$(TOMMATHDIR)}.c{$(TMP_DIR)}.obj::
	$(cc32) $(pkgcflags) -Fo$(TMP_DIR)\ @<<
>>>>>>> 92ef98e6
$<
<<

{$(COMPATDIR)\zlib}.c{$(TMP_DIR)}.obj::
<<<<<<< HEAD
	$(cc32) $(TCL_CFLAGS) -DBUILD_tcl -Fo$(TMP_DIR)\ @<<
$<
<<

{$(WINDIR)}.rc{$(TMP_DIR)}.res:
	$(rc32) -fo $@ -r -i "$(GENERICDIR)" -i "$(TMP_DIR)" \
	    -d DEBUG=$(DEBUG) -d UNCHECKED=$(UNCHECKED) \
	    -d TCL_THREADS=$(TCL_THREADS) \
	    -d STATIC_BUILD=$(STATIC_BUILD) \
	    $<

$(TMP_DIR)\tclsh.res: $(TMP_DIR)\tclsh.exe.manifest

.SUFFIXES:
.SUFFIXES:.c .rc
=======
	$(cc32) $(pkgcflags) -Fo$(TMP_DIR)\ @<<
$<
<<

$(TMP_DIR)\tclsh.res: $(TMP_DIR)\tclsh.exe.manifest $(WINDIR)\tclsh.rc
>>>>>>> 92ef98e6


#---------------------------------------------------------------------
# Installation.
#---------------------------------------------------------------------

install-binaries:
	@echo Installing to '$(_INSTALLDIR)'
	@echo Installing $(TCLLIBNAME)
!if "$(TCLLIB)" != "$(TCLIMPLIB)"
	@$(CPY) "$(TCLLIB)" "$(BIN_INSTALL_DIR)\"
!endif
	@$(CPY) "$(TCLIMPLIB)" "$(LIB_INSTALL_DIR)\"
!if exist($(TCLSH))
	@echo Installing $(TCLSHNAME)
	@$(CPY) "$(TCLSH)" "$(BIN_INSTALL_DIR)\"
!endif
	@echo Installing $(TCLSTUBLIBNAME)
	@$(CPY) "$(TCLSTUBLIB)" "$(LIB_INSTALL_DIR)\"

<<<<<<< HEAD
#" emacs fix

install-libraries: tclConfig install-msgs install-tzdata
	@if not exist "$(SCRIPT_INSTALL_DIR)$(NULL)" \
		$(MKDIR) "$(SCRIPT_INSTALL_DIR)"
	@if not exist "$(SCRIPT_INSTALL_DIR)\..\tcl8$(NULL)" \
		$(MKDIR) "$(SCRIPT_INSTALL_DIR)\..\tcl8"
	@if not exist "$(SCRIPT_INSTALL_DIR)\..\tcl8\8.4$(NULL)" \
		$(MKDIR) "$(SCRIPT_INSTALL_DIR)\..\tcl8\8.4"
	@if not exist "$(SCRIPT_INSTALL_DIR)\..\tcl8\8.4\platform$(NULL)" \
		$(MKDIR) "$(SCRIPT_INSTALL_DIR)\..\tcl8\8.4\platform"
	@if not exist "$(SCRIPT_INSTALL_DIR)\..\tcl8\8.5$(NULL)" \
		$(MKDIR) "$(SCRIPT_INSTALL_DIR)\..\tcl8\8.5"
	@if not exist "$(SCRIPT_INSTALL_DIR)\..\tcl8\8.6$(NULL)" \
		$(MKDIR) "$(SCRIPT_INSTALL_DIR)\..\tcl8\8.6"
=======
install-libraries: tclConfig tcl-nmake install-msgs install-tzdata
	@if not exist "$(SCRIPT_INSTALL_DIR)" \
		$(MKDIR) "$(SCRIPT_INSTALL_DIR)"
	@if not exist "$(SCRIPT_INSTALL_DIR)\..\tcl8" \
		$(MKDIR) "$(SCRIPT_INSTALL_DIR)\..\tcl8"
	@if not exist "$(SCRIPT_INSTALL_DIR)\..\tcl8\8.4" \
		$(MKDIR) "$(SCRIPT_INSTALL_DIR)\..\tcl8\8.4"
	@if not exist "$(SCRIPT_INSTALL_DIR)\..\tcl8\8.4\platform" \
		$(MKDIR) "$(SCRIPT_INSTALL_DIR)\..\tcl8\8.4\platform"
	@if not exist "$(SCRIPT_INSTALL_DIR)\..\tcl8\8.5" \
		$(MKDIR) "$(SCRIPT_INSTALL_DIR)\..\tcl8\8.5"
	@if not exist "$(SCRIPT_INSTALL_DIR)\..\tcl8\8.6" \
		$(MKDIR) "$(SCRIPT_INSTALL_DIR)\..\tcl8\8.6"
	@if not exist "$(LIB_INSTALL_DIR)\nmake" \
		$(MKDIR) "$(LIB_INSTALL_DIR)\nmake"
>>>>>>> 92ef98e6
	@echo Installing header files
	@$(CPY) "$(GENERICDIR)\tcl.h"             "$(INCLUDE_INSTALL_DIR)\"
	@$(CPY) "$(GENERICDIR)\tclDecls.h"        "$(INCLUDE_INSTALL_DIR)\"
	@$(CPY) "$(GENERICDIR)\tclOO.h"           "$(INCLUDE_INSTALL_DIR)\"
	@$(CPY) "$(GENERICDIR)\tclOODecls.h"      "$(INCLUDE_INSTALL_DIR)\"
	@$(CPY) "$(GENERICDIR)\tclPlatDecls.h"    "$(INCLUDE_INSTALL_DIR)\"
	@$(CPY) "$(GENERICDIR)\tclTomMath.h"      "$(INCLUDE_INSTALL_DIR)\"
	@$(CPY) "$(GENERICDIR)\tclTomMathDecls.h" "$(INCLUDE_INSTALL_DIR)\"
	@$(CPY) "$(TOMMATHDIR)\tommath_class.h"   "$(INCLUDE_INSTALL_DIR)\"
	@$(CPY) "$(TOMMATHDIR)\tommath_superclass.h" "$(INCLUDE_INSTALL_DIR)\"
	@echo Installing library files to $(SCRIPT_INSTALL_DIR)
	@$(CPY) "$(ROOT)\library\history.tcl"     "$(SCRIPT_INSTALL_DIR)\"
	@$(CPY) "$(ROOT)\library\init.tcl"        "$(SCRIPT_INSTALL_DIR)\"
	@$(CPY) "$(ROOT)\library\clock.tcl"       "$(SCRIPT_INSTALL_DIR)\"
	@$(CPY) "$(ROOT)\library\tm.tcl"          "$(SCRIPT_INSTALL_DIR)\"
	@$(CPY) "$(ROOT)\library\parray.tcl"      "$(SCRIPT_INSTALL_DIR)\"
	@$(CPY) "$(ROOT)\library\safe.tcl"        "$(SCRIPT_INSTALL_DIR)\"
	@$(CPY) "$(ROOT)\library\tclIndex"        "$(SCRIPT_INSTALL_DIR)\"
	@$(CPY) "$(ROOT)\library\package.tcl"     "$(SCRIPT_INSTALL_DIR)\"
	@$(CPY) "$(ROOT)\library\word.tcl"        "$(SCRIPT_INSTALL_DIR)\"
	@$(CPY) "$(ROOT)\library\auto.tcl"        "$(SCRIPT_INSTALL_DIR)\"
	@$(CPY) "$(OUT_DIR)\tclConfig.sh"         "$(LIB_INSTALL_DIR)\"
	@$(CPY) "$(WINDIR)\tclooConfig.sh"        "$(LIB_INSTALL_DIR)\"
<<<<<<< HEAD
	@echo Installing library http1.0 directory
	@$(CPY) "$(ROOT)\library\http1.0\*.tcl" \
	    "$(SCRIPT_INSTALL_DIR)\http1.0\"
=======
	@$(CPY) "$(WINDIR)\rules.vc"              "$(LIB_INSTALL_DIR)\nmake\"
	@$(CPY) "$(WINDIR)\targets.vc"              "$(LIB_INSTALL_DIR)\nmake\"
	@$(CPY) "$(WINDIR)\nmakehlp.c"            "$(LIB_INSTALL_DIR)\nmake\"
	@$(CPY) "$(OUT_DIR)\tcl.nmake"            "$(LIB_INSTALL_DIR)\nmake\"
>>>>>>> 92ef98e6
	@echo Installing library opt0.4 directory
	@$(CPY) "$(ROOT)\library\opt\*.tcl" \
	    "$(SCRIPT_INSTALL_DIR)\opt0.4\"
	@echo Installing package http $(PKG_HTTP_VER) as a Tcl Module
	@$(COPY) "$(ROOT)\library\http\http.tcl" \
	    "$(SCRIPT_INSTALL_DIR)\..\tcl8\8.6\http-$(PKG_HTTP_VER).tm"
	@echo Installing package msgcat $(PKG_MSGCAT_VER) as a Tcl Module
	@$(COPY) "$(ROOT)\library\msgcat\msgcat.tcl" \
	    "$(SCRIPT_INSTALL_DIR)\..\tcl8\8.5\msgcat-$(PKG_MSGCAT_VER).tm"
	@echo Installing package tcltest $(PKG_TCLTEST_VER) as a Tcl Module
	@$(COPY) "$(ROOT)\library\tcltest\tcltest.tcl" \
	    "$(SCRIPT_INSTALL_DIR)\..\tcl8\8.5\tcltest-$(PKG_TCLTEST_VER).tm"
	@echo Installing package platform $(PKG_PLATFORM_VER) as a Tcl Module
	@$(COPY) "$(ROOT)\library\platform\platform.tcl" \
	    "$(SCRIPT_INSTALL_DIR)\..\tcl8\8.4\platform-$(PKG_PLATFORM_VER).tm"
	@echo Installing package platform::shell $(PKG_SHELL_VER) as a Tcl Module
	@$(COPY) "$(ROOT)\library\platform\shell.tcl" \
	    "$(SCRIPT_INSTALL_DIR)\..\tcl8\8.4\platform\shell-$(PKG_SHELL_VER).tm"
	@echo Installing $(TCLDDELIBNAME)
!if $(STATIC_BUILD)
!if !$(TCL_USE_STATIC_PACKAGES)
	@$(CPY) "$(TCLDDELIB)" "$(LIB_INSTALL_DIR)\"
!endif
!else
	@$(CPY) "$(TCLDDELIB)" "$(LIB_INSTALL_DIR)\dde$(DDEDOTVERSION)\"
	@$(CPY) "$(ROOT)\library\dde\pkgIndex.tcl" \
	    "$(LIB_INSTALL_DIR)\dde$(DDEDOTVERSION)\"
!endif
	@echo Installing $(TCLREGLIBNAME)
!if $(STATIC_BUILD)
!if !$(TCL_USE_STATIC_PACKAGES)
	@$(CPY) "$(TCLREGLIB)" "$(LIB_INSTALL_DIR)\"
!endif
!else
	@$(CPY) "$(TCLREGLIB)" "$(LIB_INSTALL_DIR)\reg$(REGDOTVERSION)\"
	@$(CPY) "$(ROOT)\library\reg\pkgIndex.tcl" \
	    "$(LIB_INSTALL_DIR)\reg$(REGDOTVERSION)\"
!endif
	@echo Installing encodings
	@$(CPY) "$(ROOT)\library\encoding\*.enc" \
		"$(SCRIPT_INSTALL_DIR)\encoding\"
<<<<<<< HEAD

#" emacs fix
=======
# "emacs font-lock highlighting fix
>>>>>>> 92ef98e6

install-tzdata:
	@echo Installing time zone data
	@set TCL_LIBRARY=$(ROOT:\=/)/library
	@$(TCLSH_NATIVE) "$(ROOT:\=/)/tools/installData.tcl" \
	    "$(ROOT:\=/)/library/tzdata" "$(SCRIPT_INSTALL_DIR)/tzdata"

install-msgs:
	@echo Installing message catalogs
	@set TCL_LIBRARY=$(ROOT:\=/)/library
	@$(TCLSH_NATIVE) "$(ROOT:\=/)/tools/installData.tcl" \
	    "$(ROOT:\=/)/library/msgs" "$(SCRIPT_INSTALL_DIR)/msgs"

#---------------------------------------------------------------------
# Clean up
#---------------------------------------------------------------------

tidy:
!if "$(TCLLIB)" != "$(TCLIMPLIB)"
	@echo Removing $(TCLLIB) ...
	@if exist $(TCLLIB) del $(TCLLIB)
!endif
	@echo Removing $(TCLIMPLIB) ...
	@if exist $(TCLIMPLIB) del $(TCLIMPLIB)
	@echo Removing $(TCLSH) ...
	@if exist $(TCLSH) del $(TCLSH)
	@echo Removing $(TCLTEST) ...
	@if exist $(TCLTEST) del $(TCLTEST)
	@echo Removing $(TCLDDELIB) ...
	@if exist $(TCLDDELIB) del $(TCLDDELIB)
	@echo Removing $(TCLREGLIB) ...
	@if exist $(TCLREGLIB) del $(TCLREGLIB)

<<<<<<< HEAD
clean: clean-pkgs
	@echo Cleaning $(TMP_DIR)\* ...
	@if exist $(TMP_DIR)\nul $(RMDIR) $(TMP_DIR)
	@echo Cleaning $(WINDIR)\nmakehlp.obj ...
	@if exist $(WINDIR)\nmakehlp.obj del $(WINDIR)\nmakehlp.obj
	@echo Cleaning $(WINDIR)\nmakehlp.exe ...
	@if exist $(WINDIR)\nmakehlp.exe del $(WINDIR)\nmakehlp.exe
	@echo Cleaning $(WINDIR)\nmhlp-out.txt ...
	@if exist $(WINDIR)\nmhlp-out.txt del $(WINDIR)\nmhlp-out.txt
	@echo Cleaning $(WINDIR)\_junk.pch ...
	@if exist $(WINDIR)\_junk.pch del $(WINDIR)\_junk.pch
	@echo Cleaning $(WINDIR)\vercl.x ...
	@if exist $(WINDIR)\vercl.x del $(WINDIR)\vercl.x
	@echo Cleaning $(WINDIR)\vercl.i ...
	@if exist $(WINDIR)\vercl.i del $(WINDIR)\vercl.i
	@echo Cleaning $(WINDIR)\versions.vc ...
	@if exist $(WINDIR)\versions.vc del $(WINDIR)\versions.vc

realclean: hose

hose:
	@echo Hosing $(OUT_DIR)\* ...
	@if exist $(OUT_DIR)\nul $(RMDIR) $(OUT_DIR)

=======
clean: default-clean clean-pkgs
hose: default-hose
realclean: hose

>>>>>>> 92ef98e6
# Local Variables:
# mode: makefile
# End:<|MERGE_RESOLUTION|>--- conflicted
+++ resolved
@@ -1,13 +1,6 @@
-<<<<<<< HEAD
-#-------------------------------------------------------------
-# makefile.vc --
-#
-#	Microsoft Visual C++ makefile for use with nmake.exe v1.62+ (VC++ 5.0+)
-=======
 #------------------------------------------------------------- -*- makefile -*-
 #
 #	Microsoft Visual C++ makefile for building Tcl with nmake
->>>>>>> 92ef98e6
 #
 # See the file "license.terms" for information on usage and redistribution
 # of this file, and for a DISCLAIMER OF ALL WARRANTIES.
@@ -17,39 +10,6 @@
 # Copyright (c) 2001-2005 ActiveState Corporation.
 # Copyright (c) 2001-2004 David Gravereaux.
 # Copyright (c) 2003-2008 Pat Thoyts.
-<<<<<<< HEAD
-#------------------------------------------------------------------------------
-
-# Check to see we are configured to build with MSVC (MSDEVDIR, MSVCDIR or
-# VCINSTALLDIR) or with the MS Platform SDK (MSSDK or WindowsSDKDir)
-!if !defined(MSDEVDIR) && !defined(MSVCDIR) && !defined(VCINSTALLDIR) && !defined(MSSDK) && !defined(WINDOWSSDKDIR)
-MSG = ^
-You need to run vcvars32.bat from Developer Studio or setenv.bat from the^
-Platform SDK first to setup the environment.  Jump to this line to read^
-the build instructions.
-!error $(MSG)
-!endif
-
-#------------------------------------------------------------------------------
-# HOW TO USE this makefile:
-#
-# 1)  It is now necessary to have MSVCDir, MSDevDir or MSSDK set in the
-#     environment.  This is used as a check to see if vcvars32.bat had been
-#     run prior to running nmake or during the installation of Microsoft
-#     Visual C++, MSVCDir had been set globally and the PATH adjusted.
-#     Either way is valid.
-#
-#     You'll need to run vcvars32.bat contained in the MsDev's vc(98)/bin
-#     directory to setup the proper environment, if needed, for your
-#     current setup.  This is a needed bootstrap requirement and allows the
-#     swapping of different environments to be easier.
-#
-# 2)  To use the Platform SDK (not expressly needed), run setenv.bat after
-#     vcvars32.bat according to the instructions for it.  This can also
-#     turn on the 64-bit compiler, if your SDK has it.
-#
-# 3)  Targets are:
-=======
 # Copyright (c) 2017 Ashok P. Nadkarni
 #------------------------------------------------------------------------------
 
@@ -60,7 +20,6 @@
 # or examine Sections 6-8 in rules.vc.
 #
 # Possible values of TARGET are:
->>>>>>> 92ef98e6
 #	release  -- Builds the core, the shell and the dlls. (default)
 #	dlls     -- Just builds the windows extensions
 #	shell    -- Just builds the shell and the core.
@@ -80,137 +39,6 @@
 #		    troff manual pages found in $(ROOT)\doc. You need to
 #		    have installed the HTML Help Compiler package from Microsoft
 #		    to produce the .chm file.
-<<<<<<< HEAD
-#	winhelp  -- (deprecated) Builds the windows .hlp file for Tcl from
-#		    the troff man files found in $(ROOT)\doc. This type of
-#		    help file is deprecated by Microsoft in favour of html
-#		    help files (.chm)
-#
-# 4)  Macros usable on the commandline:
-#	INSTALLDIR=<path>
-#		Sets where to install Tcl from the built binaries.
-#		C:\Progra~1\Tcl is assumed when not specified.
-#
-#	OPTS=loimpact,msvcrt,nothreads,pdbs,profile,static,staticpkg,symbols,thrdalloc,tclalloc,unchecked,none
-#		Sets special options for the core.  The default is for none.
-#		Any combination of the above may be used (comma separated).
-#		'none' will over-ride everything to nothing.
-#
-#		loimpact = Adds a flag for how NT treats the heap to keep memory
-#			   in use, low.  This is said to impact alloc performance.
-#		msvcrt   = Affects the static option only to switch it from
-#			   using libcmt(d) as the C runtime [by default] to
-#			   msvcrt(d). This is useful for static embedding
-#			   support.
-#		nothreads= Turns off full multithreading support.
-#		pdbs     = Build detached symbols for release builds.
-#		profile  = Adds profiling hooks.  Map file is assumed.
-#		static   = Builds a static library of the core instead of a
-#			   dll.  The static library will contain the dde and reg
-#			   extensions. External applications who want to use
-#			   this, need to link with the stub library as well as
-#			   the static Tcl library.The shell will be static (and
-#			   large), as well.
-#		staticpkg = Affects the static option only to switch
-#			   tclshXX.exe to have the dde and reg extension linked
-#			   inside it.
-#		symbols  = Debug build. Links to the debug C runtime, disables
-#			   optimizations and creates pdb symbols files.
-#		thrdalloc = Use the thread allocator (shared global free pool)
-#			   This is the default on threaded builds.
-#		tclalloc = Use the old non-thread allocator
-#		unchecked= Allows a symbols build to not use the debug
-#			   enabled runtime (msvcrt.dll not msvcrtd.dll
-#			   or libcmt.lib not libcmtd.lib).
-#
-#	STATS=compdbg,memdbg,none
-#		Sets optional memory and bytecode compiler debugging code added
-#		to the core.  The default is for none.  Any combination of the
-#		above may be used (comma separated).  'none' will over-ride
-#		everything to nothing.
-#
-#		compdbg  = Enables byte compilation logging.
-#		memdbg   = Enables the debugging memory allocator.
-#
-#	CHECKS=64bit,fullwarn,nodep,none
-#		Sets special macros for checking compatibility.
-#
-#		64bit    = Enable 64bit portability warnings (if available)
-#		fullwarn = Builds with full compiler and link warnings enabled.
-#			    Very verbose.
-#		nodep	 = Turns off compatibility macros to ensure the core
-#			    isn't being built with deprecated functions.
-#
-#	MACHINE=(ARM|AMD64|IA64|IX86)
-#		Set the machine type used for the compiler, linker, and
-#		resource compiler.  This hook is needed to tell the tools
-#		when alternate platforms are requested.  IX86 is the default
-#		when not specified. If the CPU environment variable has been
-#		set (ie: recent Platform SDK) then MACHINE is set from CPU.
-#
-#	TMP_DIR=<path>
-#	OUT_DIR=<path>
-#		Hooks to allow the intermediate and output directories to be
-#		changed.  $(OUT_DIR) is assumed to be
-#		$(BINROOT)\(Release|Debug) based on if symbols are requested.
-#		$(TMP_DIR) will de $(OUT_DIR)\<buildtype> by default.
-#
-#	TESTPAT=<file>
-#		Reads the tests requested to be run from this file.
-#
-#	CFG_ENCODING=encoding
-#		name of encoding for configuration information. Defaults
-#		to cp1252
-#
-# 5)  Examples:
-#
-#	Basic syntax of calling nmake looks like this:
-#	nmake [-nologo] -f makefile.vc [target|macrodef [target|macrodef] [...]]
-#
-#                        Standard (no frills)
-#       c:\tcl_src\win\>c:\progra~1\micros~1\vc98\bin\vcvars32.bat
-#       Setting environment for using Microsoft Visual C++ tools.
-#       c:\tcl_src\win\>nmake -f makefile.vc release
-#       c:\tcl_src\win\>nmake -f makefile.vc install INSTALLDIR=c:\progra~1\tcl
-#
-#                         Building for Win64
-#       c:\tcl_src\win\>c:\progra~1\micros~1\vc98\bin\vcvars32.bat
-#       Setting environment for using Microsoft Visual C++ tools.
-#       c:\tcl_src\win\>c:\progra~1\platfo~1\setenv.bat /pre64 /RETAIL
-#       Targeting Windows pre64 RETAIL
-#       c:\tcl_src\win\>nmake -f makefile.vc MACHINE=IA64
-#
-#------------------------------------------------------------------------------
-#==============================================================================
-###############################################################################
-
-
-#    //==================================================================\\
-#   >>[               -> Do not modify below this line. <-               ]<<
-#   >>[  Please, use the commandline macros to modify how Tcl is built.  ]<<
-#   >>[  If you need more features, send us a patch for more macros.     ]<<
-#    \\==================================================================//
-
-
-###############################################################################
-#==============================================================================
-#------------------------------------------------------------------------------
-
-!if !exist("makefile.vc")
-MSG = ^
-You must run this makefile only from the directory it is in.^
-Please `cd` to its location first.
-!error $(MSG)
-!endif
-
-PROJECT = tcl
-!include "rules.vc"
-
-STUBPREFIX      = $(PROJECT)stub
-DOTVERSION      = $(TCL_MAJOR_VERSION).$(TCL_MINOR_VERSION)
-VERSION         = $(TCL_MAJOR_VERSION)$(TCL_MINOR_VERSION)
-
-=======
 #
 # The steps to setup a Visual C++ environment depend on which
 # version of Visual Studio and/or the Windows SDK you are building
@@ -282,29 +110,12 @@
 
 !include versions.vc
 
->>>>>>> 92ef98e6
 DDEDOTVERSION = 1.4
 DDEVERSION = $(DDEDOTVERSION:.=)
 
 REGDOTVERSION = 1.3
 REGVERSION = $(REGDOTVERSION:.=)
 
-<<<<<<< HEAD
-BINROOT		= $(MAKEDIR)     # originally .
-ROOT		= $(MAKEDIR)\..  # originally ..
-
-TCLIMPLIB	= $(OUT_DIR)\$(PROJECT)$(VERSION)$(SUFX).lib
-TCLLIBNAME	= $(PROJECT)$(VERSION)$(SUFX).$(EXT)
-TCLLIB		= $(OUT_DIR)\$(TCLLIBNAME)
-
-TCLSTUBLIBNAME	= $(STUBPREFIX)$(VERSION).lib
-TCLSTUBLIB	= $(OUT_DIR)\$(TCLSTUBLIBNAME)
-
-TCLSHNAME	= $(PROJECT)sh$(VERSION)$(SUFX).exe
-TCLSH		= $(OUT_DIR)\$(TCLSHNAME)
-
-=======
->>>>>>> 92ef98e6
 TCLREGLIBNAME	= $(PROJECT)reg$(REGVERSION)$(SUFX:t=).$(EXT)
 TCLREGLIB	= $(OUT_DIR)\$(TCLREGLIBNAME)
 
@@ -314,25 +125,6 @@
 TCLTEST		= $(OUT_DIR)\$(PROJECT)test.exe
 CAT32		= $(OUT_DIR)\cat32.exe
 
-<<<<<<< HEAD
-# Can we run what we build? IX86 runs on all architectures.
-!ifndef TCLSH_NATIVE
-!if "$(MACHINE)" == "IX86" || "$(MACHINE)" == "$(NATIVE_ARCH)"
-TCLSH_NATIVE	= $(TCLSH)
-!else
-!error You must explicitly set TCLSH_NATIVE for cross-compilation
-!endif
-!endif
-
-### Make sure we use backslash only.
-LIB_INSTALL_DIR		= $(_INSTALLDIR)\lib
-BIN_INSTALL_DIR		= $(_INSTALLDIR)\bin
-DOC_INSTALL_DIR		= $(_INSTALLDIR)\doc
-SCRIPT_INSTALL_DIR	= $(_INSTALLDIR)\lib\tcl$(DOTVERSION)
-INCLUDE_INSTALL_DIR	= $(_INSTALLDIR)\include
-
-=======
->>>>>>> 92ef98e6
 TCLSHOBJS = \
 	$(TMP_DIR)\tclAppInit.obj \
 !if !$(STATIC_BUILD)
@@ -426,10 +218,6 @@
 	$(TMP_DIR)\tclPosixStr.obj \
 	$(TMP_DIR)\tclPreserve.obj \
 	$(TMP_DIR)\tclProc.obj \
-<<<<<<< HEAD
-	$(TMP_DIR)\tclProcess.obj \
-=======
->>>>>>> 92ef98e6
 	$(TMP_DIR)\tclRegexp.obj \
 	$(TMP_DIR)\tclResolve.obj \
 	$(TMP_DIR)\tclResult.obj \
@@ -563,122 +351,6 @@
 	$(TMP_DIR)\tclTomMathStubLib.obj \
 	$(TMP_DIR)\tclOOStubLib.obj
 
-<<<<<<< HEAD
-### The following paths CANNOT have spaces in them.
-COMPATDIR	= $(ROOT)\compat
-DOCDIR		= $(ROOT)\doc
-GENERICDIR	= $(ROOT)\generic
-TOMMATHDIR	= $(ROOT)\libtommath
-TOOLSDIR	= $(ROOT)\tools
-WINDIR		= $(ROOT)\win
-PKGSDIR		= $(ROOT)\pkgs
-
-#---------------------------------------------------------------------
-# Compile flags
-#---------------------------------------------------------------------
-
-!if !$(DEBUG)
-!if $(OPTIMIZING)
-### This cranks the optimization level to maximize speed
-cdebug	= -O2 $(OPTIMIZATIONS)
-!else
-cdebug	=
-!endif
-!if $(SYMBOLS)
-cdebug	= $(cdebug) -Zi
-!endif
-!else if "$(MACHINE)" == "IA64" || "$(MACHINE)" == "AMD64"
-### Warnings are too many, can't support warnings into errors.
-cdebug	= -Zi -Od $(DEBUGFLAGS)
-!else
-cdebug	= -Zi -WX $(DEBUGFLAGS)
-!endif
-
-### Common compiler options that are architecture specific
-!if "$(MACHINE)" == "ARM"
-carch = -D_ARM_WINAPI_PARTITION_DESKTOP_SDK_AVAILABLE
-!else
-carch =
-!endif
-
-### Declarations common to all compiler options
-cwarn = $(WARNINGS) -D _CRT_SECURE_NO_DEPRECATE -D _CRT_NONSTDC_NO_DEPRECATE
-cflags = -nologo -c $(COMPILERFLAGS) $(carch) $(cwarn) -Fp$(TMP_DIR)^\
-
-!if $(MSVCRT)
-!if $(DEBUG) && !$(UNCHECKED)
-crt = -MDd
-!else
-crt = -MD
-!endif
-!else
-!if $(DEBUG) && !$(UNCHECKED)
-crt = -MTd
-!else
-crt = -MT
-!endif
-!endif
-
-TCL_INCLUDES	= -I"$(WINDIR)" -I"$(GENERICDIR)" -I"$(TOMMATHDIR)"
-TCL_DEFINES	= -DMP_PREC=4 -Dinline=__inline -DHAVE_ZLIB=1
-BASE_CFLAGS	= $(cflags) $(cdebug) $(crt) $(TCL_INCLUDES) $(TCL_DEFINES)
-CON_CFLAGS	= $(cflags) $(cdebug) $(crt) -DCONSOLE
-TCL_CFLAGS	= $(BASE_CFLAGS) $(OPTDEFINES)
-STUB_CFLAGS     = $(cflags) $(cdebug) $(OPTDEFINES)
-
-
-#---------------------------------------------------------------------
-# Link flags
-#---------------------------------------------------------------------
-
-!if $(DEBUG)
-ldebug	= -debug -debugtype:cv
-!else
-ldebug	= -release -opt:ref -opt:icf,3
-!if $(SYMBOLS)
-ldebug	= $(ldebug) -debug -debugtype:cv
-!endif
-!endif
-
-### Declarations common to all linker options
-lflags	= -nologo -machine:$(MACHINE) $(LINKERFLAGS) $(ldebug)
-
-!if $(PROFILE)
-lflags	= $(lflags) -profile
-!endif
-
-!if $(MSVCRT) && !($(DEBUG) && !$(UNCHECKED)) && $(VCVERSION) >= 1900
-lflags	= $(lflags) -nodefaultlib:libucrt.lib
-!endif
-
-!if $(ALIGN98_HACK) && !$(STATIC_BUILD)
-### Align sections for PE size savings.
-lflags	= $(lflags) -opt:nowin98
-!else if !$(ALIGN98_HACK) && $(STATIC_BUILD)
-### Align sections for speed in loading by choosing the virtual page size.
-lflags	= $(lflags) -align:4096
-!endif
-
-!if $(LOIMPACT)
-lflags	= $(lflags) -ws:aggressive
-!endif
-
-dlllflags = $(lflags) -dll
-conlflags = $(lflags) -subsystem:console
-guilflags = $(lflags) -subsystem:windows
-
-baselibs   = netapi32.lib kernel32.lib user32.lib advapi32.lib userenv.lib ws2_32.lib
-# Avoid 'unresolved external symbol __security_cookie' errors.
-# c.f. http://support.microsoft.com/?id=894573
-!if "$(MACHINE)" == "IA64" || "$(MACHINE)" == "AMD64"
-!if $(VCVERSION) > 1399 && $(VCVERSION) < 1500
-baselibs   = $(baselibs) bufferoverflowU.lib
-!endif
-!endif
-!if $(MSVCRT) && !($(DEBUG) && !$(UNCHECKED)) && $(VCVERSION) >= 1900
-baselibs   = $(baselibs) ucrt.lib
-!endif
-=======
 ### The following paths CANNOT have spaces in them as they appear on
 ### the left side of implicit rules.
 TOMMATHDIR	= $(ROOT)\libtommath
@@ -691,7 +363,6 @@
 
 # Additional Link libraries needed beyond those in rules.vc
 PRJ_LIBS   = netapi32.lib user32.lib userenv.lib ws2_32.lib
->>>>>>> 92ef98e6
 
 #---------------------------------------------------------------------
 # TclTest flags
@@ -713,33 +384,15 @@
 all:	    setup $(TCLSH) $(TCLSTUBLIB) dlls $(CAT32) pkgs
 tcltest:    setup $(TCLTEST) dlls $(CAT32)
 install:    install-binaries install-libraries install-docs install-pkgs
-<<<<<<< HEAD
-=======
 setup:      default-setup
->>>>>>> 92ef98e6
 
 test: test-core test-pkgs
 test-core: setup $(TCLTEST) dlls $(CAT32)
 	set TCL_LIBRARY=$(ROOT:\=/)/library
-<<<<<<< HEAD
-!if "$(OS)" == "Windows_NT"  || "$(MSVCDIR)" == "IDE"
-=======
->>>>>>> 92ef98e6
 	$(DEBUGGER) $(TCLTEST) "$(ROOT:\=/)/tests/all.tcl" $(TESTFLAGS) -loadfile <<
 		package ifneeded dde 1.4.0 [list load "$(TCLDDELIB:\=/)" dde]
 		package ifneeded registry 1.3.2 [list load "$(TCLREGLIB:\=/)" registry]
 <<
-<<<<<<< HEAD
-!else
-	@echo Please wait while the tests are collected...
-	$(TCLTEST) "$(ROOT:\=/)/tests/all.tcl" $(TESTFLAGS) -loadfile << > tests.log
-		package ifneeded dde 1.4.0 "$(TCLDDELIB:\=/)" dde]
-		package ifneeded registry 1.3.2 "$(TCLREGLIB:\=/)" registry]
-<<
-	type tests.log | more
-!endif
-=======
->>>>>>> 92ef98e6
 
 runtest: setup $(TCLTEST) dlls $(CAT32)
 	set TCL_LIBRARY=$(ROOT:\=/)/library
@@ -749,38 +402,6 @@
 	set TCL_LIBRARY=$(ROOT:\=/)/library
 	$(DEBUGGER) $(TCLSH) $(SCRIPT)
 
-<<<<<<< HEAD
-setup:
-	@if not exist $(OUT_DIR)\nul mkdir $(OUT_DIR)
-	@if not exist $(TMP_DIR)\nul mkdir $(TMP_DIR)
-
-!if !$(STATIC_BUILD)
-$(TCLIMPLIB): $(TCLLIB)
-!endif
-
-$(TCLLIB): $(TCLOBJS)
-!if $(STATIC_BUILD)
-	$(lib32) -nologo $(LINKERFLAGS) -out:$@ @<<
-$**
-<<
-!else
-	$(link32) $(dlllflags) -base:@$(WINDIR)\coffbase.txt,tcl -out:$@ \
-		$(baselibs) @<<
-$**
-<<
-	$(_VC_MANIFEST_EMBED_DLL)
-!endif
-
-$(TCLSTUBLIB): $(TCLSTUBOBJS)
-	$(lib32) -nologo $(LINKERFLAGS) -nodefaultlib -out:$@ $(TCLSTUBOBJS)
-
-$(TCLSH): $(TCLSHOBJS) $(TCLSTUBLIB) $(TCLIMPLIB)
-	$(link32) $(conlflags) -stack:2300000 -out:$@ $(baselibs) $**
-	$(_VC_MANIFEST_EMBED_EXE)
-
-$(TCLTEST): $(TCLTESTOBJS) $(TCLSTUBLIB) $(TCLIMPLIB)
-	$(link32) $(conlflags) -stack:2300000 -out:$@ $(baselibs) $**
-=======
 !if $(STATIC_BUILD)
 
 $(TCLLIB): $(TCLOBJS)
@@ -809,40 +430,23 @@
 
 $(TCLTEST): $(TCLTESTOBJS) $(TCLSTUBLIB) $(TCLIMPLIB)
 	$(CONEXECMD) -stack:2300000 $**
->>>>>>> 92ef98e6
 	$(_VC_MANIFEST_EMBED_EXE)
 
 !if $(STATIC_BUILD)
 $(TCLDDELIB): $(TMP_DIR)\tclWinDde.obj
-<<<<<<< HEAD
-	$(lib32) -nologo $(LINKERFLAGS) -out:$@ $**
-!else
-$(TCLDDELIB): $(TMP_DIR)\tclWinDde.obj $(TCLSTUBLIB)
-	$(link32) $(dlllflags) -base:@$(WINDIR)\coffbase.txt,tcldde -out:$@ \
-		$** $(baselibs)
-=======
 	$(LIBCMD) $**
 !else
 $(TCLDDELIB): $(TMP_DIR)\tclWinDde.obj $(TCLSTUBLIB)
 	$(DLLCMD) $**
->>>>>>> 92ef98e6
 	$(_VC_MANIFEST_EMBED_DLL)
 !endif
 
 !if $(STATIC_BUILD)
 $(TCLREGLIB): $(TMP_DIR)\tclWinReg.obj
-<<<<<<< HEAD
-	$(lib32) -nologo $(LINKERFLAGS) -out:$@ $**
-!else
-$(TCLREGLIB): $(TMP_DIR)\tclWinReg.obj $(TCLSTUBLIB)
-	$(link32) $(dlllflags) -base:@$(WINDIR)\coffbase.txt,tclreg -out:$@ \
-		$** $(baselibs)
-=======
 	$(LIBCMD) $**
 !else
 $(TCLREGLIB): $(TMP_DIR)\tclWinReg.obj $(TCLSTUBLIB)
 	$(DLLCMD) $**
->>>>>>> 92ef98e6
 	$(_VC_MANIFEST_EMBED_DLL)
 !endif
 
@@ -879,14 +483,8 @@
 	  )
 
 $(CAT32): $(WINDIR)\cat.c
-<<<<<<< HEAD
-	$(cc32) $(CON_CFLAGS) -Fo$(TMP_DIR)\ $?
-	$(link32) $(conlflags) -out:$@ -stack:16384 $(TMP_DIR)\cat.obj \
-		$(baselibs)
-=======
 	$(cc32) $(cflags) $(crt) -D_CRT_NONSTDC_NO_DEPRECATE -DCONSOLE -Fo$(TMP_DIR)\ $?
 	$(CONEXECMD) -stack:16384 $(TMP_DIR)\cat.obj
->>>>>>> 92ef98e6
 	$(_VC_MANIFEST_EMBED_EXE)
 
 #---------------------------------------------------------------------
@@ -924,18 +522,12 @@
 # Build the Windows HTML help file.
 #---------------------------------------------------------------------
 
-<<<<<<< HEAD
-# NOTE: you can define HHC on the command-line to override this
-!ifndef HHC
-HHC=""%ProgramFiles%\HTML Help Workshop\hhc.exe""
-=======
 # NOTE: you can define HHC on the command-line to override this.
 # nmake does not set macro values if already set on the command line.
 !if defined(PROCESSOR_ARCHITECTURE) && "$(PROCESSOR_ARCHITECTURE)" == "AMD64"
 HHC="%ProgramFiles(x86)%\HTML Help Workshop\hhc.exe"
 !else
 HHC="%ProgramFiles%\HTML Help Workshop\hhc.exe"
->>>>>>> 92ef98e6
 !endif
 HTMLDIR=$(OUT_DIR)\html
 HTMLBASE=TclTk$(VERSION)
@@ -947,11 +539,7 @@
 $(CHMFILE): $(DOCDIR)\*
 	@$(TCLSH) $(TOOLSDIR)\tcltk-man2html.tcl "--htmldir=$(HTMLDIR)"
 	@echo Compiling HTML help project
-<<<<<<< HEAD
-	-$(HHC) <<$(HHPFILE) >NUL
-=======
 	-"$(HHC)" <<$(HHPFILE) >NUL
->>>>>>> 92ef98e6
 [OPTIONS]
 Compatibility=1.1 or later
 Compiled file=$(HTMLBASE).chm
@@ -960,11 +548,7 @@
 Error log file=$(HTMLBASE).log
 Full-text search=Yes
 Language=0x409 English (United States)
-<<<<<<< HEAD
-Title=Tcl/Tk $(DOT_VERSION) Help
-=======
 Title=Tcl/Tk $(DOTVERSION) Help
->>>>>>> 92ef98e6
 [FILES]
 contents.htm
 docs.css
@@ -979,81 +563,11 @@
 chmsetup:
 	@if not exist $(HTMLDIR)\nul mkdir $(HTMLDIR)
 
-<<<<<<< HEAD
-#-------------------------------------------------------------------------
-# Build the old-style Windows .hlp file
-#-------------------------------------------------------------------------
-
-TCLHLPBASE	= $(PROJECT)$(VERSION)
-HELPFILE	= $(OUT_DIR)\$(TCLHLPBASE).hlp
-HELPCNT		= $(OUT_DIR)\$(TCLHLPBASE).cnt
-DOCTMP_DIR	= $(OUT_DIR)\$(PROJECT)_docs
-HELPRTF		= $(DOCTMP_DIR)\$(PROJECT).rtf
-MAN2HELP	= $(DOCTMP_DIR)\man2help.tcl
-MAN2HELP2	= $(DOCTMP_DIR)\man2help2.tcl
-INDEX		= $(DOCTMP_DIR)\index.tcl
-BMP		= $(DOCTMP_DIR)\feather.bmp
-BMP_NOPATH	= feather.bmp
-MAN2TCL		= $(DOCTMP_DIR)\man2tcl.exe
-
-winhelp: docsetup $(HELPFILE)
-
-docsetup:
-	@if not exist $(DOCTMP_DIR)\nul mkdir $(DOCTMP_DIR)
-
-$(MAN2HELP) $(MAN2HELP2) $(INDEX) $(BMP): $(TOOLSDIR)\$$(@F)
-	@$(CPY) $(TOOLSDIR)\$(@F) $(@D)
-
-$(HELPFILE): $(HELPRTF) $(BMP)
-	cd $(DOCTMP_DIR)
-	start /wait hcrtf.exe -x <<$(PROJECT).hpj
-[OPTIONS]
-COMPRESS=12 Hall Zeck
-LCID=0x409 0x0 0x0 ; English (United States)
-TITLE=Tcl/Tk Reference Manual
-BMROOT=.
-CNT=$(@B).cnt
-HLP=$(@B).hlp
-
-[FILES]
-$(PROJECT).rtf
-
-[WINDOWS]
-main="Tcl/Tk Reference Manual",,27648,(r15263976),(r65535)
-
-[CONFIG]
-BrowseButtons()
-CreateButton(1, "Web", ExecFile("http://www.tcl.tk"))
-CreateButton(2, "SF", ExecFile("http://sf.net/projects/tcl"))
-CreateButton(3, "Wiki", ExecFile("http://wiki.tcl.tk"))
-CreateButton(4, "FAQ", ExecFile("http://www.purl.org/NET/Tcl-FAQ/"))
-<<
-	cd $(MAKEDIR)
-	@$(CPY) "$(DOCTMP_DIR)\$(@B).hlp" "$(OUT_DIR)"
-	@$(CPY) "$(DOCTMP_DIR)\$(@B).cnt" "$(OUT_DIR)"
-
-$(MAN2TCL): $(TOOLSDIR)\$$(@B).c
-	$(cc32) $(TCL_CFLAGS) -Fo$(@D)\ $(TOOLSDIR)\$(@B).c
-	$(link32) $(conlflags) -out:$@ -stack:16384 $(@D)\man2tcl.obj
-	$(_VC_MANIFEST_EMBED_EXE)
-
-$(HELPRTF): $(MAN2TCL) $(MAN2HELP) $(MAN2HELP2) $(INDEX) $(DOCDIR)\*
-	$(TCLSH) $(MAN2HELP) -bitmap $(BMP_NOPATH) $(PROJECT) $(VERSION) $(DOCDIR:\=/)
-
-=======
->>>>>>> 92ef98e6
 install-docs:
 !if exist("$(CHMFILE)")
 	@echo Installing compiled HTML help
 	@$(CPY) "$(CHMFILE)" "$(DOC_INSTALL_DIR)\"
 !endif
-<<<<<<< HEAD
-!if exist("$(HELPFILE)")
-	@echo Installing Windows help
-	@$(CPY) "$(HELPFILE)" "$(DOC_INSTALL_DIR)\"
-	@$(CPY) "$(HELPCNT)" "$(DOC_INSTALL_DIR)\"
-!endif
-=======
 
 # "emacs font-lock highlighting fix
 
@@ -1070,7 +584,6 @@
 CORE_USE_THREAD_ALLOC = $(USE_THREAD_ALLOC)
 CORE_USE_WIDECHAR_API = $(USE_WIDECHAR_API)
 <<
->>>>>>> 92ef98e6
 
 #---------------------------------------------------------------------
 # Build tclConfig.sh for the TEA build system.
@@ -1078,10 +591,7 @@
 
 tclConfig: $(OUT_DIR)\tclConfig.sh
 
-<<<<<<< HEAD
-=======
 # TBD - is this tclConfig.sh file ever used? The values are incorrect!
->>>>>>> 92ef98e6
 $(OUT_DIR)\tclConfig.sh: $(WINDIR)\tclConfig.sh.in
 	@echo Creating tclConfig.sh
         @nmakehlp -s << $** >$@
@@ -1091,11 +601,7 @@
 @TCL_MINOR_VERSION@  $(TCL_MINOR_VERSION)
 @TCL_PATCH_LEVEL@    $(TCL_PATCH_LEVEL)
 @CC@                 $(CC)
-<<<<<<< HEAD
-@DEFS@               $(TCL_CFLAGS)
-=======
 @DEFS@               $(pkgcflags)
->>>>>>> 92ef98e6
 @CFLAGS_DEBUG@       -nologo -c -W3 -YX -Fp$(TMP_DIR)\ -MDd
 @CFLAGS_OPTIMIZE@    -nologo -c -W3 -YX -Fp$(TMP_DIR)\ -MD
 @LDFLAGS_DEBUG@      -nologo -machine:$(MACHINE) -debug -debugtype:cv
@@ -1103,11 +609,7 @@
 @TCL_DBGX@           $(SUFX)
 @TCL_LIB_FILE@       $(PROJECT)$(VERSION)$(SUFX).lib
 @TCL_NEEDS_EXP_FILE@
-<<<<<<< HEAD
-@LIBS@               $(baselibs)
-=======
 @LIBS@               $(baselibs) $(PRJ_LIBS)
->>>>>>> 92ef98e6
 @prefix@             $(_INSTALLDIR)
 @exec_prefix@        $(BIN_INSTALL_DIR)
 @SHLIB_CFLAGS@
@@ -1116,11 +618,7 @@
 @EXTRA_CFLAGS@       -YX
 @SHLIB_LD@           $(link32) $(dlllflags)
 @STLIB_LD@           $(lib32) -nologo
-<<<<<<< HEAD
-@SHLIB_LD_LIBS@      $(baselibs)
-=======
 @SHLIB_LD_LIBS@      $(baselibs) $(PRJ_LIBS)
->>>>>>> 92ef98e6
 @SHLIB_SUFFIX@       .dll
 @DL_LIBS@
 @LDFLAGS@
@@ -1171,34 +669,11 @@
 #---------------------------------------------------------------------
 
 $(TMP_DIR)\testMain.obj: $(WINDIR)\tclAppInit.c
-<<<<<<< HEAD
-	$(cc32) $(TCL_CFLAGS) -DTCL_TEST \
-=======
 	$(cc32) $(appcflags) -DTCL_TEST \
->>>>>>> 92ef98e6
 	    -DTCL_USE_STATIC_PACKAGES=$(TCL_USE_STATIC_PACKAGES) \
 	    -Fo$@ $?
 
 $(TMP_DIR)\tclMain2.obj: $(GENERICDIR)\tclMain.c
-<<<<<<< HEAD
-	$(cc32) $(TCL_CFLAGS) -DBUILD_tcl -DTCL_ASCII_MAIN \
-	    -Fo$@ $?
-
-$(TMP_DIR)\tclTest.obj: $(GENERICDIR)\tclTest.c
-	$(cc32) $(TCL_CFLAGS) -Fo$@ $?
-
-$(TMP_DIR)\tclTestObj.obj: $(GENERICDIR)\tclTestObj.c
-	$(cc32) $(TCL_CFLAGS) -Fo$@ $?
-
-$(TMP_DIR)\tclWinTest.obj: $(WINDIR)\tclWinTest.c
-	$(cc32) $(TCL_CFLAGS) -Fo$@ $?
-
-$(TMP_DIR)\tclZlib.obj: $(GENERICDIR)\tclZlib.c
-	$(cc32) $(TCL_CFLAGS) -I$(COMPATDIR)\zlib -DBUILD_tcl -Fo$@ $?
-
-$(TMP_DIR)\tclPkgConfig.obj: $(GENERICDIR)\tclPkgConfig.c
-	$(cc32) -DBUILD_tcl $(TCL_CFLAGS) \
-=======
 	$(cc32) $(pkgcflags) -DTCL_ASCII_MAIN \
 	    -Fo$@ $?
 
@@ -1216,7 +691,6 @@
 
 $(TMP_DIR)\tclPkgConfig.obj: $(GENERICDIR)\tclPkgConfig.c
 	$(cc32) $(pkgcflags) \
->>>>>>> 92ef98e6
 	-DCFG_INSTALL_LIBDIR="\"$(LIB_INSTALL_DIR:\=\\)\"" \
 	-DCFG_INSTALL_BINDIR="\"$(BIN_INSTALL_DIR:\=\\)\"" \
 	-DCFG_INSTALL_SCRDIR="\"$(SCRIPT_INSTALL_DIR:\=\\)\"" \
@@ -1230,11 +704,7 @@
 	-Fo$@ $?
 
 $(TMP_DIR)\tclAppInit.obj: $(WINDIR)\tclAppInit.c
-<<<<<<< HEAD
-	$(cc32) $(TCL_CFLAGS) \
-=======
 	$(cc32) $(appcflags) \
->>>>>>> 92ef98e6
 	    -DTCL_USE_STATIC_PACKAGES=$(TCL_USE_STATIC_PACKAGES) \
 	    -Fo$@ $?
 
@@ -1243,29 +713,17 @@
 
 $(TMP_DIR)\tclWinReg.obj: $(WINDIR)\tclWinReg.c
 !if $(STATIC_BUILD)
-<<<<<<< HEAD
-	$(cc32) $(TCL_CFLAGS) -DTCL_THREADS=1 -DSTATIC_BUILD -Fo$@ $?
-!else
-	$(cc32) $(TCL_CFLAGS) -DTCL_THREADS=1 -DUSE_TCL_STUBS -Fo$@ $?
-=======
 	$(cc32) $(appcflags) -DSTATIC_BUILD -Fo$@ $?
 !else
 	$(cc32) $(appcflags) -DUSE_TCL_STUBS -Fo$@ $?
->>>>>>> 92ef98e6
 !endif
 
 
 $(TMP_DIR)\tclWinDde.obj: $(WINDIR)\tclWinDde.c
 !if $(STATIC_BUILD)
-<<<<<<< HEAD
-	$(cc32) $(TCL_CFLAGS) -DTCL_THREADS=1 -DSTATIC_BUILD -Fo$@ $?
-!else
-	$(cc32) $(TCL_CFLAGS) -DTCL_THREADS=1 -DUSE_TCL_STUBS -Fo$@ $?
-=======
 	$(cc32) $(appcflags) -DSTATIC_BUILD -Fo$@ $?
 !else
 	$(cc32) $(appcflags) -DUSE_TCL_STUBS -Fo$@ $?
->>>>>>> 92ef98e6
 !endif
 
 
@@ -1274,15 +732,6 @@
 ### specific C run-time.
 
 $(TMP_DIR)\tclStubLib.obj: $(GENERICDIR)\tclStubLib.c
-<<<<<<< HEAD
-	$(cc32) $(STUB_CFLAGS) -Zl -DSTATIC_BUILD $(TCL_INCLUDES) -Fo$@ $?
-
-$(TMP_DIR)\tclTomMathStubLib.obj: $(GENERICDIR)\tclTomMathStubLib.c
-	$(cc32) $(STUB_CFLAGS) -Zl -DSTATIC_BUILD $(TCL_INCLUDES) -Fo$@ $?
-
-$(TMP_DIR)\tclOOStubLib.obj: $(GENERICDIR)\tclOOStubLib.c
-	$(cc32) $(STUB_CFLAGS) -Zl -DSTATIC_BUILD $(TCL_INCLUDES) -Fo$@ $?
-=======
 	$(cc32) $(stubscflags) -Fo$@ $?
 
 $(TMP_DIR)\tclTomMathStubLib.obj: $(GENERICDIR)\tclTomMathStubLib.c
@@ -1290,7 +739,6 @@
 
 $(TMP_DIR)\tclOOStubLib.obj: $(GENERICDIR)\tclOOStubLib.c
 	$(cc32) $(stubscflags) -Fo$@ $?
->>>>>>> 92ef98e6
 
 $(TMP_DIR)\tclsh.exe.manifest: $(WINDIR)\tclsh.exe.manifest.in
 	@nmakehlp -s << $** >$@
@@ -1311,11 +759,7 @@
 	@echo Build tclsh first!
 !else
 	$(TCLSH) $(TOOLSDIR:\=/)/mkdepend.tcl -vc32 -out:"$(OUT_DIR)\depend.mk" \
-<<<<<<< HEAD
-		-passthru:"-DBUILD_tcl $(TCL_INCLUDES)" $(GENERICDIR),$$(GENERICDIR) \
-=======
 		-passthru:"-DBUILD_tcl $(TCL_INCLUDES) $(PRJ_INCLUDES)" $(GENERICDIR),$$(GENERICDIR) \
->>>>>>> 92ef98e6
 		$(COMPATDIR),$$(COMPATDIR) $(TOMMATHDIR),$$(TOMMATHDIR) $(WINDIR),$$(WINDIR) @<<
 $(TCLOBJS)
 <<
@@ -1337,65 +781,23 @@
 
 
 #---------------------------------------------------------------------
-<<<<<<< HEAD
-# Implicit rules.  A limitation exists with nmake that requires that
-=======
 # Implicit rules that are not covered by the common ones defined in
 # rules.vc. A limitation exists with nmake that requires that
->>>>>>> 92ef98e6
 # source directory can not contain spaces in the path.  This an
 # absolute.
 #---------------------------------------------------------------------
 
-<<<<<<< HEAD
-{$(WINDIR)}.c{$(TMP_DIR)}.obj::
-	$(cc32) $(TCL_CFLAGS) -DBUILD_tcl -Fo$(TMP_DIR)\ @<<
-$<
-<<
-
 {$(TOMMATHDIR)}.c{$(TMP_DIR)}.obj::
-	$(cc32) $(TCL_CFLAGS) -DBUILD_tcl -Fo$(TMP_DIR)\ @<<
-$<
-<<
-
-{$(GENERICDIR)}.c{$(TMP_DIR)}.obj::
-	$(cc32) $(TCL_CFLAGS) -DBUILD_tcl -Fo$(TMP_DIR)\ @<<
-$<
-<<
-
-{$(COMPATDIR)}.c{$(TMP_DIR)}.obj::
-	$(cc32) $(TCL_CFLAGS) -DBUILD_tcl -Fo$(TMP_DIR)\ @<<
-=======
-{$(TOMMATHDIR)}.c{$(TMP_DIR)}.obj::
-	$(cc32) $(pkgcflags) -Fo$(TMP_DIR)\ @<<
->>>>>>> 92ef98e6
-$<
-<<
-
-{$(COMPATDIR)\zlib}.c{$(TMP_DIR)}.obj::
-<<<<<<< HEAD
-	$(cc32) $(TCL_CFLAGS) -DBUILD_tcl -Fo$(TMP_DIR)\ @<<
-$<
-<<
-
-{$(WINDIR)}.rc{$(TMP_DIR)}.res:
-	$(rc32) -fo $@ -r -i "$(GENERICDIR)" -i "$(TMP_DIR)" \
-	    -d DEBUG=$(DEBUG) -d UNCHECKED=$(UNCHECKED) \
-	    -d TCL_THREADS=$(TCL_THREADS) \
-	    -d STATIC_BUILD=$(STATIC_BUILD) \
-	    $<
-
-$(TMP_DIR)\tclsh.res: $(TMP_DIR)\tclsh.exe.manifest
-
-.SUFFIXES:
-.SUFFIXES:.c .rc
-=======
 	$(cc32) $(pkgcflags) -Fo$(TMP_DIR)\ @<<
 $<
 <<
 
+{$(COMPATDIR)\zlib}.c{$(TMP_DIR)}.obj::
+	$(cc32) $(pkgcflags) -Fo$(TMP_DIR)\ @<<
+$<
+<<
+
 $(TMP_DIR)\tclsh.res: $(TMP_DIR)\tclsh.exe.manifest $(WINDIR)\tclsh.rc
->>>>>>> 92ef98e6
 
 
 #---------------------------------------------------------------------
@@ -1416,23 +818,6 @@
 	@echo Installing $(TCLSTUBLIBNAME)
 	@$(CPY) "$(TCLSTUBLIB)" "$(LIB_INSTALL_DIR)\"
 
-<<<<<<< HEAD
-#" emacs fix
-
-install-libraries: tclConfig install-msgs install-tzdata
-	@if not exist "$(SCRIPT_INSTALL_DIR)$(NULL)" \
-		$(MKDIR) "$(SCRIPT_INSTALL_DIR)"
-	@if not exist "$(SCRIPT_INSTALL_DIR)\..\tcl8$(NULL)" \
-		$(MKDIR) "$(SCRIPT_INSTALL_DIR)\..\tcl8"
-	@if not exist "$(SCRIPT_INSTALL_DIR)\..\tcl8\8.4$(NULL)" \
-		$(MKDIR) "$(SCRIPT_INSTALL_DIR)\..\tcl8\8.4"
-	@if not exist "$(SCRIPT_INSTALL_DIR)\..\tcl8\8.4\platform$(NULL)" \
-		$(MKDIR) "$(SCRIPT_INSTALL_DIR)\..\tcl8\8.4\platform"
-	@if not exist "$(SCRIPT_INSTALL_DIR)\..\tcl8\8.5$(NULL)" \
-		$(MKDIR) "$(SCRIPT_INSTALL_DIR)\..\tcl8\8.5"
-	@if not exist "$(SCRIPT_INSTALL_DIR)\..\tcl8\8.6$(NULL)" \
-		$(MKDIR) "$(SCRIPT_INSTALL_DIR)\..\tcl8\8.6"
-=======
 install-libraries: tclConfig tcl-nmake install-msgs install-tzdata
 	@if not exist "$(SCRIPT_INSTALL_DIR)" \
 		$(MKDIR) "$(SCRIPT_INSTALL_DIR)"
@@ -1448,7 +833,6 @@
 		$(MKDIR) "$(SCRIPT_INSTALL_DIR)\..\tcl8\8.6"
 	@if not exist "$(LIB_INSTALL_DIR)\nmake" \
 		$(MKDIR) "$(LIB_INSTALL_DIR)\nmake"
->>>>>>> 92ef98e6
 	@echo Installing header files
 	@$(CPY) "$(GENERICDIR)\tcl.h"             "$(INCLUDE_INSTALL_DIR)\"
 	@$(CPY) "$(GENERICDIR)\tclDecls.h"        "$(INCLUDE_INSTALL_DIR)\"
@@ -1472,16 +856,10 @@
 	@$(CPY) "$(ROOT)\library\auto.tcl"        "$(SCRIPT_INSTALL_DIR)\"
 	@$(CPY) "$(OUT_DIR)\tclConfig.sh"         "$(LIB_INSTALL_DIR)\"
 	@$(CPY) "$(WINDIR)\tclooConfig.sh"        "$(LIB_INSTALL_DIR)\"
-<<<<<<< HEAD
-	@echo Installing library http1.0 directory
-	@$(CPY) "$(ROOT)\library\http1.0\*.tcl" \
-	    "$(SCRIPT_INSTALL_DIR)\http1.0\"
-=======
 	@$(CPY) "$(WINDIR)\rules.vc"              "$(LIB_INSTALL_DIR)\nmake\"
 	@$(CPY) "$(WINDIR)\targets.vc"              "$(LIB_INSTALL_DIR)\nmake\"
 	@$(CPY) "$(WINDIR)\nmakehlp.c"            "$(LIB_INSTALL_DIR)\nmake\"
 	@$(CPY) "$(OUT_DIR)\tcl.nmake"            "$(LIB_INSTALL_DIR)\nmake\"
->>>>>>> 92ef98e6
 	@echo Installing library opt0.4 directory
 	@$(CPY) "$(ROOT)\library\opt\*.tcl" \
 	    "$(SCRIPT_INSTALL_DIR)\opt0.4\"
@@ -1523,12 +901,7 @@
 	@echo Installing encodings
 	@$(CPY) "$(ROOT)\library\encoding\*.enc" \
 		"$(SCRIPT_INSTALL_DIR)\encoding\"
-<<<<<<< HEAD
-
-#" emacs fix
-=======
 # "emacs font-lock highlighting fix
->>>>>>> 92ef98e6
 
 install-tzdata:
 	@echo Installing time zone data
@@ -1562,37 +935,10 @@
 	@echo Removing $(TCLREGLIB) ...
 	@if exist $(TCLREGLIB) del $(TCLREGLIB)
 
-<<<<<<< HEAD
-clean: clean-pkgs
-	@echo Cleaning $(TMP_DIR)\* ...
-	@if exist $(TMP_DIR)\nul $(RMDIR) $(TMP_DIR)
-	@echo Cleaning $(WINDIR)\nmakehlp.obj ...
-	@if exist $(WINDIR)\nmakehlp.obj del $(WINDIR)\nmakehlp.obj
-	@echo Cleaning $(WINDIR)\nmakehlp.exe ...
-	@if exist $(WINDIR)\nmakehlp.exe del $(WINDIR)\nmakehlp.exe
-	@echo Cleaning $(WINDIR)\nmhlp-out.txt ...
-	@if exist $(WINDIR)\nmhlp-out.txt del $(WINDIR)\nmhlp-out.txt
-	@echo Cleaning $(WINDIR)\_junk.pch ...
-	@if exist $(WINDIR)\_junk.pch del $(WINDIR)\_junk.pch
-	@echo Cleaning $(WINDIR)\vercl.x ...
-	@if exist $(WINDIR)\vercl.x del $(WINDIR)\vercl.x
-	@echo Cleaning $(WINDIR)\vercl.i ...
-	@if exist $(WINDIR)\vercl.i del $(WINDIR)\vercl.i
-	@echo Cleaning $(WINDIR)\versions.vc ...
-	@if exist $(WINDIR)\versions.vc del $(WINDIR)\versions.vc
-
-realclean: hose
-
-hose:
-	@echo Hosing $(OUT_DIR)\* ...
-	@if exist $(OUT_DIR)\nul $(RMDIR) $(OUT_DIR)
-
-=======
 clean: default-clean clean-pkgs
 hose: default-hose
 realclean: hose
 
->>>>>>> 92ef98e6
 # Local Variables:
 # mode: makefile
 # End: