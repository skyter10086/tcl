--- conflicted
+++ resolved
@@ -11,10 +11,7 @@
  */
 
 #include "tclInt.h"
-<<<<<<< HEAD
-=======
 #include "tclPort.h"
->>>>>>> 99ea4405
 #include <dde.h>
 #include <ddeml.h>
 
@@ -82,10 +79,6 @@
 				 * by DdeInitialize. */
 static int ddeIsServer = 0;
 
-<<<<<<< HEAD
-#define TCL_DDE_VERSION		"1.3.3"
-=======
->>>>>>> 99ea4405
 #define TCL_DDE_PACKAGE_NAME	"dde"
 #define TCL_DDE_SERVICE_NAME	"TclEval"
 #define TCL_DDE_EXECUTE_RESULT	"$TCLEVAL$EXECUTE$RESULT"
@@ -154,34 +147,6 @@
     Tcl_CreateObjCommand(interp, "dde", DdeObjCmd, NULL, NULL);
     Tcl_CreateExitHandler(DdeExitProc, NULL);
     return Tcl_PkgProvide(interp, TCL_DDE_PACKAGE_NAME, "1.3.3");
-}
--
-/*
- *----------------------------------------------------------------------
- *
- * Dde_SafeInit --
- *
- *	This function initializes the dde command within a safe interp
- *
- * Results:
- *	A standard Tcl result.
- *
- * Side effects:
- *	None.
- *
- *----------------------------------------------------------------------
- */
-
-int
-Dde_SafeInit(
-    Tcl_Interp *interp)
-{
-    int result = Dde_Init(interp);
-    if (result == TCL_OK) {
-	Tcl_HideCommand(interp, "dde", "dde");
-    }
-    return result;
 }
  
