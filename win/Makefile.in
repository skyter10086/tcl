--- conflicted
+++ resolved
@@ -869,11 +869,7 @@
 	-load "package ifneeded Tcltest ${VERSION}@TCL_PATCH_LEVEL@ [list load [file normalize ${TEST_DLL_FILE}] Tcltest]; \
 	package ifneeded tcltests 0.1 \"[list source [file normalize $(ROOT_DIR_NATIVE)/tests/tcltests.tcl]];package provide tcltests 0.1\"; \
 	package ifneeded dde 1.4.0 [list load [file normalize ${DDE_DLL_FILE}] dde]; \
-<<<<<<< HEAD
-	package ifneeded registry 1.3.2 [list load [file normalize ${REG_DLL_FILE}] registry]" | $(WINE) ./$(CAT32)
-=======
-	package ifneeded registry 1.3.3 [list load [file normalize ${REG_DLL_FILE}] registry]" | ./$(CAT32)
->>>>>>> 00c46bb0
+	package ifneeded registry 1.3.3 [list load [file normalize ${REG_DLL_FILE}] registry]" | $(WINE) ./$(CAT32)
 
 # Useful target to launch a built tclsh with the proper path,...
 runtest: binaries $(TCLSH) $(TEST_DLL_FILE)
