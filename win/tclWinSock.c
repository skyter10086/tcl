/*
 * tclWinSock.c --
 *
 *	This file contains Windows-specific socket related code.
 *
 * Copyright (c) 1995-1997 Sun Microsystems, Inc.
 *
 * See the file "license.terms" for information on usage and redistribution of
 * this file, and for a DISCLAIMER OF ALL WARRANTIES.
 *
 * -----------------------------------------------------------------------
 *
 * General information on how this module works.
 *
 * - Each Tcl-thread with its sockets maintains an internal window to receive
 *   socket messages from the OS.
 *
 * - To ensure that message reception is always running this window is
 *   actually owned and handled by an internal thread. This we call the
 *   co-thread of Tcl's thread.
 *
 * - The whole structure is set up by InitSockets() which is called for each
 *   Tcl thread. The implementation of the co-thread is in SocketThread(),
 *   and the messages are handled by SocketProc(). The connection between
 *   both is not directly visible, it is done through a Win32 window class.
 *   This class is initialized by InitSockets() as well, and used in the
 *   creation of the message receiver windows.
 *
 * - An important thing to note is that *both* thread and co-thread have
 *   access to the list of sockets maintained in the private TSD data of the
 *   thread. The co-thread was given access to it upon creation through the
 *   new thread's client-data.
 *
 *   Because of this dual access the TSD data contains an OS mutex, the
 *   "socketListLock", to mediate exclusion between thread and co-thread.
 *
 *   The co-thread's access is all in SocketProc(). The thread's access is
 *   through SocketEventProc() (1) and the functions called by it.
 *
 *   (Ad 1) This is the handler function for all queued socket events, which
 *          all the OS messages are translated to through the EventSource (2)
 *          driven by the OS messages.
 *
 *   (Ad 2) The main functions for this are SocketSetupProc() and
 *          SocketCheckProc().
 */

#include "tclWinInt.h"

#ifdef _MSC_VER
#   pragma comment (lib, "ws2_32")
#endif

/*
 * Support for control over sockets' KEEPALIVE and NODELAY behavior is
 * currently disabled.
 */

#undef TCL_FEATURE_KEEPALIVE_NAGLE

/*
 * Make sure to remove the redirection defines set in tclWinPort.h that is in
 * use in other sections of the core, except for us.
 */

#undef getservbyname
#undef getsockopt
#undef setsockopt

/*
 * The following variable is used to tell whether this module has been
 * initialized.  If 1, initialization of sockets was successful, if -1 then
 * socket initialization failed (WSAStartup failed).
 */

static int initialized = 0;
static const TCHAR classname[] = TEXT("TclSocket");
TCL_DECLARE_MUTEX(socketMutex)

/*
 * The following variable holds the network name of this host.
 */

static TclInitProcessGlobalValueProc InitializeHostName;
static ProcessGlobalValue hostName = {
    0, 0, NULL, NULL, InitializeHostName, NULL, NULL
};

/*
 * The following defines declare the messages used on socket windows.
 */

#define SOCKET_MESSAGE		WM_USER+1
#define SOCKET_SELECT		WM_USER+2
#define SOCKET_TERMINATE	WM_USER+3
#define SELECT			TRUE
#define UNSELECT		FALSE

/*
 * This is needed to comply with the strict aliasing rules of GCC, but it also
 * simplifies casting between the different sockaddr types.
 */

typedef union {
    struct sockaddr sa;
    struct sockaddr_in sa4;
    struct sockaddr_in6 sa6;
    struct sockaddr_storage sas;
} address;

#ifndef IN6_ARE_ADDR_EQUAL
#define IN6_ARE_ADDR_EQUAL IN6_ADDR_EQUAL
#endif

typedef struct SocketInfo SocketInfo;

typedef struct TcpFdList {
    SocketInfo *infoPtr;
    SOCKET fd;
    struct TcpFdList *next;
} TcpFdList;

/*
 * The following structure is used to store the data associated with each
 * socket.
 */

struct SocketInfo {
    Tcl_Channel channel;	/* Channel associated with this socket. */
    struct TcpFdList *sockets;	/* Windows SOCKET handle. */
    int flags;			/* Bit field comprised of the flags described
				 * below. */
    int watchEvents;		/* OR'ed combination of FD_READ, FD_WRITE,
				 * FD_CLOSE, FD_ACCEPT and FD_CONNECT that
				 * indicate which events are interesting. */
    int readyEvents;		/* OR'ed combination of FD_READ, FD_WRITE,
				 * FD_CLOSE, FD_ACCEPT and FD_CONNECT that
				 * indicate which events have occurred. */
    int selectEvents;		/* OR'ed combination of FD_READ, FD_WRITE,
				 * FD_CLOSE, FD_ACCEPT and FD_CONNECT that
				 * indicate which events are currently being
				 * selected. */
    int acceptEventCount;	/* Count of the current number of FD_ACCEPTs
				 * that have arrived and not yet processed. */
    Tcl_TcpAcceptProc *acceptProc;
				/* Proc to call on accept. */
    ClientData acceptProcData;	/* The data for the accept proc. */
    int lastError;		/* Error code from last message. */
    struct SocketInfo *nextPtr;	/* The next socket on the per-thread socket
				 * list. */
};

/*
 * The following structure is what is added to the Tcl event queue when a
 * socket event occurs.
 */

typedef struct {
    Tcl_Event header;		/* Information that is standard for all
				 * events. */
    SOCKET socket;		/* Socket descriptor that is ready. Used to
				 * find the SocketInfo structure for the file
				 * (can't point directly to the SocketInfo
				 * structure because it could go away while
				 * the event is queued). */
} SocketEvent;

/*
 * This defines the minimum buffersize maintained by the kernel.
 */

#define TCP_BUFFER_SIZE 4096

/*
 * The following macros may be used to set the flags field of a SocketInfo
 * structure.
 */

#define SOCKET_ASYNC		(1<<0)	/* The socket is in blocking mode. */
#define SOCKET_EOF		(1<<1)	/* A zero read happened on the
					 * socket. */
#define SOCKET_ASYNC_CONNECT	(1<<2)	/* This socket uses async connect. */
#define SOCKET_PENDING		(1<<3)	/* A message has been sent for this
					 * socket */

typedef struct {
    HWND hwnd;			/* Handle to window for socket messages. */
    HANDLE socketThread;	/* Thread handling the window */
    Tcl_ThreadId threadId;	/* Parent thread. */
    HANDLE readyEvent;		/* Event indicating that a socket event is
				 * ready. Also used to indicate that the
				 * socketThread has been initialized and has
				 * started. */
    HANDLE socketListLock;	/* Win32 Event to lock the socketList */
    SocketInfo *socketList;	/* Every open socket in this thread has an
				 * entry on this list. */
} ThreadSpecificData;

static Tcl_ThreadDataKey dataKey;
static WNDCLASS windowClass;

/*
 * Static functions defined in this file.
 */

static SocketInfo *	CreateSocket(Tcl_Interp *interp, int port,
			    const char *host, int server, const char *myaddr,
			    int myport, int async);
static void		InitSockets(void);
static SocketInfo *	NewSocketInfo(SOCKET socket);
static void		SocketExitHandler(ClientData clientData);
static LRESULT CALLBACK	SocketProc(HWND hwnd, UINT message, WPARAM wParam,
			    LPARAM lParam);
static int		SocketsEnabled(void);
static void		TcpAccept(TcpFdList *fds, SOCKET newSocket, address addr);
static int		WaitForSocketEvent(SocketInfo *infoPtr, int events,
			    int *errorCodePtr);
static DWORD WINAPI	SocketThread(LPVOID arg);
static void		TcpThreadActionProc(ClientData instanceData,
			    int action);

static Tcl_EventCheckProc	SocketCheckProc;
static Tcl_EventProc		SocketEventProc;
static Tcl_EventSetupProc	SocketSetupProc;
static Tcl_DriverBlockModeProc	TcpBlockProc;
static Tcl_DriverCloseProc	TcpCloseProc;
static Tcl_DriverClose2Proc	TcpClose2Proc;
static Tcl_DriverSetOptionProc	TcpSetOptionProc;
static Tcl_DriverGetOptionProc	TcpGetOptionProc;
static Tcl_DriverInputProc	TcpInputProc;
static Tcl_DriverOutputProc	TcpOutputProc;
static Tcl_DriverWatchProc	TcpWatchProc;
static Tcl_DriverGetHandleProc	TcpGetHandleProc;

/*
 * This structure describes the channel type structure for TCP socket
 * based IO.
 */

static const Tcl_ChannelType tcpChannelType = {
    "tcp",		    /* Type name. */
    TCL_CHANNEL_VERSION_5,  /* v5 channel */
    TcpCloseProc,	    /* Close proc. */
    TcpInputProc,	    /* Input proc. */
    TcpOutputProc,	    /* Output proc. */
    NULL,		    /* Seek proc. */
    TcpSetOptionProc,	    /* Set option proc. */
    TcpGetOptionProc,	    /* Get option proc. */
    TcpWatchProc,	    /* Set up notifier to watch this channel. */
    TcpGetHandleProc,	    /* Get an OS handle from channel. */
    TcpClose2Proc,	    /* Close2proc. */
    TcpBlockProc,	    /* Set socket into (non-)blocking mode. */
    NULL,		    /* flush proc. */
    NULL,		    /* handler proc. */
    NULL,		    /* wide seek proc */
    TcpThreadActionProc,    /* thread action proc */
    NULL		    /* truncate */
};

/*
 *----------------------------------------------------------------------
 *
 * InitSockets --
 *
 *	Initialize the socket module.  If winsock startup is successful,
 *	registers the event window for the socket notifier code.
 *
 *	Assumes socketMutex is held.
 *
 * Results:
 *	None.
 *
 * Side effects:
 *	Initializes winsock, registers a new window class and creates a
 *	window for use in asynchronous socket notification.
 *
 *----------------------------------------------------------------------
 */

static void
InitSockets(void)
{
    DWORD id, err;
    ThreadSpecificData *tsdPtr = TclThreadDataKeyGet(&dataKey);

    if (!initialized) {
	initialized = 1;
	TclCreateLateExitHandler(SocketExitHandler, NULL);

	/*
	 * Create the async notification window with a new class. We must
	 * create a new class to avoid a Windows 95 bug that causes us to get
	 * the wrong message number for socket events if the message window is
	 * a subclass of a static control.
	 */

	windowClass.style = 0;
	windowClass.cbClsExtra = 0;
	windowClass.cbWndExtra = 0;
	windowClass.hInstance = TclWinGetTclInstance();
	windowClass.hbrBackground = NULL;
	windowClass.lpszMenuName = NULL;
	windowClass.lpszClassName = classname;
	windowClass.lpfnWndProc = SocketProc;
	windowClass.hIcon = NULL;
	windowClass.hCursor = NULL;

	if (!RegisterClass(&windowClass)) {
	    TclWinConvertError(GetLastError());
	    goto initFailure;
	}
    }

    /*
     * Check for per-thread initialization.
     */

    if (tsdPtr != NULL) {
	return;
    }

    /*
     * OK, this thread has never done anything with sockets before.  Construct
     * a worker thread to handle asynchronous events related to sockets
     * assigned to _this_ thread.
     */

    tsdPtr = TCL_TSD_INIT(&dataKey);
    tsdPtr->socketList = NULL;
    tsdPtr->hwnd       = NULL;
    tsdPtr->threadId   = Tcl_GetCurrentThread();
    tsdPtr->readyEvent = CreateEvent(NULL, FALSE, FALSE, NULL);
    if (tsdPtr->readyEvent == NULL) {
	goto initFailure;
    }
    tsdPtr->socketListLock = CreateEvent(NULL, FALSE, TRUE, NULL);
    if (tsdPtr->socketListLock == NULL) {
	goto initFailure;
    }
    tsdPtr->socketThread = CreateThread(NULL, 256, SocketThread, tsdPtr, 0,
	    &id);
    if (tsdPtr->socketThread == NULL) {
	goto initFailure;
    }

    SetThreadPriority(tsdPtr->socketThread, THREAD_PRIORITY_HIGHEST);

    /*
     * Wait for the thread to signal when the window has been created and if
     * it is ready to go.
     */

    WaitForSingleObject(tsdPtr->readyEvent, INFINITE);

    if (tsdPtr->hwnd == NULL) {
	goto initFailure;	/* Trouble creating the window. */
    }

    Tcl_CreateEventSource(SocketSetupProc, SocketCheckProc, NULL);
    return;

  initFailure:
    TclpFinalizeSockets();
    initialized = -1;
    return;
}

/*
 *----------------------------------------------------------------------
 *
 * SocketsEnabled --
 *
 *	Check that the WinSock was successfully initialized.
 *
 * Results:
 *	1 if it is.
 *
 * Side effects:
 *	None.
 *
 *----------------------------------------------------------------------
 */

    /* ARGSUSED */
static int
SocketsEnabled(void)
{
    int enabled;

    Tcl_MutexLock(&socketMutex);
    enabled = (initialized == 1);
    Tcl_MutexUnlock(&socketMutex);
    return enabled;
}


/*
 *----------------------------------------------------------------------
 *
 * SocketExitHandler --
 *
 *	Callback invoked during exit clean up to delete the socket
 *	communication window and to release the WinSock DLL.
 *
 * Results:
 *	None.
 *
 * Side effects:
 *	None.
 *
 *----------------------------------------------------------------------
 */

    /* ARGSUSED */
static void
SocketExitHandler(
    ClientData clientData)		/* Not used. */
{
    Tcl_MutexLock(&socketMutex);

    /*
     * Make sure the socket event handling window is cleaned-up for, at
     * most, this thread.
     */

    TclpFinalizeSockets();
    UnregisterClass(classname, TclWinGetTclInstance());
    initialized = 0;
    Tcl_MutexUnlock(&socketMutex);
}

/*
 *----------------------------------------------------------------------
 *
 * TclpFinalizeSockets --
 *
 *	This function is called from Tcl_FinalizeThread to finalize the
 *	platform specific socket subsystem. Also, it may be called from within
 *	this module to cleanup the state if unable to initialize the sockets
 *	subsystem.
 *
 * Results:
 *	None.
 *
 * Side effects:
 *	Deletes the event source and destroys the socket thread.
 *
 *----------------------------------------------------------------------
 */

void
TclpFinalizeSockets(void)
{
    ThreadSpecificData *tsdPtr = TclThreadDataKeyGet(&dataKey);

    /*
     * Careful! This is a finalizer!
     */

    if (tsdPtr == NULL) {
	return;
    }

    if (tsdPtr->socketThread != NULL) {
	if (tsdPtr->hwnd != NULL) {
	    PostMessage(tsdPtr->hwnd, SOCKET_TERMINATE, 0, 0);

	    /*
	     * Wait for the thread to exit. This ensures that we are
	     * completely cleaned up before we leave this function.
	     */

	    WaitForSingleObject(tsdPtr->readyEvent, INFINITE);
	    tsdPtr->hwnd = NULL;
	}
	CloseHandle(tsdPtr->socketThread);
	tsdPtr->socketThread = NULL;
    }
    if (tsdPtr->readyEvent != NULL) {
	CloseHandle(tsdPtr->readyEvent);
	tsdPtr->readyEvent = NULL;
    }
    if (tsdPtr->socketListLock != NULL) {
	CloseHandle(tsdPtr->socketListLock);
	tsdPtr->socketListLock = NULL;
    }
    Tcl_DeleteEventSource(SocketSetupProc, SocketCheckProc, NULL);
}

/*
 *----------------------------------------------------------------------
 *
 * TclpHasSockets --
 *
 *	This function determines whether sockets are available on the current
 *	system and returns an error in interp if they are not. Note that
 *	interp may be NULL.
 *
 * Results:
 *	Returns TCL_OK if the system supports sockets, or TCL_ERROR with an
 *	error in interp (if non-NULL).
 *
 * Side effects:
 *	If not already prepared, initializes the TSD structure and socket
 *	message handling thread associated to the calling thread for the
 *	subsystem of the driver.
 *
 *----------------------------------------------------------------------
 */

int
TclpHasSockets(
    Tcl_Interp *interp)		/* Where to write an error message if sockets
				 * are not present, or NULL if no such message
				 * is to be written. */
{
    Tcl_MutexLock(&socketMutex);
    InitSockets();
    Tcl_MutexUnlock(&socketMutex);

    if (SocketsEnabled()) {
	return TCL_OK;
    }
    if (interp != NULL) {
	Tcl_SetObjResult(interp, Tcl_NewStringObj(
		"sockets are not available on this system", -1));
    }
    return TCL_ERROR;
}

/*
 *----------------------------------------------------------------------
 *
 * SocketSetupProc --
 *
 *	This function is invoked before Tcl_DoOneEvent blocks waiting for an
 *	event.
 *
 * Results:
 *	None.
 *
 * Side effects:
 *	Adjusts the block time if needed.
 *
 *----------------------------------------------------------------------
 */

void
SocketSetupProc(
    ClientData data,		/* Not used. */
    int flags)			/* Event flags as passed to Tcl_DoOneEvent. */
{
    SocketInfo *infoPtr;
    Tcl_Time blockTime = { 0, 0 };
    ThreadSpecificData *tsdPtr = TCL_TSD_INIT(&dataKey);

    if (!(flags & TCL_FILE_EVENTS)) {
	return;
    }

    /*
     * Check to see if there is a ready socket.	 If so, poll.
     */

    WaitForSingleObject(tsdPtr->socketListLock, INFINITE);
    for (infoPtr = tsdPtr->socketList; infoPtr != NULL;
	    infoPtr = infoPtr->nextPtr) {
	if (infoPtr->readyEvents & infoPtr->watchEvents) {
	    Tcl_SetMaxBlockTime(&blockTime);
	    break;
	}
    }
    SetEvent(tsdPtr->socketListLock);
}

/*
 *----------------------------------------------------------------------
 *
 * SocketCheckProc --
 *
 *	This function is called by Tcl_DoOneEvent to check the socket event
 *	source for events.
 *
 * Results:
 *	None.
 *
 * Side effects:
 *	May queue an event.
 *
 *----------------------------------------------------------------------
 */

static void
SocketCheckProc(
    ClientData data,		/* Not used. */
    int flags)			/* Event flags as passed to Tcl_DoOneEvent. */
{
    SocketInfo *infoPtr;
    SocketEvent *evPtr;
    ThreadSpecificData *tsdPtr = TCL_TSD_INIT(&dataKey);

    if (!(flags & TCL_FILE_EVENTS)) {
	return;
    }

    /*
     * Queue events for any ready sockets that don't already have events
     * queued (caused by persistent states that won't generate WinSock
     * events).
     */

    WaitForSingleObject(tsdPtr->socketListLock, INFINITE);
    for (infoPtr = tsdPtr->socketList; infoPtr != NULL;
	    infoPtr = infoPtr->nextPtr) {
	if ((infoPtr->readyEvents & infoPtr->watchEvents)
		&& !(infoPtr->flags & SOCKET_PENDING)) {
	    infoPtr->flags |= SOCKET_PENDING;
	    evPtr = ckalloc(sizeof(SocketEvent));
	    evPtr->header.proc = SocketEventProc;
	    evPtr->socket = infoPtr->sockets->fd;
	    Tcl_QueueEvent((Tcl_Event *) evPtr, TCL_QUEUE_TAIL);
	}
    }
    SetEvent(tsdPtr->socketListLock);
}

/*
 *----------------------------------------------------------------------
 *
 * SocketEventProc --
 *
 *	This function is called by Tcl_ServiceEvent when a socket event
 *	reaches the front of the event queue. This function is responsible for
 *	notifying the generic channel code.
 *
 * Results:
 *	Returns 1 if the event was handled, meaning it should be removed from
 *	the queue. Returns 0 if the event was not handled, meaning it should
 *	stay on the queue. The only time the event isn't handled is if the
 *	TCL_FILE_EVENTS flag bit isn't set.
 *
 * Side effects:
 *	Whatever the channel callback functions do.
 *
 *----------------------------------------------------------------------
 */

static int
SocketEventProc(
    Tcl_Event *evPtr,		/* Event to service. */
    int flags)			/* Flags that indicate what events to handle,
				 * such as TCL_FILE_EVENTS. */
{
    SocketInfo *infoPtr;
    SocketEvent *eventPtr = (SocketEvent *) evPtr;
    int mask = 0, events;
    ThreadSpecificData *tsdPtr = TCL_TSD_INIT(&dataKey);
    TcpFdList *fds;
    SOCKET newSocket;
    address addr;
    int len;

    if (!(flags & TCL_FILE_EVENTS)) {
	return 0;
    }

    /*
     * Find the specified socket on the socket list.
     */

    WaitForSingleObject(tsdPtr->socketListLock, INFINITE);
    for (infoPtr = tsdPtr->socketList; infoPtr != NULL;
	    infoPtr = infoPtr->nextPtr) {
	if (infoPtr->sockets->fd == eventPtr->socket) {
	    break;
	}
    }

    /*
     * Discard events that have gone stale.
     */

    if (!infoPtr) {
        SetEvent(tsdPtr->socketListLock);
	return 1;
    }

    infoPtr->flags &= ~SOCKET_PENDING;

    /*
     * Handle connection requests directly.
     */

    if (infoPtr->readyEvents & FD_ACCEPT) {
	for (fds = infoPtr->sockets; fds != NULL; fds = fds->next) {

	    /*
	    * Accept the incoming connection request.
	    */
	    len = sizeof(address);

	    newSocket = accept(fds->fd, &(addr.sa), &len);

	    /* On Tcl server sockets with multiple OS fds we loop over the fds trying
	     * an accept() on each, so we expect INVALID_SOCKET.  There are also other
	     * network stack conditions that can result in FD_ACCEPT but a subsequent
	     * failure on accept() by the time we get around to it.
	     * Access to sockets (acceptEventCount, readyEvents) in socketList
	     * is still protected by the lock (prevents reintroduction of 
	     * SF Tcl Bug 3056775.
	     */

	    if (newSocket == INVALID_SOCKET) {
		/* int err = WSAGetLastError(); */
		continue;
	    }

	    /*
	     * It is possible that more than one FD_ACCEPT has been sent, so an extra
	     * count must be kept. Decrement the count, and reset the readyEvent bit
	     * if the count is no longer > 0.
	     */
	    infoPtr->acceptEventCount--;

	    if (infoPtr->acceptEventCount <= 0) {
		infoPtr->readyEvents &= ~(FD_ACCEPT);
	    }

	    SetEvent(tsdPtr->socketListLock);

	    /* Caution: TcpAccept() has the side-effect of evaluating the server
	     * accept script (via AcceptCallbackProc() in tclIOCmd.c), which can
	     * close the server socket and invalidate infoPtr and fds.
	     * If TcpAccept() accepts a socket we must return immediately and let
	     * SocketCheckProc queue additional FD_ACCEPT events.
	     */
	    TcpAccept(fds, newSocket, addr);
	    return 1;
	}

	/* Loop terminated with no sockets accepted; clear the ready mask so 
	 * we can detect the next connection request. Note that connection 
	 * requests are level triggered, so if there is a request already 
	 * pending, a new event will be generated.
	 */
	infoPtr->acceptEventCount = 0;
	infoPtr->readyEvents &= ~(FD_ACCEPT);

	SetEvent(tsdPtr->socketListLock);
	return 1;
    }

    SetEvent(tsdPtr->socketListLock);

    /*
     * Mask off unwanted events and compute the read/write mask so we can
     * notify the channel.
     */

    events = infoPtr->readyEvents & infoPtr->watchEvents;

    if (events & FD_CLOSE) {
	/*
	 * If the socket was closed and the channel is still interested in
	 * read events, then we need to ensure that we keep polling for this
	 * event until someone does something with the channel. Note that we
	 * do this before calling Tcl_NotifyChannel so we don't have to watch
	 * out for the channel being deleted out from under us. This may cause
	 * a redundant trip through the event loop, but it's simpler than
	 * trying to do unwind protection.
	 */

	Tcl_Time blockTime = { 0, 0 };

	Tcl_SetMaxBlockTime(&blockTime);
	mask |= TCL_READABLE|TCL_WRITABLE;
    } else if (events & FD_READ) {
	fd_set readFds;
	struct timeval timeout;

	/*
	 * We must check to see if data is really available, since someone
	 * could have consumed the data in the meantime. Turn off async
	 * notification so select will work correctly. If the socket is still
	 * readable, notify the channel driver, otherwise reset the async
	 * select handler and keep waiting.
	 */

	SendMessage(tsdPtr->hwnd, SOCKET_SELECT,
		(WPARAM) UNSELECT, (LPARAM) infoPtr);

	FD_ZERO(&readFds);
	FD_SET(infoPtr->sockets->fd, &readFds);
	timeout.tv_usec = 0;
	timeout.tv_sec = 0;

	if (select(0, &readFds, NULL, NULL, &timeout) != 0) {
	    mask |= TCL_READABLE;
	} else {
	    infoPtr->readyEvents &= ~(FD_READ);
	    SendMessage(tsdPtr->hwnd, SOCKET_SELECT,
		    (WPARAM) SELECT, (LPARAM) infoPtr);
	}
    }
    if (events & (FD_WRITE | FD_CONNECT)) {
	mask |= TCL_WRITABLE;
	if (events & FD_CONNECT && infoPtr->lastError != NO_ERROR) {
	    /*
	     * Connect errors should also fire the readable handler.
	     */

	    mask |= TCL_READABLE;
	}
    }

    if (mask) {
	Tcl_NotifyChannel(infoPtr->channel, mask);
    }
    return 1;
}

/*
 *----------------------------------------------------------------------
 *
 * TcpBlockProc --
 *
 *	Sets a socket into blocking or non-blocking mode.
 *
 * Results:
 *	0 if successful, errno if there was an error.
 *
 * Side effects:
 *	None.
 *
 *----------------------------------------------------------------------
 */

static int
TcpBlockProc(
    ClientData instanceData,	/* The socket to block/un-block. */
    int mode)			/* TCL_MODE_BLOCKING or
				 * TCL_MODE_NONBLOCKING. */
{
    SocketInfo *infoPtr = instanceData;

    if (mode == TCL_MODE_NONBLOCKING) {
	infoPtr->flags |= SOCKET_ASYNC;
    } else {
	infoPtr->flags &= ~(SOCKET_ASYNC);
    }
    return 0;
}

/*
 *----------------------------------------------------------------------
 *
 * TcpCloseProc --
 *
 *	This function is called by the generic IO level to perform channel
 *	type specific cleanup on a socket based channel when the channel is
 *	closed.
 *
 * Results:
 *	0 if successful, the value of errno if failed.
 *
 * Side effects:
 *	Closes the socket.
 *
 *----------------------------------------------------------------------
 */

    /* ARGSUSED */
static int
TcpCloseProc(
    ClientData instanceData,	/* The socket to close. */
    Tcl_Interp *interp)		/* Unused. */
{
    SocketInfo *infoPtr = instanceData;
    /* TIP #218 */
    int errorCode = 0;
    /* ThreadSpecificData *tsdPtr = TCL_TSD_INIT(&dataKey); */

    /*
     * Check that WinSock is initialized; do not call it if not, to prevent
     * system crashes. This can happen at exit time if the exit handler for
     * WinSock ran before other exit handlers that want to use sockets.
     */

    if (SocketsEnabled()) {
	/*
	 * Clean up the OS socket handle. The default Windows setting for a
	 * socket is SO_DONTLINGER, which does a graceful shutdown in the
	 * background.
	 */

	while ( infoPtr->sockets != NULL ) {
	    TcpFdList *thisfd = infoPtr->sockets;
	    infoPtr->sockets = thisfd->next;

	    if (closesocket(thisfd->fd) == SOCKET_ERROR) {
		TclWinConvertError((DWORD) WSAGetLastError());
		errorCode = Tcl_GetErrno();
	    }
	    ckfree(thisfd);
	}
    }

    /*
     * TIP #218. Removed the code removing the structure from the global
     * socket list. This is now done by the thread action callbacks, and only
     * there. This happens before this code is called. We can free without
     * fear of damaging the list.
     */

    ckfree(infoPtr);
    return errorCode;
}

/*
 *----------------------------------------------------------------------
 *
 * TcpClose2Proc --
 *
 *	This function is called by the generic IO level to perform the channel
 *	type specific part of a half-close: namely, a shutdown() on a socket.
 *
 * Results:
 *	0 if successful, the value of errno if failed.
 *
 * Side effects:
 *	Shuts down one side of the socket.
 *
 *----------------------------------------------------------------------
 */

static int
TcpClose2Proc(
    ClientData instanceData,	/* The socket to close. */
    Tcl_Interp *interp,		/* For error reporting. */
    int flags)			/* Flags that indicate which side to close. */
{
    SocketInfo *infoPtr = instanceData;
    int errorCode = 0, sd;

    /*
     * Shutdown the OS socket handle.
     */

    switch (flags) {
    case TCL_CLOSE_READ:
	sd = SD_RECEIVE;
	break;
    case TCL_CLOSE_WRITE:
	sd = SD_SEND;
	break;
    default:
	if (interp) {
	    Tcl_SetObjResult(interp, Tcl_NewStringObj(
		    "Socket close2proc called bidirectionally", -1));
	}
	return TCL_ERROR;
    }

    /* single fd operation: Tcl_OpenTcpServer() does not set TCL_READABLE or
     * TCL_WRITABLE so this should never be called for a server socket. */
    if (shutdown(infoPtr->sockets->fd, sd) == SOCKET_ERROR) {
	TclWinConvertError((DWORD) WSAGetLastError());
	errorCode = Tcl_GetErrno();
    }

    return errorCode;
}

/*
 *----------------------------------------------------------------------
 *
 * AddSocketInfoFd --
 *
 *	This function adds a SOCKET file descriptor to the 'sockets' linked 
 *	list of a SocketInfo structure.
 *
 * Results:
 *	None.
 *
 * Side effects:
 *	None, except for allocation of memory.
 *
 *----------------------------------------------------------------------
 */

static void
AddSocketInfoFd(
    SocketInfo *infoPtr, 
    SOCKET socket)
{
    TcpFdList *fds = infoPtr->sockets;

    if ( fds == NULL ) {
	/* Add the first FD */
	infoPtr->sockets = ckalloc(sizeof(TcpFdList));
	fds = infoPtr->sockets;
    } else {
	/* Find end of list and append FD */
	while ( fds->next != NULL ) {
	    fds = fds->next;
	}
    
	fds->next = ckalloc(sizeof(TcpFdList));
	fds = fds->next;
    }

    /* Populate new FD */
    fds->fd = socket;
    fds->infoPtr = infoPtr;
    fds->next = NULL;
}

    
/*
 *----------------------------------------------------------------------
 *
 * NewSocketInfo --
 *
 *	This function allocates and initializes a new SocketInfo structure.
 *
 * Results:
 *	Returns a newly allocated SocketInfo.
 *
 * Side effects:
 *	None, except for allocation of memory.
 *
 *----------------------------------------------------------------------
 */

static SocketInfo *
NewSocketInfo(
    SOCKET socket)
{
    SocketInfo *infoPtr = ckalloc(sizeof(SocketInfo));

    /* ThreadSpecificData *tsdPtr = TCL_TSD_INIT(&dataKey); */
    infoPtr->channel = 0;
    infoPtr->sockets = NULL;
    infoPtr->flags = 0;
    infoPtr->watchEvents = 0;
    infoPtr->readyEvents = 0;
    infoPtr->selectEvents = 0;
    infoPtr->acceptEventCount = 0;
    infoPtr->acceptProc = NULL;
    infoPtr->acceptProcData = NULL;
    infoPtr->lastError = 0;

    /*
     * TIP #218. Removed the code inserting the new structure into the global
     * list. This is now handled in the thread action callbacks, and only
     * there.
     */

    infoPtr->nextPtr = NULL;

    AddSocketInfoFd(infoPtr, socket);

    return infoPtr;
}

/*
 *----------------------------------------------------------------------
 *
 * CreateSocket --
 *
 *	This function opens a new socket and initializes the SocketInfo
 *	structure.
 *
 * Results:
 *	Returns a new SocketInfo, or NULL with an error in interp.
 *
 * Side effects:
 *	None, except for allocation of memory.
 *
 *----------------------------------------------------------------------
 */

static SocketInfo *
CreateSocket(
    Tcl_Interp *interp,		/* For error reporting; can be NULL. */
    int port,			/* Port number to open. */
    const char *host,		/* Name of host on which to open port. */
    int server,			/* 1 if socket should be a server socket, else
				 * 0 for a client socket. */
    const char *myaddr,		/* Optional client-side address */
    int myport,			/* Optional client-side port */
    int async)			/* If nonzero, connect client socket
				 * asynchronously. */
{
    u_long flag = 1;		/* Indicates nonblocking mode. */
    int asyncConnect = 0;	/* Will be 1 if async connect is in
				 * progress. */
    unsigned short chosenport = 0;
    struct addrinfo *addrlist = NULL, *addrPtr;
				/* Socket address to connect to. */
    struct addrinfo *myaddrlist = NULL, *myaddrPtr;
				/* Socket address for our side. */
    const char *errorMsg = NULL;
    SOCKET sock = INVALID_SOCKET;
    SocketInfo *infoPtr = NULL;	/* The returned value. */
    ThreadSpecificData *tsdPtr = TclThreadDataKeyGet(&dataKey);

    /*
     * Check that WinSock is initialized; do not call it if not, to prevent
     * system crashes. This can happen at exit time if the exit handler for
     * WinSock ran before other exit handlers that want to use sockets.
     */

    if (!SocketsEnabled()) {
	return NULL;
    }

    /*
     * Construct the addresses for each end of the socket.
     */

    if (!TclCreateSocketAddress(interp, &addrlist, host, port, server,
	    &errorMsg)) {
	goto error;
    }
    if (!TclCreateSocketAddress(interp, &myaddrlist, myaddr, myport, 1,
	    &errorMsg)) {
	goto error;
    }

    if (server) {

	for (addrPtr = addrlist; addrPtr != NULL; addrPtr = addrPtr->ai_next) {
	    sock = socket(addrPtr->ai_family, SOCK_STREAM, 0);
	    if (sock == INVALID_SOCKET) {
		TclWinConvertError((DWORD) WSAGetLastError());
		continue;
	    }

	    /*
	     * Win-NT has a misfeature that sockets are inherited in child
	     * processes by default. Turn off the inherit bit.
	     */

	    SetHandleInformation((HANDLE) sock, HANDLE_FLAG_INHERIT, 0);

	    /*
	     * Set kernel space buffering
	     */

	    TclSockMinimumBuffers((void *)sock, TCP_BUFFER_SIZE);

	    /*
	     * Make sure we use the same port when opening two server sockets
	     * for IPv4 and IPv6.
	     *
	     * As sockaddr_in6 uses the same offset and size for the port
	     * member as sockaddr_in, we can handle both through the IPv4 API.
	     */

	    if (port == 0 && chosenport != 0) {
		((struct sockaddr_in *) addrPtr->ai_addr)->sin_port =
			htons(chosenport);
	    }

	    /*
	     * Bind to the specified port. Note that we must not call
	     * setsockopt with SO_REUSEADDR because Microsoft allows addresses
	     * to be reused even if they are still in use.
	     *
	     * Bind should not be affected by the socket having already been
	     * set into nonblocking mode. If there is trouble, this is one
	     * place to look for bugs.
	     */

	    if (bind(sock, addrPtr->ai_addr, addrPtr->ai_addrlen)
		    == SOCKET_ERROR) {
		TclWinConvertError((DWORD) WSAGetLastError());
		closesocket(sock);
		continue;
	    }
	    if (port == 0 && chosenport == 0) {
		address sockname;
		socklen_t namelen = sizeof(sockname);

		/*
		 * Synchronize port numbers when binding to port 0 of multiple
		 * addresses.
		 */

		if (getsockname(sock, &sockname.sa, &namelen) >= 0) {
		    chosenport = ntohs(sockname.sa4.sin_port);
		}
	    }

	    /*
	     * Set the maximum number of pending connect requests to the max
	     * value allowed on each platform (Win32 and Win32s may be
	     * different, and there may be differences between TCP/IP stacks).
	     */

	    if (listen(sock, SOMAXCONN) == SOCKET_ERROR) {
		TclWinConvertError((DWORD) WSAGetLastError());
		closesocket(sock);
		continue;
	    }

	    if (infoPtr == NULL) {
		/*
		 * Add this socket to the global list of sockets.
		 */

		infoPtr = NewSocketInfo(sock);

		/*
		 * Set up the select mask for connection request events.
		 */

		infoPtr->selectEvents = FD_ACCEPT;
		infoPtr->watchEvents |= FD_ACCEPT;

	    } else {
		AddSocketInfoFd( infoPtr, sock );
	    }
	}
    } else {
	for (addrPtr = addrlist; addrPtr != NULL;
		addrPtr = addrPtr->ai_next) {
	    for (myaddrPtr = myaddrlist; myaddrPtr != NULL;
		    myaddrPtr = myaddrPtr->ai_next) {
		/*
		 * No need to try combinations of local and remote addresses
		 * of different families.
		 */

		if (myaddrPtr->ai_family != addrPtr->ai_family) {
		    continue;
		}

		sock = socket(myaddrPtr->ai_family, SOCK_STREAM, 0);
		if (sock == INVALID_SOCKET) {
		    TclWinConvertError((DWORD) WSAGetLastError());
		    continue;
		}

		/*
		 * Win-NT has a misfeature that sockets are inherited in child
		 * processes by default. Turn off the inherit bit.
		 */

		SetHandleInformation((HANDLE) sock, HANDLE_FLAG_INHERIT, 0);

		/*
		 * Set kernel space buffering
		 */

		TclSockMinimumBuffers((void *) sock, TCP_BUFFER_SIZE);

		/*
		 * Try to bind to a local port.
		 */

		if (bind(sock, myaddrPtr->ai_addr, myaddrPtr->ai_addrlen)
			== SOCKET_ERROR) {
		    TclWinConvertError((DWORD) WSAGetLastError());
		    goto looperror;
		}
		/*
		 * Set the socket into nonblocking mode if the connect should
		 * be done in the background.
		 */
		if (async && ioctlsocket(sock, (long) FIONBIO, &flag)
			== SOCKET_ERROR) {
		    TclWinConvertError((DWORD) WSAGetLastError());
		    goto looperror;
		}

		/*
		 * Attempt to connect to the remote socket.
		 */

		if (connect(sock, addrPtr->ai_addr, addrPtr->ai_addrlen)
			== SOCKET_ERROR) {
		    DWORD error = (DWORD) WSAGetLastError();
		    if (error != WSAEWOULDBLOCK) {
			TclWinConvertError(error);
			goto looperror;
		    }

		    /*
		     * The connection is progressing in the background.
		     */

		    asyncConnect = 1;
		}
		goto connected;

	    looperror:
		if (sock != INVALID_SOCKET) {
		    closesocket(sock);
		    sock = INVALID_SOCKET;
		}
	    }
	}
	goto error;

    connected:
	/*
	 * Add this socket to the global list of sockets.
	 */

	infoPtr = NewSocketInfo(sock);

	/*
	 * Set up the select mask for read/write events. If the connect
	 * attempt has not completed, include connect events.
	 */

	infoPtr->selectEvents = FD_READ | FD_WRITE | FD_CLOSE;
	if (asyncConnect) {
	    infoPtr->flags |= SOCKET_ASYNC_CONNECT;
	    infoPtr->selectEvents |= FD_CONNECT;
	}
    }

  error:
    if (addrlist != NULL) {
	freeaddrinfo(addrlist);
    }
    if (myaddrlist != NULL) {
	freeaddrinfo(myaddrlist);
    }

    /*
     * Register for interest in events in the select mask. Note that this
     * automatically places the socket into non-blocking mode.
     */

    if (infoPtr != NULL) {
	ioctlsocket(sock, (long) FIONBIO, &flag);
	SendMessage(tsdPtr->hwnd, SOCKET_SELECT, (WPARAM) SELECT,
		(LPARAM) infoPtr);

	return infoPtr;
    }

    if (interp != NULL) {
        Tcl_SetObjResult(interp, Tcl_ObjPrintf(
		"couldn't open socket: %s",
		(errorMsg ? errorMsg : Tcl_PosixError(interp))));
    }

    if (sock != INVALID_SOCKET) {
	closesocket(sock);
    }
    return NULL;
}

/*
 *----------------------------------------------------------------------
 *
 * WaitForSocketEvent --
 *
 *	Waits until one of the specified events occurs on a socket.
 *
 * Results:
 *	Returns 1 on success or 0 on failure, with an error code in
 *	errorCodePtr.
 *
 * Side effects:
 *	Processes socket events off the system queue.
 *
 *----------------------------------------------------------------------
 */

static int
WaitForSocketEvent(
    SocketInfo *infoPtr,	/* Information about this socket. */
    int events,			/* Events to look for. */
    int *errorCodePtr)		/* Where to store errors? */
{
    int result = 1;
    int oldMode;
    ThreadSpecificData *tsdPtr = TclThreadDataKeyGet(&dataKey);

    /*
     * Be sure to disable event servicing so we are truly modal.
     */

    oldMode = Tcl_SetServiceMode(TCL_SERVICE_NONE);

    /*
     * Reset WSAAsyncSelect so we have a fresh set of events pending.
     */

    SendMessage(tsdPtr->hwnd, SOCKET_SELECT, (WPARAM) UNSELECT,
	    (LPARAM) infoPtr);
    SendMessage(tsdPtr->hwnd, SOCKET_SELECT, (WPARAM) SELECT,
	    (LPARAM) infoPtr);

    while (1) {
	if (infoPtr->lastError) {
	    *errorCodePtr = infoPtr->lastError;
	    result = 0;
	    break;
	} else if (infoPtr->readyEvents & events) {
	    break;
	} else if (infoPtr->flags & SOCKET_ASYNC) {
	    *errorCodePtr = EWOULDBLOCK;
	    result = 0;
	    break;
	}

	/*
	 * Wait until something happens.
	 */

	WaitForSingleObject(tsdPtr->readyEvent, INFINITE);
    }

    (void) Tcl_SetServiceMode(oldMode);
    return result;
}

/*
 *----------------------------------------------------------------------
 *
 * Tcl_OpenTcpClient --
 *
 *	Opens a TCP client socket and creates a channel around it.
 *
 * Results:
 *	The channel or NULL if failed. An error message is returned in the
 *	interpreter on failure.
 *
 * Side effects:
 *	Opens a client socket and creates a new channel.
 *
 *----------------------------------------------------------------------
 */

Tcl_Channel
Tcl_OpenTcpClient(
    Tcl_Interp *interp,		/* For error reporting; can be NULL. */
    int port,			/* Port number to open. */
    const char *host,		/* Host on which to open port. */
    const char *myaddr,		/* Client-side address */
    int myport,			/* Client-side port */
    int async)			/* If nonzero, should connect client socket
				 * asynchronously. */
{
    SocketInfo *infoPtr;
    char channelName[16 + TCL_INTEGER_SPACE];

    if (TclpHasSockets(interp) != TCL_OK) {
	return NULL;
    }

    /*
     * Create a new client socket and wrap it in a channel.
     */

    infoPtr = CreateSocket(interp, port, host, 0, myaddr, myport, async);
    if (infoPtr == NULL) {
	return NULL;
    }

    sprintf(channelName, "sock%" TCL_I_MODIFIER "u", (size_t) infoPtr->sockets->fd);

    infoPtr->channel = Tcl_CreateChannel(&tcpChannelType, channelName,
	    infoPtr, (TCL_READABLE | TCL_WRITABLE));
    if (TCL_ERROR == Tcl_SetChannelOption(NULL, infoPtr->channel,
	    "-translation", "auto crlf")) {
	Tcl_Close(NULL, infoPtr->channel);
	return NULL;
    } else if (TCL_ERROR == Tcl_SetChannelOption(NULL, infoPtr->channel,
	    "-eofchar", "")) {
	Tcl_Close(NULL, infoPtr->channel);
	return NULL;
    }
    return infoPtr->channel;
}

/*
 *----------------------------------------------------------------------
 *
 * Tcl_MakeTcpClientChannel --
 *
 *	Creates a Tcl_Channel from an existing client TCP socket.
 *
 * Results:
 *	The Tcl_Channel wrapped around the preexisting TCP socket.
 *
 * Side effects:
 *	None.
 *
 * NOTE: Code contributed by Mark Diekhans (markd@grizzly.com)
 *
 *----------------------------------------------------------------------
 */

Tcl_Channel
Tcl_MakeTcpClientChannel(
    ClientData sock)		/* The socket to wrap up into a channel. */
{
    SocketInfo *infoPtr;
    char channelName[16 + TCL_INTEGER_SPACE];
    ThreadSpecificData *tsdPtr;

    if (TclpHasSockets(NULL) != TCL_OK) {
	return NULL;
    }

    tsdPtr = TclThreadDataKeyGet(&dataKey);

    /*
     * Set kernel space buffering and non-blocking.
     */

    TclSockMinimumBuffers(sock, TCP_BUFFER_SIZE);

    infoPtr = NewSocketInfo((SOCKET) sock);

    /*
     * Start watching for read/write events on the socket.
     */

    infoPtr->selectEvents = FD_READ | FD_CLOSE | FD_WRITE;
    SendMessage(tsdPtr->hwnd, SOCKET_SELECT, (WPARAM)SELECT, (LPARAM)infoPtr);

    sprintf(channelName, "sock%" TCL_I_MODIFIER "u", (size_t) infoPtr->sockets->fd);
    infoPtr->channel = Tcl_CreateChannel(&tcpChannelType, channelName,
	    infoPtr, (TCL_READABLE | TCL_WRITABLE));
    Tcl_SetChannelOption(NULL, infoPtr->channel, "-translation", "auto crlf");
    return infoPtr->channel;
}

/*
 *----------------------------------------------------------------------
 *
 * Tcl_OpenTcpServer --
 *
 *	Opens a TCP server socket and creates a channel around it.
 *
 * Results:
 *	The channel or NULL if failed. An error message is returned in the
 *	interpreter on failure.
 *
 * Side effects:
 *	Opens a server socket and creates a new channel.
 *
 *----------------------------------------------------------------------
 */

Tcl_Channel
Tcl_OpenTcpServer(
    Tcl_Interp *interp,		/* For error reporting - may be NULL. */
    int port,			/* Port number to open. */
    const char *host,		/* Name of local host. */
    Tcl_TcpAcceptProc *acceptProc,
				/* Callback for accepting connections from new
				 * clients. */
    ClientData acceptProcData)	/* Data for the callback. */
{
    SocketInfo *infoPtr;
    char channelName[16 + TCL_INTEGER_SPACE];

    if (TclpHasSockets(interp) != TCL_OK) {
	return NULL;
    }

    /*
     * Create a new client socket and wrap it in a channel.
     */

    infoPtr = CreateSocket(interp, port, host, 1, NULL, 0, 0);
    if (infoPtr == NULL) {
	return NULL;
    }

    infoPtr->acceptProc = acceptProc;
    infoPtr->acceptProcData = acceptProcData;

    sprintf(channelName, "sock%" TCL_I_MODIFIER "u", (size_t) infoPtr->sockets->fd);

    infoPtr->channel = Tcl_CreateChannel(&tcpChannelType, channelName,
	    infoPtr, 0);
    if (Tcl_SetChannelOption(interp, infoPtr->channel, "-eofchar", "")
	    == TCL_ERROR) {
	Tcl_Close(NULL, infoPtr->channel);
	return NULL;
    }

    return infoPtr->channel;
}

/*
 *----------------------------------------------------------------------
 *
 * TcpAccept --
 *
 *	Creates a channel for a newly accepted socket connection. This is 
 *	called by SocketEventProc and it in turns calls the registered 
 *	accept function.
 *
 * Results:
 *	None.
 *
 * Side effects:
 *	Invokes the accept proc which may invoke arbitrary Tcl code.
 *
 *----------------------------------------------------------------------
 */

static void
TcpAccept(
    TcpFdList *fds,	/* Server socket that accepted newSocket. */
    SOCKET newSocket,   /* Newly accepted socket. */
    address addr)       /* Address of new socket. */
{
    SocketInfo *newInfoPtr;
    SocketInfo *infoPtr = fds->infoPtr;
    int len = sizeof(addr);
    char channelName[16 + TCL_INTEGER_SPACE];
    char host[NI_MAXHOST], port[NI_MAXSERV];
    ThreadSpecificData *tsdPtr = TclThreadDataKeyGet(&dataKey);

    /*
     * Win-NT has a misfeature that sockets are inherited in child processes
     * by default. Turn off the inherit bit.
     */

    SetHandleInformation((HANDLE) newSocket, HANDLE_FLAG_INHERIT, 0);

    /*
     * Add this socket to the global list of sockets.
     */

    newInfoPtr = NewSocketInfo(newSocket);

    /*
     * Select on read/write events and create the channel.
     */

    newInfoPtr->selectEvents = (FD_READ | FD_WRITE | FD_CLOSE);
    SendMessage(tsdPtr->hwnd, SOCKET_SELECT, (WPARAM) SELECT,
	    (LPARAM) newInfoPtr);

    sprintf(channelName, "sock%" TCL_I_MODIFIER "u", (size_t) newInfoPtr->sockets->fd);
    newInfoPtr->channel = Tcl_CreateChannel(&tcpChannelType, channelName,
	    newInfoPtr, (TCL_READABLE | TCL_WRITABLE));
    if (Tcl_SetChannelOption(NULL, newInfoPtr->channel, "-translation",
	    "auto crlf") == TCL_ERROR) {
	Tcl_Close(NULL, newInfoPtr->channel);
	return;
    }
    if (Tcl_SetChannelOption(NULL, newInfoPtr->channel, "-eofchar", "")
	    == TCL_ERROR) {
	Tcl_Close(NULL, newInfoPtr->channel);
	return;
    }

    /*
     * Invoke the accept callback function.
     */

    if (infoPtr->acceptProc != NULL) {
	getnameinfo(&(addr.sa), len, host, sizeof(host), port, sizeof(port),
                    NI_NUMERICHOST|NI_NUMERICSERV);
	infoPtr->acceptProc(infoPtr->acceptProcData, newInfoPtr->channel,
			    host, atoi(port));
    }
}

/*
 *----------------------------------------------------------------------
 *
 * TcpInputProc --
 *
 *	This function is called by the generic IO level to read data from a
 *	socket based channel.
 *
 * Results:
 *	The number of bytes read or -1 on error.
 *
 * Side effects:
 *	Consumes input from the socket.
 *
 *----------------------------------------------------------------------
 */

static int
TcpInputProc(
    ClientData instanceData,	/* The socket state. */
    char *buf,			/* Where to store data. */
    int toRead,			/* Maximum number of bytes to read. */
    int *errorCodePtr)		/* Where to store error codes. */
{
    SocketInfo *infoPtr = instanceData;
    int bytesRead;
    DWORD error;
    ThreadSpecificData *tsdPtr = TclThreadDataKeyGet(&dataKey);

    *errorCodePtr = 0;

    /*
     * Check that WinSock is initialized; do not call it if not, to prevent
     * system crashes. This can happen at exit time if the exit handler for
     * WinSock ran before other exit handlers that want to use sockets.
     */

    if (!SocketsEnabled()) {
	*errorCodePtr = EFAULT;
	return -1;
    }

    /*
     * First check to see if EOF was already detected, to prevent calling the
     * socket stack after the first time EOF is detected.
     */

    if (infoPtr->flags & SOCKET_EOF) {
	return 0;
    }

    /*
     * Check to see if the socket is connected before trying to read.
     */

    if ((infoPtr->flags & SOCKET_ASYNC_CONNECT)
	    && !WaitForSocketEvent(infoPtr, FD_CONNECT, errorCodePtr)) {
	return -1;
    }

    /*
     * No EOF, and it is connected, so try to read more from the socket. Note
     * that we clear the FD_READ bit because read events are level triggered
     * so a new event will be generated if there is still data available to be
     * read. We have to simulate blocking behavior here since we are always
     * using non-blocking sockets.
     */

    while (1) {
	SendMessage(tsdPtr->hwnd, SOCKET_SELECT,
		(WPARAM) UNSELECT, (LPARAM) infoPtr);
	/* single fd operation: this proc is only called for a connected socket. */
	bytesRead = recv(infoPtr->sockets->fd, buf, toRead, 0);
	infoPtr->readyEvents &= ~(FD_READ);

	/*
	 * Check for end-of-file condition or successful read.
	 */

	if (bytesRead == 0) {
	    infoPtr->flags |= SOCKET_EOF;
	}
	if (bytesRead != SOCKET_ERROR) {
	    break;
	}

	/*
	 * If an error occurs after the FD_CLOSE has arrived, then ignore the
	 * error and report an EOF.
	 */

	if (infoPtr->readyEvents & FD_CLOSE) {
	    infoPtr->flags |= SOCKET_EOF;
	    bytesRead = 0;
	    break;
	}

	error = WSAGetLastError();

	/*
	 * If an RST comes, then ignore the error and report an EOF just like
	 * on unix.
	 */

	if (error == WSAECONNRESET) {
	    infoPtr->flags |= SOCKET_EOF;
	    bytesRead = 0;
	    break;
	}

	/*
	 * Check for error condition or underflow in non-blocking case.
	 */

	if ((infoPtr->flags & SOCKET_ASYNC) || (error != WSAEWOULDBLOCK)) {
	    TclWinConvertError(error);
	    *errorCodePtr = Tcl_GetErrno();
	    bytesRead = -1;
	    break;
	}

	/*
	 * In the blocking case, wait until the file becomes readable or
	 * closed and try again.
	 */

	if (!WaitForSocketEvent(infoPtr, FD_READ|FD_CLOSE, errorCodePtr)) {
	    bytesRead = -1;
	    break;
	}
    }

    SendMessage(tsdPtr->hwnd, SOCKET_SELECT, (WPARAM)SELECT, (LPARAM)infoPtr);

    return bytesRead;
}

/*
 *----------------------------------------------------------------------
 *
 * TcpOutputProc --
 *
 *	This function is called by the generic IO level to write data to a
 *	socket based channel.
 *
 * Results:
 *	The number of bytes written or -1 on failure.
 *
 * Side effects:
 *	Produces output on the socket.
 *
 *----------------------------------------------------------------------
 */

static int
TcpOutputProc(
    ClientData instanceData,	/* The socket state. */
    const char *buf,		/* Where to get data. */
    int toWrite,		/* Maximum number of bytes to write. */
    int *errorCodePtr)		/* Where to store error codes. */
{
    SocketInfo *infoPtr = instanceData;
    int bytesWritten;
    DWORD error;
    ThreadSpecificData *tsdPtr = TclThreadDataKeyGet(&dataKey);

    *errorCodePtr = 0;

    /*
     * Check that WinSock is initialized; do not call it if not, to prevent
     * system crashes. This can happen at exit time if the exit handler for
     * WinSock ran before other exit handlers that want to use sockets.
     */

    if (!SocketsEnabled()) {
	*errorCodePtr = EFAULT;
	return -1;
    }

    /*
     * Check to see if the socket is connected before trying to write.
     */

    if ((infoPtr->flags & SOCKET_ASYNC_CONNECT)
	    && !WaitForSocketEvent(infoPtr, FD_CONNECT, errorCodePtr)) {
	return -1;
    }

    while (1) {
	SendMessage(tsdPtr->hwnd, SOCKET_SELECT,
		(WPARAM) UNSELECT, (LPARAM) infoPtr);

	/* single fd operation: this proc is only called for a connected socket. */
	bytesWritten = send(infoPtr->sockets->fd, buf, toWrite, 0);
	if (bytesWritten != SOCKET_ERROR) {
	    /*
	     * Since Windows won't generate a new write event until we hit an
	     * overflow condition, we need to force the event loop to poll
	     * until the condition changes.
	     */

	    if (infoPtr->watchEvents & FD_WRITE) {
		Tcl_Time blockTime = { 0, 0 };
		Tcl_SetMaxBlockTime(&blockTime);
	    }
	    break;
	}

	/*
	 * Check for error condition or overflow. In the event of overflow, we
	 * need to clear the FD_WRITE flag so we can detect the next writable
	 * event. Note that Windows only sends a new writable event after a
	 * send fails with WSAEWOULDBLOCK.
	 */

	error = WSAGetLastError();
	if (error == WSAEWOULDBLOCK) {
	    infoPtr->readyEvents &= ~(FD_WRITE);
	    if (infoPtr->flags & SOCKET_ASYNC) {
		*errorCodePtr = EWOULDBLOCK;
		bytesWritten = -1;
		break;
	    }
	} else {
	    TclWinConvertError(error);
	    *errorCodePtr = Tcl_GetErrno();
	    bytesWritten = -1;
	    break;
	}

	/*
	 * In the blocking case, wait until the file becomes writable or
	 * closed and try again.
	 */

	if (!WaitForSocketEvent(infoPtr, FD_WRITE|FD_CLOSE, errorCodePtr)) {
	    bytesWritten = -1;
	    break;
	}
    }

    SendMessage(tsdPtr->hwnd, SOCKET_SELECT, (WPARAM)SELECT, (LPARAM)infoPtr);

    return bytesWritten;
}

/*
 *----------------------------------------------------------------------
 *
 * TcpSetOptionProc --
 *
 *	Sets Tcp channel specific options.
 *
 * Results:
 *	None, unless an error happens.
 *
 * Side effects:
 *	Changes attributes of the socket at the system level.
 *
 *----------------------------------------------------------------------
 */

static int
TcpSetOptionProc(
    ClientData instanceData,	/* Socket state. */
    Tcl_Interp *interp,		/* For error reporting - can be NULL. */
    const char *optionName,	/* Name of the option to set. */
    const char *value)		/* New value for option. */
{
#ifdef TCL_FEATURE_KEEPALIVE_NAGLE
    SocketInfo *infoPtr = instanceData;
    SOCKET sock;
#endif /*TCL_FEATURE_KEEPALIVE_NAGLE*/

    /*
     * Check that WinSock is initialized; do not call it if not, to prevent
     * system crashes. This can happen at exit time if the exit handler for
     * WinSock ran before other exit handlers that want to use sockets.
     */

    if (!SocketsEnabled()) {
	if (interp) {
	    Tcl_SetObjResult(interp, Tcl_NewStringObj(
		    "winsock is not initialized", -1));
	}
	return TCL_ERROR;
    }

#ifdef TCL_FEATURE_KEEPALIVE_NAGLE
    #error "TCL_FEATURE_KEEPALIVE_NAGLE not reviewed for whether to treat infoPtr->sockets as single fd or list"
    sock = infoPtr->sockets->fd;

    if (!strcasecmp(optionName, "-keepalive")) {
	BOOL val = FALSE;
	int boolVar, rtn;

	if (Tcl_GetBoolean(interp, value, &boolVar) != TCL_OK) {
	    return TCL_ERROR;
	}
	if (boolVar) {
	    val = TRUE;
	}
	rtn = setsockopt(sock, SOL_SOCKET, SO_KEEPALIVE,
		(const char *) &val, sizeof(BOOL));
	if (rtn != 0) {
	    TclWinConvertError(WSAGetLastError());
	    if (interp) {
		Tcl_SetObjResult(interp, Tcl_ObjPrintf(
			"couldn't set socket option: %s",
			Tcl_PosixError(interp)));
	    }
	    return TCL_ERROR;
	}
	return TCL_OK;
    } else if (!strcasecmp(optionName, "-nagle")) {
	BOOL val = FALSE;
	int boolVar, rtn;

	if (Tcl_GetBoolean(interp, value, &boolVar) != TCL_OK) {
	    return TCL_ERROR;
	}
	if (!boolVar) {
	    val = TRUE;
	}
	rtn = setsockopt(sock, IPPROTO_TCP, TCP_NODELAY,
		(const char *) &val, sizeof(BOOL));
	if (rtn != 0) {
	    TclWinConvertError(WSAGetLastError());
	    if (interp) {
		Tcl_SetObjResult(interp, Tcl_ObjPrintf(
			"couldn't set socket option: %s",
			Tcl_PosixError(interp)));
	    }
	    return TCL_ERROR;
	}
	return TCL_OK;
    }

    return Tcl_BadChannelOption(interp, optionName, "keepalive nagle");
#else
    return Tcl_BadChannelOption(interp, optionName, "");
#endif /*TCL_FEATURE_KEEPALIVE_NAGLE*/
}

/*
 *----------------------------------------------------------------------
 *
 * TcpGetOptionProc --
 *
 *	Computes an option value for a TCP socket based channel, or a list of
 *	all options and their values.
 *
 *	Note: This code is based on code contributed by John Haxby.
 *
 * Results:
 *	A standard Tcl result. The value of the specified option or a list of
 *	all options and their values is returned in the supplied DString.
 *
 * Side effects:
 *	None.
 *
 *----------------------------------------------------------------------
 */

static int
TcpGetOptionProc(
    ClientData instanceData,	/* Socket state. */
    Tcl_Interp *interp,		/* For error reporting - can be NULL */
    const char *optionName,	/* Name of the option to retrieve the value
				 * for, or NULL to get all options and their
				 * values. */
    Tcl_DString *dsPtr)		/* Where to store the computed value;
				 * initialized by caller. */
{
    SocketInfo *infoPtr = instanceData;
    char host[NI_MAXHOST], port[NI_MAXSERV];
    SOCKET sock;
    size_t len = 0;
    int reverseDNS = 0;
#define SUPPRESS_RDNS_VAR "::tcl::unsupported::noReverseDNS"

    /*
     * Check that WinSock is initialized; do not call it if not, to prevent
     * system crashes. This can happen at exit time if the exit handler for
     * WinSock ran before other exit handlers that want to use sockets.
     */

    if (!SocketsEnabled()) {
	if (interp) {
	    Tcl_SetObjResult(interp, Tcl_NewStringObj(
		    "winsock is not initialized", -1));
	}
	return TCL_ERROR;
    }

    sock = infoPtr->sockets->fd;
    if (optionName != NULL) {
	len = strlen(optionName);
    }

    if ((len > 1) && (optionName[1] == 'e') &&
	    (strncmp(optionName, "-error", len) == 0)) {
	int optlen;
	DWORD err;
	int ret;

	optlen = sizeof(int);
	ret = TclWinGetSockOpt(sock, SOL_SOCKET, SO_ERROR,
		(char *)&err, &optlen);
	if (ret == SOCKET_ERROR) {
	    err = WSAGetLastError();
	}
	if (err) {
	    TclWinConvertError(err);
	    Tcl_DStringAppend(dsPtr, Tcl_ErrnoMsg(Tcl_GetErrno()), -1);
	}
	return TCL_OK;
    }

    if (interp != NULL && Tcl_GetVar(interp, SUPPRESS_RDNS_VAR, 0) != NULL) {
	reverseDNS = NI_NUMERICHOST;
    }

    if ((len == 0) || ((len > 1) && (optionName[1] == 'p') &&
	    (strncmp(optionName, "-peername", len) == 0))) {
	address peername;
	socklen_t size = sizeof(peername);

	if (getpeername(sock, (LPSOCKADDR) &(peername.sa), &size) == 0) {
	    if (len == 0) {
		Tcl_DStringAppendElement(dsPtr, "-peername");
		Tcl_DStringStartSublist(dsPtr);
	    }

	    getnameinfo(&(peername.sa), size, host, sizeof(host),
		    NULL, 0, NI_NUMERICHOST);
	    Tcl_DStringAppendElement(dsPtr, host);
	    getnameinfo(&(peername.sa), size, host, sizeof(host),
		    port, sizeof(port), reverseDNS | NI_NUMERICSERV);
	    Tcl_DStringAppendElement(dsPtr, host);
	    Tcl_DStringAppendElement(dsPtr, port);
	    if (len == 0) {
		Tcl_DStringEndSublist(dsPtr);
	    } else {
		return TCL_OK;
	    }
	} else {
	    /*
	     * getpeername failed - but if we were asked for all the options
	     * (len==0), don't flag an error at that point because it could be
	     * an fconfigure request on a server socket (such sockets have no
	     * peer). {Copied from unix/tclUnixChan.c}
	     */

	    if (len) {
		TclWinConvertError((DWORD) WSAGetLastError());
		if (interp) {
		    Tcl_SetObjResult(interp, Tcl_ObjPrintf(
			    "can't get peername: %s",
			    Tcl_PosixError(interp)));
		}
		return TCL_ERROR;
	    }
	}
    }

    if ((len == 0) || ((len > 1) && (optionName[1] == 's') &&
	    (strncmp(optionName, "-sockname", len) == 0))) {
	TcpFdList *fds;
	address sockname;
	socklen_t size;
	int found = 0;

	if (len == 0) {
	    Tcl_DStringAppendElement(dsPtr, "-sockname");
	    Tcl_DStringStartSublist(dsPtr);
	}
	for (fds = infoPtr->sockets; fds != NULL; fds = fds->next) {
	    sock = fds->fd;
	    size = sizeof(sockname);
	    if (getsockname(sock, &(sockname.sa), &size) >= 0) {
		int flags = reverseDNS;

		found = 1;
		getnameinfo(&sockname.sa, size, host, sizeof(host),
			NULL, 0, NI_NUMERICHOST);
		Tcl_DStringAppendElement(dsPtr, host);

		/*
		 * We don't want to resolve INADDR_ANY and sin6addr_any; they
		 * can sometimes cause problems (and never have a name).
		 */
		flags |= NI_NUMERICSERV;
		if (sockname.sa.sa_family == AF_INET) {
		    if (sockname.sa4.sin_addr.s_addr == INADDR_ANY) {
			flags |= NI_NUMERICHOST;
		    }
		} else if (sockname.sa.sa_family == AF_INET6) {
		    if ((IN6_ARE_ADDR_EQUAL(&sockname.sa6.sin6_addr,
				&in6addr_any)) ||
			    (IN6_IS_ADDR_V4MAPPED(&sockname.sa6.sin6_addr)
			    && sockname.sa6.sin6_addr.s6_addr[12] == 0
			    && sockname.sa6.sin6_addr.s6_addr[13] == 0
			    && sockname.sa6.sin6_addr.s6_addr[14] == 0
			    && sockname.sa6.sin6_addr.s6_addr[15] == 0)) {
			flags |= NI_NUMERICHOST;
		    }
		}
		getnameinfo(&sockname.sa, size, host, sizeof(host),
			port, sizeof(port), flags);
		Tcl_DStringAppendElement(dsPtr, host);
		Tcl_DStringAppendElement(dsPtr, port);
	    }
	}
	if (found) {
	    if (len == 0) {
		Tcl_DStringEndSublist(dsPtr);
	    } else {
		return TCL_OK;
	    }
	} else {
	    if (interp) {
		TclWinConvertError((DWORD) WSAGetLastError());
		Tcl_SetObjResult(interp, Tcl_ObjPrintf(
			"can't get sockname: %s", Tcl_PosixError(interp)));
	    }
	    return TCL_ERROR;
	}
    }

#ifdef TCL_FEATURE_KEEPALIVE_NAGLE
    if (len == 0 || !strncmp(optionName, "-keepalive", len)) {
	int optlen;
	BOOL opt = FALSE;

	if (len == 0) {
	    Tcl_DStringAppendElement(dsPtr, "-keepalive");
	}
	optlen = sizeof(BOOL);
	getsockopt(sock, SOL_SOCKET, SO_KEEPALIVE, (char *)&opt, &optlen);
	if (opt) {
	    Tcl_DStringAppendElement(dsPtr, "1");
	} else {
	    Tcl_DStringAppendElement(dsPtr, "0");
	}
	if (len > 0) {
	    return TCL_OK;
	}
    }

    if (len == 0 || !strncmp(optionName, "-nagle", len)) {
	int optlen;
	BOOL opt = FALSE;

	if (len == 0) {
	    Tcl_DStringAppendElement(dsPtr, "-nagle");
	}
	optlen = sizeof(BOOL);
	getsockopt(sock, IPPROTO_TCP, TCP_NODELAY, (char *)&opt, &optlen);
	if (opt) {
	    Tcl_DStringAppendElement(dsPtr, "0");
	} else {
	    Tcl_DStringAppendElement(dsPtr, "1");
	}
	if (len > 0) {
	    return TCL_OK;
	}
    }
#endif /*TCL_FEATURE_KEEPALIVE_NAGLE*/

    if (len > 0) {
#ifdef TCL_FEATURE_KEEPALIVE_NAGLE
	return Tcl_BadChannelOption(interp, optionName,
		"peername sockname keepalive nagle");
#else
	return Tcl_BadChannelOption(interp, optionName, "peername sockname");
#endif /*TCL_FEATURE_KEEPALIVE_NAGLE*/
    }

    return TCL_OK;
}

/*
 *----------------------------------------------------------------------
 *
 * TcpWatchProc --
 *
 *	Informs the channel driver of the events that the generic channel code
 *	wishes to receive on this socket.
 *
 * Results:
 *	None.
 *
 * Side effects:
 *	May cause the notifier to poll if any of the specified conditions are
 *	already true.
 *
 *----------------------------------------------------------------------
 */

static void
TcpWatchProc(
    ClientData instanceData,	/* The socket state. */
    int mask)			/* Events of interest; an OR-ed combination of
				 * TCL_READABLE, TCL_WRITABLE and
				 * TCL_EXCEPTION. */
{
    SocketInfo *infoPtr = instanceData;

    /*
     * Update the watch events mask. Only if the socket is not a server
     * socket. [Bug 557878]
     */

    if (!infoPtr->acceptProc) {
	infoPtr->watchEvents = 0;
	if (mask & TCL_READABLE) {
	    infoPtr->watchEvents |= (FD_READ|FD_CLOSE|FD_ACCEPT);
	}
	if (mask & TCL_WRITABLE) {
	    infoPtr->watchEvents |= (FD_WRITE|FD_CLOSE|FD_CONNECT);
	}

	/*
	 * If there are any conditions already set, then tell the notifier to
	 * poll rather than block.
	 */

	if (infoPtr->readyEvents & infoPtr->watchEvents) {
	    Tcl_Time blockTime = { 0, 0 };

	    Tcl_SetMaxBlockTime(&blockTime);
	}
    }
}

/*
 *----------------------------------------------------------------------
 *
 * TcpGetProc --
 *
 *	Called from Tcl_GetChannelHandle to retrieve an OS handle from inside
 *	a TCP socket based channel.
 *
 * Results:
 *	Returns TCL_OK with the socket in handlePtr.
 *
 * Side effects:
 *	None.
 *
 *----------------------------------------------------------------------
 */

static int
TcpGetHandleProc(
    ClientData instanceData,	/* The socket state. */
    int direction,		/* Not used. */
    ClientData *handlePtr)	/* Where to store the handle. */
{
    SocketInfo *statePtr = instanceData;

    *handlePtr = INT2PTR(statePtr->sockets->fd);
    return TCL_OK;
}

/*
 *----------------------------------------------------------------------
 *
 * SocketThread --
 *
 *	Helper thread used to manage the socket event handling window.
 *
 * Results:
 *	1 if unable to create socket event window, 0 otherwise.
 *
 * Side effects:
 *	None.
 *
 *----------------------------------------------------------------------
 */

static DWORD WINAPI
SocketThread(
    LPVOID arg)
{
    MSG msg;
    ThreadSpecificData *tsdPtr = arg;

    /*
     * Create a dummy window receiving socket events.
     */

    tsdPtr->hwnd = CreateWindow(classname, classname, WS_TILED, 0, 0, 0, 0,
	    NULL, NULL, windowClass.hInstance, arg);

    /*
     * Signalize thread creator that we are done creating the window.
     */

    SetEvent(tsdPtr->readyEvent);

    /*
     * If unable to create the window, exit this thread immediately.
     */

    if (tsdPtr->hwnd == NULL) {
	return 1;
    }

    /*
     * Process all messages on the socket window until WM_QUIT. This threads
     * exits only when instructed to do so by the call to
     * PostMessage(SOCKET_TERMINATE) in TclpFinalizeSockets().
     */

    while (GetMessage(&msg, NULL, 0, 0) > 0) {
	DispatchMessage(&msg);
    }

    /*
     * This releases waiters on thread exit in TclpFinalizeSockets()
     */

    SetEvent(tsdPtr->readyEvent);

    return msg.wParam;
}


/*
 *----------------------------------------------------------------------
 *
 * SocketProc --
 *
 *	This function is called when WSAAsyncSelect has been used to register
 *	interest in a socket event, and the event has occurred.
 *
 * Results:
 *	0 on success.
 *
 * Side effects:
 *	The flags for the given socket are updated to reflect the event that
 *	occured.
 *
 *----------------------------------------------------------------------
 */

static LRESULT CALLBACK
SocketProc(
    HWND hwnd,
    UINT message,
    WPARAM wParam,
    LPARAM lParam)
{
    int event, error;
    SOCKET socket;
    SocketInfo *infoPtr;
    TcpFdList *fds = NULL;
    ThreadSpecificData *tsdPtr = (ThreadSpecificData *)
#ifdef _WIN64
	    GetWindowLongPtr(hwnd, GWLP_USERDATA);
#else
	    GetWindowLong(hwnd, GWL_USERDATA);
#endif

    switch (message) {
    default:
	return DefWindowProc(hwnd, message, wParam, lParam);
	break;

    case WM_CREATE:
	/*
	 * Store the initial tsdPtr, it's from a different thread, so it's not
	 * directly accessible, but needed.
	 */

#ifdef _WIN64
	SetWindowLongPtr(hwnd, GWLP_USERDATA,
		(LONG_PTR) ((LPCREATESTRUCT)lParam)->lpCreateParams);
#else
	SetWindowLong(hwnd, GWL_USERDATA,
		(LONG) ((LPCREATESTRUCT)lParam)->lpCreateParams);
#endif
	break;

    case WM_DESTROY:
	PostQuitMessage(0);
	break;

    case SOCKET_MESSAGE:
	event = WSAGETSELECTEVENT(lParam);
	error = WSAGETSELECTERROR(lParam);
	socket = (SOCKET) wParam;

	/*
	 * Find the specified socket on the socket list and update its
	 * eventState flag.
	 */

	WaitForSingleObject(tsdPtr->socketListLock, INFINITE);
	for (infoPtr = tsdPtr->socketList; infoPtr != NULL;
		infoPtr = infoPtr->nextPtr) {
	    for (fds = infoPtr->sockets; fds != NULL; fds = fds->next) {
		if (fds->fd == socket) {
		    /*
		     * Update the socket state.
		     *
		     * A count of FD_ACCEPTS is stored, so if an FD_CLOSE event
		     * happens, then clear the FD_ACCEPT count. Otherwise,
		     * increment the count if the current event is an FD_ACCEPT.
		     */

		    if (event & FD_CLOSE) {
			infoPtr->acceptEventCount = 0;
			infoPtr->readyEvents &= ~(FD_WRITE|FD_ACCEPT);
		    } else if (event & FD_ACCEPT) {
			infoPtr->acceptEventCount++;
		    }

		    if (event & FD_CONNECT) {
			/*
			 * The socket is now connected, clear the async connect
			 * flag.
			 */

			infoPtr->flags &= ~(SOCKET_ASYNC_CONNECT);

			/*
			 * Remember any error that occurred so we can report
			 * connection failures.
			 */

			if (error != ERROR_SUCCESS) {
			    TclWinConvertError((DWORD) error);
			    infoPtr->lastError = Tcl_GetErrno();
			}
		    }

		    if (infoPtr->flags & SOCKET_ASYNC_CONNECT) {
			infoPtr->flags &= ~(SOCKET_ASYNC_CONNECT);
			if (error != ERROR_SUCCESS) {
			    TclWinConvertError((DWORD) error);
			    infoPtr->lastError = Tcl_GetErrno();
			}
			infoPtr->readyEvents |= FD_WRITE;
		    }
		    infoPtr->readyEvents |= event;

		    /*
		     * Wake up the Main Thread.
		     */

		    SetEvent(tsdPtr->readyEvent);
		    Tcl_ThreadAlert(tsdPtr->threadId);
		    break;
		}
	    }
	}
	SetEvent(tsdPtr->socketListLock);
	break;

    case SOCKET_SELECT:
	infoPtr = (SocketInfo *) lParam;
	for (fds = infoPtr->sockets; fds != NULL; fds = fds->next) {
	    infoPtr = (SocketInfo *) lParam;
	    if (wParam == SELECT) {
		WSAAsyncSelect(fds->fd, hwnd,
			SOCKET_MESSAGE, infoPtr->selectEvents);
	    } else {
		/*
		 * Clear the selection mask
		 */

		WSAAsyncSelect(fds->fd, hwnd, 0, 0);
	    }
	}
	break;

    case SOCKET_TERMINATE:
	DestroyWindow(hwnd);
	break;
    }

    return 0;
}

/*
 *----------------------------------------------------------------------
 *
 * Tcl_GetHostName --
 *
 *	Returns the name of the local host.
 *
 * Results:
 *	A string containing the network name for this machine. The caller must
 *	not modify or free this string.
 *
 * Side effects:
 *	Caches the name to return for future calls.
 *
 *----------------------------------------------------------------------
 */

const char *
Tcl_GetHostName(void)
{
    return Tcl_GetString(TclGetProcessGlobalValue(&hostName));
}

/*
 *----------------------------------------------------------------------
 *
 * InitializeHostName --
 *
 *	This routine sets the process global value of the name of the local
 *	host on which the process is running.
 *
 * Results:
 *	None.
 *
 *----------------------------------------------------------------------
 */

void
InitializeHostName(
    char **valuePtr,
    int *lengthPtr,
    Tcl_Encoding *encodingPtr)
{
    TCHAR tbuf[MAX_COMPUTERNAME_LENGTH + 1];
    DWORD length = MAX_COMPUTERNAME_LENGTH + 1;
    Tcl_DString ds;

    if (GetComputerName(tbuf, &length) != 0) {
	/*
	 * Convert string from native to UTF then change to lowercase.
	 */

	Tcl_UtfToLower(Tcl_WinTCharToUtf(tbuf, -1, &ds));

    } else {
	Tcl_DStringInit(&ds);
	if (TclpHasSockets(NULL) == TCL_OK) {
	    /*
	     * The buffer size of 256 is recommended by the MSDN page that
	     * documents gethostname() as being always adequate.
	     */

	    Tcl_DString inDs;

	    Tcl_DStringInit(&inDs);
	    Tcl_DStringSetLength(&inDs, 256);
	    if (gethostname(Tcl_DStringValue(&inDs),
		    Tcl_DStringLength(&inDs)) == 0) {
		Tcl_ExternalToUtfDString(NULL, Tcl_DStringValue(&inDs), -1,
			&ds);
	    }
	    Tcl_DStringFree(&inDs);
	}
    }

    *encodingPtr = Tcl_GetEncoding(NULL, "utf-8");
    *lengthPtr = Tcl_DStringLength(&ds);
    *valuePtr = ckalloc((*lengthPtr) + 1);
    memcpy(*valuePtr, Tcl_DStringValue(&ds), (size_t)(*lengthPtr)+1);
    Tcl_DStringFree(&ds);
}

/*
 *----------------------------------------------------------------------
 *
 * TclWinGetSockOpt, et al. --
 *
 *	These functions are wrappers that let us bind the WinSock API
 *	dynamically so we can run on systems that don't have the wsock32.dll.
 *	We need wrappers for these interfaces because they are called from the
 *	generic Tcl code.
 *
 * Results:
 *	As defined for each function.
 *
 * Side effects:
 *	As defined for each function.
 *
 *----------------------------------------------------------------------
 */

#undef TclWinGetSockOpt
int
TclWinGetSockOpt(
    SOCKET s,
    int level,
    int optname,
    char *optval,
    int *optlen)
{
    return getsockopt(s, level, optname, optval, optlen);
}

#undef TclWinSetSockOpt
int
TclWinSetSockOpt(
    SOCKET s,
    int level,
    int optname,
    const char *optval,
    int optlen)
{
    return setsockopt(s, level, optname, optval, optlen);
}

<<<<<<< HEAD
=======
#undef TclpInetNtoa
char *
TclpInetNtoa(
    struct in_addr addr)
{
    return inet_ntoa(addr);
}

#undef TclWinGetServByName
>>>>>>> 7f0bded3
struct servent *
TclWinGetServByName(
    const char *name,
    const char *proto)
{
    return getservbyname(name, proto);
}

/*
 *----------------------------------------------------------------------
 *
 * TcpThreadActionProc --
 *
 *	Insert or remove any thread local refs to this channel.
 *
 * Results:
 *	None.
 *
 * Side effects:
 *	Changes thread local list of valid channels.
 *
 *----------------------------------------------------------------------
 */

static void
TcpThreadActionProc(
    ClientData instanceData,
    int action)
{
    ThreadSpecificData *tsdPtr;
    SocketInfo *infoPtr = instanceData;
    int notifyCmd;

    if (action == TCL_CHANNEL_THREAD_INSERT) {
	/*
	 * Ensure that socket subsystem is initialized in this thread, or else
	 * sockets will not work.
	 */

	Tcl_MutexLock(&socketMutex);
	InitSockets();
	Tcl_MutexUnlock(&socketMutex);

	tsdPtr = TCL_TSD_INIT(&dataKey);

	WaitForSingleObject(tsdPtr->socketListLock, INFINITE);
	infoPtr->nextPtr = tsdPtr->socketList;
	tsdPtr->socketList = infoPtr;
	SetEvent(tsdPtr->socketListLock);

	notifyCmd = SELECT;
    } else {
	SocketInfo **nextPtrPtr;
	int removed = 0;

	tsdPtr = TCL_TSD_INIT(&dataKey);

	/*
	 * TIP #218, Bugfix: All access to socketList has to be protected by
	 * the lock.
	 */

	WaitForSingleObject(tsdPtr->socketListLock, INFINITE);
	for (nextPtrPtr = &(tsdPtr->socketList); (*nextPtrPtr) != NULL;
		nextPtrPtr = &((*nextPtrPtr)->nextPtr)) {
	    if ((*nextPtrPtr) == infoPtr) {
		(*nextPtrPtr) = infoPtr->nextPtr;
		removed = 1;
		break;
	    }
	}
	SetEvent(tsdPtr->socketListLock);

	/*
	 * This could happen if the channel was created in one thread and then
	 * moved to another without updating the thread local data in each
	 * thread.
	 */

	if (!removed) {
	    Tcl_Panic("file info ptr not on thread channel list");
	}

	notifyCmd = UNSELECT;
    }

    /*
     * Ensure that, or stop, notifications for the socket occur in this
     * thread.
     */

    SendMessage(tsdPtr->hwnd, SOCKET_SELECT,
	    (WPARAM) notifyCmd, (LPARAM) infoPtr);
}

/*
 * Local Variables:
 * mode: c
 * c-basic-offset: 4
 * fill-column: 78
 * End:
 */<|MERGE_RESOLUTION|>--- conflicted
+++ resolved
@@ -281,7 +281,7 @@
 static void
 InitSockets(void)
 {
-    DWORD id, err;
+    DWORD id;
     ThreadSpecificData *tsdPtr = TclThreadDataKeyGet(&dataKey);
 
     if (!initialized) {
@@ -2101,7 +2101,7 @@
 	int ret;
 
 	optlen = sizeof(int);
-	ret = TclWinGetSockOpt(sock, SOL_SOCKET, SO_ERROR,
+	ret = getsockopt(sock, SOL_SOCKET, SO_ERROR,
 		(char *)&err, &optlen);
 	if (ret == SOCKET_ERROR) {
 	    err = WSAGetLastError();
@@ -2672,70 +2672,6 @@
 /*
  *----------------------------------------------------------------------
  *
- * TclWinGetSockOpt, et al. --
- *
- *	These functions are wrappers that let us bind the WinSock API
- *	dynamically so we can run on systems that don't have the wsock32.dll.
- *	We need wrappers for these interfaces because they are called from the
- *	generic Tcl code.
- *
- * Results:
- *	As defined for each function.
- *
- * Side effects:
- *	As defined for each function.
- *
- *----------------------------------------------------------------------
- */
-
-#undef TclWinGetSockOpt
-int
-TclWinGetSockOpt(
-    SOCKET s,
-    int level,
-    int optname,
-    char *optval,
-    int *optlen)
-{
-    return getsockopt(s, level, optname, optval, optlen);
-}
-
-#undef TclWinSetSockOpt
-int
-TclWinSetSockOpt(
-    SOCKET s,
-    int level,
-    int optname,
-    const char *optval,
-    int optlen)
-{
-    return setsockopt(s, level, optname, optval, optlen);
-}
-
-<<<<<<< HEAD
-=======
-#undef TclpInetNtoa
-char *
-TclpInetNtoa(
-    struct in_addr addr)
-{
-    return inet_ntoa(addr);
-}
-
-#undef TclWinGetServByName
->>>>>>> 7f0bded3
-struct servent *
-TclWinGetServByName(
-    const char *name,
-    const char *proto)
-{
-    return getservbyname(name, proto);
-}
--
-/*
- *----------------------------------------------------------------------
- *
  * TcpThreadActionProc --
  *
  *	Insert or remove any thread local refs to this channel.
