/*
 * tclWinSock.c --
 *
 *	This file contains Windows-specific socket related code.
 *
 * Copyright (c) 1995-1997 Sun Microsystems, Inc.
 *
 * See the file "license.terms" for information on usage and redistribution of
 * this file, and for a DISCLAIMER OF ALL WARRANTIES.
 *
 * -----------------------------------------------------------------------
 *
 * General information on how this module works.
 *
 * - Each Tcl-thread with its sockets maintains an internal window to receive
 *   socket messages from the OS.
 *
 * - To ensure that message reception is always running this window is
 *   actually owned and handled by an internal thread. This we call the
 *   co-thread of Tcl's thread.
 *
 * - The whole structure is set up by InitSockets() which is called for each
 *   Tcl thread. The implementation of the co-thread is in SocketThread(),
 *   and the messages are handled by SocketProc(). The connection between
 *   both is not directly visible, it is done through a Win32 window class.
 *   This class is initialized by InitSockets() as well, and used in the
 *   creation of the message receiver windows.
 *
 * - An important thing to note is that *both* thread and co-thread have
 *   access to the list of sockets maintained in the private TSD data of the
 *   thread. The co-thread was given access to it upon creation through the
 *   new thread's client-data.
 *
 *   Because of this dual access the TSD data contains an OS mutex, the
 *   "socketListLock", to mediate exclusion between thread and co-thread.
 *
 *   The co-thread's access is all in SocketProc(). The thread's access is
 *   through SocketEventProc() (1) and the functions called by it.
 *
 *   (Ad 1) This is the handler function for all queued socket events, which
 *          all the OS messages are translated to through the EventSource (2)
 *          driven by the OS messages.
 *
 *   (Ad 2) The main functions for this are SocketSetupProc() and
 *          SocketCheckProc().
 */

#include "tclWinInt.h"

#ifdef _MSC_VER
#   pragma comment (lib, "ws2_32")
#endif

/*
 * Support for control over sockets' KEEPALIVE and NODELAY behavior is
 * currently disabled.
 */

#undef TCL_FEATURE_KEEPALIVE_NAGLE

/*
 * Make sure to remove the redirection defines set in tclWinPort.h that is in
 * use in other sections of the core, except for us.
 */

#undef getservbyname
#undef getsockopt
#undef ntohs
#undef setsockopt

/*
 * The following variable is used to tell whether this module has been
 * initialized.  If 1, initialization of sockets was successful, if -1 then
 * socket initialization failed (WSAStartup failed).
 */

static int initialized = 0;
static const TCHAR classname[] = TEXT("TclSocket");
TCL_DECLARE_MUTEX(socketMutex)

/*
 * The following variable holds the network name of this host.
 */

static TclInitProcessGlobalValueProc InitializeHostName;
static ProcessGlobalValue hostName = {
    0, 0, NULL, NULL, InitializeHostName, NULL, NULL
};

/*
 * The following defines declare the messages used on socket windows.
 */

#define SOCKET_MESSAGE	    WM_USER+1
#define SOCKET_SELECT	    WM_USER+2
#define SOCKET_TERMINATE    WM_USER+3
#define SELECT		    TRUE
#define UNSELECT	    FALSE

/*
 * This is needed to comply with the strict aliasing rules of GCC, but it also
 * simplifies casting between the different sockaddr types.
 */
typedef union {
    struct sockaddr sa;
    struct sockaddr_in sa4;
    struct sockaddr_in6 sa6;
    struct sockaddr_storage sas;
} address;

#ifndef IN6_ARE_ADDR_EQUAL
#define IN6_ARE_ADDR_EQUAL IN6_ADDR_EQUAL
#endif

typedef struct SocketInfo SocketInfo;

typedef struct TcpFdList {
    SocketInfo *infoPtr;
    SOCKET fd;
    struct TcpFdList *next;
} TcpFdList;

/*
 * The following structure is used to store the data associated with each
 * socket.
 */

struct SocketInfo {
    Tcl_Channel channel;	/* Channel associated with this socket. */
    struct TcpFdList *sockets;	/* Windows SOCKET handle. */
    int flags;			/* Bit field comprised of the flags described
				 * below. */
    int watchEvents;		/* OR'ed combination of FD_READ, FD_WRITE,
				 * FD_CLOSE, FD_ACCEPT and FD_CONNECT that
				 * indicate which events are interesting. */
    int readyEvents;		/* OR'ed combination of FD_READ, FD_WRITE,
				 * FD_CLOSE, FD_ACCEPT and FD_CONNECT that
				 * indicate which events have occurred. */
    int selectEvents;		/* OR'ed combination of FD_READ, FD_WRITE,
				 * FD_CLOSE, FD_ACCEPT and FD_CONNECT that
				 * indicate which events are currently being
				 * selected. */
    int acceptEventCount;	/* Count of the current number of FD_ACCEPTs
				 * that have arrived and not yet processed. */
    Tcl_TcpAcceptProc *acceptProc;
				/* Proc to call on accept. */
    ClientData acceptProcData;	/* The data for the accept proc. */
    int lastError;		/* Error code from last message. */
    struct SocketInfo *nextPtr;	/* The next socket on the per-thread socket
				 * list. */
};

/*
 * The following structure is what is added to the Tcl event queue when a
 * socket event occurs.
 */

typedef struct SocketEvent {
    Tcl_Event header;		/* Information that is standard for all
				 * events. */
    SOCKET socket;		/* Socket descriptor that is ready. Used to
				 * find the SocketInfo structure for the file
				 * (can't point directly to the SocketInfo
				 * structure because it could go away while
				 * the event is queued). */
} SocketEvent;

/*
 * This defines the minimum buffersize maintained by the kernel.
 */

#define TCP_BUFFER_SIZE 4096

/*
 * The following macros may be used to set the flags field of a SocketInfo
 * structure.
 */

#define SOCKET_ASYNC		(1<<0)	/* The socket is in blocking mode. */
#define SOCKET_EOF		(1<<1)	/* A zero read happened on the
					 * socket. */
#define SOCKET_ASYNC_CONNECT	(1<<2)	/* This socket uses async connect. */
#define SOCKET_PENDING		(1<<3)	/* A message has been sent for this
					 * socket */

typedef struct ThreadSpecificData {
    HWND hwnd;			/* Handle to window for socket messages. */
    HANDLE socketThread;	/* Thread handling the window */
    Tcl_ThreadId threadId;	/* Parent thread. */
    HANDLE readyEvent;		/* Event indicating that a socket event is
				 * ready. Also used to indicate that the
				 * socketThread has been initialized and has
				 * started. */
    HANDLE socketListLock;	/* Win32 Event to lock the socketList */
    SocketInfo *socketList;	/* Every open socket in this thread has an
				 * entry on this list. */
} ThreadSpecificData;

static Tcl_ThreadDataKey dataKey;
static WNDCLASS windowClass;

/*
 * Static functions defined in this file.
 */

static SocketInfo *	CreateSocket(Tcl_Interp *interp, int port,
			    const char *host, int server, const char *myaddr,
			    int myport, int async);
#if 0
static int		CreateSocketAddress(LPSOCKADDR_IN sockaddrPtr,
			    const char *host, int port);
#endif
static void		InitSockets(void);
static SocketInfo *	NewSocketInfo(SOCKET socket);
static void		SocketExitHandler(ClientData clientData);
static LRESULT CALLBACK	SocketProc(HWND hwnd, UINT message, WPARAM wParam,
			    LPARAM lParam);
static int		SocketsEnabled(void);
static void		TcpAccept(TcpFdList *fds);
static int		WaitForSocketEvent(SocketInfo *infoPtr, int events,
			    int *errorCodePtr);
static DWORD WINAPI	SocketThread(LPVOID arg);
static void		TcpThreadActionProc(ClientData instanceData,
			    int action);

static Tcl_EventCheckProc	SocketCheckProc;
static Tcl_EventProc		SocketEventProc;
static Tcl_EventSetupProc	SocketSetupProc;
static Tcl_DriverBlockModeProc	TcpBlockProc;
static Tcl_DriverCloseProc	TcpCloseProc;
static Tcl_DriverClose2Proc	TcpClose2Proc;
static Tcl_DriverSetOptionProc	TcpSetOptionProc;
static Tcl_DriverGetOptionProc	TcpGetOptionProc;
static Tcl_DriverInputProc	TcpInputProc;
static Tcl_DriverOutputProc	TcpOutputProc;
static Tcl_DriverWatchProc	TcpWatchProc;
static Tcl_DriverGetHandleProc	TcpGetHandleProc;

/*
 * This structure describes the channel type structure for TCP socket
 * based IO.
 */

static const Tcl_ChannelType tcpChannelType = {
    "tcp",		    /* Type name. */
    TCL_CHANNEL_VERSION_5,  /* v5 channel */
    TcpCloseProc,	    /* Close proc. */
    TcpInputProc,	    /* Input proc. */
    TcpOutputProc,	    /* Output proc. */
    NULL,		    /* Seek proc. */
    TcpSetOptionProc,	    /* Set option proc. */
    TcpGetOptionProc,	    /* Get option proc. */
    TcpWatchProc,	    /* Set up notifier to watch this channel. */
    TcpGetHandleProc,	    /* Get an OS handle from channel. */
    TcpClose2Proc,	    /* Close2proc. */
    TcpBlockProc,	    /* Set socket into (non-)blocking mode. */
    NULL,		    /* flush proc. */
    NULL,		    /* handler proc. */
    NULL,		    /* wide seek proc */
    TcpThreadActionProc,    /* thread action proc */
    NULL		    /* truncate */
};

/*
 *----------------------------------------------------------------------
 *
 * InitSockets --
 *
 *	Initialize the socket module.  If winsock startup is successful,
 *	registers the event window for the socket notifier code.
 *
 *	Assumes socketMutex is held.
 *
 * Results:
 *	None.
 *
 * Side effects:
 *	Initializes winsock, registers a new window class and creates a
 *	window for use in asynchronous socket notification.
 *
 *----------------------------------------------------------------------
 */

static void
InitSockets(void)
{
    DWORD id;
    WSADATA wsaData;
    DWORD err;
    ThreadSpecificData *tsdPtr = TclThreadDataKeyGet(&dataKey);

    if (!initialized) {
	initialized = 1;
	TclCreateLateExitHandler(SocketExitHandler, NULL);

	/*
	 * Create the async notification window with a new class. We must
	 * create a new class to avoid a Windows 95 bug that causes us to get
	 * the wrong message number for socket events if the message window is
	 * a subclass of a static control.
	 */

	windowClass.style = 0;
	windowClass.cbClsExtra = 0;
	windowClass.cbWndExtra = 0;
	windowClass.hInstance = TclWinGetTclInstance();
	windowClass.hbrBackground = NULL;
	windowClass.lpszMenuName = NULL;
	windowClass.lpszClassName = classname;
	windowClass.lpfnWndProc = SocketProc;
	windowClass.hIcon = NULL;
	windowClass.hCursor = NULL;

	if (!RegisterClass(&windowClass)) {
	    TclWinConvertError(GetLastError());
	    goto initFailure;
	}

	/*
	 * Initialize the winsock library and check the interface version
	 * actually loaded. We only ask for the 1.1 interface and do require
	 * that it not be less than 1.1.
	 */

#define WSA_VERSION_MAJOR 1
#define WSA_VERSION_MINOR 1
#define WSA_VERSION_REQD  MAKEWORD(WSA_VERSION_MAJOR, WSA_VERSION_MINOR)

	err = WSAStartup((WORD)WSA_VERSION_REQD, &wsaData);
	if (err != 0) {
	    TclWinConvertError(err);
	    goto initFailure;
	}

	/*
	 * Note the byte positions ae swapped for the comparison, so that
	 * 0x0002 (2.0, MAKEWORD(2,0)) doesn't look less than 0x0101 (1.1).
	 * We want the comparison to be 0x0200 < 0x0101.
	 */

	if (MAKEWORD(HIBYTE(wsaData.wVersion), LOBYTE(wsaData.wVersion))
		< MAKEWORD(WSA_VERSION_MINOR, WSA_VERSION_MAJOR)) {
	    TclWinConvertError(WSAVERNOTSUPPORTED);
	    WSACleanup();
	    goto initFailure;
	}

#undef WSA_VERSION_REQD
#undef WSA_VERSION_MAJOR
#undef WSA_VERSION_MINOR
    }

    /*
     * Check for per-thread initialization.
     */

    if (tsdPtr == NULL) {
	tsdPtr = TCL_TSD_INIT(&dataKey);
	tsdPtr->socketList = NULL;
	tsdPtr->hwnd       = NULL;
	tsdPtr->threadId   = Tcl_GetCurrentThread();
	tsdPtr->readyEvent = CreateEvent(NULL, FALSE, FALSE, NULL);
	if (tsdPtr->readyEvent == NULL) {
	    goto initFailure;
	}
	tsdPtr->socketListLock = CreateEvent(NULL, FALSE, TRUE, NULL);
	if (tsdPtr->socketListLock == NULL) {
	    goto initFailure;
	}
	tsdPtr->socketThread = CreateThread(NULL, 256, SocketThread, tsdPtr,
		0, &id);
	if (tsdPtr->socketThread == NULL) {
	    goto initFailure;
	}

	SetThreadPriority(tsdPtr->socketThread, THREAD_PRIORITY_HIGHEST);

	/*
	 * Wait for the thread to signal when the window has been created and
	 * if it is ready to go.
	 */

	WaitForSingleObject(tsdPtr->readyEvent, INFINITE);

	if (tsdPtr->hwnd == NULL) {
	    goto initFailure; /* Trouble creating the window */
	}

	Tcl_CreateEventSource(SocketSetupProc, SocketCheckProc, NULL);
    }
    return;

  initFailure:
    TclpFinalizeSockets();
    initialized = -1;
    return;
}

/*
 *----------------------------------------------------------------------
 *
 * SocketsEnabled --
 *
 *	Check that the WinSock was successfully initialized.
 *
 * Results:
 *	1 if it is.
 *
 * Side effects:
 *	None.
 *
 *----------------------------------------------------------------------
 */

    /* ARGSUSED */
static int
SocketsEnabled(void)
{
    int enabled;
    Tcl_MutexLock(&socketMutex);
    enabled = (initialized == 1);
    Tcl_MutexUnlock(&socketMutex);
    return enabled;
}


/*
 *----------------------------------------------------------------------
 *
 * SocketExitHandler --
 *
 *	Callback invoked during exit clean up to delete the socket
 *	communication window and to release the WinSock DLL.
 *
 * Results:
 *	None.
 *
 * Side effects:
 *	None.
 *
 *----------------------------------------------------------------------
 */

    /* ARGSUSED */
static void
SocketExitHandler(
    ClientData clientData)		/* Not used. */
{
    Tcl_MutexLock(&socketMutex);
    /*
     * Make sure the socket event handling window is cleaned-up for, at
     * most, this thread.
     */

    TclpFinalizeSockets();
    UnregisterClass(classname, TclWinGetTclInstance());
    WSACleanup();
    initialized = 0;
    Tcl_MutexUnlock(&socketMutex);
}

/*
 *----------------------------------------------------------------------
 *
 * TclpFinalizeSockets --
 *
 *	This function is called from Tcl_FinalizeThread to finalize the
 *	platform specific socket subsystem. Also, it may be called from within
 *	this module to cleanup the state if unable to initialize the sockets
 *	subsystem.
 *
 * Results:
 *	None.
 *
 * Side effects:
 *	Deletes the event source and destroys the socket thread.
 *
 *----------------------------------------------------------------------
 */

void
TclpFinalizeSockets(void)
{
    ThreadSpecificData *tsdPtr = TclThreadDataKeyGet(&dataKey);

    if (tsdPtr != NULL) {
	if (tsdPtr->socketThread != NULL) {
	    if (tsdPtr->hwnd != NULL) {
		PostMessage(tsdPtr->hwnd, SOCKET_TERMINATE, 0, 0);

		/*
		 * Wait for the thread to exit. This ensures that we are
		 * completely cleaned up before we leave this function.
		 */

		WaitForSingleObject(tsdPtr->readyEvent, INFINITE);
		tsdPtr->hwnd = NULL;
	    }
	    CloseHandle(tsdPtr->socketThread);
	    tsdPtr->socketThread = NULL;
	}
	if (tsdPtr->readyEvent != NULL) {
	    CloseHandle(tsdPtr->readyEvent);
	    tsdPtr->readyEvent = NULL;
	}
	if (tsdPtr->socketListLock != NULL) {
	    CloseHandle(tsdPtr->socketListLock);
	    tsdPtr->socketListLock = NULL;
	}
	Tcl_DeleteEventSource(SocketSetupProc, SocketCheckProc, NULL);
    }
}

/*
 *----------------------------------------------------------------------
 *
 * TclpHasSockets --
 *
 *	This function determines whether sockets are available on the current
 *	system and returns an error in interp if they are not. Note that
 *	interp may be NULL.
 *
 * Results:
 *	Returns TCL_OK if the system supports sockets, or TCL_ERROR with an
 *	error in interp (if non-NULL).
 *
 * Side effects:
 *	If not already prepared, initializes the TSD structure and socket
 *	message handling thread associated to the calling thread for the
 *	subsystem of the driver.
 *
 *----------------------------------------------------------------------
 */

int
TclpHasSockets(
    Tcl_Interp *interp)		/* Where to write an error message if sockets
				 * are not present, or NULL if no such message
				 * is to be written. */
{
    Tcl_MutexLock(&socketMutex);
    InitSockets();
    Tcl_MutexUnlock(&socketMutex);

    if (SocketsEnabled()) {
	return TCL_OK;
    }
    if (interp != NULL) {
	Tcl_AppendResult(interp, "sockets are not available on this system",
		NULL);
    }
    return TCL_ERROR;
}

/*
 *----------------------------------------------------------------------
 *
 * SocketSetupProc --
 *
 *	This function is invoked before Tcl_DoOneEvent blocks waiting for an
 *	event.
 *
 * Results:
 *	None.
 *
 * Side effects:
 *	Adjusts the block time if needed.
 *
 *----------------------------------------------------------------------
 */

void
SocketSetupProc(
    ClientData data,		/* Not used. */
    int flags)			/* Event flags as passed to Tcl_DoOneEvent. */
{
    SocketInfo *infoPtr;
    Tcl_Time blockTime = { 0, 0 };
    ThreadSpecificData *tsdPtr = TCL_TSD_INIT(&dataKey);

    if (!(flags & TCL_FILE_EVENTS)) {
	return;
    }

    /*
     * Check to see if there is a ready socket.	 If so, poll.
     */

    WaitForSingleObject(tsdPtr->socketListLock, INFINITE);
    for (infoPtr = tsdPtr->socketList; infoPtr != NULL;
	    infoPtr = infoPtr->nextPtr) {
	if (infoPtr->readyEvents & infoPtr->watchEvents) {
	    Tcl_SetMaxBlockTime(&blockTime);
	    break;
	}
    }
    SetEvent(tsdPtr->socketListLock);
}

/*
 *----------------------------------------------------------------------
 *
 * SocketCheckProc --
 *
 *	This function is called by Tcl_DoOneEvent to check the socket event
 *	source for events.
 *
 * Results:
 *	None.
 *
 * Side effects:
 *	May queue an event.
 *
 *----------------------------------------------------------------------
 */

static void
SocketCheckProc(
    ClientData data,		/* Not used. */
    int flags)			/* Event flags as passed to Tcl_DoOneEvent. */
{
    SocketInfo *infoPtr;
    SocketEvent *evPtr;
    ThreadSpecificData *tsdPtr = TCL_TSD_INIT(&dataKey);

    if (!(flags & TCL_FILE_EVENTS)) {
	return;
    }

    /*
     * Queue events for any ready sockets that don't already have events
     * queued (caused by persistent states that won't generate WinSock
     * events).
     */

    WaitForSingleObject(tsdPtr->socketListLock, INFINITE);
    for (infoPtr = tsdPtr->socketList; infoPtr != NULL;
	    infoPtr = infoPtr->nextPtr) {
	if ((infoPtr->readyEvents & infoPtr->watchEvents)
		&& !(infoPtr->flags & SOCKET_PENDING)) {
	    infoPtr->flags |= SOCKET_PENDING;
	    evPtr = ckalloc(sizeof(SocketEvent));
	    evPtr->header.proc = SocketEventProc;
	    evPtr->socket = infoPtr->sockets->fd;
	    Tcl_QueueEvent((Tcl_Event *) evPtr, TCL_QUEUE_TAIL);
	}
    }
    SetEvent(tsdPtr->socketListLock);
}

/*
 *----------------------------------------------------------------------
 *
 * SocketEventProc --
 *
 *	This function is called by Tcl_ServiceEvent when a socket event
 *	reaches the front of the event queue. This function is responsible for
 *	notifying the generic channel code.
 *
 * Results:
 *	Returns 1 if the event was handled, meaning it should be removed from
 *	the queue. Returns 0 if the event was not handled, meaning it should
 *	stay on the queue. The only time the event isn't handled is if the
 *	TCL_FILE_EVENTS flag bit isn't set.
 *
 * Side effects:
 *	Whatever the channel callback functions do.
 *
 *----------------------------------------------------------------------
 */

static int
SocketEventProc(
    Tcl_Event *evPtr,		/* Event to service. */
    int flags)			/* Flags that indicate what events to handle,
				 * such as TCL_FILE_EVENTS. */
{
    SocketInfo *infoPtr;
    SocketEvent *eventPtr = (SocketEvent *) evPtr;
    int mask = 0;
    int events;
    ThreadSpecificData *tsdPtr = TCL_TSD_INIT(&dataKey);
    TcpFdList *fds;

    if (!(flags & TCL_FILE_EVENTS)) {
	return 0;
    }

    /*
     * Find the specified socket on the socket list.
     */

    WaitForSingleObject(tsdPtr->socketListLock, INFINITE);
    for (infoPtr = tsdPtr->socketList; infoPtr != NULL;
	    infoPtr = infoPtr->nextPtr) {
	if (infoPtr->sockets->fd == eventPtr->socket) {
	    break;
	}
    }
    SetEvent(tsdPtr->socketListLock);

    /*
     * Discard events that have gone stale.
     */

    if (!infoPtr) {
	return 1;
    }

    infoPtr->flags &= ~SOCKET_PENDING;

    /*
     * Handle connection requests directly.
     */

    if (infoPtr->readyEvents & FD_ACCEPT) {
	for (fds = infoPtr->sockets; fds != NULL; fds = fds->next) {
	    TcpAccept(fds);
	}
	return 1;
    }

    /*
     * Mask off unwanted events and compute the read/write mask so we can
     * notify the channel.
     */

    events = infoPtr->readyEvents & infoPtr->watchEvents;

    if (events & FD_CLOSE) {
	/*
	 * If the socket was closed and the channel is still interested in
	 * read events, then we need to ensure that we keep polling for this
	 * event until someone does something with the channel. Note that we
	 * do this before calling Tcl_NotifyChannel so we don't have to watch
	 * out for the channel being deleted out from under us. This may cause
	 * a redundant trip through the event loop, but it's simpler than
	 * trying to do unwind protection.
	 */

	Tcl_Time blockTime = { 0, 0 };
	Tcl_SetMaxBlockTime(&blockTime);
	mask |= TCL_READABLE|TCL_WRITABLE;
    } else if (events & FD_READ) {
	fd_set readFds;
	struct timeval timeout;

	/*
	 * We must check to see if data is really available, since someone
	 * could have consumed the data in the meantime. Turn off async
	 * notification so select will work correctly. If the socket is still
	 * readable, notify the channel driver, otherwise reset the async
	 * select handler and keep waiting.
	 */

	SendMessage(tsdPtr->hwnd, SOCKET_SELECT,
		(WPARAM) UNSELECT, (LPARAM) infoPtr);

	FD_ZERO(&readFds);
	FD_SET(infoPtr->sockets->fd, &readFds);
	timeout.tv_usec = 0;
	timeout.tv_sec = 0;

	if (select(0, &readFds, NULL, NULL, &timeout) != 0) {
	    mask |= TCL_READABLE;
	} else {
	    infoPtr->readyEvents &= ~(FD_READ);
	    SendMessage(tsdPtr->hwnd, SOCKET_SELECT,
		    (WPARAM) SELECT, (LPARAM) infoPtr);
	}
    }
    if (events & (FD_WRITE | FD_CONNECT)) {
	mask |= TCL_WRITABLE;
	if (events & FD_CONNECT && infoPtr->lastError != NO_ERROR) {
	    /*
	     * Connect errors should also fire the readable handler.
	     */

	    mask |= TCL_READABLE;
	}
    }

    if (mask) {
	Tcl_NotifyChannel(infoPtr->channel, mask);
    }
    return 1;
}

/*
 *----------------------------------------------------------------------
 *
 * TcpBlockProc --
 *
 *	Sets a socket into blocking or non-blocking mode.
 *
 * Results:
 *	0 if successful, errno if there was an error.
 *
 * Side effects:
 *	None.
 *
 *----------------------------------------------------------------------
 */

static int
TcpBlockProc(
    ClientData instanceData,	/* The socket to block/un-block. */
    int mode)			/* TCL_MODE_BLOCKING or
				 * TCL_MODE_NONBLOCKING. */
{
    SocketInfo *infoPtr = instanceData;

    if (mode == TCL_MODE_NONBLOCKING) {
	infoPtr->flags |= SOCKET_ASYNC;
    } else {
	infoPtr->flags &= ~(SOCKET_ASYNC);
    }
    return 0;
}

/*
 *----------------------------------------------------------------------
 *
 * TcpCloseProc --
 *
 *	This function is called by the generic IO level to perform channel
 *	type specific cleanup on a socket based channel when the channel is
 *	closed.
 *
 * Results:
 *	0 if successful, the value of errno if failed.
 *
 * Side effects:
 *	Closes the socket.
 *
 *----------------------------------------------------------------------
 */

    /* ARGSUSED */
static int
TcpCloseProc(
    ClientData instanceData,	/* The socket to close. */
    Tcl_Interp *interp)		/* Unused. */
{
    SocketInfo *infoPtr = instanceData;
    /* TIP #218 */
    int errorCode = 0;
    /* ThreadSpecificData *tsdPtr = TCL_TSD_INIT(&dataKey); */

    /*
     * Check that WinSock is initialized; do not call it if not, to prevent
     * system crashes. This can happen at exit time if the exit handler for
     * WinSock ran before other exit handlers that want to use sockets.
     */

    if (SocketsEnabled()) {
	/*
	 * Clean up the OS socket handle. The default Windows setting for a
	 * socket is SO_DONTLINGER, which does a graceful shutdown in the
	 * background.
	 */

	if (closesocket(infoPtr->sockets->fd) == SOCKET_ERROR) {
	    TclWinConvertError((DWORD) WSAGetLastError());
	    errorCode = Tcl_GetErrno();
	}
    }

    /*
     * TIP #218. Removed the code removing the structure from the global
     * socket list. This is now done by the thread action callbacks, and only
     * there. This happens before this code is called. We can free without
     * fear of damaging the list.
     */

    ckfree(infoPtr);
    return errorCode;
}

/*
 *----------------------------------------------------------------------
 *
 * TcpClose2Proc --
 *
 *	This function is called by the generic IO level to perform the channel
 *	type specific part of a half-close: namely, a shutdown() on a socket.
 *
 * Results:
 *	0 if successful, the value of errno if failed.
 *
 * Side effects:
 *	Shuts down one side of the socket.
 *
 *----------------------------------------------------------------------
 */

static int
TcpClose2Proc(
    ClientData instanceData,	/* The socket to close. */
    Tcl_Interp *interp,		/* For error reporting. */
    int flags)			/* Flags that indicate which side to close. */
{
    SocketInfo *infoPtr = instanceData;
    int errorCode = 0;
    int sd;

    /*
     * Shutdown the OS socket handle.
     */
    switch(flags)
	{
	case TCL_CLOSE_READ:
	    sd=SD_RECEIVE;
	    break;
	case TCL_CLOSE_WRITE:
	    sd=SD_SEND;
	    break;
	default:
	    if (interp) {
		Tcl_AppendResult(interp,
			"Socket close2proc called bidirectionally", NULL);
	    }
	    return TCL_ERROR;
	}
    if (shutdown(infoPtr->sockets->fd,sd) == SOCKET_ERROR) {
	TclWinConvertError((DWORD) WSAGetLastError());
	errorCode = Tcl_GetErrno();
    }

    return errorCode;
}

/*
 *----------------------------------------------------------------------
 *
 * NewSocketInfo --
 *
 *	This function allocates and initializes a new SocketInfo structure.
 *
 * Results:
 *	Returns a newly allocated SocketInfo.
 *
 * Side effects:
 *	None, except for allocation of memory.
 *
 *----------------------------------------------------------------------
 */

static SocketInfo *
NewSocketInfo(
    SOCKET socket)
{
    SocketInfo *infoPtr = ckalloc(sizeof(SocketInfo));
    TcpFdList *fds = ckalloc(sizeof(TcpFdList));

    fds->fd = socket;
    fds->next = NULL;
    fds->infoPtr = infoPtr;
    /* ThreadSpecificData *tsdPtr = TCL_TSD_INIT(&dataKey); */
    infoPtr->channel = 0;
    infoPtr->sockets = fds;
    infoPtr->flags = 0;
    infoPtr->watchEvents = 0;
    infoPtr->readyEvents = 0;
    infoPtr->selectEvents = 0;
    infoPtr->acceptEventCount = 0;
    infoPtr->acceptProc = NULL;
    infoPtr->acceptProcData = NULL;
    infoPtr->lastError = 0;

    /*
     * TIP #218. Removed the code inserting the new structure into the global
     * list. This is now handled in the thread action callbacks, and only
     * there.
     */

    infoPtr->nextPtr = NULL;

    return infoPtr;
}

/*
 *----------------------------------------------------------------------
 *
 * CreateSocket --
 *
 *	This function opens a new socket and initializes the SocketInfo
 *	structure.
 *
 * Results:
 *	Returns a new SocketInfo, or NULL with an error in interp.
 *
 * Side effects:
 *	None, except for allocation of memory.
 *
 *----------------------------------------------------------------------
 */

static SocketInfo *
CreateSocket(
    Tcl_Interp *interp,		/* For error reporting; can be NULL. */
    int port,			/* Port number to open. */
    const char *host,		/* Name of host on which to open port. */
    int server,			/* 1 if socket should be a server socket, else
				 * 0 for a client socket. */
    const char *myaddr,		/* Optional client-side address */
    int myport,			/* Optional client-side port */
    int async)			/* If nonzero, connect client socket
				 * asynchronously. */
{
    u_long flag = 1;		/* Indicates nonblocking mode. */
    int asyncConnect = 0;	/* Will be 1 if async connect is in
				 * progress. */
    unsigned short chosenport = 0;
    struct addrinfo *addrlist = NULL, *addrPtr;	/* socket address */
    struct addrinfo *myaddrlist = NULL, *myaddrPtr; /* Socket address for client */
    const char *errorMsg = NULL;
    SOCKET sock = INVALID_SOCKET;
    SocketInfo *infoPtr = NULL;	/* The returned value. */
    ThreadSpecificData *tsdPtr = TclThreadDataKeyGet(&dataKey);

    /*
     * Check that WinSock is initialized; do not call it if not, to prevent
     * system crashes. This can happen at exit time if the exit handler for
     * WinSock ran before other exit handlers that want to use sockets.
     */

    if (!SocketsEnabled()) {
	return NULL;
    }

    if (!TclCreateSocketAddress(interp, &addrlist, host, port, server, &errorMsg)) {
	goto error;
    }
    if (!TclCreateSocketAddress(interp, &myaddrlist, myaddr, myport, 1, &errorMsg)) {
	goto error;
    }

    if (server) {
	TcpFdList *fds = NULL, *newfds;
	for (addrPtr = addrlist; addrPtr != NULL; addrPtr = addrPtr->ai_next) {
	    sock = socket(addrPtr->ai_family, SOCK_STREAM, 0);
	    if (sock == INVALID_SOCKET) {
		TclWinConvertError((DWORD) WSAGetLastError());
		continue;
	    }

	    /*
	     * Win-NT has a misfeature that sockets are inherited in child
	     * processes by default. Turn off the inherit bit.
	     */

	    SetHandleInformation((HANDLE) sock, HANDLE_FLAG_INHERIT, 0);

	    /*
	     * Set kernel space buffering
	     */

<<<<<<< HEAD
	    TclSockMinimumBuffers((ClientData)sock, TCP_BUFFER_SIZE);
=======
    TclSockMinimumBuffers((void *)sock, TCP_BUFFER_SIZE);
>>>>>>> 10d62422

	    /*
	     * Make sure we use the same port when opening two server sockets
	     * for IPv4 and IPv6.
	     *
	     * As sockaddr_in6 uses the same offset and size for the port
	     * member as sockaddr_in, we can handle both through the IPv4 API.
	     */
	    if (port == 0 && chosenport != 0) {
		((struct sockaddr_in *) addrPtr->ai_addr)->sin_port =
		    htons(chosenport);
	    }

	    /*
	     * Bind to the specified port. Note that we must not call
	     * setsockopt with SO_REUSEADDR because Microsoft allows addresses
	     * to be reused even if they are still in use.
	     *
	     * Bind should not be affected by the socket having already been
	     * set into nonblocking mode. If there is trouble, this is one
	     * place to look for bugs.
	     */

	    if (bind(sock, addrPtr->ai_addr, addrPtr->ai_addrlen)
		== SOCKET_ERROR) {
		TclWinConvertError((DWORD) WSAGetLastError());
		closesocket(sock);
		continue;
	    }
	    if (port == 0 && chosenport == 0) {
		address sockname;
		socklen_t namelen = sizeof(sockname);
		/*
		 * Synchronize port numbers when binding to port 0 of multiple
		 * addresses.
		 */
		if (getsockname(sock, &sockname.sa, &namelen) >= 0) {
		    chosenport = ntohs(sockname.sa4.sin_port);
		}
	    }

	    /*
	     * Set the maximum number of pending connect requests to the max value
	     * allowed on each platform (Win32 and Win32s may be different, and
	     * there may be differences between TCP/IP stacks).
	     */

	    if (listen(sock, SOMAXCONN) == SOCKET_ERROR) {
		TclWinConvertError((DWORD) WSAGetLastError());
		closesocket(sock);
		continue;
	    }

	    if (infoPtr == NULL) {
		/*
		 * Add this socket to the global list of sockets.
		 */

		infoPtr = NewSocketInfo(sock);
		fds = infoPtr->sockets;

		/*
		 * Set up the select mask for connection request events.
		 */

		infoPtr->selectEvents = FD_ACCEPT;
		infoPtr->watchEvents |= FD_ACCEPT;

	    } else {
		newfds = ckalloc(sizeof(TcpFdList));
		memset(newfds, (int) 0, sizeof(TcpFdList));
		newfds->fd = sock;
		newfds->infoPtr = infoPtr;
		newfds->next = NULL;
		fds->next = newfds;
		fds = newfds;
	    }
	}
    } else {
	for (addrPtr = addrlist; addrPtr != NULL;
		addrPtr = addrPtr->ai_next) {
	    for (myaddrPtr = myaddrlist; myaddrPtr != NULL;
		    myaddrPtr = myaddrPtr->ai_next) {
		/*
		 * No need to try combinations of local and remote addresses
		 * of different families.
		 */
		if (myaddrPtr->ai_family != addrPtr->ai_family) {
		    continue;
		}

		sock = socket(myaddrPtr->ai_family, SOCK_STREAM, 0);
		if (sock == INVALID_SOCKET) {
		    TclWinConvertError((DWORD) WSAGetLastError());
		    continue;
		}

		/*
		 * Win-NT has a misfeature that sockets are inherited in child
		 * processes by default. Turn off the inherit bit.
		 */

		SetHandleInformation((HANDLE) sock, HANDLE_FLAG_INHERIT, 0);

		/*
		 * Set kernel space buffering
		 */

		TclSockMinimumBuffers((ClientData)sock, TCP_BUFFER_SIZE);

		/*
		 * Try to bind to a local port.
		 */

		if (bind(sock, myaddrPtr->ai_addr, myaddrPtr->ai_addrlen)
		    == SOCKET_ERROR) {
		    TclWinConvertError((DWORD) WSAGetLastError());
		    goto looperror;
		}
		/*
		 * Set the socket into nonblocking mode if the connect should
		 * be done in the background.
		 */
		if (async) {
		    if (ioctlsocket(sock, (long) FIONBIO, &flag)
			== SOCKET_ERROR) {
			TclWinConvertError((DWORD) WSAGetLastError());
			goto looperror;
		    }
		}

		/*
		 * Attempt to connect to the remote socket.
		 */

		if (connect(sock, addrPtr->ai_addr, addrPtr->ai_addrlen)
		    == SOCKET_ERROR) {
		    TclWinConvertError((DWORD) WSAGetLastError());
		    if (Tcl_GetErrno() != EAGAIN) {
			goto looperror;
		    }

		    /*
		     * The connection is progressing in the background.
		     */

		    asyncConnect = 1;
		    goto connected;
		} else {
		    goto connected;
		}
	    looperror:
		if (sock != INVALID_SOCKET) {
		    closesocket(sock);
		    sock = INVALID_SOCKET;
		}
	    }
	}
	goto error;

    connected:
	/*
	 * Add this socket to the global list of sockets.
	 */

	infoPtr = NewSocketInfo(sock);

	/*
	 * Set up the select mask for read/write events. If the
	 * connect attempt has not completed, include connect events.
	 */

	infoPtr->selectEvents = FD_READ | FD_WRITE | FD_CLOSE;
	if (asyncConnect) {
	    infoPtr->flags |= SOCKET_ASYNC_CONNECT;
	    infoPtr->selectEvents |= FD_CONNECT;
	}
    }

  error:
    if (addrlist == NULL)
	freeaddrinfo(addrlist);
    if (myaddrlist == NULL)
	freeaddrinfo(myaddrlist);

    /*
     * Register for interest in events in the select mask. Note that this
     * automatically places the socket into non-blocking mode.
     */

    if (infoPtr != NULL) {
	ioctlsocket(sock, (long) FIONBIO, &flag);
	SendMessage(tsdPtr->hwnd, SOCKET_SELECT, (WPARAM) SELECT, (LPARAM) infoPtr);

	return infoPtr;
    }

    if (interp != NULL) {
	Tcl_AppendResult(interp, "couldn't open socket: ",
		Tcl_PosixError(interp), NULL);
    }
    if (sock != INVALID_SOCKET) {
	closesocket(sock);
    }
    return NULL;
}

#if 0
/*
 *----------------------------------------------------------------------
 *
 * CreateSocketAddress --
 *
 *	This function initializes a sockaddr structure for a host and port.
 *
 * Results:
 *	1 if the host was valid, 0 if the host could not be converted to an IP
 *	address.
 *
 * Side effects:
 *	Fills in the *sockaddrPtr structure.
 *
 *----------------------------------------------------------------------
 */

static int
CreateSocketAddress(
    LPSOCKADDR_IN sockaddrPtr,	/* Socket address */
    const char *host,		/* Host. NULL implies INADDR_ANY */
    int port)			/* Port number */
{
    struct hostent *hostent;	/* Host database entry */
    struct in_addr addr;	/* For 64/32 bit madness */

    /*
     * Check that WinSock is initialized; do not call it if not, to prevent
     * system crashes. This can happen at exit time if the exit handler for
     * WinSock ran before other exit handlers that want to use sockets.
     */

    if (!SocketsEnabled()) {
	Tcl_SetErrno(EFAULT);
	return 0;
    }

    ZeroMemory(sockaddrPtr, sizeof(SOCKADDR_IN));
    sockaddrPtr->sin_family = AF_INET;
    sockaddrPtr->sin_port = htons((u_short) (port & 0xFFFF));
    if (host == NULL) {
	addr.s_addr = INADDR_ANY;
    } else {
	addr.s_addr = inet_addr(host);
	if (addr.s_addr == INADDR_NONE) {
	    hostent = gethostbyname(host);
	    if (hostent != NULL) {
		memcpy(&addr, hostent->h_addr, (size_t) hostent->h_length);
	    } else {
#ifdef	EHOSTUNREACH
		Tcl_SetErrno(EHOSTUNREACH);
#else
#ifdef ENXIO
		Tcl_SetErrno(ENXIO);
#endif
#endif
		return 0;	/* Error. */
	    }
	}
    }

    /*
     * NOTE: On 64 bit machines the assignment below is rumored to not do the
     * right thing. Please report errors related to this if you observe
     * incorrect behavior on 64 bit machines such as DEC Alphas. Should we
     * modify this code to do an explicit memcpy?
     */

    sockaddrPtr->sin_addr.s_addr = addr.s_addr;
    return 1;			/* Success. */
}
#endif

/*
 *----------------------------------------------------------------------
 *
 * WaitForSocketEvent --
 *
 *	Waits until one of the specified events occurs on a socket.
 *
 * Results:
 *	Returns 1 on success or 0 on failure, with an error code in
 *	errorCodePtr.
 *
 * Side effects:
 *	Processes socket events off the system queue.
 *
 *----------------------------------------------------------------------
 */

static int
WaitForSocketEvent(
    SocketInfo *infoPtr,	/* Information about this socket. */
    int events,			/* Events to look for. */
    int *errorCodePtr)		/* Where to store errors? */
{
    int result = 1;
    int oldMode;
    ThreadSpecificData *tsdPtr = TclThreadDataKeyGet(&dataKey);

    /*
     * Be sure to disable event servicing so we are truly modal.
     */

    oldMode = Tcl_SetServiceMode(TCL_SERVICE_NONE);

    /*
     * Reset WSAAsyncSelect so we have a fresh set of events pending.
     */

    SendMessage(tsdPtr->hwnd, SOCKET_SELECT, (WPARAM) UNSELECT,
	    (LPARAM) infoPtr);

    SendMessage(tsdPtr->hwnd, SOCKET_SELECT, (WPARAM) SELECT,
	    (LPARAM) infoPtr);

    while (1) {
	if (infoPtr->lastError) {
	    *errorCodePtr = infoPtr->lastError;
	    result = 0;
	    break;
	} else if (infoPtr->readyEvents & events) {
	    break;
	} else if (infoPtr->flags & SOCKET_ASYNC) {
	    *errorCodePtr = EAGAIN;
	    result = 0;
	    break;
	}

	/*
	 * Wait until something happens.
	 */

	WaitForSingleObject(tsdPtr->readyEvent, INFINITE);
    }

    (void) Tcl_SetServiceMode(oldMode);
    return result;
}

/*
 *----------------------------------------------------------------------
 *
 * Tcl_OpenTcpClient --
 *
 *	Opens a TCP client socket and creates a channel around it.
 *
 * Results:
 *	The channel or NULL if failed. An error message is returned in the
 *	interpreter on failure.
 *
 * Side effects:
 *	Opens a client socket and creates a new channel.
 *
 *----------------------------------------------------------------------
 */

Tcl_Channel
Tcl_OpenTcpClient(
    Tcl_Interp *interp,		/* For error reporting; can be NULL. */
    int port,			/* Port number to open. */
    const char *host,		/* Host on which to open port. */
    const char *myaddr,		/* Client-side address */
    int myport,			/* Client-side port */
    int async)			/* If nonzero, should connect client socket
				 * asynchronously. */
{
    SocketInfo *infoPtr;
    char channelName[16 + TCL_INTEGER_SPACE];

    if (TclpHasSockets(interp) != TCL_OK) {
	return NULL;
    }

    /*
     * Create a new client socket and wrap it in a channel.
     */

    infoPtr = CreateSocket(interp, port, host, 0, myaddr, myport, async);
    if (infoPtr == NULL) {
	return NULL;
    }

    sprintf(channelName, "sock%Id", (size_t) infoPtr->sockets->fd);

    infoPtr->channel = Tcl_CreateChannel(&tcpChannelType, channelName,
	    infoPtr, (TCL_READABLE | TCL_WRITABLE));
    if (Tcl_SetChannelOption(interp, infoPtr->channel, "-translation",
	    "auto crlf") == TCL_ERROR) {
	Tcl_Close((Tcl_Interp *) NULL, infoPtr->channel);
	return (Tcl_Channel) NULL;
    }
    if (Tcl_SetChannelOption(NULL, infoPtr->channel, "-eofchar", "")
	    == TCL_ERROR) {
	Tcl_Close((Tcl_Interp *) NULL, infoPtr->channel);
	return (Tcl_Channel) NULL;
    }
    return infoPtr->channel;
}

/*
 *----------------------------------------------------------------------
 *
 * Tcl_MakeTcpClientChannel --
 *
 *	Creates a Tcl_Channel from an existing client TCP socket.
 *
 * Results:
 *	The Tcl_Channel wrapped around the preexisting TCP socket.
 *
 * Side effects:
 *	None.
 *
 * NOTE: Code contributed by Mark Diekhans (markd@grizzly.com)
 *
 *----------------------------------------------------------------------
 */

Tcl_Channel
Tcl_MakeTcpClientChannel(
    ClientData sock)		/* The socket to wrap up into a channel. */
{
    SocketInfo *infoPtr;
    char channelName[16 + TCL_INTEGER_SPACE];
    ThreadSpecificData *tsdPtr;

    if (TclpHasSockets(NULL) != TCL_OK) {
	return NULL;
    }

    tsdPtr = TclThreadDataKeyGet(&dataKey);

    /*
     * Set kernel space buffering and non-blocking.
     */

<<<<<<< HEAD
    TclSockMinimumBuffers((ClientData) sock, TCP_BUFFER_SIZE);
=======
    TclSockMinimumBuffers(sock, TCP_BUFFER_SIZE);
>>>>>>> 10d62422

    infoPtr = NewSocketInfo((SOCKET) sock);

    /*
     * Start watching for read/write events on the socket.
     */

    infoPtr->selectEvents = FD_READ | FD_CLOSE | FD_WRITE;
    SendMessage(tsdPtr->hwnd, SOCKET_SELECT,
	    (WPARAM) SELECT, (LPARAM) infoPtr);

    sprintf(channelName, "sock%Id", (size_t) infoPtr->sockets->fd);
    infoPtr->channel = Tcl_CreateChannel(&tcpChannelType, channelName,
	    infoPtr, (TCL_READABLE | TCL_WRITABLE));
    Tcl_SetChannelOption(NULL, infoPtr->channel, "-translation", "auto crlf");
    return infoPtr->channel;
}

/*
 *----------------------------------------------------------------------
 *
 * Tcl_OpenTcpServer --
 *
 *	Opens a TCP server socket and creates a channel around it.
 *
 * Results:
 *	The channel or NULL if failed. An error message is returned in the
 *	interpreter on failure.
 *
 * Side effects:
 *	Opens a server socket and creates a new channel.
 *
 *----------------------------------------------------------------------
 */

Tcl_Channel
Tcl_OpenTcpServer(
    Tcl_Interp *interp,		/* For error reporting - may be NULL. */
    int port,			/* Port number to open. */
    const char *host,		/* Name of local host. */
    Tcl_TcpAcceptProc *acceptProc,
				/* Callback for accepting connections from new
				 * clients. */
    ClientData acceptProcData)	/* Data for the callback. */
{
    SocketInfo *infoPtr;
    char channelName[16 + TCL_INTEGER_SPACE];

    if (TclpHasSockets(interp) != TCL_OK) {
	return NULL;
    }

    /*
     * Create a new client socket and wrap it in a channel.
     */

    infoPtr = CreateSocket(interp, port, host, 1, NULL, 0, 0);
    if (infoPtr == NULL) {
	return NULL;
    }

    infoPtr->acceptProc = acceptProc;
    infoPtr->acceptProcData = acceptProcData;

    sprintf(channelName, "sock%Id", (size_t) infoPtr->sockets->fd);

    infoPtr->channel = Tcl_CreateChannel(&tcpChannelType, channelName,
	    infoPtr, 0);
    if (Tcl_SetChannelOption(interp, infoPtr->channel, "-eofchar", "")
	    == TCL_ERROR) {
	Tcl_Close((Tcl_Interp *) NULL, infoPtr->channel);
	return (Tcl_Channel) NULL;
    }

    return infoPtr->channel;
}

/*
 *----------------------------------------------------------------------
 *
 * TcpAccept --
 *
 *	Accept a TCP socket connection. This is called by SocketEventProc and
 *	it in turns calls the registered accept function.
 *
 * Results:
 *	None.
 *
 * Side effects:
 *	Invokes the accept proc which may invoke arbitrary Tcl code.
 *
 *----------------------------------------------------------------------
 */

static void
TcpAccept(
    TcpFdList *fds)	/* Socket to accept. */
{
    SOCKET newSocket;
    SocketInfo *newInfoPtr;
    SocketInfo *infoPtr = fds->infoPtr;
    SOCKADDR_IN addr;
    int len;
    char channelName[16 + TCL_INTEGER_SPACE];
    ThreadSpecificData *tsdPtr = TclThreadDataKeyGet(&dataKey);

    /*
     * Accept the incoming connection request.
     */

    len = sizeof(SOCKADDR_IN);

    newSocket = accept(fds->fd, (SOCKADDR *)&addr, &len);

    /*
     * Protect access to sockets (acceptEventCount, readyEvents) in socketList
     * by the lock.  Fix for SF Tcl Bug 3056775.
     */
    WaitForSingleObject(tsdPtr->socketListLock, INFINITE);

    /*
     * Clear the ready mask so we can detect the next connection request. Note
     * that connection requests are level triggered, so if there is a request
     * already pending, a new event will be generated.
     */

    if (newSocket == INVALID_SOCKET) {
	infoPtr->acceptEventCount = 0;
	infoPtr->readyEvents &= ~(FD_ACCEPT);

	SetEvent(tsdPtr->socketListLock);
	return;
    }

    /*
     * It is possible that more than one FD_ACCEPT has been sent, so an extra
     * count must be kept. Decrement the count, and reset the readyEvent bit
     * if the count is no longer > 0.
     */

    infoPtr->acceptEventCount--;

    if (infoPtr->acceptEventCount <= 0) {
	infoPtr->readyEvents &= ~(FD_ACCEPT);
    }

    SetEvent(tsdPtr->socketListLock);

    /*
     * Win-NT has a misfeature that sockets are inherited in child processes
     * by default. Turn off the inherit bit.
     */

    SetHandleInformation((HANDLE) newSocket, HANDLE_FLAG_INHERIT, 0);

    /*
     * Add this socket to the global list of sockets.
     */

    newInfoPtr = NewSocketInfo(newSocket);

    /*
     * Select on read/write events and create the channel.
     */

    newInfoPtr->selectEvents = (FD_READ | FD_WRITE | FD_CLOSE);
    SendMessage(tsdPtr->hwnd, SOCKET_SELECT,
	    (WPARAM) SELECT, (LPARAM) newInfoPtr);

    sprintf(channelName, "sock%Id", (size_t) newInfoPtr->sockets->fd);
    newInfoPtr->channel = Tcl_CreateChannel(&tcpChannelType, channelName,
	    newInfoPtr, (TCL_READABLE | TCL_WRITABLE));
    if (Tcl_SetChannelOption(NULL, newInfoPtr->channel, "-translation",
	    "auto crlf") == TCL_ERROR) {
	Tcl_Close((Tcl_Interp *) NULL, newInfoPtr->channel);
	return;
    }
    if (Tcl_SetChannelOption(NULL, newInfoPtr->channel, "-eofchar", "")
	    == TCL_ERROR) {
	Tcl_Close((Tcl_Interp *) NULL, newInfoPtr->channel);
	return;
    }

    /*
     * Invoke the accept callback function.
     */

    if (infoPtr->acceptProc != NULL) {
	infoPtr->acceptProc(infoPtr->acceptProcData, newInfoPtr->channel,
		inet_ntoa(addr.sin_addr), ntohs(addr.sin_port));
    }
}

/*
 *----------------------------------------------------------------------
 *
 * TcpInputProc --
 *
 *	This function is called by the generic IO level to read data from a
 *	socket based channel.
 *
 * Results:
 *	The number of bytes read or -1 on error.
 *
 * Side effects:
 *	Consumes input from the socket.
 *
 *----------------------------------------------------------------------
 */

static int
TcpInputProc(
    ClientData instanceData,	/* The socket state. */
    char *buf,			/* Where to store data. */
    int toRead,			/* Maximum number of bytes to read. */
    int *errorCodePtr)		/* Where to store error codes. */
{
    SocketInfo *infoPtr = instanceData;
    int bytesRead;
    DWORD error;
    ThreadSpecificData *tsdPtr = TclThreadDataKeyGet(&dataKey);

    *errorCodePtr = 0;

    /*
     * Check that WinSock is initialized; do not call it if not, to prevent
     * system crashes. This can happen at exit time if the exit handler for
     * WinSock ran before other exit handlers that want to use sockets.
     */

    if (!SocketsEnabled()) {
	*errorCodePtr = EFAULT;
	return -1;
    }

    /*
     * First check to see if EOF was already detected, to prevent calling the
     * socket stack after the first time EOF is detected.
     */

    if (infoPtr->flags & SOCKET_EOF) {
	return 0;
    }

    /*
     * Check to see if the socket is connected before trying to read.
     */

    if ((infoPtr->flags & SOCKET_ASYNC_CONNECT)
	    && !WaitForSocketEvent(infoPtr, FD_CONNECT, errorCodePtr)) {
	return -1;
    }

    /*
     * No EOF, and it is connected, so try to read more from the socket. Note
     * that we clear the FD_READ bit because read events are level triggered
     * so a new event will be generated if there is still data available to be
     * read. We have to simulate blocking behavior here since we are always
     * using non-blocking sockets.
     */

    while (1) {
	SendMessage(tsdPtr->hwnd, SOCKET_SELECT,
		(WPARAM) UNSELECT, (LPARAM) infoPtr);
	bytesRead = recv(infoPtr->sockets->fd, buf, toRead, 0);
	infoPtr->readyEvents &= ~(FD_READ);

	/*
	 * Check for end-of-file condition or successful read.
	 */

	if (bytesRead == 0) {
	    infoPtr->flags |= SOCKET_EOF;
	}
	if (bytesRead != SOCKET_ERROR) {
	    break;
	}

	/*
	 * If an error occurs after the FD_CLOSE has arrived, then ignore the
	 * error and report an EOF.
	 */

	if (infoPtr->readyEvents & FD_CLOSE) {
	    infoPtr->flags |= SOCKET_EOF;
	    bytesRead = 0;
	    break;
	}

	error = WSAGetLastError();

	/*
	 * If an RST comes, then ignore the error and report an EOF just like
	 * on unix.
	 */

	if (error == WSAECONNRESET) {
	    infoPtr->flags |= SOCKET_EOF;
	    bytesRead = 0;
	    break;
	}

	/*
	 * Check for error condition or underflow in non-blocking case.
	 */

	if ((infoPtr->flags & SOCKET_ASYNC) || (error != WSAEWOULDBLOCK)) {
	    TclWinConvertError(error);
	    *errorCodePtr = Tcl_GetErrno();
	    bytesRead = -1;
	    break;
	}

	/*
	 * In the blocking case, wait until the file becomes readable or
	 * closed and try again.
	 */

	if (!WaitForSocketEvent(infoPtr, FD_READ|FD_CLOSE, errorCodePtr)) {
	    bytesRead = -1;
	    break;
	}
    }

    SendMessage(tsdPtr->hwnd, SOCKET_SELECT,
	    (WPARAM) SELECT, (LPARAM) infoPtr);

    return bytesRead;
}

/*
 *----------------------------------------------------------------------
 *
 * TcpOutputProc --
 *
 *	This function is called by the generic IO level to write data to a
 *	socket based channel.
 *
 * Results:
 *	The number of bytes written or -1 on failure.
 *
 * Side effects:
 *	Produces output on the socket.
 *
 *----------------------------------------------------------------------
 */

static int
TcpOutputProc(
    ClientData instanceData,	/* The socket state. */
    const char *buf,		/* Where to get data. */
    int toWrite,		/* Maximum number of bytes to write. */
    int *errorCodePtr)		/* Where to store error codes. */
{
    SocketInfo *infoPtr = instanceData;
    int bytesWritten;
    DWORD error;
    ThreadSpecificData *tsdPtr = TclThreadDataKeyGet(&dataKey);

    *errorCodePtr = 0;

    /*
     * Check that WinSock is initialized; do not call it if not, to prevent
     * system crashes. This can happen at exit time if the exit handler for
     * WinSock ran before other exit handlers that want to use sockets.
     */

    if (!SocketsEnabled()) {
	*errorCodePtr = EFAULT;
	return -1;
    }

    /*
     * Check to see if the socket is connected before trying to write.
     */

    if ((infoPtr->flags & SOCKET_ASYNC_CONNECT)
	    && !WaitForSocketEvent(infoPtr, FD_CONNECT, errorCodePtr)) {
	return -1;
    }

    while (1) {
	SendMessage(tsdPtr->hwnd, SOCKET_SELECT,
		(WPARAM) UNSELECT, (LPARAM) infoPtr);

	bytesWritten = send(infoPtr->sockets->fd, buf, toWrite, 0);
	if (bytesWritten != SOCKET_ERROR) {
	    /*
	     * Since Windows won't generate a new write event until we hit an
	     * overflow condition, we need to force the event loop to poll
	     * until the condition changes.
	     */

	    if (infoPtr->watchEvents & FD_WRITE) {
		Tcl_Time blockTime = { 0, 0 };
		Tcl_SetMaxBlockTime(&blockTime);
	    }
	    break;
	}

	/*
	 * Check for error condition or overflow. In the event of overflow, we
	 * need to clear the FD_WRITE flag so we can detect the next writable
	 * event. Note that Windows only sends a new writable event after a
	 * send fails with WSAEWOULDBLOCK.
	 */

	error = WSAGetLastError();
	if (error == WSAEWOULDBLOCK) {
	    infoPtr->readyEvents &= ~(FD_WRITE);
	    if (infoPtr->flags & SOCKET_ASYNC) {
		*errorCodePtr = EAGAIN;
		bytesWritten = -1;
		break;
	    }
	} else {
	    TclWinConvertError(error);
	    *errorCodePtr = Tcl_GetErrno();
	    bytesWritten = -1;
	    break;
	}

	/*
	 * In the blocking case, wait until the file becomes writable or
	 * closed and try again.
	 */

	if (!WaitForSocketEvent(infoPtr, FD_WRITE|FD_CLOSE, errorCodePtr)) {
	    bytesWritten = -1;
	    break;
	}
    }

    SendMessage(tsdPtr->hwnd, SOCKET_SELECT,
	    (WPARAM) SELECT, (LPARAM) infoPtr);

    return bytesWritten;
}

/*
 *----------------------------------------------------------------------
 *
 * TcpSetOptionProc --
 *
 *	Sets Tcp channel specific options.
 *
 * Results:
 *	None, unless an error happens.
 *
 * Side effects:
 *	Changes attributes of the socket at the system level.
 *
 *----------------------------------------------------------------------
 */

static int
TcpSetOptionProc(
    ClientData instanceData,	/* Socket state. */
    Tcl_Interp *interp,		/* For error reporting - can be NULL. */
    const char *optionName,	/* Name of the option to set. */
    const char *value)		/* New value for option. */
{
#ifdef TCL_FEATURE_KEEPALIVE_NAGLE
    SocketInfo *infoPtr = instanceData;
    SOCKET sock;
#endif /*TCL_FEATURE_KEEPALIVE_NAGLE*/

    /*
     * Check that WinSock is initialized; do not call it if not, to prevent
     * system crashes. This can happen at exit time if the exit handler for
     * WinSock ran before other exit handlers that want to use sockets.
     */

    if (!SocketsEnabled()) {
	if (interp) {
	    Tcl_AppendResult(interp, "winsock is not initialized", NULL);
	}
	return TCL_ERROR;
    }

#ifdef TCL_FEATURE_KEEPALIVE_NAGLE
    sock = infoPtr->sockets->fd;

    if (!strcasecmp(optionName, "-keepalive")) {
	BOOL val = FALSE;
	int boolVar, rtn;

	if (Tcl_GetBoolean(interp, value, &boolVar) != TCL_OK) {
	    return TCL_ERROR;
	}
	if (boolVar) {
	    val = TRUE;
	}
	rtn = setsockopt(sock, SOL_SOCKET, SO_KEEPALIVE,
		(const char *) &val, sizeof(BOOL));
	if (rtn != 0) {
	    TclWinConvertError(WSAGetLastError());
	    if (interp) {
		Tcl_AppendResult(interp, "couldn't set socket option: ",
			Tcl_PosixError(interp), NULL);
	    }
	    return TCL_ERROR;
	}
	return TCL_OK;
    } else if (!strcasecmp(optionName, "-nagle")) {
	BOOL val = FALSE;
	int boolVar, rtn;

	if (Tcl_GetBoolean(interp, value, &boolVar) != TCL_OK) {
	    return TCL_ERROR;
	}
	if (!boolVar) {
	    val = TRUE;
	}
	rtn = setsockopt(sock, IPPROTO_TCP, TCP_NODELAY,
		(const char *) &val, sizeof(BOOL));
	if (rtn != 0) {
	    TclWinConvertError(WSAGetLastError());
	    if (interp) {
		Tcl_AppendResult(interp, "couldn't set socket option: ",
			Tcl_PosixError(interp), NULL);
	    }
	    return TCL_ERROR;
	}
	return TCL_OK;
    }

    return Tcl_BadChannelOption(interp, optionName, "keepalive nagle");
#else
    return Tcl_BadChannelOption(interp, optionName, "");
#endif /*TCL_FEATURE_KEEPALIVE_NAGLE*/
}

/*
 *----------------------------------------------------------------------
 *
 * TcpGetOptionProc --
 *
 *	Computes an option value for a TCP socket based channel, or a list of
 *	all options and their values.
 *
 *	Note: This code is based on code contributed by John Haxby.
 *
 * Results:
 *	A standard Tcl result. The value of the specified option or a list of
 *	all options and their values is returned in the supplied DString.
 *
 * Side effects:
 *	None.
 *
 *----------------------------------------------------------------------
 */

static int
TcpGetOptionProc(
    ClientData instanceData,	/* Socket state. */
    Tcl_Interp *interp,		/* For error reporting - can be NULL */
    const char *optionName,	/* Name of the option to retrieve the value
				 * for, or NULL to get all options and their
				 * values. */
    Tcl_DString *dsPtr)		/* Where to store the computed value;
				 * initialized by caller. */
{
    SocketInfo *infoPtr = instanceData;
    char host[NI_MAXHOST], port[NI_MAXSERV];
    SOCKET sock;
    size_t len = 0;
    int reverseDNS = 0;
#define SUPPRESS_RDNS_VAR "::tcl::unsupported::noReverseDNS"

    /*
     * Check that WinSock is initialized; do not call it if not, to prevent
     * system crashes. This can happen at exit time if the exit handler for
     * WinSock ran before other exit handlers that want to use sockets.
     */

    if (!SocketsEnabled()) {
	if (interp) {
	    Tcl_AppendResult(interp, "winsock is not initialized", NULL);
	}
	return TCL_ERROR;
    }

    sock = infoPtr->sockets->fd;
    if (optionName != NULL) {
	len = strlen(optionName);
    }

    if ((len > 1) && (optionName[1] == 'e') &&
	    (strncmp(optionName, "-error", len) == 0)) {
	int optlen;
	DWORD err;
	int ret;

	optlen = sizeof(int);
	ret = TclWinGetSockOpt(sock, SOL_SOCKET, SO_ERROR,
		(char *)&err, &optlen);
	if (ret == SOCKET_ERROR) {
	    err = WSAGetLastError();
	}
	if (err) {
	    TclWinConvertError(err);
	    Tcl_DStringAppend(dsPtr, Tcl_ErrnoMsg(Tcl_GetErrno()), -1);
	}
	return TCL_OK;
    }

    if (interp != NULL && Tcl_GetVar(interp, SUPPRESS_RDNS_VAR, 0) != NULL) {
	reverseDNS = NI_NUMERICHOST;
    }

    if ((len == 0) || ((len > 1) && (optionName[1] == 'p') &&
	    (strncmp(optionName, "-peername", len) == 0))) {
	address peername;
	socklen_t size = sizeof(peername);
	if (getpeername(sock, (LPSOCKADDR) &(peername.sa), &size) == 0) {
	    if (len == 0) {
		Tcl_DStringAppendElement(dsPtr, "-peername");
		Tcl_DStringStartSublist(dsPtr);
	    }

	    getnameinfo(&(peername.sa), size, host, sizeof(host),
		    NULL, 0, NI_NUMERICHOST);
	    Tcl_DStringAppendElement(dsPtr, host);
	    getnameinfo(&(peername.sa), size, host, sizeof(host),
		    port, sizeof(port), reverseDNS | NI_NUMERICSERV);
	    Tcl_DStringAppendElement(dsPtr, host);
	    Tcl_DStringAppendElement(dsPtr, port);
	    if (len == 0) {
		Tcl_DStringEndSublist(dsPtr);
	    } else {
		return TCL_OK;
	    }
	} else {
	    /*
	     * getpeername failed - but if we were asked for all the options
	     * (len==0), don't flag an error at that point because it could be
	     * an fconfigure request on a server socket (such sockets have no
	     * peer). {Copied from unix/tclUnixChan.c}
	     */

	    if (len) {
		TclWinConvertError((DWORD) WSAGetLastError());
		if (interp) {
		    Tcl_AppendResult(interp, "can't get peername: ",
			    Tcl_PosixError(interp), NULL);
		}
		return TCL_ERROR;
	    }
	}
    }

    if ((len == 0) || ((len > 1) && (optionName[1] == 's') &&
	    (strncmp(optionName, "-sockname", len) == 0))) {
	TcpFdList *fds;
	address sockname;
	socklen_t size;
	int found = 0;

	if (len == 0) {
	    Tcl_DStringAppendElement(dsPtr, "-sockname");
	    Tcl_DStringStartSublist(dsPtr);
	}
	for (fds = infoPtr->sockets; fds != NULL; fds = fds->next) {
	    sock = fds->fd;
	    size = sizeof(sockname);
	    if (getsockname(sock, &(sockname.sa), &size) >= 0) {
		int flags = reverseDNS;
		found = 1;

		getnameinfo(&sockname.sa, size, host, sizeof(host),
			NULL, 0, NI_NUMERICHOST);
		Tcl_DStringAppendElement(dsPtr, host);

		/*
		 * We don't want to resolve INADDR_ANY and sin6addr_any; they
		 * can sometimes cause problems (and never have a name).
		 */
		flags |= NI_NUMERICSERV;
		if (sockname.sa.sa_family == AF_INET) {
		    if (sockname.sa4.sin_addr.s_addr == INADDR_ANY) {
			flags |= NI_NUMERICHOST;
		    }
		} else if (sockname.sa.sa_family == AF_INET6) {
		    if ((IN6_ARE_ADDR_EQUAL(&sockname.sa6.sin6_addr,
				&in6addr_any)) ||
			    (IN6_IS_ADDR_V4MAPPED(&sockname.sa6.sin6_addr)
			    && sockname.sa6.sin6_addr.s6_addr[12] == 0
			    && sockname.sa6.sin6_addr.s6_addr[13] == 0
			    && sockname.sa6.sin6_addr.s6_addr[14] == 0
			    && sockname.sa6.sin6_addr.s6_addr[15] == 0)) {
			flags |= NI_NUMERICHOST;
		    }
		}
		getnameinfo(&sockname.sa, size, host, sizeof(host),
			port, sizeof(port), flags);
		Tcl_DStringAppendElement(dsPtr, host);
		Tcl_DStringAppendElement(dsPtr, port);
	    }
	}
	if (found) {
	    if (len == 0) {
		Tcl_DStringEndSublist(dsPtr);
	    } else {
		return TCL_OK;
	    }
	} else {
	    if (interp) {
		TclWinConvertError((DWORD) WSAGetLastError());
		Tcl_AppendResult(interp, "can't get sockname: ",
			Tcl_PosixError(interp), NULL);
	    }
	    return TCL_ERROR;
	}
    }

#ifdef TCL_FEATURE_KEEPALIVE_NAGLE
    if (len == 0 || !strncmp(optionName, "-keepalive", len)) {
	int optlen;
	BOOL opt = FALSE;

	if (len == 0) {
	    Tcl_DStringAppendElement(dsPtr, "-keepalive");
	}
	optlen = sizeof(BOOL);
	getsockopt(sock, SOL_SOCKET, SO_KEEPALIVE, (char *)&opt, &optlen);
	if (opt) {
	    Tcl_DStringAppendElement(dsPtr, "1");
	} else {
	    Tcl_DStringAppendElement(dsPtr, "0");
	}
	if (len > 0) {
	    return TCL_OK;
	}
    }

    if (len == 0 || !strncmp(optionName, "-nagle", len)) {
	int optlen;
	BOOL opt = FALSE;

	if (len == 0) {
	    Tcl_DStringAppendElement(dsPtr, "-nagle");
	}
	optlen = sizeof(BOOL);
	getsockopt(sock, IPPROTO_TCP, TCP_NODELAY, (char *)&opt, &optlen);
	if (opt) {
	    Tcl_DStringAppendElement(dsPtr, "0");
	} else {
	    Tcl_DStringAppendElement(dsPtr, "1");
	}
	if (len > 0) {
	    return TCL_OK;
	}
    }
#endif /*TCL_FEATURE_KEEPALIVE_NAGLE*/

    if (len > 0) {
#ifdef TCL_FEATURE_KEEPALIVE_NAGLE
	return Tcl_BadChannelOption(interp, optionName,
		"peername sockname keepalive nagle");
#else
	return Tcl_BadChannelOption(interp, optionName, "peername sockname");
#endif /*TCL_FEATURE_KEEPALIVE_NAGLE*/
    }

    return TCL_OK;
}

/*
 *----------------------------------------------------------------------
 *
 * TcpWatchProc --
 *
 *	Informs the channel driver of the events that the generic channel code
 *	wishes to receive on this socket.
 *
 * Results:
 *	None.
 *
 * Side effects:
 *	May cause the notifier to poll if any of the specified conditions are
 *	already true.
 *
 *----------------------------------------------------------------------
 */

static void
TcpWatchProc(
    ClientData instanceData,	/* The socket state. */
    int mask)			/* Events of interest; an OR-ed combination of
				 * TCL_READABLE, TCL_WRITABLE and
				 * TCL_EXCEPTION. */
{
    SocketInfo *infoPtr = instanceData;

    /*
     * Update the watch events mask. Only if the socket is not a server
     * socket. Fix for SF Tcl Bug #557878.
     */

    if (!infoPtr->acceptProc) {
	infoPtr->watchEvents = 0;
	if (mask & TCL_READABLE) {
	    infoPtr->watchEvents |= (FD_READ|FD_CLOSE|FD_ACCEPT);
	}
	if (mask & TCL_WRITABLE) {
	    infoPtr->watchEvents |= (FD_WRITE|FD_CLOSE|FD_CONNECT);
	}

	/*
	 * If there are any conditions already set, then tell the notifier to
	 * poll rather than block.
	 */

	if (infoPtr->readyEvents & infoPtr->watchEvents) {
	    Tcl_Time blockTime = { 0, 0 };
	    Tcl_SetMaxBlockTime(&blockTime);
	}
    }
}

/*
 *----------------------------------------------------------------------
 *
 * TcpGetProc --
 *
 *	Called from Tcl_GetChannelHandle to retrieve an OS handle from inside
 *	a TCP socket based channel.
 *
 * Results:
 *	Returns TCL_OK with the socket in handlePtr.
 *
 * Side effects:
 *	None.
 *
 *----------------------------------------------------------------------
 */

static int
TcpGetHandleProc(
    ClientData instanceData,	/* The socket state. */
    int direction,		/* Not used. */
    ClientData *handlePtr)	/* Where to store the handle. */
{
    SocketInfo *statePtr = instanceData;

    *handlePtr = INT2PTR(statePtr->sockets->fd);
    return TCL_OK;
}

/*
 *----------------------------------------------------------------------
 *
 * SocketThread --
 *
 *	Helper thread used to manage the socket event handling window.
 *
 * Results:
 *	1 if unable to create socket event window, 0 otherwise.
 *
 * Side effects:
 *	None.
 *
 *----------------------------------------------------------------------
 */

static DWORD WINAPI
SocketThread(
    LPVOID arg)
{
    MSG msg;
    ThreadSpecificData *tsdPtr = arg;

    /*
     * Create a dummy window receiving socket events.
     */

    tsdPtr->hwnd = CreateWindow(classname, classname,
	    WS_TILED, 0, 0, 0, 0, NULL, NULL, windowClass.hInstance, arg);

    /*
     * Signalize thread creator that we are done creating the window.
     */

    SetEvent(tsdPtr->readyEvent);

    /*
     * If unable to create the window, exit this thread immediately.
     */

    if (tsdPtr->hwnd == NULL) {
	return 1;
    }

    /*
     * Process all messages on the socket window until WM_QUIT. This threads
     * exits only when instructed to do so by the call to
     * PostMessage(SOCKET_TERMINATE) in TclpFinalizeSockets().
     */

    while (GetMessage(&msg, NULL, 0, 0) > 0) {
	DispatchMessage(&msg);
    }

    /*
     * This releases waiters on thread exit in TclpFinalizeSockets()
     */

    SetEvent(tsdPtr->readyEvent);

    return msg.wParam;
}


/*
 *----------------------------------------------------------------------
 *
 * SocketProc --
 *
 *	This function is called when WSAAsyncSelect has been used to register
 *	interest in a socket event, and the event has occurred.
 *
 * Results:
 *	0 on success.
 *
 * Side effects:
 *	The flags for the given socket are updated to reflect the event that
 *	occured.
 *
 *----------------------------------------------------------------------
 */

static LRESULT CALLBACK
SocketProc(
    HWND hwnd,
    UINT message,
    WPARAM wParam,
    LPARAM lParam)
{
    int event, error;
    SOCKET socket;
    SocketInfo *infoPtr;
    ThreadSpecificData *tsdPtr = (ThreadSpecificData *)
#ifdef _WIN64
	    GetWindowLongPtr(hwnd, GWLP_USERDATA);
#else
	    GetWindowLong(hwnd, GWL_USERDATA);
#endif

    switch (message) {
    default:
	return DefWindowProc(hwnd, message, wParam, lParam);
	break;

    case WM_CREATE:
	/*
	 * Store the initial tsdPtr, it's from a different thread, so it's not
	 * directly accessible, but needed.
	 */

#ifdef _WIN64
	SetWindowLongPtr(hwnd, GWLP_USERDATA,
		(LONG_PTR) ((LPCREATESTRUCT)lParam)->lpCreateParams);
#else
	SetWindowLong(hwnd, GWL_USERDATA,
		(LONG) ((LPCREATESTRUCT)lParam)->lpCreateParams);
#endif
	break;

    case WM_DESTROY:
	PostQuitMessage(0);
	break;

    case SOCKET_MESSAGE:
	event = WSAGETSELECTEVENT(lParam);
	error = WSAGETSELECTERROR(lParam);
	socket = (SOCKET) wParam;

	/*
	 * Find the specified socket on the socket list and update its
	 * eventState flag.
	 */

	WaitForSingleObject(tsdPtr->socketListLock, INFINITE);
	for (infoPtr = tsdPtr->socketList; infoPtr != NULL;
		infoPtr = infoPtr->nextPtr) {
	    if (infoPtr->sockets->fd == socket) {
		/*
		 * Update the socket state.
		 *
		 * A count of FD_ACCEPTS is stored, so if an FD_CLOSE event
		 * happens, then clear the FD_ACCEPT count. Otherwise,
		 * increment the count if the current event is an FD_ACCEPT.
		 */

		if (event & FD_CLOSE) {
		    infoPtr->acceptEventCount = 0;
		    infoPtr->readyEvents &= ~(FD_WRITE|FD_ACCEPT);
		} else if (event & FD_ACCEPT) {
		    infoPtr->acceptEventCount++;
		}

		if (event & FD_CONNECT) {
		    /*
		     * The socket is now connected, clear the async connect
		     * flag.
		     */

		    infoPtr->flags &= ~(SOCKET_ASYNC_CONNECT);

		    /*
		     * Remember any error that occurred so we can report
		     * connection failures.
		     */

		    if (error != ERROR_SUCCESS) {
			TclWinConvertError((DWORD) error);
			infoPtr->lastError = Tcl_GetErrno();
		    }
		}

		if (infoPtr->flags & SOCKET_ASYNC_CONNECT) {
		    infoPtr->flags &= ~(SOCKET_ASYNC_CONNECT);
		    if (error != ERROR_SUCCESS) {
			TclWinConvertError((DWORD) error);
			infoPtr->lastError = Tcl_GetErrno();
		    }
		    infoPtr->readyEvents |= FD_WRITE;
		}
		infoPtr->readyEvents |= event;

		/*
		 * Wake up the Main Thread.
		 */

		SetEvent(tsdPtr->readyEvent);
		Tcl_ThreadAlert(tsdPtr->threadId);
		break;
	    }
	}
	SetEvent(tsdPtr->socketListLock);
	break;

    case SOCKET_SELECT:
	infoPtr = (SocketInfo *) lParam;
	if (wParam == SELECT) {
	    WSAAsyncSelect(infoPtr->sockets->fd, hwnd,
		    SOCKET_MESSAGE, infoPtr->selectEvents);
	} else {
	    /*
	     * Clear the selection mask
	     */

	    WSAAsyncSelect(infoPtr->sockets->fd, hwnd, 0, 0);
	}
	break;

    case SOCKET_TERMINATE:
	DestroyWindow(hwnd);
	break;
    }

    return 0;
}

/*
 *----------------------------------------------------------------------
 *
 * Tcl_GetHostName --
 *
 *	Returns the name of the local host.
 *
 * Results:
 *	A string containing the network name for this machine. The caller must
 *	not modify or free this string.
 *
 * Side effects:
 *	Caches the name to return for future calls.
 *
 *----------------------------------------------------------------------
 */

const char *
Tcl_GetHostName(void)
{
    return Tcl_GetString(TclGetProcessGlobalValue(&hostName));
}

/*
 *----------------------------------------------------------------------
 *
 * InitializeHostName --
 *
 *	This routine sets the process global value of the name of the local
 *	host on which the process is running.
 *
 * Results:
 *	None.
 *
 *----------------------------------------------------------------------
 */

void
InitializeHostName(
    char **valuePtr,
    int *lengthPtr,
    Tcl_Encoding *encodingPtr)
{
    TCHAR tbuf[MAX_COMPUTERNAME_LENGTH + 1];
    DWORD length = MAX_COMPUTERNAME_LENGTH + 1;
    Tcl_DString ds;

    if (GetComputerName(tbuf, &length) != 0) {
	/*
	 * Convert string from native to UTF then change to lowercase.
	 */

	Tcl_UtfToLower(Tcl_WinTCharToUtf(tbuf, -1, &ds));

    } else {
	Tcl_DStringInit(&ds);
	if (TclpHasSockets(NULL) == TCL_OK) {
	    /*
	     * Buffer length of 255 copied slavishly from previous version of
	     * this routine. Presumably there's a more "correct" macro value
	     * for a properly sized buffer for a gethostname() call.
	     * Maintainers are welcome to supply it.
	     */

	    Tcl_DString inDs;

	    Tcl_DStringInit(&inDs);
	    Tcl_DStringSetLength(&inDs, 255);
	    if (gethostname(Tcl_DStringValue(&inDs),
			    Tcl_DStringLength(&inDs)) == 0) {
		Tcl_DStringSetLength(&ds, 0);
	    } else {
		Tcl_ExternalToUtfDString(NULL,
			Tcl_DStringValue(&inDs), -1, &ds);
	    }
	    Tcl_DStringFree(&inDs);
	}
    }

    *encodingPtr = Tcl_GetEncoding(NULL, "utf-8");
    *lengthPtr = Tcl_DStringLength(&ds);
    *valuePtr = ckalloc((*lengthPtr) + 1);
    memcpy(*valuePtr, Tcl_DStringValue(&ds), (size_t)(*lengthPtr)+1);
    Tcl_DStringFree(&ds);
}

/*
 *----------------------------------------------------------------------
 *
 * TclWinGetSockOpt, et al. --
 *
 *	These functions are wrappers that let us bind the WinSock API
 *	dynamically so we can run on systems that don't have the wsock32.dll.
 *	We need wrappers for these interfaces because they are called from the
 *	generic Tcl code.
 *
 * Results:
 *	As defined for each function.
 *
 * Side effects:
 *	As defined for each function.
 *
 *----------------------------------------------------------------------
 */

int
TclWinGetSockOpt(SOCKET s, int level, int optname, char *optval,
	int *optlen)
{
    /*
     * Check that WinSock is initialized; do not call it if not, to prevent
     * system crashes. This can happen at exit time if the exit handler for
     * WinSock ran before other exit handlers that want to use sockets.
     */

    if (!SocketsEnabled()) {
	return SOCKET_ERROR;
    }

    return getsockopt(s, level, optname, optval, optlen);
}

int
TclWinSetSockOpt(SOCKET s, int level, int optname, const char *optval,
    int optlen)
{
    /*
     * Check that WinSock is initialized; do not call it if not, to prevent
     * system crashes. This can happen at exit time if the exit handler for
     * WinSock ran before other exit handlers that want to use sockets.
     */

    if (!SocketsEnabled()) {
	return SOCKET_ERROR;
    }

    return setsockopt(s, level, optname, optval, optlen);
}

u_short
TclWinNToHS(
    u_short netshort)
{
    /*
     * Check that WinSock is initialized; do not call it if not, to prevent
     * system crashes. This can happen at exit time if the exit handler for
     * WinSock ran before other exit handlers that want to use sockets.
     */

    if (!SocketsEnabled()) {
	return (u_short) -1;
    }

    return ntohs(netshort);
}

struct servent *
TclWinGetServByName(
    const char *name,
    const char *proto)
{
    /*
     * Check that WinSock is initialized; do not call it if not, to prevent
     * system crashes. This can happen at exit time if the exit handler for
     * WinSock ran before other exit handlers that want to use sockets.
     */

    if (!SocketsEnabled()) {
	return NULL;
    }

    return getservbyname(name, proto);
}

/*
 *----------------------------------------------------------------------
 *
 * TcpThreadActionProc --
 *
 *	Insert or remove any thread local refs to this channel.
 *
 * Results:
 *	None.
 *
 * Side effects:
 *	Changes thread local list of valid channels.
 *
 *----------------------------------------------------------------------
 */

static void
TcpThreadActionProc(
    ClientData instanceData,
    int action)
{
    ThreadSpecificData *tsdPtr;
    SocketInfo *infoPtr = instanceData;
    int notifyCmd;

    if (action == TCL_CHANNEL_THREAD_INSERT) {
	/*
	 * Ensure that socket subsystem is initialized in this thread, or else
	 * sockets will not work.
	 */

	Tcl_MutexLock(&socketMutex);
	InitSockets();
	Tcl_MutexUnlock(&socketMutex);

	tsdPtr = TCL_TSD_INIT(&dataKey);

	WaitForSingleObject(tsdPtr->socketListLock, INFINITE);
	infoPtr->nextPtr = tsdPtr->socketList;
	tsdPtr->socketList = infoPtr;
	SetEvent(tsdPtr->socketListLock);

	notifyCmd = SELECT;
    } else {
	SocketInfo **nextPtrPtr;
	int removed = 0;

	tsdPtr = TCL_TSD_INIT(&dataKey);

	/*
	 * TIP #218, Bugfix: All access to socketList has to be protected by
	 * the lock.
	 */

	WaitForSingleObject(tsdPtr->socketListLock, INFINITE);
	for (nextPtrPtr = &(tsdPtr->socketList); (*nextPtrPtr) != NULL;
		nextPtrPtr = &((*nextPtrPtr)->nextPtr)) {
	    if ((*nextPtrPtr) == infoPtr) {
		(*nextPtrPtr) = infoPtr->nextPtr;
		removed = 1;
		break;
	    }
	}
	SetEvent(tsdPtr->socketListLock);

	/*
	 * This could happen if the channel was created in one thread and then
	 * moved to another without updating the thread local data in each
	 * thread.
	 */

	if (!removed) {
	    Tcl_Panic("file info ptr not on thread channel list");
	}

	notifyCmd = UNSELECT;
    }

    /*
     * Ensure that, or stop, notifications for the socket occur in this
     * thread.
     */

    SendMessage(tsdPtr->hwnd, SOCKET_SELECT,
	    (WPARAM) notifyCmd, (LPARAM) infoPtr);
}

/*
 * Local Variables:
 * mode: c
 * c-basic-offset: 4
 * fill-column: 78
 * End:
 */<|MERGE_RESOLUTION|>--- conflicted
+++ resolved
@@ -1069,11 +1069,7 @@
 	     * Set kernel space buffering
 	     */
 
-<<<<<<< HEAD
-	    TclSockMinimumBuffers((ClientData)sock, TCP_BUFFER_SIZE);
-=======
-    TclSockMinimumBuffers((void *)sock, TCP_BUFFER_SIZE);
->>>>>>> 10d62422
+	    TclSockMinimumBuffers((void *)sock, TCP_BUFFER_SIZE);
 
 	    /*
 	     * Make sure we use the same port when opening two server sockets
@@ -1182,7 +1178,7 @@
 		 * Set kernel space buffering
 		 */
 
-		TclSockMinimumBuffers((ClientData)sock, TCP_BUFFER_SIZE);
+		TclSockMinimumBuffers((void *)sock, TCP_BUFFER_SIZE);
 
 		/*
 		 * Try to bind to a local port.
@@ -1522,11 +1518,7 @@
      * Set kernel space buffering and non-blocking.
      */
 
-<<<<<<< HEAD
-    TclSockMinimumBuffers((ClientData) sock, TCP_BUFFER_SIZE);
-=======
     TclSockMinimumBuffers(sock, TCP_BUFFER_SIZE);
->>>>>>> 10d62422
 
     infoPtr = NewSocketInfo((SOCKET) sock);
 
