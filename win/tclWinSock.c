--- conflicted
+++ resolved
@@ -8,9 +8,6 @@
  * See the file "license.terms" for information on usage and redistribution of
  * this file, and for a DISCLAIMER OF ALL WARRANTIES.
  *
- * -----------------------------------------------------------------------
- * The order and naming of functions in this file should minimize
- * the file diff to tclUnixSock.c.
  * -----------------------------------------------------------------------
  *
  * General information on how this module works.
@@ -50,21 +47,6 @@
 
 #include "tclWinInt.h"
 
-//#define DEBUGGING
-#ifdef DEBUGGING
-#define DEBUG(x) fprintf(stderr, ">>> %p %s(%d): %s<<<\n", \
-			    statePtr, __FUNCTION__, __LINE__, x)
-#else
-#define DEBUG(x)
-#endif
-
-/*
- * Which version of the winsock API do we want?
- */
-
-#define WSA_VERSION_MAJOR	1
-#define WSA_VERSION_MINOR	1
-
 #ifdef _MSC_VER
 #   pragma comment (lib, "ws2_32")
 #endif
@@ -86,95 +68,54 @@
 #undef setsockopt
 
 /*
- * Helper macros to make parts of this file clearer. The macros do exactly
- * what they say on the tin. :-) They also only ever refer to their arguments
- * once, and so can be used without regard to side effects.
- */
-
-#define SET_BITS(var, bits)	((var) |= (bits))
-#define CLEAR_BITS(var, bits)	((var) &= ~(bits))
-
-/* "sock" + a pointer in hex + \0 */
-#define SOCK_CHAN_LENGTH        (4 + sizeof(void *) * 2 + 1)
-#define SOCK_TEMPLATE           "sock%p"
-
-/*
  * The following variable is used to tell whether this module has been
  * initialized.  If 1, initialization of sockets was successful, if -1 then
  * socket initialization failed (WSAStartup failed).
  */
 
 static int initialized = 0;
-static const TCHAR classname[] = TEXT("TclSocket");
 TCL_DECLARE_MUTEX(socketMutex)
 
 /*
+ * The following variable holds the network name of this host.
+ */
+
+static TclInitProcessGlobalValueProc InitializeHostName;
+static ProcessGlobalValue hostName = {
+    0, 0, NULL, NULL, InitializeHostName, NULL, NULL
+};
+
+/*
  * The following defines declare the messages used on socket windows.
  */
 
-#define SOCKET_MESSAGE		WM_USER+1
-#define SOCKET_SELECT		WM_USER+2
-#define SOCKET_TERMINATE	WM_USER+3
-#define SELECT			TRUE
-#define UNSELECT		FALSE
-
-/*
- * This is needed to comply with the strict aliasing rules of GCC, but it also
- * simplifies casting between the different sockaddr types.
- */
-
-typedef union {
-    struct sockaddr sa;
-    struct sockaddr_in sa4;
-    struct sockaddr_in6 sa6;
-    struct sockaddr_storage sas;
-} address;
-
-#ifndef IN6_ARE_ADDR_EQUAL
-#define IN6_ARE_ADDR_EQUAL IN6_ADDR_EQUAL
-#endif
-
-/*
-<<<<<<< HEAD
+#define SOCKET_MESSAGE	    WM_USER+1
+#define SOCKET_SELECT	    WM_USER+2
+#define SOCKET_TERMINATE    WM_USER+3
+#define SELECT		    TRUE
+#define UNSELECT	    FALSE
+
+/*
  * The following structure is used to store the data associated with each
  * socket.
  * All members modified by the notifier thread are defined as volatile.
-=======
- * This structure describes per-instance state of a tcp based channel.
->>>>>>> 6db3b6dd
- */
-
-typedef struct TcpState TcpState;
-
-typedef struct TcpFdList {
-    TcpState *statePtr;
-    SOCKET fd;
-    struct TcpFdList *next;
-} TcpFdList;
-
-struct TcpState {
+ */
+
+typedef struct SocketInfo {
     Tcl_Channel channel;	/* Channel associated with this socket. */
-<<<<<<< HEAD
     SOCKET socket;		/* Windows SOCKET handle. */
     volatile int flags;		/* Bit field comprised of the flags described
-=======
-    struct TcpFdList *sockets;	/* Windows SOCKET handle. */
-    int flags;			/* Bit field comprised of the flags described
->>>>>>> 6db3b6dd
 				 * below. */
     int watchEvents;		/* OR'ed combination of FD_READ, FD_WRITE,
 				 * FD_CLOSE, FD_ACCEPT and FD_CONNECT that
 				 * indicate which events are interesting. */
     volatile int readyEvents;	/* OR'ed combination of FD_READ, FD_WRITE,
 				 * FD_CLOSE, FD_ACCEPT and FD_CONNECT that
-				 * indicate which events have occurred.
-				 * Set by notifier thread, access must be
-				 * protected by semaphore */
+				 * indicate which events have occurred. */
     int selectEvents;		/* OR'ed combination of FD_READ, FD_WRITE,
 				 * FD_CLOSE, FD_ACCEPT and FD_CONNECT that
 				 * indicate which events are currently being
 				 * selected. */
-<<<<<<< HEAD
     volatile int acceptEventCount;
 				/* Count of the current number of FD_ACCEPTs
 				 * that have arrived and not yet processed. */
@@ -183,51 +124,8 @@
     ClientData acceptProcData;	/* The data for the accept proc. */
     volatile int lastError;	/* Error code from last message. */
     struct SocketInfo *nextPtr;	/* The next socket on the per-thread socket
-=======
-    int acceptEventCount;	/* Count of the current number of FD_ACCEPTs
-				 * that have arrived and not yet processed.
-				 * Set by notifier thread, access must be
-				 * protected by semaphore */
-    Tcl_TcpAcceptProc *acceptProc;
-				/* Proc to call on accept. */
-    ClientData acceptProcData;	/* The data for the accept proc. */
-
-    /*
-     * Only needed for client sockets
-     */
-
-    struct addrinfo *addrlist;	/* Addresses to connect to. */
-    struct addrinfo *addr;	/* Iterator over addrlist. */
-    struct addrinfo *myaddrlist;/* Local address. */
-    struct addrinfo *myaddr;	/* Iterator over myaddrlist. */
-    int status;                 /* Cache status of async socket. */
-    int cachedBlocking;         /* Cache blocking mode of async socket. */
-    int connectError;		/* Async connect error set by notifier thread.
-				 * Set by notifier thread, access must be
-				 * protected by semaphore */
-    struct TcpState *nextPtr;	/* The next socket on the per-thread socket
->>>>>>> 6db3b6dd
 				 * list. */
-};
-
-/*
- * These bits may be ORed together into the "flags" field of a TcpState
- * structure.
- */
-
-#define TCP_ASYNC_SOCKET	(1<<0)	/* Asynchronous socket. */
-#define TCP_ASYNC_CONNECT	(1<<1)	/* Async connect in progress. */
-#define SOCKET_EOF		(1<<2)	/* A zero read happened on the
-					 * socket. */
-#define SOCKET_PENDING		(1<<3)	/* A message has been sent for this
-					 * socket */
-#define TCP_ASYNC_CONNECT_REENTER_PENDING   (1<<4)
-					/* CreateClientSocket was called to
-					 * process an async connect. This
-					 * flag indicates that reentry is
-					 * still pending */
-#define TCP_ASYNC_CONNECT_FAILED    (1<<5)
-					/* An async connect finally failed */
+} SocketInfo;
 
 /*
  * The following structure is what is added to the Tcl event queue when a
@@ -238,8 +136,8 @@
     Tcl_Event header;		/* Information that is standard for all
 				 * events. */
     SOCKET socket;		/* Socket descriptor that is ready. Used to
-				 * find the TcpState structure for the file
-				 * (can't point directly to the TcpState
+				 * find the SocketInfo structure for the file
+				 * (can't point directly to the SocketInfo
 				 * structure because it could go away while
 				 * the event is queued). */
 } SocketEvent;
@@ -250,6 +148,17 @@
 
 #define TCP_BUFFER_SIZE 4096
 
+/*
+ * The following macros may be used to set the flags field of a SocketInfo
+ * structure.
+ */
+
+#define SOCKET_ASYNC		(1<<0)	/* The socket is in blocking mode. */
+#define SOCKET_EOF		(1<<1)	/* A zero read happened on the
+					 * socket. */
+#define SOCKET_ASYNC_CONNECT	(1<<2)	/* This socket uses async connect. */
+#define SOCKET_PENDING		(1<<3)	/* A message has been sent for this
+					 * socket */
 
 typedef struct {
     HWND hwnd;			/* Handle to window for socket messages. */
@@ -260,19 +169,11 @@
 				 * socketThread has been initialized and has
 				 * started. */
     HANDLE socketListLock;	/* Win32 Event to lock the socketList */
-<<<<<<< HEAD
     SocketInfo *pendingSocketInfo;
 				/* This socket is opened but not jet in the
 				 * list. This value is also checked by
 				 * the event structure. */
     SocketInfo *socketList;	/* Every open socket in this thread has an
-=======
-    TcpState *pendingTcpState;
-				/* This socket is opened but not jet in the
-				 * list. This value is also checked by
-				 * the event structure. */
-    TcpState *socketList;	/* Every open socket in this thread has an
->>>>>>> 6db3b6dd
 				 * entry on this list. */
 } ThreadSpecificData;
 
@@ -280,24 +181,23 @@
 static WNDCLASS windowClass;
 
 /*
- * Static routines for this file:
- */
-
-static int		CreateClientSocket(Tcl_Interp *interp,
-			    TcpState *state);
+ * Static functions defined in this file.
+ */
+
+static SocketInfo *	CreateSocket(Tcl_Interp *interp, int port,
+			    const char *host, int server, const char *myaddr,
+			    int myport, int async);
+static int		CreateSocketAddress(LPSOCKADDR_IN sockaddrPtr,
+			    const char *host, int port);
 static void		InitSockets(void);
-static TcpState *	NewSocketInfo(SOCKET socket);
+static SocketInfo *	NewSocketInfo(SOCKET socket);
 static void		SocketExitHandler(ClientData clientData);
 static LRESULT CALLBACK	SocketProc(HWND hwnd, UINT message, WPARAM wParam,
 			    LPARAM lParam);
 static int		SocketsEnabled(void);
-static void		TcpAccept(TcpFdList *fds, SOCKET newSocket, address addr);
-static int		WaitForConnect(TcpState *statePtr, int *errorCodePtr,
-			    int noblock);
-static int		WaitForSocketEvent(TcpState *statePtr, int events,
+static void		TcpAccept(SocketInfo *infoPtr);
+static int		WaitForSocketEvent(SocketInfo *infoPtr, int events,
 			    int *errorCodePtr);
-static void		AddSocketInfoFd(TcpState *statePtr,  SOCKET socket);
-static int		FindFDInList(TcpState *statePtr, SOCKET socket);
 static DWORD WINAPI	SocketThread(LPVOID arg);
 static void		TcpThreadActionProc(ClientData instanceData,
 			    int action);
@@ -305,9 +205,8 @@
 static Tcl_EventCheckProc	SocketCheckProc;
 static Tcl_EventProc		SocketEventProc;
 static Tcl_EventSetupProc	SocketSetupProc;
-static Tcl_DriverBlockModeProc	TcpBlockModeProc;
+static Tcl_DriverBlockModeProc	TcpBlockProc;
 static Tcl_DriverCloseProc	TcpCloseProc;
-static Tcl_DriverClose2Proc	TcpClose2Proc;
 static Tcl_DriverSetOptionProc	TcpSetOptionProc;
 static Tcl_DriverGetOptionProc	TcpGetOptionProc;
 static Tcl_DriverInputProc	TcpInputProc;
@@ -317,88 +216,108 @@
 
 /*
  * This structure describes the channel type structure for TCP socket
- * based IO:
- */
-
-static const Tcl_ChannelType tcpChannelType = {
-    "tcp",			/* Type name. */
-    TCL_CHANNEL_VERSION_5,	/* v5 channel */
-    TcpCloseProc,		/* Close proc. */
-    TcpInputProc,		/* Input proc. */
-    TcpOutputProc,		/* Output proc. */
-    NULL,			/* Seek proc. */
-    TcpSetOptionProc,		/* Set option proc. */
-    TcpGetOptionProc,		/* Get option proc. */
-    TcpWatchProc,		/* Initialize notifier. */
-    TcpGetHandleProc,		/* Get OS handles out of channel. */
-    TcpClose2Proc,		/* Close2 proc. */
-    TcpBlockModeProc,		/* Set blocking or non-blocking mode.*/
-    NULL,			/* flush proc. */
-    NULL,			/* handler proc. */
-    NULL,			/* wide seek proc. */
-    TcpThreadActionProc,	/* thread action proc. */
-    NULL			/* truncate proc. */
+ * based IO.
+ */
+
+static Tcl_ChannelType tcpChannelType = {
+    "tcp",		    /* Type name. */
+    TCL_CHANNEL_VERSION_5,  /* v5 channel */
+    TcpCloseProc,	    /* Close proc. */
+    TcpInputProc,	    /* Input proc. */
+    TcpOutputProc,	    /* Output proc. */
+    NULL,		    /* Seek proc. */
+    TcpSetOptionProc,	    /* Set option proc. */
+    TcpGetOptionProc,	    /* Get option proc. */
+    TcpWatchProc,	    /* Set up notifier to watch this channel. */
+    TcpGetHandleProc,	    /* Get an OS handle from channel. */
+    NULL,		    /* close2proc. */
+    TcpBlockProc,	    /* Set socket into (non-)blocking mode. */
+    NULL,		    /* flush proc. */
+    NULL,		    /* handler proc. */
+    NULL,		    /* wide seek proc */
+    TcpThreadActionProc,    /* thread action proc */
+    NULL,		    /* truncate */
 };
-
-/*
- * The following variable holds the network name of this host.
- */
-
-static TclInitProcessGlobalValueProc InitializeHostName;
-static ProcessGlobalValue hostName =
-	{0, 0, NULL, NULL, InitializeHostName, NULL, NULL};
--
-void printaddrinfo(struct addrinfo *ai, char *prefix)
-{
-    char host[NI_MAXHOST], port[NI_MAXSERV];
-    getnameinfo(ai->ai_addr, ai->ai_addrlen,
-		host, sizeof(host),
-		port, sizeof(port),
-		NI_NUMERICHOST|NI_NUMERICSERV);
-#ifdef DEBUGGING
-    fprintf(stderr,"%s: [%s]:%s\n", prefix, host, port);
-#endif
-}
-void printaddrinfolist(struct addrinfo *addrlist, char *prefix)
-{
-    struct addrinfo *ai;
-    for (ai = addrlist; ai != NULL; ai = ai->ai_next) {
-	printaddrinfo(ai, prefix);
-    }
-}
--
-/*
- *----------------------------------------------------------------------
- *
- * InitializeHostName --
- *
- *	This routine sets the process global value of the name of the local
- *	host on which the process is running.
++
+/*
+ *----------------------------------------------------------------------
+ *
+ * InitSockets --
+ *
+ *	Initialize the socket module.  If winsock startup is successful,
+ *	registers the event window for the socket notifier code.
+ *
+ *	Assumes socketMutex is held.
  *
  * Results:
  *	None.
  *
- *----------------------------------------------------------------------
- */
-
-void
-InitializeHostName(
-    char **valuePtr,
-    int *lengthPtr,
-    Tcl_Encoding *encodingPtr)
-{
-    TCHAR tbuf[MAX_COMPUTERNAME_LENGTH + 1];
-    DWORD length = MAX_COMPUTERNAME_LENGTH + 1;
-    Tcl_DString ds;
-
-    if (GetComputerName(tbuf, &length) != 0) {
-	/*
-	 * Convert string from native to UTF then change to lowercase.
-	 */
-
-<<<<<<< HEAD
+ * Side effects:
+ *	Initializes winsock, registers a new window class and creates a
+ *	window for use in asynchronous socket notification.
+ *
+ *----------------------------------------------------------------------
+ */
+
+static void
+InitSockets(void)
+{
+    DWORD id;
+    WSADATA wsaData;
+    DWORD err;
+    ThreadSpecificData *tsdPtr = (ThreadSpecificData *)
+	    TclThreadDataKeyGet(&dataKey);
+
+    if (!initialized) {
+	initialized = 1;
+	TclCreateLateExitHandler(SocketExitHandler, (ClientData) NULL);
+
+	/*
+	 * Create the async notification window with a new class. We must
+	 * create a new class to avoid a Windows 95 bug that causes us to get
+	 * the wrong message number for socket events if the message window is
+	 * a subclass of a static control.
+	 */
+
+	windowClass.style = 0;
+	windowClass.cbClsExtra = 0;
+	windowClass.cbWndExtra = 0;
+	windowClass.hInstance = TclWinGetTclInstance();
+	windowClass.hbrBackground = NULL;
+	windowClass.lpszMenuName = NULL;
+	windowClass.lpszClassName = "TclSocket";
+	windowClass.lpfnWndProc = SocketProc;
+	windowClass.hIcon = NULL;
+	windowClass.hCursor = NULL;
+
+	if (!RegisterClassA(&windowClass)) {
+	    TclWinConvertError(GetLastError());
+	    goto initFailure;
+	}
+
+	/*
+	 * Initialize the winsock library and check the interface version
+	 * actually loaded. We only ask for the 1.1 interface and do require
+	 * that it not be less than 1.1.
+	 */
+
+#define WSA_VERSION_MAJOR 1
+#define WSA_VERSION_MINOR 1
+#define WSA_VERSION_REQD  MAKEWORD(WSA_VERSION_MAJOR, WSA_VERSION_MINOR)
+
+	err = WSAStartup((WORD)WSA_VERSION_REQD, &wsaData);
+	if (err != 0) {
+	    TclWinConvertWSAError(err);
+	    goto initFailure;
+	}
+
+	/*
+	 * Note the byte positions are swapped for the comparison, so that
+	 * 0x0002 (2.0, MAKEWORD(2,0)) doesn't look less than 0x0101 (1.1).
+	 * We want the comparison to be 0x0200 < 0x0101.
+	 */
+
 	if (MAKEWORD(HIBYTE(wsaData.wVersion), LOBYTE(wsaData.wVersion))
 		< MAKEWORD(WSA_VERSION_MINOR, WSA_VERSION_MAJOR)) {
 	    TclWinConvertWSAError(WSAVERNOTSUPPORTED);
@@ -436,61 +355,144 @@
 	}
 
 	SetThreadPriority(tsdPtr->socketThread, THREAD_PRIORITY_HIGHEST);
-=======
-	Tcl_UtfToLower(Tcl_WinTCharToUtf(tbuf, -1, &ds));
->>>>>>> 6db3b6dd
-
-    } else {
-	Tcl_DStringInit(&ds);
-	if (TclpHasSockets(NULL) == TCL_OK) {
-	    /*
-	     * The buffer size of 256 is recommended by the MSDN page that
-	     * documents gethostname() as being always adequate.
-	     */
-
-	    Tcl_DString inDs;
-
-	    Tcl_DStringInit(&inDs);
-	    Tcl_DStringSetLength(&inDs, 256);
-	    if (gethostname(Tcl_DStringValue(&inDs),
-		    Tcl_DStringLength(&inDs)) == 0) {
-		Tcl_ExternalToUtfDString(NULL, Tcl_DStringValue(&inDs), -1,
-			&ds);
+
+	/*
+	 * Wait for the thread to signal when the window has been created and
+	 * if it is ready to go.
+	 */
+
+	WaitForSingleObject(tsdPtr->readyEvent, INFINITE);
+
+	if (tsdPtr->hwnd == NULL) {
+	    goto initFailure; /* Trouble creating the window */
+	}
+
+	Tcl_CreateEventSource(SocketSetupProc, SocketCheckProc, NULL);
+    }
+    return;
+
+  initFailure:
+    TclpFinalizeSockets();
+    initialized = -1;
+    return;
+}
++
+/*
+ *----------------------------------------------------------------------
+ *
+ * SocketsEnabled --
+ *
+ *	Check that the WinSock was successfully initialized.
+ *
+ * Results:
+ *	1 if it is.
+ *
+ * Side effects:
+ *	None.
+ *
+ *----------------------------------------------------------------------
+ */
+
+    /* ARGSUSED */
+static int
+SocketsEnabled(void)
+{
+    int enabled;
+    Tcl_MutexLock(&socketMutex);
+    enabled = (initialized == 1);
+    Tcl_MutexUnlock(&socketMutex);
+    return enabled;
+}
+
++
+/*
+ *----------------------------------------------------------------------
+ *
+ * SocketExitHandler --
+ *
+ *	Callback invoked during exit clean up to delete the socket
+ *	communication window and to release the WinSock DLL.
+ *
+ * Results:
+ *	None.
+ *
+ * Side effects:
+ *	None.
+ *
+ *----------------------------------------------------------------------
+ */
+
+    /* ARGSUSED */
+static void
+SocketExitHandler(
+    ClientData clientData)		/* Not used. */
+{
+    Tcl_MutexLock(&socketMutex);
+    /*
+     * Make sure the socket event handling window is cleaned-up for, at
+     * most, this thread.
+     */
+
+    TclpFinalizeSockets();
+    UnregisterClass("TclSocket", TclWinGetTclInstance());
+    WSACleanup();
+    initialized = 0;
+    Tcl_MutexUnlock(&socketMutex);
+}
++
+/*
+ *----------------------------------------------------------------------
+ *
+ * TclpFinalizeSockets --
+ *
+ *	This function is called from Tcl_FinalizeThread to finalize the
+ *	platform specific socket subsystem. Also, it may be called from within
+ *	this module to cleanup the state if unable to initialize the sockets
+ *	subsystem.
+ *
+ * Results:
+ *	None.
+ *
+ * Side effects:
+ *	Deletes the event source and destroys the socket thread.
+ *
+ *----------------------------------------------------------------------
+ */
+
+void
+TclpFinalizeSockets(void)
+{
+    ThreadSpecificData *tsdPtr;
+
+    tsdPtr = (ThreadSpecificData *) TclThreadDataKeyGet(&dataKey);
+    if (tsdPtr != NULL) {
+	if (tsdPtr->socketThread != NULL) {
+	    if (tsdPtr->hwnd != NULL) {
+		if (PostMessage(tsdPtr->hwnd, SOCKET_TERMINATE, 0, 0)) {
+		    /*
+		     * Wait for the thread to exit. This ensures that we are
+		     * completely cleaned up before we leave this function.
+		     */
+		    WaitForSingleObject(tsdPtr->readyEvent, INFINITE);
+		}
+		tsdPtr->hwnd = NULL;
 	    }
-	    Tcl_DStringFree(&inDs);
-	}
-    }
-
-    *encodingPtr = Tcl_GetEncoding(NULL, "utf-8");
-    *lengthPtr = Tcl_DStringLength(&ds);
-    *valuePtr = ckalloc((*lengthPtr) + 1);
-    memcpy(*valuePtr, Tcl_DStringValue(&ds), (size_t)(*lengthPtr)+1);
-    Tcl_DStringFree(&ds);
-}
--
-/*
- *----------------------------------------------------------------------
- *
- * Tcl_GetHostName --
- *
- *	Returns the name of the local host.
- *
- * Results:
- *	A string containing the network name for this machine, or an empty
- *	string if we can't figure out the name. The caller must not modify or
- *	free this string.
- *
- * Side effects:
- *	Caches the name to return for future calls.
- *
- *----------------------------------------------------------------------
- */
-
-const char *
-Tcl_GetHostName(void)
-{
-    return Tcl_GetString(TclGetProcessGlobalValue(&hostName));
+	    CloseHandle(tsdPtr->socketThread);
+	    tsdPtr->socketThread = NULL;
+	}
+	if (tsdPtr->readyEvent != NULL) {
+	    CloseHandle(tsdPtr->readyEvent);
+	    tsdPtr->readyEvent = NULL;
+	}
+	if (tsdPtr->socketListLock != NULL) {
+	    CloseHandle(tsdPtr->socketListLock);
+	    tsdPtr->socketListLock = NULL;
+	}
+	Tcl_DeleteEventSource(SocketSetupProc, SocketCheckProc, NULL);
+    }
 }
  
@@ -529,8 +531,8 @@
 	return TCL_OK;
     }
     if (interp != NULL) {
-	Tcl_SetObjResult(interp, Tcl_NewStringObj(
-		"sockets are not available on this system", -1));
+	Tcl_AppendResult(interp, "sockets are not available on this system",
+		NULL);
     }
     return TCL_ERROR;
 }
@@ -539,455 +541,275 @@
 /*
  *----------------------------------------------------------------------
  *
- * TclpFinalizeSockets --
- *
- *	This function is called from Tcl_FinalizeThread to finalize the
- *	platform specific socket subsystem. Also, it may be called from within
- *	this module to cleanup the state if unable to initialize the sockets
- *	subsystem.
+ * SocketSetupProc --
+ *
+ *	This function is invoked before Tcl_DoOneEvent blocks waiting for an
+ *	event.
  *
  * Results:
  *	None.
  *
  * Side effects:
- *	Deletes the event source and destroys the socket thread.
+ *	Adjusts the block time if needed.
  *
  *----------------------------------------------------------------------
  */
 
 void
-TclpFinalizeSockets(void)
-{
-    ThreadSpecificData *tsdPtr = TclThreadDataKeyGet(&dataKey);
-
-    /*
-     * Careful! This is a finalizer!
-     */
-
-    if (tsdPtr == NULL) {
+SocketSetupProc(
+    ClientData data,		/* Not used. */
+    int flags)			/* Event flags as passed to Tcl_DoOneEvent. */
+{
+    SocketInfo *infoPtr;
+    Tcl_Time blockTime = { 0, 0 };
+    ThreadSpecificData *tsdPtr = TCL_TSD_INIT(&dataKey);
+
+    if (!(flags & TCL_FILE_EVENTS)) {
 	return;
     }
 
-    if (tsdPtr->socketThread != NULL) {
-	if (tsdPtr->hwnd != NULL) {
-	    PostMessage(tsdPtr->hwnd, SOCKET_TERMINATE, 0, 0);
+    /*
+     * Check to see if there is a ready socket.	 If so, poll.
+     */
+
+    WaitForSingleObject(tsdPtr->socketListLock, INFINITE);
+    for (infoPtr = tsdPtr->socketList; infoPtr != NULL;
+	    infoPtr = infoPtr->nextPtr) {
+	if (infoPtr->readyEvents & infoPtr->watchEvents) {
+	    Tcl_SetMaxBlockTime(&blockTime);
+	    break;
+	}
+    }
+    SetEvent(tsdPtr->socketListLock);
+}
++
+/*
+ *----------------------------------------------------------------------
+ *
+ * SocketCheckProc --
+ *
+ *	This function is called by Tcl_DoOneEvent to check the socket event
+ *	source for events.
+ *
+ * Results:
+ *	None.
+ *
+ * Side effects:
+ *	May queue an event.
+ *
+ *----------------------------------------------------------------------
+ */
+
+static void
+SocketCheckProc(
+    ClientData data,		/* Not used. */
+    int flags)			/* Event flags as passed to Tcl_DoOneEvent. */
+{
+    SocketInfo *infoPtr;
+    SocketEvent *evPtr;
+    ThreadSpecificData *tsdPtr = TCL_TSD_INIT(&dataKey);
+
+    if (!(flags & TCL_FILE_EVENTS)) {
+	return;
+    }
+
+    /*
+     * Queue events for any ready sockets that don't already have events
+     * queued (caused by persistent states that won't generate WinSock
+     * events).
+     */
+
+    WaitForSingleObject(tsdPtr->socketListLock, INFINITE);
+    for (infoPtr = tsdPtr->socketList; infoPtr != NULL;
+	    infoPtr = infoPtr->nextPtr) {
+	if ((infoPtr->readyEvents & infoPtr->watchEvents)
+		&& !(infoPtr->flags & SOCKET_PENDING)) {
+	    infoPtr->flags |= SOCKET_PENDING;
+	    evPtr = (SocketEvent *) ckalloc(sizeof(SocketEvent));
+	    evPtr->header.proc = SocketEventProc;
+	    evPtr->socket = infoPtr->socket;
+	    Tcl_QueueEvent((Tcl_Event *) evPtr, TCL_QUEUE_TAIL);
+	}
+    }
+    SetEvent(tsdPtr->socketListLock);
+}
++
+/*
+ *----------------------------------------------------------------------
+ *
+ * SocketEventProc --
+ *
+ *	This function is called by Tcl_ServiceEvent when a socket event
+ *	reaches the front of the event queue. This function is responsible for
+ *	notifying the generic channel code.
+ *
+ * Results:
+ *	Returns 1 if the event was handled, meaning it should be removed from
+ *	the queue. Returns 0 if the event was not handled, meaning it should
+ *	stay on the queue. The only time the event isn't handled is if the
+ *	TCL_FILE_EVENTS flag bit isn't set.
+ *
+ * Side effects:
+ *	Whatever the channel callback functions do.
+ *
+ *----------------------------------------------------------------------
+ */
+
+static int
+SocketEventProc(
+    Tcl_Event *evPtr,		/* Event to service. */
+    int flags)			/* Flags that indicate what events to handle,
+				 * such as TCL_FILE_EVENTS. */
+{
+    SocketInfo *infoPtr;
+    SocketEvent *eventPtr = (SocketEvent *) evPtr;
+    int mask = 0;
+    int events;
+    ThreadSpecificData *tsdPtr = TCL_TSD_INIT(&dataKey);
+
+    if (!(flags & TCL_FILE_EVENTS)) {
+	return 0;
+    }
+
+    /*
+     * Find the specified socket on the socket list.
+     */
+
+    WaitForSingleObject(tsdPtr->socketListLock, INFINITE);
+    for (infoPtr = tsdPtr->socketList; infoPtr != NULL;
+	    infoPtr = infoPtr->nextPtr) {
+	if (infoPtr->socket == eventPtr->socket) {
+	    break;
+	}
+    }
+    SetEvent(tsdPtr->socketListLock);
+
+    /*
+     * Discard events that have gone stale.
+     */
+
+    if (!infoPtr) {
+	return 1;
+    }
+
+    infoPtr->flags &= ~SOCKET_PENDING;
+
+    /*
+     * Handle connection requests directly.
+     */
+
+    if (infoPtr->readyEvents & FD_ACCEPT) {
+	TcpAccept(infoPtr);
+	return 1;
+    }
+
+    /*
+     * Mask off unwanted events and compute the read/write mask so we can
+     * notify the channel.
+     */
+
+    events = infoPtr->readyEvents & infoPtr->watchEvents;
+
+    if (events & FD_CLOSE) {
+	/*
+	 * If the socket was closed and the channel is still interested in
+	 * read events, then we need to ensure that we keep polling for this
+	 * event until someone does something with the channel. Note that we
+	 * do this before calling Tcl_NotifyChannel so we don't have to watch
+	 * out for the channel being deleted out from under us. This may cause
+	 * a redundant trip through the event loop, but it's simpler than
+	 * trying to do unwind protection.
+	 */
+
+	Tcl_Time blockTime = { 0, 0 };
+	Tcl_SetMaxBlockTime(&blockTime);
+	mask |= TCL_READABLE|TCL_WRITABLE;
+    } else if (events & FD_READ) {
+	/*
+	 * Throw the readable event if an async connect failed.
+	 */
+
+	if (infoPtr->lastError) {
+
+	    mask |= TCL_READABLE;
+	    
+	} else {
+	    fd_set readFds;
+	    struct timeval timeout;
 
 	    /*
-	     * Wait for the thread to exit. This ensures that we are
-	     * completely cleaned up before we leave this function.
+	     * We must check to see if data is really available, since someone
+	     * could have consumed the data in the meantime. Turn off async
+	     * notification so select will work correctly. If the socket is still
+	     * readable, notify the channel driver, otherwise reset the async
+	     * select handler and keep waiting.
 	     */
 
-	    WaitForSingleObject(tsdPtr->readyEvent, INFINITE);
-	    tsdPtr->hwnd = NULL;
-	}
-	CloseHandle(tsdPtr->socketThread);
-	tsdPtr->socketThread = NULL;
-    }
-    if (tsdPtr->readyEvent != NULL) {
-	CloseHandle(tsdPtr->readyEvent);
-	tsdPtr->readyEvent = NULL;
-    }
-    if (tsdPtr->socketListLock != NULL) {
-	CloseHandle(tsdPtr->socketListLock);
-	tsdPtr->socketListLock = NULL;
-    }
-    Tcl_DeleteEventSource(SocketSetupProc, SocketCheckProc, NULL);
-}
--
-/*
- *----------------------------------------------------------------------
- *
- * TcpBlockModeProc --
- *
- *	This function is invoked by the generic IO level to set blocking and
- *	nonblocking mode on a TCP socket based channel.
- *
- * Results:
- *	0 if successful, errno when failed.
- *
- * Side effects:
- *	Sets the device into blocking or nonblocking mode.
- *
- *----------------------------------------------------------------------
- */
-
-	/* ARGSUSED */
+	    SendMessage(tsdPtr->hwnd, SOCKET_SELECT,
+		    (WPARAM) UNSELECT, (LPARAM) infoPtr);
+
+	    FD_ZERO(&readFds);
+	    FD_SET(infoPtr->socket, &readFds);
+	    timeout.tv_usec = 0;
+	    timeout.tv_sec = 0;
+
+	    if (select(0, &readFds, NULL, NULL, &timeout) != 0) {
+		mask |= TCL_READABLE;
+	    } else {
+		infoPtr->readyEvents &= ~(FD_READ);
+		SendMessage(tsdPtr->hwnd, SOCKET_SELECT,
+			(WPARAM) SELECT, (LPARAM) infoPtr);
+	    }
+	}
+    }
+
+    /*
+     * writable event
+     */
+
+    if (events & FD_WRITE) {
+	mask |= TCL_WRITABLE;
+    }
+
+    if (mask) {
+	Tcl_NotifyChannel(infoPtr->channel, mask);
+    }
+    return 1;
+}
++
+/*
+ *----------------------------------------------------------------------
+ *
+ * TcpBlockProc --
+ *
+ *	Sets a socket into blocking or non-blocking mode.
+ *
+ * Results:
+ *	0 if successful, errno if there was an error.
+ *
+ * Side effects:
+ *	None.
+ *
+ *----------------------------------------------------------------------
+ */
+
 static int
-TcpBlockModeProc(
-    ClientData instanceData,	/* Socket state. */
-    int mode)			/* The mode to set. Can be one of
-				 * TCL_MODE_BLOCKING or
+TcpBlockProc(
+    ClientData instanceData,	/* The socket to block/un-block. */
+    int mode)			/* TCL_MODE_BLOCKING or
 				 * TCL_MODE_NONBLOCKING. */
 {
-    TcpState *statePtr = instanceData;
+    SocketInfo *infoPtr = (SocketInfo *) instanceData;
 
     if (mode == TCL_MODE_NONBLOCKING) {
-	statePtr->flags |= TCP_ASYNC_SOCKET;
+	infoPtr->flags |= SOCKET_ASYNC;
     } else {
-	statePtr->flags &= ~(TCP_ASYNC_SOCKET);
+	infoPtr->flags &= ~(SOCKET_ASYNC);
     }
     return 0;
-}
--
-/*
- *----------------------------------------------------------------------
- *
- * WaitForConnect --
- *
- *	Wait for a connection on an asynchronously opened socket to be
- *	completed.  In nonblocking mode, just test if the connection
- *	has completed without blocking. The noblock parameter allows to
- *	enforce nonblocking behaviour even on sockets in blocking mode.
- *
- * Results:
- * 	0 if the connection has completed, -1 if still in progress
- * 	or there is an error.
- *
- * Side effects:
- *	Processes socket events off the system queue.
- *	May process asynchroneous connect.
- *
- *----------------------------------------------------------------------
- */
-
-static int
-WaitForConnect(
-    TcpState *statePtr,		/* State of the socket. */
-    int *errorCodePtr,		/* Where to store errors? */
-    int noblock)		/* Don't wait, even for sockets in blocking mode */
-{
-    int result;
-    int oldMode;
-    ThreadSpecificData *tsdPtr;
-
-    /*
-     * Check if an async connect is running. If not return ok
-     */
-    if ( !(statePtr->flags & TCP_ASYNC_CONNECT_REENTER_PENDING) )
-	return 0;
-    
-    /*
-     * Be sure to disable event servicing so we are truly modal.
-     */
-
-    oldMode = Tcl_SetServiceMode(TCL_SERVICE_NONE);
-
-    while (1) {
-
-	/* get statePtr lock */
-        tsdPtr = TclThreadDataKeyGet(&dataKey);
-	WaitForSingleObject(tsdPtr->socketListLock, INFINITE);
-	
-	/* Check for connect event */
-	if (statePtr->readyEvents & FD_CONNECT) {
-
-	    /* Consume the connect event */
-	    statePtr->readyEvents &= ~(FD_CONNECT);
-
-	    /*
-	     * For blocking sockets disable async connect
-	     * as we continue now synchoneously
-	     */
-	    if ( !(noblock || (statePtr->flags & TCP_ASYNC_SOCKET)) ) {
-		CLEAR_BITS(statePtr->flags, TCP_ASYNC_CONNECT);
-	    }
-
-	    /* Free list lock */
-	    SetEvent(tsdPtr->socketListLock);
-
-	    /* continue connect */
-	    result = CreateClientSocket(NULL, statePtr);
-
-	    /* Restore event service mode */
-	    (void) Tcl_SetServiceMode(oldMode);
-
-	    /* Succesfully connected or async connect restarted */
-	    if (result == TCL_OK) {
-		if ( statePtr->flags & TCP_ASYNC_CONNECT_REENTER_PENDING ) {
-		    *errorCodePtr = EWOULDBLOCK;
-		    return -1;
-		}
-		return 0;
-	    }
-	    /* error case */
-	    *errorCodePtr = Tcl_GetErrno();
-	    return -1;
-	}
-
-        /* Free list lock */
-        SetEvent(tsdPtr->socketListLock);
-
-	/*
-	 * A non blocking socket waiting for an asyncronous connect
-	 * returns directly an error
-	 */
-	if ( noblock || (statePtr->flags & TCP_ASYNC_SOCKET) ) {
-	    *errorCodePtr = EWOULDBLOCK;
-	    return -1;
-	}
-
-	/*
-	 * Wait until something happens.
-	 */
-
-	WaitForSingleObject(tsdPtr->readyEvent, INFINITE);
-    }
-}
--
-/*
- *----------------------------------------------------------------------
- *
- * TcpInputProc --
- *
- *	This function is invoked by the generic IO level to read input from a
- *	TCP socket based channel.
- *
- * Results:
- *	The number of bytes read is returned or -1 on error. An output
- *	argument contains the POSIX error code on error, or zero if no error
- *	occurred.
- *
- * Side effects:
- *	Reads input from the input device of the channel.
- *
- *----------------------------------------------------------------------
- */
-
-	/* ARGSUSED */
-static int
-TcpInputProc(
-    ClientData instanceData,	/* Socket state. */
-    char *buf,			/* Where to store data read. */
-    int bufSize,		/* How much space is available in the
-				 * buffer? */
-    int *errorCodePtr)		/* Where to store error code. */
-{
-    TcpState *statePtr = instanceData;
-    int bytesRead;
-    DWORD error;
-    ThreadSpecificData *tsdPtr = TclThreadDataKeyGet(&dataKey);
-
-    *errorCodePtr = 0;
-
-    /*
-     * Check that WinSock is initialized; do not call it if not, to prevent
-     * system crashes. This can happen at exit time if the exit handler for
-     * WinSock ran before other exit handlers that want to use sockets.
-     */
-
-    if (!SocketsEnabled()) {
-	*errorCodePtr = EFAULT;
-	return -1;
-    }
-
-    /*
-     * First check to see if EOF was already detected, to prevent calling the
-     * socket stack after the first time EOF is detected.
-     */
-
-    if (statePtr->flags & SOCKET_EOF) {
-	return 0;
-    }
-
-    /*
-     * Check if there is an async connect running.
-     * For blocking sockets terminate connect, otherwise do one step.
-     * For a non blocking socket return EWOULDBLOCK if connect not terminated
-     */
-
-    if (WaitForConnect(statePtr, errorCodePtr, 0) != 0) {
-	return -1;
-    }
-
-    /*
-     * No EOF, and it is connected, so try to read more from the socket. Note
-     * that we clear the FD_READ bit because read events are level triggered
-     * so a new event will be generated if there is still data available to be
-     * read. We have to simulate blocking behavior here since we are always
-     * using non-blocking sockets.
-     */
-
-    while (1) {
-	SendMessage(tsdPtr->hwnd, SOCKET_SELECT,
-		(WPARAM) UNSELECT, (LPARAM) statePtr);
-	/* single fd operation: this proc is only called for a connected socket. */
-	bytesRead = recv(statePtr->sockets->fd, buf, bufSize, 0);
-	statePtr->readyEvents &= ~(FD_READ);
-
-	/*
-	 * Check for end-of-file condition or successful read.
-	 */
-
-	if (bytesRead == 0) {
-	    statePtr->flags |= SOCKET_EOF;
-	}
-	if (bytesRead != SOCKET_ERROR) {
-	    break;
-	}
-
-	/*
-	 * If an error occurs after the FD_CLOSE has arrived, then ignore the
-	 * error and report an EOF.
-	 */
-
-	if (statePtr->readyEvents & FD_CLOSE) {
-	    statePtr->flags |= SOCKET_EOF;
-	    bytesRead = 0;
-	    break;
-	}
-
-	error = WSAGetLastError();
-
-	/*
-	 * If an RST comes, then ignore the error and report an EOF just like
-	 * on unix.
-	 */
-
-	if (error == WSAECONNRESET) {
-	    statePtr->flags |= SOCKET_EOF;
-	    bytesRead = 0;
-	    break;
-	}
-
-	/*
-	 * Check for error condition or underflow in non-blocking case.
-	 */
-
-	if ((statePtr->flags & TCP_ASYNC_SOCKET) || (error != WSAEWOULDBLOCK)) {
-	    TclWinConvertError(error);
-	    *errorCodePtr = Tcl_GetErrno();
-	    bytesRead = -1;
-	    break;
-	}
-
-	/*
-	 * In the blocking case, wait until the file becomes readable or
-	 * closed and try again.
-	 */
-
-	if (!WaitForSocketEvent(statePtr, FD_READ|FD_CLOSE, errorCodePtr)) {
-	    bytesRead = -1;
-	    break;
-	}
-    }
-
-    SendMessage(tsdPtr->hwnd, SOCKET_SELECT, (WPARAM)SELECT, (LPARAM)statePtr);
-
-    return bytesRead;
-}
--
-/*
- *----------------------------------------------------------------------
- *
- * TcpOutputProc --
- *
- *	This function is called by the generic IO level to write data to a
- *	socket based channel.
- *
- * Results:
- *	The number of bytes written or -1 on failure.
- *
- * Side effects:
- *	Produces output on the socket.
- *
- *----------------------------------------------------------------------
- */
-
-static int
-TcpOutputProc(
-    ClientData instanceData,	/* Socket state. */
-    const char *buf,		/* The data buffer. */
-    int toWrite,		/* How many bytes to write? */
-    int *errorCodePtr)		/* Where to store error code. */
-{
-    TcpState *statePtr = instanceData;
-    int written;
-    DWORD error;
-    ThreadSpecificData *tsdPtr = TclThreadDataKeyGet(&dataKey);
-
-    *errorCodePtr = 0;
-
-    /*
-     * Check that WinSock is initialized; do not call it if not, to prevent
-     * system crashes. This can happen at exit time if the exit handler for
-     * WinSock ran before other exit handlers that want to use sockets.
-     */
-
-    if (!SocketsEnabled()) {
-	*errorCodePtr = EFAULT;
-	return -1;
-    }
-
-    /*
-     * Check if there is an async connect running.
-     * For blocking sockets terminate connect, otherwise do one step.
-     * For a non blocking socket return EWOULDBLOCK if connect not terminated
-     */
-
-    if (WaitForConnect(statePtr, errorCodePtr, 0) != 0) {
-	return -1;
-    }
-
-    while (1) {
-	SendMessage(tsdPtr->hwnd, SOCKET_SELECT,
-		(WPARAM) UNSELECT, (LPARAM) statePtr);
-
-	/* single fd operation: this proc is only called for a connected socket. */
-	written = send(statePtr->sockets->fd, buf, toWrite, 0);
-	if (written != SOCKET_ERROR) {
-	    /*
-	     * Since Windows won't generate a new write event until we hit an
-	     * overflow condition, we need to force the event loop to poll
-	     * until the condition changes.
-	     */
-
-	    if (statePtr->watchEvents & FD_WRITE) {
-		Tcl_Time blockTime = { 0, 0 };
-		Tcl_SetMaxBlockTime(&blockTime);
-	    }
-	    break;
-	}
-
-	/*
-	 * Check for error condition or overflow. In the event of overflow, we
-	 * need to clear the FD_WRITE flag so we can detect the next writable
-	 * event. Note that Windows only sends a new writable event after a
-	 * send fails with WSAEWOULDBLOCK.
-	 */
-
-	error = WSAGetLastError();
-	if (error == WSAEWOULDBLOCK) {
-	    statePtr->readyEvents &= ~(FD_WRITE);
-	    if (statePtr->flags & TCP_ASYNC_SOCKET) {
-		*errorCodePtr = EWOULDBLOCK;
-		written = -1;
-		break;
-	    }
-	} else {
-	    TclWinConvertError(error);
-	    *errorCodePtr = Tcl_GetErrno();
-	    written = -1;
-	    break;
-	}
-
-	/*
-	 * In the blocking case, wait until the file becomes writable or
-	 * closed and try again.
-	 */
-
-	if (!WaitForSocketEvent(statePtr, FD_WRITE|FD_CLOSE, errorCodePtr)) {
-	    written = -1;
-	    break;
-	}
-    }
-
-    SendMessage(tsdPtr->hwnd, SOCKET_SELECT, (WPARAM)SELECT, (LPARAM)statePtr);
-
-    return written;
 }
  
@@ -1015,7 +837,7 @@
     ClientData instanceData,	/* The socket to close. */
     Tcl_Interp *interp)		/* Unused. */
 {
-    TcpState *statePtr = instanceData;
+    SocketInfo *infoPtr = (SocketInfo *) instanceData;
     /* TIP #218 */
     int errorCode = 0;
     ThreadSpecificData *tsdPtr = TCL_TSD_INIT(&dataKey);
@@ -1033,40 +855,10 @@
 	 * background.
 	 */
 
-	while ( statePtr->sockets != NULL ) {
-	    TcpFdList *thisfd = statePtr->sockets;
-	    statePtr->sockets = thisfd->next;
-
-	    if (closesocket(thisfd->fd) == SOCKET_ERROR) {
-		TclWinConvertError((DWORD) WSAGetLastError());
-		errorCode = Tcl_GetErrno();
-	    }
-	    ckfree(thisfd);
-	}
-    }
-
-    if (statePtr->addrlist != NULL) {
-        freeaddrinfo(statePtr->addrlist);
-    }
-    if (statePtr->myaddrlist != NULL) {
-        freeaddrinfo(statePtr->myaddrlist);
-    }
-
-    /*
-     * Clear an eventual tsd info list pointer.
-     * This may be called, if an async socket connect fails or is closed
-     * between connect and thread action callback.
-     */
-    if (tsdPtr->pendingTcpState != NULL
-	    && tsdPtr->pendingTcpState == statePtr) {
-
-	/* get infoPtr lock, because this concerns the notifier thread */
-	WaitForSingleObject(tsdPtr->socketListLock, INFINITE);
-
-	tsdPtr->pendingTcpState = NULL;
-
-	/* Free list lock */
-	SetEvent(tsdPtr->socketListLock);
+	if (closesocket(infoPtr->socket) == SOCKET_ERROR) {
+	    TclWinConvertWSAError((DWORD) WSAGetLastError());
+	    errorCode = Tcl_GetErrno();
+	}
     }
 
     /*
@@ -1093,7 +885,7 @@
      * fear of damaging the list.
      */
 
-    ckfree(statePtr);
+    ckfree((char *) infoPtr);
     return errorCode;
 }
 @@ -1101,84 +893,79 @@
 /*
  *----------------------------------------------------------------------
  *
- * TcpClose2Proc --
- *
- *	This function is called by the generic IO level to perform the channel
- *	type specific part of a half-close: namely, a shutdown() on a socket.
- *
- * Results:
- *	0 if successful, the value of errno if failed.
- *
- * Side effects:
- *	Shuts down one side of the socket.
- *
- *----------------------------------------------------------------------
- */
-
-static int
-TcpClose2Proc(
-    ClientData instanceData,	/* The socket to close. */
-    Tcl_Interp *interp,		/* For error reporting. */
-    int flags)			/* Flags that indicate which side to close. */
-{
-    TcpState *statePtr = instanceData;
-    int errorCode = 0;
-    int sd;
-
-    /*
-     * Shutdown the OS socket handle.
-     */
-
-    switch(flags) {
-    case TCL_CLOSE_READ:
-	sd = SD_RECEIVE;
-	break;
-    case TCL_CLOSE_WRITE:
-	sd = SD_SEND;
-	break;
-    default:
-	if (interp) {
-	    Tcl_SetObjResult(interp, Tcl_NewStringObj(
-		    "socket close2proc called bidirectionally", -1));
-	}
-	return TCL_ERROR;
-    }
-
-    /* single fd operation: Tcl_OpenTcpServer() does not set TCL_READABLE or
-     * TCL_WRITABLE so this should never be called for a server socket. */
-    if (shutdown(statePtr->sockets->fd, sd) == SOCKET_ERROR) {
-	TclWinConvertError((DWORD) WSAGetLastError());
-	errorCode = Tcl_GetErrno();
-    }
-
-    return errorCode;
-}
--
-/*
- *----------------------------------------------------------------------
- *
- * TcpSetOptionProc --
- *
- *	Sets Tcp channel specific options.
- *
- * Results:
- *	None, unless an error happens.
- *
- * Side effects:
- *	Changes attributes of the socket at the system level.
- *
- *----------------------------------------------------------------------
- */
-
-static int
-TcpSetOptionProc(
-    ClientData instanceData,	/* Socket state. */
-    Tcl_Interp *interp,		/* For error reporting - can be NULL. */
-    const char *optionName,	/* Name of the option to set. */
-    const char *value)		/* New value for option. */
-{
-<<<<<<< HEAD
+ * NewSocketInfo --
+ *
+ *	This function allocates and initializes a new SocketInfo structure.
+ *
+ * Results:
+ *	Returns a newly allocated SocketInfo.
+ *
+ * Side effects:
+ *	None, except for allocation of memory.
+ *
+ *----------------------------------------------------------------------
+ */
+
+static SocketInfo *
+NewSocketInfo(
+    SOCKET socket)
+{
+    SocketInfo *infoPtr;
+    /* ThreadSpecificData *tsdPtr = TCL_TSD_INIT(&dataKey); */
+
+    infoPtr = (SocketInfo *) ckalloc((unsigned) sizeof(SocketInfo));
+    infoPtr->channel = 0;
+    infoPtr->socket = socket;
+    infoPtr->flags = 0;
+    infoPtr->watchEvents = 0;
+    infoPtr->readyEvents = 0;
+    infoPtr->selectEvents = 0;
+    infoPtr->acceptEventCount = 0;
+    infoPtr->acceptProc = NULL;
+    infoPtr->acceptProcData = NULL;
+    infoPtr->lastError = 0;
+
+    /*
+     * TIP #218. Removed the code inserting the new structure into the global
+     * list. This is now handled in the thread action callbacks, and only
+     * there.
+     */
+
+    infoPtr->nextPtr = NULL;
+
+    return infoPtr;
+}
++
+/*
+ *----------------------------------------------------------------------
+ *
+ * CreateSocket --
+ *
+ *	This function opens a new socket and initializes the SocketInfo
+ *	structure.
+ *
+ * Results:
+ *	Returns a new SocketInfo, or NULL with an error in interp.
+ *
+ * Side effects:
+ *	None, except for allocation of memory.
+ *
+ *----------------------------------------------------------------------
+ */
+
+static SocketInfo *
+CreateSocket(
+    Tcl_Interp *interp,		/* For error reporting; can be NULL. */
+    int port,			/* Port number to open. */
+    const char *host,		/* Name of host on which to open port. */
+    int server,			/* 1 if socket should be a server socket, else
+				 * 0 for a client socket. */
+    const char *myaddr,		/* Optional client-side address */
+    int myport,			/* Optional client-side port */
+    int async)			/* If nonzero, connect client socket
+				 * asynchronously. */
+{
     u_long flag = 1;		/* Indicates nonblocking mode. */
     SOCKADDR_IN sockaddr;	/* Socket address */
     SOCKADDR_IN mysockaddr;	/* Socket address for client */
@@ -1186,12 +973,6 @@
     SocketInfo *infoPtr=NULL;	/* The returned value. */
     ThreadSpecificData *tsdPtr = (ThreadSpecificData *)
 	    TclThreadDataKeyGet(&dataKey);
-=======
-#ifdef TCL_FEATURE_KEEPALIVE_NAGLE
-    TcpState *statePtr = instanceData;
-    SOCKET sock;
-#endif /*TCL_FEATURE_KEEPALIVE_NAGLE*/
->>>>>>> 6db3b6dd
 
     /*
      * Check that WinSock is initialized; do not call it if not, to prevent
@@ -1200,28 +981,60 @@
      */
 
     if (!SocketsEnabled()) {
-	if (interp) {
-	    Tcl_SetObjResult(interp, Tcl_NewStringObj(
-		    "winsock is not initialized", -1));
-	}
-	return TCL_ERROR;
-    }
-
-#ifdef TCL_FEATURE_KEEPALIVE_NAGLE
-    #error "TCL_FEATURE_KEEPALIVE_NAGLE not reviewed for whether to treat statePtr->sockets as single fd or list"
-    sock = statePtr->sockets->fd;
-
-    if (!strcasecmp(optionName, "-keepalive")) {
-	BOOL val = FALSE;
-	int boolVar, rtn;
-
-	if (Tcl_GetBoolean(interp, value, &boolVar) != TCL_OK) {
-	    return TCL_ERROR;
-	}
-	if (boolVar) {
-	    val = TRUE;
-	}
-<<<<<<< HEAD
+	return NULL;
+    }
+
+    if (!CreateSocketAddress(&sockaddr, host, port)) {
+	goto error;
+    }
+    if ((myaddr != NULL || myport != 0) &&
+	    !CreateSocketAddress(&mysockaddr, myaddr, myport)) {
+	goto error;
+    }
+
+    sock = socket(AF_INET, SOCK_STREAM, 0);
+    if (sock == INVALID_SOCKET) {
+	goto error;
+    }
+
+    /*
+     * Win-NT has a misfeature that sockets are inherited in child processes
+     * by default. Turn off the inherit bit.
+     */
+
+    SetHandleInformation((HANDLE) sock, HANDLE_FLAG_INHERIT, 0);
+
+    /*
+     * Set kernel space buffering
+     */
+
+    TclSockMinimumBuffers((void *)sock, TCP_BUFFER_SIZE);
+
+    if (server) {
+	/*
+	 * Bind to the specified port. Note that we must not call setsockopt
+	 * with SO_REUSEADDR because Microsoft allows addresses to be reused
+	 * even if they are still in use.
+	 *
+	 * Bind should not be affected by the socket having already been set
+	 * into nonblocking mode. If there is trouble, this is one place to
+	 * look for bugs.
+	 */
+
+	if (bind(sock, (SOCKADDR *) &sockaddr, sizeof(SOCKADDR_IN))
+		== SOCKET_ERROR) {
+	    goto error;
+	}
+
+	/*
+	 * Set the maximum number of pending connect requests to the max value
+	 * allowed on each platform (Win32 and Win32s may be different, and
+	 * there may be differences between TCP/IP stacks).
+	 */
+
+	if (listen(sock, SOMAXCONN) == SOCKET_ERROR) {
+	    goto error;
+	}
 
 	/*
 	 * Add this socket to the global list of sockets.
@@ -1254,25 +1067,9 @@
 	    if (bind(sock, (SOCKADDR *) &mysockaddr, sizeof(SOCKADDR_IN))
 		    == SOCKET_ERROR) {
 		goto error;
-=======
-	rtn = setsockopt(sock, SOL_SOCKET, SO_KEEPALIVE,
-		(const char *) &val, sizeof(BOOL));
-	if (rtn != 0) {
-	    TclWinConvertError(WSAGetLastError());
-	    if (interp) {
-		Tcl_SetObjResult(interp, Tcl_ObjPrintf(
-			"couldn't set socket option: %s",
-			Tcl_PosixError(interp)));
->>>>>>> 6db3b6dd
 	    }
-	    return TCL_ERROR;
-	}
-	return TCL_OK;
-    } else if (!strcasecmp(optionName, "-nagle")) {
-	BOOL val = FALSE;
-	int boolVar, rtn;
-
-<<<<<<< HEAD
+	}
+
 	/*
 	 * Allocate socket info structure
 	 */
@@ -1356,29 +1153,9 @@
 	    ioctlsocket(sock, (long) FIONBIO, &flag);
 	    SendMessage(tsdPtr->hwnd, SOCKET_SELECT, (WPARAM) SELECT,
 		    (LPARAM) infoPtr);
-=======
-	if (Tcl_GetBoolean(interp, value, &boolVar) != TCL_OK) {
-	    return TCL_ERROR;
-	}
-	if (!boolVar) {
-	    val = TRUE;
-	}
-	rtn = setsockopt(sock, IPPROTO_TCP, TCP_NODELAY,
-		(const char *) &val, sizeof(BOOL));
-	if (rtn != 0) {
-	    TclWinConvertError(WSAGetLastError());
-	    if (interp) {
-		Tcl_SetObjResult(interp, Tcl_ObjPrintf(
-			"couldn't set socket option: %s",
-			Tcl_PosixError(interp)));
-	    }
-	    return TCL_ERROR;
->>>>>>> 6db3b6dd
-	}
-	return TCL_OK;
-    }
-
-<<<<<<< HEAD
+	}
+    }
+
     return infoPtr;
 
   error:
@@ -1399,12 +1176,789 @@
 	closesocket(sock);
     }
     return NULL;
-=======
+}
++
+/*
+ *----------------------------------------------------------------------
+ *
+ * CreateSocketAddress --
+ *
+ *	This function initializes a sockaddr structure for a host and port.
+ *
+ * Results:
+ *	1 if the host was valid, 0 if the host could not be converted to an IP
+ *	address.
+ *
+ * Side effects:
+ *	Fills in the *sockaddrPtr structure.
+ *
+ *----------------------------------------------------------------------
+ */
+
+static int
+CreateSocketAddress(
+    LPSOCKADDR_IN sockaddrPtr,	/* Socket address */
+    const char *host,		/* Host. NULL implies INADDR_ANY */
+    int port)			/* Port number */
+{
+    struct hostent *hostent;	/* Host database entry */
+    struct in_addr addr;	/* For 64/32 bit madness */
+
+    /*
+     * Check that WinSock is initialized; do not call it if not, to prevent
+     * system crashes. This can happen at exit time if the exit handler for
+     * WinSock ran before other exit handlers that want to use sockets.
+     */
+
+    if (!SocketsEnabled()) {
+	Tcl_SetErrno(EFAULT);
+	return 0;
+    }
+
+    ZeroMemory(sockaddrPtr, sizeof(SOCKADDR_IN));
+    sockaddrPtr->sin_family = AF_INET;
+    sockaddrPtr->sin_port = htons((unsigned short) (port & 0xFFFF));
+    if (host == NULL) {
+	addr.s_addr = INADDR_ANY;
+    } else {
+	addr.s_addr = inet_addr(host);
+	if (addr.s_addr == INADDR_NONE) {
+	    hostent = gethostbyname(host);
+	    if (hostent != NULL) {
+		memcpy(&addr, hostent->h_addr, (size_t) hostent->h_length);
+	    } else {
+#ifdef	EHOSTUNREACH
+		Tcl_SetErrno(EHOSTUNREACH);
+#else
+#ifdef ENXIO
+		Tcl_SetErrno(ENXIO);
+#endif
+#endif
+		return 0;	/* Error. */
+	    }
+	}
+    }
+
+    /*
+     * NOTE: On 64 bit machines the assignment below is rumored to not do the
+     * right thing. Please report errors related to this if you observe
+     * incorrect behavior on 64 bit machines such as DEC Alphas. Should we
+     * modify this code to do an explicit memcpy?
+     */
+
+    sockaddrPtr->sin_addr.s_addr = addr.s_addr;
+    return 1;			/* Success. */
+}
++
+/*
+ *----------------------------------------------------------------------
+ *
+ * WaitForSocketEvent --
+ *
+ *	Waits until one of the specified events occurs on a socket.
+ *
+ * Results:
+ *	Returns 1 on success or 0 on failure, with an error code in
+ *	errorCodePtr.
+ *
+ * Side effects:
+ *	Processes socket events off the system queue.
+ *
+ *----------------------------------------------------------------------
+ */
+
+static int
+WaitForSocketEvent(
+    SocketInfo *infoPtr,	/* Information about this socket. */
+    int events,			/* Events to look for. */
+    int *errorCodePtr)		/* Where to store errors? */
+{
+    int result = 1;
+    int oldMode;
+    ThreadSpecificData *tsdPtr = (ThreadSpecificData *)
+	    TclThreadDataKeyGet(&dataKey);
+
+    /*
+     * Be sure to disable event servicing so we are truly modal.
+     */
+
+    oldMode = Tcl_SetServiceMode(TCL_SERVICE_NONE);
+
+    /*
+     * Reset WSAAsyncSelect so we have a fresh set of events pending.
+     */
+
+    SendMessage(tsdPtr->hwnd, SOCKET_SELECT, (WPARAM) UNSELECT,
+	    (LPARAM) infoPtr);
+
+    SendMessage(tsdPtr->hwnd, SOCKET_SELECT, (WPARAM) SELECT,
+	    (LPARAM) infoPtr);
+
+    while (1) {
+	if (infoPtr->lastError) {
+	    *errorCodePtr = infoPtr->lastError;
+	    result = 0;
+	    break;
+	} else if (infoPtr->readyEvents & events) {
+	    break;
+	} else if (infoPtr->flags & SOCKET_ASYNC) {
+	    *errorCodePtr = EWOULDBLOCK;
+	    result = 0;
+	    break;
+	}
+
+	/*
+	 * Wait until something happens.
+	 */
+
+	WaitForSingleObject(tsdPtr->readyEvent, INFINITE);
+    }
+
+    (void) Tcl_SetServiceMode(oldMode);
+    return result;
+}
++
+/*
+ *----------------------------------------------------------------------
+ *
+ * Tcl_OpenTcpClient --
+ *
+ *	Opens a TCP client socket and creates a channel around it.
+ *
+ * Results:
+ *	The channel or NULL if failed. An error message is returned in the
+ *	interpreter on failure.
+ *
+ * Side effects:
+ *	Opens a client socket and creates a new channel.
+ *
+ *----------------------------------------------------------------------
+ */
+
+Tcl_Channel
+Tcl_OpenTcpClient(
+    Tcl_Interp *interp,		/* For error reporting; can be NULL. */
+    int port,			/* Port number to open. */
+    const char *host,		/* Host on which to open port. */
+    const char *myaddr,		/* Client-side address */
+    int myport,			/* Client-side port */
+    int async)			/* If nonzero, should connect client socket
+				 * asynchronously. */
+{
+    SocketInfo *infoPtr;
+    char channelName[16 + TCL_INTEGER_SPACE];
+
+    if (TclpHasSockets(interp) != TCL_OK) {
+	return NULL;
+    }
+
+    /*
+     * Create a new client socket and wrap it in a channel.
+     */
+
+    infoPtr = CreateSocket(interp, port, host, 0, myaddr, myport, async);
+    if (infoPtr == NULL) {
+	return NULL;
+    }
+
+    sprintf(channelName, "sock%" TCL_I_MODIFIER "u", (size_t)infoPtr->socket);
+
+    infoPtr->channel = Tcl_CreateChannel(&tcpChannelType, channelName,
+	    (ClientData) infoPtr, (TCL_READABLE | TCL_WRITABLE));
+    if (Tcl_SetChannelOption(interp, infoPtr->channel, "-translation",
+	    "auto crlf") == TCL_ERROR) {
+	Tcl_Close((Tcl_Interp *) NULL, infoPtr->channel);
+	return (Tcl_Channel) NULL;
+    }
+    if (Tcl_SetChannelOption(NULL, infoPtr->channel, "-eofchar", "")
+	    == TCL_ERROR) {
+	Tcl_Close((Tcl_Interp *) NULL, infoPtr->channel);
+	return (Tcl_Channel) NULL;
+    }
+    return infoPtr->channel;
+}
++
+/*
+ *----------------------------------------------------------------------
+ *
+ * Tcl_MakeTcpClientChannel --
+ *
+ *	Creates a Tcl_Channel from an existing client TCP socket.
+ *
+ * Results:
+ *	The Tcl_Channel wrapped around the preexisting TCP socket.
+ *
+ * Side effects:
+ *	None.
+ *
+ * NOTE: Code contributed by Mark Diekhans (markd@grizzly.com)
+ *
+ *----------------------------------------------------------------------
+ */
+
+Tcl_Channel
+Tcl_MakeTcpClientChannel(
+    ClientData sock)		/* The socket to wrap up into a channel. */
+{
+    SocketInfo *infoPtr;
+    char channelName[16 + TCL_INTEGER_SPACE];
+    ThreadSpecificData *tsdPtr;
+
+    if (TclpHasSockets(NULL) != TCL_OK) {
+	return NULL;
+    }
+
+    tsdPtr = (ThreadSpecificData *)TclThreadDataKeyGet(&dataKey);
+
+    /*
+     * Set kernel space buffering and non-blocking.
+     */
+
+    TclSockMinimumBuffers(sock, TCP_BUFFER_SIZE);
+
+    infoPtr = NewSocketInfo((SOCKET) sock);
+
+    /*
+     * Start watching for read/write events on the socket.
+     */
+
+    infoPtr->selectEvents = FD_READ | FD_CLOSE | FD_WRITE;
+    SendMessage(tsdPtr->hwnd, SOCKET_SELECT,
+	    (WPARAM) SELECT, (LPARAM) infoPtr);
+
+    sprintf(channelName, "sock%" TCL_I_MODIFIER "u", (size_t)infoPtr->socket);
+    infoPtr->channel = Tcl_CreateChannel(&tcpChannelType, channelName,
+	    (ClientData) infoPtr, (TCL_READABLE | TCL_WRITABLE));
+    Tcl_SetChannelOption(NULL, infoPtr->channel, "-translation", "auto crlf");
+    return infoPtr->channel;
+}
++
+/*
+ *----------------------------------------------------------------------
+ *
+ * Tcl_OpenTcpServer --
+ *
+ *	Opens a TCP server socket and creates a channel around it.
+ *
+ * Results:
+ *	The channel or NULL if failed. An error message is returned in the
+ *	interpreter on failure.
+ *
+ * Side effects:
+ *	Opens a server socket and creates a new channel.
+ *
+ *----------------------------------------------------------------------
+ */
+
+Tcl_Channel
+Tcl_OpenTcpServer(
+    Tcl_Interp *interp,		/* For error reporting - may be NULL. */
+    int port,			/* Port number to open. */
+    const char *host,		/* Name of local host. */
+    Tcl_TcpAcceptProc *acceptProc,
+				/* Callback for accepting connections from new
+				 * clients. */
+    ClientData acceptProcData)	/* Data for the callback. */
+{
+    SocketInfo *infoPtr;
+    char channelName[16 + TCL_INTEGER_SPACE];
+
+    if (TclpHasSockets(interp) != TCL_OK) {
+	return NULL;
+    }
+
+    /*
+     * Create a new client socket and wrap it in a channel.
+     */
+
+    infoPtr = CreateSocket(interp, port, host, 1, NULL, 0, 0);
+    if (infoPtr == NULL) {
+	return NULL;
+    }
+
+    infoPtr->acceptProc = acceptProc;
+    infoPtr->acceptProcData = acceptProcData;
+
+    sprintf(channelName, "sock%" TCL_I_MODIFIER "u", (size_t)infoPtr->socket);
+
+    infoPtr->channel = Tcl_CreateChannel(&tcpChannelType, channelName,
+	    (ClientData) infoPtr, 0);
+    if (Tcl_SetChannelOption(interp, infoPtr->channel, "-eofchar", "")
+	    == TCL_ERROR) {
+	Tcl_Close((Tcl_Interp *) NULL, infoPtr->channel);
+	return (Tcl_Channel) NULL;
+    }
+
+    return infoPtr->channel;
+}
++
+/*
+ *----------------------------------------------------------------------
+ *
+ * TcpAccept --
+ *
+ *	Accept a TCP socket connection. This is called by SocketEventProc and
+ *	it in turns calls the registered accept function.
+ *
+ * Results:
+ *	None.
+ *
+ * Side effects:
+ *	Invokes the accept proc which may invoke arbitrary Tcl code.
+ *
+ *----------------------------------------------------------------------
+ */
+
+static void
+TcpAccept(
+    SocketInfo *infoPtr)	/* Socket to accept. */
+{
+    SOCKET newSocket;
+    SocketInfo *newInfoPtr;
+    SOCKADDR_IN addr;
+    int len;
+    char channelName[16 + TCL_INTEGER_SPACE];
+    ThreadSpecificData *tsdPtr = (ThreadSpecificData *)
+	    TclThreadDataKeyGet(&dataKey);
+
+    /*
+     * Accept the incoming connection request.
+     */
+
+    len = sizeof(SOCKADDR_IN);
+
+    newSocket = accept(infoPtr->socket, (SOCKADDR *)&addr,
+	    &len);
+
+    /*
+     * Protect access to sockets (acceptEventCount, readyEvents) in socketList
+     * by the lock.  Fix for SF Tcl Bug 3056775.
+     */
+    WaitForSingleObject(tsdPtr->socketListLock, INFINITE);
+
+    /*
+     * Clear the ready mask so we can detect the next connection request. Note
+     * that connection requests are level triggered, so if there is a request
+     * already pending, a new event will be generated.
+     */
+
+    if (newSocket == INVALID_SOCKET) {
+	infoPtr->acceptEventCount = 0;
+	infoPtr->readyEvents &= ~(FD_ACCEPT);
+
+	SetEvent(tsdPtr->socketListLock);
+	return;
+    }
+
+    /*
+     * It is possible that more than one FD_ACCEPT has been sent, so an extra
+     * count must be kept. Decrement the count, and reset the readyEvent bit
+     * if the count is no longer > 0.
+     */
+
+    infoPtr->acceptEventCount--;
+
+    if (infoPtr->acceptEventCount <= 0) {
+	infoPtr->readyEvents &= ~(FD_ACCEPT);
+    }
+
+    SetEvent(tsdPtr->socketListLock);
+
+    /*
+     * Win-NT has a misfeature that sockets are inherited in child processes
+     * by default. Turn off the inherit bit.
+     */
+
+    SetHandleInformation((HANDLE) newSocket, HANDLE_FLAG_INHERIT, 0);
+
+    /*
+     * Allocate socket info structure
+     */
+
+    newInfoPtr = NewSocketInfo(newSocket);
+
+    /*
+     * Select on read/write events and create the channel.
+     */
+
+    newInfoPtr->selectEvents = (FD_READ | FD_WRITE | FD_CLOSE);
+    SendMessage(tsdPtr->hwnd, SOCKET_SELECT,
+	    (WPARAM) SELECT, (LPARAM) newInfoPtr);
+
+    sprintf(channelName, "sock%" TCL_I_MODIFIER "u", (size_t)newInfoPtr->socket);
+    newInfoPtr->channel = Tcl_CreateChannel(&tcpChannelType, channelName,
+	    (ClientData) newInfoPtr, (TCL_READABLE | TCL_WRITABLE));
+    if (Tcl_SetChannelOption(NULL, newInfoPtr->channel, "-translation",
+	    "auto crlf") == TCL_ERROR) {
+	Tcl_Close((Tcl_Interp *) NULL, newInfoPtr->channel);
+	return;
+    }
+    if (Tcl_SetChannelOption(NULL, newInfoPtr->channel, "-eofchar", "")
+	    == TCL_ERROR) {
+	Tcl_Close((Tcl_Interp *) NULL, newInfoPtr->channel);
+	return;
+    }
+
+    /*
+     * Invoke the accept callback function.
+     */
+
+    if (infoPtr->acceptProc != NULL) {
+	(infoPtr->acceptProc) (infoPtr->acceptProcData, newInfoPtr->channel,
+		inet_ntoa(addr.sin_addr), ntohs(addr.sin_port));
+    }
+}
++
+/*
+ *----------------------------------------------------------------------
+ *
+ * TcpInputProc --
+ *
+ *	This function is called by the generic IO level to read data from a
+ *	socket based channel.
+ *
+ * Results:
+ *	The number of bytes read or -1 on error.
+ *
+ * Side effects:
+ *	Consumes input from the socket.
+ *
+ *----------------------------------------------------------------------
+ */
+
+static int
+TcpInputProc(
+    ClientData instanceData,	/* The socket state. */
+    char *buf,			/* Where to store data. */
+    int toRead,			/* Maximum number of bytes to read. */
+    int *errorCodePtr)		/* Where to store error codes. */
+{
+    SocketInfo *infoPtr = (SocketInfo *) instanceData;
+    int bytesRead;
+    DWORD error;
+    ThreadSpecificData *tsdPtr = (ThreadSpecificData *)
+	    TclThreadDataKeyGet(&dataKey);
+
+    *errorCodePtr = 0;
+
+    /*
+     * Check that WinSock is initialized; do not call it if not, to prevent
+     * system crashes. This can happen at exit time if the exit handler for
+     * WinSock ran before other exit handlers that want to use sockets.
+     */
+
+    if (!SocketsEnabled()) {
+	*errorCodePtr = EFAULT;
+	return -1;
+    }
+
+    /*
+     * First check to see if EOF was already detected, to prevent calling the
+     * socket stack after the first time EOF is detected.
+     */
+
+    if (infoPtr->flags & SOCKET_EOF) {
+	return 0;
+    }
+
+    /*
+     * Check to see if the socket is connected before trying to read.
+     */
+
+    if ((infoPtr->flags & SOCKET_ASYNC_CONNECT)
+	    && !WaitForSocketEvent(infoPtr, FD_CONNECT, errorCodePtr)) {
+	return -1;
+    }
+
+    /*
+     * No EOF, and it is connected, so try to read more from the socket. Note
+     * that we clear the FD_READ bit because read events are level triggered
+     * so a new event will be generated if there is still data available to be
+     * read. We have to simulate blocking behavior here since we are always
+     * using non-blocking sockets.
+     */
+
+    while (1) {
+	SendMessage(tsdPtr->hwnd, SOCKET_SELECT,
+		(WPARAM) UNSELECT, (LPARAM) infoPtr);
+	bytesRead = recv(infoPtr->socket, buf, toRead, 0);
+	infoPtr->readyEvents &= ~(FD_READ);
+
+	/*
+	 * Check for end-of-file condition or successful read.
+	 */
+
+	if (bytesRead == 0) {
+	    infoPtr->flags |= SOCKET_EOF;
+	}
+	if (bytesRead != SOCKET_ERROR) {
+	    break;
+	}
+
+	/*
+	 * If an error occurs after the FD_CLOSE has arrived, then ignore the
+	 * error and report an EOF.
+	 */
+
+	if (infoPtr->readyEvents & FD_CLOSE) {
+	    infoPtr->flags |= SOCKET_EOF;
+	    bytesRead = 0;
+	    break;
+	}
+
+	error = WSAGetLastError();
+
+	/*
+	 * If an RST comes, then ignore the error and report an EOF just like
+	 * on unix.
+	 */
+
+	if (error == WSAECONNRESET) {
+	    infoPtr->flags |= SOCKET_EOF;
+	    bytesRead = 0;
+	    break;
+	}
+
+	/*
+	 * Check for error condition or underflow in non-blocking case.
+	 */
+
+	if ((infoPtr->flags & SOCKET_ASYNC) || (error != WSAEWOULDBLOCK)) {
+	    TclWinConvertWSAError(error);
+	    *errorCodePtr = Tcl_GetErrno();
+	    bytesRead = -1;
+	    break;
+	}
+
+	/*
+	 * In the blocking case, wait until the file becomes readable or
+	 * closed and try again.
+	 */
+
+	if (!WaitForSocketEvent(infoPtr, FD_READ|FD_CLOSE, errorCodePtr)) {
+	    bytesRead = -1;
+	    break;
+	}
+    }
+
+    SendMessage(tsdPtr->hwnd, SOCKET_SELECT,
+	    (WPARAM) SELECT, (LPARAM) infoPtr);
+
+    return bytesRead;
+}
++
+/*
+ *----------------------------------------------------------------------
+ *
+ * TcpOutputProc --
+ *
+ *	This function is called by the generic IO level to write data to a
+ *	socket based channel.
+ *
+ * Results:
+ *	The number of bytes written or -1 on failure.
+ *
+ * Side effects:
+ *	Produces output on the socket.
+ *
+ *----------------------------------------------------------------------
+ */
+
+static int
+TcpOutputProc(
+    ClientData instanceData,	/* The socket state. */
+    const char *buf,		/* Where to get data. */
+    int toWrite,		/* Maximum number of bytes to write. */
+    int *errorCodePtr)		/* Where to store error codes. */
+{
+    SocketInfo *infoPtr = (SocketInfo *) instanceData;
+    int bytesWritten;
+    DWORD error;
+    ThreadSpecificData *tsdPtr = (ThreadSpecificData *)
+	    TclThreadDataKeyGet(&dataKey);
+
+    *errorCodePtr = 0;
+
+    /*
+     * Check that WinSock is initialized; do not call it if not, to prevent
+     * system crashes. This can happen at exit time if the exit handler for
+     * WinSock ran before other exit handlers that want to use sockets.
+     */
+
+    if (!SocketsEnabled()) {
+	*errorCodePtr = EFAULT;
+	return -1;
+    }
+
+    /*
+     * Check to see if the socket is connected before trying to write.
+     */
+
+    if ((infoPtr->flags & SOCKET_ASYNC_CONNECT)
+	    && !WaitForSocketEvent(infoPtr, FD_CONNECT, errorCodePtr)) {
+	return -1;
+    }
+
+    while (1) {
+	SendMessage(tsdPtr->hwnd, SOCKET_SELECT,
+		(WPARAM) UNSELECT, (LPARAM) infoPtr);
+
+	bytesWritten = send(infoPtr->socket, buf, toWrite, 0);
+	if (bytesWritten != SOCKET_ERROR) {
+	    /*
+	     * Since Windows won't generate a new write event until we hit an
+	     * overflow condition, we need to force the event loop to poll
+	     * until the condition changes.
+	     */
+
+	    if (infoPtr->watchEvents & FD_WRITE) {
+		Tcl_Time blockTime = { 0, 0 };
+		Tcl_SetMaxBlockTime(&blockTime);
+	    }
+	    break;
+	}
+
+	/*
+	 * Check for error condition or overflow. In the event of overflow, we
+	 * need to clear the FD_WRITE flag so we can detect the next writable
+	 * event. Note that Windows only sends a new writable event after a
+	 * send fails with WSAEWOULDBLOCK.
+	 */
+
+	error = WSAGetLastError();
+	if (error == WSAEWOULDBLOCK) {
+	    infoPtr->readyEvents &= ~(FD_WRITE);
+	    if (infoPtr->flags & SOCKET_ASYNC) {
+		*errorCodePtr = EWOULDBLOCK;
+		bytesWritten = -1;
+		break;
+	    }
+	} else {
+	    TclWinConvertWSAError(error);
+	    *errorCodePtr = Tcl_GetErrno();
+	    bytesWritten = -1;
+	    break;
+	}
+
+	/*
+	 * In the blocking case, wait until the file becomes writable or
+	 * closed and try again.
+	 */
+
+	if (!WaitForSocketEvent(infoPtr, FD_WRITE|FD_CLOSE, errorCodePtr)) {
+	    bytesWritten = -1;
+	    break;
+	}
+    }
+
+    SendMessage(tsdPtr->hwnd, SOCKET_SELECT,
+	    (WPARAM) SELECT, (LPARAM) infoPtr);
+
+    return bytesWritten;
+}
++
+/*
+ *----------------------------------------------------------------------
+ *
+ * TcpSetOptionProc --
+ *
+ *	Sets Tcp channel specific options.
+ *
+ * Results:
+ *	None, unless an error happens.
+ *
+ * Side effects:
+ *	Changes attributes of the socket at the system level.
+ *
+ *----------------------------------------------------------------------
+ */
+
+static int
+TcpSetOptionProc(
+    ClientData instanceData,	/* Socket state. */
+    Tcl_Interp *interp,		/* For error reporting - can be NULL. */
+    const char *optionName,	/* Name of the option to set. */
+    const char *value)		/* New value for option. */
+{
+#ifdef TCL_FEATURE_KEEPALIVE_NAGLE
+    SocketInfo *infoPtr;
+    SOCKET sock;
+#endif
+
+    /*
+     * Check that WinSock is initialized; do not call it if not, to prevent
+     * system crashes. This can happen at exit time if the exit handler for
+     * WinSock ran before other exit handlers that want to use sockets.
+     */
+
+    if (!SocketsEnabled()) {
+	if (interp) {
+	    Tcl_AppendResult(interp, "winsock is not initialized", NULL);
+	}
+	return TCL_ERROR;
+    }
+
+#ifdef TCL_FEATURE_KEEPALIVE_NAGLE
+    infoPtr = (SocketInfo *) instanceData;
+    sock = infoPtr->socket;
+
+    if (!strcasecmp(optionName, "-keepalive")) {
+	BOOL val = FALSE;
+	int boolVar, rtn;
+
+	if (Tcl_GetBoolean(interp, value, &boolVar) != TCL_OK) {
+	    return TCL_ERROR;
+	}
+	if (boolVar) {
+	    val = TRUE;
+	}
+	rtn = setsockopt(sock, SOL_SOCKET, SO_KEEPALIVE,
+		(const char *) &val, sizeof(BOOL));
+	if (rtn != 0) {
+	    TclWinConvertWSAError(WSAGetLastError());
+	    if (interp) {
+		Tcl_AppendResult(interp, "couldn't set socket option: ",
+			Tcl_PosixError(interp), NULL);
+	    }
+	    return TCL_ERROR;
+	}
+	return TCL_OK;
+    } else if (!strcasecmp(optionName, "-nagle")) {
+	BOOL val = FALSE;
+	int boolVar, rtn;
+
+	if (Tcl_GetBoolean(interp, value, &boolVar) != TCL_OK) {
+	    return TCL_ERROR;
+	}
+	if (!boolVar) {
+	    val = TRUE;
+	}
+	rtn = setsockopt(sock, IPPROTO_TCP, TCP_NODELAY,
+		(const char *) &val, sizeof(BOOL));
+	if (rtn != 0) {
+	    TclWinConvertWSAError(WSAGetLastError());
+	    if (interp) {
+		Tcl_AppendResult(interp, "couldn't set socket option: ",
+			Tcl_PosixError(interp), NULL);
+	    }
+	    return TCL_ERROR;
+	}
+	return TCL_OK;
+    }
+
     return Tcl_BadChannelOption(interp, optionName, "keepalive nagle");
 #else
     return Tcl_BadChannelOption(interp, optionName, "");
 #endif /*TCL_FEATURE_KEEPALIVE_NAGLE*/
->>>>>>> 6db3b6dd
 }
  
@@ -1420,8 +1974,7 @@
  *
  * Results:
  *	A standard Tcl result. The value of the specified option or a list of
- *	all options and their values is returned in the supplied DString. Sets
- *	Error message if needed.
+ *	all options and their values is returned in the supplied DString.
  *
  * Side effects:
  *	None.
@@ -1432,20 +1985,21 @@
 static int
 TcpGetOptionProc(
     ClientData instanceData,	/* Socket state. */
-    Tcl_Interp *interp,		/* For error reporting - can be NULL. */
+    Tcl_Interp *interp,		/* For error reporting - can be NULL */
     const char *optionName,	/* Name of the option to retrieve the value
 				 * for, or NULL to get all options and their
 				 * values. */
     Tcl_DString *dsPtr)		/* Where to store the computed value;
 				 * initialized by caller. */
 {
-    TcpState *statePtr = instanceData;
-    char host[NI_MAXHOST], port[NI_MAXSERV];
+    SocketInfo *infoPtr;
+    SOCKADDR_IN sockname;
+    SOCKADDR_IN peername;
+    struct hostent *hostEntPtr;
     SOCKET sock;
+    int size = sizeof(SOCKADDR_IN);
     size_t len = 0;
-    int errorCode;
-    int reverseDNS = 0;
-#define SUPPRESS_RDNS_VAR "::tcl::unsupported::noReverseDNS"
+    char buf[TCL_INTEGER_SPACE];
 
     /*
      * Check that WinSock is initialized; do not call it if not, to prevent
@@ -1455,86 +2009,58 @@
 
     if (!SocketsEnabled()) {
 	if (interp) {
-	    Tcl_SetObjResult(interp, Tcl_NewStringObj(
-		    "winsock is not initialized", -1));
+	    Tcl_AppendResult(interp, "winsock is not initialized", NULL);
 	}
 	return TCL_ERROR;
     }
 
-    /* Go one step in async connect */
-    WaitForConnect(statePtr, &errorCode, 1);
-
-    sock = statePtr->sockets->fd;
+    infoPtr = (SocketInfo *) instanceData;
+    sock = (int) infoPtr->socket;
     if (optionName != NULL) {
 	len = strlen(optionName);
     }
 
     if ((len > 1) && (optionName[1] == 'e') &&
 	    (strncmp(optionName, "-error", len) == 0)) {
-
-	/*
-	* Do not return any errors if async connect is running
-	*/
-	if (! (statePtr->flags & TCP_ASYNC_CONNECT_REENTER_PENDING) ) {
-	    int optlen;
-	    int ret;
-    	    DWORD err;
-
-	    /*
-	     * Populater the err Variable with a possix error
-	     */
-	    optlen = sizeof(int);
-	    ret = TclWinGetSockOpt(sock, SOL_SOCKET, SO_ERROR,
-		    (char *)&err, &optlen);
-	    /*
-	     * The error was not returned directly but should be
-	     * taken from WSA
-	     */
-	    if (ret == SOCKET_ERROR) {
-		err = WSAGetLastError();
-	    }
-	    /*
-	     * Return error message
-	     */
-	    if (err) {
-		TclWinConvertError(err);
-		Tcl_DStringAppend(dsPtr, Tcl_ErrnoMsg(Tcl_GetErrno()), -1);
-	    }
+	int optlen;
+	DWORD err;
+	int ret;
+
+	optlen = sizeof(int);
+	ret = TclWinGetSockOpt((int)sock, SOL_SOCKET, SO_ERROR,
+		(char *)&err, &optlen);
+	if (ret == SOCKET_ERROR) {
+	    err = WSAGetLastError();
+	}
+	if (err) {
+	    TclWinConvertWSAError(err);
+	    Tcl_DStringAppend(dsPtr, Tcl_ErrnoMsg(Tcl_GetErrno()), -1);
 	}
 	return TCL_OK;
-    }
-
-    if ((len > 1) && (optionName[1] == 'c') &&
-	    (strncmp(optionName, "-connecting", len) == 0)) {
-
-	Tcl_DStringAppend(dsPtr,
-		(statePtr->flags & TCP_ASYNC_CONNECT_REENTER_PENDING)
-		? "1" : "0", -1);
-        return TCL_OK;
-    }
-
-    if (interp != NULL && Tcl_GetVar(interp, SUPPRESS_RDNS_VAR, 0) != NULL) {
-	reverseDNS = NI_NUMERICHOST;
     }
 
     if ((len == 0) || ((len > 1) && (optionName[1] == 'p') &&
 	    (strncmp(optionName, "-peername", len) == 0))) {
-	address peername;
-	socklen_t size = sizeof(peername);
-
-	if (getpeername(sock, (LPSOCKADDR) &(peername.sa), &size) == 0) {
+	if (getpeername(sock, (LPSOCKADDR) &peername, &size) == 0) {
 	    if (len == 0) {
 		Tcl_DStringAppendElement(dsPtr, "-peername");
 		Tcl_DStringStartSublist(dsPtr);
 	    }
-
-	    getnameinfo(&(peername.sa), size, host, sizeof(host),
-		    NULL, 0, NI_NUMERICHOST);
-	    Tcl_DStringAppendElement(dsPtr, host);
-	    getnameinfo(&(peername.sa), size, host, sizeof(host),
-		    port, sizeof(port), reverseDNS | NI_NUMERICSERV);
-	    Tcl_DStringAppendElement(dsPtr, host);
-	    Tcl_DStringAppendElement(dsPtr, port);
+	    Tcl_DStringAppendElement(dsPtr, inet_ntoa(peername.sin_addr));
+
+	    if (peername.sin_addr.s_addr == 0) {
+		hostEntPtr = NULL;
+	    } else {
+		hostEntPtr = gethostbyaddr((char *) &(peername.sin_addr),
+			sizeof(peername.sin_addr), AF_INET);
+	    }
+	    if (hostEntPtr != NULL) {
+		Tcl_DStringAppendElement(dsPtr, hostEntPtr->h_name);
+	    } else {
+		Tcl_DStringAppendElement(dsPtr, inet_ntoa(peername.sin_addr));
+	    }
+	    TclFormatInt(buf, ntohs(peername.sin_port));
+	    Tcl_DStringAppendElement(dsPtr, buf);
 	    if (len == 0) {
 		Tcl_DStringEndSublist(dsPtr);
 	    } else {
@@ -1549,11 +2075,10 @@
 	     */
 
 	    if (len) {
-		TclWinConvertError((DWORD) WSAGetLastError());
+		TclWinConvertWSAError((DWORD) WSAGetLastError());
 		if (interp) {
-		    Tcl_SetObjResult(interp, Tcl_ObjPrintf(
-			    "can't get peername: %s",
-			    Tcl_PosixError(interp)));
+		    Tcl_AppendResult(interp, "can't get peername: ",
+			    Tcl_PosixError(interp), NULL);
 		}
 		return TCL_ERROR;
 	    }
@@ -1562,56 +2087,25 @@
 
     if ((len == 0) || ((len > 1) && (optionName[1] == 's') &&
 	    (strncmp(optionName, "-sockname", len) == 0))) {
-	TcpFdList *fds;
-	address sockname;
-	socklen_t size;
-	int found = 0;
-
-	if (len == 0) {
-	    Tcl_DStringAppendElement(dsPtr, "-sockname");
-	    Tcl_DStringStartSublist(dsPtr);
-	}
-	for (fds = statePtr->sockets; fds != NULL; fds = fds->next) {
-	    sock = fds->fd;
-#ifdef DEBUGGING
-	    fprintf(stderr, "sock == %d\n", sock);
-#endif
-	    size = sizeof(sockname);
-	    if (getsockname(sock, &(sockname.sa), &size) >= 0) {
-		int flags = reverseDNS;
-
-		found = 1;
-		getnameinfo(&sockname.sa, size, host, sizeof(host),
-			NULL, 0, NI_NUMERICHOST);
-		Tcl_DStringAppendElement(dsPtr, host);
-
-		/*
-		 * We don't want to resolve INADDR_ANY and sin6addr_any; they
-		 * can sometimes cause problems (and never have a name).
-		 */
-		flags |= NI_NUMERICSERV;
-		if (sockname.sa.sa_family == AF_INET) {
-		    if (sockname.sa4.sin_addr.s_addr == INADDR_ANY) {
-			flags |= NI_NUMERICHOST;
-		    }
-		} else if (sockname.sa.sa_family == AF_INET6) {
-		    if ((IN6_ARE_ADDR_EQUAL(&sockname.sa6.sin6_addr,
-				&in6addr_any)) ||
-			    (IN6_IS_ADDR_V4MAPPED(&sockname.sa6.sin6_addr)
-			    && sockname.sa6.sin6_addr.s6_addr[12] == 0
-			    && sockname.sa6.sin6_addr.s6_addr[13] == 0
-			    && sockname.sa6.sin6_addr.s6_addr[14] == 0
-			    && sockname.sa6.sin6_addr.s6_addr[15] == 0)) {
-			flags |= NI_NUMERICHOST;
-		    }
-		}
-		getnameinfo(&sockname.sa, size, host, sizeof(host),
-			port, sizeof(port), flags);
-		Tcl_DStringAppendElement(dsPtr, host);
-		Tcl_DStringAppendElement(dsPtr, port);
+	if (getsockname(sock, (LPSOCKADDR) &sockname, &size) == 0) {
+	    if (len == 0) {
+		Tcl_DStringAppendElement(dsPtr, "-sockname");
+		Tcl_DStringStartSublist(dsPtr);
 	    }
-	}
-	if (found) {
+	    Tcl_DStringAppendElement(dsPtr, inet_ntoa(sockname.sin_addr));
+	    if (sockname.sin_addr.s_addr == 0) {
+		hostEntPtr = NULL;
+	    } else {
+		hostEntPtr = gethostbyaddr((char *) &(sockname.sin_addr),
+			sizeof(peername.sin_addr), AF_INET);
+	    }
+	    if (hostEntPtr != NULL) {
+		Tcl_DStringAppendElement(dsPtr, hostEntPtr->h_name);
+	    } else {
+		Tcl_DStringAppendElement(dsPtr, inet_ntoa(sockname.sin_addr));
+	    }
+	    TclFormatInt(buf, ntohs(sockname.sin_port));
+	    Tcl_DStringAppendElement(dsPtr, buf);
 	    if (len == 0) {
 		Tcl_DStringEndSublist(dsPtr);
 	    } else {
@@ -1619,9 +2113,9 @@
 	    }
 	} else {
 	    if (interp) {
-		TclWinConvertError((DWORD) WSAGetLastError());
-		Tcl_SetObjResult(interp, Tcl_ObjPrintf(
-			"can't get sockname: %s", Tcl_PosixError(interp)));
+		TclWinConvertWSAError((DWORD) WSAGetLastError());
+		Tcl_AppendResult(interp, "can't get sockname: ",
+			Tcl_PosixError(interp), NULL);
 	    }
 	    return TCL_ERROR;
 	}
@@ -1655,7 +2149,8 @@
 	    Tcl_DStringAppendElement(dsPtr, "-nagle");
 	}
 	optlen = sizeof(BOOL);
-	getsockopt(sock, IPPROTO_TCP, TCP_NODELAY, (char *)&opt, &optlen);
+	getsockopt(sock, IPPROTO_TCP, TCP_NODELAY, (char *)&opt,
+		&optlen);
 	if (opt) {
 	    Tcl_DStringAppendElement(dsPtr, "0");
 	} else {
@@ -1705,23 +2200,20 @@
 				 * TCL_READABLE, TCL_WRITABLE and
 				 * TCL_EXCEPTION. */
 {
-    TcpState *statePtr = instanceData;
-
-    DEBUG((mask & TCL_READABLE) ? "+r":"-r");
-    DEBUG((mask & TCL_WRITABLE) ? "+w":"-w");
+    SocketInfo *infoPtr = (SocketInfo *) instanceData;
 
     /*
      * Update the watch events mask. Only if the socket is not a server
-     * socket. [Bug 557878]
-     */
-
-    if (!statePtr->acceptProc) {
-	statePtr->watchEvents = 0;
+     * socket. Fix for SF Tcl Bug #557878.
+     */
+
+    if (!infoPtr->acceptProc) {
+	infoPtr->watchEvents = 0;
 	if (mask & TCL_READABLE) {
-	    statePtr->watchEvents |= (FD_READ|FD_CLOSE);
+	    infoPtr->watchEvents |= (FD_READ|FD_CLOSE|FD_ACCEPT);
 	}
 	if (mask & TCL_WRITABLE) {
-	    statePtr->watchEvents |= (FD_WRITE|FD_CLOSE);
+	    infoPtr->watchEvents |= (FD_WRITE|FD_CLOSE|FD_CONNECT);
 	}
 
 	/*
@@ -1729,9 +2221,8 @@
 	 * poll rather than block.
 	 */
 
-	if (statePtr->readyEvents & statePtr->watchEvents) {
+	if (infoPtr->readyEvents & infoPtr->watchEvents) {
 	    Tcl_Time blockTime = { 0, 0 };
-
 	    Tcl_SetMaxBlockTime(&blockTime);
 	}
     }
@@ -1741,14 +2232,13 @@
 /*
  *----------------------------------------------------------------------
  *
- * TcpGetHandleProc --
- *
- *	Called from Tcl_GetChannelHandle to retrieve OS handles from inside a
- *	TCP socket based channel.
- *
- * Results:
- *	Returns TCL_OK with the fd in handlePtr, or TCL_ERROR if there is no
- *	handle for the specified direction.
+ * TcpGetProc --
+ *
+ *	Called from Tcl_GetChannelHandle to retrieve an OS handle from inside
+ *	a TCP socket based channel.
+ *
+ * Results:
+ *	Returns TCL_OK with the socket in handlePtr.
  *
  * Side effects:
  *	None.
@@ -1756,1451 +2246,16 @@
  *----------------------------------------------------------------------
  */
 
-	/* ARGSUSED */
 static int
 TcpGetHandleProc(
     ClientData instanceData,	/* The socket state. */
     int direction,		/* Not used. */
     ClientData *handlePtr)	/* Where to store the handle. */
 {
-    TcpState *statePtr = instanceData;
-
-    *handlePtr = INT2PTR(statePtr->sockets->fd);
+    SocketInfo *statePtr = (SocketInfo *) instanceData;
+
+    *handlePtr = (ClientData) statePtr->socket;
     return TCL_OK;
-}
-
-
--
-/*
- *----------------------------------------------------------------------
- *
- * CreateClientSocket --
- *
- *	This function opens a new socket in client mode.
- *
- *	This might be called in 3 circumstances:
- *	-   By a regular socket command
- *	-   By the event handler to continue an asynchroneous connect
- *	-   By a blocking socket function (gets/puts) to terminate the
- *	    connect synchroneously
- *
- * Results:
- *      TCL_OK, if the socket was successfully connected or an asynchronous
- *      connection is in progress. If an error occurs, TCL_ERROR is returned
- *      and an error message is left in interp.
- *
- * Side effects:
- *	Opens a socket.
- *
- * Remarks:
- *	A single host name may resolve to more than one IP address, e.g. for
- *	an IPv4/IPv6 dual stack host. For handling asyncronously connecting
- *	sockets in the background for such hosts, this function can act as a
- *	coroutine. On the first call, it sets up the control variables for the
- *	two nested loops over the local and remote addresses. Once the first
- *	connection attempt is in progress, it sets up itself as a writable
- *	event handler for that socket, and returns. When the callback occurs,
- *	control is transferred to the "reenter" label, right after the initial
- *	return and the loops resume as if they had never been interrupted.
- *	For syncronously connecting sockets, the loops work the usual way.
- *
- *----------------------------------------------------------------------
- */
-
-static int
-CreateClientSocket(
-    Tcl_Interp *interp,		/* For error reporting; can be NULL. */
-    TcpState *statePtr)
-{
-    DWORD error;
-    u_long flag = 1;		/* Indicates nonblocking mode. */
-    /*
-     * We are started with async connect and the connect notification
-     * was not jet received
-     */
-    int async_connect = statePtr->flags & TCP_ASYNC_CONNECT;
-    /* We were called by the event procedure and continue our loop */
-    int async_callback = statePtr->sockets->fd != INVALID_SOCKET;
-    ThreadSpecificData *tsdPtr = TclThreadDataKeyGet(&dataKey);
-    
-    DEBUG(async_connect ? "async connect" : "sync connect");
-
-    if (async_callback) {
-	DEBUG("subsequent call");
-        goto reenter;
-    } else {
-	DEBUG("first call");
-    }
-    
-    for (statePtr->addr = statePtr->addrlist; statePtr->addr != NULL;
-	 statePtr->addr = statePtr->addr->ai_next) {
-	
-        for (statePtr->myaddr = statePtr->myaddrlist; statePtr->myaddr != NULL;
-	     statePtr->myaddr = statePtr->myaddr->ai_next) {
-
-	    DEBUG("inner loop");
-
-	    /*
-	     * No need to try combinations of local and remote addresses
-	     * of different families.
-	     */
-
-	    if (statePtr->myaddr->ai_family != statePtr->addr->ai_family) {
-		DEBUG("family mismatch");
-		continue;
-	    }
-
-	    DEBUG(statePtr->myaddr->ai_family == AF_INET ? "IPv4" : "IPv6");
-	    printaddrinfo(statePtr->myaddr, "~~ from");
-	    printaddrinfo(statePtr->addr,   "~~   to");
-
-            /*
-             * Close the socket if it is still open from the last unsuccessful
-             * iteration.
-             */	    
-	    if (statePtr->sockets->fd != INVALID_SOCKET) {
-		DEBUG("closesocket");
-		closesocket(statePtr->sockets->fd);
-	    }
-
-	    /* get statePtr lock */
-	    WaitForSingleObject(tsdPtr->socketListLock, INFINITE);
-
-	    /*
-	     * Reset last error from last try
-	     */
-	    statePtr->connectError = 0;
-	    Tcl_SetErrno(0);
-	    
-	    statePtr->sockets->fd = socket(statePtr->myaddr->ai_family, SOCK_STREAM, 0);
-	    
-	    /* Free list lock */
-	    SetEvent(tsdPtr->socketListLock);
-
-	    /* continue on socket creation error */
-	    if (statePtr->sockets->fd == INVALID_SOCKET) {
-		DEBUG("socket() failed");
-		TclWinConvertError((DWORD) WSAGetLastError());
-		continue;
-	    }
-	    
-#ifdef DEBUGGING
-	    fprintf(stderr, "Client socket %d created\n", statePtr->sockets->fd);
-#endif
-	    /*
-	     * Win-NT has a misfeature that sockets are inherited in child
-	     * processes by default. Turn off the inherit bit.
-	     */
-
-	    SetHandleInformation((HANDLE) statePtr->sockets->fd, HANDLE_FLAG_INHERIT, 0);
-
-	    /*
-	     * Set kernel space buffering
-	     */
-
-	    TclSockMinimumBuffers((void *) statePtr->sockets->fd, TCP_BUFFER_SIZE);
-
-	    /*
-	     * Try to bind to a local port.
-	     */
-
-	    if (bind(statePtr->sockets->fd, statePtr->myaddr->ai_addr,
-			statePtr->myaddr->ai_addrlen) == SOCKET_ERROR) {
-		DEBUG("bind() failed");
-		TclWinConvertError((DWORD) WSAGetLastError());
-		continue;
-	    }
-	    /*
-	     * For asyncroneous connect set the socket in nonblocking mode
-	     * and activate connect notification
-	     */
-	    if (async_connect) {
-		TcpState *statePtr2;
-		int in_socket_list = 0;
-		/* get statePtr lock */
-		WaitForSingleObject(tsdPtr->socketListLock, INFINITE);
-
-		/*
-		 * Bugfig for 336441ed59 to not ignore notifications until the
-		 * infoPtr is in the list.
-		 * Check if my statePtr is already in the tsdPtr->socketList
-		 * It is set after this call by TcpThreadActionProc and is set
-		 * on a second round.
-		 *
-		 * If not, we buffer my statePtr in the tsd memory so it is not
-		 * lost by the event procedure
-		 */
-
-		for (statePtr2 = tsdPtr->socketList; statePtr2 != NULL;
-			statePtr2 = statePtr->nextPtr) {
-		    if (statePtr2 == statePtr) {
-			in_socket_list = 1;
-			break;
-		    }
-		}
-		if (!in_socket_list) {
-		    tsdPtr->pendingTcpState = statePtr;
-		}
-		/*
-		 * Set connect mask to connect events
-		 * This is activated by a SOCKET_SELECT message to the notifier
-		 * thread.
-		 */
-		statePtr->selectEvents |= FD_CONNECT;
-		
-		/*
-		 * Free list lock
-		 */
-		SetEvent(tsdPtr->socketListLock);
-
-    		/* activate accept notification */
-		SendMessage(tsdPtr->hwnd, SOCKET_SELECT, (WPARAM) SELECT,
-			(LPARAM) statePtr);
-	    }
-
-	    /*
-	     * Attempt to connect to the remote socket.
-	     */
-	    
-	    DEBUG("connect()");
-	    connect(statePtr->sockets->fd, statePtr->addr->ai_addr,
-		    statePtr->addr->ai_addrlen);
-
-	    error = WSAGetLastError();
-	    TclWinConvertError(error);
-
-	    if (async_connect && error == WSAEWOULDBLOCK) {
-		/*
-		 * Asynchroneous connect
-		 */
-		DEBUG("WSAEWOULDBLOCK");
-
-
-		/*
-		 * Remember that we jump back behind this next round
-		 */
-		statePtr->flags |= TCP_ASYNC_CONNECT_REENTER_PENDING;
-		return TCL_OK;
-
-	    reenter:
-		DEBUG("reenter");
-		/*
-		 * Re-entry point for async connect after connect event or
-		 * blocking operation
-		 *
-		 * Clear the reenter flag
-		 */
-		statePtr->flags &= ~(TCP_ASYNC_CONNECT_REENTER_PENDING);
-		/* get statePtr lock */
-		WaitForSingleObject(tsdPtr->socketListLock, INFINITE);
-		/* Get signaled connect error */
-		Tcl_SetErrno(statePtr->connectError);
-		/* Clear eventual connect flag */
-		statePtr->selectEvents &= ~(FD_CONNECT);
-		/* Free list lock */
-		SetEvent(tsdPtr->socketListLock);
-	    }
-#ifdef DEBUGGING
-	    fprintf(stderr, "connectError: %d\n", Tcl_GetErrno());
-#endif
-	    /*
-	     * Clear the tsd socket list pointer if we did not wait for
-	     * the FD_CONNECT asyncroneously
-	     */
-	    tsdPtr->pendingTcpState = NULL;
-	    
-	    if (Tcl_GetErrno() == 0) {
-		goto out;
-	    }
-	}
-    }
-
-out:
-    /*
-     * Socket connected or connection failed
-     */
-    DEBUG("connected or finally failed");
-
-    /*
-     * Final connect failure
-     */
-
-    if ( Tcl_GetErrno() == 0 ) {
-	/*
-	 * Succesfully connected
-	 */
-	/*
-	 * Set up the select mask for read/write events.
-	 */
-	DEBUG("selectEvents = FD_READ | FD_WRITE | FD_CLOSE");    
-	statePtr->selectEvents = FD_READ | FD_WRITE | FD_CLOSE;
-        
-	/*
-	 * Register for interest in events in the select mask. Note that this
-	 * automatically places the socket into non-blocking mode.
-	 */
-        
-	SendMessage(tsdPtr->hwnd, SOCKET_SELECT, (WPARAM) SELECT,
-		    (LPARAM) statePtr);
-    } else {
-	/*
-	 * Connect failed
-	 */
-	DEBUG("ERRNO");
-
-	/*
-	 * For async connect schedule a writable event to report the fail.
-	 */
-	if (async_callback) {
-	    /*
-	     * Set up the select mask for read/write events.
-	     */
-	    DEBUG("selectEvents = FD_WRITE/FD_READ for connect fail");    
-	    statePtr->selectEvents = FD_WRITE|FD_READ;
-	    /* get statePtr lock */
-	    WaitForSingleObject(tsdPtr->socketListLock, INFINITE);
-	    /* Signal ready readable and writable events */
-	    statePtr->readyEvents |= FD_WRITE | FD_READ;
-	    /* Flag error to event routine */
-	    statePtr->flags |= TCP_ASYNC_CONNECT_FAILED;
-	    /* Free list lock */
-	    SetEvent(tsdPtr->socketListLock);
-	}
-	/*
-	 * Error message on syncroneous connect
-	 */
-	if (interp != NULL) {
-	    Tcl_SetObjResult(interp, Tcl_ObjPrintf(
-		    "couldn't open socket: %s", Tcl_PosixError(interp)));
-	}
-	return TCL_ERROR;
-    }
-    return TCL_OK;
-}
--
-/*
- *----------------------------------------------------------------------
- *
- * Tcl_OpenTcpClient --
- *
- *	Opens a TCP client socket and creates a channel around it.
- *
- * Results:
- *	The channel or NULL if failed. An error message is returned in the
- *	interpreter on failure.
- *
- * Side effects:
- *	Opens a client socket and creates a new channel.
- *
- *----------------------------------------------------------------------
- */
-
-Tcl_Channel
-Tcl_OpenTcpClient(
-    Tcl_Interp *interp,		/* For error reporting; can be NULL. */
-    int port,			/* Port number to open. */
-    const char *host,		/* Host on which to open port. */
-    const char *myaddr,		/* Client-side address */
-    int myport,			/* Client-side port */
-    int async)			/* If nonzero, attempt to do an asynchronous
-				 * connect. Otherwise we do a blocking
-				 * connect. */
-{
-    TcpState *statePtr;
-    const char *errorMsg = NULL;
-    struct addrinfo *addrlist = NULL, *myaddrlist = NULL;
-    char channelName[SOCK_CHAN_LENGTH];
-
-    if (TclpHasSockets(interp) != TCL_OK) {
-	return NULL;
-    }
-
-    /*
-     * Check that WinSock is initialized; do not call it if not, to prevent
-     * system crashes. This can happen at exit time if the exit handler for
-     * WinSock ran before other exit handlers that want to use sockets.
-     */
-
-    if (!SocketsEnabled()) {
-	return NULL;
-    }
-
-    /*
-     * Do the name lookups for the local and remote addresses.
-     */
-
-    if (!TclCreateSocketAddress(interp, &addrlist, host, port, 0, &errorMsg)
-            || !TclCreateSocketAddress(interp, &myaddrlist, myaddr, myport, 1,
-                    &errorMsg)) {
-        if (addrlist != NULL) {
-            freeaddrinfo(addrlist);
-        }
-        if (interp != NULL) {
-            Tcl_SetObjResult(interp, Tcl_ObjPrintf(
-                    "couldn't open socket: %s", errorMsg));
-        }
-        return NULL;
-    }
-    printaddrinfolist(myaddrlist, "local");
-    printaddrinfolist(addrlist, "remote");
-
-    statePtr = NewSocketInfo(INVALID_SOCKET);
-    statePtr->addrlist = addrlist;
-    statePtr->myaddrlist = myaddrlist;
-    if (async) {
-	statePtr->flags |= TCP_ASYNC_CONNECT;
-    }
-
-    /*
-     * Create a new client socket and wrap it in a channel.
-     */
-    DEBUG("");
-    if (CreateClientSocket(interp, statePtr) != TCL_OK) {
-	TcpCloseProc(statePtr, NULL);
-	return NULL;
-    }
-
-    sprintf(channelName, SOCK_TEMPLATE, statePtr);
-
-    statePtr->channel = Tcl_CreateChannel(&tcpChannelType, channelName,
-	    statePtr, (TCL_READABLE | TCL_WRITABLE));
-    if (TCL_ERROR == Tcl_SetChannelOption(NULL, statePtr->channel,
-	    "-translation", "auto crlf")) {
-	Tcl_Close(NULL, statePtr->channel);
-	return NULL;
-    } else if (TCL_ERROR == Tcl_SetChannelOption(NULL, statePtr->channel,
-	    "-eofchar", "")) {
-	Tcl_Close(NULL, statePtr->channel);
-	return NULL;
-    }
-    return statePtr->channel;
-}
--
-/*
- *----------------------------------------------------------------------
- *
- * Tcl_MakeTcpClientChannel --
- *
- *	Creates a Tcl_Channel from an existing client TCP socket.
- *
- * Results:
- *	The Tcl_Channel wrapped around the preexisting TCP socket.
- *
- * Side effects:
- *	None.
- *
- *----------------------------------------------------------------------
- */
-
-Tcl_Channel
-Tcl_MakeTcpClientChannel(
-    ClientData sock)		/* The socket to wrap up into a channel. */
-{
-    TcpState *statePtr;
-    char channelName[SOCK_CHAN_LENGTH];
-    ThreadSpecificData *tsdPtr;
-
-    if (TclpHasSockets(NULL) != TCL_OK) {
-	return NULL;
-    }
-
-    tsdPtr = TclThreadDataKeyGet(&dataKey);
-
-    /*
-     * Set kernel space buffering and non-blocking.
-     */
-
-<<<<<<< HEAD
-    SetHandleInformation((HANDLE) newSocket, HANDLE_FLAG_INHERIT, 0);
-
-    /*
-     * Allocate socket info structure
-     */
-=======
-    TclSockMinimumBuffers(sock, TCP_BUFFER_SIZE);
->>>>>>> 6db3b6dd
-
-    statePtr = NewSocketInfo((SOCKET) sock);
-
-    /*
-     * Start watching for read/write events on the socket.
-     */
-
-    statePtr->selectEvents = FD_READ | FD_CLOSE | FD_WRITE;
-    SendMessage(tsdPtr->hwnd, SOCKET_SELECT, (WPARAM)SELECT, (LPARAM)statePtr);
-
-    sprintf(channelName, SOCK_TEMPLATE, statePtr);
-    statePtr->channel = Tcl_CreateChannel(&tcpChannelType, channelName,
-	    statePtr, (TCL_READABLE | TCL_WRITABLE));
-    Tcl_SetChannelOption(NULL, statePtr->channel, "-translation", "auto crlf");
-    return statePtr->channel;
-}
--
-/*
- *----------------------------------------------------------------------
- *
- * Tcl_OpenTcpServer --
- *
- *	Opens a TCP server socket and creates a channel around it.
- *
- * Results:
- *	The channel or NULL if failed. If an error occurred, an error message
- *	is left in the interp's result if interp is not NULL.
- *
- * Side effects:
- *	Opens a server socket and creates a new channel.
- *
- *----------------------------------------------------------------------
- */
-
-Tcl_Channel
-Tcl_OpenTcpServer(
-    Tcl_Interp *interp,		/* For error reporting - may be NULL. */
-    int port,			/* Port number to open. */
-    const char *myHost,		/* Name of local host. */
-    Tcl_TcpAcceptProc *acceptProc,
-				/* Callback for accepting connections from new
-				 * clients. */
-    ClientData acceptProcData)	/* Data for the callback. */
-{
-    SOCKET sock = INVALID_SOCKET;
-    unsigned short chosenport = 0;
-    struct addrinfo *addrlist = NULL;
-    struct addrinfo *addrPtr;	/* Socket address to listen on. */
-    TcpState *statePtr = NULL;	/* The returned value. */
-    char channelName[SOCK_CHAN_LENGTH];
-    u_long flag = 1;		/* Indicates nonblocking mode. */
-    const char *errorMsg = NULL;
-    ThreadSpecificData *tsdPtr = TclThreadDataKeyGet(&dataKey);
-
-    if (TclpHasSockets(interp) != TCL_OK) {
-	return NULL;
-    }
-
-    /*
-     * Check that WinSock is initialized; do not call it if not, to prevent
-     * system crashes. This can happen at exit time if the exit handler for
-     * WinSock ran before other exit handlers that want to use sockets.
-     */
-
-    if (!SocketsEnabled()) {
-	return NULL;
-    }
-
-    /*
-     * Construct the addresses for each end of the socket.
-     */
-
-    if (!TclCreateSocketAddress(interp, &addrlist, myHost, port, 1, &errorMsg)) {
-	goto error;
-    }
-
-    for (addrPtr = addrlist; addrPtr != NULL; addrPtr = addrPtr->ai_next) {
-	sock = socket(addrPtr->ai_family, addrPtr->ai_socktype,
-                addrPtr->ai_protocol);
-	if (sock == INVALID_SOCKET) {
-	    TclWinConvertError((DWORD) WSAGetLastError());
-	    continue;
-	}
-	
-	/*
-	 * Win-NT has a misfeature that sockets are inherited in child
-	 * processes by default. Turn off the inherit bit.
-	 */
-	
-	SetHandleInformation((HANDLE) sock, HANDLE_FLAG_INHERIT, 0);
-	
-	/*
-	 * Set kernel space buffering
-	 */
-	
-	TclSockMinimumBuffers((void *)sock, TCP_BUFFER_SIZE);
-	
-	/*
-	 * Make sure we use the same port when opening two server sockets
-	 * for IPv4 and IPv6.
-	 *
-	 * As sockaddr_in6 uses the same offset and size for the port
-	 * member as sockaddr_in, we can handle both through the IPv4 API.
-	 */
-	
-	if (port == 0 && chosenport != 0) {
-	    ((struct sockaddr_in *) addrPtr->ai_addr)->sin_port =
-		htons(chosenport);
-	}
-	
-	/*
-	 * Bind to the specified port. Note that we must not call
-	 * setsockopt with SO_REUSEADDR because Microsoft allows addresses
-	 * to be reused even if they are still in use.
-	 *
-	 * Bind should not be affected by the socket having already been
-	 * set into nonblocking mode. If there is trouble, this is one
-	 * place to look for bugs.
-	 */
-	
-	if (bind(sock, addrPtr->ai_addr, addrPtr->ai_addrlen)
-	    == SOCKET_ERROR) {
-	    TclWinConvertError((DWORD) WSAGetLastError());
-	    closesocket(sock);
-	    continue;
-	}
-	if (port == 0 && chosenport == 0) {
-	    address sockname;
-	    socklen_t namelen = sizeof(sockname);
-	    
-	    /*
-	     * Synchronize port numbers when binding to port 0 of multiple
-	     * addresses.
-	     */
-	    
-	    if (getsockname(sock, &sockname.sa, &namelen) >= 0) {
-		chosenport = ntohs(sockname.sa4.sin_port);
-	    }
-	}
-	
-	/*
-	 * Set the maximum number of pending connect requests to the max
-	 * value allowed on each platform (Win32 and Win32s may be
-	 * different, and there may be differences between TCP/IP stacks).
-	 */
-	
-	if (listen(sock, SOMAXCONN) == SOCKET_ERROR) {
-	    TclWinConvertError((DWORD) WSAGetLastError());
-	    closesocket(sock);
-	    continue;
-	}
-	
-	if (statePtr == NULL) {
-	    /*
-	     * Add this socket to the global list of sockets.
-	     */
-	    statePtr = NewSocketInfo(sock);
-	} else {
-	    AddSocketInfoFd( statePtr, sock );
-	}
-    }
-
-error:
-    if (addrlist != NULL) {
-	freeaddrinfo(addrlist);
-    }
-
-    if (statePtr != NULL) {
-
-	statePtr->acceptProc = acceptProc;
-	statePtr->acceptProcData = acceptProcData;
-	sprintf(channelName, SOCK_TEMPLATE, statePtr);
-	statePtr->channel = Tcl_CreateChannel(&tcpChannelType, channelName,
-		statePtr, 0);
-	/*
-	 * Set up the select mask for connection request events.
-	 */
-	
-	statePtr->selectEvents = FD_ACCEPT;
-	
-	/*
-	 * Register for interest in events in the select mask. Note that this
-	 * automatically places the socket into non-blocking mode.
-	 */
-
-	ioctlsocket(sock, (long) FIONBIO, &flag);
-	SendMessage(tsdPtr->hwnd, SOCKET_SELECT, (WPARAM) SELECT,
-		    (LPARAM) statePtr);
-	if (Tcl_SetChannelOption(interp, statePtr->channel, "-eofchar", "")
-	    == TCL_ERROR) {
-	    Tcl_Close(NULL, statePtr->channel);
-	    return NULL;
-	}
-	return statePtr->channel;
-    }
-
-    if (interp != NULL) {
-        Tcl_SetObjResult(interp, Tcl_ObjPrintf(
-		"couldn't open socket: %s",
-		(errorMsg ? errorMsg : Tcl_PosixError(interp))));
-    }
-
-    if (sock != INVALID_SOCKET) {
-	closesocket(sock);
-    }
-    return NULL;
-}
--
-/*
- *----------------------------------------------------------------------
- *
- * TcpAccept --
- *	Accept a TCP socket connection.	 This is called by the event loop.
- *
- * Results:
- *	None.
- *
- * Side effects:
- *	Creates a new connection socket. Calls the registered callback for the
- *	connection acceptance mechanism.
- *
- *----------------------------------------------------------------------
- */
-
-	/* ARGSUSED */
-static void
-TcpAccept(
-    TcpFdList *fds,	/* Server socket that accepted newSocket. */
-    SOCKET newSocket,   /* Newly accepted socket. */
-    address addr)       /* Address of new socket. */
-{
-    TcpState *newInfoPtr;
-    TcpState *statePtr = fds->statePtr;
-    int len = sizeof(addr);
-    char channelName[SOCK_CHAN_LENGTH];
-    char host[NI_MAXHOST], port[NI_MAXSERV];
-    ThreadSpecificData *tsdPtr = TclThreadDataKeyGet(&dataKey);
-
-    /*
-     * Win-NT has a misfeature that sockets are inherited in child processes
-     * by default. Turn off the inherit bit.
-     */
-
-    SetHandleInformation((HANDLE) newSocket, HANDLE_FLAG_INHERIT, 0);
-
-    /*
-     * Add this socket to the global list of sockets.
-     */
-
-    newInfoPtr = NewSocketInfo(newSocket);
-
-    /*
-     * Select on read/write events and create the channel.
-     */
-
-    newInfoPtr->selectEvents = (FD_READ | FD_WRITE | FD_CLOSE);
-    SendMessage(tsdPtr->hwnd, SOCKET_SELECT, (WPARAM) SELECT,
-	    (LPARAM) newInfoPtr);
-
-    sprintf(channelName, SOCK_TEMPLATE, newInfoPtr);
-    newInfoPtr->channel = Tcl_CreateChannel(&tcpChannelType, channelName,
-	    newInfoPtr, (TCL_READABLE | TCL_WRITABLE));
-    if (Tcl_SetChannelOption(NULL, newInfoPtr->channel, "-translation",
-	    "auto crlf") == TCL_ERROR) {
-	Tcl_Close(NULL, newInfoPtr->channel);
-	return;
-    }
-    if (Tcl_SetChannelOption(NULL, newInfoPtr->channel, "-eofchar", "")
-	    == TCL_ERROR) {
-	Tcl_Close(NULL, newInfoPtr->channel);
-	return;
-    }
-
-    /*
-     * Invoke the accept callback function.
-     */
-
-    if (statePtr->acceptProc != NULL) {
-	getnameinfo(&(addr.sa), len, host, sizeof(host), port, sizeof(port),
-                    NI_NUMERICHOST|NI_NUMERICSERV);
-	statePtr->acceptProc(statePtr->acceptProcData, newInfoPtr->channel,
-			    host, atoi(port));
-    }
-}
--
-/*
- *----------------------------------------------------------------------
- *
- * InitSockets --
- *
- *	Initialize the socket module.  If winsock startup is successful,
- *	registers the event window for the socket notifier code.
- *
- *	Assumes socketMutex is held.
- *
- * Results:
- *	None.
- *
- * Side effects:
- *	Initializes winsock, registers a new window class and creates a
- *	window for use in asynchronous socket notification.
- *
- *----------------------------------------------------------------------
- */
-
-static void
-InitSockets(void)
-{
-    DWORD id, err;
-    WSADATA wsaData;
-    ThreadSpecificData *tsdPtr = TclThreadDataKeyGet(&dataKey);
-
-    if (!initialized) {
-	initialized = 1;
-	TclCreateLateExitHandler(SocketExitHandler, NULL);
-
-	/*
-	 * Create the async notification window with a new class. We must
-	 * create a new class to avoid a Windows 95 bug that causes us to get
-	 * the wrong message number for socket events if the message window is
-	 * a subclass of a static control.
-	 */
-
-	windowClass.style = 0;
-	windowClass.cbClsExtra = 0;
-	windowClass.cbWndExtra = 0;
-	windowClass.hInstance = TclWinGetTclInstance();
-	windowClass.hbrBackground = NULL;
-	windowClass.lpszMenuName = NULL;
-	windowClass.lpszClassName = classname;
-	windowClass.lpfnWndProc = SocketProc;
-	windowClass.hIcon = NULL;
-	windowClass.hCursor = NULL;
-
-	if (!RegisterClass(&windowClass)) {
-	    TclWinConvertError(GetLastError());
-	    goto initFailure;
-	}
-
-	/*
-	 * Initialize the winsock library and check the interface version
-	 * actually loaded. We only ask for the 1.1 interface and do require
-	 * that it not be less than 1.1.
-	 */
-
-	err = WSAStartup((WORD) MAKEWORD(WSA_VERSION_MAJOR,WSA_VERSION_MINOR),
-		&wsaData);
-	if (err != 0) {
-	    TclWinConvertError(err);
-	    goto initFailure;
-	}
-
-	/*
-	 * Note the byte positions ae swapped for the comparison, so that
-	 * 0x0002 (2.0, MAKEWORD(2,0)) doesn't look less than 0x0101 (1.1). We
-	 * want the comparison to be 0x0200 < 0x0101.
-	 */
-
-	if (MAKEWORD(HIBYTE(wsaData.wVersion), LOBYTE(wsaData.wVersion))
-		< MAKEWORD(WSA_VERSION_MINOR, WSA_VERSION_MAJOR)) {
-	    TclWinConvertError(WSAVERNOTSUPPORTED);
-	    WSACleanup();
-	    goto initFailure;
-	}
-    }
-
-    /*
-     * Check for per-thread initialization.
-     */
-
-    if (tsdPtr != NULL) {
-	return;
-    }
-
-    /*
-     * OK, this thread has never done anything with sockets before.  Construct
-     * a worker thread to handle asynchronous events related to sockets
-     * assigned to _this_ thread.
-     */
-
-    tsdPtr = TCL_TSD_INIT(&dataKey);
-    tsdPtr->pendingTcpState = NULL;
-    tsdPtr->socketList = NULL;
-    tsdPtr->hwnd       = NULL;
-    tsdPtr->threadId   = Tcl_GetCurrentThread();
-    tsdPtr->readyEvent = CreateEvent(NULL, FALSE, FALSE, NULL);
-    if (tsdPtr->readyEvent == NULL) {
-	goto initFailure;
-    }
-    tsdPtr->socketListLock = CreateEvent(NULL, FALSE, TRUE, NULL);
-    if (tsdPtr->socketListLock == NULL) {
-	goto initFailure;
-    }
-    tsdPtr->socketThread = CreateThread(NULL, 256, SocketThread, tsdPtr, 0,
-	    &id);
-    if (tsdPtr->socketThread == NULL) {
-	goto initFailure;
-    }
-
-    SetThreadPriority(tsdPtr->socketThread, THREAD_PRIORITY_HIGHEST);
-
-    /*
-     * Wait for the thread to signal when the window has been created and if
-     * it is ready to go.
-     */
-
-    WaitForSingleObject(tsdPtr->readyEvent, INFINITE);
-
-    if (tsdPtr->hwnd == NULL) {
-	goto initFailure;	/* Trouble creating the window. */
-    }
-
-    Tcl_CreateEventSource(SocketSetupProc, SocketCheckProc, NULL);
-    return;
-
-  initFailure:
-    TclpFinalizeSockets();
-    initialized = -1;
-    return;
-}
--
-/*
- *----------------------------------------------------------------------
- *
- * SocketsEnabled --
- *
- *	Check that the WinSock was successfully initialized.
- *
- * Results:
- *	1 if it is.
- *
- * Side effects:
- *	None.
- *
- *----------------------------------------------------------------------
- */
-
-    /* ARGSUSED */
-static int
-SocketsEnabled(void)
-{
-    int enabled;
-
-    Tcl_MutexLock(&socketMutex);
-    enabled = (initialized == 1);
-    Tcl_MutexUnlock(&socketMutex);
-    return enabled;
-}
-
--
-/*
- *----------------------------------------------------------------------
- *
- * SocketExitHandler --
- *
- *	Callback invoked during exit clean up to delete the socket
- *	communication window and to release the WinSock DLL.
- *
- * Results:
- *	None.
- *
- * Side effects:
- *	None.
- *
- *----------------------------------------------------------------------
- */
-
-    /* ARGSUSED */
-static void
-SocketExitHandler(
-    ClientData clientData)		/* Not used. */
-{
-    Tcl_MutexLock(&socketMutex);
-
-    /*
-     * Make sure the socket event handling window is cleaned-up for, at
-     * most, this thread.
-     */
-
-    TclpFinalizeSockets();
-    UnregisterClass(classname, TclWinGetTclInstance());
-    WSACleanup();
-    initialized = 0;
-    Tcl_MutexUnlock(&socketMutex);
-}
--
-/*
- *----------------------------------------------------------------------
- *
- * SocketSetupProc --
- *
- *	This function is invoked before Tcl_DoOneEvent blocks waiting for an
- *	event.
- *
- * Results:
- *	None.
- *
- * Side effects:
- *	Adjusts the block time if needed.
- *
- *----------------------------------------------------------------------
- */
-
-void
-SocketSetupProc(
-    ClientData data,		/* Not used. */
-    int flags)			/* Event flags as passed to Tcl_DoOneEvent. */
-{
-    TcpState *statePtr;
-    Tcl_Time blockTime = { 0, 0 };
-    ThreadSpecificData *tsdPtr = TCL_TSD_INIT(&dataKey);
-
-    if (!(flags & TCL_FILE_EVENTS)) {
-	return;
-    }
-
-    /*
-     * Check to see if there is a ready socket.	 If so, poll.
-     */
-    WaitForSingleObject(tsdPtr->socketListLock, INFINITE);
-    for (statePtr = tsdPtr->socketList; statePtr != NULL;
-	    statePtr = statePtr->nextPtr) {
-	if (statePtr->readyEvents &
-	    (statePtr->watchEvents | FD_CONNECT | FD_ACCEPT)
-	) {
-	    DEBUG("Tcl_SetMaxBlockTime");
-	    Tcl_SetMaxBlockTime(&blockTime);
-	    break;
-	}
-    }
-    SetEvent(tsdPtr->socketListLock);
-}
--
-/*
- *----------------------------------------------------------------------
- *
- * SocketCheckProc --
- *
- *	This function is called by Tcl_DoOneEvent to check the socket event
- *	source for events.
- *
- * Results:
- *	None.
- *
- * Side effects:
- *	May queue an event.
- *
- *----------------------------------------------------------------------
- */
-
-static void
-SocketCheckProc(
-    ClientData data,		/* Not used. */
-    int flags)			/* Event flags as passed to Tcl_DoOneEvent. */
-{
-    TcpState *statePtr;
-    SocketEvent *evPtr;
-    ThreadSpecificData *tsdPtr = TCL_TSD_INIT(&dataKey);
-
-    if (!(flags & TCL_FILE_EVENTS)) {
-	return;
-    }
-
-    /*
-     * Queue events for any ready sockets that don't already have events
-     * queued (caused by persistent states that won't generate WinSock
-     * events).
-     */
-
-    WaitForSingleObject(tsdPtr->socketListLock, INFINITE);
-    for (statePtr = tsdPtr->socketList; statePtr != NULL;
-	    statePtr = statePtr->nextPtr) {
-	DEBUG("Socket loop");
-	if ((statePtr->readyEvents &
-		(statePtr->watchEvents | FD_CONNECT | FD_ACCEPT))
-	    && !(statePtr->flags & SOCKET_PENDING)
-	) {
-	    DEBUG("Event found");
-	    statePtr->flags |= SOCKET_PENDING;
-	    evPtr = ckalloc(sizeof(SocketEvent));
-	    evPtr->header.proc = SocketEventProc;
-	    evPtr->socket = statePtr->sockets->fd;
-	    Tcl_QueueEvent((Tcl_Event *) evPtr, TCL_QUEUE_TAIL);
-	}
-    }
-    SetEvent(tsdPtr->socketListLock);
-}
--
-/*
- *----------------------------------------------------------------------
- *
- * SocketEventProc --
- *
- *	This function is called by Tcl_ServiceEvent when a socket event
- *	reaches the front of the event queue. This function is responsible for
- *	notifying the generic channel code.
- *
- * Results:
- *	Returns 1 if the event was handled, meaning it should be removed from
- *	the queue. Returns 0 if the event was not handled, meaning it should
- *	stay on the queue. The only time the event isn't handled is if the
- *	TCL_FILE_EVENTS flag bit isn't set.
- *
- * Side effects:
- *	Whatever the channel callback functions do.
- *
- *----------------------------------------------------------------------
- */
-
-static int
-SocketEventProc(
-    Tcl_Event *evPtr,		/* Event to service. */
-    int flags)			/* Flags that indicate what events to handle,
-				 * such as TCL_FILE_EVENTS. */
-{
-    TcpState *statePtr = NULL; /* DEBUG */
-    SocketEvent *eventPtr = (SocketEvent *) evPtr;
-    int mask = 0, events;
-    ThreadSpecificData *tsdPtr = TCL_TSD_INIT(&dataKey);
-    TcpFdList *fds;
-    SOCKET newSocket;
-    address addr;
-    int len;
-
-    DEBUG("");
-    if (!(flags & TCL_FILE_EVENTS)) {
-	return 0;
-    }
-
-    /*
-     * Find the specified socket on the socket list.
-     */
-
-    WaitForSingleObject(tsdPtr->socketListLock, INFINITE);
-    for (statePtr = tsdPtr->socketList; statePtr != NULL;
-	    statePtr = statePtr->nextPtr) {
-	if (statePtr->sockets->fd == eventPtr->socket) {
-	    break;
-	}
-    }
-
-    /*
-     * Discard events that have gone stale.
-     */
-
-    if (!statePtr) {
-        SetEvent(tsdPtr->socketListLock);
-	return 1;
-    }
-
-    statePtr->flags &= ~SOCKET_PENDING;
-
-    /* Continue async connect if pending and ready */
-    if ( statePtr->readyEvents & FD_CONNECT ) {
-	statePtr->readyEvents &= ~(FD_CONNECT);
-	DEBUG("FD_CONNECT");
-	if ( statePtr->flags & TCP_ASYNC_CONNECT_REENTER_PENDING ) {
-	    SetEvent(tsdPtr->socketListLock);
-	    CreateClientSocket(NULL, statePtr);
-	    return 1;
-	}
-    }
-
-    /*
-     * Handle connection requests directly.
-     */
-    if (statePtr->readyEvents & FD_ACCEPT) {
-	for (fds = statePtr->sockets; fds != NULL; fds = fds->next) {
-
-	    /*
-	    * Accept the incoming connection request.
-	    */
-	    len = sizeof(address);
-
-	    newSocket = accept(fds->fd, &(addr.sa), &len);
-
-	    /* On Tcl server sockets with multiple OS fds we loop over the fds trying
-	     * an accept() on each, so we expect INVALID_SOCKET.  There are also other
-	     * network stack conditions that can result in FD_ACCEPT but a subsequent
-	     * failure on accept() by the time we get around to it.
-	     * Access to sockets (acceptEventCount, readyEvents) in socketList
-	     * is still protected by the lock (prevents reintroduction of 
-	     * SF Tcl Bug 3056775.
-	     */
-
-	    if (newSocket == INVALID_SOCKET) {
-		/* int err = WSAGetLastError(); */
-		continue;
-	    }
-
-	    /*
-	     * It is possible that more than one FD_ACCEPT has been sent, so an extra
-	     * count must be kept. Decrement the count, and reset the readyEvent bit
-	     * if the count is no longer > 0.
-	     */
-	    statePtr->acceptEventCount--;
-
-	    if (statePtr->acceptEventCount <= 0) {
-		statePtr->readyEvents &= ~(FD_ACCEPT);
-	    }
-
-	    SetEvent(tsdPtr->socketListLock);
-
-	    /* Caution: TcpAccept() has the side-effect of evaluating the server
-	     * accept script (via AcceptCallbackProc() in tclIOCmd.c), which can
-	     * close the server socket and invalidate statePtr and fds.
-	     * If TcpAccept() accepts a socket we must return immediately and let
-	     * SocketCheckProc queue additional FD_ACCEPT events.
-	     */
-	    TcpAccept(fds, newSocket, addr);
-	    return 1;
-	}
-
-	/* Loop terminated with no sockets accepted; clear the ready mask so 
-	 * we can detect the next connection request. Note that connection 
-	 * requests are level triggered, so if there is a request already 
-	 * pending, a new event will be generated.
-	 */
-	statePtr->acceptEventCount = 0;
-	statePtr->readyEvents &= ~(FD_ACCEPT);
-
-	SetEvent(tsdPtr->socketListLock);
-	return 1;
-    }
-
-    SetEvent(tsdPtr->socketListLock);
-
-    /*
-     * Mask off unwanted events and compute the read/write mask so we can
-     * notify the channel.
-     */
-
-    events = statePtr->readyEvents & statePtr->watchEvents;
-
-    if (events & FD_CLOSE) {
-	/*
-	 * If the socket was closed and the channel is still interested in
-	 * read events, then we need to ensure that we keep polling for this
-	 * event until someone does something with the channel. Note that we
-	 * do this before calling Tcl_NotifyChannel so we don't have to watch
-	 * out for the channel being deleted out from under us. This may cause
-	 * a redundant trip through the event loop, but it's simpler than
-	 * trying to do unwind protection.
-	 */
-
-	Tcl_Time blockTime = { 0, 0 };
-
-	DEBUG("FD_CLOSE");
-	Tcl_SetMaxBlockTime(&blockTime);
-	mask |= TCL_READABLE|TCL_WRITABLE;
-    } else if (events & FD_READ) {
-
-	/*
-	 * Throw the readable event if an async connect failed.
-	 */
-
-	if ( statePtr->flags & TCP_ASYNC_CONNECT_FAILED ) {
-
-	    mask |= TCL_READABLE;
-	    
-	} else {
-	    fd_set readFds;
-	    struct timeval timeout;
-
-	    /*
-	     * We must check to see if data is really available, since someone
-	     * could have consumed the data in the meantime. Turn off async
-	     * notification so select will work correctly. If the socket is still
-	     * readable, notify the channel driver, otherwise reset the async
-	     * select handler and keep waiting.
-	     */
-	    DEBUG("FD_READ");
-
-	    SendMessage(tsdPtr->hwnd, SOCKET_SELECT,
-		    (WPARAM) UNSELECT, (LPARAM) statePtr);
-
-	    FD_ZERO(&readFds);
-	    FD_SET(statePtr->sockets->fd, &readFds);
-	    timeout.tv_usec = 0;
-	    timeout.tv_sec = 0;
-
-	    if (select(0, &readFds, NULL, NULL, &timeout) != 0) {
-		mask |= TCL_READABLE;
-	    } else {
-		statePtr->readyEvents &= ~(FD_READ);
-		SendMessage(tsdPtr->hwnd, SOCKET_SELECT,
-			(WPARAM) SELECT, (LPARAM) statePtr);
-	    }
-	}
-    }
-
-    /*
-     * writable event
-     */
-
-    if (events & FD_WRITE) {
-	DEBUG("FD_WRITE");
-	mask |= TCL_WRITABLE;
-    }
-    
-    /*
-     * Call registered event procedures
-     */
-     
-    if (mask) {
-	DEBUG("Calling Tcl_NotifyChannel...");
-	Tcl_NotifyChannel(statePtr->channel, mask);
-    }
-    DEBUG("returning...");
-    return 1;
-}
--
-/*
- *----------------------------------------------------------------------
- *
- * AddSocketInfoFd --
- *
- *	This function adds a SOCKET file descriptor to the 'sockets' linked 
- *	list of a TcpState structure.
- *
- * Results:
- *	None.
- *
- * Side effects:
- *	None, except for allocation of memory.
- *
- *----------------------------------------------------------------------
- */
-
-static void
-AddSocketInfoFd(
-    TcpState *statePtr, 
-    SOCKET socket)
-{
-    TcpFdList *fds = statePtr->sockets;
-
-    if ( fds == NULL ) {
-	/* Add the first FD */
-	statePtr->sockets = ckalloc(sizeof(TcpFdList));
-	fds = statePtr->sockets;
-    } else {
-	/* Find end of list and append FD */
-	while ( fds->next != NULL ) {
-	    fds = fds->next;
-	}
-    
-	fds->next = ckalloc(sizeof(TcpFdList));
-	fds = fds->next;
-    }
-
-    /* Populate new FD */
-    fds->fd = socket;
-    fds->statePtr = statePtr;
-    fds->next = NULL;
-}
-
-    
-/*
- *----------------------------------------------------------------------
- *
- * NewSocketInfo --
- *
- *	This function allocates and initializes a new TcpState structure.
- *
- * Results:
- *	Returns a newly allocated TcpState.
- *
- * Side effects:
- *	None, except for allocation of memory.
- *
- *----------------------------------------------------------------------
- */
-
-static TcpState *
-NewSocketInfo(SOCKET socket)
-{
-    TcpState *statePtr = ckalloc(sizeof(TcpState));
-
-    memset(statePtr, 0, sizeof(TcpState));
-
-    /*
-     * TIP #218. Removed the code inserting the new structure into the global
-     * list. This is now handled in the thread action callbacks, and only
-     * there.
-     */
-
-    AddSocketInfoFd(statePtr, socket);
-
-    return statePtr;
-}
--
-/*
- *----------------------------------------------------------------------
- *
- * WaitForSocketEvent --
- *
- *	Waits until one of the specified events occurs on a socket.
- *	For event FD_CONNECT use WaitForConnect.
- *
- * Results:
- *	Returns 1 on success or 0 on failure, with an error code in
- *	errorCodePtr.
- *
- * Side effects:
- *	Processes socket events off the system queue.
- *
- *----------------------------------------------------------------------
- */
-
-static int
-WaitForSocketEvent(
-    TcpState *statePtr,	/* Information about this socket. */
-    int events,			/* Events to look for. May be one of
-				 * FD_READ or FD_WRITE.
-				 */
-    int *errorCodePtr)		/* Where to store errors? */
-{
-    int result = 1;
-    int oldMode;
-    ThreadSpecificData *tsdPtr = TclThreadDataKeyGet(&dataKey);
-    /*
-     * Be sure to disable event servicing so we are truly modal.
-     */
-    DEBUG("=============");
-
-    oldMode = Tcl_SetServiceMode(TCL_SERVICE_NONE);
-
-    /*
-     * Reset WSAAsyncSelect so we have a fresh set of events pending.
-     */
-
-    SendMessage(tsdPtr->hwnd, SOCKET_SELECT, (WPARAM) UNSELECT,
-	    (LPARAM) statePtr);
-    SendMessage(tsdPtr->hwnd, SOCKET_SELECT, (WPARAM) SELECT,
-	    (LPARAM) statePtr);
-
-    while (1) {
-	int event_found;
-
-	/* get statePtr lock */
-	WaitForSingleObject(tsdPtr->socketListLock, INFINITE);
-	
-	/* Check if event occured */
-	event_found = (statePtr->readyEvents & events);
-
-	/* Free list lock */
-	SetEvent(tsdPtr->socketListLock);
-
-	/* exit loop if event occured */
-	if (event_found) {
-	    break;
-	}
-	
-	/* Exit loop if event did not occur but this is a non-blocking channel */
-	if (statePtr->flags & TCP_ASYNC_SOCKET) {
-	    *errorCodePtr = EWOULDBLOCK;
-	    result = 0;
-	    break;
-	}
-
-	/*
-	 * Wait until something happens.
-	 */
-
-	WaitForSingleObject(tsdPtr->readyEvent, INFINITE);
-    }
-
-    (void) Tcl_SetServiceMode(oldMode);
-    return result;
 }
  
@@ -3225,14 +2280,14 @@
     LPVOID arg)
 {
     MSG msg;
-    ThreadSpecificData *tsdPtr = arg;
+    ThreadSpecificData *tsdPtr = (ThreadSpecificData *)(arg);
 
     /*
      * Create a dummy window receiving socket events.
      */
 
-    tsdPtr->hwnd = CreateWindow(classname, classname, WS_TILED, 0, 0, 0, 0,
-	    NULL, NULL, windowClass.hInstance, arg);
+    tsdPtr->hwnd = CreateWindow("TclSocket", "TclSocket",
+	    WS_TILED, 0, 0, 0, 0, NULL, NULL, windowClass.hInstance, arg);
 
     /*
      * Signalize thread creator that we are done creating the window.
@@ -3296,14 +2351,8 @@
 {
     int event, error;
     SOCKET socket;
-<<<<<<< HEAD
     SocketInfo *infoPtr;
     int info_found = 0;
-=======
-    TcpState *statePtr = NULL; /* DEBUG */
-    int info_found = 0;
-    TcpFdList *fds = NULL;
->>>>>>> 6db3b6dd
     ThreadSpecificData *tsdPtr = (ThreadSpecificData *)
 #ifdef _WIN64
 	    GetWindowLongPtr(hwnd, GWLP_USERDATA);
@@ -3340,38 +2389,16 @@
 	error = WSAGETSELECTERROR(lParam);
 	socket = (SOCKET) wParam;
 
-        #ifdef DEBUGGING
-	fprintf(stderr,"event = %d, error=%d\n",event,error);
-	#endif
-	if (event & FD_READ) DEBUG("READ Event");
-	if (event & FD_WRITE) DEBUG("WRITE Event");
-	if (event & FD_CLOSE) DEBUG("CLOSE Event");
-	if (event & FD_CONNECT)
-	    DEBUG("CONNECT Event");
-	if (event & FD_ACCEPT) DEBUG("ACCEPT Event");
-
-	DEBUG("Get list lock");
-	WaitForSingleObject(tsdPtr->socketListLock, INFINITE);
-
 	/*
 	 * Find the specified socket on the socket list and update its
 	 * eventState flag.
 	 */
 
-<<<<<<< HEAD
 	WaitForSingleObject(tsdPtr->socketListLock, INFINITE);
 	for (infoPtr = tsdPtr->socketList; infoPtr != NULL;
 		infoPtr = infoPtr->nextPtr) {
 	    if (infoPtr->socket == socket) {
 		info_found = 1;
-=======
-	for (statePtr = tsdPtr->socketList; statePtr != NULL;
-		statePtr = statePtr->nextPtr) {
-	    DEBUG("Cur InfoPtr");
-	    if ( FindFDInList(statePtr,socket) ) {
-		info_found = 1;
-		DEBUG("InfoPtr found");
->>>>>>> 6db3b6dd
 		break;
 	    }
 	}
@@ -3380,7 +2407,6 @@
 	 * list
 	 */
 	if ( !info_found
-<<<<<<< HEAD
 		&& tsdPtr->pendingSocketInfo != NULL
 		&& tsdPtr->pendingSocketInfo->socket ==socket ) {
 	    infoPtr = tsdPtr->pendingSocketInfo;
@@ -3417,75 +2443,24 @@
 		 */
 
 		if (error != ERROR_SUCCESS) {
+		    /* Async Connect error */
 		    TclWinConvertWSAError((DWORD) error);
 		    infoPtr->lastError = Tcl_GetErrno();
+		    /* Fire also readable event on connect failure */
+		    infoPtr->readyEvents |= FD_READ;
 		}
+
+		/* fire writable event on connect */
+		infoPtr->readyEvents |= FD_WRITE;
+
 	    }
 
-	    if (infoPtr->flags & SOCKET_ASYNC_CONNECT) {
-		infoPtr->flags &= ~(SOCKET_ASYNC_CONNECT);
-		if (error != ERROR_SUCCESS) {
-		    TclWinConvertWSAError((DWORD) error);
-		    infoPtr->lastError = Tcl_GetErrno();
-		}
-		infoPtr->readyEvents |= FD_WRITE;
-	    }
 	    infoPtr->readyEvents |= event;
 
 	    /*
 	     * Wake up the Main Thread.
 	     */
 
-=======
-		&& tsdPtr->pendingTcpState != NULL
-		&& FindFDInList(tsdPtr->pendingTcpState,socket) ) {
-	    statePtr = tsdPtr->pendingTcpState;
-	    DEBUG("Pending InfoPtr found");
-	    info_found = 1;
-	}
-	if (info_found) {
-	    if (event & FD_READ) 
-		DEBUG("|->FD_READ");
-	    if (event & FD_WRITE) 
-		DEBUG("|->FD_WRITE");
-
-	    /*
-	     * Update the socket state.
-	     *
-	     * A count of FD_ACCEPTS is stored, so if an FD_CLOSE event
-	     * happens, then clear the FD_ACCEPT count. Otherwise,
-	     * increment the count if the current event is an FD_ACCEPT.
-	     */
-
-	    if (event & FD_CLOSE) {
-		DEBUG("FD_CLOSE");
-		statePtr->acceptEventCount = 0;
-		statePtr->readyEvents &= ~(FD_WRITE|FD_ACCEPT);
-	    } else if (event & FD_ACCEPT) {
-		DEBUG("FD_ACCEPT");
-		    statePtr->acceptEventCount++;
-	    }
-
-	    if (event & FD_CONNECT) {
-		DEBUG("FD_CONNECT");
-		/*
-		 * Remember any error that occurred so we can report
-		 * connection failures.
-		 */
-		if (error != ERROR_SUCCESS) {
-		    TclWinConvertError((DWORD) error);
-		    statePtr->connectError = Tcl_GetErrno();
-		}
-	    }
-	    /*
-	     * Inform main thread about signaled events
-	     */
-	    statePtr->readyEvents |= event;
-
-	    /*
-	     * Wake up the Main Thread.
-	     */
->>>>>>> 6db3b6dd
 	    SetEvent(tsdPtr->readyEvent);
 	    Tcl_ThreadAlert(tsdPtr->threadId);
 	}
@@ -3493,34 +2468,20 @@
 	break;
 
     case SOCKET_SELECT:
-	DEBUG("SOCKET_SELECT");
-	statePtr = (TcpState *) lParam;
-	for (fds = statePtr->sockets; fds != NULL; fds = fds->next) {
-#ifdef DEBUGGING
-	    fprintf(stderr,"loop over fd = %d\n",fds->fd);
-#endif
-	    if (wParam == SELECT) {
-		DEBUG("SELECT");
-		if (statePtr->selectEvents & FD_READ) DEBUG("  READ");
-		if (statePtr->selectEvents & FD_WRITE) DEBUG("  WRITE");
-		if (statePtr->selectEvents & FD_CLOSE) DEBUG("  CLOSE");
-		if (statePtr->selectEvents & FD_CONNECT) DEBUG("  CONNECT");
-		if (statePtr->selectEvents & FD_ACCEPT) DEBUG("  ACCEPT");
-		WSAAsyncSelect(fds->fd, hwnd,
-			SOCKET_MESSAGE, statePtr->selectEvents);
-	    } else {
-		/*
-		 * Clear the selection mask
-		 */
-
-		DEBUG("!SELECT");
-		WSAAsyncSelect(fds->fd, hwnd, 0, 0);
-	    }
+	infoPtr = (SocketInfo *) lParam;
+	if (wParam == SELECT) {
+	    WSAAsyncSelect(infoPtr->socket, hwnd,
+		    SOCKET_MESSAGE, infoPtr->selectEvents);
+	} else {
+	    /*
+	     * Clear the selection mask
+	     */
+
+	    WSAAsyncSelect(infoPtr->socket, hwnd, 0, 0);
 	}
 	break;
 
     case SOCKET_TERMINATE:
-	    DEBUG("SOCKET_TERMINATE");
 	DestroyWindow(hwnd);
 	break;
     }
@@ -3532,34 +2493,84 @@
 /*
  *----------------------------------------------------------------------
  *
- * FindFDInList --
- *
- *	Return true, if the given file descriptior is contained in the
- *	file descriptor list.
- *
- * Results:
- *	true if found.
- *
- * Side effects:
- *
- *----------------------------------------------------------------------
- */
-
-static int
-FindFDInList(
-    TcpState *statePtr,
-    SOCKET socket)
-{
-    TcpFdList *fds;
-    for (fds = statePtr->sockets; fds != NULL; fds = fds->next) {
-        #ifdef DEBUGGING
-	fprintf(stderr,"socket = %d, fd=%d\n",socket,fds);
-	#endif
-	if (fds->fd == socket) {
-	    return 1;
-	}
-    }
-    return 0;
+ * Tcl_GetHostName --
+ *
+ *	Returns the name of the local host.
+ *
+ * Results:
+ *	A string containing the network name for this machine. The caller must
+ *	not modify or free this string.
+ *
+ * Side effects:
+ *	Caches the name to return for future calls.
+ *
+ *----------------------------------------------------------------------
+ */
+
+const char *
+Tcl_GetHostName(void)
+{
+    return Tcl_GetString(TclGetProcessGlobalValue(&hostName));
+}
++
+/*
+ *----------------------------------------------------------------------
+ *
+ * InitializeHostName --
+ *
+ *	This routine sets the process global value of the name of the local
+ *	host on which the process is running.
+ *
+ * Results:
+ *	None.
+ *
+ *----------------------------------------------------------------------
+ */
+
+void
+InitializeHostName(
+    char **valuePtr,
+    int *lengthPtr,
+    Tcl_Encoding *encodingPtr)
+{
+    WCHAR wbuf[MAX_COMPUTERNAME_LENGTH + 1];
+    DWORD length = sizeof(wbuf) / sizeof(WCHAR);
+    Tcl_DString ds;
+
+    if ((*tclWinProcs->getComputerNameProc)(wbuf, &length) != 0) {
+	/*
+	 * Convert string from native to UTF then change to lowercase.
+	 */
+
+	Tcl_UtfToLower(Tcl_WinTCharToUtf((TCHAR *) wbuf, -1, &ds));
+
+    } else {
+	Tcl_DStringInit(&ds);
+	if (TclpHasSockets(NULL) == TCL_OK) {
+	    /*
+	     * The buffer size of 256 is recommended by the MSDN page that
+	     * documents gethostname() as being always adequate.
+	     */
+
+	    Tcl_DString inDs;
+
+	    Tcl_DStringInit(&inDs);
+	    Tcl_DStringSetLength(&inDs, 256);
+	    if (gethostname(Tcl_DStringValue(&inDs),
+		    Tcl_DStringLength(&inDs)) == 0) {
+		Tcl_ExternalToUtfDString(NULL, Tcl_DStringValue(&inDs), -1,
+			&ds);
+	    }
+	    Tcl_DStringFree(&inDs);
+	}
+    }
+
+    *encodingPtr = Tcl_GetEncoding(NULL, "utf-8");
+    *lengthPtr = Tcl_DStringLength(&ds);
+    *valuePtr = ckalloc((unsigned int) (*lengthPtr)+1);
+    memcpy(*valuePtr, Tcl_DStringValue(&ds), (size_t)(*lengthPtr)+1);
+    Tcl_DStringFree(&ds);
 }
  
@@ -3583,12 +2594,8 @@
  */
 
 int
-TclWinGetSockOpt(
-    SOCKET s,
-    int level,
-    int optname,
-    char *optval,
-    int *optlen)
+TclWinGetSockOpt(SOCKET s, int level, int optname, char *optval,
+	int *optlen)
 {
     /*
      * Check that WinSock is initialized; do not call it if not, to prevent
@@ -3604,11 +2611,7 @@
 }
 
 int
-TclWinSetSockOpt(
-    SOCKET s,
-    int level,
-    int optname,
-    const char *optval,
+TclWinSetSockOpt(SOCKET s, int level, int optname, const char *optval,
     int optlen)
 {
     /*
@@ -3624,10 +2627,8 @@
     return setsockopt(s, level, optname, optval, optlen);
 }
 
-#undef TclpInetNtoa
 char *
-TclpInetNtoa(
-    struct in_addr addr)
+TclpInetNtoa(struct in_addr addr)
 {
     /*
      * Check that WinSock is initialized; do not call it if not, to prevent
@@ -3683,7 +2684,7 @@
     int action)
 {
     ThreadSpecificData *tsdPtr;
-    TcpState *statePtr = instanceData;
+    SocketInfo *infoPtr = (SocketInfo *) instanceData;
     int notifyCmd;
 
     if (action == TCL_CHANNEL_THREAD_INSERT) {
@@ -3699,28 +2700,18 @@
 	tsdPtr = TCL_TSD_INIT(&dataKey);
 
 	WaitForSingleObject(tsdPtr->socketListLock, INFINITE);
-<<<<<<< HEAD
 	infoPtr->nextPtr = tsdPtr->socketList;
 	tsdPtr->socketList = infoPtr;
 	
 	if (infoPtr == tsdPtr->pendingSocketInfo) {
 	    tsdPtr->pendingSocketInfo = NULL;
-=======
-	DEBUG("Inserting pointer to list");
-	statePtr->nextPtr = tsdPtr->socketList;
-	tsdPtr->socketList = statePtr;
-	
-	if (statePtr == tsdPtr->pendingTcpState) {
-	    DEBUG("Clearing temporary info pointer");
-	    tsdPtr->pendingTcpState = NULL;
->>>>>>> 6db3b6dd
 	}
 	
 	SetEvent(tsdPtr->socketListLock);
 
 	notifyCmd = SELECT;
     } else {
-	TcpState **nextPtrPtr;
+	SocketInfo **nextPtrPtr;
 	int removed = 0;
 
 	tsdPtr = TCL_TSD_INIT(&dataKey);
@@ -3731,11 +2722,10 @@
 	 */
 
 	WaitForSingleObject(tsdPtr->socketListLock, INFINITE);
-	DEBUG("Removing pointer from list");
 	for (nextPtrPtr = &(tsdPtr->socketList); (*nextPtrPtr) != NULL;
 		nextPtrPtr = &((*nextPtrPtr)->nextPtr)) {
-	    if ((*nextPtrPtr) == statePtr) {
-		(*nextPtrPtr) = statePtr->nextPtr;
+	    if ((*nextPtrPtr) == infoPtr) {
+		(*nextPtrPtr) = infoPtr->nextPtr;
 		removed = 1;
 		break;
 	    }
@@ -3761,7 +2751,7 @@
      */
 
     SendMessage(tsdPtr->hwnd, SOCKET_SELECT,
-	    (WPARAM) notifyCmd, (LPARAM) statePtr);
+	    (WPARAM) notifyCmd, (LPARAM) infoPtr);
 }
  
@@ -3770,7 +2760,5 @@
  * mode: c
  * c-basic-offset: 4
  * fill-column: 78
- * tab-width: 8
- * indent-tabs-mode: nil
  * End:
  */