/*
 * tclAppInit.c --
 *
 *	Provides a default version of the main program and Tcl_AppInit
 *	procedure for tclsh and other Tcl-based applications (without Tk).
 *	Note that this program must be built in Win32 console mode to work
 *	properly.
 *
 * Copyright (c) 1993 The Regents of the University of California.
 * Copyright (c) 1994-1997 Sun Microsystems, Inc.
 * Copyright (c) 1998-1999 Scriptics Corporation.
 *
 * See the file "license.terms" for information on usage and redistribution of
 * this file, and for a DISCLAIMER OF ALL WARRANTIES.
 */

#include "tcl.h"
#define WIN32_LEAN_AND_MEAN
#include <windows.h>
#undef WIN32_LEAN_AND_MEAN
#include <locale.h>
#include <stdlib.h>
#include <tchar.h>

#ifdef TCL_TEST
extern Tcl_PackageInitProc Tcltest_Init;
extern Tcl_PackageInitProc Tcltest_SafeInit;
#endif /* TCL_TEST */

<<<<<<< HEAD
#if defined(STATIC_BUILD) && TCL_USE_STATIC_PACKAGES
extern Tcl_PackageInitProc Registry_Init;
extern Tcl_PackageInitProc Dde_Init;
extern Tcl_PackageInitProc Dde_SafeInit;
#endif

#ifdef TCL_BROKEN_MAINARGS
static void setargv(int *argcPtr, TCHAR ***argvPtr);
#endif /* TCL_BROKEN_MAINARGS */

/*
 * The following #if block allows you to change the AppInit function by using
 * a #define of TCL_LOCAL_APPINIT instead of rewriting this entire file. The
 * #if checks for that #define and uses Tcl_AppInit if it does not exist.
 */

#ifndef TCL_LOCAL_APPINIT
#define TCL_LOCAL_APPINIT Tcl_AppInit
#endif
#ifndef MODULE_SCOPE
#   define MODULE_SCOPE extern
#endif
MODULE_SCOPE int TCL_LOCAL_APPINIT(Tcl_Interp *);

/*
 * The following #if block allows you to change how Tcl finds the startup
 * script, prime the library or encoding paths, fiddle with the argv, etc.,
 * without needing to rewrite Tcl_Main()
 */

#ifdef TCL_LOCAL_MAIN_HOOK
MODULE_SCOPE int TCL_LOCAL_MAIN_HOOK(int *argc, TCHAR ***argv);
#endif
=======
#if defined(__GNUC__)
int _CRT_glob = 0;
static void		setargv(int *argcPtr, char ***argvPtr);
#endif /* __GNUC__ */
>>>>>>> 228c6fd9

/*
 *----------------------------------------------------------------------
 *
 * main --
 *
 *	This is the main program for the application.
 *
 * Results:
 *	None: Tcl_Main never returns here, so this procedure never returns
 *	either.
 *
 * Side effects:
 *	Just about anything, since from here we call arbitrary Tcl code.
 *
 *----------------------------------------------------------------------
 */

#ifdef TCL_BROKEN_MAINARGS
int
main(
    int argc,			/* Number of command-line arguments. */
    char *dummy[])		/* Not used. */
{
    TCHAR **argv;
#else
int
_tmain(
    int argc,			/* Number of command-line arguments. */
    TCHAR *argv[])		/* Values of command-line arguments. */
{
#endif
    TCHAR *p;

    /*
     * Set up the default locale to be standard "C" locale so parsing is
     * performed correctly.
     */

    setlocale(LC_ALL, "C");

#ifdef TCL_BROKEN_MAINARGS
    /*
     * Get our args from the c-runtime. Ignore command line.
     */

    setargv(&argc, &argv);
#endif

    /*
     * Forward slashes substituted for backslashes.
     */

    for (p = argv[0]; *p != '\0'; p++) {
	if (*p == '\\') {
	    *p = '/';
	}
    }

#ifdef TCL_LOCAL_MAIN_HOOK
    TCL_LOCAL_MAIN_HOOK(&argc, &argv);
#endif

    Tcl_Main(argc, argv, TCL_LOCAL_APPINIT);
    return 0;			/* Needed only to prevent compiler warning. */
}

/*
 *----------------------------------------------------------------------
 *
 * Tcl_AppInit --
 *
 *	This procedure performs application-specific initialization. Most
 *	applications, especially those that incorporate additional packages,
 *	will have their own version of this procedure.
 *
 * Results:
 *	Returns a standard Tcl completion code, and leaves an error message in
 *	the interp's result if an error occurs.
 *
 * Side effects:
 *	Depends on the startup script.
 *
 *----------------------------------------------------------------------
 */

int
Tcl_AppInit(
    Tcl_Interp *interp)		/* Interpreter for application. */
{
    if ((Tcl_Init)(interp) == TCL_ERROR) {
	return TCL_ERROR;
    }

#if defined(STATIC_BUILD) && TCL_USE_STATIC_PACKAGES
    if (Registry_Init(interp) == TCL_ERROR) {
	return TCL_ERROR;
    }
    Tcl_StaticPackage(interp, "registry", Registry_Init, NULL);

    if (Dde_Init(interp) == TCL_ERROR) {
	return TCL_ERROR;
    }
    Tcl_StaticPackage(interp, "dde", Dde_Init, Dde_SafeInit);
#endif

#ifdef TCL_TEST
    if (Tcltest_Init(interp) == TCL_ERROR) {
	return TCL_ERROR;
    }
    Tcl_StaticPackage(interp, "Tcltest", Tcltest_Init, Tcltest_SafeInit);
#endif /* TCL_TEST */

    /*
     * Call the init procedures for included packages. Each call should look
     * like this:
     *
     * if (Mod_Init(interp) == TCL_ERROR) {
     *     return TCL_ERROR;
     * }
     *
     * where "Mod" is the name of the module. (Dynamically-loadable packages
     * should have the same entry-point name.)
     */

    /*
     * Call Tcl_CreateCommand for application-specific commands, if they
     * weren't already created by the init procedures called above.
     */

    /*
     * Specify a user-specific startup file to invoke if the application is
     * run interactively. Typically the startup file is "~/.apprc" where "app"
     * is the name of the application. If this line is deleted then no
     * user-specific startup file will be run under any conditions.
     */

    (Tcl_ObjSetVar2)(interp, Tcl_NewStringObj("tcl_rcFileName", -1), NULL,
	    Tcl_NewStringObj("~/tclshrc.tcl", -1), TCL_GLOBAL_ONLY);
    return TCL_OK;
}

/*
 *-------------------------------------------------------------------------
 *
 * setargv --
 *
 *	Parse the Windows command line string into argc/argv. Done here
 *	because we don't trust the builtin argument parser in crt0. Windows
 *	applications are responsible for breaking their command line into
 *	arguments.
 *
 *	2N backslashes + quote -> N backslashes + begin quoted string
 *	2N + 1 backslashes + quote -> literal
 *	N backslashes + non-quote -> literal
 *	quote + quote in a quoted string -> single quote
 *	quote + quote not in quoted string -> empty string
 *	quote -> begin quoted string
 *
 * Results:
 *	Fills argcPtr with the number of arguments and argvPtr with the array
 *	of arguments.
 *
 * Side effects:
 *	Memory allocated.
 *
 *--------------------------------------------------------------------------
 */

#ifdef TCL_BROKEN_MAINARGS
static void
setargv(
    int *argcPtr,		/* Filled with number of argument strings. */
    TCHAR ***argvPtr)		/* Filled with argument strings (malloc'd). */
{
    TCHAR *cmdLine, *p, *arg, *argSpace;
    TCHAR **argv;
    int argc, size, inquote, copy, slashes;

    cmdLine = GetCommandLine();

    /*
     * Precompute an overly pessimistic guess at the number of arguments in
     * the command line by counting non-space spans.
     */

    size = 2;
    for (p = cmdLine; *p != '\0'; p++) {
	if ((*p == ' ') || (*p == '\t')) {	/* INTL: ISO space. */
	    size++;
	    while ((*p == ' ') || (*p == '\t')) { /* INTL: ISO space. */
		p++;
	    }
	    if (*p == '\0') {
		break;
	    }
	}
    }

    /* Make sure we don't call ckalloc through the (not yet initialized) stub table */
    #undef Tcl_Alloc
    #undef Tcl_DbCkalloc

    argSpace = ckalloc(size * sizeof(char *)
	    + (_tcslen(cmdLine) * sizeof(TCHAR)) + sizeof(TCHAR));
    argv = (TCHAR **) argSpace;
    argSpace += size * (sizeof(char *)/sizeof(TCHAR));
    size--;

    p = cmdLine;
    for (argc = 0; argc < size; argc++) {
	argv[argc] = arg = argSpace;
	while ((*p == ' ') || (*p == '\t')) {	/* INTL: ISO space. */
	    p++;
	}
	if (*p == '\0') {
	    break;
	}

	inquote = 0;
	slashes = 0;
	while (1) {
	    copy = 1;
	    while (*p == '\\') {
		slashes++;
		p++;
	    }
	    if (*p == '"') {
		if ((slashes & 1) == 0) {
		    copy = 0;
		    if ((inquote) && (p[1] == '"')) {
			p++;
			copy = 1;
		    } else {
			inquote = !inquote;
		    }
		}
		slashes >>= 1;
	    }

	    while (slashes) {
		*arg = '\\';
		arg++;
		slashes--;
	    }

	    if ((*p == '\0') || (!inquote &&
		    ((*p == ' ') || (*p == '\t')))) {	/* INTL: ISO space. */
		break;
	    }
	    if (copy != 0) {
		*arg = *p;
		arg++;
	    }
	    p++;
	}
	*arg = '\0';
	argSpace = arg + 1;
    }
    argv[argc] = NULL;

    *argcPtr = argc;
    *argvPtr = argv;
}
#endif /* TCL_BROKEN_MAINARGS */

/*
 * Local Variables:
 * mode: c
 * c-basic-offset: 4
 * fill-column: 78
 * End:
 */<|MERGE_RESOLUTION|>--- conflicted
+++ resolved
@@ -27,7 +27,6 @@
 extern Tcl_PackageInitProc Tcltest_SafeInit;
 #endif /* TCL_TEST */
 
-<<<<<<< HEAD
 #if defined(STATIC_BUILD) && TCL_USE_STATIC_PACKAGES
 extern Tcl_PackageInitProc Registry_Init;
 extern Tcl_PackageInitProc Dde_Init;
@@ -35,6 +34,7 @@
 #endif
 
 #ifdef TCL_BROKEN_MAINARGS
+int _CRT_glob = 0;
 static void setargv(int *argcPtr, TCHAR ***argvPtr);
 #endif /* TCL_BROKEN_MAINARGS */
 
@@ -61,12 +61,6 @@
 #ifdef TCL_LOCAL_MAIN_HOOK
 MODULE_SCOPE int TCL_LOCAL_MAIN_HOOK(int *argc, TCHAR ***argv);
 #endif
-=======
-#if defined(__GNUC__)
-int _CRT_glob = 0;
-static void		setargv(int *argcPtr, char ***argvPtr);
-#endif /* __GNUC__ */
->>>>>>> 228c6fd9
  
 /*
