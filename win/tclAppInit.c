/*
 * tclAppInit.c --
 *
 *	Provides a default version of the main program and Tcl_AppInit
 *	procedure for tclsh and other Tcl-based applications (without Tk).
 *	Note that this program must be built in Win32 console mode to work
 *	properly.
 *
 * Copyright (c) 1993 The Regents of the University of California.
 * Copyright (c) 1994-1997 Sun Microsystems, Inc.
 * Copyright (c) 1998-1999 Scriptics Corporation.
 *
 * See the file "license.terms" for information on usage and redistribution of
 * this file, and for a DISCLAIMER OF ALL WARRANTIES.
 */

#include "tcl.h"
#define WIN32_LEAN_AND_MEAN
#define STRICT			/* See MSDN Article Q83456 */
#include <windows.h>
#undef STRICT
#undef WIN32_LEAN_AND_MEAN
#include <locale.h>
#include <stdlib.h>
#include <tchar.h>

#ifdef TCL_TEST
extern Tcl_PackageInitProc Tcltest_Init;
extern Tcl_PackageInitProc Tcltest_SafeInit;
#endif /* TCL_TEST */

#if defined(STATIC_BUILD) && TCL_USE_STATIC_PACKAGES
extern Tcl_PackageInitProc Registry_Init;
extern Tcl_PackageInitProc Dde_Init;
extern Tcl_PackageInitProc Dde_SafeInit;
#endif

#ifdef TCL_BROKEN_MAINARGS
int _CRT_glob = 0;
static void setargv(int *argcPtr, TCHAR ***argvPtr);
#endif /* TCL_BROKEN_MAINARGS */

/*
 * The following #if block allows you to change the AppInit function by using
 * a #define of TCL_LOCAL_APPINIT instead of rewriting this entire file. The
 * #if checks for that #define and uses Tcl_AppInit if it does not exist.
 */

#ifndef TCL_LOCAL_APPINIT
#define TCL_LOCAL_APPINIT Tcl_AppInit
#endif
#ifndef MODULE_SCOPE
#   define MODULE_SCOPE extern
#endif
MODULE_SCOPE int TCL_LOCAL_APPINIT(Tcl_Interp *);

/*
 * The following #if block allows you to change how Tcl finds the startup
 * script, prime the library or encoding paths, fiddle with the argv, etc.,
 * without needing to rewrite Tcl_Main()
 */

#ifdef TCL_LOCAL_MAIN_HOOK
MODULE_SCOPE int TCL_LOCAL_MAIN_HOOK(int *argc, TCHAR ***argv);
#endif

/*
 *----------------------------------------------------------------------
 *
 * main --
 *
 *	This is the main program for the application.
 *
 * Results:
 *	None: Tcl_Main never returns here, so this procedure never returns
 *	either.
 *
 * Side effects:
 *	Just about anything, since from here we call arbitrary Tcl code.
 *
 *----------------------------------------------------------------------
 */

#ifdef TCL_BROKEN_MAINARGS
int
main(
    int argc,			/* Number of command-line arguments. */
    char *dummy[])		/* Not used. */
{
    TCHAR **argv;
#else
int
_tmain(
    int argc,			/* Number of command-line arguments. */
    TCHAR *argv[])		/* Values of command-line arguments. */
{
#endif
    TCHAR *p;

    /*
     * Set up the default locale to be standard "C" locale so parsing is
     * performed correctly.
     */

    setlocale(LC_ALL, "C");

#ifdef TCL_BROKEN_MAINARGS
    /*
     * Get our args from the c-runtime. Ignore command line.
     */

    setargv(&argc, &argv);
#endif

    /*
     * Forward slashes substituted for backslashes.
     */

    for (p = argv[0]; *p != '\0'; p++) {
	if (*p == '\\') {
	    *p = '/';
	}
    }

#ifdef TCL_LOCAL_MAIN_HOOK
    TCL_LOCAL_MAIN_HOOK(&argc, &argv);
#endif

    Tcl_Main(argc, argv, TCL_LOCAL_APPINIT);
    return 0;			/* Needed only to prevent compiler warning. */
}

/*
 *----------------------------------------------------------------------
 *
 * Tcl_AppInit --
 *
 *	This procedure performs application-specific initialization. Most
 *	applications, especially those that incorporate additional packages,
 *	will have their own version of this procedure.
 *
 * Results:
 *	Returns a standard Tcl completion code, and leaves an error message in
 *	the interp's result if an error occurs.
 *
 * Side effects:
 *	Depends on the startup script.
 *
 *----------------------------------------------------------------------
 */

int
Tcl_AppInit(
    Tcl_Interp *interp)		/* Interpreter for application. */
{
    if ((Tcl_Init)(interp) == TCL_ERROR) {
	return TCL_ERROR;
    }

#if defined(STATIC_BUILD) && TCL_USE_STATIC_PACKAGES
    if (Registry_Init(interp) == TCL_ERROR) {
	return TCL_ERROR;
    }
    Tcl_StaticPackage(interp, "registry", Registry_Init, NULL);

    if (Dde_Init(interp) == TCL_ERROR) {
	return TCL_ERROR;
    }
    Tcl_StaticPackage(interp, "dde", Dde_Init, Dde_SafeInit);
#endif

#ifdef TCL_TEST
    if (Tcltest_Init(interp) == TCL_ERROR) {
	return TCL_ERROR;
    }
    Tcl_StaticPackage(interp, "Tcltest", Tcltest_Init, Tcltest_SafeInit);
#endif /* TCL_TEST */

    /*
     * Call the init procedures for included packages. Each call should look
     * like this:
     *
     * if (Mod_Init(interp) == TCL_ERROR) {
     *     return TCL_ERROR;
     * }
     *
     * where "Mod" is the name of the module. (Dynamically-loadable packages
     * should have the same entry-point name.)
     */

    /*
     * Call Tcl_CreateCommand for application-specific commands, if they
     * weren't already created by the init procedures called above.
     */

    /*
     * Specify a user-specific startup file to invoke if the application is
     * run interactively. Typically the startup file is "~/.apprc" where "app"
     * is the name of the application. If this line is deleted then no
     * user-specific startup file will be run under any conditions.
     */

    (Tcl_ObjSetVar2)(interp, Tcl_NewStringObj("tcl_rcFileName", -1), NULL,
	    Tcl_NewStringObj("~/tclshrc.tcl", -1), TCL_GLOBAL_ONLY);
    return TCL_OK;
}

/*
 *-------------------------------------------------------------------------
 *
 * setargv --
 *
 *	Parse the Windows command line string into argc/argv. Done here
 *	because we don't trust the builtin argument parser in crt0. Windows
 *	applications are responsible for breaking their command line into
 *	arguments.
 *
 *	2N backslashes + quote -> N backslashes + begin quoted string
 *	2N + 1 backslashes + quote -> literal
 *	N backslashes + non-quote -> literal
 *	quote + quote in a quoted string -> single quote
 *	quote + quote not in quoted string -> empty string
 *	quote -> begin quoted string
 *
 * Results:
 *	Fills argcPtr with the number of arguments and argvPtr with the array
 *	of arguments.
 *
 * Side effects:
 *	Memory allocated.
 *
 *--------------------------------------------------------------------------
 */

#ifdef TCL_BROKEN_MAINARGS
static void
setargv(
    int *argcPtr,		/* Filled with number of argument strings. */
    TCHAR ***argvPtr)		/* Filled with argument strings (malloc'd). */
{
    TCHAR *cmdLine, *p, *arg, *argSpace;
    TCHAR **argv;
    int argc, size, inquote, copy, slashes;

    cmdLine = GetCommandLine();

    /*
     * Precompute an overly pessimistic guess at the number of arguments in
     * the command line by counting non-space spans.
     */

    size = 2;
    for (p = cmdLine; *p != '\0'; p++) {
	if ((*p == ' ') || (*p == '\t')) {	/* INTL: ISO space. */
	    size++;
	    while ((*p == ' ') || (*p == '\t')) { /* INTL: ISO space. */
		p++;
	    }
	    if (*p == '\0') {
		break;
	    }
	}
    }

    /* Make sure we don't call ckalloc through the (not yet initialized) stub table */
<<<<<<< HEAD
    #undef Tcl_MemAlloc
    #undef Tcl_DbCkalloc
=======
#   undef Tcl_Alloc
#   undef Tcl_DbCkalloc
>>>>>>> 82680500

    argSpace = ckalloc(size * sizeof(char *)
	    + (_tcslen(cmdLine) * sizeof(TCHAR)) + sizeof(TCHAR));
    argv = (TCHAR **) argSpace;
    argSpace += size * (sizeof(char *)/sizeof(TCHAR));
    size--;

    p = cmdLine;
    for (argc = 0; argc < size; argc++) {
	argv[argc] = arg = argSpace;
	while ((*p == ' ') || (*p == '\t')) {	/* INTL: ISO space. */
	    p++;
	}
	if (*p == '\0') {
	    break;
	}

	inquote = 0;
	slashes = 0;
	while (1) {
	    copy = 1;
	    while (*p == '\\') {
		slashes++;
		p++;
	    }
	    if (*p == '"') {
		if ((slashes & 1) == 0) {
		    copy = 0;
		    if ((inquote) && (p[1] == '"')) {
			p++;
			copy = 1;
		    } else {
			inquote = !inquote;
		    }
		}
		slashes >>= 1;
	    }

	    while (slashes) {
		*arg = '\\';
		arg++;
		slashes--;
	    }

	    if ((*p == '\0') || (!inquote &&
		    ((*p == ' ') || (*p == '\t')))) {	/* INTL: ISO space. */
		break;
	    }
	    if (copy != 0) {
		*arg = *p;
		arg++;
	    }
	    p++;
	}
	*arg = '\0';
	argSpace = arg + 1;
    }
    argv[argc] = NULL;

    *argcPtr = argc;
    *argvPtr = argv;
}
#endif /* TCL_BROKEN_MAINARGS */

/*
 * Local Variables:
 * mode: c
 * c-basic-offset: 4
 * fill-column: 78
 * End:
 */<|MERGE_RESOLUTION|>--- conflicted
+++ resolved
@@ -266,13 +266,8 @@
     }
 
     /* Make sure we don't call ckalloc through the (not yet initialized) stub table */
-<<<<<<< HEAD
-    #undef Tcl_MemAlloc
-    #undef Tcl_DbCkalloc
-=======
-#   undef Tcl_Alloc
+#   undef Tcl_MemAlloc
 #   undef Tcl_DbCkalloc
->>>>>>> 82680500
 
     argSpace = ckalloc(size * sizeof(char *)
 	    + (_tcslen(cmdLine) * sizeof(TCHAR)) + sizeof(TCHAR));
