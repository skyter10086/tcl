--- conflicted
+++ resolved
@@ -705,22 +705,14 @@
 	    fi
 
 	    runtime=
-<<<<<<< HEAD
-=======
-	    # Link with gcc since ld does not link to default libs like
-	    # -luser32 and -lmsvcrt by default.
-	    SHLIB_LD='${CC} -shared'
-	    SHLIB_LD_LIBS='${LIBS}'
->>>>>>> c09ca7b7
 	    # Add SHLIB_LD_LIBS to the Make rule, not here.
 
 	    EXESUFFIX="\${DBGX}.exe"
 	    LIBRARIES="\${SHARED_LIBRARIES}"
 	fi
 	# Link with gcc since ld does not link to default libs like
-	# -luser32 and -lmsvcrt by default. Make sure CFLAGS is
-	# included so -mno-cygwin passed the correct libs to the linker.
-	SHLIB_LD='${CC} -shared ${CFLAGS}'
+	# -luser32 and -lmsvcrt by default.
+	SHLIB_LD='${CC} -shared'
 	SHLIB_LD_LIBS='${LIBS}'
 	MAKE_DLL="\${SHLIB_LD} \$(LDFLAGS) -o \[$]@ ${extra_ldflags} \
 	    -Wl,--out-implib,\$(patsubst %.dll,lib%.a,\[$]@)"
