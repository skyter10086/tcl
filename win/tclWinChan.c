/*
 * tclWinChan.c
 *
 *	Channel drivers for Windows channels based on files, command pipes and
 *	TCP sockets.
 *
 * Copyright (c) 1995-1997 Sun Microsystems, Inc.
 *
 * See the file "license.terms" for information on usage and redistribution of
 * this file, and for a DISCLAIMER OF ALL WARRANTIES.
 */

#include "tclWinInt.h"
#include "tclIO.h"

/*
 * State flags used in the info structures below.
 */

#define FILE_PENDING	(1<<0)	/* Message is pending in the queue. */
#define FILE_ASYNC	(1<<1)	/* Channel is non-blocking. */
#define FILE_APPEND	(1<<2)	/* File is in append mode. */

#define FILE_TYPE_SERIAL  (FILE_TYPE_PIPE+1)
#define FILE_TYPE_CONSOLE (FILE_TYPE_PIPE+2)

/*
 * The following structure contains per-instance data for a file based channel.
 */

typedef struct FileInfo {
    Tcl_Channel channel;	/* Pointer to channel structure. */
    int validMask;		/* OR'ed combination of TCL_READABLE,
				 * TCL_WRITABLE, or TCL_EXCEPTION: indicates
				 * which operations are valid on the file. */
    int watchMask;		/* OR'ed combination of TCL_READABLE,
				 * TCL_WRITABLE, or TCL_EXCEPTION: indicates
				 * which events should be reported. */
    int flags;			/* State flags, see above for a list. */
    HANDLE handle;		/* Input/output file. */
    struct FileInfo *nextPtr;	/* Pointer to next registered file. */
    int dirty;			/* Boolean flag. Set if the OS may have data
				 * pending on the channel. */
} FileInfo;

typedef struct ThreadSpecificData {
    /*
     * List of all file channels currently open.
     */

    FileInfo *firstFilePtr;
} ThreadSpecificData;

static Tcl_ThreadDataKey dataKey;

/*
 * The following structure is what is added to the Tcl event queue when file
 * events are generated.
 */

typedef struct FileEvent {
    Tcl_Event header;		/* Information that is standard for all
				 * events. */
    FileInfo *infoPtr;		/* Pointer to file info structure. Note that
				 * we still have to verify that the file
				 * exists before dereferencing this
				 * pointer. */
} FileEvent;

/*
 * Static routines for this file:
 */

static int		FileBlockProc(ClientData instanceData, int mode);
static void		FileChannelExitHandler(ClientData clientData);
static void		FileCheckProc(ClientData clientData, int flags);
static int		FileCloseProc(ClientData instanceData,
			    Tcl_Interp *interp);
static int		FileEventProc(Tcl_Event *evPtr, int flags);
static int		FileGetHandleProc(ClientData instanceData,
			    int direction, ClientData *handlePtr);
static ThreadSpecificData *FileInit(void);
static int		FileInputProc(ClientData instanceData, char *buf,
			    int toRead, int *errorCode);
static int		FileOutputProc(ClientData instanceData,
			    const char *buf, int toWrite, int *errorCode);
static int		FileSeekProc(ClientData instanceData, long offset,
			    int mode, int *errorCode);
static Tcl_WideInt	FileWideSeekProc(ClientData instanceData,
			    Tcl_WideInt offset, int mode, int *errorCode);
static void		FileSetupProc(ClientData clientData, int flags);
static void		FileWatchProc(ClientData instanceData, int mask);
static void		FileThreadActionProc(ClientData instanceData,
			    int action);
static int		FileTruncateProc(ClientData instanceData,
			    Tcl_WideInt length);
static DWORD		FileGetType(HANDLE handle);

/*
 * This structure describes the channel type structure for file based IO.
 */

static const Tcl_ChannelType fileChannelType = {
    "file",			/* Type name. */
    TCL_CHANNEL_VERSION_5,	/* v5 channel */
    FileCloseProc,		/* Close proc. */
    FileInputProc,		/* Input proc. */
    FileOutputProc,		/* Output proc. */
    FileSeekProc,		/* Seek proc. */
    NULL,			/* Set option proc. */
    NULL,			/* Get option proc. */
    FileWatchProc,		/* Set up the notifier to watch the channel. */
    FileGetHandleProc,		/* Get an OS handle from channel. */
    NULL,			/* close2proc. */
    FileBlockProc,		/* Set blocking or non-blocking mode.*/
    NULL,			/* flush proc. */
    NULL,			/* handler proc. */
    FileWideSeekProc,		/* Wide seek proc. */
    FileThreadActionProc,	/* Thread action proc. */
    FileTruncateProc		/* Truncate proc. */
};
<<<<<<< HEAD

#ifdef HAVE_NO_SEH
/*
 * Unlike Borland and Microsoft, we don't register exception handlers by
 * pushing registration records onto the runtime stack. Instead, we register
 * them by creating an EXCEPTION_REGISTRATION within the activation record.
 */

typedef struct EXCEPTION_REGISTRATION {
    struct EXCEPTION_REGISTRATION *link;
    EXCEPTION_DISPOSITION (*handler)(
	    struct _EXCEPTION_RECORD*, void*, struct _CONTEXT*, void*);
    void *ebp;
    void *esp;
    int status;
} EXCEPTION_REGISTRATION;
#endif
=======
>>>>>>> ab9b922b

/*
 *----------------------------------------------------------------------
 *
 * FileInit --
 *
 *	This function creates the window used to simulate file events.
 *
 * Results:
 *	None.
 *
 * Side effects:
 *	Creates a new window and creates an exit handler.
 *
 *----------------------------------------------------------------------
 */

static ThreadSpecificData *
FileInit(void)
{
    ThreadSpecificData *tsdPtr =
	    (ThreadSpecificData *)TclThreadDataKeyGet(&dataKey);

    if (tsdPtr == NULL) {
	tsdPtr = TCL_TSD_INIT(&dataKey);
	tsdPtr->firstFilePtr = NULL;
	Tcl_CreateEventSource(FileSetupProc, FileCheckProc, NULL);
	Tcl_CreateThreadExitHandler(FileChannelExitHandler, NULL);
    }
    return tsdPtr;
}

/*
 *----------------------------------------------------------------------
 *
 * FileChannelExitHandler --
 *
 *	This function is called to cleanup the channel driver before Tcl is
 *	unloaded.
 *
 * Results:
 *	None.
 *
 * Side effects:
 *	Destroys the communication window.
 *
 *----------------------------------------------------------------------
 */

static void
FileChannelExitHandler(
    ClientData clientData)	/* Old window proc */
{
    Tcl_DeleteEventSource(FileSetupProc, FileCheckProc, NULL);
}

/*
 *----------------------------------------------------------------------
 *
 * FileSetupProc --
 *
 *	This function is invoked before Tcl_DoOneEvent blocks waiting for an
 *	event.
 *
 * Results:
 *	None.
 *
 * Side effects:
 *	Adjusts the block time if needed.
 *
 *----------------------------------------------------------------------
 */

void
FileSetupProc(
    ClientData data,		/* Not used. */
    int flags)			/* Event flags as passed to Tcl_DoOneEvent. */
{
    FileInfo *infoPtr;
    Tcl_Time blockTime = { 0, 0 };
    ThreadSpecificData *tsdPtr = TCL_TSD_INIT(&dataKey);

    if (!(flags & TCL_FILE_EVENTS)) {
	return;
    }

    /*
     * Check to see if there is a ready file. If so, poll.
     */

    for (infoPtr = tsdPtr->firstFilePtr; infoPtr != NULL;
	    infoPtr = infoPtr->nextPtr) {
	if (infoPtr->watchMask) {
	    Tcl_SetMaxBlockTime(&blockTime);
	    break;
	}
    }
}

/*
 *----------------------------------------------------------------------
 *
 * FileCheckProc --
 *
 *	This function is called by Tcl_DoOneEvent to check the file event
 *	source for events.
 *
 * Results:
 *	None.
 *
 * Side effects:
 *	May queue an event.
 *
 *----------------------------------------------------------------------
 */

static void
FileCheckProc(
    ClientData data,		/* Not used. */
    int flags)			/* Event flags as passed to Tcl_DoOneEvent. */
{
    FileEvent *evPtr;
    FileInfo *infoPtr;
    ThreadSpecificData *tsdPtr = TCL_TSD_INIT(&dataKey);

    if (!(flags & TCL_FILE_EVENTS)) {
	return;
    }

    /*
     * Queue events for any ready files that don't already have events queued
     * (caused by persistent states that won't generate WinSock events).
     */

    for (infoPtr = tsdPtr->firstFilePtr; infoPtr != NULL;
	    infoPtr = infoPtr->nextPtr) {
	if (infoPtr->watchMask && !(infoPtr->flags & FILE_PENDING)) {
	    infoPtr->flags |= FILE_PENDING;
	    evPtr = ckalloc(sizeof(FileEvent));
	    evPtr->header.proc = FileEventProc;
	    evPtr->infoPtr = infoPtr;
	    Tcl_QueueEvent((Tcl_Event *) evPtr, TCL_QUEUE_TAIL);
	}
    }
}

/*
 *----------------------------------------------------------------------
 *
 * FileEventProc --
 *
 *	This function is invoked by Tcl_ServiceEvent when a file event reaches
 *	the front of the event queue. This function invokes Tcl_NotifyChannel
 *	on the file.
 *
 * Results:
 *	Returns 1 if the event was handled, meaning it should be removed from
 *	the queue. Returns 0 if the event was not handled, meaning it should
 *	stay on the queue. The only time the event isn't handled is if the
 *	TCL_FILE_EVENTS flag bit isn't set.
 *
 * Side effects:
 *	Whatever the notifier callback does.
 *
 *----------------------------------------------------------------------
 */

static int
FileEventProc(
    Tcl_Event *evPtr,		/* Event to service. */
    int flags)			/* Flags that indicate what events to handle,
				 * such as TCL_FILE_EVENTS. */
{
    FileEvent *fileEvPtr = (FileEvent *)evPtr;
    FileInfo *infoPtr;
    ThreadSpecificData *tsdPtr = TCL_TSD_INIT(&dataKey);

    if (!(flags & TCL_FILE_EVENTS)) {
	return 0;
    }

    /*
     * Search through the list of watched files for the one whose handle
     * matches the event. We do this rather than simply dereferencing the
     * handle in the event so that files can be deleted while the event is in
     * the queue.
     */

    for (infoPtr = tsdPtr->firstFilePtr; infoPtr != NULL;
	    infoPtr = infoPtr->nextPtr) {
	if (fileEvPtr->infoPtr == infoPtr) {
	    infoPtr->flags &= ~(FILE_PENDING);
	    Tcl_NotifyChannel(infoPtr->channel, infoPtr->watchMask);
	    break;
	}
    }
    return 1;
}

/*
 *----------------------------------------------------------------------
 *
 * FileBlockProc --
 *
 *	Set blocking or non-blocking mode on channel.
 *
 * Results:
 *	0 if successful, errno when failed.
 *
 * Side effects:
 *	Sets the device into blocking or non-blocking mode.
 *
 *----------------------------------------------------------------------
 */

static int
FileBlockProc(
    ClientData instanceData,	/* Instance data for channel. */
    int mode)			/* TCL_MODE_BLOCKING or
				 * TCL_MODE_NONBLOCKING. */
{
    FileInfo *infoPtr = instanceData;

    /*
     * Files on Windows can not be switched between blocking and nonblocking,
     * hence we have to emulate the behavior. This is done in the input
     * function by checking against a bit in the state. We set or unset the
     * bit here to cause the input function to emulate the correct behavior.
     */

    if (mode == TCL_MODE_NONBLOCKING) {
	infoPtr->flags |= FILE_ASYNC;
    } else {
	infoPtr->flags &= ~(FILE_ASYNC);
    }
    return 0;
}

/*
 *----------------------------------------------------------------------
 *
 * FileCloseProc --
 *
 *	Closes the IO channel.
 *
 * Results:
 *	0 if successful, the value of errno if failed.
 *
 * Side effects:
 *	Closes the physical channel
 *
 *----------------------------------------------------------------------
 */

static int
FileCloseProc(
    ClientData instanceData,	/* Pointer to FileInfo structure. */
    Tcl_Interp *interp)		/* Not used. */
{
    FileInfo *fileInfoPtr = instanceData;
    FileInfo *infoPtr;
    ThreadSpecificData *tsdPtr;
    int errorCode = 0;

    /*
     * Remove the file from the watch list.
     */

    FileWatchProc(instanceData, 0);

    /*
     * Don't close the Win32 handle if the handle is a standard channel during
     * the thread exit process. Otherwise, one thread may kill the stdio of
     * another.
     */

    if (!TclInThreadExit()
	    || ((GetStdHandle(STD_INPUT_HANDLE) != fileInfoPtr->handle)
	    &&  (GetStdHandle(STD_OUTPUT_HANDLE) != fileInfoPtr->handle)
	    &&  (GetStdHandle(STD_ERROR_HANDLE) != fileInfoPtr->handle))) {
	if (CloseHandle(fileInfoPtr->handle) == FALSE) {
	    TclWinConvertError(GetLastError());
	    errorCode = errno;
	}
    }

    /*
     * See if this FileInfo* is still on the thread local list.
     */

    tsdPtr = TCL_TSD_INIT(&dataKey);
    for (infoPtr = tsdPtr->firstFilePtr; infoPtr != NULL;
	    infoPtr = infoPtr->nextPtr) {
	if (infoPtr == fileInfoPtr) {
	    /*
	     * This channel exists on the thread local list. It should have
	     * been removed by an earlier Threadaction call, but do that now
	     * since just deallocating fileInfoPtr would leave an deallocated
	     * pointer on the thread local list.
	     */

	    FileThreadActionProc(fileInfoPtr,TCL_CHANNEL_THREAD_REMOVE);
	    break;
	}
    }
    ckfree(fileInfoPtr);
    return errorCode;
}

/*
 *----------------------------------------------------------------------
 *
 * FileSeekProc --
 *
 *	Seeks on a file-based channel. Returns the new position.
 *
 * Results:
 *	-1 if failed, the new position if successful. If failed, it also sets
 *	*errorCodePtr to the error code.
 *
 * Side effects:
 *	Moves the location at which the channel will be accessed in future
 *	operations.
 *
 *----------------------------------------------------------------------
 */

static int
FileSeekProc(
    ClientData instanceData,	/* File state. */
    long offset,		/* Offset to seek to. */
    int mode,			/* Relative to where should we seek? */
    int *errorCodePtr)		/* To store error code. */
{
    FileInfo *infoPtr = instanceData;
    LONG newPos, newPosHigh, oldPos, oldPosHigh;
    DWORD moveMethod;

    *errorCodePtr = 0;
    if (mode == SEEK_SET) {
	moveMethod = FILE_BEGIN;
    } else if (mode == SEEK_CUR) {
	moveMethod = FILE_CURRENT;
    } else {
	moveMethod = FILE_END;
    }

    /*
     * Save our current place in case we need to roll-back the seek.
     */

    oldPosHigh = 0;
    oldPos = SetFilePointer(infoPtr->handle, 0, &oldPosHigh, FILE_CURRENT);
    if (oldPos == (LONG)INVALID_SET_FILE_POINTER) {
	DWORD winError = GetLastError();

	if (winError != NO_ERROR) {
	    TclWinConvertError(winError);
	    *errorCodePtr = errno;
	    return -1;
	}
    }

    newPosHigh = (offset < 0 ? -1 : 0);
    newPos = SetFilePointer(infoPtr->handle, offset, &newPosHigh, moveMethod);
    if (newPos == (LONG)INVALID_SET_FILE_POINTER) {
	DWORD winError = GetLastError();

	if (winError != NO_ERROR) {
	    TclWinConvertError(winError);
	    *errorCodePtr = errno;
	    return -1;
	}
    }

    /*
     * Check for expressability in our return type, and roll-back otherwise.
     */

    if (newPosHigh != 0) {
	*errorCodePtr = EOVERFLOW;
	SetFilePointer(infoPtr->handle, oldPos, &oldPosHigh, FILE_BEGIN);
	return -1;
    }
    return (int) newPos;
}

/*
 *----------------------------------------------------------------------
 *
 * FileWideSeekProc --
 *
 *	Seeks on a file-based channel. Returns the new position.
 *
 * Results:
 *	-1 if failed, the new position if successful. If failed, it also sets
 *	*errorCodePtr to the error code.
 *
 * Side effects:
 *	Moves the location at which the channel will be accessed in future
 *	operations.
 *
 *----------------------------------------------------------------------
 */

static Tcl_WideInt
FileWideSeekProc(
    ClientData instanceData,	/* File state. */
    Tcl_WideInt offset,		/* Offset to seek to. */
    int mode,			/* Relative to where should we seek? */
    int *errorCodePtr)		/* To store error code. */
{
    FileInfo *infoPtr = instanceData;
    DWORD moveMethod;
    LONG newPos, newPosHigh;

    *errorCodePtr = 0;
    if (mode == SEEK_SET) {
	moveMethod = FILE_BEGIN;
    } else if (mode == SEEK_CUR) {
	moveMethod = FILE_CURRENT;
    } else {
	moveMethod = FILE_END;
    }

    newPosHigh = Tcl_WideAsLong(offset >> 32);
    newPos = SetFilePointer(infoPtr->handle, Tcl_WideAsLong(offset),
	    &newPosHigh, moveMethod);
    if (newPos == (LONG)INVALID_SET_FILE_POINTER) {
	DWORD winError = GetLastError();

	if (winError != NO_ERROR) {
	    TclWinConvertError(winError);
	    *errorCodePtr = errno;
	    return -1;
	}
    }
    return (((Tcl_WideInt)((unsigned)newPos)) | (Tcl_LongAsWide(newPosHigh) << 32));
}

/*
 *----------------------------------------------------------------------
 *
 * FileTruncateProc --
 *
 *	Truncates a file-based channel. Returns the error code.
 *
 * Results:
 *	0 if successful, POSIX-y error code if it failed.
 *
 * Side effects:
 *	Truncates the file, may move file pointers too.
 *
 *----------------------------------------------------------------------
 */

static int
FileTruncateProc(
    ClientData instanceData,	/* File state. */
    Tcl_WideInt length)		/* Length to truncate at. */
{
    FileInfo *infoPtr = instanceData;
    LONG newPos, newPosHigh, oldPos, oldPosHigh;

    /*
     * Save where we were...
     */

    oldPosHigh = 0;
    oldPos = SetFilePointer(infoPtr->handle, 0, &oldPosHigh, FILE_CURRENT);
    if (oldPos == (LONG)INVALID_SET_FILE_POINTER) {
	DWORD winError = GetLastError();
	if (winError != NO_ERROR) {
	    TclWinConvertError(winError);
	    return errno;
	}
    }

    /*
     * Move to where we want to truncate
     */

    newPosHigh = Tcl_WideAsLong(length >> 32);
    newPos = SetFilePointer(infoPtr->handle, Tcl_WideAsLong(length),
	    &newPosHigh, FILE_BEGIN);
    if (newPos == (LONG)INVALID_SET_FILE_POINTER) {
	DWORD winError = GetLastError();
	if (winError != NO_ERROR) {
	    TclWinConvertError(winError);
	    return errno;
	}
    }

    /*
     * Perform the truncation (unlike POSIX ftruncate(), we needed to move to
     * the location to truncate at first).
     */

    if (!SetEndOfFile(infoPtr->handle)) {
	TclWinConvertError(GetLastError());
	return errno;
    }

    /*
     * Move back. If this last step fails, we don't care; it's just a "best
     * effort" attempt to restore our file pointer to where it was.
     */

    SetFilePointer(infoPtr->handle, oldPos, &oldPosHigh, FILE_BEGIN);
    return 0;
}

/*
 *----------------------------------------------------------------------
 *
 * FileInputProc --
 *
 *	Reads input from the IO channel into the buffer given. Returns count
 *	of how many bytes were actually read, and an error indication.
 *
 * Results:
 *	A count of how many bytes were read is returned and an error
 *	indication is returned in an output argument.
 *
 * Side effects:
 *	Reads input from the actual channel.
 *
 *----------------------------------------------------------------------
 */

static int
FileInputProc(
    ClientData instanceData,	/* File state. */
    char *buf,			/* Where to store data read. */
    int bufSize,		/* Num bytes available in buffer. */
    int *errorCode)		/* Where to store error code. */
{
    FileInfo *infoPtr = instanceData;
    DWORD bytesRead;

    *errorCode = 0;

    /*
     * Note that we will block on reads from a console buffer until a full
     * line has been entered. The only way I know of to get around this is to
     * write a console driver. We should probably do this at some point, but
     * for now, we just block. The same problem exists for files being read
     * over the network.
     */

    if (ReadFile(infoPtr->handle, (LPVOID) buf, (DWORD) bufSize, &bytesRead,
	    (LPOVERLAPPED) NULL) != FALSE) {
	return bytesRead;
    }

    TclWinConvertError(GetLastError());
    *errorCode = errno;
    if (errno == EPIPE) {
	return 0;
    }
    return -1;
}

/*
 *----------------------------------------------------------------------
 *
 * FileOutputProc --
 *
 *	Writes the given output on the IO channel. Returns count of how many
 *	characters were actually written, and an error indication.
 *
 * Results:
 *	A count of how many characters were written is returned and an error
 *	indication is returned in an output argument.
 *
 * Side effects:
 *	Writes output on the actual channel.
 *
 *----------------------------------------------------------------------
 */

static int
FileOutputProc(
    ClientData instanceData,	/* File state. */
    const char *buf,		/* The data buffer. */
    int toWrite,		/* How many bytes to write? */
    int *errorCode)		/* Where to store error code. */
{
    FileInfo *infoPtr = instanceData;
    DWORD bytesWritten;

    *errorCode = 0;

    /*
     * If we are writing to a file that was opened with O_APPEND, we need to
     * seek to the end of the file before writing the current buffer.
     */

    if (infoPtr->flags & FILE_APPEND) {
	SetFilePointer(infoPtr->handle, 0, NULL, FILE_END);
    }

    if (WriteFile(infoPtr->handle, (LPVOID) buf, (DWORD) toWrite,
	    &bytesWritten, (LPOVERLAPPED) NULL) == FALSE) {
	TclWinConvertError(GetLastError());
	*errorCode = errno;
	return -1;
    }
    infoPtr->dirty = 1;
    return bytesWritten;
}

/*
 *----------------------------------------------------------------------
 *
 * FileWatchProc --
 *
 *	Called by the notifier to set up to watch for events on this channel.
 *
 * Results:
 *	None.
 *
 * Side effects:
 *	None.
 *
 *----------------------------------------------------------------------
 */

static void
FileWatchProc(
    ClientData instanceData,	/* File state. */
    int mask)			/* What events to watch for; OR-ed combination
				 * of TCL_READABLE, TCL_WRITABLE and
				 * TCL_EXCEPTION. */
{
    FileInfo *infoPtr = instanceData;
    Tcl_Time blockTime = { 0, 0 };

    /*
     * Since the file is always ready for events, we set the block time to
     * zero so we will poll.
     */

    infoPtr->watchMask = mask & infoPtr->validMask;
    if (infoPtr->watchMask) {
	Tcl_SetMaxBlockTime(&blockTime);
    }
}

/*
 *----------------------------------------------------------------------
 *
 * FileGetHandleProc --
 *
 *	Called from Tcl_GetChannelHandle to retrieve OS handles from a file
 *	based channel.
 *
 * Results:
 *	Returns TCL_OK with the fd in handlePtr, or TCL_ERROR if there is no
 *	handle for the specified direction.
 *
 * Side effects:
 *	None.
 *
 *----------------------------------------------------------------------
 */

static int
FileGetHandleProc(
    ClientData instanceData,	/* The file state. */
    int direction,		/* TCL_READABLE or TCL_WRITABLE */
    ClientData *handlePtr)	/* Where to store the handle.  */
{
    FileInfo *infoPtr = instanceData;

    if (direction & infoPtr->validMask) {
	*handlePtr = (ClientData) infoPtr->handle;
	return TCL_OK;
    } else {
	return TCL_ERROR;
    }
}

/*
 *----------------------------------------------------------------------
 *
 * TclpOpenFileChannel --
 *
 *	Open an File based channel on Unix systems.
 *
 * Results:
 *	The new channel or NULL. If NULL, the output argument errorCodePtr is
 *	set to a POSIX error.
 *
 * Side effects:
 *	May open the channel and may cause creation of a file on the file
 *	system.
 *
 *----------------------------------------------------------------------
 */

Tcl_Channel
TclpOpenFileChannel(
    Tcl_Interp *interp,		/* Interpreter for error reporting; can be
				 * NULL. */
    Tcl_Obj *pathPtr,		/* Name of file to open. */
    int mode,			/* POSIX mode. */
    int permissions)		/* If the open involves creating a file, with
				 * what modes to create it? */
{
    Tcl_Channel channel = 0;
    int channelPermissions = 0;
    DWORD accessMode = 0, createMode, shareMode, flags;
    const TCHAR *nativeName;
    HANDLE handle;
    char channelName[16 + TCL_INTEGER_SPACE];
    TclFile readFile = NULL, writeFile = NULL;

    nativeName = Tcl_FSGetNativePath(pathPtr);
    if (nativeName == NULL) {
	return NULL;
    }

    switch (mode & (O_RDONLY | O_WRONLY | O_RDWR)) {
    case O_RDONLY:
	accessMode = GENERIC_READ;
	channelPermissions = TCL_READABLE;
	break;
    case O_WRONLY:
	accessMode = GENERIC_WRITE;
	channelPermissions = TCL_WRITABLE;
	break;
    case O_RDWR:
	accessMode = (GENERIC_READ | GENERIC_WRITE);
	channelPermissions = (TCL_READABLE | TCL_WRITABLE);
	break;
    default:
	Tcl_Panic("TclpOpenFileChannel: invalid mode value");
	break;
    }

    /*
     * Map the creation flags to the NT create mode.
     */

    switch (mode & (O_CREAT | O_EXCL | O_TRUNC)) {
    case (O_CREAT | O_EXCL):
    case (O_CREAT | O_EXCL | O_TRUNC):
	createMode = CREATE_NEW;
	break;
    case (O_CREAT | O_TRUNC):
	createMode = CREATE_ALWAYS;
	break;
    case O_CREAT:
	createMode = OPEN_ALWAYS;
	break;
    case O_TRUNC:
    case (O_TRUNC | O_EXCL):
	createMode = TRUNCATE_EXISTING;
	break;
    default:
	createMode = OPEN_EXISTING;
	break;
    }

    /*
     * If the file is being created, get the file attributes from the
     * permissions argument, else use the existing file attributes.
     */

    if (mode & O_CREAT) {
	if (permissions & S_IWRITE) {
	    flags = FILE_ATTRIBUTE_NORMAL;
	} else {
	    flags = FILE_ATTRIBUTE_READONLY;
	}
    } else {
	flags = GetFileAttributes(nativeName);
	if (flags == 0xFFFFFFFF) {
	    flags = 0;
	}
    }

    /*
     * Set up the file sharing mode.  We want to allow simultaneous access.
     */

    shareMode = FILE_SHARE_READ | FILE_SHARE_WRITE;

    /*
     * Now we get to create the file.
     */

    handle = CreateFile(nativeName, accessMode, shareMode,
	    NULL, createMode, flags, (HANDLE) NULL);

    if (handle == INVALID_HANDLE_VALUE) {
	DWORD err = GetLastError();

	if ((err & 0xffffL) == ERROR_OPEN_FAILED) {
	    err = (mode & O_CREAT) ? ERROR_FILE_EXISTS : ERROR_FILE_NOT_FOUND;
	}
	TclWinConvertError(err);
	if (interp != (Tcl_Interp *) NULL) {
	    Tcl_SetObjResult(interp, Tcl_ObjPrintf(
		    "couldn't open \"%s\": %s",
		    TclGetString(pathPtr), Tcl_PosixError(interp)));
	}
	return NULL;
    }

    channel = NULL;

    switch (FileGetType(handle)) {
    case FILE_TYPE_SERIAL:
	/*
	 * Reopen channel for OVERLAPPED operation. Normally this shouldn't
	 * fail, because the channel exists.
	 */

	handle = TclWinSerialReopen(handle, nativeName, accessMode);
	if (handle == INVALID_HANDLE_VALUE) {
	    TclWinConvertError(GetLastError());
	    if (interp != (Tcl_Interp *) NULL) {
		Tcl_SetObjResult(interp, Tcl_ObjPrintf(
			"couldn't reopen serial \"%s\": %s",
			TclGetString(pathPtr), Tcl_PosixError(interp)));
	    }
	    return NULL;
	}
	channel = TclWinOpenSerialChannel(handle, channelName,
		channelPermissions);
	break;
    case FILE_TYPE_CONSOLE:
	channel = TclWinOpenConsoleChannel(handle, channelName,
		channelPermissions);
	break;
    case FILE_TYPE_PIPE:
	if (channelPermissions & TCL_READABLE) {
	    readFile = TclWinMakeFile(handle);
	}
	if (channelPermissions & TCL_WRITABLE) {
	    writeFile = TclWinMakeFile(handle);
	}
	channel = TclpCreateCommandChannel(readFile, writeFile, NULL, 0, NULL);
	break;
    case FILE_TYPE_CHAR:
    case FILE_TYPE_DISK:
    case FILE_TYPE_UNKNOWN:
	channel = TclWinOpenFileChannel(handle, channelName,
		channelPermissions, (mode & O_APPEND) ? FILE_APPEND : 0);
	break;

    default:
	/*
	 * The handle is of an unknown type, probably /dev/nul equivalent or
	 * possibly a closed handle.
	 */

	channel = NULL;
	Tcl_SetObjResult(interp, Tcl_ObjPrintf(
		"couldn't open \"%s\": bad file type",
		TclGetString(pathPtr)));
	Tcl_SetErrorCode(interp, "TCL", "VALUE", "CHANNEL", "BAD_TYPE",
		NULL);
	break;
    }

    return channel;
}

/*
 *----------------------------------------------------------------------
 *
 * Tcl_MakeFileChannel --
 *
 *	Creates a Tcl_Channel from an existing platform specific file handle.
 *
 * Results:
 *	The Tcl_Channel created around the preexisting file.
 *
 * Side effects:
 *	None.
 *
 *----------------------------------------------------------------------
 */

Tcl_Channel
Tcl_MakeFileChannel(
    ClientData rawHandle,	/* OS level handle */
    int mode)			/* ORed combination of TCL_READABLE and
				 * TCL_WRITABLE to indicate file mode. */
{
#if defined(HAVE_NO_SEH) && !defined(_WIN64)
    TCLEXCEPTION_REGISTRATION registration;
#endif
    char channelName[16 + TCL_INTEGER_SPACE];
    Tcl_Channel channel = NULL;
    HANDLE handle = (HANDLE) rawHandle;
    HANDLE dupedHandle;
    TclFile readFile = NULL, writeFile = NULL;
    BOOL result;

    if (mode == 0) {
	return NULL;
    }

    switch (FileGetType(handle)) {
    case FILE_TYPE_SERIAL:
	channel = TclWinOpenSerialChannel(handle, channelName, mode);
	break;
    case FILE_TYPE_CONSOLE:
	channel = TclWinOpenConsoleChannel(handle, channelName, mode);
	break;
    case FILE_TYPE_PIPE:
	if (mode & TCL_READABLE) {
	    readFile = TclWinMakeFile(handle);
	}
	if (mode & TCL_WRITABLE) {
	    writeFile = TclWinMakeFile(handle);
	}
	channel = TclpCreateCommandChannel(readFile, writeFile, NULL, 0, NULL);
	break;

    case FILE_TYPE_DISK:
    case FILE_TYPE_CHAR:
	channel = TclWinOpenFileChannel(handle, channelName, mode, 0);
	break;

    case FILE_TYPE_UNKNOWN:
    default:
	/*
	 * The handle is of an unknown type. Test the validity of this OS
	 * handle by duplicating it, then closing the dupe. The Win32 API
	 * doesn't provide an IsValidHandle() function, so we have to emulate
	 * it here. This test will not work on a console handle reliably,
	 * which is why we can't test every handle that comes into this
	 * function in this way.
	 */

	result = DuplicateHandle(GetCurrentProcess(), handle,
		GetCurrentProcess(), &dupedHandle, 0, FALSE,
		DUPLICATE_SAME_ACCESS);

	if (result == 0) {
	    /*
	     * Unable to make a duplicate. It's definately invalid at this
	     * point.
	     */

	    return NULL;
	}

	/*
	 * Use structured exception handling (Win32 SEH) to protect the close
	 * of this duped handle which might throw EXCEPTION_INVALID_HANDLE.
	 */

	result = 0;
#if defined(HAVE_NO_SEH) && !defined(_WIN64)
	/*
	 * Don't have SEH available, do things the hard way. Note that this
	 * needs to be one block of asm, to avoid stack imbalance; also, it is
	 * illegal for one asm block to contain a jump to another.
	 */

	__asm__ __volatile__ (

	    /*
	     * Pick up parameters before messing with the stack
	     */

	    "movl       %[dupedHandle], %%ebx"          "\n\t"

	    /*
	     * Construct an TCLEXCEPTION_REGISTRATION to protect the call to
	     * CloseHandle.
	     */

	    "leal       %[registration], %%edx"         "\n\t"
	    "movl       %%fs:0,         %%eax"          "\n\t"
	    "movl       %%eax,          0x0(%%edx)"     "\n\t" /* link */
	    "leal       1f,             %%eax"          "\n\t"
	    "movl       %%eax,          0x4(%%edx)"     "\n\t" /* handler */
	    "movl       %%ebp,          0x8(%%edx)"     "\n\t" /* ebp */
	    "movl       %%esp,          0xc(%%edx)"     "\n\t" /* esp */
	    "movl       $0,             0x10(%%edx)"    "\n\t" /* status */

	    /*
	     * Link the TCLEXCEPTION_REGISTRATION on the chain.
	     */

	    "movl       %%edx,          %%fs:0"         "\n\t"

	    /*
	     * Call CloseHandle(dupedHandle).
	     */

	    "pushl      %%ebx"                          "\n\t"
	    "call       _CloseHandle@4"                 "\n\t"

	    /*
	     * Come here on normal exit. Recover the TCLEXCEPTION_REGISTRATION
	     * and put a TRUE status return into it.
	     */

	    "movl       %%fs:0,         %%edx"          "\n\t"
	    "movl	$1,		%%eax"		"\n\t"
	    "movl       %%eax,          0x10(%%edx)"    "\n\t"
	    "jmp        2f"                             "\n"

	    /*
	     * Come here on an exception. Recover the TCLEXCEPTION_REGISTRATION
	     */

	    "1:"                                        "\t"
	    "movl       %%fs:0,         %%edx"          "\n\t"
	    "movl       0x8(%%edx),     %%edx"          "\n\t"

	    /*
	     * Come here however we exited. Restore context from the
	     * TCLEXCEPTION_REGISTRATION in case the stack is unbalanced.
	     */

	    "2:"                                        "\t"
	    "movl       0xc(%%edx),     %%esp"          "\n\t"
	    "movl       0x8(%%edx),     %%ebp"          "\n\t"
	    "movl       0x0(%%edx),     %%eax"          "\n\t"
	    "movl       %%eax,          %%fs:0"         "\n\t"

	    :
	    /* No outputs */
	    :
	    [registration]  "m"     (registration),
	    [dupedHandle]   "m"	    (dupedHandle)
	    :
	    "%eax", "%ebx", "%ecx", "%edx", "%esi", "%edi", "memory"
	    );
	result = registration.status;
#else
#ifndef HAVE_NO_SEH
	__try {
#endif
	    CloseHandle(dupedHandle);
	    result = 1;
#ifndef HAVE_NO_SEH
	} __except (EXCEPTION_EXECUTE_HANDLER) {}
#endif
#endif
	if (result == FALSE) {
	    return NULL;
	}

	/*
	 * Fall through, the handle is valid.
	 *
	 * Create the undefined channel, anyways, because we know the handle
	 * is valid to something.
	 */

	channel = TclWinOpenFileChannel(handle, channelName, mode, 0);
    }

    return channel;
}

/*
 *----------------------------------------------------------------------
 *
 * TclpGetDefaultStdChannel --
 *
 *	Constructs a channel for the specified standard OS handle.
 *
 * Results:
 *	Returns the specified default standard channel, or NULL.
 *
 * Side effects:
 *	May cause the creation of a standard channel and the underlying file.
 *
 *----------------------------------------------------------------------
 */

Tcl_Channel
TclpGetDefaultStdChannel(
    int type)			/* One of TCL_STDIN, TCL_STDOUT, or
				 * TCL_STDERR. */
{
    Tcl_Channel channel;
    HANDLE handle;
    int mode = -1;
    const char *bufMode = NULL;
    DWORD handleId = (DWORD) -1;
				/* Standard handle to retrieve. */

    switch (type) {
    case TCL_STDIN:
	handleId = STD_INPUT_HANDLE;
	mode = TCL_READABLE;
	bufMode = "line";
	break;
    case TCL_STDOUT:
	handleId = STD_OUTPUT_HANDLE;
	mode = TCL_WRITABLE;
	bufMode = "line";
	break;
    case TCL_STDERR:
	handleId = STD_ERROR_HANDLE;
	mode = TCL_WRITABLE;
	bufMode = "none";
	break;
    default:
	Tcl_Panic("TclGetDefaultStdChannel: Unexpected channel type");
	break;
    }

    handle = GetStdHandle(handleId);

    /*
     * Note that we need to check for 0 because Windows may return 0 if this
     * is not a console mode application, even though this is not a valid
     * handle.
     */

    if ((handle == INVALID_HANDLE_VALUE) || (handle == 0)) {
	return (Tcl_Channel) NULL;
    }

    channel = Tcl_MakeFileChannel(handle, mode);

    if (channel == NULL) {
	return (Tcl_Channel) NULL;
    }

    /*
     * Set up the normal channel options for stdio handles.
     */

    if (Tcl_SetChannelOption(NULL,channel,"-translation","auto")!=TCL_OK ||
	    Tcl_SetChannelOption(NULL,channel,"-eofchar","\032 {}")!=TCL_OK ||
	    Tcl_SetChannelOption(NULL,channel,"-buffering",bufMode)!=TCL_OK) {
	Tcl_Close(NULL, channel);
	return (Tcl_Channel) NULL;
    }
    return channel;
}

/*
 *----------------------------------------------------------------------
 *
 * TclWinOpenFileChannel --
 *
 *	Constructs a File channel for the specified standard OS handle. This
 *	is a helper function to break up the construction of channels into
 *	File, Console, or Serial.
 *
 * Results:
 *	Returns the new channel, or NULL.
 *
 * Side effects:
 *	May open the channel and may cause creation of a file on the file
 *	system.
 *
 *----------------------------------------------------------------------
 */

Tcl_Channel
TclWinOpenFileChannel(
    HANDLE handle,		/* Win32 HANDLE to swallow */
    char *channelName,		/* Buffer to receive channel name */
    int permissions,		/* OR'ed combination of TCL_READABLE,
				 * TCL_WRITABLE, or TCL_EXCEPTION, indicating
				 * which operations are valid on the file. */
    int appendMode)		/* OR'ed combination of bits indicating what
				 * additional configuration of the channel is
				 * present. */
{
    FileInfo *infoPtr;
    ThreadSpecificData *tsdPtr = FileInit();

    /*
     * See if a channel with this handle already exists.
     */

    for (infoPtr = tsdPtr->firstFilePtr; infoPtr != NULL;
	    infoPtr = infoPtr->nextPtr) {
	if (infoPtr->handle == (HANDLE) handle) {
	    return (permissions==infoPtr->validMask) ? infoPtr->channel : NULL;
	}
    }

    infoPtr = ckalloc(sizeof(FileInfo));

    /*
     * TIP #218. Removed the code inserting the new structure into the global
     * list. This is now handled in the thread action callbacks, and only
     * there.
     */

    infoPtr->nextPtr = NULL;
    infoPtr->validMask = permissions;
    infoPtr->watchMask = 0;
    infoPtr->flags = appendMode;
    infoPtr->handle = handle;
    infoPtr->dirty = 0;
    sprintf(channelName, "file%" TCL_I_MODIFIER "x", (size_t) infoPtr);

    infoPtr->channel = Tcl_CreateChannel(&fileChannelType, channelName,
	    infoPtr, permissions);

    /*
     * Files have default translation of AUTO and ^Z eof char, which means
     * that a ^Z will be accepted as EOF when reading.
     */

    Tcl_SetChannelOption(NULL, infoPtr->channel, "-translation", "auto");
    Tcl_SetChannelOption(NULL, infoPtr->channel, "-eofchar", "\032 {}");

    return infoPtr->channel;
}

/*
 *----------------------------------------------------------------------
 *
 * TclWinFlushDirtyChannels --
 *
 *	Flush all dirty channels to disk, so that requesting the size of any
 *	file returns the correct value.
 *
 * Results:
 *	None.
 *
 * Side effects:
 *	Information is actually written to disk now, rather than later. Don't
 *	call this too often, or there will be a performance hit (i.e. only
 *	call when we need to ask for the size of a file).
 *
 *----------------------------------------------------------------------
 */

void
TclWinFlushDirtyChannels(void)
{
    FileInfo *infoPtr;
    ThreadSpecificData *tsdPtr = FileInit();

    /*
     * Flush all channels which are dirty, i.e. may have data pending in the
     * OS.
     */

    for (infoPtr = tsdPtr->firstFilePtr; infoPtr != NULL;
	    infoPtr = infoPtr->nextPtr) {
	if (infoPtr->dirty) {
	    FlushFileBuffers(infoPtr->handle);
	    infoPtr->dirty = 0;
	}
    }
}

/*
 *----------------------------------------------------------------------
 *
 * FileThreadActionProc --
 *
 *	Insert or remove any thread local refs to this channel.
 *
 * Results:
 *	None.
 *
 * Side effects:
 *	Changes thread local list of valid channels.
 *
 *----------------------------------------------------------------------
 */

static void
FileThreadActionProc(
    ClientData instanceData,
    int action)
{
    ThreadSpecificData *tsdPtr = TCL_TSD_INIT(&dataKey);
    FileInfo *infoPtr = instanceData;

    if (action == TCL_CHANNEL_THREAD_INSERT) {
	infoPtr->nextPtr = tsdPtr->firstFilePtr;
	tsdPtr->firstFilePtr = infoPtr;
    } else {
	FileInfo **nextPtrPtr;
	int removed = 0;

	for (nextPtrPtr = &(tsdPtr->firstFilePtr); (*nextPtrPtr) != NULL;
		nextPtrPtr = &((*nextPtrPtr)->nextPtr)) {
	    if ((*nextPtrPtr) == infoPtr) {
		(*nextPtrPtr) = infoPtr->nextPtr;
		removed = 1;
		break;
	    }
	}

	/*
	 * This could happen if the channel was created in one thread and then
	 * moved to another without updating the thread local data in each
	 * thread.
	 */

	if (!removed) {
	    Tcl_Panic("file info ptr not on thread channel list");
	}
    }
}

/*
 *----------------------------------------------------------------------
 *
 * FileGetType --
 *
 *	Given a file handle, return its type
 *
 * Results:
 *	None.
 *
 * Side effects:
 *	None.
 *
 *----------------------------------------------------------------------
 */

DWORD
FileGetType(
    HANDLE handle)		/* Opened file handle */
{
    DWORD type;

    type = GetFileType(handle);

    /*
     * If the file is a character device, we need to try to figure out whether
     * it is a serial port, a console, or something else. We test for the
     * console case first because this is more common.
     */

    if ((type == FILE_TYPE_CHAR)
	    || ((type == FILE_TYPE_UNKNOWN) && !GetLastError())) {
	DWORD consoleParams;

	if (GetConsoleMode(handle, &consoleParams)) {
	    type = FILE_TYPE_CONSOLE;
	} else {
	    DCB dcb;

	    dcb.DCBlength = sizeof(DCB);
	    if (GetCommState(handle, &dcb)) {
		type = FILE_TYPE_SERIAL;
	    }
	}
    }

    return type;
}

/*
 * Local Variables:
 * mode: c
 * c-basic-offset: 4
 * fill-column: 78
 * End:
 */<|MERGE_RESOLUTION|>--- conflicted
+++ resolved
@@ -119,26 +119,6 @@
     FileThreadActionProc,	/* Thread action proc. */
     FileTruncateProc		/* Truncate proc. */
 };
-<<<<<<< HEAD
-
-#ifdef HAVE_NO_SEH
-/*
- * Unlike Borland and Microsoft, we don't register exception handlers by
- * pushing registration records onto the runtime stack. Instead, we register
- * them by creating an EXCEPTION_REGISTRATION within the activation record.
- */
-
-typedef struct EXCEPTION_REGISTRATION {
-    struct EXCEPTION_REGISTRATION *link;
-    EXCEPTION_DISPOSITION (*handler)(
-	    struct _EXCEPTION_RECORD*, void*, struct _CONTEXT*, void*);
-    void *ebp;
-    void *esp;
-    int status;
-} EXCEPTION_REGISTRATION;
-#endif
-=======
->>>>>>> ab9b922b
  
 /*
