// Version Resource Script
//

#include <winver.h>
#include <tcl.h>

LANGUAGE 0x9, 0x1	/* LANG_ENGLISH, SUBLANG_DEFAULT */

VS_VERSION_INFO VERSIONINFO
 FILEVERSION 	TCL_MAJOR_VERSION,TCL_MINOR_VERSION,TCL_RELEASE_LEVEL,TCL_RELEASE_SERIAL
 PRODUCTVERSION TCL_MAJOR_VERSION,TCL_MINOR_VERSION,TCL_RELEASE_LEVEL,TCL_RELEASE_SERIAL
 FILEFLAGSMASK 	0x3fL
#ifdef DEBUG
 FILEFLAGS 	VS_FF_DEBUG
#else
 FILEFLAGS 	0x0L
#endif
 FILEOS 	VOS__WINDOWS32
 FILETYPE 	VFT_DLL
 FILESUBTYPE 	0x0L
BEGIN
    BLOCK "StringFileInfo"
    BEGIN
        BLOCK "040904b0" /* LANG_ENGLISH/SUBLANG_ENGLISH_US, Unicode CP */
        BEGIN
            VALUE "FileDescription", "Tcl DLL\0"
<<<<<<< HEAD
            VALUE "OriginalFilename", "tcl" STRINGIFY(TCL_MAJOR_VERSION) ".dll\0"
=======
            VALUE "OriginalFilename", PRJLIBNAME
>>>>>>> 4485a8b0
            VALUE "CompanyName", "ActiveState Corporation\0"
            VALUE "FileVersion", TCL_PATCH_LEVEL
            VALUE "LegalCopyright", "Copyright \251 2001 by ActiveState Corporation, et al\0"
            VALUE "ProductName", "Tcl " TCL_VERSION " for Windows\0"
            VALUE "ProductVersion", TCL_PATCH_LEVEL
        END
    END
    BLOCK "VarFileInfo"
    BEGIN
        VALUE "Translation", 0x409, 1200
    END
END<|MERGE_RESOLUTION|>--- conflicted
+++ resolved
@@ -24,11 +24,7 @@
         BLOCK "040904b0" /* LANG_ENGLISH/SUBLANG_ENGLISH_US, Unicode CP */
         BEGIN
             VALUE "FileDescription", "Tcl DLL\0"
-<<<<<<< HEAD
-            VALUE "OriginalFilename", "tcl" STRINGIFY(TCL_MAJOR_VERSION) ".dll\0"
-=======
             VALUE "OriginalFilename", PRJLIBNAME
->>>>>>> 4485a8b0
             VALUE "CompanyName", "ActiveState Corporation\0"
             VALUE "FileVersion", TCL_PATCH_LEVEL
             VALUE "LegalCopyright", "Copyright \251 2001 by ActiveState Corporation, et al\0"
