/*
 * tclWinInit.c --
 *
 *	Contains the Windows-specific interpreter initialization functions.
 *
 * Copyright (c) 1994-1997 Sun Microsystems, Inc.
 * Copyright (c) 1998-1999 by Scriptics Corporation.
 * All rights reserved.
 *
 * See the file "license.terms" for information on usage and redistribution of
 * this file, and for a DISCLAIMER OF ALL WARRANTIES.
<<<<<<< HEAD
 *
 * RCS: @(#) $Id: tclWinInit.c,v 1.41.2.23 2010/09/13 16:57:03 dgp Exp $
=======
>>>>>>> 17bf2e2c
 */

#include "tclWinInt.h"
#include <winnt.h>
#include <winbase.h>
#include <lmcons.h>

/*
 * GetUserName() is found in advapi32.dll
 */
#ifdef _MSC_VER
#   pragma comment(lib, "advapi32.lib")
#endif

/*
 * The following declaration is a workaround for some Microsoft brain damage.
 * The SYSTEM_INFO structure is different in various releases, even though the
 * layout is the same. So we overlay our own structure on top of it so we can
 * access the interesting slots in a uniform way.
 */

typedef struct {
    WORD wProcessorArchitecture;
    WORD wReserved;
} OemId;

/*
 * The following macros are missing from some versions of winnt.h.
 */

#ifndef PROCESSOR_ARCHITECTURE_INTEL
#define PROCESSOR_ARCHITECTURE_INTEL		0
#endif
#ifndef PROCESSOR_ARCHITECTURE_MIPS
#define PROCESSOR_ARCHITECTURE_MIPS		1
#endif
#ifndef PROCESSOR_ARCHITECTURE_ALPHA
#define PROCESSOR_ARCHITECTURE_ALPHA		2
#endif
#ifndef PROCESSOR_ARCHITECTURE_PPC
#define PROCESSOR_ARCHITECTURE_PPC		3
#endif
#ifndef PROCESSOR_ARCHITECTURE_SHX
#define PROCESSOR_ARCHITECTURE_SHX		4
#endif
#ifndef PROCESSOR_ARCHITECTURE_ARM
#define PROCESSOR_ARCHITECTURE_ARM		5
#endif
#ifndef PROCESSOR_ARCHITECTURE_IA64
#define PROCESSOR_ARCHITECTURE_IA64		6
#endif
#ifndef PROCESSOR_ARCHITECTURE_ALPHA64
#define PROCESSOR_ARCHITECTURE_ALPHA64		7
#endif
#ifndef PROCESSOR_ARCHITECTURE_MSIL
#define PROCESSOR_ARCHITECTURE_MSIL		8
#endif
#ifndef PROCESSOR_ARCHITECTURE_AMD64
#define PROCESSOR_ARCHITECTURE_AMD64		9
#endif
#ifndef PROCESSOR_ARCHITECTURE_IA32_ON_WIN64
#define PROCESSOR_ARCHITECTURE_IA32_ON_WIN64	10
#endif
#ifndef PROCESSOR_ARCHITECTURE_UNKNOWN
#define PROCESSOR_ARCHITECTURE_UNKNOWN		0xFFFF
#endif

/*
 * The following arrays contain the human readable strings for the Windows
 * platform and processor values.
 */


#define NUMPLATFORMS 4
static const char *const platforms[NUMPLATFORMS] = {
    "Win32s", "Windows 95", "Windows NT", "Windows CE"
};

#define NUMPROCESSORS 11
static const char *const processors[NUMPROCESSORS] = {
    "intel", "mips", "alpha", "ppc", "shx", "arm", "ia64", "alpha64", "msil",
    "amd64", "ia32_on_win64"
};

/*
 * The default directory in which the init.tcl file is expected to be found.
 */

static TclInitProcessGlobalValueProc	InitializeDefaultLibraryDir;
static ProcessGlobalValue defaultLibraryDir =
	{0, 0, NULL, NULL, InitializeDefaultLibraryDir, NULL, NULL};

static void		AppendEnvironment(Tcl_Obj *listPtr, const char *lib);
static int		ToUtf(const WCHAR *wSrc, char *dst);

/*
 *---------------------------------------------------------------------------
 *
 * TclpInitPlatform --
 *
 *	Initialize all the platform-dependant things like signals and
 *	floating-point error handling.
 *
 *	Called at process initialization time.
 *
 * Results:
 *	None.
 *
 * Side effects:
 *	None.
 *
 *---------------------------------------------------------------------------
 */

void
TclpInitPlatform(void)
{
    tclPlatform = TCL_PLATFORM_WINDOWS;

    /*
     * The following code stops Windows 3.X and Windows NT 3.51 from
     * automatically putting up Sharing Violation dialogs, e.g, when someone
     * tries to access a file that is locked or a drive with no disk in it.
     * Tcl already returns the appropriate error to the caller, and they can
     * decide to put up their own dialog in response to that failure.
     *
     * Under 95 and NT 4.0, this is a NOOP because the system doesn't
     * automatically put up dialogs when the above operations fail.
     */

    SetErrorMode(SetErrorMode(0) | SEM_FAILCRITICALERRORS);

#ifdef STATIC_BUILD
    /*
     * If we are in a statically linked executable, then we need to explicitly
     * initialize the Windows function tables here since DllMain() will not be
     * invoked.
     */

    TclWinInit(GetModuleHandle(NULL));
#endif
}

/*
 *-------------------------------------------------------------------------
 *
 * TclpInitLibraryPath --
 *
 *	This is the fallback routine that sets the library path if the
 *	application has not set one by the first time it is needed.
 *
 * Results:
 *	None.
 *
 * Side effects:
 *	Sets the library path to an initial value.
 *
 *-------------------------------------------------------------------------
 */

void
TclpInitLibraryPath(
    char **valuePtr,
    int *lengthPtr,
    Tcl_Encoding *encodingPtr)
{
#define LIBRARY_SIZE	    32
    Tcl_Obj *pathPtr;
    char installLib[LIBRARY_SIZE];
    const char *bytes;

    pathPtr = Tcl_NewObj();

    /*
     * Initialize the substring used when locating the script library. The
     * installLib variable computes the script library path relative to the
     * installed DLL.
     */

    sprintf(installLib, "lib/tcl%s", TCL_VERSION);

    /*
     * Look for the library relative to the TCL_LIBRARY env variable. If the
     * last dirname in the TCL_LIBRARY path does not match the last dirname in
     * the installLib variable, use the last dir name of installLib in
     * addition to the orginal TCL_LIBRARY path.
     */

    AppendEnvironment(pathPtr, installLib);

    /*
     * Look for the library in its default location.
     */

    Tcl_ListObjAppendElement(NULL, pathPtr,
	    TclGetProcessGlobalValue(&defaultLibraryDir));

    *encodingPtr = NULL;
    bytes = Tcl_GetStringFromObj(pathPtr, lengthPtr);
    *valuePtr = ckalloc((unsigned)(*lengthPtr)+1);
    memcpy(*valuePtr, bytes, (size_t)(*lengthPtr)+1);
    Tcl_DecrRefCount(pathPtr);
}

/*
 *---------------------------------------------------------------------------
 *
 * AppendEnvironment --
 *
 *	Append the value of the TCL_LIBRARY environment variable onto the path
 *	pointer. If the env variable points to another version of tcl (e.g.
 *	"tcl7.6") also append the path to this version (e.g.,
 *	"tcl7.6/../tcl8.2")
 *
 * Results:
 *	None.
 *
 * Side effects:
 *	None.
 *
 *---------------------------------------------------------------------------
 */

static void
AppendEnvironment(
    Tcl_Obj *pathPtr,
    const char *lib)
{
    int pathc;
    WCHAR wBuf[MAX_PATH];
    char buf[MAX_PATH * TCL_UTF_MAX];
    Tcl_Obj *objPtr;
    Tcl_DString ds;
    const char **pathv;
    char *shortlib;

    /*
     * The shortlib value needs to be the tail component of the lib path. For
     * example, "lib/tcl8.4" -> "tcl8.4" while "usr/share/tcl8.5" -> "tcl8.5".
     */

    for (shortlib = (char *) &lib[strlen(lib)-1]; shortlib>lib ; shortlib--) {
	if (*shortlib == '/') {
	    if ((unsigned)(shortlib - lib) == strlen(lib) - 1) {
		Tcl_Panic("last character in lib cannot be '/'");
	    }
	    shortlib++;
	    break;
	}
    }
    if (shortlib == lib) {
	Tcl_Panic("no '/' character found in lib");
    }

    /*
     * The "L" preceeding the TCL_LIBRARY string is used to tell VC++ that
     * this is a unicode string.
     */

    if (GetEnvironmentVariableW(L"TCL_LIBRARY", wBuf, MAX_PATH) == 0) {
	buf[0] = '\0';
	GetEnvironmentVariableA("TCL_LIBRARY", buf, MAX_PATH);
    } else {
	ToUtf(wBuf, buf);
    }

    if (buf[0] != '\0') {
	objPtr = Tcl_NewStringObj(buf, -1);
	Tcl_ListObjAppendElement(NULL, pathPtr, objPtr);

	TclWinNoBackslash(buf);
	Tcl_SplitPath(buf, &pathc, &pathv);

	/*
	 * The lstrcmpi() will work even if pathv[pathc-1] is random UTF-8
	 * chars because I know shortlib is ascii.
	 */

	if ((pathc > 0) && (lstrcmpiA(shortlib, pathv[pathc - 1]) != 0)) {
	    const char *str;

	    /*
	     * TCL_LIBRARY is set but refers to a different tcl installation
	     * than the current version. Try fiddling with the specified
	     * directory to make it refer to this installation by removing the
	     * old "tclX.Y" and substituting the current version string.
	     */

	    pathv[pathc - 1] = shortlib;
	    Tcl_DStringInit(&ds);
	    str = Tcl_JoinPath(pathc, pathv, &ds);
	    objPtr = Tcl_NewStringObj(str, Tcl_DStringLength(&ds));
	    Tcl_DStringFree(&ds);
	} else {
	    objPtr = Tcl_NewStringObj(buf, -1);
	}
	Tcl_ListObjAppendElement(NULL, pathPtr, objPtr);
	ckfree((char *) pathv);
    }
}

/*
 *---------------------------------------------------------------------------
 *
 * InitializeDefaultLibraryDir --
 *
 *	Locate the Tcl script library default location relative to the
 *	location of the Tcl DLL.
 *
 * Results:
 *	None.
 *
 * Side effects:
 *	None.
 *
 *---------------------------------------------------------------------------
 */

static void
InitializeDefaultLibraryDir(
    char **valuePtr,
    int *lengthPtr,
    Tcl_Encoding *encodingPtr)
{
    HMODULE hModule = TclWinGetTclInstance();
    WCHAR wName[MAX_PATH + LIBRARY_SIZE];
    char name[(MAX_PATH + LIBRARY_SIZE) * TCL_UTF_MAX];
    char *end, *p;

    if (GetModuleFileNameW(hModule, wName, MAX_PATH) == 0) {
	GetModuleFileNameA(hModule, name, MAX_PATH);
    } else {
	ToUtf(wName, name);
    }

    end = strrchr(name, '\\');
    *end = '\0';
    p = strrchr(name, '\\');
    if (p != NULL) {
	end = p;
    }
    *end = '\\';

    TclWinNoBackslash(name);
    sprintf(end + 1, "lib/tcl%s", TCL_VERSION);
    *lengthPtr = strlen(name);
    *valuePtr = ckalloc((unsigned int) *lengthPtr + 1);
    *encodingPtr = NULL;
    memcpy(*valuePtr, name, (size_t) *lengthPtr + 1);
}

/*
 *---------------------------------------------------------------------------
 *
 * ToUtf --
 *
 *	Convert a char string to a UTF string.
 *
 * Results:
 *	None.
 *
 * Side effects:
 *	None.
 *
 *---------------------------------------------------------------------------
 */

static int
ToUtf(
    const WCHAR *wSrc,
    char *dst)
{
    char *start;

    start = dst;
    while (*wSrc != '\0') {
	dst += Tcl_UniCharToUtf(*wSrc, dst);
	wSrc++;
    }
    *dst = '\0';
    return (int) (dst - start);
}

/*
 *---------------------------------------------------------------------------
 *
 * TclpSetInitialEncodings --
 *
 *	Based on the locale, determine the encoding of the operating system
 *	and the default encoding for newly opened files.
 *
 *	Called at process initialization time, and part way through startup,
 *	we verify that the initial encodings were correctly setup. Depending
 *	on Tcl's environment, there may not have been enough information first
 *	time through (above).
 *
 * Results:
 *	None.
 *
 * Side effects:
 *	The Tcl library path is converted from native encoding to UTF-8, on
 *	the first call, and the encodings may be changed on first or second
 *	call.
 *
 *---------------------------------------------------------------------------
 */

void
TclpSetInitialEncodings(void)
{
    Tcl_DString encodingName;

    TclpSetInterfaces();
    Tcl_SetSystemEncoding(NULL,
	    Tcl_GetEncodingNameFromEnvironment(&encodingName));
    Tcl_DStringFree(&encodingName);
}

void
TclpSetInterfaces(void)
{
    int useWide;

    useWide = (TclWinGetPlatformId() != VER_PLATFORM_WIN32_WINDOWS);
    TclWinSetInterfaces(useWide);
}

const char *
Tcl_GetEncodingNameFromEnvironment(
    Tcl_DString *bufPtr)
{
    Tcl_DStringInit(bufPtr);
    Tcl_DStringSetLength(bufPtr, 2+TCL_INTEGER_SPACE);
    wsprintfA(Tcl_DStringValue(bufPtr), "cp%d", GetACP());
    Tcl_DStringSetLength(bufPtr, strlen(Tcl_DStringValue(bufPtr)));
    return Tcl_DStringValue(bufPtr);
}

/*
 *---------------------------------------------------------------------------
 *
 * TclpSetVariables --
 *
 *	Performs platform-specific interpreter initialization related to the
 *	tcl_platform and env variables, and other platform-specific things.
 *
 * Results:
 *	None.
 *
 * Side effects:
 *	Sets "tcl_platform", and "env(HOME)" Tcl variables.
 *
 *----------------------------------------------------------------------
 */

void
TclpSetVariables(
    Tcl_Interp *interp)		/* Interp to initialize. */
{
    const char *ptr;
    char buffer[TCL_INTEGER_SPACE * 2];
    union {
	SYSTEM_INFO info;
	OemId oemId;
    } sys;
    OSVERSIONINFOA osInfo;
    Tcl_DString ds;
    TCHAR szUserName[UNLEN+1];
    DWORD cchUserNameLen = UNLEN;

    Tcl_SetVar2Ex(interp, "tclDefaultLibrary", NULL,
	    TclGetProcessGlobalValue(&defaultLibraryDir), TCL_GLOBAL_ONLY);

    osInfo.dwOSVersionInfoSize = sizeof(OSVERSIONINFOA);
    GetVersionExA(&osInfo);

    GetSystemInfo(&sys.info);

    /*
     * Define the tcl_platform array.
     */

    Tcl_SetVar2(interp, "tcl_platform", "platform", "windows",
	    TCL_GLOBAL_ONLY);
    if (osInfo.dwPlatformId < NUMPLATFORMS) {
	Tcl_SetVar2(interp, "tcl_platform", "os",
		platforms[osInfo.dwPlatformId], TCL_GLOBAL_ONLY);
    }
    wsprintfA(buffer, "%d.%d", osInfo.dwMajorVersion, osInfo.dwMinorVersion);
    Tcl_SetVar2(interp, "tcl_platform", "osVersion", buffer, TCL_GLOBAL_ONLY);
    if (sys.oemId.wProcessorArchitecture < NUMPROCESSORS) {
	Tcl_SetVar2(interp, "tcl_platform", "machine",
		processors[sys.oemId.wProcessorArchitecture],
		TCL_GLOBAL_ONLY);
    }

#ifdef _DEBUG
    /*
     * The existence of the "debug" element of the tcl_platform array
     * indicates that this particular Tcl shell has been compiled with debug
     * information. Using "info exists tcl_platform(debug)" a Tcl script can
     * direct the interpreter to load debug versions of DLLs with the load
     * command.
     */

    Tcl_SetVar2(interp, "tcl_platform", "debug", "1",
	    TCL_GLOBAL_ONLY);
#endif

    /*
     * Set up the HOME environment variable from the HOMEDRIVE & HOMEPATH
     * environment variables, if necessary.
     */

    Tcl_DStringInit(&ds);
    ptr = Tcl_GetVar2(interp, "env", "HOME", TCL_GLOBAL_ONLY);
    if (ptr == NULL) {
	ptr = Tcl_GetVar2(interp, "env", "HOMEDRIVE", TCL_GLOBAL_ONLY);
	if (ptr != NULL) {
	    Tcl_DStringAppend(&ds, ptr, -1);
	}
	ptr = Tcl_GetVar2(interp, "env", "HOMEPATH", TCL_GLOBAL_ONLY);
	if (ptr != NULL) {
	    Tcl_DStringAppend(&ds, ptr, -1);
	}
	if (Tcl_DStringLength(&ds) > 0) {
	    Tcl_SetVar2(interp, "env", "HOME", Tcl_DStringValue(&ds),
		    TCL_GLOBAL_ONLY);
	} else {
	    Tcl_SetVar2(interp, "env", "HOME", "c:\\", TCL_GLOBAL_ONLY);
	}
    }

    /*
     * Initialize the user name from the environment first, since this is much
     * faster than asking the system.
     * Note: cchUserNameLen is number of characters including nul terminator.
     */

    Tcl_DStringInit(&ds);
    if (TclGetEnv("USERNAME", &ds) == NULL) {
	if (GetUserName(szUserName, &cchUserNameLen) != 0) {
	    int cbUserNameLen = cchUserNameLen - 1;
	    cbUserNameLen *= sizeof(TCHAR);
	    Tcl_WinTCharToUtf(szUserName, cbUserNameLen, &ds);
	}
    }
    Tcl_SetVar2(interp, "tcl_platform", "user", Tcl_DStringValue(&ds),
	    TCL_GLOBAL_ONLY);
    Tcl_DStringFree(&ds);

    /*
     * Define what the platform PATH separator is. [TIP #315]
     */

    Tcl_SetVar2(interp, "tcl_platform","pathSeparator", ";", TCL_GLOBAL_ONLY);
}

/*
 *----------------------------------------------------------------------
 *
 * TclpFindVariable --
 *
 *	Locate the entry in environ for a given name. On Unix this routine is
 *	case sensitive, on Windows this matches mioxed case.
 *
 * Results:
 *	The return value is the index in environ of an entry with the name
 *	"name", or -1 if there is no such entry. The integer at *lengthPtr is
 *	filled in with the length of name (if a matching entry is found) or
 *	the length of the environ array (if no matching entry is found).
 *
 * Side effects:
 *	None.
 *
 *----------------------------------------------------------------------
 */

int
TclpFindVariable(
    const char *name,		/* Name of desired environment variable
				 * (UTF-8). */
    int *lengthPtr)		/* Used to return length of name (for
				 * successful searches) or number of non-NULL
				 * entries in environ (for unsuccessful
				 * searches). */
{
    int i, length, result = -1;
    register const char *env, *p1, *p2;
    char *envUpper, *nameUpper;
    Tcl_DString envString;

    /*
     * Convert the name to all upper case for the case insensitive comparison.
     */

    length = strlen(name);
    nameUpper = (char *) ckalloc((unsigned) length+1);
    memcpy(nameUpper, name, (size_t) length+1);
    Tcl_UtfToUpper(nameUpper);

    Tcl_DStringInit(&envString);
    for (i = 0, env = environ[i]; env != NULL; i++, env = environ[i]) {
	/*
	 * Chop the env string off after the equal sign, then Convert the name
	 * to all upper case, so we do not have to convert all the characters
	 * after the equal sign.
	 */

	envUpper = Tcl_ExternalToUtfDString(NULL, env, -1, &envString);
	p1 = strchr(envUpper, '=');
	if (p1 == NULL) {
	    continue;
	}
	length = (int) (p1 - envUpper);
	Tcl_DStringSetLength(&envString, length+1);
	Tcl_UtfToUpper(envUpper);

	p1 = envUpper;
	p2 = nameUpper;
	for (; *p2 == *p1; p1++, p2++) {
	    /* NULL loop body. */
	}
	if ((*p1 == '=') && (*p2 == '\0')) {
	    *lengthPtr = length;
	    result = i;
	    goto done;
	}

	Tcl_DStringFree(&envString);
    }

    *lengthPtr = i;

  done:
    Tcl_DStringFree(&envString);
    ckfree(nameUpper);
    return result;
}

/*
 * Local Variables:
 * mode: c
 * c-basic-offset: 4
 * fill-column: 78
 * End:
 */<|MERGE_RESOLUTION|>--- conflicted
+++ resolved
@@ -9,11 +9,6 @@
  *
  * See the file "license.terms" for information on usage and redistribution of
  * this file, and for a DISCLAIMER OF ALL WARRANTIES.
-<<<<<<< HEAD
- *
- * RCS: @(#) $Id: tclWinInit.c,v 1.41.2.23 2010/09/13 16:57:03 dgp Exp $
-=======
->>>>>>> 17bf2e2c
  */
 
 #include "tclWinInt.h"
