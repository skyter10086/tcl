/*
 * tclWinLoad.c --
 *
 *	This function provides a version of the TclLoadFile that works with
 *	the Windows "LoadLibrary" and "GetProcAddress" API for dynamic
 *	loading.
 *
 * Copyright (c) 1995-1997 Sun Microsystems, Inc.
 *
 * See the file "license.terms" for information on usage and redistribution of
 * this file, and for a DISCLAIMER OF ALL WARRANTIES.
<<<<<<< HEAD
 *
 * RCS: @(#) $Id: tclWinLoad.c,v 1.15.4.14 2010/09/13 16:57:03 dgp Exp $
=======
>>>>>>> 17bf2e2c
 */

#include "tclWinInt.h"

/*
 * Mutex protecting static data in this file;
 */

static Tcl_Mutex loadMutex;

/*
 * Name of the directory in the native filesystem where DLLs used in this
 * process are copied prior to loading.
 */

static WCHAR* dllDirectoryName = NULL;

/* Static functions defined within this file */

void* FindSymbol(Tcl_Interp* interp, Tcl_LoadHandle loadHandle,
		 const char* symbol);
void UnloadFile(Tcl_LoadHandle loadHandle);


/*
 *----------------------------------------------------------------------
 *
 * TclpDlopen --
 *
 *	Dynamically loads a binary code file into memory and returns a handle
 *	to the new code.
 *
 * Results:
 *	A standard Tcl completion code. If an error occurs, an error message
 *	is left in the interp's result.
 *
 * Side effects:
 *	New code suddenly appears in memory.
 *
 *----------------------------------------------------------------------
 */

int
TclpDlopen(
    Tcl_Interp *interp,		/* Used for error reporting. */
    Tcl_Obj *pathPtr,		/* Name of the file containing the desired
				 * code (UTF-8). */
    Tcl_LoadHandle *loadHandle,	/* Filled with token for dynamically loaded
				 * file which will be passed back to
				 * (*unloadProcPtr)() to unload the file. */
    Tcl_FSUnloadFileProc **unloadProcPtr)
				/* Filled with address of Tcl_FSUnloadFileProc
				 * function which should be used for this
				 * file. */
{
    HINSTANCE hInstance;
    const TCHAR *nativeName;
    Tcl_LoadHandle handlePtr;

    /*
     * First try the full path the user gave us. This is particularly
     * important if the cwd is inside a vfs, and we are trying to load using a
     * relative path.
     */

    nativeName = Tcl_FSGetNativePath(pathPtr);
    hInstance = LoadLibraryEx(nativeName, NULL,
	    LOAD_WITH_ALTERED_SEARCH_PATH);
    if (hInstance == NULL) {
	/*
	 * Let the OS loader examine the binary search path for whatever
	 * string the user gave us which hopefully refers to a file on the
	 * binary path.
	 */

	Tcl_DString ds;
	const char *fileName = Tcl_GetString(pathPtr);

	nativeName = Tcl_WinUtfToTChar(fileName, -1, &ds);
	hInstance = LoadLibraryEx(nativeName, NULL,
		LOAD_WITH_ALTERED_SEARCH_PATH);
	Tcl_DStringFree(&ds);
    }

    if (hInstance == NULL) {
	DWORD lastError = GetLastError();

#if 0
	/*
	 * It would be ideal if the FormatMessage stuff worked better, but
	 * unfortunately it doesn't seem to want to...
	 */

	LPTSTR lpMsgBuf;
	char *buf;
	int size;

	size = FormatMessage(FORMAT_MESSAGE_FROM_SYSTEM |
		FORMAT_MESSAGE_ALLOCATE_BUFFER, NULL, lastError, 0,
		(LPTSTR) &lpMsgBuf, 0, NULL);
	buf = (char *) ckalloc((unsigned) TCL_INTEGER_SPACE + size + 1);
	sprintf(buf, "%d %s", lastError, (char *)lpMsgBuf);
#endif

	Tcl_AppendResult(interp, "couldn't load library \"",
		Tcl_GetString(pathPtr), "\": ", NULL);

	/*
	 * Check for possible DLL errors. This doesn't work quite right,
	 * because Windows seems to only return ERROR_MOD_NOT_FOUND for just
	 * about any problem, but it's better than nothing. It'd be even
	 * better if there was a way to get what DLLs
	 */

	switch (lastError) {
	case ERROR_MOD_NOT_FOUND:
	case ERROR_DLL_NOT_FOUND:
	    Tcl_AppendResult(interp, "this library or a dependent library"
		    " could not be found in library path", NULL);
	    break;
	case ERROR_PROC_NOT_FOUND:
	    Tcl_AppendResult(interp, "A function specified in the import"
		    " table could not be resolved by the system.  Windows"
		    " is not telling which one, I'm sorry.", NULL);
	    break;
	case ERROR_INVALID_DLL:
	    Tcl_AppendResult(interp, "this library or a dependent library"
		    " is damaged", NULL);
	    break;
	case ERROR_DLL_INIT_FAILED:
	    Tcl_AppendResult(interp, "the library initialization"
		    " routine failed", NULL);
	    break;
	default:
	    TclWinConvertError(lastError);
	    Tcl_AppendResult(interp, Tcl_PosixError(interp), NULL);
	}
	return TCL_ERROR;
    } else {
	handlePtr =
	    (Tcl_LoadHandle) ckalloc(sizeof(struct Tcl_LoadHandle_));
	handlePtr->clientData = (ClientData) hInstance;
	handlePtr->findSymbolProcPtr = &FindSymbol;
	handlePtr->unloadFileProcPtr = &UnloadFile;
	*loadHandle = handlePtr;
	*unloadProcPtr = &UnloadFile;
    }
    return TCL_OK;
}

/*
 *----------------------------------------------------------------------
 *
 * FindSymbol --
 *
 *	Looks up a symbol, by name, through a handle associated with a
 *	previously loaded piece of code (shared library).
 *
 * Results:
 *	Returns a pointer to the function associated with 'symbol' if it is
 *	found. Otherwise returns NULL and may leave an error message in the
 *	interp's result.
 *
 *----------------------------------------------------------------------
 */

void *
FindSymbol(
    Tcl_Interp *interp,
    Tcl_LoadHandle loadHandle,
    const char *symbol)
{
    Tcl_PackageInitProc *proc = NULL;
    HINSTANCE hInstance = (HINSTANCE)(loadHandle->clientData);

    /*
     * For each symbol, check for both Symbol and _Symbol, since Borland
     * generates C symbols with a leading '_' by default.
     */

    proc = (void*) GetProcAddress(hInstance, symbol);
    if (proc == NULL) {
	Tcl_DString ds;
	const char* sym2;
	Tcl_DStringInit(&ds);
	Tcl_DStringAppend(&ds, "_", 1);
	sym2 = Tcl_DStringAppend(&ds, symbol, -1);
	proc = (Tcl_PackageInitProc *) GetProcAddress(hInstance, sym2);
	Tcl_DStringFree(&ds);
    }
    if (proc == NULL && interp != NULL) {
	Tcl_AppendResult(interp, "cannot find symbol \"", symbol, "\"", NULL);
	Tcl_SetErrorCode(interp, "TCL", "LOOKUP", "LOAD_SYMBOL", symbol, NULL);
    }
    return proc;
}

/*
 *----------------------------------------------------------------------
 *
 * UnloadFile --
 *
 *	Unloads a dynamically loaded binary code file from memory. Code
 *	pointers in the formerly loaded file are no longer valid after calling
 *	this function.
 *
 * Results:
 *	None.
 *
 * Side effects:
 *	Code removed from memory.
 *
 *----------------------------------------------------------------------
 */

void
UnloadFile(
    Tcl_LoadHandle loadHandle)	/* loadHandle returned by a previous call to
				 * TclpDlopen(). The loadHandle is a token
				 * that represents the loaded file. */
{
    HINSTANCE hInstance = (HINSTANCE) loadHandle->clientData;
    FreeLibrary(hInstance);
    ckfree((char*) loadHandle);
}

/*
 *----------------------------------------------------------------------
 *
 * TclGuessPackageName --
 *
 *	If the "load" command is invoked without providing a package name,
 *	this function is invoked to try to figure it out.
 *
 * Results:
 *	Always returns 0 to indicate that we couldn't figure out a package
 *	name; generic code will then try to guess the package from the file
 *	name. A return value of 1 would have meant that we figured out the
 *	package name and put it in bufPtr.
 *
 * Side effects:
 *	None.
 *
 *----------------------------------------------------------------------
 */

int
TclGuessPackageName(
    const char *fileName,	/* Name of file containing package (already
				 * translated to local form if needed). */
    Tcl_DString *bufPtr)	/* Initialized empty dstring. Append package
				 * name to this if possible. */
{
    return 0;
}

/*
 *-----------------------------------------------------------------------------
 *
 * TclpTempFileNameForLibrary --
 *
 *	Constructs a temporary file name for loading a shared object (DLL).
 *
 * Results:
 *	Returns the constructed file name.
 *
 * On Windows, a DLL is identified by the final component of its path name.
 * Cross linking among DLL's (and hence, preloading) will not work unless
 * this name is preserved when copying a DLL from a VFS to a temp file for
 * preloading. For this reason, all DLLs in a given process are copied
 * to a temp directory, and their names are preserved.
 *
 *-----------------------------------------------------------------------------
 */

Tcl_Obj*
TclpTempFileNameForLibrary(Tcl_Interp* interp, /* Tcl interpreter */
			   Tcl_Obj* path)      /* Path name of the DLL in
						* the VFS */
{
    size_t nameLen;		/* Length of the temp folder name */
    WCHAR name[MAX_PATH];	/* Path name of the temp folder */
    BOOL status;		/* Status from Win32 API calls */
    Tcl_Obj* fileName;		/* Name of the temp file */
    Tcl_Obj* tail;		/* Tail of the source path */

    /*
     * Determine the name of the directory to use, and create it.
     * (Keep trying with new names until an attempt to create the directory
     * succeeds)
     */

    nameLen = 0;
    if (dllDirectoryName == NULL) {
	Tcl_MutexLock(&loadMutex);
	if (dllDirectoryName == NULL) {
	    nameLen = GetTempPathW(MAX_PATH, name);
	    if (nameLen >= MAX_PATH-12) {
		Tcl_SetErrno(ENAMETOOLONG);
		nameLen = 0;
	    } else {
		wcscpy(name+nameLen, L"TCLXXXXXXXX");
		nameLen += 11;
	    }
	    status = 1;
	    if (nameLen != 0) {
		DWORD id;
		int i = 0;
		id = GetCurrentProcessId();
		for (;;) {
		    DWORD lastError;
		    wsprintfW(name+nameLen-8, L"%08x", id);
		    status = CreateDirectoryW(name, NULL);
		    if (status) {
			break;
		    }
		    if ((lastError = GetLastError()) != ERROR_ALREADY_EXISTS) {
			TclWinConvertError(lastError);
			break;
		    } else if (++i > 256) {
			TclWinConvertError(lastError);
			break;
		    }
		    id *= 16777619;
		}
	    }
	    if (status != 0) {
		dllDirectoryName = (WCHAR*)
		    ckalloc((nameLen+1) * sizeof(WCHAR));
		wcscpy(dllDirectoryName, name);
	    }
	}
	Tcl_MutexUnlock(&loadMutex);
    }
    if (dllDirectoryName == NULL) {
	Tcl_AppendResult(interp, "couldn't create temporary directory: ",
			 Tcl_PosixError(interp), NULL);
    }
    fileName = TclpNativeToNormalized(dllDirectoryName);
    tail = TclPathPart(interp, path, TCL_PATH_TAIL);
    if (tail == NULL) {
	Tcl_DecrRefCount(fileName);
	return NULL;
    } else {
	Tcl_AppendToObj(fileName, "/", 1);
	Tcl_AppendObjToObj(fileName, tail);
	return fileName;
    }
}

/*
 * Local Variables:
 * mode: c
 * c-basic-offset: 4
 * fill-column: 78
 * End:
 */<|MERGE_RESOLUTION|>--- conflicted
+++ resolved
@@ -9,11 +9,6 @@
  *
  * See the file "license.terms" for information on usage and redistribution of
  * this file, and for a DISCLAIMER OF ALL WARRANTIES.
-<<<<<<< HEAD
- *
- * RCS: @(#) $Id: tclWinLoad.c,v 1.15.4.14 2010/09/13 16:57:03 dgp Exp $
-=======
->>>>>>> 17bf2e2c
  */
 
 #include "tclWinInt.h"
